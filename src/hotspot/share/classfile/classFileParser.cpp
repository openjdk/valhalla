/*
 * Copyright (c) 1997, 2023, Oracle and/or its affiliates. All rights reserved.
 * DO NOT ALTER OR REMOVE COPYRIGHT NOTICES OR THIS FILE HEADER.
 *
 * This code is free software; you can redistribute it and/or modify it
 * under the terms of the GNU General Public License version 2 only, as
 * published by the Free Software Foundation.
 *
 * This code is distributed in the hope that it will be useful, but WITHOUT
 * ANY WARRANTY; without even the implied warranty of MERCHANTABILITY or
 * FITNESS FOR A PARTICULAR PURPOSE.  See the GNU General Public License
 * version 2 for more details (a copy is included in the LICENSE file that
 * accompanied this code).
 *
 * You should have received a copy of the GNU General Public License version
 * 2 along with this work; if not, write to the Free Software Foundation,
 * Inc., 51 Franklin St, Fifth Floor, Boston, MA 02110-1301 USA.
 *
 * Please contact Oracle, 500 Oracle Parkway, Redwood Shores, CA 94065 USA
 * or visit www.oracle.com if you need additional information or have any
 * questions.
 *
 */

#include "oops/inlineKlass.hpp"
#include "precompiled.hpp"
#include "classfile/classFileParser.hpp"
#include "classfile/classFileStream.hpp"
#include "classfile/classLoader.hpp"
#include "classfile/classLoaderData.inline.hpp"
#include "classfile/classLoadInfo.hpp"
#include "classfile/defaultMethods.hpp"
#include "classfile/fieldLayoutBuilder.hpp"
#include "classfile/javaClasses.inline.hpp"
#include "classfile/moduleEntry.hpp"
#include "classfile/packageEntry.hpp"
#include "classfile/symbolTable.hpp"
#include "classfile/systemDictionary.hpp"
#include "classfile/verificationType.hpp"
#include "classfile/verifier.hpp"
#include "classfile/vmClasses.hpp"
#include "classfile/vmSymbols.hpp"
#include "jvm.h"
#include "logging/log.hpp"
#include "logging/logStream.hpp"
#include "memory/allocation.hpp"
#include "memory/metadataFactory.hpp"
#include "memory/oopFactory.hpp"
#include "memory/resourceArea.hpp"
#include "memory/universe.hpp"
#include "oops/annotations.hpp"
#include "oops/constantPool.inline.hpp"
#include "oops/fieldInfo.hpp"
#include "oops/fieldStreams.inline.hpp"
#include "oops/inlineKlass.inline.hpp"
#include "oops/instanceKlass.inline.hpp"
#include "oops/instanceMirrorKlass.hpp"
#include "oops/klass.inline.hpp"
#include "oops/klassVtable.hpp"
#include "oops/metadata.hpp"
#include "oops/method.inline.hpp"
#include "oops/oop.inline.hpp"
#include "oops/recordComponent.hpp"
#include "oops/symbol.hpp"
#include "prims/jvmtiExport.hpp"
#include "prims/jvmtiThreadState.hpp"
#include "runtime/arguments.hpp"
#include "runtime/fieldDescriptor.inline.hpp"
#include "runtime/handles.inline.hpp"
#include "runtime/javaCalls.hpp"
#include "runtime/os.hpp"
#include "runtime/perfData.hpp"
#include "runtime/reflection.hpp"
#include "runtime/safepointVerifiers.hpp"
#include "runtime/signature.hpp"
#include "runtime/timer.hpp"
#include "services/classLoadingService.hpp"
#include "services/threadService.hpp"
#include "utilities/align.hpp"
#include "utilities/bitMap.inline.hpp"
#include "utilities/checkedCast.hpp"
#include "utilities/copy.hpp"
#include "utilities/formatBuffer.hpp"
#include "utilities/exceptions.hpp"
#include "utilities/globalDefinitions.hpp"
#include "utilities/growableArray.hpp"
#include "utilities/macros.hpp"
#include "utilities/ostream.hpp"
#include "utilities/resourceHash.hpp"
#include "utilities/stringUtils.hpp"
#include "utilities/utf8.hpp"
#if INCLUDE_CDS
#include "classfile/systemDictionaryShared.hpp"
#endif
#if INCLUDE_JFR
#include "jfr/support/jfrTraceIdExtension.hpp"
#endif

// We generally try to create the oops directly when parsing, rather than
// allocating temporary data structures and copying the bytes twice. A
// temporary area is only needed when parsing utf8 entries in the constant
// pool and when parsing line number tables.

// We add assert in debug mode when class format is not checked.

#define JAVA_CLASSFILE_MAGIC              0xCAFEBABE
#define JAVA_MIN_SUPPORTED_VERSION        45
#define JAVA_PREVIEW_MINOR_VERSION        65535

// Used for two backward compatibility reasons:
// - to check for new additions to the class file format in JDK1.5
// - to check for bug fixes in the format checker in JDK1.5
#define JAVA_1_5_VERSION                  49

// Used for backward compatibility reasons:
// - to check for javac bug fixes that happened after 1.5
// - also used as the max version when running in jdk6
#define JAVA_6_VERSION                    50

// Used for backward compatibility reasons:
// - to disallow argument and require ACC_STATIC for <clinit> methods
#define JAVA_7_VERSION                    51

// Extension method support.
#define JAVA_8_VERSION                    52

#define JAVA_9_VERSION                    53

#define JAVA_10_VERSION                   54

#define JAVA_11_VERSION                   55

#define JAVA_12_VERSION                   56

#define JAVA_13_VERSION                   57

#define JAVA_14_VERSION                   58

#define JAVA_15_VERSION                   59

#define JAVA_16_VERSION                   60

#define JAVA_17_VERSION                   61

#define JAVA_18_VERSION                   62

#define JAVA_19_VERSION                   63

#define JAVA_20_VERSION                   64

#define JAVA_21_VERSION                   65

#define JAVA_22_VERSION                   66

#define CONSTANT_CLASS_DESCRIPTORS        66

void ClassFileParser::set_class_bad_constant_seen(short bad_constant) {
  assert((bad_constant == JVM_CONSTANT_Module ||
          bad_constant == JVM_CONSTANT_Package) && _major_version >= JAVA_9_VERSION,
         "Unexpected bad constant pool entry");
  if (_bad_constant_seen == 0) _bad_constant_seen = bad_constant;
}

void ClassFileParser::parse_constant_pool_entries(const ClassFileStream* const stream,
                                                  ConstantPool* cp,
                                                  const int length,
                                                  TRAPS) {
  assert(stream != nullptr, "invariant");
  assert(cp != nullptr, "invariant");

  // Use a local copy of ClassFileStream. It helps the C++ compiler to optimize
  // this function (_current can be allocated in a register, with scalar
  // replacement of aggregates). The _current pointer is copied back to
  // stream() when this function returns. DON'T call another method within
  // this method that uses stream().
  const ClassFileStream cfs1 = *stream;
  const ClassFileStream* const cfs = &cfs1;

  debug_only(const u1* const old_current = stream->current();)

  // Used for batching symbol allocations.
  const char* names[SymbolTable::symbol_alloc_batch_size];
  int lengths[SymbolTable::symbol_alloc_batch_size];
  int indices[SymbolTable::symbol_alloc_batch_size];
  unsigned int hashValues[SymbolTable::symbol_alloc_batch_size];
  int names_count = 0;

  // parsing  Index 0 is unused
  for (int index = 1; index < length; index++) {
    // Each of the following case guarantees one more byte in the stream
    // for the following tag or the access_flags following constant pool,
    // so we don't need bounds-check for reading tag.
    const u1 tag = cfs->get_u1_fast();
    switch (tag) {
      case JVM_CONSTANT_Class: {
        cfs->guarantee_more(3, CHECK);  // name_index, tag/access_flags
        const u2 name_index = cfs->get_u2_fast();
        cp->klass_index_at_put(index, name_index);
        break;
      }
      case JVM_CONSTANT_Fieldref: {
        cfs->guarantee_more(5, CHECK);  // class_index, name_and_type_index, tag/access_flags
        const u2 class_index = cfs->get_u2_fast();
        const u2 name_and_type_index = cfs->get_u2_fast();
        cp->field_at_put(index, class_index, name_and_type_index);
        break;
      }
      case JVM_CONSTANT_Methodref: {
        cfs->guarantee_more(5, CHECK);  // class_index, name_and_type_index, tag/access_flags
        const u2 class_index = cfs->get_u2_fast();
        const u2 name_and_type_index = cfs->get_u2_fast();
        cp->method_at_put(index, class_index, name_and_type_index);
        break;
      }
      case JVM_CONSTANT_InterfaceMethodref: {
        cfs->guarantee_more(5, CHECK);  // class_index, name_and_type_index, tag/access_flags
        const u2 class_index = cfs->get_u2_fast();
        const u2 name_and_type_index = cfs->get_u2_fast();
        cp->interface_method_at_put(index, class_index, name_and_type_index);
        break;
      }
      case JVM_CONSTANT_String : {
        cfs->guarantee_more(3, CHECK);  // string_index, tag/access_flags
        const u2 string_index = cfs->get_u2_fast();
        cp->string_index_at_put(index, string_index);
        break;
      }
      case JVM_CONSTANT_MethodHandle :
      case JVM_CONSTANT_MethodType: {
        if (_major_version < Verifier::INVOKEDYNAMIC_MAJOR_VERSION) {
          classfile_parse_error(
            "Class file version does not support constant tag %u in class file %s",
            tag, THREAD);
          return;
        }
        if (tag == JVM_CONSTANT_MethodHandle) {
          cfs->guarantee_more(4, CHECK);  // ref_kind, method_index, tag/access_flags
          const u1 ref_kind = cfs->get_u1_fast();
          const u2 method_index = cfs->get_u2_fast();
          cp->method_handle_index_at_put(index, ref_kind, method_index);
        }
        else if (tag == JVM_CONSTANT_MethodType) {
          cfs->guarantee_more(3, CHECK);  // signature_index, tag/access_flags
          const u2 signature_index = cfs->get_u2_fast();
          cp->method_type_index_at_put(index, signature_index);
        }
        else {
          ShouldNotReachHere();
        }
        break;
      }
      case JVM_CONSTANT_Dynamic : {
        if (_major_version < Verifier::DYNAMICCONSTANT_MAJOR_VERSION) {
          classfile_parse_error(
              "Class file version does not support constant tag %u in class file %s",
              tag, THREAD);
          return;
        }
        cfs->guarantee_more(5, CHECK);  // bsm_index, nt, tag/access_flags
        const u2 bootstrap_specifier_index = cfs->get_u2_fast();
        const u2 name_and_type_index = cfs->get_u2_fast();
        if (_max_bootstrap_specifier_index < (int) bootstrap_specifier_index) {
          _max_bootstrap_specifier_index = (int) bootstrap_specifier_index;  // collect for later
        }
        cp->dynamic_constant_at_put(index, bootstrap_specifier_index, name_and_type_index);
        break;
      }
      case JVM_CONSTANT_InvokeDynamic : {
        if (_major_version < Verifier::INVOKEDYNAMIC_MAJOR_VERSION) {
          classfile_parse_error(
              "Class file version does not support constant tag %u in class file %s",
              tag, THREAD);
          return;
        }
        cfs->guarantee_more(5, CHECK);  // bsm_index, nt, tag/access_flags
        const u2 bootstrap_specifier_index = cfs->get_u2_fast();
        const u2 name_and_type_index = cfs->get_u2_fast();
        if (_max_bootstrap_specifier_index < (int) bootstrap_specifier_index) {
          _max_bootstrap_specifier_index = (int) bootstrap_specifier_index;  // collect for later
        }
        cp->invoke_dynamic_at_put(index, bootstrap_specifier_index, name_and_type_index);
        break;
      }
      case JVM_CONSTANT_Integer: {
        cfs->guarantee_more(5, CHECK);  // bytes, tag/access_flags
        const u4 bytes = cfs->get_u4_fast();
        cp->int_at_put(index, (jint)bytes);
        break;
      }
      case JVM_CONSTANT_Float: {
        cfs->guarantee_more(5, CHECK);  // bytes, tag/access_flags
        const u4 bytes = cfs->get_u4_fast();
        cp->float_at_put(index, *(jfloat*)&bytes);
        break;
      }
      case JVM_CONSTANT_Long: {
        // A mangled type might cause you to overrun allocated memory
        guarantee_property(index + 1 < length,
                           "Invalid constant pool entry %u in class file %s",
                           index,
                           CHECK);
        cfs->guarantee_more(9, CHECK);  // bytes, tag/access_flags
        const u8 bytes = cfs->get_u8_fast();
        cp->long_at_put(index, bytes);
        index++;   // Skip entry following eigth-byte constant, see JVM book p. 98
        break;
      }
      case JVM_CONSTANT_Double: {
        // A mangled type might cause you to overrun allocated memory
        guarantee_property(index+1 < length,
                           "Invalid constant pool entry %u in class file %s",
                           index,
                           CHECK);
        cfs->guarantee_more(9, CHECK);  // bytes, tag/access_flags
        const u8 bytes = cfs->get_u8_fast();
        cp->double_at_put(index, *(jdouble*)&bytes);
        index++;   // Skip entry following eigth-byte constant, see JVM book p. 98
        break;
      }
      case JVM_CONSTANT_NameAndType: {
        cfs->guarantee_more(5, CHECK);  // name_index, signature_index, tag/access_flags
        const u2 name_index = cfs->get_u2_fast();
        const u2 signature_index = cfs->get_u2_fast();
        cp->name_and_type_at_put(index, name_index, signature_index);
        break;
      }
      case JVM_CONSTANT_Utf8 : {
        cfs->guarantee_more(2, CHECK);  // utf8_length
        u2  utf8_length = cfs->get_u2_fast();
        const u1* utf8_buffer = cfs->current();
        assert(utf8_buffer != nullptr, "null utf8 buffer");
        // Got utf8 string, guarantee utf8_length+1 bytes, set stream position forward.
        cfs->guarantee_more(utf8_length+1, CHECK);  // utf8 string, tag/access_flags
        cfs->skip_u1_fast(utf8_length);

        // Before storing the symbol, make sure it's legal
        if (_need_verify) {
          verify_legal_utf8(utf8_buffer, utf8_length, CHECK);
        }

        unsigned int hash;
        Symbol* const result = SymbolTable::lookup_only((const char*)utf8_buffer,
                                                        utf8_length,
                                                        hash);
        if (result == nullptr) {
          names[names_count] = (const char*)utf8_buffer;
          lengths[names_count] = utf8_length;
          indices[names_count] = index;
          hashValues[names_count++] = hash;
          if (names_count == SymbolTable::symbol_alloc_batch_size) {
            SymbolTable::new_symbols(_loader_data,
                                     constantPoolHandle(THREAD, cp),
                                     names_count,
                                     names,
                                     lengths,
                                     indices,
                                     hashValues);
            names_count = 0;
          }
        } else {
          cp->symbol_at_put(index, result);
        }
        break;
      }
      case JVM_CONSTANT_Module:
      case JVM_CONSTANT_Package: {
        // Record that an error occurred in these two cases but keep parsing so
        // that ACC_Module can be checked for in the access_flags.  Need to
        // throw NoClassDefFoundError in that case.
        if (_major_version >= JAVA_9_VERSION) {
          cfs->guarantee_more(3, CHECK);
          cfs->get_u2_fast();
          set_class_bad_constant_seen(tag);
          break;
        }
      }
      default: {
        classfile_parse_error("Unknown constant tag %u in class file %s",
                              tag,
                              THREAD);
        return;
      }
    } // end of switch(tag)
  } // end of for

  // Allocate the remaining symbols
  if (names_count > 0) {
    SymbolTable::new_symbols(_loader_data,
                             constantPoolHandle(THREAD, cp),
                             names_count,
                             names,
                             lengths,
                             indices,
                             hashValues);
  }

  // Copy _current pointer of local copy back to stream.
  assert(stream->current() == old_current, "non-exclusive use of stream");
  stream->set_current(cfs1.current());

}

static inline bool valid_cp_range(int index, int length) {
  return (index > 0 && index < length);
}

static inline Symbol* check_symbol_at(const ConstantPool* cp, int index) {
  assert(cp != nullptr, "invariant");
  if (valid_cp_range(index, cp->length()) && cp->tag_at(index).is_utf8()) {
    return cp->symbol_at(index);
  }
  return nullptr;
}

#ifdef ASSERT
PRAGMA_DIAG_PUSH
PRAGMA_FORMAT_NONLITERAL_IGNORED
void ClassFileParser::report_assert_property_failure(const char* msg, TRAPS) const {
  ResourceMark rm(THREAD);
  fatal(msg, _class_name->as_C_string());
}

void ClassFileParser::report_assert_property_failure(const char* msg,
                                                     int index,
                                                     TRAPS) const {
  ResourceMark rm(THREAD);
  fatal(msg, index, _class_name->as_C_string());
}
PRAGMA_DIAG_POP
#endif

void ClassFileParser::parse_constant_pool(const ClassFileStream* const stream,
                                         ConstantPool* const cp,
                                         const int length,
                                         TRAPS) {
  assert(cp != nullptr, "invariant");
  assert(stream != nullptr, "invariant");

  // parsing constant pool entries
  parse_constant_pool_entries(stream, cp, length, CHECK);
  if (class_bad_constant_seen() != 0) {
    // a bad CP entry has been detected previously so stop parsing and just return.
    return;
  }

  int index = 1;  // declared outside of loops for portability
  int num_klasses = 0;

  // first verification pass - validate cross references
  // and fixup class and string constants
  for (index = 1; index < length; index++) {          // Index 0 is unused
    const jbyte tag = cp->tag_at(index).value();
    switch (tag) {
      case JVM_CONSTANT_Class: {
        ShouldNotReachHere();     // Only JVM_CONSTANT_ClassIndex should be present
        break;
      }
      case JVM_CONSTANT_Fieldref:
        // fall through
      case JVM_CONSTANT_Methodref:
        // fall through
      case JVM_CONSTANT_InterfaceMethodref: {
        if (!_need_verify) break;
        const int klass_ref_index = cp->uncached_klass_ref_index_at(index);
        const int name_and_type_ref_index = cp->uncached_name_and_type_ref_index_at(index);
        check_property(valid_klass_reference_at(klass_ref_index),
                       "Invalid constant pool index %u in class file %s",
                       klass_ref_index, CHECK);
        check_property(valid_cp_range(name_and_type_ref_index, length) &&
          cp->tag_at(name_and_type_ref_index).is_name_and_type(),
          "Invalid constant pool index %u in class file %s",
          name_and_type_ref_index, CHECK);
        break;
      }
      case JVM_CONSTANT_String: {
        ShouldNotReachHere();     // Only JVM_CONSTANT_StringIndex should be present
        break;
      }
      case JVM_CONSTANT_Integer:
        break;
      case JVM_CONSTANT_Float:
        break;
      case JVM_CONSTANT_Long:
      case JVM_CONSTANT_Double: {
        index++;
        check_property(
          (index < length && cp->tag_at(index).is_invalid()),
          "Improper constant pool long/double index %u in class file %s",
          index, CHECK);
        break;
      }
      case JVM_CONSTANT_NameAndType: {
        if (!_need_verify) break;
        const int name_ref_index = cp->name_ref_index_at(index);
        const int signature_ref_index = cp->signature_ref_index_at(index);
        check_property(valid_symbol_at(name_ref_index),
          "Invalid constant pool index %u in class file %s",
          name_ref_index, CHECK);
        check_property(valid_symbol_at(signature_ref_index),
          "Invalid constant pool index %u in class file %s",
          signature_ref_index, CHECK);
        break;
      }
      case JVM_CONSTANT_Utf8:
        break;
      case JVM_CONSTANT_UnresolvedClass:         // fall-through
      case JVM_CONSTANT_UnresolvedClassInError: {
        ShouldNotReachHere();     // Only JVM_CONSTANT_ClassIndex should be present
        break;
      }
      case JVM_CONSTANT_ClassIndex: {
        const int class_index = cp->klass_index_at(index);
        check_property(valid_symbol_at(class_index),
          "Invalid constant pool index %u in class file %s",
          class_index, CHECK);

        Symbol* const name = cp->symbol_at(class_index);
        const unsigned int name_len = name->utf8_length();
        if (name->is_Q_signature()) {
          cp->unresolved_qdescriptor_at_put(index, class_index, num_klasses++);
        } else {
          cp->unresolved_klass_at_put(index, class_index, num_klasses++);
        }
        break;
      }
      case JVM_CONSTANT_StringIndex: {
        const int string_index = cp->string_index_at(index);
        check_property(valid_symbol_at(string_index),
          "Invalid constant pool index %u in class file %s",
          string_index, CHECK);
        Symbol* const sym = cp->symbol_at(string_index);
        cp->unresolved_string_at_put(index, sym);
        break;
      }
      case JVM_CONSTANT_MethodHandle: {
        const int ref_index = cp->method_handle_index_at(index);
        check_property(valid_cp_range(ref_index, length),
          "Invalid constant pool index %u in class file %s",
          ref_index, CHECK);
        const constantTag tag = cp->tag_at(ref_index);
        const int ref_kind = cp->method_handle_ref_kind_at(index);

        switch (ref_kind) {
          case JVM_REF_getField:
          case JVM_REF_getStatic:
          case JVM_REF_putField:
          case JVM_REF_putStatic: {
            check_property(
              tag.is_field(),
              "Invalid constant pool index %u in class file %s (not a field)",
              ref_index, CHECK);
            break;
          }
          case JVM_REF_invokeVirtual:
          case JVM_REF_newInvokeSpecial: {
            check_property(
              tag.is_method(),
              "Invalid constant pool index %u in class file %s (not a method)",
              ref_index, CHECK);
            break;
          }
          case JVM_REF_invokeStatic:
          case JVM_REF_invokeSpecial: {
            check_property(
              tag.is_method() ||
              ((_major_version >= JAVA_8_VERSION) && tag.is_interface_method()),
              "Invalid constant pool index %u in class file %s (not a method)",
              ref_index, CHECK);
            break;
          }
          case JVM_REF_invokeInterface: {
            check_property(
              tag.is_interface_method(),
              "Invalid constant pool index %u in class file %s (not an interface method)",
              ref_index, CHECK);
            break;
          }
          default: {
            classfile_parse_error(
              "Bad method handle kind at constant pool index %u in class file %s",
              index, THREAD);
            return;
          }
        } // switch(refkind)
        // Keep the ref_index unchanged.  It will be indirected at link-time.
        break;
      } // case MethodHandle
      case JVM_CONSTANT_MethodType: {
        const int ref_index = cp->method_type_index_at(index);
        check_property(valid_symbol_at(ref_index),
          "Invalid constant pool index %u in class file %s",
          ref_index, CHECK);
        break;
      }
      case JVM_CONSTANT_Dynamic: {
        const int name_and_type_ref_index =
          cp->bootstrap_name_and_type_ref_index_at(index);

        check_property(valid_cp_range(name_and_type_ref_index, length) &&
          cp->tag_at(name_and_type_ref_index).is_name_and_type(),
          "Invalid constant pool index %u in class file %s",
          name_and_type_ref_index, CHECK);
        // bootstrap specifier index must be checked later,
        // when BootstrapMethods attr is available

        // Mark the constant pool as having a CONSTANT_Dynamic_info structure
        cp->set_has_dynamic_constant();
        break;
      }
      case JVM_CONSTANT_InvokeDynamic: {
        const int name_and_type_ref_index =
          cp->bootstrap_name_and_type_ref_index_at(index);

        check_property(valid_cp_range(name_and_type_ref_index, length) &&
          cp->tag_at(name_and_type_ref_index).is_name_and_type(),
          "Invalid constant pool index %u in class file %s",
          name_and_type_ref_index, CHECK);
        // bootstrap specifier index must be checked later,
        // when BootstrapMethods attr is available
        break;
      }
      default: {
        fatal("bad constant pool tag value %u", cp->tag_at(index).value());
        ShouldNotReachHere();
        break;
      }
    } // switch(tag)
  } // end of for

  cp->allocate_resolved_klasses(_loader_data, num_klasses, CHECK);

  if (!_need_verify) {
    return;
  }

  // second verification pass - checks the strings are of the right format.
  // but not yet to the other entries
  for (index = 1; index < length; index++) {
    const jbyte tag = cp->tag_at(index).value();
    switch (tag) {
      case JVM_CONSTANT_UnresolvedClass: {
        const Symbol* const class_name = cp->klass_name_at(index);
        // check the name
        verify_legal_class_name(class_name, CHECK);
        break;
      }
      case JVM_CONSTANT_NameAndType: {
        if (_need_verify) {
          const int sig_index = cp->signature_ref_index_at(index);
          const int name_index = cp->name_ref_index_at(index);
          const Symbol* const name = cp->symbol_at(name_index);
          const Symbol* const sig = cp->symbol_at(sig_index);
          guarantee_property(sig->utf8_length() != 0,
            "Illegal zero length constant pool entry at %d in class %s",
            sig_index, CHECK);
          guarantee_property(name->utf8_length() != 0,
            "Illegal zero length constant pool entry at %d in class %s",
            name_index, CHECK);

          if (Signature::is_method(sig)) {
            // Format check method name and signature
            verify_legal_method_name(name, CHECK);
            verify_legal_method_signature(name, sig, CHECK);
          } else {
            // Format check field name and signature
            verify_legal_field_name(name, CHECK);
            verify_legal_field_signature(name, sig, CHECK);
          }
        }
        break;
      }
      case JVM_CONSTANT_Dynamic: {
        const int name_and_type_ref_index =
          cp->uncached_name_and_type_ref_index_at(index);
        // already verified to be utf8
        const int name_ref_index =
          cp->name_ref_index_at(name_and_type_ref_index);
        // already verified to be utf8
        const int signature_ref_index =
          cp->signature_ref_index_at(name_and_type_ref_index);
        const Symbol* const name = cp->symbol_at(name_ref_index);
        const Symbol* const signature = cp->symbol_at(signature_ref_index);
        if (_need_verify) {
          // CONSTANT_Dynamic's name and signature are verified above, when iterating NameAndType_info.
          // Need only to be sure signature is the right type.
          if (Signature::is_method(signature)) {
            throwIllegalSignature("CONSTANT_Dynamic", name, signature, CHECK);
          }
        }
        break;
      }
      case JVM_CONSTANT_InvokeDynamic:
      case JVM_CONSTANT_Fieldref:
      case JVM_CONSTANT_Methodref:
      case JVM_CONSTANT_InterfaceMethodref: {
        const int name_and_type_ref_index =
          cp->uncached_name_and_type_ref_index_at(index);
        // already verified to be utf8
        const int name_ref_index =
          cp->name_ref_index_at(name_and_type_ref_index);
        // already verified to be utf8
        const int signature_ref_index =
          cp->signature_ref_index_at(name_and_type_ref_index);
        const Symbol* const name = cp->symbol_at(name_ref_index);
        const Symbol* const signature = cp->symbol_at(signature_ref_index);
        if (tag == JVM_CONSTANT_Fieldref) {
          if (_need_verify) {
            // Field name and signature are verified above, when iterating NameAndType_info.
            // Need only to be sure signature is non-zero length and the right type.
            if (Signature::is_method(signature)) {
              throwIllegalSignature("Field", name, signature, CHECK);
            }
          }
        } else {
          if (_need_verify) {
            // Method name and signature are individually verified above, when iterating
            // NameAndType_info.  Need to check here that signature is non-zero length and
            // the right type.
            if (!Signature::is_method(signature)) {
              throwIllegalSignature("Method", name, signature, CHECK);
            }
          }
          // If a class method name begins with '<', it must be "<init>" and have void signature,
          // or if it is an inline type, <vnew> with return.
          const unsigned int name_len = name->utf8_length();
          if (tag == JVM_CONSTANT_Methodref && name_len != 0 &&
              name->char_at(0) == JVM_SIGNATURE_SPECIAL) {
            if (name != vmSymbols::object_initializer_name() &&
                name != vmSymbols::inline_factory_name()) {
              classfile_parse_error(
                "Bad method name at constant pool index %u in class file %s",
                name_ref_index, THREAD);
              return;
            } else if (!Signature::is_void_method(signature)) {
              // if return type is non-void then it must be an inline type
              if (name == vmSymbols::object_initializer_name() ||
                  !EnableValhalla || !supports_inline_types() ||
                  !signature->ends_with(JVM_SIGNATURE_ENDCLASS)) {
                throwIllegalSignature("Method", name, signature, CHECK);
              }
            }
          }
        }
        break;
      }
      case JVM_CONSTANT_MethodHandle: {
        const int ref_index = cp->method_handle_index_at(index);
        const int ref_kind = cp->method_handle_ref_kind_at(index);
        switch (ref_kind) {
          case JVM_REF_invokeVirtual:
          case JVM_REF_invokeStatic:
          case JVM_REF_invokeSpecial:
          case JVM_REF_newInvokeSpecial: {
            const int name_and_type_ref_index =
              cp->uncached_name_and_type_ref_index_at(ref_index);
            const int name_ref_index =
              cp->name_ref_index_at(name_and_type_ref_index);
            const Symbol* const name = cp->symbol_at(name_ref_index);

            if (EnableValhalla && supports_inline_types() && name == vmSymbols::inline_factory_name()) { // <vnew>
              // <vnew> factory methods must be non-void return and invokeStatic.
              const int signature_ref_index =
                cp->signature_ref_index_at(name_and_type_ref_index);
              const Symbol* const signature = cp->symbol_at(signature_ref_index);
              if (signature->is_void_method_signature() || ref_kind != JVM_REF_invokeStatic) {
                classfile_parse_error(
                  "Bad factory method name at constant pool index %u in class file %s",
                  name_ref_index, CHECK);
              }
            } else if (name != vmSymbols::object_initializer_name()) { // !<init>
              if (ref_kind == JVM_REF_newInvokeSpecial) {
                classfile_parse_error(
                  "Bad constructor name at constant pool index %u in class file %s",
                    name_ref_index, THREAD);
                return;
              }
            } else { // <init>
              // The allowed invocation mode of <init> depends on its signature.
              // This test corresponds to verify_invoke_instructions in the verifier.
              const int signature_ref_index =
                cp->signature_ref_index_at(name_and_type_ref_index);
              const Symbol* const signature = cp->symbol_at(signature_ref_index);
              if (signature->is_void_method_signature()
                  && ref_kind == JVM_REF_newInvokeSpecial) {
                // OK, could be a constructor call
              } else {
                classfile_parse_error(
                  "Bad method name at constant pool index %u in class file %s",
                  name_ref_index, THREAD);
                return;
              }
            }
            break;
          }
          // Other ref_kinds are already fully checked in previous pass.
        } // switch(ref_kind)
        break;
      }
      case JVM_CONSTANT_MethodType: {
        const Symbol* const no_name = vmSymbols::type_name(); // place holder
        const Symbol* const signature = cp->method_type_signature_at(index);
        verify_legal_method_signature(no_name, signature, CHECK);
        break;
      }
      case JVM_CONSTANT_Utf8: {
        assert(cp->symbol_at(index)->refcount() != 0, "count corrupted");
      }
    }  // switch(tag)
  }  // end of for
}

class NameSigHash: public ResourceObj {
 public:
  const Symbol*       _name;       // name
  const Symbol*       _sig;        // signature

  static const int HASH_ROW_SIZE = 256;

  NameSigHash(Symbol* name, Symbol* sig) :
    _name(name),
    _sig(sig) {}

  static unsigned int hash(NameSigHash const& namesig) {
    return namesig._name->identity_hash() ^ namesig._sig->identity_hash();
  }

  static bool equals(NameSigHash const& e0, NameSigHash const& e1) {
    return (e0._name == e1._name) &&
          (e0._sig  == e1._sig);
  }
};

using NameSigHashtable = ResourceHashtable<NameSigHash, int,
                                           NameSigHash::HASH_ROW_SIZE,
                                           AnyObj::RESOURCE_AREA, mtInternal,
                                           &NameSigHash::hash, &NameSigHash::equals>;

static void check_identity_and_value_modifiers(ClassFileParser* current, const InstanceKlass* super_type, TRAPS) {
  assert(super_type != nullptr,"Method doesn't support null super type");
  if (super_type->carries_identity_modifier()) {
    if (current->carries_value_modifier()) {
        ResourceMark rm(THREAD);
        Exceptions::fthrow(
          THREAD_AND_LOCATION,
          vmSymbols::java_lang_IncompatibleClassChangeError(),
          "Value type %s has an identity type as supertype",
          current->class_name()->as_klass_external_name());
        return;
      }
    current->set_carries_identity_modifier();
  }
  if (super_type->carries_value_modifier()) {
    if (current->carries_identity_modifier()) {
      ResourceMark rm(THREAD);
      Exceptions::fthrow(
        THREAD_AND_LOCATION,
        vmSymbols::java_lang_IncompatibleClassChangeError(),
        "Identity type %s has a value type as supertype",
        current->class_name()->as_klass_external_name());
      return;
    }
    current->set_carries_value_modifier();
  }
}

void ClassFileParser::parse_interfaces(const ClassFileStream* stream,
                                       int itfs_len,
                                       ConstantPool* cp,
                                       bool* const has_nonstatic_concrete_methods,
                                       // FIXME: lots of these functions
                                       // declare their parameters as const,
                                       // which adds only noise to the code.
                                       // Remove the spurious const modifiers.
                                       // Many are of the form "const int x"
                                       // or "T* const x".
                                       TRAPS) {
  assert(stream != nullptr, "invariant");
  assert(cp != nullptr, "invariant");
  assert(has_nonstatic_concrete_methods != nullptr, "invariant");

  if (itfs_len == 0) {
    _local_interfaces = Universe::the_empty_instance_klass_array();

  } else {
    assert(itfs_len > 0, "only called for len>0");
    _local_interface_indexes = new GrowableArray<u2>(itfs_len);
    int index = 0;
    for (index = 0; index < itfs_len; index++) {
      const u2 interface_index = stream->get_u2(CHECK);
      check_property(
        valid_klass_reference_at(interface_index),
        "Interface name has bad constant pool index %u in class file %s",
        interface_index, CHECK);
      _local_interface_indexes->at_put_grow(index, interface_index);
    }

    if (!_need_verify || itfs_len <= 1) {
      return;
    }

    // Check if there's any duplicates in interfaces
    ResourceMark rm(THREAD);
    // Set containing interface names
    ResourceHashtable<Symbol*, int>* interface_names = new ResourceHashtable<Symbol*, int>();
    for (index = 0; index < itfs_len; index++) {
      Symbol* interface_name = cp->klass_name_at(_local_interface_indexes->at(index));
      // If no duplicates, add (name, nullptr) in hashtable interface_names.
      if (!interface_names->put(interface_name, 0)) {
        classfile_parse_error("Duplicate interface name \"%s\" in class file %s",
                               interface_name->as_C_string(), THREAD);
        return;
      }
    }
  }
}

void ClassFileParser::verify_constantvalue(const ConstantPool* const cp,
                                           int constantvalue_index,
                                           int signature_index,
                                           TRAPS) const {
  // Make sure the constant pool entry is of a type appropriate to this field
  guarantee_property(
    (constantvalue_index > 0 &&
      constantvalue_index < cp->length()),
    "Bad initial value index %u in ConstantValue attribute in class file %s",
    constantvalue_index, CHECK);

  const constantTag value_type = cp->tag_at(constantvalue_index);
  switch(cp->basic_type_for_signature_at(signature_index)) {
    case T_LONG: {
      guarantee_property(value_type.is_long(),
                         "Inconsistent constant value type in class file %s",
                         CHECK);
      break;
    }
    case T_FLOAT: {
      guarantee_property(value_type.is_float(),
                         "Inconsistent constant value type in class file %s",
                         CHECK);
      break;
    }
    case T_DOUBLE: {
      guarantee_property(value_type.is_double(),
                         "Inconsistent constant value type in class file %s",
                         CHECK);
      break;
    }
    case T_BYTE:
    case T_CHAR:
    case T_SHORT:
    case T_BOOLEAN:
    case T_INT: {
      guarantee_property(value_type.is_int(),
                         "Inconsistent constant value type in class file %s",
                         CHECK);
      break;
    }
    case T_OBJECT: {
      guarantee_property((cp->symbol_at(signature_index)->equals("Ljava/lang/String;")
                         && value_type.is_string()),
                         "Bad string initial value in class file %s",
                         CHECK);
      break;
    }
    default: {
      classfile_parse_error("Unable to set initial value %u in class file %s",
                             constantvalue_index,
                             THREAD);
    }
  }
}

class AnnotationCollector : public ResourceObj{
public:
  enum Location { _in_field, _in_method, _in_class };
  enum ID {
    _unknown = 0,
    _method_CallerSensitive,
    _method_ForceInline,
    _method_DontInline,
    _method_ChangesCurrentThread,
    _method_JvmtiMountTransition,
    _method_InjectedProfile,
    _method_LambdaForm_Compiled,
    _method_Hidden,
    _method_Scoped,
    _method_IntrinsicCandidate,
    _jdk_internal_vm_annotation_Contended,
    _field_Stable,
    _jdk_internal_vm_annotation_ReservedStackAccess,
    _jdk_internal_vm_annotation_MultiField,
    _jdk_internal_ValueBased,
    _jdk_internal_ImplicitlyConstructible,
    _jdk_internal_LooselyConsistentValue,
    _jdk_internal_NullRestricted,
    _annotation_LIMIT
  };
  const Location _location;
  int _annotations_present;
  u2 _contended_group;
  jbyte _multifield_arg;

  AnnotationCollector(Location location)
    : _location(location), _annotations_present(0), _contended_group(0)
  {
    assert((int)_annotation_LIMIT <= (int)sizeof(_annotations_present) * BitsPerByte, "");
  }
  // If this annotation name has an ID, report it (or _none).
  ID annotation_index(const ClassLoaderData* loader_data, const Symbol* name, bool can_access_vm_annotations);
  // Set the annotation name:
  void set_annotation(ID id) {
    assert((int)id >= 0 && (int)id < (int)_annotation_LIMIT, "oob");
    _annotations_present |= (int)nth_bit((int)id);
  }

  void remove_annotation(ID id) {
    assert((int)id >= 0 && (int)id < (int)_annotation_LIMIT, "oob");
    _annotations_present &= (int)~nth_bit((int)id);
  }

  // Report if the annotation is present.
  bool has_any_annotations() const { return _annotations_present != 0; }
  bool has_annotation(ID id) const { return (nth_bit((int)id) & _annotations_present) != 0; }

  void set_contended_group(u2 group) { _contended_group = group; }
  u2 contended_group() const { return _contended_group; }

  void set_multifield_arg(jbyte arg) { _multifield_arg = arg; }
  jbyte multifield_arg() const { return _multifield_arg; }

  bool is_contended() const { return has_annotation(_jdk_internal_vm_annotation_Contended); }
  bool is_multifield_base() const { return has_annotation(_jdk_internal_vm_annotation_MultiField); }

  void set_stable(bool stable) { set_annotation(_field_Stable); }
  bool is_stable() const { return has_annotation(_field_Stable); }
};

// This class also doubles as a holder for metadata cleanup.
class ClassFileParser::FieldAnnotationCollector : public AnnotationCollector {
private:
  ClassLoaderData* _loader_data;
  AnnotationArray* _field_annotations;
  AnnotationArray* _field_type_annotations;
public:
  FieldAnnotationCollector(ClassLoaderData* loader_data) :
    AnnotationCollector(_in_field),
    _loader_data(loader_data),
    _field_annotations(nullptr),
    _field_type_annotations(nullptr) {}
  ~FieldAnnotationCollector();
  void apply_to(FieldInfo* f);
  AnnotationArray* field_annotations()      { return _field_annotations; }
  AnnotationArray* field_type_annotations() { return _field_type_annotations; }

  void set_field_annotations(AnnotationArray* a)      { _field_annotations = a; }
  void set_field_type_annotations(AnnotationArray* a) { _field_type_annotations = a; }
};

class MethodAnnotationCollector : public AnnotationCollector{
public:
  MethodAnnotationCollector() : AnnotationCollector(_in_method) { }
  void apply_to(const methodHandle& m);
};

class ClassFileParser::ClassAnnotationCollector : public AnnotationCollector{
public:
  ClassAnnotationCollector() : AnnotationCollector(_in_class) { }
  void apply_to(InstanceKlass* ik);
};


static int skip_annotation_value(const u1*, int, int); // fwd decl

// Safely increment index by val if does not pass limit
#define SAFE_ADD(index, limit, val) \
if (index >= limit - val) return limit; \
index += val;

// Skip an annotation.  Return >=limit if there is any problem.
static int skip_annotation(const u1* buffer, int limit, int index) {
  assert(buffer != nullptr, "invariant");
  // annotation := atype:u2 do(nmem:u2) {member:u2 value}
  // value := switch (tag:u1) { ... }
  SAFE_ADD(index, limit, 4); // skip atype and read nmem
  int nmem = Bytes::get_Java_u2((address)buffer + index - 2);
  while (--nmem >= 0 && index < limit) {
    SAFE_ADD(index, limit, 2); // skip member
    index = skip_annotation_value(buffer, limit, index);
  }
  return index;
}

// Skip an annotation value.  Return >=limit if there is any problem.
static int skip_annotation_value(const u1* buffer, int limit, int index) {
  assert(buffer != nullptr, "invariant");

  // value := switch (tag:u1) {
  //   case B, C, I, S, Z, D, F, J, c: con:u2;
  //   case e: e_class:u2 e_name:u2;
  //   case s: s_con:u2;
  //   case [: do(nval:u2) {value};
  //   case @: annotation;
  //   case s: s_con:u2;
  // }
  SAFE_ADD(index, limit, 1); // read tag
  const u1 tag = buffer[index - 1];
  switch (tag) {
    case 'B':
    case 'C':
    case 'I':
    case 'S':
    case 'Z':
    case 'D':
    case 'F':
    case 'J':
    case 'c':
    case 's':
      SAFE_ADD(index, limit, 2);  // skip con or s_con
      break;
    case 'e':
      SAFE_ADD(index, limit, 4);  // skip e_class, e_name
      break;
    case '[':
    {
      SAFE_ADD(index, limit, 2); // read nval
      int nval = Bytes::get_Java_u2((address)buffer + index - 2);
      while (--nval >= 0 && index < limit) {
        index = skip_annotation_value(buffer, limit, index);
      }
    }
    break;
    case '@':
      index = skip_annotation(buffer, limit, index);
      break;
    default:
      return limit;  //  bad tag byte
  }
  return index;
}

// Sift through annotations, looking for those significant to the VM:
static void parse_annotations(const ConstantPool* const cp,
                              const u1* buffer, int limit,
                              AnnotationCollector* coll,
                              ClassLoaderData* loader_data,
                              const bool can_access_vm_annotations) {

  assert(cp != nullptr, "invariant");
  assert(buffer != nullptr, "invariant");
  assert(coll != nullptr, "invariant");
  assert(loader_data != nullptr, "invariant");

  // annotations := do(nann:u2) {annotation}
  int index = 2; // read nann
  if (index >= limit)  return;
  int nann = Bytes::get_Java_u2((address)buffer + index - 2);
  enum {  // initial annotation layout
    atype_off = 0,      // utf8 such as 'Ljava/lang/annotation/Retention;'
    count_off = 2,      // u2   such as 1 (one value)
    member_off = 4,     // utf8 such as 'value'
    tag_off = 6,        // u1   such as 'c' (type) or 'e' (enum)
    e_tag_val = 'e',
    e_type_off = 7,   // utf8 such as 'Ljava/lang/annotation/RetentionPolicy;'
    e_con_off = 9,    // utf8 payload, such as 'SOURCE', 'CLASS', 'RUNTIME'
    e_size = 11,     // end of 'e' annotation
    c_tag_val = 'c',    // payload is type
    c_con_off = 7,    // utf8 payload, such as 'I'
    c_size = 9,       // end of 'c' annotation
    s_tag_val = 's',    // payload is String
    s_con_off = 7,    // utf8 payload, such as 'Ljava/lang/String;'
    s_size = 9,
    b_tag_val = 'B',
    b_con_off = 7,
    b_size = 9,
    min_size = 6        // smallest possible size (zero members)
  };
  // Cannot add min_size to index in case of overflow MAX_INT
  while ((--nann) >= 0 && (index - 2 <= limit - min_size)) {
    int index0 = index;
    index = skip_annotation(buffer, limit, index);
    const u1* const abase = buffer + index0;
    const int atype = Bytes::get_Java_u2((address)abase + atype_off);
    const int count = Bytes::get_Java_u2((address)abase + count_off);
    const Symbol* const aname = check_symbol_at(cp, atype);
    if (aname == nullptr)  break;  // invalid annotation name
    const Symbol* member = nullptr;
    if (count >= 1) {
      const int member_index = Bytes::get_Java_u2((address)abase + member_off);
      member = check_symbol_at(cp, member_index);
      if (member == nullptr)  break;  // invalid member name
    }

    // Here is where parsing particular annotations will take place.
    AnnotationCollector::ID id = coll->annotation_index(loader_data, aname, can_access_vm_annotations);
    if (AnnotationCollector::_unknown == id)  continue;
    coll->set_annotation(id);

    if (AnnotationCollector::_jdk_internal_vm_annotation_Contended == id) {
      // @Contended can optionally specify the contention group.
      //
      // Contended group defines the equivalence class over the fields:
      // the fields within the same contended group are not treated distinct.
      // The only exception is default group, which does not incur the
      // equivalence. Naturally, contention group for classes is meaningless.
      //
      // While the contention group is specified as String, annotation
      // values are already interned, and we might as well use the constant
      // pool index as the group tag.
      //
      u2 group_index = 0; // default contended group
      if (count == 1
        && s_size == (index - index0)  // match size
        && s_tag_val == *(abase + tag_off)
        && member == vmSymbols::value_name()) {
        group_index = Bytes::get_Java_u2((address)abase + s_con_off);
        if (cp->symbol_at(group_index)->utf8_length() == 0) {
          group_index = 0; // default contended group
        }
      }
      coll->set_contended_group(group_index);
    } else if (AnnotationCollector::_jdk_internal_vm_annotation_MultiField == id) {
      // TODO: change those assertion into a conditional statement to process the value
      assert(count == 1, "MultiField annotation must have at least one argument");  // Is it true?
      assert(member == vmSymbols::value_name(), "Must be");
      assert(b_tag_val == *(abase + tag_off), "Must be a byte value");
      int arg_index = Bytes::get_Java_u2((address)abase + b_con_off);
      int multifield_arg = cp->int_at(arg_index);
      assert(((jbyte)multifield_arg) == multifield_arg, "Must be");
      coll->set_multifield_arg(multifield_arg);
    }
  }
}


// Parse attributes for a field.
void ClassFileParser::parse_field_attributes(const ClassFileStream* const cfs,
                                             u2 attributes_count,
                                             bool is_static, u2 signature_index,
                                             u2* const constantvalue_index_addr,
                                             bool* const is_synthetic_addr,
                                             u2* const generic_signature_index_addr,
                                             ClassFileParser::FieldAnnotationCollector* parsed_annotations,
                                             TRAPS) {
  assert(cfs != nullptr, "invariant");
  assert(constantvalue_index_addr != nullptr, "invariant");
  assert(is_synthetic_addr != nullptr, "invariant");
  assert(generic_signature_index_addr != nullptr, "invariant");
  assert(parsed_annotations != nullptr, "invariant");
  assert(attributes_count > 0, "attributes_count should be greater than 0");

  u2 constantvalue_index = 0;
  u2 generic_signature_index = 0;
  bool is_synthetic = false;
  const u1* runtime_visible_annotations = nullptr;
  int runtime_visible_annotations_length = 0;
  const u1* runtime_invisible_annotations = nullptr;
  int runtime_invisible_annotations_length = 0;
  const u1* runtime_visible_type_annotations = nullptr;
  int runtime_visible_type_annotations_length = 0;
  const u1* runtime_invisible_type_annotations = nullptr;
  int runtime_invisible_type_annotations_length = 0;
  bool runtime_invisible_annotations_exists = false;
  bool runtime_invisible_type_annotations_exists = false;
  const ConstantPool* const cp = _cp;

  while (attributes_count--) {
    cfs->guarantee_more(6, CHECK);  // attribute_name_index, attribute_length
    const u2 attribute_name_index = cfs->get_u2_fast();
    const u4 attribute_length = cfs->get_u4_fast();
    check_property(valid_symbol_at(attribute_name_index),
                   "Invalid field attribute index %u in class file %s",
                   attribute_name_index,
                   CHECK);

    const Symbol* const attribute_name = cp->symbol_at(attribute_name_index);
    if (is_static && attribute_name == vmSymbols::tag_constant_value()) {
      // ignore if non-static
      if (constantvalue_index != 0) {
        classfile_parse_error("Duplicate ConstantValue attribute in class file %s", THREAD);
        return;
      }
      check_property(
        attribute_length == 2,
        "Invalid ConstantValue field attribute length %u in class file %s",
        attribute_length, CHECK);

      constantvalue_index = cfs->get_u2(CHECK);
      if (_need_verify) {
        verify_constantvalue(cp, constantvalue_index, signature_index, CHECK);
      }
    } else if (attribute_name == vmSymbols::tag_synthetic()) {
      if (attribute_length != 0) {
        classfile_parse_error(
          "Invalid Synthetic field attribute length %u in class file %s",
          attribute_length, THREAD);
        return;
      }
      is_synthetic = true;
    } else if (attribute_name == vmSymbols::tag_deprecated()) { // 4276120
      if (attribute_length != 0) {
        classfile_parse_error(
          "Invalid Deprecated field attribute length %u in class file %s",
          attribute_length, THREAD);
        return;
      }
    } else if (_major_version >= JAVA_1_5_VERSION) {
      if (attribute_name == vmSymbols::tag_signature()) {
        if (generic_signature_index != 0) {
          classfile_parse_error(
            "Multiple Signature attributes for field in class file %s", THREAD);
          return;
        }
        if (attribute_length != 2) {
          classfile_parse_error(
            "Wrong size %u for field's Signature attribute in class file %s",
            attribute_length, THREAD);
          return;
        }
        generic_signature_index = parse_generic_signature_attribute(cfs, CHECK);
      } else if (attribute_name == vmSymbols::tag_runtime_visible_annotations()) {
        if (runtime_visible_annotations != nullptr) {
          classfile_parse_error(
            "Multiple RuntimeVisibleAnnotations attributes for field in class file %s", THREAD);
          return;
        }
        runtime_visible_annotations_length = attribute_length;
        runtime_visible_annotations = cfs->current();
        assert(runtime_visible_annotations != nullptr, "null visible annotations");
        cfs->guarantee_more(runtime_visible_annotations_length, CHECK);
        parse_annotations(cp,
                          runtime_visible_annotations,
                          runtime_visible_annotations_length,
                          parsed_annotations,
                          _loader_data,
                          _can_access_vm_annotations);
        cfs->skip_u1_fast(runtime_visible_annotations_length);
      } else if (attribute_name == vmSymbols::tag_runtime_invisible_annotations()) {
        if (runtime_invisible_annotations_exists) {
          classfile_parse_error(
            "Multiple RuntimeInvisibleAnnotations attributes for field in class file %s", THREAD);
          return;
        }
        runtime_invisible_annotations_exists = true;
        if (PreserveAllAnnotations) {
          runtime_invisible_annotations_length = attribute_length;
          runtime_invisible_annotations = cfs->current();
          assert(runtime_invisible_annotations != nullptr, "null invisible annotations");
        }
        cfs->skip_u1(attribute_length, CHECK);
      } else if (attribute_name == vmSymbols::tag_runtime_visible_type_annotations()) {
        if (runtime_visible_type_annotations != nullptr) {
          classfile_parse_error(
            "Multiple RuntimeVisibleTypeAnnotations attributes for field in class file %s", THREAD);
          return;
        }
        runtime_visible_type_annotations_length = attribute_length;
        runtime_visible_type_annotations = cfs->current();
        assert(runtime_visible_type_annotations != nullptr, "null visible type annotations");
        cfs->skip_u1(runtime_visible_type_annotations_length, CHECK);
      } else if (attribute_name == vmSymbols::tag_runtime_invisible_type_annotations()) {
        if (runtime_invisible_type_annotations_exists) {
          classfile_parse_error(
            "Multiple RuntimeInvisibleTypeAnnotations attributes for field in class file %s", THREAD);
          return;
        } else {
          runtime_invisible_type_annotations_exists = true;
        }
        if (PreserveAllAnnotations) {
          runtime_invisible_type_annotations_length = attribute_length;
          runtime_invisible_type_annotations = cfs->current();
          assert(runtime_invisible_type_annotations != nullptr, "null invisible type annotations");
        }
        cfs->skip_u1(attribute_length, CHECK);
      } else {
        cfs->skip_u1(attribute_length, CHECK);  // Skip unknown attributes
      }
    } else {
      cfs->skip_u1(attribute_length, CHECK);  // Skip unknown attributes
    }
  }

  *constantvalue_index_addr = constantvalue_index;
  *is_synthetic_addr = is_synthetic;
  *generic_signature_index_addr = generic_signature_index;
  AnnotationArray* a = assemble_annotations(runtime_visible_annotations,
                                            runtime_visible_annotations_length,
                                            runtime_invisible_annotations,
                                            runtime_invisible_annotations_length,
                                            CHECK);
  parsed_annotations->set_field_annotations(a);
  a = assemble_annotations(runtime_visible_type_annotations,
                           runtime_visible_type_annotations_length,
                           runtime_invisible_type_annotations,
                           runtime_invisible_type_annotations_length,
                           CHECK);
  parsed_annotations->set_field_type_annotations(a);
  return;
}


// Field allocation types. Used for computing field offsets.

enum FieldAllocationType {
  STATIC_OOP,           // Oops
  STATIC_BYTE,          // Boolean, Byte, char
  STATIC_SHORT,         // shorts
  STATIC_WORD,          // ints
  STATIC_DOUBLE,        // aligned long or double
  STATIC_INLINE,        // inline type field
  NONSTATIC_OOP,
  NONSTATIC_BYTE,
  NONSTATIC_SHORT,
  NONSTATIC_WORD,
  NONSTATIC_DOUBLE,
  NONSTATIC_INLINE,
  MAX_FIELD_ALLOCATION_TYPE,
  BAD_ALLOCATION_TYPE = -1
};

static FieldAllocationType _basic_type_to_atype[2 * (T_CONFLICT + 1)] = {
  BAD_ALLOCATION_TYPE, // 0
  BAD_ALLOCATION_TYPE, // 1
  BAD_ALLOCATION_TYPE, // 2
  BAD_ALLOCATION_TYPE, // 3
  NONSTATIC_BYTE ,     // T_BOOLEAN     =  4,
  NONSTATIC_SHORT,     // T_CHAR        =  5,
  NONSTATIC_WORD,      // T_FLOAT       =  6,
  NONSTATIC_DOUBLE,    // T_DOUBLE      =  7,
  NONSTATIC_BYTE,      // T_BYTE        =  8,
  NONSTATIC_SHORT,     // T_SHORT       =  9,
  NONSTATIC_WORD,      // T_INT         = 10,
  NONSTATIC_DOUBLE,    // T_LONG        = 11,
  NONSTATIC_OOP,       // T_OBJECT      = 12,
  NONSTATIC_OOP,       // T_ARRAY       = 13,
  NONSTATIC_OOP,       // T_PRIMITIVE_OBJECT = 14,
  BAD_ALLOCATION_TYPE, // T_VOID        = 15,
  BAD_ALLOCATION_TYPE, // T_ADDRESS     = 16,
  BAD_ALLOCATION_TYPE, // T_NARROWOOP   = 17,
  BAD_ALLOCATION_TYPE, // T_METADATA    = 18,
  BAD_ALLOCATION_TYPE, // T_NARROWKLASS = 19,
  BAD_ALLOCATION_TYPE, // T_CONFLICT    = 20,
  BAD_ALLOCATION_TYPE, // 0
  BAD_ALLOCATION_TYPE, // 1
  BAD_ALLOCATION_TYPE, // 2
  BAD_ALLOCATION_TYPE, // 3
  STATIC_BYTE ,        // T_BOOLEAN     =  4,
  STATIC_SHORT,        // T_CHAR        =  5,
  STATIC_WORD,         // T_FLOAT       =  6,
  STATIC_DOUBLE,       // T_DOUBLE      =  7,
  STATIC_BYTE,         // T_BYTE        =  8,
  STATIC_SHORT,        // T_SHORT       =  9,
  STATIC_WORD,         // T_INT         = 10,
  STATIC_DOUBLE,       // T_LONG        = 11,
  STATIC_OOP,          // T_OBJECT      = 12,
  STATIC_OOP,          // T_ARRAY       = 13,
  STATIC_OOP,          // T_PRIMITIVE_OBJECT = 14,
  BAD_ALLOCATION_TYPE, // T_VOID        = 15,
  BAD_ALLOCATION_TYPE, // T_ADDRESS     = 16,
  BAD_ALLOCATION_TYPE, // T_NARROWOOP   = 17,
  BAD_ALLOCATION_TYPE, // T_METADATA    = 18,
  BAD_ALLOCATION_TYPE, // T_NARROWKLASS = 19,
  BAD_ALLOCATION_TYPE, // T_CONFLICT    = 20
};

static FieldAllocationType basic_type_to_atype(bool is_static, BasicType type, bool is_inline_type) {
  assert(type >= T_BOOLEAN && type < T_VOID, "only allowable values");
  FieldAllocationType result = _basic_type_to_atype[type + (is_static ? (T_CONFLICT + 1) : 0)];
  assert(result != BAD_ALLOCATION_TYPE, "bad type");
  if (is_inline_type) {
    result = is_static ? STATIC_INLINE : NONSTATIC_INLINE;
  }
  return result;
}

class ClassFileParser::FieldAllocationCount : public ResourceObj {
 public:
  u2 count[MAX_FIELD_ALLOCATION_TYPE];

  FieldAllocationCount() {
    for (int i = 0; i < MAX_FIELD_ALLOCATION_TYPE; i++) {
      count[i] = 0;
    }
  }

  void update(bool is_static, BasicType type, bool is_inline_type) {
    FieldAllocationType atype = basic_type_to_atype(is_static, type, is_inline_type);
    if (atype != BAD_ALLOCATION_TYPE) {
      // Make sure there is no overflow with injected fields.
      assert(count[atype] < 0xFFFF, "More than 65535 fields");
      count[atype]++;
    }
  }
};

// Side-effects: populates the _fields, _fields_annotations,
// _fields_type_annotations fields
void ClassFileParser::parse_fields(const ClassFileStream* const cfs,
                                   AccessFlags class_access_flags,
                                   FieldAllocationCount* const fac,
                                   ConstantPool* cp,
                                   const int cp_size,
                                   u2* const java_fields_count_ptr,
                                   TRAPS) {

  assert(cfs != nullptr, "invariant");
  assert(fac != nullptr, "invariant");
  assert(cp != nullptr, "invariant");
  assert(java_fields_count_ptr != nullptr, "invariant");

  assert(nullptr == _fields_annotations, "invariant");
  assert(nullptr == _fields_type_annotations, "invariant");

  bool is_inline_type = class_access_flags.is_value_class() && !class_access_flags.is_abstract();
  cfs->guarantee_more(2, CHECK);  // length
  const u2 length = cfs->get_u2_fast();
  *java_fields_count_ptr = length;

  int num_injected = 0;
  const InjectedField* const injected = JavaClasses::get_injected(_class_name,
                                                                  &num_injected);

  // two more slots are required for inline classes:
  // one for the static field with a reference to the pre-allocated default value
  // one for the field the JVM injects when detecting an empty inline class
  const int total_fields = length + num_injected + (is_inline_type ? 2 : 0);

  // Allocate a temporary resource array to collect field data.
  // After parsing all fields, data are stored in a UNSIGNED5 compressed stream.
  _temp_field_info = new GrowableArray<FieldInfo>(total_fields);

  int instance_fields_count = 0;
  // ResourceMark rm(THREAD);
  GrowableArray<MultiFieldInfo>* temp_multifield_info = new GrowableArray<MultiFieldInfo>(0); // could be allocated lazily
  GrowableArray<AnnotationArray*>* fields_annotations = nullptr;
  GrowableArray<AnnotationArray*>* fields_type_annotations = nullptr;

  int field_index = -1;
  int inj_multifields = 0;
  for (int n = 0; n < length; n++) {
    field_index++;
    // access_flags, name_index, descriptor_index, attributes_count
    cfs->guarantee_more(8, CHECK);

    jint recognized_modifiers = JVM_RECOGNIZED_FIELD_MODIFIERS;

    const jint flags = cfs->get_u2_fast() & recognized_modifiers;
    verify_legal_field_modifiers(flags, class_access_flags, CHECK);
    AccessFlags access_flags;
    access_flags.set_flags(flags);
    FieldInfo::FieldFlags fieldFlags(0);

    const u2 name_index = cfs->get_u2_fast();
    check_property(valid_symbol_at(name_index),
      "Invalid constant pool index %u for field name in class file %s",
      name_index, CHECK);
    const Symbol* const name = cp->symbol_at(name_index);
    verify_legal_field_name(name, CHECK);

    const u2 signature_index = cfs->get_u2_fast();
    check_property(valid_symbol_at(signature_index),
      "Invalid constant pool index %u for field signature in class file %s",
      signature_index, CHECK);
    const Symbol* const sig = cp->symbol_at(signature_index);
    verify_legal_field_signature(name, sig, CHECK);
    if (!access_flags.is_static()) instance_fields_count++;

    u2 constantvalue_index = 0;
    bool is_synthetic = false;
    u2 generic_signature_index = 0;
    const bool is_static = access_flags.is_static();
    FieldAnnotationCollector parsed_annotations(_loader_data);

    bool is_null_restricted = false;

    const u2 attributes_count = cfs->get_u2_fast();
    if (attributes_count > 0) {
      parse_field_attributes(cfs,
                             attributes_count,
                             is_static,
                             signature_index,
                             &constantvalue_index,
                             &is_synthetic,
                             &generic_signature_index,
                             &parsed_annotations,
                             CHECK);

      if (parsed_annotations.field_annotations() != nullptr) {
        if (fields_annotations == nullptr) {
          fields_annotations = new GrowableArray<AnnotationArray*>(length);
        }
<<<<<<< HEAD

        fields_annotations->at_put_grow(field_index, parsed_annotations.field_annotations(), nullptr);
=======
        _fields_annotations->at_put(n, parsed_annotations.field_annotations());
        if (parsed_annotations.has_annotation(AnnotationCollector::_jdk_internal_NullRestricted)) {
          if (!Signature::has_envelope(sig)) {
            Exceptions::fthrow(
              THREAD_AND_LOCATION,
              vmSymbols::java_lang_ClassFormatError(),
              "Illegal use of @jdk.internal.vm.annotation.NullRestricted annotation on field %s with signature %s (primitive types can never be null)",
              name->as_C_string(), sig->as_C_string());
          }
          is_null_restricted = true;
        }
>>>>>>> df2362fc
        parsed_annotations.set_field_annotations(nullptr);
      }
      if (parsed_annotations.field_type_annotations() != nullptr) {
        if (fields_type_annotations == nullptr) {
          fields_type_annotations = new GrowableArray<AnnotationArray*>(length);
        }
        fields_type_annotations->at_put_grow(field_index, parsed_annotations.field_type_annotations(), nullptr);
        parsed_annotations.set_field_type_annotations(nullptr);
      }

      if (is_synthetic) {
        access_flags.set_is_synthetic();
      }
      if (generic_signature_index != 0) {
        fieldFlags.update_generic(true);
      }
    }

    const BasicType type = cp->basic_type_for_signature_at(signature_index);

    // Update FieldAllocationCount for this kind of field
    fac->update(is_static, type, type == T_PRIMITIVE_OBJECT);

    // Here, we still detect that the field's type is an inline type by checking if it has
    // a Q-descriptor. This test will be replaced later by something not relying on Q-desriptors.
    // From this point forward, checking if a field's type is an inline type should be performed
    // using the inline_type flag of FieldFlags, and not by looking for a Q-descriptor in its signature
    if (type == T_PRIMITIVE_OBJECT || is_null_restricted) fieldFlags.update_null_free_inline_type(true);

    FieldInfo fi(access_flags, name_index, signature_index, constantvalue_index, fieldFlags);
    fi.set_index(field_index);
    if (fieldFlags.is_generic()) {
      fi.set_generic_signature_index(generic_signature_index);
    }
    parsed_annotations.apply_to(&fi);
    if (fi.field_flags().is_contended()) {
      _has_contended_fields = true;
    }

    int base_idx = _temp_field_info->append(fi);
    assert(base_idx == field_index, "Must be");
    FieldInfo* const field = _temp_field_info->adr_at(field_index);

    if (parsed_annotations.is_multifield_base() && is_java_primitive(cp->basic_type_for_signature_at(signature_index))) {
      field->field_flags_addr()->update_multifield_base(true);
      char* base_name = cp->symbol_at(name_index)->as_C_string();
      int bundle_size = parsed_annotations.multifield_arg();
      if (bundle_size < 0) {
        bundle_size = VectorSupport::get_max_multifield_count(_class_name);
      }
      for (int i = 1; i < bundle_size; i++) {
        field_index++;
        stringStream st;
        st.print("%s", base_name);
        st.print("#");
        st.print("%d", i);
        Symbol* inj_name = SymbolTable::new_symbol(st.as_string());
        MultiFieldInfo mfi(inj_name, base_idx, i);
        int mfi_idx = temp_multifield_info->append(mfi);

        const BasicType type = cp->basic_type_for_signature_at(signature_index);
        // Update FieldAllocationCount for this kind of field
        fac->update(is_static, type, type == T_PRIMITIVE_OBJECT);

        FieldInfo::FieldFlags fflags(0);
        // fflags.update_injected(true);
        AccessFlags aflags;
        aflags.set_flags(flags);
        FieldInfo fi(aflags, (u2)(mfi_idx), (u2)signature_index, 0, fflags);
        fi.set_index(field_index);

        int inj_idx = _temp_field_info->append(fi);
        assert(inj_idx == field_index, "Must be");
        FieldInfo* const field = _temp_field_info->adr_at(inj_idx);

        field->field_flags_addr()->update_multifield(true);
        if (fields_annotations != nullptr && fields_annotations->at(base_idx) != nullptr) {
          fields_annotations->at_put_grow(field_index, fields_annotations->at(base_idx));
        }
        if (fields_type_annotations != nullptr && fields_type_annotations->at(base_idx) != nullptr) {
          fields_type_annotations->at_put_grow(field_index, fields_type_annotations->at(base_idx));
        }
        inj_multifields++;
      }
    }
  }
  assert(_temp_field_info->length() == (length + inj_multifields), "Must be");

  *java_fields_count_ptr = *java_fields_count_ptr + inj_multifields;
  int index = length + inj_multifields;
  if (num_injected != 0) {
    for (int n = 0; n < num_injected; n++) {
      // Check for duplicates
      if (injected[n].may_be_java) {
        const Symbol* const name      = injected[n].name();
        const Symbol* const signature = injected[n].signature();
        bool duplicate = false;
        for (int i = 0; i < length; i++) {
          const FieldInfo* const f = _temp_field_info->adr_at(i);
          if (name      == cp->symbol_at(f->name_index()) &&
              signature == cp->symbol_at(f->signature_index())) {
            // Symbol is desclared in Java so skip this one
            duplicate = true;
            break;
          }
        }
        if (duplicate) {
          // These will be removed from the field array at the end
          continue;
        }
      }

      // Injected field
      FieldInfo::FieldFlags fflags(0);
      fflags.update_injected(true);
      AccessFlags aflags;
      FieldInfo fi(aflags, (u2)(injected[n].name_index), (u2)(injected[n].signature_index), 0, fflags);
      fi.set_index(field_index);

      field_index++;
      int inj_idx = _temp_field_info->append(fi);
      assert(inj_idx == field_index, "Must be");

      // Update FieldAllocationCount for this kind of field
      const BasicType type = Signature::basic_type(injected[n].signature());
      fac->update(false, type, false);
      index++;
    }
  }

  if (is_inline_type) {
    // Inject static ".default" field
    FieldInfo::FieldFlags fflags(0);
    fflags.update_injected(true);
    AccessFlags aflags(JVM_ACC_STATIC);
    FieldInfo fi(aflags,
                 (u2)vmSymbols::as_int(VM_SYMBOL_ENUM_NAME(default_value_name)),
                 (u2)vmSymbols::as_int(VM_SYMBOL_ENUM_NAME(object_signature)),
                 0,
                 fflags);
    fi.set_index(index);

    field_index++;
    int inj_idx = _temp_field_info->append(fi);
    assert(inj_idx == field_index, "Must be");

    const BasicType type = Signature::basic_type(vmSymbols::object_signature());
    fac->update(true, type, false);
    index++;
  }

  if (is_inline_type && instance_fields_count == 0) {
    // Inject ".empty" dummy field
    _is_empty_inline_type = true;

    FieldInfo::FieldFlags fflags(0);
    fflags.update_injected(true);
    AccessFlags aflags;
    FieldInfo fi(aflags,
                 (u2)vmSymbols::as_int(VM_SYMBOL_ENUM_NAME(empty_marker_name)),
                 (u2)vmSymbols::as_int(VM_SYMBOL_ENUM_NAME(byte_signature)),
                 0,
                 fflags);
    fi.set_index(index);

    field_index++;
    int inj_idx = _temp_field_info->append(fi);
    assert(inj_idx == field_index, "Must be");

    const BasicType type = Signature::basic_type(vmSymbols::byte_signature());
    fac->update(false, type, false);
    index++;
  }

  if (instance_fields_count > 0) {
    _has_nonstatic_fields = true;
  }

  assert(_temp_field_info->length() == index, "Must be");

  if (temp_multifield_info->length() > 0) {
    _multifield_info = MetadataFactory::new_array<MultiFieldInfo>(_loader_data,
                                                                  temp_multifield_info->length(),
                                                                  CHECK);
    for (int i = 0; i < temp_multifield_info->length(); i++) {
      _multifield_info->at_put(i, temp_multifield_info->at(i));
    }
  }

  if (fields_annotations != nullptr) {
    _fields_annotations = MetadataFactory::new_array<AnnotationArray*>(_loader_data,
                                                                       _temp_field_info->length(),
                                                                       nullptr,
                                                                       CHECK);
    for (int i = 0; i < fields_annotations->length(); i++) {
      _fields_annotations->at_put(i, fields_annotations->at(i));
    }
  }

  if (fields_type_annotations != nullptr) {
     _fields_type_annotations = MetadataFactory::new_array<AnnotationArray*>(_loader_data,
                                                                             _temp_field_info->length(),
                                                                             nullptr,
                                                                             CHECK);
    for (int i = 0; i < fields_type_annotations->length(); i++) {
      _fields_type_annotations->at_put(i, fields_type_annotations->at(i));
    }
  }

  if (_need_verify && length > 1) {
    // Check duplicated fields
    ResourceMark rm(THREAD);
    // Set containing name-signature pairs
    NameSigHashtable* names_and_sigs = new NameSigHashtable();
    for (int i = 0; i < _temp_field_info->length(); i++) {
      NameSigHash name_and_sig(_temp_field_info->adr_at(i)->name(_multifield_info, _cp),
                               _temp_field_info->adr_at(i)->signature(_cp));
      // If no duplicates, add name/signature in hashtable names_and_sigs.
      if(!names_and_sigs->put(name_and_sig, 0)) {
        classfile_parse_error("Duplicate field name \"%s\" with signature \"%s\" in class file %s",
                               name_and_sig._name->as_C_string(), name_and_sig._sig->as_klass_external_name(), THREAD);
        return;
      }
    }
  }
}


const ClassFileParser::unsafe_u2* ClassFileParser::parse_exception_table(const ClassFileStream* const cfs,
                                                                         u4 code_length,
                                                                         u4 exception_table_length,
                                                                         TRAPS) {
  assert(cfs != nullptr, "invariant");

  const unsafe_u2* const exception_table_start = cfs->current();
  assert(exception_table_start != nullptr, "null exception table");

  cfs->guarantee_more(8 * exception_table_length, CHECK_NULL); // start_pc,
                                                               // end_pc,
                                                               // handler_pc,
                                                               // catch_type_index

  // Will check legal target after parsing code array in verifier.
  if (_need_verify) {
    for (unsigned int i = 0; i < exception_table_length; i++) {
      const u2 start_pc = cfs->get_u2_fast();
      const u2 end_pc = cfs->get_u2_fast();
      const u2 handler_pc = cfs->get_u2_fast();
      const u2 catch_type_index = cfs->get_u2_fast();
      guarantee_property((start_pc < end_pc) && (end_pc <= code_length),
                         "Illegal exception table range in class file %s",
                         CHECK_NULL);
      guarantee_property(handler_pc < code_length,
                         "Illegal exception table handler in class file %s",
                         CHECK_NULL);
      if (catch_type_index != 0) {
        guarantee_property(valid_klass_reference_at(catch_type_index),
                           "Catch type in exception table has bad constant type in class file %s", CHECK_NULL);
      }
    }
  } else {
    cfs->skip_u2_fast(exception_table_length * 4);
  }
  return exception_table_start;
}

void ClassFileParser::parse_linenumber_table(u4 code_attribute_length,
                                             u4 code_length,
                                             CompressedLineNumberWriteStream**const write_stream,
                                             TRAPS) {

  const ClassFileStream* const cfs = _stream;
  unsigned int num_entries = cfs->get_u2(CHECK);

  // Each entry is a u2 start_pc, and a u2 line_number
  const unsigned int length_in_bytes = num_entries * (sizeof(u2) * 2);

  // Verify line number attribute and table length
  check_property(
    code_attribute_length == sizeof(u2) + length_in_bytes,
    "LineNumberTable attribute has wrong length in class file %s", CHECK);

  cfs->guarantee_more(length_in_bytes, CHECK);

  if ((*write_stream) == nullptr) {
    if (length_in_bytes > fixed_buffer_size) {
      (*write_stream) = new CompressedLineNumberWriteStream(length_in_bytes);
    } else {
      (*write_stream) = new CompressedLineNumberWriteStream(
        _linenumbertable_buffer, fixed_buffer_size);
    }
  }

  while (num_entries-- > 0) {
    const u2 bci  = cfs->get_u2_fast(); // start_pc
    const u2 line = cfs->get_u2_fast(); // line_number
    guarantee_property(bci < code_length,
        "Invalid pc in LineNumberTable in class file %s", CHECK);
    (*write_stream)->write_pair(bci, line);
  }
}


class LVT_Hash : public AllStatic {
 public:

  static bool equals(LocalVariableTableElement const& e0, LocalVariableTableElement const& e1) {
  /*
   * 3-tuple start_bci/length/slot has to be unique key,
   * so the following comparison seems to be redundant:
   *       && elem->name_cp_index == entry->_elem->name_cp_index
   */
    return (e0.start_bci     == e1.start_bci &&
            e0.length        == e1.length &&
            e0.name_cp_index == e1.name_cp_index &&
            e0.slot          == e1.slot);
  }

  static unsigned int hash(LocalVariableTableElement const& e0) {
    unsigned int raw_hash = e0.start_bci;

    raw_hash = e0.length        + raw_hash * 37;
    raw_hash = e0.name_cp_index + raw_hash * 37;
    raw_hash = e0.slot          + raw_hash * 37;

    return raw_hash;
  }
};


// Class file LocalVariableTable elements.
class Classfile_LVT_Element {
 public:
  u2 start_bci;
  u2 length;
  u2 name_cp_index;
  u2 descriptor_cp_index;
  u2 slot;
};

static void copy_lvt_element(const Classfile_LVT_Element* const src,
                             LocalVariableTableElement* const lvt) {
  lvt->start_bci           = Bytes::get_Java_u2((u1*) &src->start_bci);
  lvt->length              = Bytes::get_Java_u2((u1*) &src->length);
  lvt->name_cp_index       = Bytes::get_Java_u2((u1*) &src->name_cp_index);
  lvt->descriptor_cp_index = Bytes::get_Java_u2((u1*) &src->descriptor_cp_index);
  lvt->signature_cp_index  = 0;
  lvt->slot                = Bytes::get_Java_u2((u1*) &src->slot);
}

// Function is used to parse both attributes:
// LocalVariableTable (LVT) and LocalVariableTypeTable (LVTT)
const ClassFileParser::unsafe_u2* ClassFileParser::parse_localvariable_table(const ClassFileStream* cfs,
                                                                             u4 code_length,
                                                                             u2 max_locals,
                                                                             u4 code_attribute_length,
                                                                             u2* const localvariable_table_length,
                                                                             bool isLVTT,
                                                                             TRAPS) {
  const char* const tbl_name = (isLVTT) ? "LocalVariableTypeTable" : "LocalVariableTable";
  *localvariable_table_length = cfs->get_u2(CHECK_NULL);
  const unsigned int size = checked_cast<unsigned>(
    (*localvariable_table_length) * sizeof(Classfile_LVT_Element) / sizeof(u2));

  const ConstantPool* const cp = _cp;

  // Verify local variable table attribute has right length
  if (_need_verify) {
    guarantee_property(code_attribute_length == (sizeof(*localvariable_table_length) + size * sizeof(u2)),
                       "%s has wrong length in class file %s", tbl_name, CHECK_NULL);
  }

  const unsafe_u2* const localvariable_table_start = cfs->current();
  assert(localvariable_table_start != nullptr, "null local variable table");
  if (!_need_verify) {
    cfs->skip_u2_fast(size);
  } else {
    cfs->guarantee_more(size * 2, CHECK_NULL);
    for(int i = 0; i < (*localvariable_table_length); i++) {
      const u2 start_pc = cfs->get_u2_fast();
      const u2 length = cfs->get_u2_fast();
      const u2 name_index = cfs->get_u2_fast();
      const u2 descriptor_index = cfs->get_u2_fast();
      const u2 index = cfs->get_u2_fast();
      // Assign to a u4 to avoid overflow
      const u4 end_pc = (u4)start_pc + (u4)length;

      if (start_pc >= code_length) {
        classfile_parse_error(
          "Invalid start_pc %u in %s in class file %s",
          start_pc, tbl_name, THREAD);
        return nullptr;
      }
      if (end_pc > code_length) {
        classfile_parse_error(
          "Invalid length %u in %s in class file %s",
          length, tbl_name, THREAD);
        return nullptr;
      }
      const int cp_size = cp->length();
      guarantee_property(valid_symbol_at(name_index),
        "Name index %u in %s has bad constant type in class file %s",
        name_index, tbl_name, CHECK_NULL);
      guarantee_property(valid_symbol_at(descriptor_index),
        "Signature index %u in %s has bad constant type in class file %s",
        descriptor_index, tbl_name, CHECK_NULL);

      const Symbol* const name = cp->symbol_at(name_index);
      const Symbol* const sig = cp->symbol_at(descriptor_index);
      verify_legal_field_name(name, CHECK_NULL);
      u2 extra_slot = 0;
      if (!isLVTT) {
        verify_legal_field_signature(name, sig, CHECK_NULL);

        // 4894874: check special cases for double and long local variables
        if (sig == vmSymbols::type_signature(T_DOUBLE) ||
            sig == vmSymbols::type_signature(T_LONG)) {
          extra_slot = 1;
        }
      }
      guarantee_property((index + extra_slot) < max_locals,
                          "Invalid index %u in %s in class file %s",
                          index, tbl_name, CHECK_NULL);
    }
  }
  return localvariable_table_start;
}

static const u1* parse_stackmap_table(const ClassFileStream* const cfs,
                                      u4 code_attribute_length,
                                      TRAPS) {
  assert(cfs != nullptr, "invariant");

  if (0 == code_attribute_length) {
    return nullptr;
  }

  const u1* const stackmap_table_start = cfs->current();
  assert(stackmap_table_start != nullptr, "null stackmap table");

  // check code_attribute_length
  cfs->skip_u1(code_attribute_length, CHECK_NULL);

  return stackmap_table_start;
}

const ClassFileParser::unsafe_u2* ClassFileParser::parse_checked_exceptions(const ClassFileStream* const cfs,
                                                                            u2* const checked_exceptions_length,
                                                                            u4 method_attribute_length,
                                                                            TRAPS) {
  assert(cfs != nullptr, "invariant");
  assert(checked_exceptions_length != nullptr, "invariant");

  cfs->guarantee_more(2, CHECK_NULL);  // checked_exceptions_length
  *checked_exceptions_length = cfs->get_u2_fast();
  const unsigned int size =
    (*checked_exceptions_length) * sizeof(CheckedExceptionElement) / sizeof(u2);
  const unsafe_u2* const checked_exceptions_start = cfs->current();
  assert(checked_exceptions_start != nullptr, "null checked exceptions");
  if (!_need_verify) {
    cfs->skip_u2_fast(size);
  } else {
    // Verify each value in the checked exception table
    u2 checked_exception;
    const u2 len = *checked_exceptions_length;
    cfs->guarantee_more(2 * len, CHECK_NULL);
    for (int i = 0; i < len; i++) {
      checked_exception = cfs->get_u2_fast();
      check_property(
        valid_klass_reference_at(checked_exception),
        "Exception name has bad type at constant pool %u in class file %s",
        checked_exception, CHECK_NULL);
    }
  }
  // check exceptions attribute length
  if (_need_verify) {
    guarantee_property(method_attribute_length == (sizeof(*checked_exceptions_length) +
                                                   sizeof(u2) * size),
                      "Exceptions attribute has wrong length in class file %s", CHECK_NULL);
  }
  return checked_exceptions_start;
}

void ClassFileParser::throwIllegalSignature(const char* type,
                                            const Symbol* name,
                                            const Symbol* sig,
                                            TRAPS) const {
  assert(name != nullptr, "invariant");
  assert(sig != nullptr, "invariant");

  const char* class_note = "";
  if (is_inline_type() && name == vmSymbols::object_initializer_name()) {
    class_note = " (an inline class)";
  }

  ResourceMark rm(THREAD);
  Exceptions::fthrow(THREAD_AND_LOCATION,
      vmSymbols::java_lang_ClassFormatError(),
      "%s \"%s\" in class %s%s has illegal signature \"%s\"", type,
      name->as_C_string(), _class_name->as_C_string(), class_note, sig->as_C_string());
}

AnnotationCollector::ID
AnnotationCollector::annotation_index(const ClassLoaderData* loader_data,
                                      const Symbol* name,
                                      const bool can_access_vm_annotations) {
  const vmSymbolID sid = vmSymbols::find_sid(name);
  // Privileged code can use all annotations.  Other code silently drops some.
  const bool privileged = loader_data->is_boot_class_loader_data() ||
                          loader_data->is_platform_class_loader_data() ||
                          can_access_vm_annotations;
  switch (sid) {
    case VM_SYMBOL_ENUM_NAME(reflect_CallerSensitive_signature): {
      if (_location != _in_method)  break;  // only allow for methods
      if (!privileged)              break;  // only allow in privileged code
      return _method_CallerSensitive;
    }
    case VM_SYMBOL_ENUM_NAME(jdk_internal_vm_annotation_ForceInline_signature): {
      if (_location != _in_method)  break;  // only allow for methods
      if (!privileged)              break;  // only allow in privileged code
      return _method_ForceInline;
    }
    case VM_SYMBOL_ENUM_NAME(jdk_internal_vm_annotation_DontInline_signature): {
      if (_location != _in_method)  break;  // only allow for methods
      if (!privileged)              break;  // only allow in privileged code
      return _method_DontInline;
    }
    case VM_SYMBOL_ENUM_NAME(jdk_internal_vm_annotation_ChangesCurrentThread_signature): {
      if (_location != _in_method)  break;  // only allow for methods
      if (!privileged)              break;  // only allow in privileged code
      return _method_ChangesCurrentThread;
    }
    case VM_SYMBOL_ENUM_NAME(jdk_internal_vm_annotation_JvmtiMountTransition_signature): {
      if (_location != _in_method)  break;  // only allow for methods
      if (!privileged)              break;  // only allow in privileged code
      return _method_JvmtiMountTransition;
    }
    case VM_SYMBOL_ENUM_NAME(java_lang_invoke_InjectedProfile_signature): {
      if (_location != _in_method)  break;  // only allow for methods
      if (!privileged)              break;  // only allow in privileged code
      return _method_InjectedProfile;
    }
    case VM_SYMBOL_ENUM_NAME(java_lang_invoke_LambdaForm_Compiled_signature): {
      if (_location != _in_method)  break;  // only allow for methods
      if (!privileged)              break;  // only allow in privileged code
      return _method_LambdaForm_Compiled;
    }
    case VM_SYMBOL_ENUM_NAME(jdk_internal_vm_annotation_Hidden_signature): {
      if (_location != _in_method)  break;  // only allow for methods
      if (!privileged)              break;  // only allow in privileged code
      return _method_Hidden;
    }
    case VM_SYMBOL_ENUM_NAME(jdk_internal_misc_Scoped_signature): {
      if (_location != _in_method)  break;  // only allow for methods
      if (!privileged)              break;  // only allow in privileged code
      return _method_Scoped;
    }
    case VM_SYMBOL_ENUM_NAME(jdk_internal_vm_annotation_IntrinsicCandidate_signature): {
      if (_location != _in_method)  break;  // only allow for methods
      if (!privileged)              break;  // only allow in privileged code
      return _method_IntrinsicCandidate;
    }
    case VM_SYMBOL_ENUM_NAME(jdk_internal_vm_annotation_Stable_signature): {
      if (_location != _in_field)   break;  // only allow for fields
      if (!privileged)              break;  // only allow in privileged code
      return _field_Stable;
    }
    case VM_SYMBOL_ENUM_NAME(jdk_internal_vm_annotation_Contended_signature): {
      if (_location != _in_field && _location != _in_class) {
        break;  // only allow for fields and classes
      }
      if (!EnableContended || (RestrictContended && !privileged)) {
        break;  // honor privileges
      }
      return _jdk_internal_vm_annotation_Contended;
    }
    case VM_SYMBOL_ENUM_NAME(jdk_internal_vm_annotation_ReservedStackAccess_signature): {
      if (_location != _in_method)  break;  // only allow for methods
      if (RestrictReservedStack && !privileged) break; // honor privileges
      return _jdk_internal_vm_annotation_ReservedStackAccess;
    }
    case VM_SYMBOL_ENUM_NAME(jdk_internal_vm_annotation_MultiField_signature): {
      if (_location != _in_field) break;  // only allow for fields
      if (!privileged)            break;  // honor privileges
      return _jdk_internal_vm_annotation_MultiField;
    }
    case VM_SYMBOL_ENUM_NAME(jdk_internal_ValueBased_signature): {
      if (_location != _in_class)   break;  // only allow for classes
      if (!privileged)              break;  // only allow in privileged code
      return _jdk_internal_ValueBased;
    }
    case VM_SYMBOL_ENUM_NAME(jdk_internal_vm_annotation_ImplicitlyConstructible_signature): {
      if (_location != _in_class)   break; // only allow for classes
      return _jdk_internal_ImplicitlyConstructible;
    }
    case VM_SYMBOL_ENUM_NAME(jdk_internal_vm_annotation_LooselyConsistentValue_signature): {
      if (_location != _in_class)   break; // only allow for classes
      return _jdk_internal_LooselyConsistentValue;
    }
    case VM_SYMBOL_ENUM_NAME(jdk_internal_vm_annotation_NullRestricted_signature): {
      if (_location != _in_field)   break; // only allow for fields
      return _jdk_internal_NullRestricted;
    }
    default: {
      break;
    }
  }
  return AnnotationCollector::_unknown;
}

void ClassFileParser::FieldAnnotationCollector::apply_to(FieldInfo* f) {
  if (is_contended())
    // Setting the contended group also sets the contended bit in field flags
    f->set_contended_group(contended_group());
  if (is_stable())
    (f->field_flags_addr())->update_stable(true);
}

ClassFileParser::FieldAnnotationCollector::~FieldAnnotationCollector() {
  // If there's an error deallocate metadata for field annotations
  MetadataFactory::free_array<u1>(_loader_data, _field_annotations);
  MetadataFactory::free_array<u1>(_loader_data, _field_type_annotations);
}

void MethodAnnotationCollector::apply_to(const methodHandle& m) {
  if (has_annotation(_method_CallerSensitive))
    m->set_caller_sensitive();
  if (has_annotation(_method_ForceInline))
    m->set_force_inline();
  if (has_annotation(_method_DontInline))
    m->set_dont_inline();
  if (has_annotation(_method_ChangesCurrentThread))
    m->set_changes_current_thread();
  if (has_annotation(_method_JvmtiMountTransition))
    m->set_jvmti_mount_transition();
  if (has_annotation(_method_InjectedProfile))
    m->set_has_injected_profile();
  if (has_annotation(_method_LambdaForm_Compiled) && m->intrinsic_id() == vmIntrinsics::_none)
    m->set_intrinsic_id(vmIntrinsics::_compiledLambdaForm);
  if (has_annotation(_method_Hidden))
    m->set_is_hidden();
  if (has_annotation(_method_Scoped))
    m->set_scoped();
  if (has_annotation(_method_IntrinsicCandidate) && !m->is_synthetic())
    m->set_intrinsic_candidate();
  if (has_annotation(_jdk_internal_vm_annotation_ReservedStackAccess))
    m->set_has_reserved_stack_access();
}

void ClassFileParser::ClassAnnotationCollector::apply_to(InstanceKlass* ik) {
  assert(ik != nullptr, "invariant");
  if (has_annotation(_jdk_internal_vm_annotation_Contended)) {
    ik->set_is_contended(is_contended());
  }
  if (has_annotation(_jdk_internal_ValueBased)) {
    ik->set_has_value_based_class_annotation();
    if (DiagnoseSyncOnValueBasedClasses) {
      ik->set_is_value_based();
    }
  }
}

#define MAX_ARGS_SIZE 255
#define MAX_CODE_SIZE 65535
#define INITIAL_MAX_LVT_NUMBER 256

/* Copy class file LVT's/LVTT's into the HotSpot internal LVT.
 *
 * Rules for LVT's and LVTT's are:
 *   - There can be any number of LVT's and LVTT's.
 *   - If there are n LVT's, it is the same as if there was just
 *     one LVT containing all the entries from the n LVT's.
 *   - There may be no more than one LVT entry per local variable.
 *     Two LVT entries are 'equal' if these fields are the same:
 *        start_pc, length, name, slot
 *   - There may be no more than one LVTT entry per each LVT entry.
 *     Each LVTT entry has to match some LVT entry.
 *   - HotSpot internal LVT keeps natural ordering of class file LVT entries.
 */
void ClassFileParser::copy_localvariable_table(const ConstMethod* cm,
                                               int lvt_cnt,
                                               u2* const localvariable_table_length,
                                               const unsafe_u2** const localvariable_table_start,
                                               int lvtt_cnt,
                                               u2* const localvariable_type_table_length,
                                               const unsafe_u2** const localvariable_type_table_start,
                                               TRAPS) {

  ResourceMark rm(THREAD);

  typedef ResourceHashtable<LocalVariableTableElement, LocalVariableTableElement*,
                            256, AnyObj::RESOURCE_AREA, mtInternal,
                            &LVT_Hash::hash, &LVT_Hash::equals> LVT_HashTable;

  LVT_HashTable* const table = new LVT_HashTable();

  // To fill LocalVariableTable in
  const Classfile_LVT_Element* cf_lvt;
  LocalVariableTableElement* lvt = cm->localvariable_table_start();

  for (int tbl_no = 0; tbl_no < lvt_cnt; tbl_no++) {
    cf_lvt = (Classfile_LVT_Element *) localvariable_table_start[tbl_no];
    for (int idx = 0; idx < localvariable_table_length[tbl_no]; idx++, lvt++) {
      copy_lvt_element(&cf_lvt[idx], lvt);
      // If no duplicates, add LVT elem in hashtable.
      if (table->put(*lvt, lvt) == false
          && _need_verify
          && _major_version >= JAVA_1_5_VERSION) {
        classfile_parse_error("Duplicated LocalVariableTable attribute "
                              "entry for '%s' in class file %s",
                               _cp->symbol_at(lvt->name_cp_index)->as_utf8(),
                               THREAD);
        return;
      }
    }
  }

  // To merge LocalVariableTable and LocalVariableTypeTable
  const Classfile_LVT_Element* cf_lvtt;
  LocalVariableTableElement lvtt_elem;

  for (int tbl_no = 0; tbl_no < lvtt_cnt; tbl_no++) {
    cf_lvtt = (Classfile_LVT_Element *) localvariable_type_table_start[tbl_no];
    for (int idx = 0; idx < localvariable_type_table_length[tbl_no]; idx++) {
      copy_lvt_element(&cf_lvtt[idx], &lvtt_elem);
      LocalVariableTableElement** entry = table->get(lvtt_elem);
      if (entry == nullptr) {
        if (_need_verify) {
          classfile_parse_error("LVTT entry for '%s' in class file %s "
                                "does not match any LVT entry",
                                 _cp->symbol_at(lvtt_elem.name_cp_index)->as_utf8(),
                                 THREAD);
          return;
        }
      } else if ((*entry)->signature_cp_index != 0 && _need_verify) {
        classfile_parse_error("Duplicated LocalVariableTypeTable attribute "
                              "entry for '%s' in class file %s",
                               _cp->symbol_at(lvtt_elem.name_cp_index)->as_utf8(),
                               THREAD);
        return;
      } else {
        // to add generic signatures into LocalVariableTable
        (*entry)->signature_cp_index = lvtt_elem.descriptor_cp_index;
      }
    }
  }
}


void ClassFileParser::copy_method_annotations(ConstMethod* cm,
                                       const u1* runtime_visible_annotations,
                                       int runtime_visible_annotations_length,
                                       const u1* runtime_invisible_annotations,
                                       int runtime_invisible_annotations_length,
                                       const u1* runtime_visible_parameter_annotations,
                                       int runtime_visible_parameter_annotations_length,
                                       const u1* runtime_invisible_parameter_annotations,
                                       int runtime_invisible_parameter_annotations_length,
                                       const u1* runtime_visible_type_annotations,
                                       int runtime_visible_type_annotations_length,
                                       const u1* runtime_invisible_type_annotations,
                                       int runtime_invisible_type_annotations_length,
                                       const u1* annotation_default,
                                       int annotation_default_length,
                                       TRAPS) {

  AnnotationArray* a;

  if (runtime_visible_annotations_length +
      runtime_invisible_annotations_length > 0) {
     a = assemble_annotations(runtime_visible_annotations,
                              runtime_visible_annotations_length,
                              runtime_invisible_annotations,
                              runtime_invisible_annotations_length,
                              CHECK);
     cm->set_method_annotations(a);
  }

  if (runtime_visible_parameter_annotations_length +
      runtime_invisible_parameter_annotations_length > 0) {
    a = assemble_annotations(runtime_visible_parameter_annotations,
                             runtime_visible_parameter_annotations_length,
                             runtime_invisible_parameter_annotations,
                             runtime_invisible_parameter_annotations_length,
                             CHECK);
    cm->set_parameter_annotations(a);
  }

  if (annotation_default_length > 0) {
    a = assemble_annotations(annotation_default,
                             annotation_default_length,
                             nullptr,
                             0,
                             CHECK);
    cm->set_default_annotations(a);
  }

  if (runtime_visible_type_annotations_length +
      runtime_invisible_type_annotations_length > 0) {
    a = assemble_annotations(runtime_visible_type_annotations,
                             runtime_visible_type_annotations_length,
                             runtime_invisible_type_annotations,
                             runtime_invisible_type_annotations_length,
                             CHECK);
    cm->set_type_annotations(a);
  }
}


// Note: the parse_method below is big and clunky because all parsing of the code and exceptions
// attribute is inlined. This is cumbersome to avoid since we inline most of the parts in the
// Method* to save footprint, so we only know the size of the resulting Method* when the
// entire method attribute is parsed.
//
// The has_localvariable_table parameter is used to pass up the value to InstanceKlass.

Method* ClassFileParser::parse_method(const ClassFileStream* const cfs,
                                      bool is_interface,
                                      bool is_value_class,
                                      bool is_abstract_class,
                                      const ConstantPool* cp,
                                      bool* const has_localvariable_table,
                                      TRAPS) {
  assert(cfs != nullptr, "invariant");
  assert(cp != nullptr, "invariant");
  assert(has_localvariable_table != nullptr, "invariant");

  ResourceMark rm(THREAD);
  // Parse fixed parts:
  // access_flags, name_index, descriptor_index, attributes_count
  cfs->guarantee_more(8, CHECK_NULL);

  int flags = cfs->get_u2_fast();
  const u2 name_index = cfs->get_u2_fast();
  const int cp_size = cp->length();
  check_property(
    valid_symbol_at(name_index),
    "Illegal constant pool index %u for method name in class file %s",
    name_index, CHECK_NULL);
  const Symbol* const name = cp->symbol_at(name_index);
  verify_legal_method_name(name, CHECK_NULL);

  const u2 signature_index = cfs->get_u2_fast();
  guarantee_property(
    valid_symbol_at(signature_index),
    "Illegal constant pool index %u for method signature in class file %s",
    signature_index, CHECK_NULL);
  const Symbol* const signature = cp->symbol_at(signature_index);

  if (name == vmSymbols::class_initializer_name()) {
    // We ignore the other access flags for a valid class initializer.
    // (JVM Spec 2nd ed., chapter 4.6)
    if (_major_version < 51) { // backward compatibility
      flags = JVM_ACC_STATIC;
    } else if ((flags & JVM_ACC_STATIC) == JVM_ACC_STATIC) {
      flags &= JVM_ACC_STATIC | (_major_version <= JAVA_16_VERSION ? JVM_ACC_STRICT : 0);
    } else {
      classfile_parse_error("Method <clinit> is not static in class file %s", THREAD);
      return nullptr;
    }
  } else {
    verify_legal_method_modifiers(flags, access_flags() , name, CHECK_NULL);
  }

  if (EnableValhalla && supports_inline_types() && name == vmSymbols::inline_factory_name()) {
    if (is_interface) {
      classfile_parse_error("Interface cannot have a method named <vnew>, class file %s", CHECK_NULL);
    } else if (!is_value_class) {
       classfile_parse_error("Identity class cannot have a method <vnew>, class file %s", CHECK_NULL);
    } else if (signature->is_void_method_signature()) {
       classfile_parse_error("Factory method <vnew> must have a non-void return type, class file %s", CHECK_NULL);
    } else { // also OK, a static factory, as long as the return value is good
      bool ok = false;
      SignatureStream ss((Symbol*) signature, true);
      while (!ss.at_return_type())  ss.next();
      if (ss.is_reference()) {
        Symbol* ret = ss.as_symbol();
        const Symbol* required = class_name();
        if (is_hidden()) {
          // The original class name for hidden classes changed.
          /// So using the original name in the return type is no longer valid.
          required = vmSymbols::java_lang_Object();
        }
        ok = (ret == required);
      }
      if (!ok) {
        throwIllegalSignature("Method", name, signature, CHECK_0);
      }
      // factory method, with a non-void return.  No other
      // definition of <vnew> is possible.
      //
      // The verifier (in verify_invoke_instructions) will inspect the
      // signature of any attempt to invoke <vnew>, and ensure that it
      // returns non-void.
    }
  }

  if (name == vmSymbols::object_initializer_name()) {
    if (is_interface) {
      classfile_parse_error("Interface cannot have a method named <init>, class file %s", CHECK_NULL);
    } else if ((!is_value_class || is_abstract_class) && signature->is_void_method_signature()) {
      // OK, a constructor
    } else {
      // not OK, so throw the same error as in verify_legal_method_signature.
      throwIllegalSignature("Method", name, signature, CHECK_0);
    }
    // A declared <init> method must always be a non-static
    // object constructor, with a void return.
    //
    // The verifier (in verify_invoke_instructions) will inspect the
    // signature of any attempt to invoke <init>, and ensure that it
    // returns void.
  }

  if (EnableValhalla) {
    if (((flags & JVM_ACC_SYNCHRONIZED) == JVM_ACC_SYNCHRONIZED)
        && ((flags & JVM_ACC_STATIC) == 0 )
        && !carries_identity_modifier()) {
      classfile_parse_error("Invalid synchronized method in non-identity class %s", THREAD);
        return nullptr;
    }
  }

  int args_size = -1;  // only used when _need_verify is true
  if (_need_verify) {
    verify_legal_name_with_signature(name, signature, CHECK_NULL);
    args_size = ((flags & JVM_ACC_STATIC) ? 0 : 1) +
                 verify_legal_method_signature(name, signature, CHECK_NULL);
    if (args_size > MAX_ARGS_SIZE) {
      classfile_parse_error("Too many arguments in method signature in class file %s", THREAD);
      return nullptr;
    }
  }

  AccessFlags access_flags(flags & JVM_RECOGNIZED_METHOD_MODIFIERS);

  // Default values for code and exceptions attribute elements
  u2 max_stack = 0;
  u2 max_locals = 0;
  u4 code_length = 0;
  const u1* code_start = 0;
  u2 exception_table_length = 0;
  const unsafe_u2* exception_table_start = nullptr; // (potentially unaligned) pointer to array of u2 elements
  Array<int>* exception_handlers = Universe::the_empty_int_array();
  u2 checked_exceptions_length = 0;
  const unsafe_u2* checked_exceptions_start = nullptr; // (potentially unaligned) pointer to array of u2 elements
  CompressedLineNumberWriteStream* linenumber_table = nullptr;
  int linenumber_table_length = 0;
  int total_lvt_length = 0;
  u2 lvt_cnt = 0;
  u2 lvtt_cnt = 0;
  bool lvt_allocated = false;
  u2 max_lvt_cnt = INITIAL_MAX_LVT_NUMBER;
  u2 max_lvtt_cnt = INITIAL_MAX_LVT_NUMBER;
  u2* localvariable_table_length = nullptr;
  const unsafe_u2** localvariable_table_start = nullptr; // (potentially unaligned) pointer to array of LVT attributes
  u2* localvariable_type_table_length = nullptr;
  const unsafe_u2** localvariable_type_table_start = nullptr; // (potentially unaligned) pointer to LVTT attributes
  int method_parameters_length = -1;
  const u1* method_parameters_data = nullptr;
  bool method_parameters_seen = false;
  bool parsed_code_attribute = false;
  bool parsed_checked_exceptions_attribute = false;
  bool parsed_stackmap_attribute = false;
  // stackmap attribute - JDK1.5
  const u1* stackmap_data = nullptr;
  int stackmap_data_length = 0;
  u2 generic_signature_index = 0;
  MethodAnnotationCollector parsed_annotations;
  const u1* runtime_visible_annotations = nullptr;
  int runtime_visible_annotations_length = 0;
  const u1* runtime_invisible_annotations = nullptr;
  int runtime_invisible_annotations_length = 0;
  const u1* runtime_visible_parameter_annotations = nullptr;
  int runtime_visible_parameter_annotations_length = 0;
  const u1* runtime_invisible_parameter_annotations = nullptr;
  int runtime_invisible_parameter_annotations_length = 0;
  const u1* runtime_visible_type_annotations = nullptr;
  int runtime_visible_type_annotations_length = 0;
  const u1* runtime_invisible_type_annotations = nullptr;
  int runtime_invisible_type_annotations_length = 0;
  bool runtime_invisible_annotations_exists = false;
  bool runtime_invisible_type_annotations_exists = false;
  bool runtime_invisible_parameter_annotations_exists = false;
  const u1* annotation_default = nullptr;
  int annotation_default_length = 0;

  // Parse code and exceptions attribute
  u2 method_attributes_count = cfs->get_u2_fast();
  while (method_attributes_count--) {
    cfs->guarantee_more(6, CHECK_NULL);  // method_attribute_name_index, method_attribute_length
    const u2 method_attribute_name_index = cfs->get_u2_fast();
    const u4 method_attribute_length = cfs->get_u4_fast();
    check_property(
      valid_symbol_at(method_attribute_name_index),
      "Invalid method attribute name index %u in class file %s",
      method_attribute_name_index, CHECK_NULL);

    const Symbol* const method_attribute_name = cp->symbol_at(method_attribute_name_index);
    if (method_attribute_name == vmSymbols::tag_code()) {
      // Parse Code attribute
      if (_need_verify) {
        guarantee_property(
            !access_flags.is_native() && !access_flags.is_abstract(),
                        "Code attribute in native or abstract methods in class file %s",
                         CHECK_NULL);
      }
      if (parsed_code_attribute) {
        classfile_parse_error("Multiple Code attributes in class file %s",
                              THREAD);
        return nullptr;
      }
      parsed_code_attribute = true;

      // Stack size, locals size, and code size
      cfs->guarantee_more(8, CHECK_NULL);
      max_stack = cfs->get_u2_fast();
      max_locals = cfs->get_u2_fast();
      code_length = cfs->get_u4_fast();
      if (_need_verify) {
        guarantee_property(args_size <= max_locals,
                           "Arguments can't fit into locals in class file %s",
                           CHECK_NULL);
        guarantee_property(code_length > 0 && code_length <= MAX_CODE_SIZE,
                           "Invalid method Code length %u in class file %s",
                           code_length, CHECK_NULL);
      }
      // Code pointer
      code_start = cfs->current();
      assert(code_start != nullptr, "null code start");
      cfs->guarantee_more(code_length, CHECK_NULL);
      cfs->skip_u1_fast(code_length);

      // Exception handler table
      cfs->guarantee_more(2, CHECK_NULL);  // exception_table_length
      exception_table_length = cfs->get_u2_fast();
      if (exception_table_length > 0) {
        exception_table_start = parse_exception_table(cfs,
                                                      code_length,
                                                      exception_table_length,
                                                      CHECK_NULL);
      }

      // Parse additional attributes in code attribute
      cfs->guarantee_more(2, CHECK_NULL);  // code_attributes_count
      u2 code_attributes_count = cfs->get_u2_fast();

      unsigned int calculated_attribute_length = 0;

      calculated_attribute_length =
          sizeof(max_stack) + sizeof(max_locals) + sizeof(code_length);
      calculated_attribute_length += checked_cast<unsigned int>(
        code_length +
        sizeof(exception_table_length) +
        sizeof(code_attributes_count) +
        exception_table_length *
            ( sizeof(u2) +   // start_pc
              sizeof(u2) +   // end_pc
              sizeof(u2) +   // handler_pc
              sizeof(u2) )); // catch_type_index

      while (code_attributes_count--) {
        cfs->guarantee_more(6, CHECK_NULL);  // code_attribute_name_index, code_attribute_length
        const u2 code_attribute_name_index = cfs->get_u2_fast();
        const u4 code_attribute_length = cfs->get_u4_fast();
        calculated_attribute_length += code_attribute_length +
                                       (unsigned)sizeof(code_attribute_name_index) +
                                       (unsigned)sizeof(code_attribute_length);
        check_property(valid_symbol_at(code_attribute_name_index),
                       "Invalid code attribute name index %u in class file %s",
                       code_attribute_name_index,
                       CHECK_NULL);
        if (LoadLineNumberTables &&
            cp->symbol_at(code_attribute_name_index) == vmSymbols::tag_line_number_table()) {
          // Parse and compress line number table
          parse_linenumber_table(code_attribute_length,
                                 code_length,
                                 &linenumber_table,
                                 CHECK_NULL);

        } else if (LoadLocalVariableTables &&
                   cp->symbol_at(code_attribute_name_index) == vmSymbols::tag_local_variable_table()) {
          // Parse local variable table
          if (!lvt_allocated) {
            localvariable_table_length = NEW_RESOURCE_ARRAY_IN_THREAD(
              THREAD, u2,  INITIAL_MAX_LVT_NUMBER);
            localvariable_table_start = NEW_RESOURCE_ARRAY_IN_THREAD(
              THREAD, const unsafe_u2*, INITIAL_MAX_LVT_NUMBER);
            localvariable_type_table_length = NEW_RESOURCE_ARRAY_IN_THREAD(
              THREAD, u2,  INITIAL_MAX_LVT_NUMBER);
            localvariable_type_table_start = NEW_RESOURCE_ARRAY_IN_THREAD(
              THREAD, const unsafe_u2*, INITIAL_MAX_LVT_NUMBER);
            lvt_allocated = true;
          }
          if (lvt_cnt == max_lvt_cnt) {
            max_lvt_cnt <<= 1;
            localvariable_table_length = REALLOC_RESOURCE_ARRAY(u2, localvariable_table_length, lvt_cnt, max_lvt_cnt);
            localvariable_table_start  = REALLOC_RESOURCE_ARRAY(const unsafe_u2*, localvariable_table_start, lvt_cnt, max_lvt_cnt);
          }
          localvariable_table_start[lvt_cnt] =
            parse_localvariable_table(cfs,
                                      code_length,
                                      max_locals,
                                      code_attribute_length,
                                      &localvariable_table_length[lvt_cnt],
                                      false,    // is not LVTT
                                      CHECK_NULL);
          total_lvt_length += localvariable_table_length[lvt_cnt];
          lvt_cnt++;
        } else if (LoadLocalVariableTypeTables &&
                   _major_version >= JAVA_1_5_VERSION &&
                   cp->symbol_at(code_attribute_name_index) == vmSymbols::tag_local_variable_type_table()) {
          if (!lvt_allocated) {
            localvariable_table_length = NEW_RESOURCE_ARRAY_IN_THREAD(
              THREAD, u2,  INITIAL_MAX_LVT_NUMBER);
            localvariable_table_start = NEW_RESOURCE_ARRAY_IN_THREAD(
              THREAD, const unsafe_u2*, INITIAL_MAX_LVT_NUMBER);
            localvariable_type_table_length = NEW_RESOURCE_ARRAY_IN_THREAD(
              THREAD, u2,  INITIAL_MAX_LVT_NUMBER);
            localvariable_type_table_start = NEW_RESOURCE_ARRAY_IN_THREAD(
              THREAD, const unsafe_u2*, INITIAL_MAX_LVT_NUMBER);
            lvt_allocated = true;
          }
          // Parse local variable type table
          if (lvtt_cnt == max_lvtt_cnt) {
            max_lvtt_cnt <<= 1;
            localvariable_type_table_length = REALLOC_RESOURCE_ARRAY(u2, localvariable_type_table_length, lvtt_cnt, max_lvtt_cnt);
            localvariable_type_table_start  = REALLOC_RESOURCE_ARRAY(const unsafe_u2*, localvariable_type_table_start, lvtt_cnt, max_lvtt_cnt);
          }
          localvariable_type_table_start[lvtt_cnt] =
            parse_localvariable_table(cfs,
                                      code_length,
                                      max_locals,
                                      code_attribute_length,
                                      &localvariable_type_table_length[lvtt_cnt],
                                      true,     // is LVTT
                                      CHECK_NULL);
          lvtt_cnt++;
        } else if (_major_version >= Verifier::STACKMAP_ATTRIBUTE_MAJOR_VERSION &&
                   cp->symbol_at(code_attribute_name_index) == vmSymbols::tag_stack_map_table()) {
          // Stack map is only needed by the new verifier in JDK1.5.
          if (parsed_stackmap_attribute) {
            classfile_parse_error("Multiple StackMapTable attributes in class file %s", THREAD);
            return nullptr;
          }
          stackmap_data = parse_stackmap_table(cfs, code_attribute_length, CHECK_NULL);
          stackmap_data_length = code_attribute_length;
          parsed_stackmap_attribute = true;
        } else {
          // Skip unknown attributes
          cfs->skip_u1(code_attribute_length, CHECK_NULL);
        }
      }
      // check method attribute length
      if (_need_verify) {
        guarantee_property(method_attribute_length == calculated_attribute_length,
                           "Code segment has wrong length in class file %s",
                           CHECK_NULL);
      }
    } else if (method_attribute_name == vmSymbols::tag_exceptions()) {
      // Parse Exceptions attribute
      if (parsed_checked_exceptions_attribute) {
        classfile_parse_error("Multiple Exceptions attributes in class file %s",
                              THREAD);
        return nullptr;
      }
      parsed_checked_exceptions_attribute = true;
      checked_exceptions_start =
            parse_checked_exceptions(cfs,
                                     &checked_exceptions_length,
                                     method_attribute_length,
                                     CHECK_NULL);
    } else if (method_attribute_name == vmSymbols::tag_method_parameters()) {
      // reject multiple method parameters
      if (method_parameters_seen) {
        classfile_parse_error("Multiple MethodParameters attributes in class file %s",
                              THREAD);
        return nullptr;
      }
      method_parameters_seen = true;
      method_parameters_length = cfs->get_u1_fast();
      const u4 real_length = (method_parameters_length * 4u) + 1u;
      if (method_attribute_length != real_length) {
        classfile_parse_error(
          "Invalid MethodParameters method attribute length %u in class file",
          method_attribute_length, THREAD);
        return nullptr;
      }
      method_parameters_data = cfs->current();
      cfs->skip_u2_fast(method_parameters_length);
      cfs->skip_u2_fast(method_parameters_length);
      // ignore this attribute if it cannot be reflected
      if (!vmClasses::Parameter_klass_loaded())
        method_parameters_length = -1;
    } else if (method_attribute_name == vmSymbols::tag_synthetic()) {
      if (method_attribute_length != 0) {
        classfile_parse_error(
          "Invalid Synthetic method attribute length %u in class file %s",
          method_attribute_length, THREAD);
        return nullptr;
      }
      // Should we check that there hasn't already been a synthetic attribute?
      access_flags.set_is_synthetic();
    } else if (method_attribute_name == vmSymbols::tag_deprecated()) { // 4276120
      if (method_attribute_length != 0) {
        classfile_parse_error(
          "Invalid Deprecated method attribute length %u in class file %s",
          method_attribute_length, THREAD);
        return nullptr;
      }
    } else if (_major_version >= JAVA_1_5_VERSION) {
      if (method_attribute_name == vmSymbols::tag_signature()) {
        if (generic_signature_index != 0) {
          classfile_parse_error(
            "Multiple Signature attributes for method in class file %s",
            THREAD);
          return nullptr;
        }
        if (method_attribute_length != 2) {
          classfile_parse_error(
            "Invalid Signature attribute length %u in class file %s",
            method_attribute_length, THREAD);
          return nullptr;
        }
        generic_signature_index = parse_generic_signature_attribute(cfs, CHECK_NULL);
      } else if (method_attribute_name == vmSymbols::tag_runtime_visible_annotations()) {
        if (runtime_visible_annotations != nullptr) {
          classfile_parse_error(
            "Multiple RuntimeVisibleAnnotations attributes for method in class file %s",
            THREAD);
          return nullptr;
        }
        runtime_visible_annotations_length = method_attribute_length;
        runtime_visible_annotations = cfs->current();
        assert(runtime_visible_annotations != nullptr, "null visible annotations");
        cfs->guarantee_more(runtime_visible_annotations_length, CHECK_NULL);
        parse_annotations(cp,
                          runtime_visible_annotations,
                          runtime_visible_annotations_length,
                          &parsed_annotations,
                          _loader_data,
                          _can_access_vm_annotations);
        cfs->skip_u1_fast(runtime_visible_annotations_length);
      } else if (method_attribute_name == vmSymbols::tag_runtime_invisible_annotations()) {
        if (runtime_invisible_annotations_exists) {
          classfile_parse_error(
            "Multiple RuntimeInvisibleAnnotations attributes for method in class file %s",
            THREAD);
          return nullptr;
        }
        runtime_invisible_annotations_exists = true;
        if (PreserveAllAnnotations) {
          runtime_invisible_annotations_length = method_attribute_length;
          runtime_invisible_annotations = cfs->current();
          assert(runtime_invisible_annotations != nullptr, "null invisible annotations");
        }
        cfs->skip_u1(method_attribute_length, CHECK_NULL);
      } else if (method_attribute_name == vmSymbols::tag_runtime_visible_parameter_annotations()) {
        if (runtime_visible_parameter_annotations != nullptr) {
          classfile_parse_error(
            "Multiple RuntimeVisibleParameterAnnotations attributes for method in class file %s",
            THREAD);
          return nullptr;
        }
        runtime_visible_parameter_annotations_length = method_attribute_length;
        runtime_visible_parameter_annotations = cfs->current();
        assert(runtime_visible_parameter_annotations != nullptr, "null visible parameter annotations");
        cfs->skip_u1(runtime_visible_parameter_annotations_length, CHECK_NULL);
      } else if (method_attribute_name == vmSymbols::tag_runtime_invisible_parameter_annotations()) {
        if (runtime_invisible_parameter_annotations_exists) {
          classfile_parse_error(
            "Multiple RuntimeInvisibleParameterAnnotations attributes for method in class file %s",
            THREAD);
          return nullptr;
        }
        runtime_invisible_parameter_annotations_exists = true;
        if (PreserveAllAnnotations) {
          runtime_invisible_parameter_annotations_length = method_attribute_length;
          runtime_invisible_parameter_annotations = cfs->current();
          assert(runtime_invisible_parameter_annotations != nullptr,
            "null invisible parameter annotations");
        }
        cfs->skip_u1(method_attribute_length, CHECK_NULL);
      } else if (method_attribute_name == vmSymbols::tag_annotation_default()) {
        if (annotation_default != nullptr) {
          classfile_parse_error(
            "Multiple AnnotationDefault attributes for method in class file %s",
            THREAD);
          return nullptr;
        }
        annotation_default_length = method_attribute_length;
        annotation_default = cfs->current();
        assert(annotation_default != nullptr, "null annotation default");
        cfs->skip_u1(annotation_default_length, CHECK_NULL);
      } else if (method_attribute_name == vmSymbols::tag_runtime_visible_type_annotations()) {
        if (runtime_visible_type_annotations != nullptr) {
          classfile_parse_error(
            "Multiple RuntimeVisibleTypeAnnotations attributes for method in class file %s",
            THREAD);
          return nullptr;
        }
        runtime_visible_type_annotations_length = method_attribute_length;
        runtime_visible_type_annotations = cfs->current();
        assert(runtime_visible_type_annotations != nullptr, "null visible type annotations");
        // No need for the VM to parse Type annotations
        cfs->skip_u1(runtime_visible_type_annotations_length, CHECK_NULL);
      } else if (method_attribute_name == vmSymbols::tag_runtime_invisible_type_annotations()) {
        if (runtime_invisible_type_annotations_exists) {
          classfile_parse_error(
            "Multiple RuntimeInvisibleTypeAnnotations attributes for method in class file %s",
            THREAD);
          return nullptr;
        } else {
          runtime_invisible_type_annotations_exists = true;
        }
        if (PreserveAllAnnotations) {
          runtime_invisible_type_annotations_length = method_attribute_length;
          runtime_invisible_type_annotations = cfs->current();
          assert(runtime_invisible_type_annotations != nullptr, "null invisible type annotations");
        }
        cfs->skip_u1(method_attribute_length, CHECK_NULL);
      } else {
        // Skip unknown attributes
        cfs->skip_u1(method_attribute_length, CHECK_NULL);
      }
    } else {
      // Skip unknown attributes
      cfs->skip_u1(method_attribute_length, CHECK_NULL);
    }
  }

  if (linenumber_table != nullptr) {
    linenumber_table->write_terminator();
    linenumber_table_length = linenumber_table->position();
  }

  // Make sure there's at least one Code attribute in non-native/non-abstract method
  if (_need_verify) {
    guarantee_property(access_flags.is_native() ||
                       access_flags.is_abstract() ||
                       parsed_code_attribute,
                       "Absent Code attribute in method that is not native or abstract in class file %s",
                       CHECK_NULL);
  }

  // All sizing information for a Method* is finally available, now create it
  InlineTableSizes sizes(
      total_lvt_length,
      linenumber_table_length,
      exception_table_length,
      checked_exceptions_length,
      method_parameters_length,
      generic_signature_index,
      runtime_visible_annotations_length +
           runtime_invisible_annotations_length,
      runtime_visible_parameter_annotations_length +
           runtime_invisible_parameter_annotations_length,
      runtime_visible_type_annotations_length +
           runtime_invisible_type_annotations_length,
      annotation_default_length,
      0);

  Method* const m = Method::allocate(_loader_data,
                                     code_length,
                                     access_flags,
                                     &sizes,
                                     ConstMethod::NORMAL,
                                     _cp->symbol_at(name_index),
                                     CHECK_NULL);

  ClassLoadingService::add_class_method_size(m->size()*wordSize);

  // Fill in information from fixed part (access_flags already set)
  m->set_constants(_cp);
  m->set_name_index(name_index);
  m->set_signature_index(signature_index);
  m->constMethod()->compute_from_signature(cp->symbol_at(signature_index), access_flags.is_static());
  assert(args_size < 0 || args_size == m->size_of_parameters(), "");

  // Fill in code attribute information
  m->set_max_stack(max_stack);
  m->set_max_locals(max_locals);
  if (stackmap_data != nullptr) {
    m->constMethod()->copy_stackmap_data(_loader_data,
                                         (u1*)stackmap_data,
                                         stackmap_data_length,
                                         CHECK_NULL);
  }

  // Copy byte codes
  m->set_code((u1*)code_start);

  // Copy line number table
  if (linenumber_table != nullptr) {
    memcpy(m->compressed_linenumber_table(),
           linenumber_table->buffer(),
           linenumber_table_length);
  }

  // Copy exception table
  if (exception_table_length > 0) {
    Copy::conjoint_swap_if_needed<Endian::JAVA>(exception_table_start,
                                                m->exception_table_start(),
                                                exception_table_length * sizeof(ExceptionTableElement),
                                                sizeof(u2));
  }

  // Copy method parameters
  if (method_parameters_length > 0) {
    MethodParametersElement* elem = m->constMethod()->method_parameters_start();
    for (int i = 0; i < method_parameters_length; i++) {
      elem[i].name_cp_index = Bytes::get_Java_u2((address)method_parameters_data);
      method_parameters_data += 2;
      elem[i].flags = Bytes::get_Java_u2((address)method_parameters_data);
      method_parameters_data += 2;
    }
  }

  // Copy checked exceptions
  if (checked_exceptions_length > 0) {
    Copy::conjoint_swap_if_needed<Endian::JAVA>(checked_exceptions_start,
                                                m->checked_exceptions_start(),
                                                checked_exceptions_length * sizeof(CheckedExceptionElement),
                                                sizeof(u2));
  }

  // Copy class file LVT's/LVTT's into the HotSpot internal LVT.
  if (total_lvt_length > 0) {
    *has_localvariable_table = true;
    copy_localvariable_table(m->constMethod(),
                             lvt_cnt,
                             localvariable_table_length,
                             localvariable_table_start,
                             lvtt_cnt,
                             localvariable_type_table_length,
                             localvariable_type_table_start,
                             CHECK_NULL);
  }

  if (parsed_annotations.has_any_annotations())
    parsed_annotations.apply_to(methodHandle(THREAD, m));

  if (is_hidden()) { // Mark methods in hidden classes as 'hidden'.
    m->set_is_hidden();
  }

  // Copy annotations
  copy_method_annotations(m->constMethod(),
                          runtime_visible_annotations,
                          runtime_visible_annotations_length,
                          runtime_invisible_annotations,
                          runtime_invisible_annotations_length,
                          runtime_visible_parameter_annotations,
                          runtime_visible_parameter_annotations_length,
                          runtime_invisible_parameter_annotations,
                          runtime_invisible_parameter_annotations_length,
                          runtime_visible_type_annotations,
                          runtime_visible_type_annotations_length,
                          runtime_invisible_type_annotations,
                          runtime_invisible_type_annotations_length,
                          annotation_default,
                          annotation_default_length,
                          CHECK_NULL);

  if (InstanceKlass::is_finalization_enabled() &&
      name == vmSymbols::finalize_method_name() &&
      signature == vmSymbols::void_method_signature()) {
    if (m->is_empty_method()) {
      _has_empty_finalizer = true;
    } else {
      _has_finalizer = true;
    }
  }
  if (name == vmSymbols::object_initializer_name() &&
      signature == vmSymbols::void_method_signature() &&
      m->is_vanilla_constructor()) {
    _has_vanilla_constructor = true;
  }

  NOT_PRODUCT(m->verify());
  return m;
}


// Side-effects: populates the _methods field in the parser
void ClassFileParser::parse_methods(const ClassFileStream* const cfs,
                                    bool is_interface,
                                    bool is_value_class,
                                    bool is_abstract_type,
                                    bool* const has_localvariable_table,
                                    bool* has_final_method,
                                    bool* declares_nonstatic_concrete_methods,
                                    TRAPS) {
  assert(cfs != nullptr, "invariant");
  assert(has_localvariable_table != nullptr, "invariant");
  assert(has_final_method != nullptr, "invariant");
  assert(declares_nonstatic_concrete_methods != nullptr, "invariant");

  assert(nullptr == _methods, "invariant");

  cfs->guarantee_more(2, CHECK);  // length
  const u2 length = cfs->get_u2_fast();
  if (length == 0) {
    _methods = Universe::the_empty_method_array();
  } else {
    _methods = MetadataFactory::new_array<Method*>(_loader_data,
                                                   length,
                                                   nullptr,
                                                   CHECK);

    for (int index = 0; index < length; index++) {
      Method* method = parse_method(cfs,
                                    is_interface,
                                    is_value_class,
                                    is_abstract_type,
                                    _cp,
                                    has_localvariable_table,
                                    CHECK);

      if (method->is_final()) {
        *has_final_method = true;
      }
      // declares_nonstatic_concrete_methods: declares concrete instance methods, any access flags
      // used for interface initialization, and default method inheritance analysis
      if (is_interface && !(*declares_nonstatic_concrete_methods)
        && !method->is_abstract() && !method->is_static()) {
        *declares_nonstatic_concrete_methods = true;
      }
      _methods->at_put(index, method);
    }

    if (_need_verify && length > 1) {
      // Check duplicated methods
      ResourceMark rm(THREAD);
      // Set containing name-signature pairs
      NameSigHashtable* names_and_sigs = new NameSigHashtable();
      for (int i = 0; i < length; i++) {
        const Method* const m = _methods->at(i);
        NameSigHash name_and_sig(m->name(), m->signature());
        // If no duplicates, add name/signature in hashtable names_and_sigs.
        if(!names_and_sigs->put(name_and_sig, 0)) {
          classfile_parse_error("Duplicate method name \"%s\" with signature \"%s\" in class file %s",
                                 name_and_sig._name->as_C_string(), name_and_sig._sig->as_klass_external_name(), THREAD);
          return;
        }
      }
    }
  }
}

static const intArray* sort_methods(Array<Method*>* methods) {
  const int length = methods->length();
  // If JVMTI original method ordering or sharing is enabled we have to
  // remember the original class file ordering.
  // We temporarily use the vtable_index field in the Method* to store the
  // class file index, so we can read in after calling qsort.
  // Put the method ordering in the shared archive.
  if (JvmtiExport::can_maintain_original_method_order() || Arguments::is_dumping_archive()) {
    for (int index = 0; index < length; index++) {
      Method* const m = methods->at(index);
      assert(!m->valid_vtable_index(), "vtable index should not be set");
      m->set_vtable_index(index);
    }
  }
  // Sort method array by ascending method name (for faster lookups & vtable construction)
  // Note that the ordering is not alphabetical, see Symbol::fast_compare
  Method::sort_methods(methods);

  intArray* method_ordering = nullptr;
  // If JVMTI original method ordering or sharing is enabled construct int
  // array remembering the original ordering
  if (JvmtiExport::can_maintain_original_method_order() || Arguments::is_dumping_archive()) {
    method_ordering = new intArray(length, length, -1);
    for (int index = 0; index < length; index++) {
      Method* const m = methods->at(index);
      const int old_index = m->vtable_index();
      assert(old_index >= 0 && old_index < length, "invalid method index");
      method_ordering->at_put(index, old_index);
      m->set_vtable_index(Method::invalid_vtable_index);
    }
  }
  return method_ordering;
}

// Parse generic_signature attribute for methods and fields
u2 ClassFileParser::parse_generic_signature_attribute(const ClassFileStream* const cfs,
                                                      TRAPS) {
  assert(cfs != nullptr, "invariant");

  cfs->guarantee_more(2, CHECK_0);  // generic_signature_index
  const u2 generic_signature_index = cfs->get_u2_fast();
  check_property(
    valid_symbol_at(generic_signature_index),
    "Invalid Signature attribute at constant pool index %u in class file %s",
    generic_signature_index, CHECK_0);
  return generic_signature_index;
}

void ClassFileParser::parse_classfile_sourcefile_attribute(const ClassFileStream* const cfs,
                                                           TRAPS) {

  assert(cfs != nullptr, "invariant");

  cfs->guarantee_more(2, CHECK);  // sourcefile_index
  const u2 sourcefile_index = cfs->get_u2_fast();
  check_property(
    valid_symbol_at(sourcefile_index),
    "Invalid SourceFile attribute at constant pool index %u in class file %s",
    sourcefile_index, CHECK);
  set_class_sourcefile_index(sourcefile_index);
}

void ClassFileParser::parse_classfile_source_debug_extension_attribute(const ClassFileStream* const cfs,
                                                                       int length,
                                                                       TRAPS) {
  assert(cfs != nullptr, "invariant");

  const u1* const sde_buffer = cfs->current();
  assert(sde_buffer != nullptr, "null sde buffer");

  // Don't bother storing it if there is no way to retrieve it
  if (JvmtiExport::can_get_source_debug_extension()) {
    assert((length+1) > length, "Overflow checking");
    u1* const sde = NEW_RESOURCE_ARRAY_IN_THREAD(THREAD, u1, length+1);
    for (int i = 0; i < length; i++) {
      sde[i] = sde_buffer[i];
    }
    sde[length] = '\0';
    set_class_sde_buffer((const char*)sde, length);
  }
  // Got utf8 string, set stream position forward
  cfs->skip_u1(length, CHECK);
}


// Inner classes can be static, private or protected (classic VM does this)
#define RECOGNIZED_INNER_CLASS_MODIFIERS ( JVM_RECOGNIZED_CLASS_MODIFIERS | \
                                           JVM_ACC_PRIVATE |                \
                                           JVM_ACC_PROTECTED |              \
                                           JVM_ACC_STATIC                   \
                                         )

// Find index of the InnerClasses entry for the specified inner_class_info_index.
// Return -1 if none is found.
static int inner_classes_find_index(const Array<u2>* inner_classes, int inner, const ConstantPool* cp, int length) {
  Symbol* cp_klass_name =  cp->klass_name_at(inner);
  for (int idx = 0; idx < length; idx += InstanceKlass::inner_class_next_offset) {
    int idx_inner = inner_classes->at(idx + InstanceKlass::inner_class_inner_class_info_offset);
    if (cp->klass_name_at(idx_inner) == cp_klass_name) {
      return idx;
    }
  }
  return -1;
}

// Return the outer_class_info_index for the InnerClasses entry containing the
// specified inner_class_info_index.  Return -1 if no InnerClasses entry is found.
static int inner_classes_jump_to_outer(const Array<u2>* inner_classes, int inner, const ConstantPool* cp, int length) {
  if (inner == 0) return -1;
  int idx = inner_classes_find_index(inner_classes, inner, cp, length);
  if (idx == -1) return -1;
  int result = inner_classes->at(idx + InstanceKlass::inner_class_outer_class_info_offset);
  return result;
}

// Return true if circularity is found, false if no circularity is found.
// Use Floyd's cycle finding algorithm.
static bool inner_classes_check_loop_through_outer(const Array<u2>* inner_classes, int idx, const ConstantPool* cp, int length) {
  int slow = inner_classes->at(idx + InstanceKlass::inner_class_inner_class_info_offset);
  int fast = inner_classes->at(idx + InstanceKlass::inner_class_outer_class_info_offset);

  while (fast != -1 && fast != 0) {
    if (slow != 0 && (cp->klass_name_at(slow) == cp->klass_name_at(fast))) {
      return true;  // found a circularity
    }
    fast = inner_classes_jump_to_outer(inner_classes, fast, cp, length);
    if (fast == -1) return false;
    fast = inner_classes_jump_to_outer(inner_classes, fast, cp, length);
    if (fast == -1) return false;
    slow = inner_classes_jump_to_outer(inner_classes, slow, cp, length);
    assert(slow != -1, "sanity check");
  }
  return false;
}

// Loop through each InnerClasses entry checking for circularities and duplications
// with other entries.  If duplicate entries are found then throw CFE.  Otherwise,
// return true if a circularity or entries with duplicate inner_class_info_indexes
// are found.
bool ClassFileParser::check_inner_classes_circularity(const ConstantPool* cp, int length, TRAPS) {
  // Loop through each InnerClasses entry.
  for (int idx = 0; idx < length; idx += InstanceKlass::inner_class_next_offset) {
    // Return true if there are circular entries.
    if (inner_classes_check_loop_through_outer(_inner_classes, idx, cp, length)) {
      return true;
    }
    // Check if there are duplicate entries or entries with the same inner_class_info_index.
    for (int y = idx + InstanceKlass::inner_class_next_offset; y < length;
         y += InstanceKlass::inner_class_next_offset) {

      // 4347400: make sure there's no duplicate entry in the classes array
      if (_major_version >= JAVA_1_5_VERSION) {
        guarantee_property((_inner_classes->at(idx) != _inner_classes->at(y) ||
                            _inner_classes->at(idx+1) != _inner_classes->at(y+1) ||
                            _inner_classes->at(idx+2) != _inner_classes->at(y+2) ||
                            _inner_classes->at(idx+3) != _inner_classes->at(y+3)),
                           "Duplicate entry in InnerClasses attribute in class file %s",
                           CHECK_(true));
      }
      // Return true if there are two entries with the same inner_class_info_index.
      if (_inner_classes->at(y) == _inner_classes->at(idx)) {
        return true;
      }
    }
  }
  return false;
}

// Return number of classes in the inner classes attribute table
u2 ClassFileParser::parse_classfile_inner_classes_attribute(const ClassFileStream* const cfs,
                                                            const ConstantPool* cp,
                                                            const u1* const inner_classes_attribute_start,
                                                            bool parsed_enclosingmethod_attribute,
                                                            u2 enclosing_method_class_index,
                                                            u2 enclosing_method_method_index,
                                                            TRAPS) {
  const u1* const current_mark = cfs->current();
  u2 length = 0;
  if (inner_classes_attribute_start != nullptr) {
    cfs->set_current(inner_classes_attribute_start);
    cfs->guarantee_more(2, CHECK_0);  // length
    length = cfs->get_u2_fast();
  }

  // 4-tuples of shorts of inner classes data and 2 shorts of enclosing
  // method data:
  //   [inner_class_info_index,
  //    outer_class_info_index,
  //    inner_name_index,
  //    inner_class_access_flags,
  //    ...
  //    enclosing_method_class_index,
  //    enclosing_method_method_index]
  const int size = length * 4 + (parsed_enclosingmethod_attribute ? 2 : 0);
  Array<u2>* inner_classes = MetadataFactory::new_array<u2>(_loader_data, size, CHECK_0);
  _inner_classes = inner_classes;

  int index = 0;
  cfs->guarantee_more(8 * length, CHECK_0);  // 4-tuples of u2
  for (int n = 0; n < length; n++) {
    // Inner class index
    const u2 inner_class_info_index = cfs->get_u2_fast();
    check_property(
      valid_klass_reference_at(inner_class_info_index),
      "inner_class_info_index %u has bad constant type in class file %s",
      inner_class_info_index, CHECK_0);
    // Outer class index
    const u2 outer_class_info_index = cfs->get_u2_fast();
    check_property(
      outer_class_info_index == 0 ||
        valid_klass_reference_at(outer_class_info_index),
      "outer_class_info_index %u has bad constant type in class file %s",
      outer_class_info_index, CHECK_0);

    const Symbol* outer_class_name = nullptr;
    if (outer_class_info_index != 0) {
      outer_class_name = cp->klass_name_at(outer_class_info_index);
      char* bytes = (char*)outer_class_name->bytes();
      guarantee_property(bytes[0] != JVM_SIGNATURE_ARRAY,
                         "Outer class is an array class in class file %s", CHECK_0);
    }
    // Inner class name
    const u2 inner_name_index = cfs->get_u2_fast();
    check_property(
      inner_name_index == 0 || valid_symbol_at(inner_name_index),
      "inner_name_index %u has bad constant type in class file %s",
      inner_name_index, CHECK_0);
    if (_need_verify) {
      guarantee_property(inner_class_info_index != outer_class_info_index,
                         "Class is both outer and inner class in class file %s", CHECK_0);
    }

    jint recognized_modifiers = RECOGNIZED_INNER_CLASS_MODIFIERS;
    // JVM_ACC_MODULE is defined in JDK-9 and later.
    if (_major_version >= JAVA_9_VERSION) {
      recognized_modifiers |= JVM_ACC_MODULE;
    }
    if (supports_inline_types()) {
      recognized_modifiers |= JVM_ACC_PRIMITIVE | JVM_ACC_VALUE | JVM_ACC_IDENTITY;
    }

    // Access flags
    jint flags = cfs->get_u2_fast() & recognized_modifiers;

    if ((flags & JVM_ACC_INTERFACE) && _major_version < JAVA_6_VERSION) {
      // Set abstract bit for old class files for backward compatibility
      flags |= JVM_ACC_ABSTRACT;
    }

    if (EnableValhalla) {
      if (!supports_inline_types()) {
        const bool is_module = (flags & JVM_ACC_MODULE) != 0;
        const bool is_interface = (flags & JVM_ACC_INTERFACE) != 0;
        if (!is_module && !is_interface) {
          flags |= JVM_ACC_IDENTITY;
        }
      }
    }

    const char* name = inner_name_index == 0 ? "unnamed" : cp->symbol_at(inner_name_index)->as_utf8();
    verify_legal_class_modifiers(flags, name, outer_class_name, false, CHECK_0);
    AccessFlags inner_access_flags(flags);

    inner_classes->at_put(index++, inner_class_info_index);
    inner_classes->at_put(index++, outer_class_info_index);
    inner_classes->at_put(index++, inner_name_index);
    inner_classes->at_put(index++, inner_access_flags.as_short());
  }

  // Check for circular and duplicate entries.
  bool has_circularity = false;
  if (_need_verify) {
    has_circularity = check_inner_classes_circularity(cp, length * 4, CHECK_0);
    if (has_circularity) {
      // If circularity check failed then ignore InnerClasses attribute.
      MetadataFactory::free_array<u2>(_loader_data, _inner_classes);
      index = 0;
      if (parsed_enclosingmethod_attribute) {
        inner_classes = MetadataFactory::new_array<u2>(_loader_data, 2, CHECK_0);
        _inner_classes = inner_classes;
      } else {
        _inner_classes = Universe::the_empty_short_array();
      }
    }
  }
  // Set EnclosingMethod class and method indexes.
  if (parsed_enclosingmethod_attribute) {
    inner_classes->at_put(index++, enclosing_method_class_index);
    inner_classes->at_put(index++, enclosing_method_method_index);
  }
  assert(index == size || has_circularity, "wrong size");

  // Restore buffer's current position.
  cfs->set_current(current_mark);

  return length;
}

u2 ClassFileParser::parse_classfile_nest_members_attribute(const ClassFileStream* const cfs,
                                                           const u1* const nest_members_attribute_start,
                                                           TRAPS) {
  const u1* const current_mark = cfs->current();
  u2 length = 0;
  if (nest_members_attribute_start != nullptr) {
    cfs->set_current(nest_members_attribute_start);
    cfs->guarantee_more(2, CHECK_0);  // length
    length = cfs->get_u2_fast();
  }
  const int size = length;
  Array<u2>* const nest_members = MetadataFactory::new_array<u2>(_loader_data, size, CHECK_0);
  _nest_members = nest_members;

  int index = 0;
  cfs->guarantee_more(2 * length, CHECK_0);
  for (int n = 0; n < length; n++) {
    const u2 class_info_index = cfs->get_u2_fast();
    check_property(
      valid_klass_reference_at(class_info_index),
      "Nest member class_info_index %u has bad constant type in class file %s",
      class_info_index, CHECK_0);
    nest_members->at_put(index++, class_info_index);
  }
  assert(index == size, "wrong size");

  // Restore buffer's current position.
  cfs->set_current(current_mark);

  return length;
}

u2 ClassFileParser::parse_classfile_permitted_subclasses_attribute(const ClassFileStream* const cfs,
                                                                   const u1* const permitted_subclasses_attribute_start,
                                                                   TRAPS) {
  const u1* const current_mark = cfs->current();
  u2 length = 0;
  if (permitted_subclasses_attribute_start != nullptr) {
    cfs->set_current(permitted_subclasses_attribute_start);
    cfs->guarantee_more(2, CHECK_0);  // length
    length = cfs->get_u2_fast();
  }
  const int size = length;
  Array<u2>* const permitted_subclasses = MetadataFactory::new_array<u2>(_loader_data, size, CHECK_0);
  _permitted_subclasses = permitted_subclasses;

  if (length > 0) {
    int index = 0;
    cfs->guarantee_more(2 * length, CHECK_0);
    for (int n = 0; n < length; n++) {
      const u2 class_info_index = cfs->get_u2_fast();
      check_property(
        valid_klass_reference_at(class_info_index),
        "Permitted subclass class_info_index %u has bad constant type in class file %s",
        class_info_index, CHECK_0);
      permitted_subclasses->at_put(index++, class_info_index);
    }
    assert(index == size, "wrong size");
  }

  // Restore buffer's current position.
  cfs->set_current(current_mark);

  return length;
}

u2 ClassFileParser::parse_classfile_preload_attribute(const ClassFileStream* const cfs,
                                                                   const u1* const preload_attribute_start,
                                                                   TRAPS) {
  const u1* const current_mark = cfs->current();
  u2 length = 0;
  if (preload_attribute_start != nullptr) {
    cfs->set_current(preload_attribute_start);
    cfs->guarantee_more(2, CHECK_0);  // length
    length = cfs->get_u2_fast();
  }
  const int size = length;
  Array<u2>* const preload_classes = MetadataFactory::new_array<u2>(_loader_data, size, CHECK_0);
  _preload_classes = preload_classes;
  if (length > 0) {
    int index = 0;
    cfs->guarantee_more(2 * length, CHECK_0);
    for (int n = 0; n < length; n++) {
      const u2 class_info_index = cfs->get_u2_fast();
      check_property(
        valid_klass_reference_at(class_info_index),
        "Preload class_info_index %u has bad constant type in class file %s",
        class_info_index, CHECK_0);
      preload_classes->at_put(index++, class_info_index);
    }
    assert(index == size, "wrong size");
  }

  // Restore buffer's current position.
  cfs->set_current(current_mark);

  return length;
}

//  Record {
//    u2 attribute_name_index;
//    u4 attribute_length;
//    u2 components_count;
//    component_info components[components_count];
//  }
//  component_info {
//    u2 name_index;
//    u2 descriptor_index
//    u2 attributes_count;
//    attribute_info_attributes[attributes_count];
//  }
u4 ClassFileParser::parse_classfile_record_attribute(const ClassFileStream* const cfs,
                                                     const ConstantPool* cp,
                                                     const u1* const record_attribute_start,
                                                     TRAPS) {
  const u1* const current_mark = cfs->current();
  int components_count = 0;
  unsigned int calculate_attr_size = 0;
  if (record_attribute_start != nullptr) {
    cfs->set_current(record_attribute_start);
    cfs->guarantee_more(2, CHECK_0);  // num of components
    components_count = (int)cfs->get_u2_fast();
    calculate_attr_size = 2;
  }

  Array<RecordComponent*>* const record_components =
    MetadataFactory::new_array<RecordComponent*>(_loader_data, components_count, nullptr, CHECK_0);
  _record_components = record_components;

  for (int x = 0; x < components_count; x++) {
    cfs->guarantee_more(6, CHECK_0); // name_index, descriptor_index, attributes_count

    const u2 name_index = cfs->get_u2_fast();
    check_property(valid_symbol_at(name_index),
      "Invalid constant pool index %u for name in Record attribute in class file %s",
      name_index, CHECK_0);
    const Symbol* const name = cp->symbol_at(name_index);
    verify_legal_field_name(name, CHECK_0);

    const u2 descriptor_index = cfs->get_u2_fast();
    check_property(valid_symbol_at(descriptor_index),
      "Invalid constant pool index %u for descriptor in Record attribute in class file %s",
      descriptor_index, CHECK_0);
    const Symbol* const descr = cp->symbol_at(descriptor_index);
    verify_legal_field_signature(name, descr, CHECK_0);

    const u2 attributes_count = cfs->get_u2_fast();
    calculate_attr_size += 6;
    u2 generic_sig_index = 0;
    const u1* runtime_visible_annotations = nullptr;
    int runtime_visible_annotations_length = 0;
    const u1* runtime_invisible_annotations = nullptr;
    int runtime_invisible_annotations_length = 0;
    bool runtime_invisible_annotations_exists = false;
    const u1* runtime_visible_type_annotations = nullptr;
    int runtime_visible_type_annotations_length = 0;
    const u1* runtime_invisible_type_annotations = nullptr;
    int runtime_invisible_type_annotations_length = 0;
    bool runtime_invisible_type_annotations_exists = false;

    // Expected attributes for record components are Signature, Runtime(In)VisibleAnnotations,
    // and Runtime(In)VisibleTypeAnnotations.  Other attributes are ignored.
    for (int y = 0; y < attributes_count; y++) {
      cfs->guarantee_more(6, CHECK_0);  // attribute_name_index, attribute_length
      const u2 attribute_name_index = cfs->get_u2_fast();
      const u4 attribute_length = cfs->get_u4_fast();
      calculate_attr_size += 6;
      check_property(
        valid_symbol_at(attribute_name_index),
        "Invalid Record attribute name index %u in class file %s",
        attribute_name_index, CHECK_0);

      const Symbol* const attribute_name = cp->symbol_at(attribute_name_index);
      if (attribute_name == vmSymbols::tag_signature()) {
        if (generic_sig_index != 0) {
          classfile_parse_error(
            "Multiple Signature attributes for Record component in class file %s",
            THREAD);
          return 0;
        }
        if (attribute_length != 2) {
          classfile_parse_error(
            "Invalid Signature attribute length %u in Record component in class file %s",
            attribute_length, THREAD);
          return 0;
        }
        generic_sig_index = parse_generic_signature_attribute(cfs, CHECK_0);

      } else if (attribute_name == vmSymbols::tag_runtime_visible_annotations()) {
        if (runtime_visible_annotations != nullptr) {
          classfile_parse_error(
            "Multiple RuntimeVisibleAnnotations attributes for Record component in class file %s", THREAD);
          return 0;
        }
        runtime_visible_annotations_length = attribute_length;
        runtime_visible_annotations = cfs->current();

        assert(runtime_visible_annotations != nullptr, "null record component visible annotation");
        cfs->guarantee_more(runtime_visible_annotations_length, CHECK_0);
        cfs->skip_u1_fast(runtime_visible_annotations_length);

      } else if (attribute_name == vmSymbols::tag_runtime_invisible_annotations()) {
        if (runtime_invisible_annotations_exists) {
          classfile_parse_error(
            "Multiple RuntimeInvisibleAnnotations attributes for Record component in class file %s", THREAD);
          return 0;
        }
        runtime_invisible_annotations_exists = true;
        if (PreserveAllAnnotations) {
          runtime_invisible_annotations_length = attribute_length;
          runtime_invisible_annotations = cfs->current();
          assert(runtime_invisible_annotations != nullptr, "null record component invisible annotation");
        }
        cfs->skip_u1(attribute_length, CHECK_0);

      } else if (attribute_name == vmSymbols::tag_runtime_visible_type_annotations()) {
        if (runtime_visible_type_annotations != nullptr) {
          classfile_parse_error(
            "Multiple RuntimeVisibleTypeAnnotations attributes for Record component in class file %s", THREAD);
          return 0;
        }
        runtime_visible_type_annotations_length = attribute_length;
        runtime_visible_type_annotations = cfs->current();

        assert(runtime_visible_type_annotations != nullptr, "null record component visible type annotation");
        cfs->guarantee_more(runtime_visible_type_annotations_length, CHECK_0);
        cfs->skip_u1_fast(runtime_visible_type_annotations_length);

      } else if (attribute_name == vmSymbols::tag_runtime_invisible_type_annotations()) {
        if (runtime_invisible_type_annotations_exists) {
          classfile_parse_error(
            "Multiple RuntimeInvisibleTypeAnnotations attributes for Record component in class file %s", THREAD);
          return 0;
        }
        runtime_invisible_type_annotations_exists = true;
        if (PreserveAllAnnotations) {
          runtime_invisible_type_annotations_length = attribute_length;
          runtime_invisible_type_annotations = cfs->current();
          assert(runtime_invisible_type_annotations != nullptr, "null record component invisible type annotation");
        }
        cfs->skip_u1(attribute_length, CHECK_0);

      } else {
        // Skip unknown attributes
        cfs->skip_u1(attribute_length, CHECK_0);
      }
      calculate_attr_size += attribute_length;
    } // End of attributes For loop

    AnnotationArray* annotations = assemble_annotations(runtime_visible_annotations,
                                                        runtime_visible_annotations_length,
                                                        runtime_invisible_annotations,
                                                        runtime_invisible_annotations_length,
                                                        CHECK_0);
    AnnotationArray* type_annotations = assemble_annotations(runtime_visible_type_annotations,
                                                             runtime_visible_type_annotations_length,
                                                             runtime_invisible_type_annotations,
                                                             runtime_invisible_type_annotations_length,
                                                             CHECK_0);

    RecordComponent* record_component =
      RecordComponent::allocate(_loader_data, name_index, descriptor_index,
                                attributes_count, generic_sig_index,
                                annotations, type_annotations, CHECK_0);
    record_components->at_put(x, record_component);
  }  // End of component processing loop

  // Restore buffer's current position.
  cfs->set_current(current_mark);
  return calculate_attr_size;
}

void ClassFileParser::parse_classfile_synthetic_attribute() {
  set_class_synthetic_flag(true);
}

void ClassFileParser::parse_classfile_signature_attribute(const ClassFileStream* const cfs, TRAPS) {
  assert(cfs != nullptr, "invariant");

  const u2 signature_index = cfs->get_u2(CHECK);
  check_property(
    valid_symbol_at(signature_index),
    "Invalid constant pool index %u in Signature attribute in class file %s",
    signature_index, CHECK);
  set_class_generic_signature_index(signature_index);
}

void ClassFileParser::parse_classfile_bootstrap_methods_attribute(const ClassFileStream* const cfs,
                                                                  ConstantPool* cp,
                                                                  u4 attribute_byte_length,
                                                                  TRAPS) {
  assert(cfs != nullptr, "invariant");
  assert(cp != nullptr, "invariant");

  const u1* const current_start = cfs->current();

  guarantee_property(attribute_byte_length >= sizeof(u2),
                     "Invalid BootstrapMethods attribute length %u in class file %s",
                     attribute_byte_length,
                     CHECK);

  cfs->guarantee_more(attribute_byte_length, CHECK);

  const int attribute_array_length = cfs->get_u2_fast();

  guarantee_property(_max_bootstrap_specifier_index < attribute_array_length,
                     "Short length on BootstrapMethods in class file %s",
                     CHECK);


  // The attribute contains a counted array of counted tuples of shorts,
  // represending bootstrap specifiers:
  //    length*{bootstrap_method_index, argument_count*{argument_index}}
  const unsigned int operand_count = (attribute_byte_length - (unsigned)sizeof(u2)) / (unsigned)sizeof(u2);
  // operand_count = number of shorts in attr, except for leading length

  // The attribute is copied into a short[] array.
  // The array begins with a series of short[2] pairs, one for each tuple.
  const int index_size = (attribute_array_length * 2);

  Array<u2>* const operands =
    MetadataFactory::new_array<u2>(_loader_data, index_size + operand_count, CHECK);

  // Eagerly assign operands so they will be deallocated with the constant
  // pool if there is an error.
  cp->set_operands(operands);

  int operand_fill_index = index_size;
  const int cp_size = cp->length();

  for (int n = 0; n < attribute_array_length; n++) {
    // Store a 32-bit offset into the header of the operand array.
    ConstantPool::operand_offset_at_put(operands, n, operand_fill_index);

    // Read a bootstrap specifier.
    cfs->guarantee_more(sizeof(u2) * 2, CHECK);  // bsm, argc
    const u2 bootstrap_method_index = cfs->get_u2_fast();
    const u2 argument_count = cfs->get_u2_fast();
    check_property(
      valid_cp_range(bootstrap_method_index, cp_size) &&
      cp->tag_at(bootstrap_method_index).is_method_handle(),
      "bootstrap_method_index %u has bad constant type in class file %s",
      bootstrap_method_index,
      CHECK);

    guarantee_property((operand_fill_index + 1 + argument_count) < operands->length(),
      "Invalid BootstrapMethods num_bootstrap_methods or num_bootstrap_arguments value in class file %s",
      CHECK);

    operands->at_put(operand_fill_index++, bootstrap_method_index);
    operands->at_put(operand_fill_index++, argument_count);

    cfs->guarantee_more(sizeof(u2) * argument_count, CHECK);  // argv[argc]
    for (int j = 0; j < argument_count; j++) {
      const u2 argument_index = cfs->get_u2_fast();
      check_property(
        valid_cp_range(argument_index, cp_size) &&
        cp->tag_at(argument_index).is_loadable_constant(),
        "argument_index %u has bad constant type in class file %s",
        argument_index,
        CHECK);
      operands->at_put(operand_fill_index++, argument_index);
    }
  }
  guarantee_property(current_start + attribute_byte_length == cfs->current(),
                     "Bad length on BootstrapMethods in class file %s",
                     CHECK);
}

void ClassFileParser::parse_classfile_attributes(const ClassFileStream* const cfs,
                                                 ConstantPool* cp,
                 ClassFileParser::ClassAnnotationCollector* parsed_annotations,
                                                 TRAPS) {
  assert(cfs != nullptr, "invariant");
  assert(cp != nullptr, "invariant");
  assert(parsed_annotations != nullptr, "invariant");

  // Set inner classes attribute to default sentinel
  _inner_classes = Universe::the_empty_short_array();
  // Set nest members attribute to default sentinel
  _nest_members = Universe::the_empty_short_array();
  // Set _permitted_subclasses attribute to default sentinel
  _permitted_subclasses = Universe::the_empty_short_array();
  // Set _preload_classes attribute to default sentinel
  _preload_classes = Universe::the_empty_short_array();
  cfs->guarantee_more(2, CHECK);  // attributes_count
  u2 attributes_count = cfs->get_u2_fast();
  bool parsed_sourcefile_attribute = false;
  bool parsed_innerclasses_attribute = false;
  bool parsed_nest_members_attribute = false;
  bool parsed_permitted_subclasses_attribute = false;
  bool parsed_preload_attribute = false;
  bool parsed_nest_host_attribute = false;
  bool parsed_record_attribute = false;
  bool parsed_enclosingmethod_attribute = false;
  bool parsed_bootstrap_methods_attribute = false;
  const u1* runtime_visible_annotations = nullptr;
  int runtime_visible_annotations_length = 0;
  const u1* runtime_invisible_annotations = nullptr;
  int runtime_invisible_annotations_length = 0;
  const u1* runtime_visible_type_annotations = nullptr;
  int runtime_visible_type_annotations_length = 0;
  const u1* runtime_invisible_type_annotations = nullptr;
  int runtime_invisible_type_annotations_length = 0;
  bool runtime_invisible_type_annotations_exists = false;
  bool runtime_invisible_annotations_exists = false;
  bool parsed_source_debug_ext_annotations_exist = false;
  const u1* inner_classes_attribute_start = nullptr;
  u4  inner_classes_attribute_length = 0;
  u2  enclosing_method_class_index = 0;
  u2  enclosing_method_method_index = 0;
  const u1* nest_members_attribute_start = nullptr;
  u4  nest_members_attribute_length = 0;
  const u1* record_attribute_start = nullptr;
  u4  record_attribute_length = 0;
  const u1* permitted_subclasses_attribute_start = nullptr;
  u4  permitted_subclasses_attribute_length = 0;
  const u1* preload_attribute_start = nullptr;
  u4  preload_attribute_length = 0;

  // Iterate over attributes
  while (attributes_count--) {
    cfs->guarantee_more(6, CHECK);  // attribute_name_index, attribute_length
    const u2 attribute_name_index = cfs->get_u2_fast();
    const u4 attribute_length = cfs->get_u4_fast();
    check_property(
      valid_symbol_at(attribute_name_index),
      "Attribute name has bad constant pool index %u in class file %s",
      attribute_name_index, CHECK);
    const Symbol* const tag = cp->symbol_at(attribute_name_index);
    if (tag == vmSymbols::tag_source_file()) {
      // Check for SourceFile tag
      if (_need_verify) {
        guarantee_property(attribute_length == 2, "Wrong SourceFile attribute length in class file %s", CHECK);
      }
      if (parsed_sourcefile_attribute) {
        classfile_parse_error("Multiple SourceFile attributes in class file %s", THREAD);
        return;
      } else {
        parsed_sourcefile_attribute = true;
      }
      parse_classfile_sourcefile_attribute(cfs, CHECK);
    } else if (tag == vmSymbols::tag_source_debug_extension()) {
      // Check for SourceDebugExtension tag
      if (parsed_source_debug_ext_annotations_exist) {
        classfile_parse_error(
          "Multiple SourceDebugExtension attributes in class file %s", THREAD);
        return;
      }
      parsed_source_debug_ext_annotations_exist = true;
      parse_classfile_source_debug_extension_attribute(cfs, (int)attribute_length, CHECK);
    } else if (tag == vmSymbols::tag_inner_classes()) {
      // Check for InnerClasses tag
      if (parsed_innerclasses_attribute) {
        classfile_parse_error("Multiple InnerClasses attributes in class file %s", THREAD);
        return;
      } else {
        parsed_innerclasses_attribute = true;
      }
      inner_classes_attribute_start = cfs->current();
      inner_classes_attribute_length = attribute_length;
      cfs->skip_u1(inner_classes_attribute_length, CHECK);
    } else if (tag == vmSymbols::tag_synthetic()) {
      // Check for Synthetic tag
      // Shouldn't we check that the synthetic flags wasn't already set? - not required in spec
      if (attribute_length != 0) {
        classfile_parse_error(
          "Invalid Synthetic classfile attribute length %u in class file %s",
          attribute_length, THREAD);
        return;
      }
      parse_classfile_synthetic_attribute();
    } else if (tag == vmSymbols::tag_deprecated()) {
      // Check for Deprecated tag - 4276120
      if (attribute_length != 0) {
        classfile_parse_error(
          "Invalid Deprecated classfile attribute length %u in class file %s",
          attribute_length, THREAD);
        return;
      }
    } else if (_major_version >= JAVA_1_5_VERSION) {
      if (tag == vmSymbols::tag_signature()) {
        if (_generic_signature_index != 0) {
          classfile_parse_error(
            "Multiple Signature attributes in class file %s", THREAD);
          return;
        }
        if (attribute_length != 2) {
          classfile_parse_error(
            "Wrong Signature attribute length %u in class file %s",
            attribute_length, THREAD);
          return;
        }
        parse_classfile_signature_attribute(cfs, CHECK);
      } else if (tag == vmSymbols::tag_runtime_visible_annotations()) {
        if (runtime_visible_annotations != nullptr) {
          classfile_parse_error(
            "Multiple RuntimeVisibleAnnotations attributes in class file %s", THREAD);
          return;
        }
        runtime_visible_annotations_length = attribute_length;
        runtime_visible_annotations = cfs->current();
        assert(runtime_visible_annotations != nullptr, "null visible annotations");
        cfs->guarantee_more(runtime_visible_annotations_length, CHECK);
        parse_annotations(cp,
                          runtime_visible_annotations,
                          runtime_visible_annotations_length,
                          parsed_annotations,
                          _loader_data,
                          _can_access_vm_annotations);
        cfs->skip_u1_fast(runtime_visible_annotations_length);
      } else if (tag == vmSymbols::tag_runtime_invisible_annotations()) {
        if (runtime_invisible_annotations_exists) {
          classfile_parse_error(
            "Multiple RuntimeInvisibleAnnotations attributes in class file %s", THREAD);
          return;
        }
        runtime_invisible_annotations_exists = true;
        if (PreserveAllAnnotations) {
          runtime_invisible_annotations_length = attribute_length;
          runtime_invisible_annotations = cfs->current();
          assert(runtime_invisible_annotations != nullptr, "null invisible annotations");
        }
        cfs->skip_u1(attribute_length, CHECK);
      } else if (tag == vmSymbols::tag_enclosing_method()) {
        if (parsed_enclosingmethod_attribute) {
          classfile_parse_error("Multiple EnclosingMethod attributes in class file %s", THREAD);
          return;
        } else {
          parsed_enclosingmethod_attribute = true;
        }
        guarantee_property(attribute_length == 4,
          "Wrong EnclosingMethod attribute length %u in class file %s",
          attribute_length, CHECK);
        cfs->guarantee_more(4, CHECK);  // class_index, method_index
        enclosing_method_class_index  = cfs->get_u2_fast();
        enclosing_method_method_index = cfs->get_u2_fast();
        if (enclosing_method_class_index == 0) {
          classfile_parse_error("Invalid class index in EnclosingMethod attribute in class file %s", THREAD);
          return;
        }
        // Validate the constant pool indices and types
        check_property(valid_klass_reference_at(enclosing_method_class_index),
          "Invalid or out-of-bounds class index in EnclosingMethod attribute in class file %s", CHECK);
        if (enclosing_method_method_index != 0 &&
            (!cp->is_within_bounds(enclosing_method_method_index) ||
             !cp->tag_at(enclosing_method_method_index).is_name_and_type())) {
          classfile_parse_error("Invalid or out-of-bounds method index in EnclosingMethod attribute in class file %s", THREAD);
          return;
        }
      } else if (tag == vmSymbols::tag_bootstrap_methods() &&
                 _major_version >= Verifier::INVOKEDYNAMIC_MAJOR_VERSION) {
        if (parsed_bootstrap_methods_attribute) {
          classfile_parse_error("Multiple BootstrapMethods attributes in class file %s", THREAD);
          return;
        }
        parsed_bootstrap_methods_attribute = true;
        parse_classfile_bootstrap_methods_attribute(cfs, cp, attribute_length, CHECK);
      } else if (tag == vmSymbols::tag_runtime_visible_type_annotations()) {
        if (runtime_visible_type_annotations != nullptr) {
          classfile_parse_error(
            "Multiple RuntimeVisibleTypeAnnotations attributes in class file %s", THREAD);
          return;
        }
        runtime_visible_type_annotations_length = attribute_length;
        runtime_visible_type_annotations = cfs->current();
        assert(runtime_visible_type_annotations != nullptr, "null visible type annotations");
        // No need for the VM to parse Type annotations
        cfs->skip_u1(runtime_visible_type_annotations_length, CHECK);
      } else if (tag == vmSymbols::tag_runtime_invisible_type_annotations()) {
        if (runtime_invisible_type_annotations_exists) {
          classfile_parse_error(
            "Multiple RuntimeInvisibleTypeAnnotations attributes in class file %s", THREAD);
          return;
        } else {
          runtime_invisible_type_annotations_exists = true;
        }
        if (PreserveAllAnnotations) {
          runtime_invisible_type_annotations_length = attribute_length;
          runtime_invisible_type_annotations = cfs->current();
          assert(runtime_invisible_type_annotations != nullptr, "null invisible type annotations");
        }
        cfs->skip_u1(attribute_length, CHECK);
      } else if (_major_version >= JAVA_11_VERSION) {
        if (tag == vmSymbols::tag_nest_members()) {
          // Check for NestMembers tag
          if (parsed_nest_members_attribute) {
            classfile_parse_error("Multiple NestMembers attributes in class file %s", THREAD);
            return;
          } else {
            parsed_nest_members_attribute = true;
          }
          if (parsed_nest_host_attribute) {
            classfile_parse_error("Conflicting NestHost and NestMembers attributes in class file %s", THREAD);
            return;
          }
          nest_members_attribute_start = cfs->current();
          nest_members_attribute_length = attribute_length;
          cfs->skip_u1(nest_members_attribute_length, CHECK);
        } else if (tag == vmSymbols::tag_nest_host()) {
          if (parsed_nest_host_attribute) {
            classfile_parse_error("Multiple NestHost attributes in class file %s", THREAD);
            return;
          } else {
            parsed_nest_host_attribute = true;
          }
          if (parsed_nest_members_attribute) {
            classfile_parse_error("Conflicting NestMembers and NestHost attributes in class file %s", THREAD);
            return;
          }
          if (_need_verify) {
            guarantee_property(attribute_length == 2, "Wrong NestHost attribute length in class file %s", CHECK);
          }
          cfs->guarantee_more(2, CHECK);
          u2 class_info_index = cfs->get_u2_fast();
          check_property(
                         valid_klass_reference_at(class_info_index),
                         "Nest-host class_info_index %u has bad constant type in class file %s",
                         class_info_index, CHECK);
          _nest_host = class_info_index;

        } else if (_major_version >= JAVA_16_VERSION) {
          if (tag == vmSymbols::tag_record()) {
            if (parsed_record_attribute) {
              classfile_parse_error("Multiple Record attributes in class file %s", THREAD);
              return;
            }
            parsed_record_attribute = true;
            record_attribute_start = cfs->current();
            record_attribute_length = attribute_length;
          } else if (_major_version >= JAVA_17_VERSION) {
            if (tag == vmSymbols::tag_permitted_subclasses()) {
              if (parsed_permitted_subclasses_attribute) {
                classfile_parse_error("Multiple PermittedSubclasses attributes in class file %s", CHECK);
                return;
              }
              // Classes marked ACC_FINAL cannot have a PermittedSubclasses attribute.
              if (_access_flags.is_final()) {
                classfile_parse_error("PermittedSubclasses attribute in final class file %s", CHECK);
                return;
              }
              parsed_permitted_subclasses_attribute = true;
              permitted_subclasses_attribute_start = cfs->current();
              permitted_subclasses_attribute_length = attribute_length;
            }
            if (EnableValhalla && tag == vmSymbols::tag_preload()) {
              if (parsed_preload_attribute) {
                classfile_parse_error("Multiple Preload attributes in class file %s", CHECK);
                return;
              }
              parsed_preload_attribute = true;
              preload_attribute_start = cfs->current();
              preload_attribute_length = attribute_length;
            }
          }
          // Skip attribute_length for any attribute where major_verson >= JAVA_17_VERSION
          cfs->skip_u1(attribute_length, CHECK);
        } else {
          // Unknown attribute
          cfs->skip_u1(attribute_length, CHECK);
        }
      } else {
        // Unknown attribute
        cfs->skip_u1(attribute_length, CHECK);
      }
    } else {
      // Unknown attribute
      cfs->skip_u1(attribute_length, CHECK);
    }
  }
  _class_annotations = assemble_annotations(runtime_visible_annotations,
                                            runtime_visible_annotations_length,
                                            runtime_invisible_annotations,
                                            runtime_invisible_annotations_length,
                                            CHECK);
  _class_type_annotations = assemble_annotations(runtime_visible_type_annotations,
                                                 runtime_visible_type_annotations_length,
                                                 runtime_invisible_type_annotations,
                                                 runtime_invisible_type_annotations_length,
                                                 CHECK);

  if (parsed_innerclasses_attribute || parsed_enclosingmethod_attribute) {
    const u2 num_of_classes = parse_classfile_inner_classes_attribute(
                            cfs,
                            cp,
                            inner_classes_attribute_start,
                            parsed_innerclasses_attribute,
                            enclosing_method_class_index,
                            enclosing_method_method_index,
                            CHECK);
    if (parsed_innerclasses_attribute && _need_verify && _major_version >= JAVA_1_5_VERSION) {
      guarantee_property(
        inner_classes_attribute_length == sizeof(num_of_classes) + 4 * sizeof(u2) * num_of_classes,
        "Wrong InnerClasses attribute length in class file %s", CHECK);
    }
  }

  if (parsed_nest_members_attribute) {
    const u2 num_of_classes = parse_classfile_nest_members_attribute(
                            cfs,
                            nest_members_attribute_start,
                            CHECK);
    if (_need_verify) {
      guarantee_property(
        nest_members_attribute_length == sizeof(num_of_classes) + sizeof(u2) * num_of_classes,
        "Wrong NestMembers attribute length in class file %s", CHECK);
    }
  }

  if (parsed_record_attribute) {
    const unsigned int calculated_attr_length = parse_classfile_record_attribute(
                            cfs,
                            cp,
                            record_attribute_start,
                            CHECK);
    if (_need_verify) {
      guarantee_property(record_attribute_length == calculated_attr_length,
                         "Record attribute has wrong length in class file %s",
                         CHECK);
    }
  }

  if (parsed_permitted_subclasses_attribute) {
    const u2 num_subclasses = parse_classfile_permitted_subclasses_attribute(
                            cfs,
                            permitted_subclasses_attribute_start,
                            CHECK);
    if (_need_verify) {
      guarantee_property(
        permitted_subclasses_attribute_length == sizeof(num_subclasses) + sizeof(u2) * num_subclasses,
        "Wrong PermittedSubclasses attribute length in class file %s", CHECK);
    }
  }

  if (parsed_preload_attribute) {
    const u2 num_classes = parse_classfile_preload_attribute(
                            cfs,
                            preload_attribute_start,
                            CHECK);
    if (_need_verify) {
      guarantee_property(
        preload_attribute_length == sizeof(num_classes) + sizeof(u2) * num_classes,
        "Wrong Preload attribute length in class file %s", CHECK);
    }
  }

  if (_max_bootstrap_specifier_index >= 0) {
    guarantee_property(parsed_bootstrap_methods_attribute,
                       "Missing BootstrapMethods attribute in class file %s", CHECK);
  }
}

void ClassFileParser::apply_parsed_class_attributes(InstanceKlass* k) {
  assert(k != nullptr, "invariant");

  if (_synthetic_flag)
    k->set_is_synthetic();
  if (_sourcefile_index != 0) {
    k->set_source_file_name_index(_sourcefile_index);
  }
  if (_generic_signature_index != 0) {
    k->set_generic_signature_index(_generic_signature_index);
  }
  if (_sde_buffer != nullptr) {
    k->set_source_debug_extension(_sde_buffer, _sde_length);
  }
}

// Create the Annotations object that will
// hold the annotations array for the Klass.
void ClassFileParser::create_combined_annotations(TRAPS) {
    if (_class_annotations == nullptr &&
        _class_type_annotations == nullptr &&
        _fields_annotations == nullptr &&
        _fields_type_annotations == nullptr) {
      // Don't create the Annotations object unnecessarily.
      return;
    }

    Annotations* const annotations = Annotations::allocate(_loader_data, CHECK);
    annotations->set_class_annotations(_class_annotations);
    annotations->set_class_type_annotations(_class_type_annotations);
    annotations->set_fields_annotations(_fields_annotations);
    annotations->set_fields_type_annotations(_fields_type_annotations);

    // This is the Annotations object that will be
    // assigned to InstanceKlass being constructed.
    _combined_annotations = annotations;

    // The annotations arrays below has been transferred the
    // _combined_annotations so these fields can now be cleared.
    _class_annotations       = nullptr;
    _class_type_annotations  = nullptr;
    _fields_annotations      = nullptr;
    _fields_type_annotations = nullptr;
}

// Transfer ownership of metadata allocated to the InstanceKlass.
void ClassFileParser::apply_parsed_class_metadata(
                                            InstanceKlass* this_klass,
                                            int java_fields_count) {
  assert(this_klass != nullptr, "invariant");

  _cp->set_pool_holder(this_klass);
  this_klass->set_constants(_cp);
  this_klass->set_multifield_info(_multifield_info);
  this_klass->set_fieldinfo_stream(_fieldinfo_stream);
  this_klass->set_fields_status(_fields_status);
  this_klass->set_methods(_methods);
  this_klass->set_inner_classes(_inner_classes);
  this_klass->set_nest_members(_nest_members);
  this_klass->set_nest_host_index(_nest_host);
  this_klass->set_preload_classes(_preload_classes);
  this_klass->set_annotations(_combined_annotations);
  this_klass->set_permitted_subclasses(_permitted_subclasses);
  this_klass->set_record_components(_record_components);
  // Delay the setting of _local_interfaces and _transitive_interfaces until after
  // initialize_supers() in fill_instance_klass(). It is because the _local_interfaces could
  // be shared with _transitive_interfaces and _transitive_interfaces may be shared with
  // its _super. If an OOM occurs while loading the current klass, its _super field
  // may not have been set. When GC tries to free the klass, the _transitive_interfaces
  // may be deallocated mistakenly in InstanceKlass::deallocate_interfaces(). Subsequent
  // dereferences to the deallocated _transitive_interfaces will result in a crash.

  // Clear out these fields so they don't get deallocated by the destructor
  clear_class_metadata();
}

AnnotationArray* ClassFileParser::assemble_annotations(const u1* const runtime_visible_annotations,
                                                       int runtime_visible_annotations_length,
                                                       const u1* const runtime_invisible_annotations,
                                                       int runtime_invisible_annotations_length,
                                                       TRAPS) {
  AnnotationArray* annotations = nullptr;
  if (runtime_visible_annotations != nullptr ||
      runtime_invisible_annotations != nullptr) {
    annotations = MetadataFactory::new_array<u1>(_loader_data,
                                          runtime_visible_annotations_length +
                                          runtime_invisible_annotations_length,
                                          CHECK_(annotations));
    if (runtime_visible_annotations != nullptr) {
      for (int i = 0; i < runtime_visible_annotations_length; i++) {
        annotations->at_put(i, runtime_visible_annotations[i]);
      }
    }
    if (runtime_invisible_annotations != nullptr) {
      for (int i = 0; i < runtime_invisible_annotations_length; i++) {
        int append = runtime_visible_annotations_length+i;
        annotations->at_put(append, runtime_invisible_annotations[i]);
      }
    }
  }
  return annotations;
}

const InstanceKlass* ClassFileParser::parse_super_class(ConstantPool* const cp,
                                                        const int super_class_index,
                                                        const bool need_verify,
                                                        TRAPS) {
  assert(cp != nullptr, "invariant");
  const InstanceKlass* super_klass = nullptr;

  if (super_class_index == 0) {
    check_property(_class_name == vmSymbols::java_lang_Object(),
                   "Invalid superclass index 0 in class file %s",
                   CHECK_NULL);
  } else {
    check_property(valid_klass_reference_at(super_class_index),
                   "Invalid superclass index %u in class file %s",
                   super_class_index,
                   CHECK_NULL);
    // The class name should be legal because it is checked when parsing constant pool.
    // However, make sure it is not an array type.
    if (cp->tag_at(super_class_index).is_klass()) {
      super_klass = InstanceKlass::cast(cp->resolved_klass_at(super_class_index));
    }
    if (need_verify) {
      bool is_array = (cp->klass_name_at(super_class_index)->char_at(0) == JVM_SIGNATURE_ARRAY);
      guarantee_property(!is_array,
                        "Bad superclass name in class file %s", CHECK_NULL);
    }
  }
  return super_klass;
}

OopMapBlocksBuilder::OopMapBlocksBuilder(unsigned int max_blocks) {
  _max_nonstatic_oop_maps = max_blocks;
  _nonstatic_oop_map_count = 0;
  if (max_blocks == 0) {
    _nonstatic_oop_maps = nullptr;
  } else {
    _nonstatic_oop_maps =
        NEW_RESOURCE_ARRAY(OopMapBlock, _max_nonstatic_oop_maps);
    memset(_nonstatic_oop_maps, 0, sizeof(OopMapBlock) * max_blocks);
  }
}

OopMapBlock* OopMapBlocksBuilder::last_oop_map() const {
  assert(_nonstatic_oop_map_count > 0, "Has no oop maps");
  return _nonstatic_oop_maps + (_nonstatic_oop_map_count - 1);
}

// addition of super oop maps
void OopMapBlocksBuilder::initialize_inherited_blocks(OopMapBlock* blocks, unsigned int nof_blocks) {
  assert(nof_blocks && _nonstatic_oop_map_count == 0 &&
         nof_blocks <= _max_nonstatic_oop_maps, "invariant");

  memcpy(_nonstatic_oop_maps, blocks, sizeof(OopMapBlock) * nof_blocks);
  _nonstatic_oop_map_count += nof_blocks;
}

// collection of oops
void OopMapBlocksBuilder::add(int offset, int count) {
  if (_nonstatic_oop_map_count == 0) {
    _nonstatic_oop_map_count++;
  }
  OopMapBlock* nonstatic_oop_map = last_oop_map();
  if (nonstatic_oop_map->count() == 0) {  // Unused map, set it up
    nonstatic_oop_map->set_offset(offset);
    nonstatic_oop_map->set_count(count);
  } else if (nonstatic_oop_map->is_contiguous(offset)) { // contiguous, add
    nonstatic_oop_map->increment_count(count);
  } else { // Need a new one...
    _nonstatic_oop_map_count++;
    assert(_nonstatic_oop_map_count <= _max_nonstatic_oop_maps, "range check");
    nonstatic_oop_map = last_oop_map();
    nonstatic_oop_map->set_offset(offset);
    nonstatic_oop_map->set_count(count);
  }
}

// general purpose copy, e.g. into allocated instanceKlass
void OopMapBlocksBuilder::copy(OopMapBlock* dst) {
  if (_nonstatic_oop_map_count != 0) {
    memcpy(dst, _nonstatic_oop_maps, sizeof(OopMapBlock) * _nonstatic_oop_map_count);
  }
}

// Sort and compact adjacent blocks
void OopMapBlocksBuilder::compact() {
  if (_nonstatic_oop_map_count <= 1) {
    return;
  }
  /*
   * Since field layout sneaks in oops before values, we will be able to condense
   * blocks. There is potential to compact between super, own refs and values
   * containing refs.
   *
   * Currently compaction is slightly limited due to values being 8 byte aligned.
   * This may well change: FixMe if it doesn't, the code below is fairly general purpose
   * and maybe it doesn't need to be.
   */
  qsort(_nonstatic_oop_maps, _nonstatic_oop_map_count, sizeof(OopMapBlock),
        (_sort_Fn)OopMapBlock::compare_offset);
  if (_nonstatic_oop_map_count < 2) {
    return;
  }

  // Make a temp copy, and iterate through and copy back into the original
  ResourceMark rm;
  OopMapBlock* oop_maps_copy =
      NEW_RESOURCE_ARRAY(OopMapBlock, _nonstatic_oop_map_count);
  OopMapBlock* oop_maps_copy_end = oop_maps_copy + _nonstatic_oop_map_count;
  copy(oop_maps_copy);
  OopMapBlock* nonstatic_oop_map = _nonstatic_oop_maps;
  unsigned int new_count = 1;
  oop_maps_copy++;
  while(oop_maps_copy < oop_maps_copy_end) {
    assert(nonstatic_oop_map->offset() < oop_maps_copy->offset(), "invariant");
    if (nonstatic_oop_map->is_contiguous(oop_maps_copy->offset())) {
      nonstatic_oop_map->increment_count(oop_maps_copy->count());
    } else {
      nonstatic_oop_map++;
      new_count++;
      nonstatic_oop_map->set_offset(oop_maps_copy->offset());
      nonstatic_oop_map->set_count(oop_maps_copy->count());
    }
    oop_maps_copy++;
  }
  assert(new_count <= _nonstatic_oop_map_count, "end up with more maps after compact() ?");
  _nonstatic_oop_map_count = new_count;
}

void OopMapBlocksBuilder::print_on(outputStream* st) const {
  st->print_cr("  OopMapBlocks: %3d  /%3d", _nonstatic_oop_map_count, _max_nonstatic_oop_maps);
  if (_nonstatic_oop_map_count > 0) {
    OopMapBlock* map = _nonstatic_oop_maps;
    OopMapBlock* last_map = last_oop_map();
    assert(map <= last_map, "Last less than first");
    while (map <= last_map) {
      st->print_cr("    Offset: %3d  -%3d Count: %3d", map->offset(),
                   map->offset() + map->offset_span() - heapOopSize, map->count());
      map++;
    }
  }
}

void OopMapBlocksBuilder::print_value_on(outputStream* st) const {
  print_on(st);
}

void ClassFileParser::throwInlineTypeLimitation(THREAD_AND_LOCATION_DECL,
                                                const char* msg,
                                                const Symbol* name,
                                                const Symbol* sig) const {

  ResourceMark rm(THREAD);
  if (name == nullptr || sig == nullptr) {
    Exceptions::fthrow(THREAD_AND_LOCATION_ARGS,
        vmSymbols::java_lang_ClassFormatError(),
        "class: %s - %s", _class_name->as_C_string(), msg);
  }
  else {
    Exceptions::fthrow(THREAD_AND_LOCATION_ARGS,
        vmSymbols::java_lang_ClassFormatError(),
        "\"%s\" sig: \"%s\" class: %s - %s", name->as_C_string(), sig->as_C_string(),
        _class_name->as_C_string(), msg);
  }
}

void ClassFileParser::set_precomputed_flags(InstanceKlass* ik) {
  assert(ik != nullptr, "invariant");

  const InstanceKlass* const super = ik->java_super();

  // Check if this klass has an empty finalize method (i.e. one with return bytecode only),
  // in which case we don't have to register objects as finalizable
  if (!_has_empty_finalizer) {
    if (_has_finalizer ||
        (super != nullptr && super->has_finalizer())) {
      ik->set_has_finalizer();
    }
  }

#ifdef ASSERT
  bool f = false;
  const Method* const m = ik->lookup_method(vmSymbols::finalize_method_name(),
                                           vmSymbols::void_method_signature());
  if (InstanceKlass::is_finalization_enabled() &&
      (m != nullptr) && !m->is_empty_method()) {
      f = true;
  }

  // Spec doesn't prevent agent from redefinition of empty finalizer.
  // Despite the fact that it's generally bad idea and redefined finalizer
  // will not work as expected we shouldn't abort vm in this case
  if (!ik->has_redefined_this_or_super()) {
    assert(ik->has_finalizer() == f, "inconsistent has_finalizer");
  }
#endif

  // Check if this klass supports the java.lang.Cloneable interface
  if (vmClasses::Cloneable_klass_loaded()) {
    if (ik->is_subtype_of(vmClasses::Cloneable_klass())) {
      if (ik->is_inline_klass()) {
        JavaThread *THREAD = JavaThread::current();
        throwInlineTypeLimitation(THREAD_AND_LOCATION, "Inline Types do not support Cloneable");
        return;
      }
      ik->set_is_cloneable();
    }
  }

  // Check if this klass has a vanilla default constructor
  if (super == nullptr) {
    // java.lang.Object has empty default constructor
    ik->set_has_vanilla_constructor();
  } else {
    if (super->has_vanilla_constructor() &&
        _has_vanilla_constructor) {
      ik->set_has_vanilla_constructor();
    }
#ifdef ASSERT
    bool v = false;
    if (super->has_vanilla_constructor()) {
      const Method* const constructor =
        ik->find_method(vmSymbols::object_initializer_name(),
                       vmSymbols::void_method_signature());
      if (constructor != nullptr && constructor->is_vanilla_constructor()) {
        v = true;
      }
    }
    assert(v == ik->has_vanilla_constructor(), "inconsistent has_vanilla_constructor");
#endif
  }

  // If it cannot be fast-path allocated, set a bit in the layout helper.
  // See documentation of InstanceKlass::can_be_fastpath_allocated().
  assert(ik->size_helper() > 0, "layout_helper is initialized");
  if ((!RegisterFinalizersAtInit && ik->has_finalizer())
      || ik->is_abstract() || ik->is_interface()
      || (ik->name() == vmSymbols::java_lang_Class() && ik->class_loader() == nullptr)
      || ik->size_helper() >= FastAllocateSizeLimit) {
    // Forbid fast-path allocation.
    const jint lh = Klass::instance_layout_helper(ik->size_helper(), true);
    ik->set_layout_helper(lh);
  }
}

bool ClassFileParser::supports_inline_types() const {
  // Inline types are only supported by class file version 61.65535 and later
  return _major_version > JAVA_22_VERSION ||
         (_major_version == JAVA_22_VERSION /*&& _minor_version == JAVA_PREVIEW_MINOR_VERSION*/); // JAVA_PREVIEW_MINOR_VERSION not yet implemented by javac, check JVMS draft
}

// utility methods for appending an array with check for duplicates

static void append_interfaces(GrowableArray<InstanceKlass*>* result,
                              const Array<InstanceKlass*>* const ifs) {
  // iterate over new interfaces
  for (int i = 0; i < ifs->length(); i++) {
    InstanceKlass* const e = ifs->at(i);
    assert(e->is_klass() && e->is_interface(), "just checking");
    // add new interface
    result->append_if_missing(e);
  }
}

static Array<InstanceKlass*>* compute_transitive_interfaces(const InstanceKlass* super,
                                                            Array<InstanceKlass*>* local_ifs,
                                                            ClassLoaderData* loader_data,
                                                            TRAPS) {
  assert(local_ifs != nullptr, "invariant");
  assert(loader_data != nullptr, "invariant");

  // Compute maximum size for transitive interfaces
  int max_transitive_size = 0;
  int super_size = 0;
  // Add superclass transitive interfaces size
  if (super != nullptr) {
    super_size = super->transitive_interfaces()->length();
    max_transitive_size += super_size;
  }
  // Add local interfaces' super interfaces
  const int local_size = local_ifs->length();
  for (int i = 0; i < local_size; i++) {
    InstanceKlass* const l = local_ifs->at(i);
    max_transitive_size += l->transitive_interfaces()->length();
  }
  // Finally add local interfaces
  max_transitive_size += local_size;
  // Construct array
  if (max_transitive_size == 0) {
    // no interfaces, use canonicalized array
    return Universe::the_empty_instance_klass_array();
  } else if (max_transitive_size == super_size) {
    // no new local interfaces added, share superklass' transitive interface array
    return super->transitive_interfaces();
    // The three lines below are commented to work around bug JDK-8245487
//  } else if (max_transitive_size == local_size) {
//    // only local interfaces added, share local interface array
//    return local_ifs;
  } else {
    ResourceMark rm;
    GrowableArray<InstanceKlass*>* const result = new GrowableArray<InstanceKlass*>(max_transitive_size);

    // Copy down from superclass
    if (super != nullptr) {
      append_interfaces(result, super->transitive_interfaces());
    }

    // Copy down from local interfaces' superinterfaces
    for (int i = 0; i < local_size; i++) {
      InstanceKlass* const l = local_ifs->at(i);
      append_interfaces(result, l->transitive_interfaces());
    }
    // Finally add local interfaces
    append_interfaces(result, local_ifs);

    // length will be less than the max_transitive_size if duplicates were removed
    const int length = result->length();
    assert(length <= max_transitive_size, "just checking");

    Array<InstanceKlass*>* const new_result =
      MetadataFactory::new_array<InstanceKlass*>(loader_data, length, CHECK_NULL);
    for (int i = 0; i < length; i++) {
      InstanceKlass* const e = result->at(i);
      assert(e != nullptr, "just checking");
      new_result->at_put(i, e);
    }
    return new_result;
  }
}

void ClassFileParser::check_super_class_access(const InstanceKlass* this_klass, TRAPS) {
  assert(this_klass != nullptr, "invariant");
  const Klass* const super = this_klass->super();

  if (super != nullptr) {
    const InstanceKlass* super_ik = InstanceKlass::cast(super);

    if (super->is_final()) {
      classfile_icce_error("class %s cannot inherit from final class %s", super_ik, THREAD);
      return;
    }

    if (super_ik->is_sealed() && !super_ik->has_as_permitted_subclass(this_klass)) {
      classfile_icce_error("class %s cannot inherit from sealed class %s", super_ik, THREAD);
      return;
    }

    // The JVMS says that super classes for value types must not have the ACC_IDENTITY
    // flag set. But, java.lang.Object must still be allowed to be a direct super class
    // for a value classes.  So, it is treated as a special case for now.
    if (this_klass->access_flags().is_value_class() &&
        super_ik->name() != vmSymbols::java_lang_Object() &&
        super_ik->is_identity_class()) {
      classfile_icce_error("value class %s cannot inherit from class %s", super_ik, THREAD);
      return;
    }

    // If the loader is not the boot loader then throw an exception if its
    // superclass is in package jdk.internal.reflect and its loader is not a
    // special reflection class loader
    if (!this_klass->class_loader_data()->is_the_null_class_loader_data()) {
      PackageEntry* super_package = super->package();
      if (super_package != nullptr &&
          super_package->name()->fast_compare(vmSymbols::jdk_internal_reflect()) == 0 &&
          !java_lang_ClassLoader::is_reflection_class_loader(this_klass->class_loader())) {
        ResourceMark rm(THREAD);
        Exceptions::fthrow(
          THREAD_AND_LOCATION,
          vmSymbols::java_lang_IllegalAccessError(),
          "class %s loaded by %s cannot access jdk/internal/reflect superclass %s",
          this_klass->external_name(),
          this_klass->class_loader_data()->loader_name_and_id(),
          super->external_name());
        return;
      }
    }

    Reflection::VerifyClassAccessResults vca_result =
      Reflection::verify_class_access(this_klass, InstanceKlass::cast(super), false);
    if (vca_result != Reflection::ACCESS_OK) {
      ResourceMark rm(THREAD);
      char* msg = Reflection::verify_class_access_msg(this_klass,
                                                      InstanceKlass::cast(super),
                                                      vca_result);
      if (msg == nullptr) {
        bool same_module = (this_klass->module() == super->module());
        Exceptions::fthrow(
          THREAD_AND_LOCATION,
          vmSymbols::java_lang_IllegalAccessError(),
          "class %s cannot access its %ssuperclass %s (%s%s%s)",
          this_klass->external_name(),
          super->is_abstract() ? "abstract " : "",
          super->external_name(),
          (same_module) ? this_klass->joint_in_module_of_loader(super) : this_klass->class_in_module_of_loader(),
          (same_module) ? "" : "; ",
          (same_module) ? "" : super->class_in_module_of_loader());
      } else {
        // Add additional message content.
        Exceptions::fthrow(
          THREAD_AND_LOCATION,
          vmSymbols::java_lang_IllegalAccessError(),
          "superclass access check failed: %s",
          msg);
      }
    }
  }
}


void ClassFileParser::check_super_interface_access(const InstanceKlass* this_klass, TRAPS) {
  assert(this_klass != nullptr, "invariant");
  const Array<InstanceKlass*>* const local_interfaces = this_klass->local_interfaces();
  const int lng = local_interfaces->length();
  for (int i = lng - 1; i >= 0; i--) {
    InstanceKlass* const k = local_interfaces->at(i);
    assert (k != nullptr && k->is_interface(), "invalid interface");

    if (k->is_sealed() && !k->has_as_permitted_subclass(this_klass)) {
      classfile_icce_error(this_klass->is_interface() ?
                             "class %s cannot extend sealed interface %s" :
                             "class %s cannot implement sealed interface %s",
                           k, THREAD);
      return;
    }

    Reflection::VerifyClassAccessResults vca_result =
      Reflection::verify_class_access(this_klass, k, false);
    if (vca_result != Reflection::ACCESS_OK) {
      ResourceMark rm(THREAD);
      char* msg = Reflection::verify_class_access_msg(this_klass,
                                                      k,
                                                      vca_result);
      if (msg == nullptr) {
        bool same_module = (this_klass->module() == k->module());
        Exceptions::fthrow(
          THREAD_AND_LOCATION,
          vmSymbols::java_lang_IllegalAccessError(),
          "class %s cannot access its superinterface %s (%s%s%s)",
          this_klass->external_name(),
          k->external_name(),
          (same_module) ? this_klass->joint_in_module_of_loader(k) : this_klass->class_in_module_of_loader(),
          (same_module) ? "" : "; ",
          (same_module) ? "" : k->class_in_module_of_loader());
      } else {
        // Add additional message content.
        Exceptions::fthrow(
          THREAD_AND_LOCATION,
          vmSymbols::java_lang_IllegalAccessError(),
          "superinterface check failed: %s",
          msg);
      }
    }
  }
}


static void check_final_method_override(const InstanceKlass* this_klass, TRAPS) {
  assert(this_klass != nullptr, "invariant");
  const Array<Method*>* const methods = this_klass->methods();
  const int num_methods = methods->length();

  // go thru each method and check if it overrides a final method
  for (int index = 0; index < num_methods; index++) {
    const Method* const m = methods->at(index);

    // skip private, static, and <init> methods
    if ((!m->is_private() && !m->is_static()) &&
        (m->name() != vmSymbols::object_initializer_name())) {

      const Symbol* const name = m->name();
      const Symbol* const signature = m->signature();
      const InstanceKlass* k = this_klass->java_super();
      const Method* super_m = nullptr;
      while (k != nullptr) {
        // skip supers that don't have final methods.
        if (k->has_final_method()) {
          // lookup a matching method in the super class hierarchy
          super_m = InstanceKlass::cast(k)->lookup_method(name, signature);
          if (super_m == nullptr) {
            break; // didn't find any match; get out
          }

          if (super_m->is_final() && !super_m->is_static() &&
              !super_m->access_flags().is_private()) {
            // matching method in super is final, and not static or private
            bool can_access = Reflection::verify_member_access(this_klass,
                                                               super_m->method_holder(),
                                                               super_m->method_holder(),
                                                               super_m->access_flags(),
                                                              false, false, CHECK);
            if (can_access) {
              // this class can access super final method and therefore override
              ResourceMark rm(THREAD);
              THROW_MSG(vmSymbols::java_lang_IncompatibleClassChangeError(),
                        err_msg("class %s overrides final method %s.%s%s",
                                this_klass->external_name(),
                                super_m->method_holder()->external_name(),
                                name->as_C_string(),
                                signature->as_C_string()));
            }
          }

          // continue to look from super_m's holder's super.
          k = super_m->method_holder()->java_super();
          continue;
        }

        k = k->java_super();
      }
    }
  }
}


// assumes that this_klass is an interface
static void check_illegal_static_method(const InstanceKlass* this_klass, TRAPS) {
  assert(this_klass != nullptr, "invariant");
  assert(this_klass->is_interface(), "not an interface");
  const Array<Method*>* methods = this_klass->methods();
  const int num_methods = methods->length();

  for (int index = 0; index < num_methods; index++) {
    const Method* const m = methods->at(index);
    // if m is static and not the init method, throw a verify error
    if ((m->is_static()) && (m->name() != vmSymbols::class_initializer_name())) {
      ResourceMark rm(THREAD);
      Exceptions::fthrow(
        THREAD_AND_LOCATION,
        vmSymbols::java_lang_VerifyError(),
        "Illegal static method %s in interface %s",
        m->name()->as_C_string(),
        this_klass->external_name()
      );
      return;
    }
  }
}

// utility function to skip over internal jdk primitive classes used to override the need for passing
// an explict JVM flag EnablePrimitiveClasses.
bool ClassFileParser::is_jdk_internal_class(const Symbol* outer_class, const char * inner_class) const {
  if (outer_class &&
      inner_class &&
      (vmSymbols::jdk_internal_vm_vector_VectorSupport() == outer_class ||
       vmSymbols::jdk_internal_vm_vector_VectorPayloadMF() == outer_class)) {
    if (strstr(inner_class, "VectorPayloadMF")) {
      return true;
    }
  }
  return false;
}

// utility methods for format checking

void ClassFileParser::verify_legal_class_modifiers(jint flags, const char* name, const Symbol* outer_class, bool is_Object, TRAPS) const {
  const bool is_module = (flags & JVM_ACC_MODULE) != 0;
  const bool is_value_class = (flags & JVM_ACC_VALUE) != 0;
  const bool is_primitive_class = (flags & JVM_ACC_PRIMITIVE) != 0;
  const bool is_identity_class = (flags & JVM_ACC_IDENTITY) != 0;
  const bool is_inner_class = name != nullptr;
  assert(_major_version >= JAVA_9_VERSION || !is_module, "JVM_ACC_MODULE should not be set");
  if (is_module) {
    ResourceMark rm(THREAD);
    Exceptions::fthrow(
      THREAD_AND_LOCATION,
      vmSymbols::java_lang_NoClassDefFoundError(),
      "%s is not a class because access_flag ACC_MODULE is set",
      _class_name->as_C_string());
    return;
  }

  if (is_value_class && !EnableValhalla) {
      ResourceMark rm(THREAD);
      Exceptions::fthrow(
        THREAD_AND_LOCATION,
        vmSymbols::java_lang_ClassFormatError(),
        "Class modifier ACC_VALUE in class %s requires option -XX:+EnableValhalla",
        _class_name->as_C_string()
      );
    return;
  }

  if (is_primitive_class && !is_jdk_internal_class(outer_class, name) && !EnablePrimitiveClasses) {
      ResourceMark rm(THREAD);
      Exceptions::fthrow(
        THREAD_AND_LOCATION,
        vmSymbols::java_lang_ClassFormatError(),
        "Class modifier ACC_PRIMITIVE in class %s requires option -XX:+EnablePrimitiveClasses",
        _class_name->as_C_string()
      );
    return;
  }

  // if (!_need_verify) { return; }

  const bool is_interface  = (flags & JVM_ACC_INTERFACE)  != 0;
  const bool is_abstract   = (flags & JVM_ACC_ABSTRACT)   != 0;
  const bool is_final      = (flags & JVM_ACC_FINAL)      != 0;
  const bool is_super      = (flags & JVM_ACC_SUPER)      != 0;
  const bool is_enum       = (flags & JVM_ACC_ENUM)       != 0;
  const bool is_annotation = (flags & JVM_ACC_ANNOTATION) != 0;
  const bool major_gte_1_5 = _major_version >= JAVA_1_5_VERSION;

  if ((is_abstract && is_final) ||
      (is_interface && !is_abstract) ||
      (is_interface && major_gte_1_5 && ((is_super && (!EnableValhalla || !supports_inline_types())) || is_enum)) ||   //  ACC_SUPER (now ACC_IDENTITY) was illegal for interfaces
      (!is_interface && major_gte_1_5 && is_annotation) ||
      (is_value_class && is_enum) ||
      (is_identity_class && is_value_class) ||
      (EnableValhalla && supports_inline_types() && !is_module && !is_abstract && !is_Object && !(is_identity_class || is_value_class) && !is_inner_class) ||
      (EnablePrimitiveClasses && supports_inline_types() && is_primitive_class && (!is_value_class || !is_final || is_interface || is_abstract))) {
    ResourceMark rm(THREAD);
    const char* class_note = "";
    if (is_value_class)  class_note = " (a value class)";
    if (is_primitive_class)  class_note = " (a primitive class)";
    if (is_value_class && is_identity_class) class_note = " (a value and identity class)";
    if (name == nullptr) { // Not an inner class
      Exceptions::fthrow(
        THREAD_AND_LOCATION,
        vmSymbols::java_lang_ClassFormatError(),
        "Illegal class modifiers in class %s%s: 0x%X",
        _class_name->as_C_string(), class_note, flags
      );
      return;
    } else {
      Exceptions::fthrow(
        THREAD_AND_LOCATION,
        vmSymbols::java_lang_ClassFormatError(),
        "Illegal class modifiers in declaration of inner class %s%s of class %s: 0x%X",
        name, class_note, _class_name->as_C_string(), flags
      );
      return;
    }
  }
}

static bool has_illegal_visibility(jint flags) {
  const bool is_public    = (flags & JVM_ACC_PUBLIC)    != 0;
  const bool is_protected = (flags & JVM_ACC_PROTECTED) != 0;
  const bool is_private   = (flags & JVM_ACC_PRIVATE)   != 0;

  return ((is_public && is_protected) ||
          (is_public && is_private) ||
          (is_protected && is_private));
}

// A legal major_version.minor_version must be one of the following:
//
//  Major_version >= 45 and major_version < 56, any minor_version.
//  Major_version >= 56 and major_version <= JVM_CLASSFILE_MAJOR_VERSION and minor_version = 0.
//  Major_version = JVM_CLASSFILE_MAJOR_VERSION and minor_version = 65535 and --enable-preview is present.
//
void ClassFileParser::verify_class_version(u2 major, u2 minor, Symbol* class_name, TRAPS){
  ResourceMark rm(THREAD);
  const u2 max_version = JVM_CLASSFILE_MAJOR_VERSION;
  if (major < JAVA_MIN_SUPPORTED_VERSION) {
    classfile_ucve_error("%s (class file version %u.%u) was compiled with an invalid major version",
                         class_name, major, minor, THREAD);
    return;
  }

  if (major > max_version) {
    Exceptions::fthrow(
      THREAD_AND_LOCATION,
      vmSymbols::java_lang_UnsupportedClassVersionError(),
      "%s has been compiled by a more recent version of the Java Runtime (class file version %u.%u), "
      "this version of the Java Runtime only recognizes class file versions up to %u.0",
      class_name->as_C_string(), major, minor, JVM_CLASSFILE_MAJOR_VERSION);
    return;
  }

  if (major < JAVA_12_VERSION || minor == 0) {
    return;
  }

  if (minor == JAVA_PREVIEW_MINOR_VERSION) {
    if (major != max_version) {
      Exceptions::fthrow(
        THREAD_AND_LOCATION,
        vmSymbols::java_lang_UnsupportedClassVersionError(),
        "%s (class file version %u.%u) was compiled with preview features that are unsupported. "
        "This version of the Java Runtime only recognizes preview features for class file version %u.%u",
        class_name->as_C_string(), major, minor, JVM_CLASSFILE_MAJOR_VERSION, JAVA_PREVIEW_MINOR_VERSION);
      return;
    }

    if (!Arguments::enable_preview()) {
      classfile_ucve_error("Preview features are not enabled for %s (class file version %u.%u). Try running with '--enable-preview'",
                           class_name, major, minor, THREAD);
      return;
    }

  } else { // minor != JAVA_PREVIEW_MINOR_VERSION
    classfile_ucve_error("%s (class file version %u.%u) was compiled with an invalid non-zero minor version",
                         class_name, major, minor, THREAD);
  }
}

void ClassFileParser:: verify_legal_field_modifiers(jint flags,
                                                   AccessFlags class_access_flags,
                                                   TRAPS) const {
  if (!_need_verify) { return; }

  const bool is_public    = (flags & JVM_ACC_PUBLIC)    != 0;
  const bool is_protected = (flags & JVM_ACC_PROTECTED) != 0;
  const bool is_private   = (flags & JVM_ACC_PRIVATE)   != 0;
  const bool is_static    = (flags & JVM_ACC_STATIC)    != 0;
  const bool is_final     = (flags & JVM_ACC_FINAL)     != 0;
  const bool is_volatile  = (flags & JVM_ACC_VOLATILE)  != 0;
  const bool is_transient = (flags & JVM_ACC_TRANSIENT) != 0;
  const bool is_enum      = (flags & JVM_ACC_ENUM)      != 0;
  const bool major_gte_1_5 = _major_version >= JAVA_1_5_VERSION;

  const bool is_interface = class_access_flags.is_interface();
  const bool is_abstract = class_access_flags.is_abstract();
  const bool is_value_class = class_access_flags.is_value_class();
  const bool is_identity_class = class_access_flags.is_identity_class();

  bool is_illegal = false;

  if (is_interface) {
    if (!is_public || !is_static || !is_final || is_private ||
        is_protected || is_volatile || is_transient ||
        (major_gte_1_5 && is_enum)) {
      is_illegal = true;
    }
  } else { // not interface
    if (has_illegal_visibility(flags) || (is_final && is_volatile)) {
      is_illegal = true;
    } else {
      if (is_value_class && !is_abstract && !is_static && !is_final) {
        is_illegal = true;
      } else if (is_abstract && !is_identity_class && !is_static) {
        is_illegal = true;
      }
    }
  }

  if (is_illegal) {
    ResourceMark rm(THREAD);
    Exceptions::fthrow(
      THREAD_AND_LOCATION,
      vmSymbols::java_lang_ClassFormatError(),
      "Illegal field modifiers in class %s: 0x%X",
      _class_name->as_C_string(), flags);
    return;
  }
}

void ClassFileParser::verify_legal_method_modifiers(jint flags,
                                                    AccessFlags class_access_flags,
                                                    const Symbol* name,
                                                    TRAPS) const {
  if (!_need_verify) { return; }

  const bool is_public       = (flags & JVM_ACC_PUBLIC)       != 0;
  const bool is_private      = (flags & JVM_ACC_PRIVATE)      != 0;
  const bool is_static       = (flags & JVM_ACC_STATIC)       != 0;
  const bool is_final        = (flags & JVM_ACC_FINAL)        != 0;
  const bool is_native       = (flags & JVM_ACC_NATIVE)       != 0;
  const bool is_abstract     = (flags & JVM_ACC_ABSTRACT)     != 0;
  const bool is_bridge       = (flags & JVM_ACC_BRIDGE)       != 0;
  const bool is_strict       = (flags & JVM_ACC_STRICT)       != 0;
  const bool is_synchronized = (flags & JVM_ACC_SYNCHRONIZED) != 0;
  const bool is_protected    = (flags & JVM_ACC_PROTECTED)    != 0;
  const bool major_gte_1_5   = _major_version >= JAVA_1_5_VERSION;
  const bool major_gte_8     = _major_version >= JAVA_8_VERSION;
  const bool major_gte_17    = _major_version >= JAVA_17_VERSION;
  const bool is_initializer  = (name == vmSymbols::object_initializer_name());
  const bool is_factory      = (name == vmSymbols::inline_factory_name() && supports_inline_types());
  const bool is_interface    = class_access_flags.is_interface();
  const bool is_value_class  = class_access_flags.is_value_class();
  const bool is_identity_class = class_access_flags.is_identity_class();
  const bool is_abstract_class = class_access_flags.is_abstract();

  bool is_illegal = false;

  const char* class_note = "";
  if (is_interface) {
    if (major_gte_8) {
      // Class file version is JAVA_8_VERSION or later Methods of
      // interfaces may set any of the flags except ACC_PROTECTED,
      // ACC_FINAL, ACC_NATIVE, and ACC_SYNCHRONIZED; they must
      // have exactly one of the ACC_PUBLIC or ACC_PRIVATE flags set.
      if ((is_public == is_private) || /* Only one of private and public should be true - XNOR */
          (is_native || is_protected || is_final || is_synchronized) ||
          // If a specific method of a class or interface has its
          // ACC_ABSTRACT flag set, it must not have any of its
          // ACC_FINAL, ACC_NATIVE, ACC_PRIVATE, ACC_STATIC,
          // ACC_STRICT, or ACC_SYNCHRONIZED flags set.  No need to
          // check for ACC_FINAL, ACC_NATIVE or ACC_SYNCHRONIZED as
          // those flags are illegal irrespective of ACC_ABSTRACT being set or not.
          (is_abstract && (is_private || is_static || (!major_gte_17 && is_strict)))) {
        is_illegal = true;
      }
    } else if (major_gte_1_5) {
      // Class file version in the interval [JAVA_1_5_VERSION, JAVA_8_VERSION)
      if (!is_public || is_private || is_protected || is_static || is_final ||
          is_synchronized || is_native || !is_abstract || is_strict) {
        is_illegal = true;
      }
    } else {
      // Class file version is pre-JAVA_1_5_VERSION
      if (!is_public || is_static || is_final || is_native || !is_abstract) {
        is_illegal = true;
      }
    }
  } else { // not interface
    if (has_illegal_visibility(flags)) {
      is_illegal = true;
    } else {
      if (is_factory) { // <vnew> factory method
        if (is_final || is_synchronized || is_native || !is_static ||
            is_abstract || is_bridge) {
          is_illegal = true;
          class_note = (is_value_class ? " (a value class)" : " (not a value class)");
        }
      } else if (is_initializer) {
        if (is_static || is_final || is_synchronized || is_native ||
            is_abstract || (major_gte_1_5 && is_bridge)) {
          is_illegal = true;
        }
      } else { // not initializer
        if (!is_identity_class && is_synchronized && !is_static) {
          is_illegal = true;
          class_note = " (not an identity class)";
        } else {
          if (is_abstract) {
            if ((is_final || is_native || is_private || is_static ||
                (major_gte_1_5 && (is_synchronized || (!major_gte_17 && is_strict))))) {
              is_illegal = true;
            }
          }
        }
      }
    }
  }

  if (is_illegal) {
    ResourceMark rm(THREAD);
    if (is_value_class && is_initializer) {
      Exceptions::fthrow(
        THREAD_AND_LOCATION,
        vmSymbols::java_lang_ClassFormatError(),
        "Method <init> is not allowed in value class %s",
        _class_name->as_C_string());
    } else {
      Exceptions::fthrow(
        THREAD_AND_LOCATION,
        vmSymbols::java_lang_ClassFormatError(),
        "Method %s in class %s%s has illegal modifiers: 0x%X",
        name->as_C_string(), _class_name->as_C_string(),
        class_note, flags);
    }
    return;
  }
}

void ClassFileParser::verify_legal_utf8(const unsigned char* buffer,
                                        int length,
                                        TRAPS) const {
  assert(_need_verify, "only called when _need_verify is true");
  if (!UTF8::is_legal_utf8(buffer, length, _major_version <= 47)) {
    classfile_parse_error("Illegal UTF8 string in constant pool in class file %s", THREAD);
  }
}

// Unqualified names may not contain the characters '.', ';', '[', or '/'.
// In class names, '/' separates unqualified names.  This is verified in this function also.
// Method names also may not contain the characters '<' or '>', unless <init>
// or <clinit>.  Note that method names may not be <init> or <clinit> in this
// method.  Because these names have been checked as special cases before
// calling this method in verify_legal_method_name.
//
// This method is also called from the modular system APIs in modules.cpp
// to verify the validity of module and package names.
bool ClassFileParser::verify_unqualified_name(const char* name,
                                              unsigned int length,
                                              int type) {
  if (length == 0) return false;  // Must have at least one char.
  for (const char* p = name; p != name + length; p++) {
    switch(*p) {
      case JVM_SIGNATURE_DOT:
      case JVM_SIGNATURE_ENDCLASS:
      case JVM_SIGNATURE_ARRAY:
        // do not permit '.', ';', or '['
        return false;
      case JVM_SIGNATURE_SLASH:
        // check for '//' or leading or trailing '/' which are not legal
        // unqualified name must not be empty
        if (type == ClassFileParser::LegalClass) {
          if (p == name || p+1 >= name+length ||
              *(p+1) == JVM_SIGNATURE_SLASH) {
            return false;
          }
        } else {
          return false;   // do not permit '/' unless it's class name
        }
        break;
      case JVM_SIGNATURE_SPECIAL:
      case JVM_SIGNATURE_ENDSPECIAL:
        // do not permit '<' or '>' in method names
        if (type == ClassFileParser::LegalMethod) {
          return false;
        }
    }
  }
  return true;
}

bool ClassFileParser::is_class_in_preload_attribute(Symbol *klass) {
  if (_preload_classes == nullptr) return false;
  for (int i = 0; i < _preload_classes->length(); i++) {
        // if (_cp->tag_at(_preload_classes->at(i)).is_klass()) continue;
        Symbol* class_name = _cp->klass_at_noresolve(_preload_classes->at(i));
        if (class_name == klass) return true;
  }
  return false;
}

// Take pointer to a UTF8 byte string (not NUL-terminated).
// Skip over the longest part of the string that could
// be taken as a fieldname. Allow non-trailing '/'s if slash_ok is true.
// Return a pointer to just past the fieldname.
// Return null if no fieldname at all was found, or in the case of slash_ok
// being true, we saw consecutive slashes (meaning we were looking for a
// qualified path but found something that was badly-formed).
static const char* skip_over_field_name(const char* const name,
                                        bool slash_ok,
                                        unsigned int length) {
  const char* p;
  jboolean last_is_slash = false;
  jboolean not_first_ch = false;

  for (p = name; p != name + length; not_first_ch = true) {
    const char* old_p = p;
    jchar ch = *p;
    if (ch < 128) {
      p++;
      // quick check for ascii
      if ((ch >= 'a' && ch <= 'z') ||
        (ch >= 'A' && ch <= 'Z') ||
        (ch == '_' || ch == '$') ||
        (not_first_ch && ch >= '0' && ch <= '9')) {
        last_is_slash = false;
        continue;
      }
      if (slash_ok && ch == JVM_SIGNATURE_SLASH) {
        if (last_is_slash) {
          return nullptr;  // Don't permit consecutive slashes
        }
        last_is_slash = true;
        continue;
      }
    }
    else {
      jint unicode_ch;
      char* tmp_p = UTF8::next_character(p, &unicode_ch);
      p = tmp_p;
      last_is_slash = false;
      // Check if ch is Java identifier start or is Java identifier part
      // 4672820: call java.lang.Character methods directly without generating separate tables.
      EXCEPTION_MARK;
      // return value
      JavaValue result(T_BOOLEAN);
      // Set up the arguments to isJavaIdentifierStart or isJavaIdentifierPart
      JavaCallArguments args;
      args.push_int(unicode_ch);

      if (not_first_ch) {
        // public static boolean isJavaIdentifierPart(char ch);
        JavaCalls::call_static(&result,
          vmClasses::Character_klass(),
          vmSymbols::isJavaIdentifierPart_name(),
          vmSymbols::int_bool_signature(),
          &args,
          THREAD);
      } else {
        // public static boolean isJavaIdentifierStart(char ch);
        JavaCalls::call_static(&result,
          vmClasses::Character_klass(),
          vmSymbols::isJavaIdentifierStart_name(),
          vmSymbols::int_bool_signature(),
          &args,
          THREAD);
      }
      if (HAS_PENDING_EXCEPTION) {
        CLEAR_PENDING_EXCEPTION;
        return nullptr;
      }
      if(result.get_jboolean()) {
        continue;
      }
    }
    return (not_first_ch) ? old_p : nullptr;
  }
  return (not_first_ch && !last_is_slash) ? p : nullptr;
}

// Take pointer to a UTF8 byte string (not NUL-terminated).
// Skip over the longest part of the string that could
// be taken as a field signature. Allow "void" if void_ok.
// Return a pointer to just past the signature.
// Return null if no legal signature is found.
const char* ClassFileParser::skip_over_field_signature(const char* signature,
                                                       bool void_ok,
                                                       unsigned int length,
                                                       TRAPS) const {
  unsigned int array_dim = 0;
  while (length > 0) {
    switch (signature[0]) {
    case JVM_SIGNATURE_VOID: if (!void_ok) { return nullptr; }
    case JVM_SIGNATURE_BOOLEAN:
    case JVM_SIGNATURE_BYTE:
    case JVM_SIGNATURE_CHAR:
    case JVM_SIGNATURE_SHORT:
    case JVM_SIGNATURE_INT:
    case JVM_SIGNATURE_FLOAT:
    case JVM_SIGNATURE_LONG:
    case JVM_SIGNATURE_DOUBLE:
      return signature + 1;
    case JVM_SIGNATURE_PRIMITIVE_OBJECT:
      // Can't enable this check fully until JDK upgrades the bytecode generators (TODO: JDK-8270852).
      // For now, compare to class file version 51 so old verifier doesn't see Q signatures.
      if ( (_major_version < 51 /* CONSTANT_CLASS_DESCRIPTORS */ ) || (!EnablePrimitiveClasses)) {
        classfile_parse_error("Class name contains illegal Q-signature "
                              "in descriptor in class file %s, requires option -XX:+EnablePrimitiveClasses",
                              CHECK_0);
        return nullptr;
      }
      // fall through
    case JVM_SIGNATURE_CLASS:
    {
      if (_major_version < JAVA_1_5_VERSION) {
        // Skip over the class name if one is there
        const char* const p = skip_over_field_name(signature + 1, true, --length);

        // The next character better be a semicolon
        if (p && (p - signature) > 1 && p[0] == JVM_SIGNATURE_ENDCLASS) {
          return p + 1;
        }
      }
      else {
        // Skip leading 'L' or 'Q' and ignore first appearance of ';'
        signature++;
        const char* c = (const char*) memchr(signature, JVM_SIGNATURE_ENDCLASS, length - 1);
        // Format check signature
        if (c != nullptr) {
          int newlen = pointer_delta_as_int(c, (char*) signature);
          bool legal = verify_unqualified_name(signature, newlen, LegalClass);
          if (!legal) {
            classfile_parse_error("Class name is empty or contains illegal character "
                                  "in descriptor in class file %s",
                                  THREAD);
            return nullptr;
          }
          return signature + newlen + 1;
        }
      }
      return nullptr;
    }
    case JVM_SIGNATURE_ARRAY:
      array_dim++;
      if (array_dim > 255) {
        // 4277370: array descriptor is valid only if it represents 255 or fewer dimensions.
        classfile_parse_error("Array type descriptor has more than 255 dimensions in class file %s", THREAD);
        return nullptr;
      }
      // The rest of what's there better be a legal signature
      signature++;
      length--;
      void_ok = false;
      break;
    default:
      return nullptr;
    }
  }
  return nullptr;
}

// Checks if name is a legal class name.
void ClassFileParser::verify_legal_class_name(const Symbol* name, TRAPS) const {
  if (!_need_verify || _relax_verify) { return; }

  assert(name->refcount() > 0, "symbol must be kept alive");
  char* bytes = (char*)name->bytes();
  unsigned int length = name->utf8_length();
  bool legal = false;

  if (length > 0) {
    const char* p;
    if (bytes[0] == JVM_SIGNATURE_ARRAY) {
      p = skip_over_field_signature(bytes, false, length, CHECK);
      legal = (p != nullptr) && ((p - bytes) == (int)length);
    } else if (_major_version < JAVA_1_5_VERSION) {
      if (bytes[0] != JVM_SIGNATURE_SPECIAL) {
        p = skip_over_field_name(bytes, true, length);
        legal = (p != nullptr) && ((p - bytes) == (int)length);
      }
    } else if ((_major_version >= CONSTANT_CLASS_DESCRIPTORS || _class_name->starts_with("jdk/internal/reflect/"))
                   && bytes[length - 1] == ';' ) {
      // Support for L...; and Q...; descriptors
      legal = verify_unqualified_name(bytes + 1, length - 2, LegalClass);
    } else {
      // 4900761: relax the constraints based on JSR202 spec
      // Class names may be drawn from the entire Unicode character set.
      // Identifiers between '/' must be unqualified names.
      // The utf8 string has been verified when parsing cpool entries.
      legal = verify_unqualified_name(bytes, length, LegalClass);
    }
  }
  if (!legal) {
    ResourceMark rm(THREAD);
    assert(_class_name != nullptr, "invariant");
    Exceptions::fthrow(
      THREAD_AND_LOCATION,
      vmSymbols::java_lang_ClassFormatError(),
      "Illegal class name \"%.*s\" in class file %s", length, bytes,
      _class_name->as_C_string()
    );
    return;
  }
}

// Checks if name is a legal field name.
void ClassFileParser::verify_legal_field_name(const Symbol* name, TRAPS) const {
  if (!_need_verify || _relax_verify) { return; }

  char* bytes = (char*)name->bytes();
  unsigned int length = name->utf8_length();
  bool legal = false;

  if (length > 0) {
    if (_major_version < JAVA_1_5_VERSION) {
      if (bytes[0] != JVM_SIGNATURE_SPECIAL) {
        const char* p = skip_over_field_name(bytes, false, length);
        legal = (p != nullptr) && ((p - bytes) == (int)length);
      }
    } else {
      // 4881221: relax the constraints based on JSR202 spec
      legal = verify_unqualified_name(bytes, length, LegalField);
    }
  }

  if (!legal) {
    ResourceMark rm(THREAD);
    assert(_class_name != nullptr, "invariant");
    Exceptions::fthrow(
      THREAD_AND_LOCATION,
      vmSymbols::java_lang_ClassFormatError(),
      "Illegal field name \"%.*s\" in class %s", length, bytes,
      _class_name->as_C_string()
    );
    return;
  }
}

// Checks if name is a legal method name.
void ClassFileParser::verify_legal_method_name(const Symbol* name, TRAPS) const {
  if (!_need_verify || _relax_verify) { return; }

  assert(name != nullptr, "method name is null");
  char* bytes = (char*)name->bytes();
  unsigned int length = name->utf8_length();
  bool legal = false;

  if (length > 0) {
    if (bytes[0] == JVM_SIGNATURE_SPECIAL) {
      if (name == vmSymbols::object_initializer_name() ||
          name == vmSymbols::class_initializer_name()  ||
          (EnableValhalla && supports_inline_types() &&
          name == vmSymbols::inline_factory_name())) {
        legal = true;
      }
    } else if (_major_version < JAVA_1_5_VERSION) {
      const char* p;
      p = skip_over_field_name(bytes, false, length);
      legal = (p != nullptr) && ((p - bytes) == (int)length);
    } else {
      // 4881221: relax the constraints based on JSR202 spec
      legal = verify_unqualified_name(bytes, length, LegalMethod);
    }
  }

  if (!legal) {
    ResourceMark rm(THREAD);
    assert(_class_name != nullptr, "invariant");
    Exceptions::fthrow(
      THREAD_AND_LOCATION,
      vmSymbols::java_lang_ClassFormatError(),
      "Illegal method name \"%.*s\" in class %s", length, bytes,
      _class_name->as_C_string()
    );
    return;
  }
}


// Checks if signature is a legal field signature.
void ClassFileParser::verify_legal_field_signature(const Symbol* name,
                                                   const Symbol* signature,
                                                   TRAPS) const {
  if (!_need_verify) { return; }
  if ((!supports_inline_types() || !EnablePrimitiveClasses) && (signature->is_Q_signature() || signature->is_Q_array_signature())) {
    throwIllegalSignature("Field", name, signature, CHECK);
  }

  const char* const bytes = (const char*)signature->bytes();
  const unsigned int length = signature->utf8_length();
  const char* const p = skip_over_field_signature(bytes, false, length, CHECK);

  if (p == nullptr || (p - bytes) != (int)length) {
    throwIllegalSignature("Field", name, signature, CHECK);
  }
}

// Check that the signature is compatible with the method name.  For example,
// check that <init> has a void signature.
void ClassFileParser::verify_legal_name_with_signature(const Symbol* name,
                                                       const Symbol* signature,
                                                       TRAPS) const {
  if (!_need_verify) {
    return;
  }

  // Class initializers cannot have args for class format version >= 51.
  if (name == vmSymbols::class_initializer_name() &&
      signature != vmSymbols::void_method_signature() &&
      _major_version >= JAVA_7_VERSION) {
    throwIllegalSignature("Method", name, signature, THREAD);
    return;
  }

  if (!is_value_class()) {
    int sig_length = signature->utf8_length();
    if (name->utf8_length() > 0 &&
      name->char_at(0) == JVM_SIGNATURE_SPECIAL &&
      sig_length > 0 &&
      signature->char_at(sig_length - 1) != JVM_SIGNATURE_VOID) {
      throwIllegalSignature("Method", name, signature, THREAD);
    }
  }
}

// Checks if signature is a legal method signature.
// Returns number of parameters
int ClassFileParser::verify_legal_method_signature(const Symbol* name,
                                                   const Symbol* signature,
                                                   TRAPS) const {
  if (!_need_verify) {
    // make sure caller's args_size will be less than 0 even for non-static
    // method so it will be recomputed in compute_size_of_parameters().
    return -2;
  }

  unsigned int args_size = 0;
  const char* p = (const char*)signature->bytes();
  unsigned int length = signature->utf8_length();
  const char* nextp;

  // The first character must be a '('
  if ((length > 0) && (*p++ == JVM_SIGNATURE_FUNC)) {
    length--;
    // Skip over legal field signatures
    nextp = skip_over_field_signature(p, false, length, CHECK_0);
    while ((length > 0) && (nextp != nullptr)) {
      args_size++;
      if (p[0] == 'J' || p[0] == 'D') {
        args_size++;
      }
      length -= pointer_delta_as_int(nextp, p);
      p = nextp;
      nextp = skip_over_field_signature(p, false, length, CHECK_0);
    }
    // The first non-signature thing better be a ')'
    if ((length > 0) && (*p++ == JVM_SIGNATURE_ENDFUNC)) {
      length--;
      // Now we better just have a return value
      nextp = skip_over_field_signature(p, true, length, CHECK_0);
      if (nextp && ((int)length == (nextp - p))) {
        return args_size;
      }
    }
  }
  // Report error
  throwIllegalSignature("Method", name, signature, THREAD);
  return 0;
}

int ClassFileParser::static_field_size() const {
  assert(_field_info != nullptr, "invariant");
  return _field_info->_static_field_size;
}

int ClassFileParser::total_oop_map_count() const {
  assert(_field_info != nullptr, "invariant");
  return _field_info->oop_map_blocks->_nonstatic_oop_map_count;
}

jint ClassFileParser::layout_size() const {
  assert(_field_info != nullptr, "invariant");
  return _field_info->_instance_size;
}

static void check_methods_for_intrinsics(const InstanceKlass* ik,
                                         const Array<Method*>* methods) {
  assert(ik != nullptr, "invariant");
  assert(methods != nullptr, "invariant");

  // Set up Method*::intrinsic_id as soon as we know the names of methods.
  // (We used to do this lazily, but now we query it in Rewriter,
  // which is eagerly done for every method, so we might as well do it now,
  // when everything is fresh in memory.)
  const vmSymbolID klass_id = Method::klass_id_for_intrinsics(ik);

  if (klass_id != vmSymbolID::NO_SID) {
    for (int j = 0; j < methods->length(); ++j) {
      Method* method = methods->at(j);
      method->init_intrinsic_id(klass_id);

      if (CheckIntrinsics) {
        // Check if an intrinsic is defined for method 'method',
        // but the method is not annotated with @IntrinsicCandidate.
        if (method->intrinsic_id() != vmIntrinsics::_none &&
            !method->intrinsic_candidate()) {
              tty->print("Compiler intrinsic is defined for method [%s], "
              "but the method is not annotated with @IntrinsicCandidate.%s",
              method->name_and_sig_as_C_string(),
              NOT_DEBUG(" Method will not be inlined.") DEBUG_ONLY(" Exiting.")
            );
          tty->cr();
          DEBUG_ONLY(vm_exit(1));
        }
        // Check is the method 'method' is annotated with @IntrinsicCandidate,
        // but there is no intrinsic available for it.
        if (method->intrinsic_candidate() &&
          method->intrinsic_id() == vmIntrinsics::_none) {
            tty->print("Method [%s] is annotated with @IntrinsicCandidate, "
              "but no compiler intrinsic is defined for the method.%s",
              method->name_and_sig_as_C_string(),
              NOT_DEBUG("") DEBUG_ONLY(" Exiting.")
            );
          tty->cr();
          DEBUG_ONLY(vm_exit(1));
        }
      }
    } // end for

#ifdef ASSERT
    if (CheckIntrinsics) {
      // Check for orphan methods in the current class. A method m
      // of a class C is orphan if an intrinsic is defined for method m,
      // but class C does not declare m.
      // The check is potentially expensive, therefore it is available
      // only in debug builds.

      for (auto id : EnumRange<vmIntrinsicID>{}) {
        if (vmIntrinsics::_compiledLambdaForm == id) {
          // The _compiledLamdbdaForm intrinsic is a special marker for bytecode
          // generated for the JVM from a LambdaForm and therefore no method
          // is defined for it.
          continue;
        }
        if (vmIntrinsics::_blackhole == id) {
          // The _blackhole intrinsic is a special marker. No explicit method
          // is defined for it.
          continue;
        }

        if (vmIntrinsics::class_for(id) == klass_id) {
          // Check if the current class contains a method with the same
          // name, flags, signature.
          bool match = false;
          for (int j = 0; j < methods->length(); ++j) {
            const Method* method = methods->at(j);
            if (method->intrinsic_id() == id) {
              match = true;
              break;
            }
          }

          if (!match) {
            char buf[1000];
            tty->print("Compiler intrinsic is defined for method [%s], "
                       "but the method is not available in class [%s].%s",
                        vmIntrinsics::short_name_as_C_string(id, buf, sizeof(buf)),
                        ik->name()->as_C_string(),
                        NOT_DEBUG("") DEBUG_ONLY(" Exiting.")
            );
            tty->cr();
            DEBUG_ONLY(vm_exit(1));
          }
        }
      } // end for
    } // CheckIntrinsics
#endif // ASSERT
  }
}

InstanceKlass* ClassFileParser::create_instance_klass(bool changed_by_loadhook,
                                                      const ClassInstanceInfo& cl_inst_info,
                                                      TRAPS) {
  if (_klass != nullptr) {
    return _klass;
  }

  InstanceKlass* const ik =
    InstanceKlass::allocate_instance_klass(*this, CHECK_NULL);

  if (is_hidden()) {
    mangle_hidden_class_name(ik);
  }

  fill_instance_klass(ik, changed_by_loadhook, cl_inst_info, CHECK_NULL);

  assert(_klass == ik, "invariant");
  return ik;
}

void ClassFileParser::fill_instance_klass(InstanceKlass* ik,
                                          bool changed_by_loadhook,
                                          const ClassInstanceInfo& cl_inst_info,
                                          TRAPS) {
  assert(ik != nullptr, "invariant");

  // Set name and CLD before adding to CLD
  ik->set_class_loader_data(_loader_data);
  ik->set_name(_class_name);

  // Add all classes to our internal class loader list here,
  // including classes in the bootstrap (null) class loader.
  const bool publicize = !is_internal();

  _loader_data->add_class(ik, publicize);

  set_klass_to_deallocate(ik);

  assert(_field_info != nullptr, "invariant");
  assert(ik->static_field_size() == _field_info->_static_field_size, "sanity");
  assert(ik->nonstatic_oop_map_count() == _field_info->oop_map_blocks->_nonstatic_oop_map_count,
         "sanity");

  assert(ik->is_instance_klass(), "sanity");
  assert(ik->size_helper() == _field_info->_instance_size, "sanity");

  // Fill in information already parsed
  ik->set_should_verify_class(_need_verify);

  // Not yet: supers are done below to support the new subtype-checking fields
  ik->set_nonstatic_field_size(_field_info->_nonstatic_field_size);
  ik->set_has_nonstatic_fields(_field_info->_has_nonstatic_fields);
  if (_field_info->_is_naturally_atomic && ik->is_inline_klass()) {
    ik->set_is_naturally_atomic();
  }

  if (carries_identity_modifier()) {
    ik->set_carries_identity_modifier();
  } else if (carries_value_modifier()) {
    ik->set_carries_value_modifier();
  }

  assert(_fac != nullptr, "invariant");
  ik->set_static_oop_field_count(_fac->count[STATIC_OOP] + _fac->count[STATIC_INLINE]);

  // this transfers ownership of a lot of arrays from
  // the parser onto the InstanceKlass*
  apply_parsed_class_metadata(ik, _java_fields_count);
  if (ik->is_inline_klass()) {
    InlineKlass::cast(ik)->init_fixed_block();
  }

  // can only set dynamic nest-host after static nest information is set
  if (cl_inst_info.dynamic_nest_host() != nullptr) {
    ik->set_nest_host(cl_inst_info.dynamic_nest_host());
  }

  // note that is not safe to use the fields in the parser from this point on
  assert(nullptr == _cp, "invariant");
  assert(nullptr == _fieldinfo_stream, "invariant");
  assert(nullptr == _fields_status, "invariant");
  assert(nullptr == _methods, "invariant");
  assert(nullptr == _inner_classes, "invariant");
  assert(nullptr == _nest_members, "invariant");
  assert(nullptr == _preload_classes, "invariant");
  assert(nullptr == _combined_annotations, "invariant");
  assert(nullptr == _record_components, "invariant");
  assert(nullptr == _permitted_subclasses, "invariant");
  assert(nullptr == _multifield_info, "invariant");

  if (_has_localvariable_table) {
    ik->set_has_localvariable_table(true);
  }

  if (_has_final_method) {
    ik->set_has_final_method();
  }

  ik->copy_method_ordering(_method_ordering, CHECK);
  // The InstanceKlass::_methods_jmethod_ids cache
  // is managed on the assumption that the initial cache
  // size is equal to the number of methods in the class. If
  // that changes, then InstanceKlass::idnum_can_increment()
  // has to be changed accordingly.
  ik->set_initial_method_idnum(checked_cast<u2>(ik->methods()->length()));

  ik->set_this_class_index(_this_class_index);

  if (_is_hidden) {
    // _this_class_index is a CONSTANT_Class entry that refers to this
    // hidden class itself. If this class needs to refer to its own methods
    // or fields, it would use a CONSTANT_MethodRef, etc, which would reference
    // _this_class_index. However, because this class is hidden (it's
    // not stored in SystemDictionary), _this_class_index cannot be resolved
    // with ConstantPool::klass_at_impl, which does a SystemDictionary lookup.
    // Therefore, we must eagerly resolve _this_class_index now.
    ik->constants()->klass_at_put(_this_class_index, ik);
  }

  ik->set_minor_version(_minor_version);
  ik->set_major_version(_major_version);
  ik->set_has_nonstatic_concrete_methods(_has_nonstatic_concrete_methods);
  ik->set_declares_nonstatic_concrete_methods(_declares_nonstatic_concrete_methods);

  if (_must_be_atomic) {
    ik->set_must_be_atomic();
  }
  if (_is_implicitly_constructible) {
    ik->set_is_implicitly_constructible();
  }
  if (_is_hidden) {
    ik->set_is_hidden();
  }

  // Set PackageEntry for this_klass
  oop cl = ik->class_loader();
  Handle clh = Handle(THREAD, java_lang_ClassLoader::non_reflection_class_loader(cl));
  ClassLoaderData* cld = ClassLoaderData::class_loader_data_or_null(clh());
  ik->set_package(cld, nullptr, CHECK);

  const Array<Method*>* const methods = ik->methods();
  assert(methods != nullptr, "invariant");
  const int methods_len = methods->length();

  check_methods_for_intrinsics(ik, methods);

  // Fill in field values obtained by parse_classfile_attributes
  if (_parsed_annotations->has_any_annotations()) {
    _parsed_annotations->apply_to(ik);
  }

  apply_parsed_class_attributes(ik);

  // Miranda methods
  if ((_num_miranda_methods > 0) ||
      // if this class introduced new miranda methods or
      (_super_klass != nullptr && _super_klass->has_miranda_methods())
        // super class exists and this class inherited miranda methods
     ) {
       ik->set_has_miranda_methods(); // then set a flag
  }

  // Fill in information needed to compute superclasses.
  ik->initialize_supers(const_cast<InstanceKlass*>(_super_klass), _transitive_interfaces, CHECK);
  ik->set_transitive_interfaces(_transitive_interfaces);
  ik->set_local_interfaces(_local_interfaces);
  _transitive_interfaces = nullptr;
  _local_interfaces = nullptr;

  // Initialize itable offset tables
  klassItable::setup_itable_offset_table(ik);

  // Compute transitive closure of interfaces this class implements
  // Do final class setup
  OopMapBlocksBuilder* oop_map_blocks = _field_info->oop_map_blocks;
  if (oop_map_blocks->_nonstatic_oop_map_count > 0) {
    oop_map_blocks->copy(ik->start_of_nonstatic_oop_maps());
  }

  if (_has_contended_fields || _parsed_annotations->is_contended() ||
      ( _super_klass != nullptr && _super_klass->has_contended_annotations())) {
    ik->set_has_contended_annotations(true);
  }

  // Fill in has_finalizer, has_vanilla_constructor, and layout_helper
  set_precomputed_flags(ik);

  // check if this class can access its super class
  check_super_class_access(ik, CHECK);

  // check if this class can access its superinterfaces
  check_super_interface_access(ik, CHECK);

  // check if this class overrides any final method
  check_final_method_override(ik, CHECK);

  // reject static interface methods prior to Java 8
  if (ik->is_interface() && _major_version < JAVA_8_VERSION) {
    check_illegal_static_method(ik, CHECK);
  }

  // Obtain this_klass' module entry
  ModuleEntry* module_entry = ik->module();
  assert(module_entry != nullptr, "module_entry should always be set");

  // Obtain java.lang.Module
  Handle module_handle(THREAD, module_entry->module());

  // Allocate mirror and initialize static fields
  // The create_mirror() call will also call compute_modifiers()
  java_lang_Class::create_mirror(ik,
                                 Handle(THREAD, _loader_data->class_loader()),
                                 module_handle,
                                 _protection_domain,
                                 cl_inst_info.class_data(),
                                 CHECK);

  assert(_all_mirandas != nullptr, "invariant");

  // Generate any default methods - default methods are public interface methods
  // that have a default implementation.  This is new with Java 8.
  if (_has_nonstatic_concrete_methods) {
    DefaultMethods::generate_default_methods(ik,
                                             _all_mirandas,
                                             CHECK);
  }

  // Add read edges to the unnamed modules of the bootstrap and app class loaders.
  if (changed_by_loadhook && !module_handle.is_null() && module_entry->is_named() &&
      !module_entry->has_default_read_edges()) {
    if (!module_entry->set_has_default_read_edges()) {
      // We won a potential race
      JvmtiExport::add_default_read_edges(module_handle, THREAD);
    }
  }

  bool all_fields_empty = true;
  for (AllFieldStream fs(ik); !fs.done(); fs.next()) {
    if (!fs.access_flags().is_static()) {
      if (fs.field_descriptor().is_null_free_inline_type()) {
        Klass* k = _inline_type_field_klasses->at(fs.index());
        ik->set_inline_type_field_klass(fs.index(), k);
        if (!InlineKlass::cast(k)->is_empty_inline_type()) { all_fields_empty = false; }
      } else {
        all_fields_empty = false;
      }
    } else if (is_inline_type() && (fs.name() == vmSymbols::default_value_name())) {
      InlineKlass::cast(ik)->set_default_value_offset(ik->field_offset(fs.index()));
    }
  }

  if (_is_empty_inline_type || (is_inline_type() && all_fields_empty)) {
    ik->set_is_empty_inline_type();
  }

  if (is_inline_type()) {
    InlineKlass* vk = InlineKlass::cast(ik);
    vk->set_alignment(_alignment);
    vk->set_first_field_offset(_first_field_offset);
    vk->set_exact_size_in_bytes(_exact_size_in_bytes);
    InlineKlass::cast(ik)->initialize_calling_convention(CHECK);
  }

  ClassLoadingService::notify_class_loaded(ik, false /* not shared class */);

  if (!is_internal()) {
    ik->print_class_load_logging(_loader_data, module_entry, _stream);

    if (ik->minor_version() == JAVA_PREVIEW_MINOR_VERSION &&
        ik->major_version() == JVM_CLASSFILE_MAJOR_VERSION &&
        log_is_enabled(Info, class, preview)) {
      ResourceMark rm;
      log_info(class, preview)("Loading class %s that depends on preview features (class file version %d.65535)",
                               ik->external_name(), JVM_CLASSFILE_MAJOR_VERSION);
    }

    if (log_is_enabled(Debug, class, resolve))  {
      ResourceMark rm;
      // print out the superclass.
      const char * from = ik->external_name();
      if (ik->java_super() != nullptr) {
        log_debug(class, resolve)("%s %s (super)",
                   from,
                   ik->java_super()->external_name());
      }
      // print out each of the interface classes referred to by this class.
      const Array<InstanceKlass*>* const local_interfaces = ik->local_interfaces();
      if (local_interfaces != nullptr) {
        const int length = local_interfaces->length();
        for (int i = 0; i < length; i++) {
          const InstanceKlass* const k = local_interfaces->at(i);
          const char * to = k->external_name();
          log_debug(class, resolve)("%s %s (interface)", from, to);
        }
      }
    }
  }

  JFR_ONLY(INIT_ID(ik);)

  // If we reach here, all is well.
  // Now remove the InstanceKlass* from the _klass_to_deallocate field
  // in order for it to not be destroyed in the ClassFileParser destructor.
  set_klass_to_deallocate(nullptr);

  // it's official
  set_klass(ik);

  debug_only(ik->verify();)
}

void ClassFileParser::update_class_name(Symbol* new_class_name) {
  // Decrement the refcount in the old name, since we're clobbering it.
  _class_name->decrement_refcount();

  _class_name = new_class_name;
  // Increment the refcount of the new name.
  // Now the ClassFileParser owns this name and will decrement in
  // the destructor.
  _class_name->increment_refcount();
}

static bool relax_format_check_for(ClassLoaderData* loader_data) {
  bool trusted = loader_data->is_boot_class_loader_data() ||
                 loader_data->is_platform_class_loader_data();
  bool need_verify =
    // verifyAll
    (BytecodeVerificationLocal && BytecodeVerificationRemote) ||
    // verifyRemote
    (!BytecodeVerificationLocal && BytecodeVerificationRemote && !trusted);
  return !need_verify;
}

ClassFileParser::ClassFileParser(ClassFileStream* stream,
                                 Symbol* name,
                                 ClassLoaderData* loader_data,
                                 const ClassLoadInfo* cl_info,
                                 Publicity pub_level,
                                 TRAPS) :
  _stream(stream),
  _class_name(nullptr),
  _loader_data(loader_data),
  _is_hidden(cl_info->is_hidden()),
  _can_access_vm_annotations(cl_info->can_access_vm_annotations()),
  _orig_cp_size(0),
  _super_klass(),
  _cp(nullptr),
  _fieldinfo_stream(nullptr),
  _fields_status(nullptr),
  _methods(nullptr),
  _inner_classes(nullptr),
  _nest_members(nullptr),
  _nest_host(0),
  _permitted_subclasses(nullptr),
  _preload_classes(nullptr),
  _record_components(nullptr),
  _local_interfaces(nullptr),
  _local_interface_indexes(nullptr),
  _transitive_interfaces(nullptr),
  _combined_annotations(nullptr),
  _class_annotations(nullptr),
  _class_type_annotations(nullptr),
  _fields_annotations(nullptr),
  _fields_type_annotations(nullptr),
  _klass(nullptr),
  _klass_to_deallocate(nullptr),
  _parsed_annotations(nullptr),
  _fac(nullptr),
  _field_info(nullptr),
  _inline_type_field_klasses(nullptr),
  _temp_field_info(nullptr),
  _method_ordering(nullptr),
  _all_mirandas(nullptr),
  _multifield_info(nullptr),
  _vtable_size(0),
  _itable_size(0),
  _num_miranda_methods(0),
  _protection_domain(cl_info->protection_domain()),
  _access_flags(),
  _pub_level(pub_level),
  _bad_constant_seen(0),
  _synthetic_flag(false),
  _sde_length(false),
  _sde_buffer(nullptr),
  _sourcefile_index(0),
  _generic_signature_index(0),
  _major_version(0),
  _minor_version(0),
  _this_class_index(0),
  _super_class_index(0),
  _itfs_len(0),
  _java_fields_count(0),
  _need_verify(false),
  _relax_verify(false),
  _has_nonstatic_concrete_methods(false),
  _declares_nonstatic_concrete_methods(false),
  _has_localvariable_table(false),
  _has_final_method(false),
  _has_contended_fields(false),
  _has_inline_type_fields(false),
  _has_nonstatic_fields(false),
  _is_empty_inline_type(false),
  _is_naturally_atomic(false),
  _must_be_atomic(true),
  _is_implicitly_constructible(false),
  _carries_value_modifier(false),
  _carries_identity_modifier(false),
  _has_loosely_consistent_annotation(false),
  _has_implicitly_constructible_annotation(false),
  _has_finalizer(false),
  _has_empty_finalizer(false),
  _has_vanilla_constructor(false),
  _max_bootstrap_specifier_index(-1) {

  _class_name = name != nullptr ? name : vmSymbols::unknown_class_name();
  _class_name->increment_refcount();

  assert(_loader_data != nullptr, "invariant");
  assert(stream != nullptr, "invariant");
  assert(_stream != nullptr, "invariant");
  assert(_stream->buffer() == _stream->current(), "invariant");
  assert(_class_name != nullptr, "invariant");
  assert(0 == _access_flags.as_int(), "invariant");

  // Figure out whether we can skip format checking (matching classic VM behavior)
  if (DumpSharedSpaces) {
    // verify == true means it's a 'remote' class (i.e., non-boot class)
    // Verification decision is based on BytecodeVerificationRemote flag
    // for those classes.
    _need_verify = (stream->need_verify()) ? BytecodeVerificationRemote :
                                              BytecodeVerificationLocal;
  }
  else {
    _need_verify = Verifier::should_verify_for(_loader_data->class_loader(),
                                               stream->need_verify());
  }

  // synch back verification state to stream
  stream->set_verify(_need_verify);

  // Check if verification needs to be relaxed for this class file
  // Do not restrict it to jdk1.0 or jdk1.1 to maintain backward compatibility (4982376)
  _relax_verify = relax_format_check_for(_loader_data);

  parse_stream(stream, CHECK);

  post_process_parsed_stream(stream, _cp, CHECK);
}

void ClassFileParser::clear_class_metadata() {
  // metadata created before the instance klass is created.  Must be
  // deallocated if classfile parsing returns an error.
  _cp = nullptr;
  _fieldinfo_stream = nullptr;
  _fields_status = nullptr;
  _methods = nullptr;
  _inner_classes = nullptr;
  _nest_members = nullptr;
  _permitted_subclasses = nullptr;
  _preload_classes = nullptr;
  _combined_annotations = nullptr;
  _class_annotations = _class_type_annotations = nullptr;
  _fields_annotations = _fields_type_annotations = nullptr;
  _record_components = nullptr;
  _multifield_info = nullptr;
}

// Destructor to clean up
ClassFileParser::~ClassFileParser() {
  _class_name->decrement_refcount();

  if (_cp != nullptr) {
    MetadataFactory::free_metadata(_loader_data, _cp);
  }

  if (_fieldinfo_stream != nullptr) {
    MetadataFactory::free_array<u1>(_loader_data, _fieldinfo_stream);
  }

  if (_fields_status != nullptr) {
    MetadataFactory::free_array<FieldStatus>(_loader_data, _fields_status);
  }

  if (_multifield_info != nullptr) {
    MetadataFactory::free_array<MultiFieldInfo>(_loader_data, _multifield_info);
  }

  if (_inline_type_field_klasses != nullptr) {
     MetadataFactory::free_array<InlineKlass*>(_loader_data, _inline_type_field_klasses);
  }

  if (_methods != nullptr) {
    // Free methods
    InstanceKlass::deallocate_methods(_loader_data, _methods);
  }

  // beware of the Universe::empty_blah_array!!
  if (_inner_classes != nullptr && _inner_classes != Universe::the_empty_short_array()) {
    MetadataFactory::free_array<u2>(_loader_data, _inner_classes);
  }

  if (_nest_members != nullptr && _nest_members != Universe::the_empty_short_array()) {
    MetadataFactory::free_array<u2>(_loader_data, _nest_members);
  }

  if (_record_components != nullptr) {
    InstanceKlass::deallocate_record_components(_loader_data, _record_components);
  }

  if (_permitted_subclasses != nullptr && _permitted_subclasses != Universe::the_empty_short_array()) {
    MetadataFactory::free_array<u2>(_loader_data, _permitted_subclasses);
  }

  if (_preload_classes != nullptr && _preload_classes != Universe::the_empty_short_array()) {
    MetadataFactory::free_array<u2>(_loader_data, _preload_classes);
  }

  // Free interfaces
  InstanceKlass::deallocate_interfaces(_loader_data, _super_klass,
                                       _local_interfaces, _transitive_interfaces);

  if (_combined_annotations != nullptr) {
    // After all annotations arrays have been created, they are installed into the
    // Annotations object that will be assigned to the InstanceKlass being created.

    // Deallocate the Annotations object and the installed annotations arrays.
    _combined_annotations->deallocate_contents(_loader_data);

    // If the _combined_annotations pointer is non-null,
    // then the other annotations fields should have been cleared.
    assert(_class_annotations       == nullptr, "Should have been cleared");
    assert(_class_type_annotations  == nullptr, "Should have been cleared");
    assert(_fields_annotations      == nullptr, "Should have been cleared");
    assert(_fields_type_annotations == nullptr, "Should have been cleared");
  } else {
    // If the annotations arrays were not installed into the Annotations object,
    // then they have to be deallocated explicitly.
    MetadataFactory::free_array<u1>(_loader_data, _class_annotations);
    MetadataFactory::free_array<u1>(_loader_data, _class_type_annotations);
    Annotations::free_contents(_loader_data, _fields_annotations);
    Annotations::free_contents(_loader_data, _fields_type_annotations);
  }

  clear_class_metadata();
  _transitive_interfaces = nullptr;
  _local_interfaces = nullptr;

  // deallocate the klass if already created.  Don't directly deallocate, but add
  // to the deallocate list so that the klass is removed from the CLD::_klasses list
  // at a safepoint.
  if (_klass_to_deallocate != nullptr) {
    _loader_data->add_to_deallocate_list(_klass_to_deallocate);
  }
}

void ClassFileParser::parse_stream(const ClassFileStream* const stream,
                                   TRAPS) {

  assert(stream != nullptr, "invariant");
  assert(_class_name != nullptr, "invariant");

  // BEGIN STREAM PARSING
  stream->guarantee_more(8, CHECK);  // magic, major, minor
  // Magic value
  const u4 magic = stream->get_u4_fast();
  guarantee_property(magic == JAVA_CLASSFILE_MAGIC,
                     "Incompatible magic value %u in class file %s",
                     magic, CHECK);

  // Version numbers
  _minor_version = stream->get_u2_fast();
  _major_version = stream->get_u2_fast();

  // Check version numbers - we check this even with verifier off
  verify_class_version(_major_version, _minor_version, _class_name, CHECK);

  stream->guarantee_more(3, CHECK); // length, first cp tag
  u2 cp_size = stream->get_u2_fast();

  guarantee_property(
    cp_size >= 1, "Illegal constant pool size %u in class file %s",
    cp_size, CHECK);

  _orig_cp_size = cp_size;
  if (is_hidden()) { // Add a slot for hidden class name.
    cp_size++;
  }

  _cp = ConstantPool::allocate(_loader_data,
                               cp_size,
                               CHECK);

  ConstantPool* const cp = _cp;

  parse_constant_pool(stream, cp, _orig_cp_size, CHECK);

  assert(cp_size == (u2)cp->length(), "invariant");

  // ACCESS FLAGS
  stream->guarantee_more(8, CHECK);  // flags, this_class, super_class, infs_len

  jint recognized_modifiers = JVM_RECOGNIZED_CLASS_MODIFIERS;
  // JVM_ACC_MODULE is defined in JDK-9 and later.
  if (_major_version >= JAVA_9_VERSION) {
    recognized_modifiers |= JVM_ACC_MODULE;
  }
  // JVM_ACC_VALUE and JVM_ACC_PRIMITIVE supported version
  if (supports_inline_types()) {
    recognized_modifiers |= JVM_ACC_PRIMITIVE | JVM_ACC_VALUE;
  }

  // Access flags
  jint flags = stream->get_u2_fast() & recognized_modifiers;

  if ((flags & JVM_ACC_INTERFACE) && _major_version < JAVA_6_VERSION) {
    // Set abstract bit for old class files for backward compatibility
    flags |= JVM_ACC_ABSTRACT;
  }

  // This class and superclass
  _this_class_index = stream->get_u2_fast();
  check_property(
    valid_cp_range(_this_class_index, cp_size) &&
      cp->tag_at(_this_class_index).is_unresolved_klass(),
    "Invalid this class index %u in constant pool in class file %s",
    _this_class_index, CHECK);

  Symbol* const class_name_in_cp = cp->klass_name_at(_this_class_index);
  assert(class_name_in_cp != nullptr, "class_name can't be null");

  bool is_java_lang_Object = class_name_in_cp == vmSymbols::java_lang_Object();

  if (EnableValhalla) {
    if(!supports_inline_types()) {
      const bool is_module = (flags & JVM_ACC_MODULE) != 0;
      const bool is_interface = (flags & JVM_ACC_INTERFACE) != 0;
      if (!is_module && !is_interface && !is_java_lang_Object) {
        flags |= JVM_ACC_IDENTITY;
      }
    }
  }

  _access_flags.set_flags(flags);

  if (EnableValhalla) {
    if (_access_flags.is_identity_class()) set_carries_identity_modifier();
    if (_access_flags.is_value_class()) set_carries_value_modifier();
    if (carries_identity_modifier() && carries_value_modifier()) {
      classfile_parse_error("Class %s has both ACC_IDENTITY and ACC_VALUE modifiers", THREAD);
    }
  }

  short bad_constant = class_bad_constant_seen();
  if (bad_constant != 0) {
    // Do not throw CFE until after the access_flags are checked because if
    // ACC_MODULE is set in the access flags, then NCDFE must be thrown, not CFE.
    classfile_parse_error("Unknown constant tag %u in class file %s", bad_constant, THREAD);
    return;
  }

  // Don't need to check whether this class name is legal or not.
  // It has been checked when constant pool is parsed.
  // However, make sure it is not an array type.
  if (_need_verify) {
    guarantee_property(class_name_in_cp->char_at(0) != JVM_SIGNATURE_ARRAY,
                       "Bad class name in class file %s",
                       CHECK);
  }

#ifdef ASSERT
  // Basic sanity checks
  if (_is_hidden) {
    assert(_class_name != vmSymbols::unknown_class_name(), "hidden classes should have a special name");
  }
#endif

  // Update the _class_name as needed depending on whether this is a named, un-named, or hidden class.

  if (_is_hidden) {
    assert(_class_name != nullptr, "Unexpected null _class_name");
#ifdef ASSERT
    if (_need_verify) {
      verify_legal_class_name(_class_name, CHECK);
    }
#endif

  } else {
    // Check if name in class file matches given name
    if (_class_name != class_name_in_cp) {
      if (_class_name != vmSymbols::unknown_class_name()) {
        ResourceMark rm(THREAD);
        Exceptions::fthrow(THREAD_AND_LOCATION,
                           vmSymbols::java_lang_NoClassDefFoundError(),
                           "%s (wrong name: %s)",
                           _class_name->as_C_string(),
                           class_name_in_cp->as_C_string()
                           );
        return;
      } else {
        // The class name was not known by the caller so we set it from
        // the value in the CP.
        update_class_name(class_name_in_cp);
      }
      // else nothing to do: the expected class name matches what is in the CP
    }
  }

  // Verification prevents us from creating names with dots in them, this
  // asserts that that's the case.
  assert(is_internal_format(_class_name), "external class name format used internally");

  if (!is_internal()) {
    LogTarget(Debug, class, preorder) lt;
    if (lt.is_enabled()){
      ResourceMark rm(THREAD);
      LogStream ls(lt);
      ls.print("%s", _class_name->as_klass_external_name());
      if (stream->source() != nullptr) {
        ls.print(" source: %s", stream->source());
      }
      ls.cr();
    }
  }

  // SUPERKLASS
  _super_class_index = stream->get_u2_fast();
  _super_klass = parse_super_class(cp,
                                   _super_class_index,
                                   _need_verify,
                                   CHECK);

  const Symbol* super_klass_name = _super_class_index ? cp->klass_name_at(_super_class_index) : nullptr;
  verify_legal_class_modifiers(flags, _class_name->as_C_string(), super_klass_name, is_java_lang_Object, CHECK);

  // Interfaces
  _itfs_len = stream->get_u2_fast();
  parse_interfaces(stream,
                   _itfs_len,
                   cp,
                   &_has_nonstatic_concrete_methods,
                   CHECK);

  // Fields (offsets are filled in later)
  _fac = new FieldAllocationCount();
  parse_fields(stream,
               _access_flags,
               _fac,
               cp,
               cp_size,
               &_java_fields_count,
               CHECK);

  assert(_temp_field_info != nullptr, "invariant");

  // Methods
  parse_methods(stream,
                is_interface(),
                is_value_class(),
                is_abstract_class(),
                &_has_localvariable_table,
                &_has_final_method,
                &_declares_nonstatic_concrete_methods,
                CHECK);

  assert(_methods != nullptr, "invariant");

  if (_declares_nonstatic_concrete_methods) {
    _has_nonstatic_concrete_methods = true;
  }

  // Additional attributes/annotations
  _parsed_annotations = new ClassAnnotationCollector();
  parse_classfile_attributes(stream, cp, _parsed_annotations, CHECK);

  assert(_inner_classes != nullptr, "invariant");

  // Finalize the Annotations metadata object,
  // now that all annotation arrays have been created.
  create_combined_annotations(CHECK);

  // Make sure this is the end of class file stream
  guarantee_property(stream->at_eos(),
                     "Extra bytes at the end of class file %s",
                     CHECK);

  // all bytes in stream read and parsed
}

void ClassFileParser::mangle_hidden_class_name(InstanceKlass* const ik) {
  ResourceMark rm;
  // Construct hidden name from _class_name, "+", and &ik. Note that we can't
  // use a '/' because that confuses finding the class's package.  Also, can't
  // use an illegal char such as ';' because that causes serialization issues
  // and issues with hidden classes that create their own hidden classes.
  char addr_buf[20];
  if (DumpSharedSpaces) {
    // We want stable names for the archived hidden classes (only for static
    // archive for now). Spaces under default_SharedBaseAddress() will be
    // occupied by the archive at run time, so we know that no dynamically
    // loaded InstanceKlass will be placed under there.
    static volatile size_t counter = 0;
    Atomic::cmpxchg(&counter, (size_t)0, Arguments::default_SharedBaseAddress()); // initialize it
    size_t new_id = Atomic::add(&counter, (size_t)1);
    jio_snprintf(addr_buf, 20, SIZE_FORMAT_X, new_id);
  } else {
    jio_snprintf(addr_buf, 20, INTPTR_FORMAT, p2i(ik));
  }
  size_t new_name_len = _class_name->utf8_length() + 2 + strlen(addr_buf);
  char* new_name = NEW_RESOURCE_ARRAY(char, new_name_len);
  jio_snprintf(new_name, new_name_len, "%s+%s",
               _class_name->as_C_string(), addr_buf);
  update_class_name(SymbolTable::new_symbol(new_name));

  // Add a Utf8 entry containing the hidden name.
  assert(_class_name != nullptr, "Unexpected null _class_name");
  int hidden_index = _orig_cp_size; // this is an extra slot we added
  _cp->symbol_at_put(hidden_index, _class_name);

  // Update this_class_index's slot in the constant pool with the new Utf8 entry.
  // We have to update the resolved_klass_index and the name_index together
  // so extract the existing resolved_klass_index first.
  CPKlassSlot cp_klass_slot = _cp->klass_slot_at(_this_class_index);
  int resolved_klass_index = cp_klass_slot.resolved_klass_index();
  _cp->unresolved_klass_at_put(_this_class_index, hidden_index, resolved_klass_index);
  assert(_cp->klass_slot_at(_this_class_index).name_index() == _orig_cp_size,
         "Bad name_index");
}

bool ClassFileParser::is_jdk_internal_class(const Klass* cls) {
  while(cls) {
    const Symbol* cls_name = cls->name();
    if(cls_name == vmSymbols::jdk_internal_vm_vector_VectorPayload() ||
       cls_name == vmSymbols::jdk_internal_vm_vector_VectorPayloadMF()) {
      return true;
    }
    cls = cls->super();
   }
   return false;
}

void ClassFileParser::post_process_parsed_stream(const ClassFileStream* const stream,
                                                 ConstantPool* cp,
                                                 TRAPS) {
  assert(stream != nullptr, "invariant");
  assert(stream->at_eos(), "invariant");
  assert(cp != nullptr, "invariant");
  assert(_loader_data != nullptr, "invariant");

  if (_class_name == vmSymbols::java_lang_Object()) {
    check_property(_local_interfaces == Universe::the_empty_instance_klass_array(),
        "java.lang.Object cannot implement an interface in class file %s",
        CHECK);
  }
  // We check super class after class file is parsed and format is checked
  if (_super_class_index > 0 && nullptr == _super_klass) {
    Symbol* const super_class_name = cp->klass_name_at(_super_class_index);
    if (is_interface()) {
      // Before attempting to resolve the superclass, check for class format
      // errors not checked yet.
      guarantee_property(super_class_name == vmSymbols::java_lang_Object(),
        "Interfaces must have java.lang.Object as superclass in class file %s",
        CHECK);
    }
    Handle loader(THREAD, _loader_data->class_loader());
    if (loader.is_null() && super_class_name == vmSymbols::java_lang_Object()) {
      _super_klass = vmClasses::Object_klass();
    } else {
      _super_klass = (const InstanceKlass*)
                       SystemDictionary::resolve_super_or_fail(_class_name,
                                                               super_class_name,
                                                               loader,
                                                               _protection_domain,
                                                               true,
                                                               CHECK);
    }
  }

  if (_super_klass != nullptr) {
    if (_super_klass->is_interface()) {
      classfile_icce_error("class %s has interface %s as super class", _super_klass, THREAD);
      return;
    }

    if (EnableValhalla) {
      check_identity_and_value_modifiers(this, _super_klass, CHECK);
    }

    if (_super_klass->has_nonstatic_concrete_methods()) {
      _has_nonstatic_concrete_methods = true;
    }

    if (EnableValhalla && _access_flags.is_value_class()) {
      const InstanceKlass* k = _super_klass;
      int inherited_instance_fields = 0;
      while (k != nullptr) {
        for (AllFieldStream fs(k); !fs.done(); fs.next()) {
          if (!fs.access_flags().is_static()) inherited_instance_fields++;
        }
        k = k->super() == nullptr ? nullptr :  InstanceKlass::cast(k->super());
      }
      if (inherited_instance_fields > 0) {
        THROW_MSG(vmSymbols::java_lang_IncompatibleClassChangeError(), "Value classes don't support inherited non-static fields yet");
      }
    }
  }

  if (_parsed_annotations->has_annotation(AnnotationCollector::_jdk_internal_LooselyConsistentValue) && !_access_flags.is_value_class()) {
    THROW_MSG(vmSymbols::java_lang_ClassFormatError(),
          err_msg("class %s cannot have annotation jdk.internal.vm.annotation.LooselyConsistentValue, because it is not a value class",
                  _class_name->as_klass_external_name()));
  }
  if (_parsed_annotations->has_annotation(AnnotationCollector::_jdk_internal_ImplicitlyConstructible) && !_access_flags.is_value_class()) {
    THROW_MSG(vmSymbols::java_lang_ClassFormatError(),
          err_msg("class %s cannot have annotation jdk.internal.vm.annotation.ImplicitlyConstructible, because it is not a value class",
                  _class_name->as_klass_external_name()));
  }

  // Determining is the class allows tearing or not (default is not)
  // Test might need extensions when field inheritance is added for value classes
  if (EnableValhalla && _access_flags.is_value_class()) {
    if (_access_flags.is_primitive_class()) {
      _must_be_atomic = false;             // old semantic, primitive classes are always non-atomic
      _is_implicitly_constructible = true; // old semantic, primitive classes are always implicitly constructible
    } else {
      if (_super_klass != nullptr  // not j.l.Object
               && _parsed_annotations->has_annotation(ClassAnnotationCollector::_jdk_internal_LooselyConsistentValue)
               && (_super_klass == vmClasses::Object_klass() || !_super_klass->must_be_atomic())) {
        _must_be_atomic = false;
      }
      if (_parsed_annotations->has_annotation(ClassAnnotationCollector::_jdk_internal_ImplicitlyConstructible)) {
        _is_implicitly_constructible = true;
      }
    }
    // Apply VM options override
    if (*ForceNonTearable != '\0') {
      // Allow a command line switch to force the same atomicity property:
      const char* class_name_str = _class_name->as_C_string();
      if (StringUtils::class_list_match(ForceNonTearable, class_name_str)) {
        _must_be_atomic = true;
      }
    }
  }

  int itfs_len = _local_interface_indexes == nullptr ? 0 : _local_interface_indexes->length();
  _local_interfaces = MetadataFactory::new_array<InstanceKlass*>(_loader_data, itfs_len, nullptr, CHECK);
  if (_local_interface_indexes != nullptr) {
    for (int i = 0; i < _local_interface_indexes->length(); i++) {
      u2 interface_index = _local_interface_indexes->at(i);
      Klass* interf;
      if (cp->tag_at(interface_index).is_klass()) {
        interf = cp->resolved_klass_at(interface_index);
      } else {
        Symbol* const unresolved_klass  = cp->klass_name_at(interface_index);

        // Don't need to check legal name because it's checked when parsing constant pool.
        // But need to make sure it's not an array type.
        guarantee_property(unresolved_klass->char_at(0) != JVM_SIGNATURE_ARRAY,
                            "Bad interface name in class file %s", CHECK);

        // Call resolve_super so class circularity is checked
        interf = SystemDictionary::resolve_super_or_fail(
                                                  _class_name,
                                                  unresolved_klass,
                                                  Handle(THREAD, _loader_data->class_loader()),
                                                  _protection_domain,
                                                  false,
                                                  CHECK);
      }

      if (!interf->is_interface()) {
        THROW_MSG(vmSymbols::java_lang_IncompatibleClassChangeError(),
                  err_msg("class %s can not implement %s, because it is not an interface (%s)",
                          _class_name->as_klass_external_name(),
                          interf->external_name(),
                          interf->class_in_module_of_loader()));
      }

      if (EnableValhalla) {
        // Check modifiers and set carries_identity_modifier/carries_value_modifier flags
        check_identity_and_value_modifiers(this, InstanceKlass::cast(interf), CHECK);
      }

      if (InstanceKlass::cast(interf)->has_nonstatic_concrete_methods()) {
        _has_nonstatic_concrete_methods = true;
      }
      _local_interfaces->at_put(i, InstanceKlass::cast(interf));
    }
  }
  assert(_local_interfaces != nullptr, "invariant");

  // Compute the transitive list of all unique interfaces implemented by this class
  _transitive_interfaces =
    compute_transitive_interfaces(_super_klass,
                                  _local_interfaces,
                                  _loader_data,
                                  CHECK);

  assert(_transitive_interfaces != nullptr, "invariant");

  // sort methods
  _method_ordering = sort_methods(_methods);

  _all_mirandas = new GrowableArray<Method*>(20);

  Handle loader(THREAD, _loader_data->class_loader());
  klassVtable::compute_vtable_size_and_num_mirandas(&_vtable_size,
                                                    &_num_miranda_methods,
                                                    _all_mirandas,
                                                    _super_klass,
                                                    _methods,
                                                    _access_flags,
                                                    _major_version,
                                                    loader,
                                                    _class_name,
                                                    _local_interfaces);

  // Size of Java itable (in words)
  _itable_size = is_interface() ? 0 :
    klassItable::compute_itable_size(_transitive_interfaces);

  assert(_fac != nullptr, "invariant");
  assert(_parsed_annotations != nullptr, "invariant");

<<<<<<< HEAD

  if (EnablePrimitiveClasses || is_jdk_internal_class(_super_klass)) {
=======
  if (EnableValhalla) {
>>>>>>> df2362fc
    _inline_type_field_klasses = MetadataFactory::new_array<InlineKlass*>(_loader_data,
                                                   java_fields_count(),
                                                   nullptr,
                                                   CHECK);
    for (GrowableArrayIterator<FieldInfo> it = _temp_field_info->begin(); it != _temp_field_info->end(); ++it) {
      FieldInfo fieldinfo = *it;
      Symbol* sig = fieldinfo.signature(cp);
      if (fieldinfo.field_flags().is_null_free_inline_type() && !fieldinfo.access_flags().is_static()) {
        // Pre-load classes of fields that are candidate for flattening
        Klass* klass = SystemDictionary::resolve_inline_type_field_or_fail(sig,
            Handle(THREAD, _loader_data->class_loader()),
            _protection_domain, true, CHECK);
        assert(klass != nullptr, "Sanity check");
        if (!klass->access_flags().is_value_class()) {
          assert(klass->is_instance_klass(), "Sanity check");
          ResourceMark rm(THREAD);
          THROW_MSG(vmSymbols::java_lang_IncompatibleClassChangeError(),
                    err_msg("Class %s expects class %s to be an inline type, but it is not",
                    _class_name->as_C_string(),
                    InstanceKlass::cast(klass)->external_name()));
        }
        _inline_type_field_klasses->at_put(fieldinfo.index(), InlineKlass::cast(klass));
      } else {
        if (sig != _class_name && is_class_in_preload_attribute(sig)) {
          oop loader = loader_data()->class_loader();
          Klass* klass = SystemDictionary::resolve_or_null(sig, Handle(THREAD, loader), _protection_domain, THREAD);
          if (HAS_PENDING_EXCEPTION) {
            CLEAR_PENDING_EXCEPTION;
          }
          // Should we verify that klass is a value class? What the PreLoad attribute spec says about that?
          if (klass != nullptr) {
            if (klass->is_inline_klass()) {
              _inline_type_field_klasses->at_put(fieldinfo.index(), InlineKlass::cast(klass));
              log_info(class, preload)("Preloading class %s during linking of class %s because of its Preload attribute", sig->as_C_string(), _class_name->as_C_string());
            } else {
              log_info(class, preload)("Preloading class %s during linking of class %s because of its Preload attribute but loaded class is not a value class", sig->as_C_string(), _class_name->as_C_string());
            }
          } else {
            log_warning(class, preload)("Preloading of class %s during linking of class %s (Preload attribute) failed", sig->as_C_string(), _class_name->as_C_string());
          }
        }
      }
    }
  }

  _field_info = new FieldLayoutInfo();
  FieldLayoutBuilder lb(class_name(), super_klass(), _cp, /*_fields*/ _temp_field_info,
      _parsed_annotations->is_contended(), is_inline_type(),
      _field_info, _inline_type_field_klasses, _multifield_info);
  lb.build_layout(CHECK);
  if (is_inline_type()) {
    _alignment = lb.get_alignment();
    _first_field_offset = lb.get_first_field_offset();
    _exact_size_in_bytes = lb.get_exact_size_in_byte();
  }
  _has_inline_type_fields = _field_info->_has_inline_fields;

  int injected_fields_count = _temp_field_info->length() - _java_fields_count;
  _fieldinfo_stream =
    FieldInfoStream::create_FieldInfoStream(_temp_field_info, _java_fields_count,
                                            injected_fields_count, loader_data(), CHECK);
  _fields_status =
    MetadataFactory::new_array<FieldStatus>(_loader_data, _temp_field_info->length(),
                                            FieldStatus(0), CHECK);
}

void ClassFileParser::set_klass(InstanceKlass* klass) {

#ifdef ASSERT
  if (klass != nullptr) {
    assert(nullptr == _klass, "leaking?");
  }
#endif

  _klass = klass;
}

void ClassFileParser::set_klass_to_deallocate(InstanceKlass* klass) {

#ifdef ASSERT
  if (klass != nullptr) {
    assert(nullptr == _klass_to_deallocate, "leaking?");
  }
#endif

  _klass_to_deallocate = klass;
}

// Caller responsible for ResourceMark
// clone stream with rewound position
const ClassFileStream* ClassFileParser::clone_stream() const {
  assert(_stream != nullptr, "invariant");

  return _stream->clone();
}

ReferenceType ClassFileParser::super_reference_type() const {
  return _super_klass == nullptr ? REF_NONE : _super_klass->reference_type();
}

bool ClassFileParser::is_instance_ref_klass() const {
  // Only the subclasses of j.l.r.Reference are InstanceRefKlass.
  // j.l.r.Reference itself is InstanceKlass because InstanceRefKlass denotes a
  // klass requiring special treatment in ref-processing. The abstract
  // j.l.r.Reference cannot be instantiated so doesn't partake in
  // ref-processing.
  return is_java_lang_ref_Reference_subclass();
}

bool ClassFileParser::is_java_lang_ref_Reference_subclass() const {
  if (_super_klass == nullptr) {
    return false;
  }

  if (_super_klass->name() == vmSymbols::java_lang_ref_Reference()) {
    // Direct subclass of j.l.r.Reference: Soft|Weak|Final|Phantom
    return true;
  }

  return _super_klass->reference_type() != REF_NONE;
}

// ----------------------------------------------------------------------------
// debugging

#ifdef ASSERT

// return true if class_name contains no '.' (internal format is '/')
bool ClassFileParser::is_internal_format(Symbol* class_name) {
  if (class_name != nullptr) {
    ResourceMark rm;
    char* name = class_name->as_C_string();
    return strchr(name, JVM_SIGNATURE_DOT) == nullptr;
  } else {
    return true;
  }
}

#endif<|MERGE_RESOLUTION|>--- conflicted
+++ resolved
@@ -1224,7 +1224,7 @@
       assert(member == vmSymbols::value_name(), "Must be");
       assert(b_tag_val == *(abase + tag_off), "Must be a byte value");
       int arg_index = Bytes::get_Java_u2((address)abase + b_con_off);
-      int multifield_arg = cp->int_at(arg_index);
+      int multifield_arg = const_cast<ConstantPool*>(cp)->int_at(arg_index);
       assert(((jbyte)multifield_arg) == multifield_arg, "Must be");
       coll->set_multifield_arg(multifield_arg);
     }
@@ -1588,11 +1588,7 @@
         if (fields_annotations == nullptr) {
           fields_annotations = new GrowableArray<AnnotationArray*>(length);
         }
-<<<<<<< HEAD
-
-        fields_annotations->at_put_grow(field_index, parsed_annotations.field_annotations(), nullptr);
-=======
-        _fields_annotations->at_put(n, parsed_annotations.field_annotations());
+        fields_annotations->at_put_grow(n, parsed_annotations.field_annotations(), nullptr);
         if (parsed_annotations.has_annotation(AnnotationCollector::_jdk_internal_NullRestricted)) {
           if (!Signature::has_envelope(sig)) {
             Exceptions::fthrow(
@@ -1603,9 +1599,9 @@
           }
           is_null_restricted = true;
         }
->>>>>>> df2362fc
         parsed_annotations.set_field_annotations(nullptr);
       }
+
       if (parsed_annotations.field_type_annotations() != nullptr) {
         if (fields_type_annotations == nullptr) {
           fields_type_annotations = new GrowableArray<AnnotationArray*>(length);
@@ -6728,12 +6724,7 @@
   assert(_fac != nullptr, "invariant");
   assert(_parsed_annotations != nullptr, "invariant");
 
-<<<<<<< HEAD
-
-  if (EnablePrimitiveClasses || is_jdk_internal_class(_super_klass)) {
-=======
-  if (EnableValhalla) {
->>>>>>> df2362fc
+  if (EnableValhalla || is_jdk_internal_class(_super_klass)) {
     _inline_type_field_klasses = MetadataFactory::new_array<InlineKlass*>(_loader_data,
                                                    java_fields_count(),
                                                    nullptr,
