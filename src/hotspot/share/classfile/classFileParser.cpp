/*
 * Copyright (c) 1997, 2023, Oracle and/or its affiliates. All rights reserved.
 * DO NOT ALTER OR REMOVE COPYRIGHT NOTICES OR THIS FILE HEADER.
 *
 * This code is free software; you can redistribute it and/or modify it
 * under the terms of the GNU General Public License version 2 only, as
 * published by the Free Software Foundation.
 *
 * This code is distributed in the hope that it will be useful, but WITHOUT
 * ANY WARRANTY; without even the implied warranty of MERCHANTABILITY or
 * FITNESS FOR A PARTICULAR PURPOSE.  See the GNU General Public License
 * version 2 for more details (a copy is included in the LICENSE file that
 * accompanied this code).
 *
 * You should have received a copy of the GNU General Public License version
 * 2 along with this work; if not, write to the Free Software Foundation,
 * Inc., 51 Franklin St, Fifth Floor, Boston, MA 02110-1301 USA.
 *
 * Please contact Oracle, 500 Oracle Parkway, Redwood Shores, CA 94065 USA
 * or visit www.oracle.com if you need additional information or have any
 * questions.
 *
 */

#include "oops/inlineKlass.hpp"
#include "precompiled.hpp"
#include "cds/cdsConfig.hpp"
#include "classfile/classFileParser.hpp"
#include "classfile/classFileStream.hpp"
#include "classfile/classLoader.hpp"
#include "classfile/classLoaderData.inline.hpp"
#include "classfile/classLoadInfo.hpp"
#include "classfile/defaultMethods.hpp"
#include "classfile/fieldLayoutBuilder.hpp"
#include "classfile/javaClasses.inline.hpp"
#include "classfile/moduleEntry.hpp"
#include "classfile/packageEntry.hpp"
#include "classfile/symbolTable.hpp"
#include "classfile/systemDictionary.hpp"
#include "classfile/verificationType.hpp"
#include "classfile/verifier.hpp"
#include "classfile/vmClasses.hpp"
#include "classfile/vmSymbols.hpp"
#include "jvm.h"
#include "logging/log.hpp"
#include "logging/logStream.hpp"
#include "memory/allocation.hpp"
#include "memory/metadataFactory.hpp"
#include "memory/oopFactory.hpp"
#include "memory/resourceArea.hpp"
#include "memory/universe.hpp"
#include "oops/annotations.hpp"
#include "oops/constantPool.inline.hpp"
#include "oops/fieldInfo.hpp"
#include "oops/fieldStreams.inline.hpp"
#include "oops/inlineKlass.inline.hpp"
#include "oops/instanceKlass.inline.hpp"
#include "oops/instanceMirrorKlass.hpp"
#include "oops/klass.inline.hpp"
#include "oops/klassVtable.hpp"
#include "oops/metadata.hpp"
#include "oops/method.inline.hpp"
#include "oops/oop.inline.hpp"
#include "oops/recordComponent.hpp"
#include "oops/symbol.hpp"
#include "prims/jvmtiExport.hpp"
#include "prims/jvmtiThreadState.hpp"
#include "runtime/arguments.hpp"
#include "runtime/fieldDescriptor.inline.hpp"
#include "runtime/handles.inline.hpp"
#include "runtime/javaCalls.hpp"
#include "runtime/os.hpp"
#include "runtime/perfData.hpp"
#include "runtime/reflection.hpp"
#include "runtime/safepointVerifiers.hpp"
#include "runtime/signature.hpp"
#include "runtime/timer.hpp"
#include "services/classLoadingService.hpp"
#include "services/threadService.hpp"
#include "utilities/align.hpp"
#include "utilities/bitMap.inline.hpp"
#include "utilities/checkedCast.hpp"
#include "utilities/copy.hpp"
#include "utilities/formatBuffer.hpp"
#include "utilities/exceptions.hpp"
#include "utilities/globalDefinitions.hpp"
#include "utilities/growableArray.hpp"
#include "utilities/macros.hpp"
#include "utilities/ostream.hpp"
#include "utilities/resourceHash.hpp"
#include "utilities/stringUtils.hpp"
#include "utilities/utf8.hpp"
#if INCLUDE_CDS
#include "classfile/systemDictionaryShared.hpp"
#endif
#if INCLUDE_JFR
#include "jfr/support/jfrTraceIdExtension.hpp"
#endif

// We generally try to create the oops directly when parsing, rather than
// allocating temporary data structures and copying the bytes twice. A
// temporary area is only needed when parsing utf8 entries in the constant
// pool and when parsing line number tables.

// We add assert in debug mode when class format is not checked.

#define JAVA_CLASSFILE_MAGIC              0xCAFEBABE
#define JAVA_MIN_SUPPORTED_VERSION        45
#define JAVA_PREVIEW_MINOR_VERSION        65535

// Used for two backward compatibility reasons:
// - to check for new additions to the class file format in JDK1.5
// - to check for bug fixes in the format checker in JDK1.5
#define JAVA_1_5_VERSION                  49

// Used for backward compatibility reasons:
// - to check for javac bug fixes that happened after 1.5
// - also used as the max version when running in jdk6
#define JAVA_6_VERSION                    50

// Used for backward compatibility reasons:
// - to disallow argument and require ACC_STATIC for <clinit> methods
#define JAVA_7_VERSION                    51

// Extension method support.
#define JAVA_8_VERSION                    52

#define JAVA_9_VERSION                    53

#define JAVA_10_VERSION                   54

#define JAVA_11_VERSION                   55

#define JAVA_12_VERSION                   56

#define JAVA_13_VERSION                   57

#define JAVA_14_VERSION                   58

#define JAVA_15_VERSION                   59

#define JAVA_16_VERSION                   60

#define JAVA_17_VERSION                   61

#define JAVA_18_VERSION                   62

#define JAVA_19_VERSION                   63

#define JAVA_20_VERSION                   64

#define JAVA_21_VERSION                   65

#define JAVA_22_VERSION                   66

#define CONSTANT_CLASS_DESCRIPTORS        67

#define JAVA_23_VERSION                   67

void ClassFileParser::set_class_bad_constant_seen(short bad_constant) {
  assert((bad_constant == JVM_CONSTANT_Module ||
          bad_constant == JVM_CONSTANT_Package) && _major_version >= JAVA_9_VERSION,
         "Unexpected bad constant pool entry");
  if (_bad_constant_seen == 0) _bad_constant_seen = bad_constant;
}

void ClassFileParser::parse_constant_pool_entries(const ClassFileStream* const stream,
                                                  ConstantPool* cp,
                                                  const int length,
                                                  TRAPS) {
  assert(stream != nullptr, "invariant");
  assert(cp != nullptr, "invariant");

  // Use a local copy of ClassFileStream. It helps the C++ compiler to optimize
  // this function (_current can be allocated in a register, with scalar
  // replacement of aggregates). The _current pointer is copied back to
  // stream() when this function returns. DON'T call another method within
  // this method that uses stream().
  const ClassFileStream cfs1 = *stream;
  const ClassFileStream* const cfs = &cfs1;

  debug_only(const u1* const old_current = stream->current();)

  // Used for batching symbol allocations.
  const char* names[SymbolTable::symbol_alloc_batch_size];
  int lengths[SymbolTable::symbol_alloc_batch_size];
  int indices[SymbolTable::symbol_alloc_batch_size];
  unsigned int hashValues[SymbolTable::symbol_alloc_batch_size];
  int names_count = 0;

  // parsing  Index 0 is unused
  for (int index = 1; index < length; index++) {
    // Each of the following case guarantees one more byte in the stream
    // for the following tag or the access_flags following constant pool,
    // so we don't need bounds-check for reading tag.
    const u1 tag = cfs->get_u1_fast();
    switch (tag) {
      case JVM_CONSTANT_Class: {
        cfs->guarantee_more(3, CHECK);  // name_index, tag/access_flags
        const u2 name_index = cfs->get_u2_fast();
        cp->klass_index_at_put(index, name_index);
        break;
      }
      case JVM_CONSTANT_Fieldref: {
        cfs->guarantee_more(5, CHECK);  // class_index, name_and_type_index, tag/access_flags
        const u2 class_index = cfs->get_u2_fast();
        const u2 name_and_type_index = cfs->get_u2_fast();
        cp->field_at_put(index, class_index, name_and_type_index);
        break;
      }
      case JVM_CONSTANT_Methodref: {
        cfs->guarantee_more(5, CHECK);  // class_index, name_and_type_index, tag/access_flags
        const u2 class_index = cfs->get_u2_fast();
        const u2 name_and_type_index = cfs->get_u2_fast();
        cp->method_at_put(index, class_index, name_and_type_index);
        break;
      }
      case JVM_CONSTANT_InterfaceMethodref: {
        cfs->guarantee_more(5, CHECK);  // class_index, name_and_type_index, tag/access_flags
        const u2 class_index = cfs->get_u2_fast();
        const u2 name_and_type_index = cfs->get_u2_fast();
        cp->interface_method_at_put(index, class_index, name_and_type_index);
        break;
      }
      case JVM_CONSTANT_String : {
        cfs->guarantee_more(3, CHECK);  // string_index, tag/access_flags
        const u2 string_index = cfs->get_u2_fast();
        cp->string_index_at_put(index, string_index);
        break;
      }
      case JVM_CONSTANT_MethodHandle :
      case JVM_CONSTANT_MethodType: {
        if (_major_version < Verifier::INVOKEDYNAMIC_MAJOR_VERSION) {
          classfile_parse_error(
            "Class file version does not support constant tag %u in class file %s",
            tag, THREAD);
          return;
        }
        if (tag == JVM_CONSTANT_MethodHandle) {
          cfs->guarantee_more(4, CHECK);  // ref_kind, method_index, tag/access_flags
          const u1 ref_kind = cfs->get_u1_fast();
          const u2 method_index = cfs->get_u2_fast();
          cp->method_handle_index_at_put(index, ref_kind, method_index);
        }
        else if (tag == JVM_CONSTANT_MethodType) {
          cfs->guarantee_more(3, CHECK);  // signature_index, tag/access_flags
          const u2 signature_index = cfs->get_u2_fast();
          cp->method_type_index_at_put(index, signature_index);
        }
        else {
          ShouldNotReachHere();
        }
        break;
      }
      case JVM_CONSTANT_Dynamic : {
        if (_major_version < Verifier::DYNAMICCONSTANT_MAJOR_VERSION) {
          classfile_parse_error(
              "Class file version does not support constant tag %u in class file %s",
              tag, THREAD);
          return;
        }
        cfs->guarantee_more(5, CHECK);  // bsm_index, nt, tag/access_flags
        const u2 bootstrap_specifier_index = cfs->get_u2_fast();
        const u2 name_and_type_index = cfs->get_u2_fast();
        if (_max_bootstrap_specifier_index < (int) bootstrap_specifier_index) {
          _max_bootstrap_specifier_index = (int) bootstrap_specifier_index;  // collect for later
        }
        cp->dynamic_constant_at_put(index, bootstrap_specifier_index, name_and_type_index);
        break;
      }
      case JVM_CONSTANT_InvokeDynamic : {
        if (_major_version < Verifier::INVOKEDYNAMIC_MAJOR_VERSION) {
          classfile_parse_error(
              "Class file version does not support constant tag %u in class file %s",
              tag, THREAD);
          return;
        }
        cfs->guarantee_more(5, CHECK);  // bsm_index, nt, tag/access_flags
        const u2 bootstrap_specifier_index = cfs->get_u2_fast();
        const u2 name_and_type_index = cfs->get_u2_fast();
        if (_max_bootstrap_specifier_index < (int) bootstrap_specifier_index) {
          _max_bootstrap_specifier_index = (int) bootstrap_specifier_index;  // collect for later
        }
        cp->invoke_dynamic_at_put(index, bootstrap_specifier_index, name_and_type_index);
        break;
      }
      case JVM_CONSTANT_Integer: {
        cfs->guarantee_more(5, CHECK);  // bytes, tag/access_flags
        const u4 bytes = cfs->get_u4_fast();
        cp->int_at_put(index, (jint)bytes);
        break;
      }
      case JVM_CONSTANT_Float: {
        cfs->guarantee_more(5, CHECK);  // bytes, tag/access_flags
        const u4 bytes = cfs->get_u4_fast();
        cp->float_at_put(index, *(jfloat*)&bytes);
        break;
      }
      case JVM_CONSTANT_Long: {
        // A mangled type might cause you to overrun allocated memory
        guarantee_property(index + 1 < length,
                           "Invalid constant pool entry %u in class file %s",
                           index,
                           CHECK);
        cfs->guarantee_more(9, CHECK);  // bytes, tag/access_flags
        const u8 bytes = cfs->get_u8_fast();
        cp->long_at_put(index, bytes);
        index++;   // Skip entry following eigth-byte constant, see JVM book p. 98
        break;
      }
      case JVM_CONSTANT_Double: {
        // A mangled type might cause you to overrun allocated memory
        guarantee_property(index+1 < length,
                           "Invalid constant pool entry %u in class file %s",
                           index,
                           CHECK);
        cfs->guarantee_more(9, CHECK);  // bytes, tag/access_flags
        const u8 bytes = cfs->get_u8_fast();
        cp->double_at_put(index, *(jdouble*)&bytes);
        index++;   // Skip entry following eigth-byte constant, see JVM book p. 98
        break;
      }
      case JVM_CONSTANT_NameAndType: {
        cfs->guarantee_more(5, CHECK);  // name_index, signature_index, tag/access_flags
        const u2 name_index = cfs->get_u2_fast();
        const u2 signature_index = cfs->get_u2_fast();
        cp->name_and_type_at_put(index, name_index, signature_index);
        break;
      }
      case JVM_CONSTANT_Utf8 : {
        cfs->guarantee_more(2, CHECK);  // utf8_length
        u2  utf8_length = cfs->get_u2_fast();
        const u1* utf8_buffer = cfs->current();
        assert(utf8_buffer != nullptr, "null utf8 buffer");
        // Got utf8 string, guarantee utf8_length+1 bytes, set stream position forward.
        cfs->guarantee_more(utf8_length+1, CHECK);  // utf8 string, tag/access_flags
        cfs->skip_u1_fast(utf8_length);

        // Before storing the symbol, make sure it's legal
        if (_need_verify) {
          verify_legal_utf8(utf8_buffer, utf8_length, CHECK);
        }

        unsigned int hash;
        Symbol* const result = SymbolTable::lookup_only((const char*)utf8_buffer,
                                                        utf8_length,
                                                        hash);
        if (result == nullptr) {
          names[names_count] = (const char*)utf8_buffer;
          lengths[names_count] = utf8_length;
          indices[names_count] = index;
          hashValues[names_count++] = hash;
          if (names_count == SymbolTable::symbol_alloc_batch_size) {
            SymbolTable::new_symbols(_loader_data,
                                     constantPoolHandle(THREAD, cp),
                                     names_count,
                                     names,
                                     lengths,
                                     indices,
                                     hashValues);
            names_count = 0;
          }
        } else {
          cp->symbol_at_put(index, result);
        }
        break;
      }
      case JVM_CONSTANT_Module:
      case JVM_CONSTANT_Package: {
        // Record that an error occurred in these two cases but keep parsing so
        // that ACC_Module can be checked for in the access_flags.  Need to
        // throw NoClassDefFoundError in that case.
        if (_major_version >= JAVA_9_VERSION) {
          cfs->guarantee_more(3, CHECK);
          cfs->get_u2_fast();
          set_class_bad_constant_seen(tag);
          break;
        }
      }
      default: {
        classfile_parse_error("Unknown constant tag %u in class file %s",
                              tag,
                              THREAD);
        return;
      }
    } // end of switch(tag)
  } // end of for

  // Allocate the remaining symbols
  if (names_count > 0) {
    SymbolTable::new_symbols(_loader_data,
                             constantPoolHandle(THREAD, cp),
                             names_count,
                             names,
                             lengths,
                             indices,
                             hashValues);
  }

  // Copy _current pointer of local copy back to stream.
  assert(stream->current() == old_current, "non-exclusive use of stream");
  stream->set_current(cfs1.current());

}

static inline bool valid_cp_range(int index, int length) {
  return (index > 0 && index < length);
}

static inline Symbol* check_symbol_at(const ConstantPool* cp, int index) {
  assert(cp != nullptr, "invariant");
  if (valid_cp_range(index, cp->length()) && cp->tag_at(index).is_utf8()) {
    return cp->symbol_at(index);
  }
  return nullptr;
}

#ifdef ASSERT
PRAGMA_DIAG_PUSH
PRAGMA_FORMAT_NONLITERAL_IGNORED
void ClassFileParser::report_assert_property_failure(const char* msg, TRAPS) const {
  ResourceMark rm(THREAD);
  fatal(msg, _class_name->as_C_string());
}

void ClassFileParser::report_assert_property_failure(const char* msg,
                                                     int index,
                                                     TRAPS) const {
  ResourceMark rm(THREAD);
  fatal(msg, index, _class_name->as_C_string());
}
PRAGMA_DIAG_POP
#endif

void ClassFileParser::parse_constant_pool(const ClassFileStream* const stream,
                                         ConstantPool* const cp,
                                         const int length,
                                         TRAPS) {
  assert(cp != nullptr, "invariant");
  assert(stream != nullptr, "invariant");

  // parsing constant pool entries
  parse_constant_pool_entries(stream, cp, length, CHECK);
  if (class_bad_constant_seen() != 0) {
    // a bad CP entry has been detected previously so stop parsing and just return.
    return;
  }

  int index = 1;  // declared outside of loops for portability
  int num_klasses = 0;

  // first verification pass - validate cross references
  // and fixup class and string constants
  for (index = 1; index < length; index++) {          // Index 0 is unused
    const jbyte tag = cp->tag_at(index).value();
    switch (tag) {
      case JVM_CONSTANT_Class: {
        ShouldNotReachHere();     // Only JVM_CONSTANT_ClassIndex should be present
        break;
      }
      case JVM_CONSTANT_Fieldref:
        // fall through
      case JVM_CONSTANT_Methodref:
        // fall through
      case JVM_CONSTANT_InterfaceMethodref: {
        if (!_need_verify) break;
        const int klass_ref_index = cp->uncached_klass_ref_index_at(index);
        const int name_and_type_ref_index = cp->uncached_name_and_type_ref_index_at(index);
        check_property(valid_klass_reference_at(klass_ref_index),
                       "Invalid constant pool index %u in class file %s",
                       klass_ref_index, CHECK);
        check_property(valid_cp_range(name_and_type_ref_index, length) &&
          cp->tag_at(name_and_type_ref_index).is_name_and_type(),
          "Invalid constant pool index %u in class file %s",
          name_and_type_ref_index, CHECK);
        break;
      }
      case JVM_CONSTANT_String: {
        ShouldNotReachHere();     // Only JVM_CONSTANT_StringIndex should be present
        break;
      }
      case JVM_CONSTANT_Integer:
        break;
      case JVM_CONSTANT_Float:
        break;
      case JVM_CONSTANT_Long:
      case JVM_CONSTANT_Double: {
        index++;
        check_property(
          (index < length && cp->tag_at(index).is_invalid()),
          "Improper constant pool long/double index %u in class file %s",
          index, CHECK);
        break;
      }
      case JVM_CONSTANT_NameAndType: {
        if (!_need_verify) break;
        const int name_ref_index = cp->name_ref_index_at(index);
        const int signature_ref_index = cp->signature_ref_index_at(index);
        check_property(valid_symbol_at(name_ref_index),
          "Invalid constant pool index %u in class file %s",
          name_ref_index, CHECK);
        check_property(valid_symbol_at(signature_ref_index),
          "Invalid constant pool index %u in class file %s",
          signature_ref_index, CHECK);
        break;
      }
      case JVM_CONSTANT_Utf8:
        break;
      case JVM_CONSTANT_UnresolvedClass:         // fall-through
      case JVM_CONSTANT_UnresolvedClassInError: {
        ShouldNotReachHere();     // Only JVM_CONSTANT_ClassIndex should be present
        break;
      }
      case JVM_CONSTANT_ClassIndex: {
        const int class_index = cp->klass_index_at(index);
        check_property(valid_symbol_at(class_index),
          "Invalid constant pool index %u in class file %s",
          class_index, CHECK);

        Symbol* const name = cp->symbol_at(class_index);
        const unsigned int name_len = name->utf8_length();
        cp->unresolved_klass_at_put(index, class_index, num_klasses++);
        break;
      }
      case JVM_CONSTANT_StringIndex: {
        const int string_index = cp->string_index_at(index);
        check_property(valid_symbol_at(string_index),
          "Invalid constant pool index %u in class file %s",
          string_index, CHECK);
        Symbol* const sym = cp->symbol_at(string_index);
        cp->unresolved_string_at_put(index, sym);
        break;
      }
      case JVM_CONSTANT_MethodHandle: {
        const int ref_index = cp->method_handle_index_at(index);
        check_property(valid_cp_range(ref_index, length),
          "Invalid constant pool index %u in class file %s",
          ref_index, CHECK);
        const constantTag tag = cp->tag_at(ref_index);
        const int ref_kind = cp->method_handle_ref_kind_at(index);

        switch (ref_kind) {
          case JVM_REF_getField:
          case JVM_REF_getStatic:
          case JVM_REF_putField:
          case JVM_REF_putStatic: {
            check_property(
              tag.is_field(),
              "Invalid constant pool index %u in class file %s (not a field)",
              ref_index, CHECK);
            break;
          }
          case JVM_REF_invokeVirtual:
          case JVM_REF_newInvokeSpecial: {
            check_property(
              tag.is_method(),
              "Invalid constant pool index %u in class file %s (not a method)",
              ref_index, CHECK);
            break;
          }
          case JVM_REF_invokeStatic:
          case JVM_REF_invokeSpecial: {
            check_property(
              tag.is_method() ||
              ((_major_version >= JAVA_8_VERSION) && tag.is_interface_method()),
              "Invalid constant pool index %u in class file %s (not a method)",
              ref_index, CHECK);
            break;
          }
          case JVM_REF_invokeInterface: {
            check_property(
              tag.is_interface_method(),
              "Invalid constant pool index %u in class file %s (not an interface method)",
              ref_index, CHECK);
            break;
          }
          default: {
            classfile_parse_error(
              "Bad method handle kind at constant pool index %u in class file %s",
              index, THREAD);
            return;
          }
        } // switch(refkind)
        // Keep the ref_index unchanged.  It will be indirected at link-time.
        break;
      } // case MethodHandle
      case JVM_CONSTANT_MethodType: {
        const int ref_index = cp->method_type_index_at(index);
        check_property(valid_symbol_at(ref_index),
          "Invalid constant pool index %u in class file %s",
          ref_index, CHECK);
        break;
      }
      case JVM_CONSTANT_Dynamic: {
        const int name_and_type_ref_index =
          cp->bootstrap_name_and_type_ref_index_at(index);

        check_property(valid_cp_range(name_and_type_ref_index, length) &&
          cp->tag_at(name_and_type_ref_index).is_name_and_type(),
          "Invalid constant pool index %u in class file %s",
          name_and_type_ref_index, CHECK);
        // bootstrap specifier index must be checked later,
        // when BootstrapMethods attr is available

        // Mark the constant pool as having a CONSTANT_Dynamic_info structure
        cp->set_has_dynamic_constant();
        break;
      }
      case JVM_CONSTANT_InvokeDynamic: {
        const int name_and_type_ref_index =
          cp->bootstrap_name_and_type_ref_index_at(index);

        check_property(valid_cp_range(name_and_type_ref_index, length) &&
          cp->tag_at(name_and_type_ref_index).is_name_and_type(),
          "Invalid constant pool index %u in class file %s",
          name_and_type_ref_index, CHECK);
        // bootstrap specifier index must be checked later,
        // when BootstrapMethods attr is available
        break;
      }
      default: {
        fatal("bad constant pool tag value %u", cp->tag_at(index).value());
        ShouldNotReachHere();
        break;
      }
    } // switch(tag)
  } // end of for

  cp->allocate_resolved_klasses(_loader_data, num_klasses, CHECK);

  if (!_need_verify) {
    return;
  }

  // second verification pass - checks the strings are of the right format.
  // but not yet to the other entries
  for (index = 1; index < length; index++) {
    const jbyte tag = cp->tag_at(index).value();
    switch (tag) {
      case JVM_CONSTANT_UnresolvedClass: {
        const Symbol* const class_name = cp->klass_name_at(index);
        // check the name
        verify_legal_class_name(class_name, CHECK);
        break;
      }
      case JVM_CONSTANT_NameAndType: {
        if (_need_verify) {
          const int sig_index = cp->signature_ref_index_at(index);
          const int name_index = cp->name_ref_index_at(index);
          const Symbol* const name = cp->symbol_at(name_index);
          const Symbol* const sig = cp->symbol_at(sig_index);
          guarantee_property(sig->utf8_length() != 0,
            "Illegal zero length constant pool entry at %d in class %s",
            sig_index, CHECK);
          guarantee_property(name->utf8_length() != 0,
            "Illegal zero length constant pool entry at %d in class %s",
            name_index, CHECK);

          if (Signature::is_method(sig)) {
            // Format check method name and signature
            verify_legal_method_name(name, CHECK);
            verify_legal_method_signature(name, sig, CHECK);
          } else {
            // Format check field name and signature
            verify_legal_field_name(name, CHECK);
            verify_legal_field_signature(name, sig, CHECK);
          }
        }
        break;
      }
      case JVM_CONSTANT_Dynamic: {
        const int name_and_type_ref_index =
          cp->uncached_name_and_type_ref_index_at(index);
        // already verified to be utf8
        const int name_ref_index =
          cp->name_ref_index_at(name_and_type_ref_index);
        // already verified to be utf8
        const int signature_ref_index =
          cp->signature_ref_index_at(name_and_type_ref_index);
        const Symbol* const name = cp->symbol_at(name_ref_index);
        const Symbol* const signature = cp->symbol_at(signature_ref_index);
        if (_need_verify) {
          // CONSTANT_Dynamic's name and signature are verified above, when iterating NameAndType_info.
          // Need only to be sure signature is the right type.
          if (Signature::is_method(signature)) {
            throwIllegalSignature("CONSTANT_Dynamic", name, signature, CHECK);
          }
        }
        break;
      }
      case JVM_CONSTANT_InvokeDynamic:
      case JVM_CONSTANT_Fieldref:
      case JVM_CONSTANT_Methodref:
      case JVM_CONSTANT_InterfaceMethodref: {
        const int name_and_type_ref_index =
          cp->uncached_name_and_type_ref_index_at(index);
        // already verified to be utf8
        const int name_ref_index =
          cp->name_ref_index_at(name_and_type_ref_index);
        // already verified to be utf8
        const int signature_ref_index =
          cp->signature_ref_index_at(name_and_type_ref_index);
        const Symbol* const name = cp->symbol_at(name_ref_index);
        const Symbol* const signature = cp->symbol_at(signature_ref_index);
        if (tag == JVM_CONSTANT_Fieldref) {
          if (_need_verify) {
            // Field name and signature are verified above, when iterating NameAndType_info.
            // Need only to be sure signature is non-zero length and the right type.
            if (Signature::is_method(signature)) {
              throwIllegalSignature("Field", name, signature, CHECK);
            }
          }
        } else {
          if (_need_verify) {
            // Method name and signature are individually verified above, when iterating
            // NameAndType_info.  Need to check here that signature is non-zero length and
            // the right type.
            if (!Signature::is_method(signature)) {
              throwIllegalSignature("Method", name, signature, CHECK);
            }
          }
          // If a class method name begins with '<', it must be "<init>" and have void signature.
          const unsigned int name_len = name->utf8_length();
          if (tag == JVM_CONSTANT_Methodref && name_len != 0 &&
              name->char_at(0) == JVM_SIGNATURE_SPECIAL) {
            if (name != vmSymbols::object_initializer_name()) {
              classfile_parse_error(
                "Bad method name at constant pool index %u in class file %s",
                name_ref_index, THREAD);
              return;
            } else if (!Signature::is_void_method(signature)) {  // must have void signature.
              throwIllegalSignature("Method", name, signature, CHECK);
            }
          }
        }
        break;
      }
      case JVM_CONSTANT_MethodHandle: {
        const int ref_index = cp->method_handle_index_at(index);
        const int ref_kind = cp->method_handle_ref_kind_at(index);
        switch (ref_kind) {
          case JVM_REF_invokeVirtual:
          case JVM_REF_invokeStatic:
          case JVM_REF_invokeSpecial:
          case JVM_REF_newInvokeSpecial: {
            const int name_and_type_ref_index =
              cp->uncached_name_and_type_ref_index_at(ref_index);
            const int name_ref_index =
              cp->name_ref_index_at(name_and_type_ref_index);
            const Symbol* const name = cp->symbol_at(name_ref_index);

            if (name != vmSymbols::object_initializer_name()) { // !<init>
              if (ref_kind == JVM_REF_newInvokeSpecial) {
                classfile_parse_error(
                  "Bad constructor name at constant pool index %u in class file %s",
                    name_ref_index, THREAD);
                return;
              }
            } else { // <init>
              // The allowed invocation mode of <init> depends on its signature.
              // This test corresponds to verify_invoke_instructions in the verifier.
              const int signature_ref_index =
                cp->signature_ref_index_at(name_and_type_ref_index);
              const Symbol* const signature = cp->symbol_at(signature_ref_index);
              if (signature->is_void_method_signature()
                  && ref_kind == JVM_REF_newInvokeSpecial) {
                // OK, could be a constructor call
              } else {
                classfile_parse_error(
                  "Bad method name at constant pool index %u in class file %s",
                  name_ref_index, THREAD);
                return;
              }
            }
            break;
          }
          // Other ref_kinds are already fully checked in previous pass.
        } // switch(ref_kind)
        break;
      }
      case JVM_CONSTANT_MethodType: {
        const Symbol* const no_name = vmSymbols::type_name(); // place holder
        const Symbol* const signature = cp->method_type_signature_at(index);
        verify_legal_method_signature(no_name, signature, CHECK);
        break;
      }
      case JVM_CONSTANT_Utf8: {
        assert(cp->symbol_at(index)->refcount() != 0, "count corrupted");
      }
    }  // switch(tag)
  }  // end of for
}

class NameSigHash: public ResourceObj {
 public:
  const Symbol*       _name;       // name
  const Symbol*       _sig;        // signature

  static const int HASH_ROW_SIZE = 256;

  NameSigHash(Symbol* name, Symbol* sig) :
    _name(name),
    _sig(sig) {}

  static unsigned int hash(NameSigHash const& namesig) {
    return namesig._name->identity_hash() ^ namesig._sig->identity_hash();
  }

  static bool equals(NameSigHash const& e0, NameSigHash const& e1) {
    return (e0._name == e1._name) &&
          (e0._sig  == e1._sig);
  }
};

using NameSigHashtable = ResourceHashtable<NameSigHash, int,
                                           NameSigHash::HASH_ROW_SIZE,
                                           AnyObj::RESOURCE_AREA, mtInternal,
                                           &NameSigHash::hash, &NameSigHash::equals>;

static void check_identity_and_value_modifiers(ClassFileParser* current, const InstanceKlass* super_type, TRAPS) {
  assert(super_type != nullptr,"Method doesn't support null super type");
  if (super_type->access_flags().is_identity_class() && !current->access_flags().is_identity_class()
      && super_type->super() != nullptr /* Super is not j.l.Object */) {
      THROW_MSG(vmSymbols::java_lang_IncompatibleClassChangeError(),
                err_msg("Value type %s has an identity type as supertype",
                current->class_name()->as_klass_external_name()));
  }
}

void ClassFileParser::parse_interfaces(const ClassFileStream* stream,
                                       int itfs_len,
                                       ConstantPool* cp,
                                       bool* const has_nonstatic_concrete_methods,
                                       // FIXME: lots of these functions
                                       // declare their parameters as const,
                                       // which adds only noise to the code.
                                       // Remove the spurious const modifiers.
                                       // Many are of the form "const int x"
                                       // or "T* const x".
                                       TRAPS) {
  assert(stream != nullptr, "invariant");
  assert(cp != nullptr, "invariant");
  assert(has_nonstatic_concrete_methods != nullptr, "invariant");

  if (itfs_len == 0) {
    _local_interfaces = Universe::the_empty_instance_klass_array();

  } else {
    assert(itfs_len > 0, "only called for len>0");
    _local_interface_indexes = new GrowableArray<u2>(itfs_len);
    int index = 0;
    for (index = 0; index < itfs_len; index++) {
      const u2 interface_index = stream->get_u2(CHECK);
      check_property(
        valid_klass_reference_at(interface_index),
        "Interface name has bad constant pool index %u in class file %s",
        interface_index, CHECK);
      _local_interface_indexes->at_put_grow(index, interface_index);
    }

    if (!_need_verify || itfs_len <= 1) {
      return;
    }

    // Check if there's any duplicates in interfaces
    ResourceMark rm(THREAD);
    // Set containing interface names
    ResourceHashtable<Symbol*, int>* interface_names = new ResourceHashtable<Symbol*, int>();
    for (index = 0; index < itfs_len; index++) {
      Symbol* interface_name = cp->klass_name_at(_local_interface_indexes->at(index));
      // If no duplicates, add (name, nullptr) in hashtable interface_names.
      if (!interface_names->put(interface_name, 0)) {
        classfile_parse_error("Duplicate interface name \"%s\" in class file %s",
                               interface_name->as_C_string(), THREAD);
        return;
      }
    }
  }
}

void ClassFileParser::verify_constantvalue(const ConstantPool* const cp,
                                           int constantvalue_index,
                                           int signature_index,
                                           TRAPS) const {
  // Make sure the constant pool entry is of a type appropriate to this field
  guarantee_property(
    (constantvalue_index > 0 &&
      constantvalue_index < cp->length()),
    "Bad initial value index %u in ConstantValue attribute in class file %s",
    constantvalue_index, CHECK);

  const constantTag value_type = cp->tag_at(constantvalue_index);
  switch(cp->basic_type_for_signature_at(signature_index)) {
    case T_LONG: {
      guarantee_property(value_type.is_long(),
                         "Inconsistent constant value type in class file %s",
                         CHECK);
      break;
    }
    case T_FLOAT: {
      guarantee_property(value_type.is_float(),
                         "Inconsistent constant value type in class file %s",
                         CHECK);
      break;
    }
    case T_DOUBLE: {
      guarantee_property(value_type.is_double(),
                         "Inconsistent constant value type in class file %s",
                         CHECK);
      break;
    }
    case T_BYTE:
    case T_CHAR:
    case T_SHORT:
    case T_BOOLEAN:
    case T_INT: {
      guarantee_property(value_type.is_int(),
                         "Inconsistent constant value type in class file %s",
                         CHECK);
      break;
    }
    case T_OBJECT: {
      guarantee_property((cp->symbol_at(signature_index)->equals("Ljava/lang/String;")
                         && value_type.is_string()),
                         "Bad string initial value in class file %s",
                         CHECK);
      break;
    }
    default: {
      classfile_parse_error("Unable to set initial value %u in class file %s",
                             constantvalue_index,
                             THREAD);
    }
  }
}

class AnnotationCollector : public ResourceObj{
public:
  enum Location { _in_field, _in_method, _in_class };
  enum ID {
    _unknown = 0,
    _method_CallerSensitive,
    _method_ForceInline,
    _method_DontInline,
    _method_ChangesCurrentThread,
    _method_JvmtiMountTransition,
    _method_InjectedProfile,
    _method_LambdaForm_Compiled,
    _method_Hidden,
    _method_Scoped,
    _method_IntrinsicCandidate,
    _jdk_internal_vm_annotation_Contended,
    _field_Stable,
    _jdk_internal_vm_annotation_ReservedStackAccess,
    _jdk_internal_ValueBased,
    _jdk_internal_ImplicitlyConstructible,
    _jdk_internal_LooselyConsistentValue,
    _jdk_internal_NullRestricted,
    _java_lang_Deprecated,
    _java_lang_Deprecated_for_removal,
    _annotation_LIMIT
  };
  const Location _location;
  int _annotations_present;
  u2 _contended_group;

  AnnotationCollector(Location location)
    : _location(location), _annotations_present(0), _contended_group(0)
  {
    assert((int)_annotation_LIMIT <= (int)sizeof(_annotations_present) * BitsPerByte, "");
  }
  // If this annotation name has an ID, report it (or _none).
  ID annotation_index(const ClassLoaderData* loader_data, const Symbol* name, bool can_access_vm_annotations);
  // Set the annotation name:
  void set_annotation(ID id) {
    assert((int)id >= 0 && (int)id < (int)_annotation_LIMIT, "oob");
    _annotations_present |= (int)nth_bit((int)id);
  }

  void remove_annotation(ID id) {
    assert((int)id >= 0 && (int)id < (int)_annotation_LIMIT, "oob");
    _annotations_present &= (int)~nth_bit((int)id);
  }

  // Report if the annotation is present.
  bool has_any_annotations() const { return _annotations_present != 0; }
  bool has_annotation(ID id) const { return (nth_bit((int)id) & _annotations_present) != 0; }

  void set_contended_group(u2 group) { _contended_group = group; }
  u2 contended_group() const { return _contended_group; }

  bool is_contended() const { return has_annotation(_jdk_internal_vm_annotation_Contended); }

  void set_stable(bool stable) { set_annotation(_field_Stable); }
  bool is_stable() const { return has_annotation(_field_Stable); }
};

// This class also doubles as a holder for metadata cleanup.
class ClassFileParser::FieldAnnotationCollector : public AnnotationCollector {
private:
  ClassLoaderData* _loader_data;
  AnnotationArray* _field_annotations;
  AnnotationArray* _field_type_annotations;
public:
  FieldAnnotationCollector(ClassLoaderData* loader_data) :
    AnnotationCollector(_in_field),
    _loader_data(loader_data),
    _field_annotations(nullptr),
    _field_type_annotations(nullptr) {}
  ~FieldAnnotationCollector();
  void apply_to(FieldInfo* f);
  AnnotationArray* field_annotations()      { return _field_annotations; }
  AnnotationArray* field_type_annotations() { return _field_type_annotations; }

  void set_field_annotations(AnnotationArray* a)      { _field_annotations = a; }
  void set_field_type_annotations(AnnotationArray* a) { _field_type_annotations = a; }
};

class MethodAnnotationCollector : public AnnotationCollector{
public:
  MethodAnnotationCollector() : AnnotationCollector(_in_method) { }
  void apply_to(const methodHandle& m);
};

class ClassFileParser::ClassAnnotationCollector : public AnnotationCollector{
public:
  ClassAnnotationCollector() : AnnotationCollector(_in_class) { }
  void apply_to(InstanceKlass* ik);
};


static int skip_annotation_value(const u1*, int, int); // fwd decl

// Safely increment index by val if does not pass limit
#define SAFE_ADD(index, limit, val) \
if (index >= limit - val) return limit; \
index += val;

// Skip an annotation.  Return >=limit if there is any problem.
static int skip_annotation(const u1* buffer, int limit, int index) {
  assert(buffer != nullptr, "invariant");
  // annotation := atype:u2 do(nmem:u2) {member:u2 value}
  // value := switch (tag:u1) { ... }
  SAFE_ADD(index, limit, 4); // skip atype and read nmem
  int nmem = Bytes::get_Java_u2((address)buffer + index - 2);
  while (--nmem >= 0 && index < limit) {
    SAFE_ADD(index, limit, 2); // skip member
    index = skip_annotation_value(buffer, limit, index);
  }
  return index;
}

// Skip an annotation value.  Return >=limit if there is any problem.
static int skip_annotation_value(const u1* buffer, int limit, int index) {
  assert(buffer != nullptr, "invariant");

  // value := switch (tag:u1) {
  //   case B, C, I, S, Z, D, F, J, c: con:u2;
  //   case e: e_class:u2 e_name:u2;
  //   case s: s_con:u2;
  //   case [: do(nval:u2) {value};
  //   case @: annotation;
  //   case s: s_con:u2;
  // }
  SAFE_ADD(index, limit, 1); // read tag
  const u1 tag = buffer[index - 1];
  switch (tag) {
    case 'B':
    case 'C':
    case 'I':
    case 'S':
    case 'Z':
    case 'D':
    case 'F':
    case 'J':
    case 'c':
    case 's':
      SAFE_ADD(index, limit, 2);  // skip con or s_con
      break;
    case 'e':
      SAFE_ADD(index, limit, 4);  // skip e_class, e_name
      break;
    case '[':
    {
      SAFE_ADD(index, limit, 2); // read nval
      int nval = Bytes::get_Java_u2((address)buffer + index - 2);
      while (--nval >= 0 && index < limit) {
        index = skip_annotation_value(buffer, limit, index);
      }
    }
    break;
    case '@':
      index = skip_annotation(buffer, limit, index);
      break;
    default:
      return limit;  //  bad tag byte
  }
  return index;
}

// Sift through annotations, looking for those significant to the VM:
static void parse_annotations(const ConstantPool* const cp,
                              const u1* buffer, int limit,
                              AnnotationCollector* coll,
                              ClassLoaderData* loader_data,
                              const bool can_access_vm_annotations) {

  assert(cp != nullptr, "invariant");
  assert(buffer != nullptr, "invariant");
  assert(coll != nullptr, "invariant");
  assert(loader_data != nullptr, "invariant");

  // annotations := do(nann:u2) {annotation}
  int index = 2; // read nann
  if (index >= limit)  return;
  int nann = Bytes::get_Java_u2((address)buffer + index - 2);
  enum {  // initial annotation layout
    atype_off = 0,      // utf8 such as 'Ljava/lang/annotation/Retention;'
    count_off = 2,      // u2   such as 1 (one value)
    member_off = 4,     // utf8 such as 'value'
    tag_off = 6,        // u1   such as 'c' (type) or 'e' (enum)
    e_tag_val = 'e',
    e_type_off = 7,   // utf8 such as 'Ljava/lang/annotation/RetentionPolicy;'
    e_con_off = 9,    // utf8 payload, such as 'SOURCE', 'CLASS', 'RUNTIME'
    e_size = 11,     // end of 'e' annotation
    c_tag_val = 'c',    // payload is type
    c_con_off = 7,    // utf8 payload, such as 'I'
    c_size = 9,       // end of 'c' annotation
    s_tag_val = 's',    // payload is String
    s_con_off = 7,    // utf8 payload, such as 'Ljava/lang/String;'
    s_size = 9,
    b_tag_val = 'Z',  // payload is boolean
    min_size = 6        // smallest possible size (zero members)
  };
  // Cannot add min_size to index in case of overflow MAX_INT
  while ((--nann) >= 0 && (index - 2 <= limit - min_size)) {
    int index0 = index;
    index = skip_annotation(buffer, limit, index);
    const u1* const abase = buffer + index0;
    const int atype = Bytes::get_Java_u2((address)abase + atype_off);
    const int count = Bytes::get_Java_u2((address)abase + count_off);
    const Symbol* const aname = check_symbol_at(cp, atype);
    if (aname == nullptr)  break;  // invalid annotation name
    const Symbol* member = nullptr;
    if (count >= 1) {
      const int member_index = Bytes::get_Java_u2((address)abase + member_off);
      member = check_symbol_at(cp, member_index);
      if (member == nullptr)  break;  // invalid member name
    }

    // Here is where parsing particular annotations will take place.
    AnnotationCollector::ID id = coll->annotation_index(loader_data, aname, can_access_vm_annotations);
    if (AnnotationCollector::_unknown == id)  continue;
    coll->set_annotation(id);
    if (AnnotationCollector::_java_lang_Deprecated == id) {
      assert(count <= 2, "change this if more element-value pairs are added to the @Deprecated annotation");
      // @Deprecated can specify forRemoval=true
      const u1* offset = abase + member_off;
      for (int i = 0; i < count; ++i) {
        int member_index = Bytes::get_Java_u2((address)offset);
        offset += 2;
        member = check_symbol_at(cp, member_index);
        if (member == vmSymbols::since()) {
          assert(*((address)offset) == s_tag_val, "invariant");
          offset += 3;
          continue;
        }
        if (member == vmSymbols::for_removal()) {
          assert(*((address)offset) == b_tag_val, "invariant");
          const u2 boolean_value_index = Bytes::get_Java_u2((address)offset + 1);
          if (cp->int_at(boolean_value_index) == 1) {
            // forRemoval == true
            coll->set_annotation(AnnotationCollector::_java_lang_Deprecated_for_removal);
          }
          break;
        }

      }
      continue;
    }

    if (AnnotationCollector::_jdk_internal_vm_annotation_Contended == id) {
      // @Contended can optionally specify the contention group.
      //
      // Contended group defines the equivalence class over the fields:
      // the fields within the same contended group are not treated distinct.
      // The only exception is default group, which does not incur the
      // equivalence. Naturally, contention group for classes is meaningless.
      //
      // While the contention group is specified as String, annotation
      // values are already interned, and we might as well use the constant
      // pool index as the group tag.
      //
      u2 group_index = 0; // default contended group
      if (count == 1
        && s_size == (index - index0)  // match size
        && s_tag_val == *(abase + tag_off)
        && member == vmSymbols::value_name()) {
        group_index = Bytes::get_Java_u2((address)abase + s_con_off);
        if (cp->symbol_at(group_index)->utf8_length() == 0) {
          group_index = 0; // default contended group
        }
      }
      coll->set_contended_group(group_index);
    }
  }
}


// Parse attributes for a field.
void ClassFileParser::parse_field_attributes(const ClassFileStream* const cfs,
                                             u2 attributes_count,
                                             bool is_static, u2 signature_index,
                                             u2* const constantvalue_index_addr,
                                             bool* const is_synthetic_addr,
                                             u2* const generic_signature_index_addr,
                                             ClassFileParser::FieldAnnotationCollector* parsed_annotations,
                                             TRAPS) {
  assert(cfs != nullptr, "invariant");
  assert(constantvalue_index_addr != nullptr, "invariant");
  assert(is_synthetic_addr != nullptr, "invariant");
  assert(generic_signature_index_addr != nullptr, "invariant");
  assert(parsed_annotations != nullptr, "invariant");
  assert(attributes_count > 0, "attributes_count should be greater than 0");

  u2 constantvalue_index = 0;
  u2 generic_signature_index = 0;
  bool is_synthetic = false;
  const u1* runtime_visible_annotations = nullptr;
  int runtime_visible_annotations_length = 0;
  const u1* runtime_invisible_annotations = nullptr;
  int runtime_invisible_annotations_length = 0;
  const u1* runtime_visible_type_annotations = nullptr;
  int runtime_visible_type_annotations_length = 0;
  const u1* runtime_invisible_type_annotations = nullptr;
  int runtime_invisible_type_annotations_length = 0;
  bool runtime_invisible_annotations_exists = false;
  bool runtime_invisible_type_annotations_exists = false;
  const ConstantPool* const cp = _cp;

  while (attributes_count--) {
    cfs->guarantee_more(6, CHECK);  // attribute_name_index, attribute_length
    const u2 attribute_name_index = cfs->get_u2_fast();
    const u4 attribute_length = cfs->get_u4_fast();
    check_property(valid_symbol_at(attribute_name_index),
                   "Invalid field attribute index %u in class file %s",
                   attribute_name_index,
                   CHECK);

    const Symbol* const attribute_name = cp->symbol_at(attribute_name_index);
    if (is_static && attribute_name == vmSymbols::tag_constant_value()) {
      // ignore if non-static
      if (constantvalue_index != 0) {
        classfile_parse_error("Duplicate ConstantValue attribute in class file %s", THREAD);
        return;
      }
      check_property(
        attribute_length == 2,
        "Invalid ConstantValue field attribute length %u in class file %s",
        attribute_length, CHECK);

      constantvalue_index = cfs->get_u2(CHECK);
      if (_need_verify) {
        verify_constantvalue(cp, constantvalue_index, signature_index, CHECK);
      }
    } else if (attribute_name == vmSymbols::tag_synthetic()) {
      if (attribute_length != 0) {
        classfile_parse_error(
          "Invalid Synthetic field attribute length %u in class file %s",
          attribute_length, THREAD);
        return;
      }
      is_synthetic = true;
    } else if (attribute_name == vmSymbols::tag_deprecated()) { // 4276120
      if (attribute_length != 0) {
        classfile_parse_error(
          "Invalid Deprecated field attribute length %u in class file %s",
          attribute_length, THREAD);
        return;
      }
    } else if (_major_version >= JAVA_1_5_VERSION) {
      if (attribute_name == vmSymbols::tag_signature()) {
        if (generic_signature_index != 0) {
          classfile_parse_error(
            "Multiple Signature attributes for field in class file %s", THREAD);
          return;
        }
        if (attribute_length != 2) {
          classfile_parse_error(
            "Wrong size %u for field's Signature attribute in class file %s",
            attribute_length, THREAD);
          return;
        }
        generic_signature_index = parse_generic_signature_attribute(cfs, CHECK);
      } else if (attribute_name == vmSymbols::tag_runtime_visible_annotations()) {
        if (runtime_visible_annotations != nullptr) {
          classfile_parse_error(
            "Multiple RuntimeVisibleAnnotations attributes for field in class file %s", THREAD);
          return;
        }
        runtime_visible_annotations_length = attribute_length;
        runtime_visible_annotations = cfs->current();
        assert(runtime_visible_annotations != nullptr, "null visible annotations");
        cfs->guarantee_more(runtime_visible_annotations_length, CHECK);
        parse_annotations(cp,
                          runtime_visible_annotations,
                          runtime_visible_annotations_length,
                          parsed_annotations,
                          _loader_data,
                          _can_access_vm_annotations);
        cfs->skip_u1_fast(runtime_visible_annotations_length);
      } else if (attribute_name == vmSymbols::tag_runtime_invisible_annotations()) {
        if (runtime_invisible_annotations_exists) {
          classfile_parse_error(
            "Multiple RuntimeInvisibleAnnotations attributes for field in class file %s", THREAD);
          return;
        }
        runtime_invisible_annotations_exists = true;
        if (PreserveAllAnnotations) {
          runtime_invisible_annotations_length = attribute_length;
          runtime_invisible_annotations = cfs->current();
          assert(runtime_invisible_annotations != nullptr, "null invisible annotations");
        }
        cfs->skip_u1(attribute_length, CHECK);
      } else if (attribute_name == vmSymbols::tag_runtime_visible_type_annotations()) {
        if (runtime_visible_type_annotations != nullptr) {
          classfile_parse_error(
            "Multiple RuntimeVisibleTypeAnnotations attributes for field in class file %s", THREAD);
          return;
        }
        runtime_visible_type_annotations_length = attribute_length;
        runtime_visible_type_annotations = cfs->current();
        assert(runtime_visible_type_annotations != nullptr, "null visible type annotations");
        cfs->skip_u1(runtime_visible_type_annotations_length, CHECK);
      } else if (attribute_name == vmSymbols::tag_runtime_invisible_type_annotations()) {
        if (runtime_invisible_type_annotations_exists) {
          classfile_parse_error(
            "Multiple RuntimeInvisibleTypeAnnotations attributes for field in class file %s", THREAD);
          return;
        } else {
          runtime_invisible_type_annotations_exists = true;
        }
        if (PreserveAllAnnotations) {
          runtime_invisible_type_annotations_length = attribute_length;
          runtime_invisible_type_annotations = cfs->current();
          assert(runtime_invisible_type_annotations != nullptr, "null invisible type annotations");
        }
        cfs->skip_u1(attribute_length, CHECK);
      } else {
        cfs->skip_u1(attribute_length, CHECK);  // Skip unknown attributes
      }
    } else {
      cfs->skip_u1(attribute_length, CHECK);  // Skip unknown attributes
    }
  }

  *constantvalue_index_addr = constantvalue_index;
  *is_synthetic_addr = is_synthetic;
  *generic_signature_index_addr = generic_signature_index;
  AnnotationArray* a = assemble_annotations(runtime_visible_annotations,
                                            runtime_visible_annotations_length,
                                            runtime_invisible_annotations,
                                            runtime_invisible_annotations_length,
                                            CHECK);
  parsed_annotations->set_field_annotations(a);
  a = assemble_annotations(runtime_visible_type_annotations,
                           runtime_visible_type_annotations_length,
                           runtime_invisible_type_annotations,
                           runtime_invisible_type_annotations_length,
                           CHECK);
  parsed_annotations->set_field_type_annotations(a);
  return;
}


// Field allocation types. Used for computing field offsets.

enum FieldAllocationType {
  STATIC_OOP,           // Oops
  STATIC_BYTE,          // Boolean, Byte, char
  STATIC_SHORT,         // shorts
  STATIC_WORD,          // ints
  STATIC_DOUBLE,        // aligned long or double
  STATIC_INLINE,        // inline type field
  NONSTATIC_OOP,
  NONSTATIC_BYTE,
  NONSTATIC_SHORT,
  NONSTATIC_WORD,
  NONSTATIC_DOUBLE,
  NONSTATIC_INLINE,
  MAX_FIELD_ALLOCATION_TYPE,
  BAD_ALLOCATION_TYPE = -1
};

static FieldAllocationType _basic_type_to_atype[2 * (T_CONFLICT + 1)] = {
  BAD_ALLOCATION_TYPE, // 0
  BAD_ALLOCATION_TYPE, // 1
  BAD_ALLOCATION_TYPE, // 2
  BAD_ALLOCATION_TYPE, // 3
  NONSTATIC_BYTE ,     // T_BOOLEAN     =  4,
  NONSTATIC_SHORT,     // T_CHAR        =  5,
  NONSTATIC_WORD,      // T_FLOAT       =  6,
  NONSTATIC_DOUBLE,    // T_DOUBLE      =  7,
  NONSTATIC_BYTE,      // T_BYTE        =  8,
  NONSTATIC_SHORT,     // T_SHORT       =  9,
  NONSTATIC_WORD,      // T_INT         = 10,
  NONSTATIC_DOUBLE,    // T_LONG        = 11,
  NONSTATIC_OOP,       // T_OBJECT      = 12,
  NONSTATIC_OOP,       // T_ARRAY       = 13,
  NONSTATIC_OOP,       // T_PRIMITIVE_OBJECT = 14,
  BAD_ALLOCATION_TYPE, // T_VOID        = 15,
  BAD_ALLOCATION_TYPE, // T_ADDRESS     = 16,
  BAD_ALLOCATION_TYPE, // T_NARROWOOP   = 17,
  BAD_ALLOCATION_TYPE, // T_METADATA    = 18,
  BAD_ALLOCATION_TYPE, // T_NARROWKLASS = 19,
  BAD_ALLOCATION_TYPE, // T_CONFLICT    = 20,
  BAD_ALLOCATION_TYPE, // 0
  BAD_ALLOCATION_TYPE, // 1
  BAD_ALLOCATION_TYPE, // 2
  BAD_ALLOCATION_TYPE, // 3
  STATIC_BYTE ,        // T_BOOLEAN     =  4,
  STATIC_SHORT,        // T_CHAR        =  5,
  STATIC_WORD,         // T_FLOAT       =  6,
  STATIC_DOUBLE,       // T_DOUBLE      =  7,
  STATIC_BYTE,         // T_BYTE        =  8,
  STATIC_SHORT,        // T_SHORT       =  9,
  STATIC_WORD,         // T_INT         = 10,
  STATIC_DOUBLE,       // T_LONG        = 11,
  STATIC_OOP,          // T_OBJECT      = 12,
  STATIC_OOP,          // T_ARRAY       = 13,
  STATIC_OOP,          // T_PRIMITIVE_OBJECT = 14,
  BAD_ALLOCATION_TYPE, // T_VOID        = 15,
  BAD_ALLOCATION_TYPE, // T_ADDRESS     = 16,
  BAD_ALLOCATION_TYPE, // T_NARROWOOP   = 17,
  BAD_ALLOCATION_TYPE, // T_METADATA    = 18,
  BAD_ALLOCATION_TYPE, // T_NARROWKLASS = 19,
  BAD_ALLOCATION_TYPE, // T_CONFLICT    = 20
};

static FieldAllocationType basic_type_to_atype(bool is_static, BasicType type, bool is_inline_type) {
  assert(type >= T_BOOLEAN && type < T_VOID, "only allowable values");
  FieldAllocationType result = _basic_type_to_atype[type + (is_static ? (T_CONFLICT + 1) : 0)];
  assert(result != BAD_ALLOCATION_TYPE, "bad type");
  if (is_inline_type) {
    result = is_static ? STATIC_INLINE : NONSTATIC_INLINE;
  }
  return result;
}

class ClassFileParser::FieldAllocationCount : public ResourceObj {
 public:
  u2 count[MAX_FIELD_ALLOCATION_TYPE];

  FieldAllocationCount() {
    for (int i = 0; i < MAX_FIELD_ALLOCATION_TYPE; i++) {
      count[i] = 0;
    }
  }

  void update(bool is_static, BasicType type, bool is_inline_type) {
    FieldAllocationType atype = basic_type_to_atype(is_static, type, is_inline_type);
    if (atype != BAD_ALLOCATION_TYPE) {
      // Make sure there is no overflow with injected fields.
      assert(count[atype] < 0xFFFF, "More than 65535 fields");
      count[atype]++;
    }
  }
};

// Side-effects: populates the _fields, _fields_annotations,
// _fields_type_annotations fields
void ClassFileParser::parse_fields(const ClassFileStream* const cfs,
                                   AccessFlags class_access_flags,
                                   FieldAllocationCount* const fac,
                                   ConstantPool* cp,
                                   const int cp_size,
                                   u2* const java_fields_count_ptr,
                                   TRAPS) {

  assert(cfs != nullptr, "invariant");
  assert(fac != nullptr, "invariant");
  assert(cp != nullptr, "invariant");
  assert(java_fields_count_ptr != nullptr, "invariant");

  assert(nullptr == _fields_annotations, "invariant");
  assert(nullptr == _fields_type_annotations, "invariant");

  bool is_inline_type = !class_access_flags.is_identity_class() && !class_access_flags.is_abstract();
  cfs->guarantee_more(2, CHECK);  // length
  const u2 length = cfs->get_u2_fast();
  *java_fields_count_ptr = length;

  int num_injected = 0;
  const InjectedField* const injected = JavaClasses::get_injected(_class_name,
                                                                  &num_injected);

  // two more slots are required for inline classes:
  // one for the static field with a reference to the pre-allocated default value
  // one for the field the JVM injects when detecting an empty inline class
  const int total_fields = length + num_injected + (is_inline_type ? 2 : 0);

  // Allocate a temporary resource array to collect field data.
  // After parsing all fields, data are stored in a UNSIGNED5 compressed stream.
  _temp_field_info = new GrowableArray<FieldInfo>(total_fields);

  int instance_fields_count = 0;
  ResourceMark rm(THREAD);
  for (int n = 0; n < length; n++) {
    // access_flags, name_index, descriptor_index, attributes_count
    cfs->guarantee_more(8, CHECK);

    jint recognized_modifiers = JVM_RECOGNIZED_FIELD_MODIFIERS;
    if (!supports_inline_types()) {
      recognized_modifiers &= ~JVM_ACC_STRICT;
    }

    const jint flags = cfs->get_u2_fast() & recognized_modifiers;
    verify_legal_field_modifiers(flags, class_access_flags, CHECK);
    AccessFlags access_flags;
    access_flags.set_flags(flags);
    FieldInfo::FieldFlags fieldFlags(0);

    const u2 name_index = cfs->get_u2_fast();
    check_property(valid_symbol_at(name_index),
      "Invalid constant pool index %u for field name in class file %s",
      name_index, CHECK);
    const Symbol* const name = cp->symbol_at(name_index);
    verify_legal_field_name(name, CHECK);

    const u2 signature_index = cfs->get_u2_fast();
    check_property(valid_symbol_at(signature_index),
      "Invalid constant pool index %u for field signature in class file %s",
      signature_index, CHECK);
    const Symbol* const sig = cp->symbol_at(signature_index);
    verify_legal_field_signature(name, sig, CHECK);
    if (!access_flags.is_static()) instance_fields_count++;

    u2 constantvalue_index = 0;
    bool is_synthetic = false;
    u2 generic_signature_index = 0;
    const bool is_static = access_flags.is_static();
    FieldAnnotationCollector parsed_annotations(_loader_data);

    bool is_null_restricted = false;

    const u2 attributes_count = cfs->get_u2_fast();
    if (attributes_count > 0) {
      parse_field_attributes(cfs,
                             attributes_count,
                             is_static,
                             signature_index,
                             &constantvalue_index,
                             &is_synthetic,
                             &generic_signature_index,
                             &parsed_annotations,
                             CHECK);

      if (parsed_annotations.field_annotations() != nullptr) {
        if (_fields_annotations == nullptr) {
          _fields_annotations = MetadataFactory::new_array<AnnotationArray*>(
                                             _loader_data, length, nullptr,
                                             CHECK);
        }
        _fields_annotations->at_put(n, parsed_annotations.field_annotations());
        if (parsed_annotations.has_annotation(AnnotationCollector::_jdk_internal_NullRestricted)) {
          if (!Signature::has_envelope(sig)) {
            Exceptions::fthrow(
              THREAD_AND_LOCATION,
              vmSymbols::java_lang_ClassFormatError(),
              "Illegal use of @jdk.internal.vm.annotation.NullRestricted annotation on field %s with signature %s (primitive types can never be null)",
              name->as_C_string(), sig->as_C_string());
          }
          is_null_restricted = true;
        }
        parsed_annotations.set_field_annotations(nullptr);
      }
      if (parsed_annotations.field_type_annotations() != nullptr) {
        if (_fields_type_annotations == nullptr) {
          _fields_type_annotations =
            MetadataFactory::new_array<AnnotationArray*>(_loader_data,
                                                         length,
                                                         nullptr,
                                                         CHECK);
        }
        _fields_type_annotations->at_put(n, parsed_annotations.field_type_annotations());
        parsed_annotations.set_field_type_annotations(nullptr);
      }

      if (is_synthetic) {
        access_flags.set_is_synthetic();
      }
      if (generic_signature_index != 0) {
        fieldFlags.update_generic(true);
      }
    }

    const BasicType type = cp->basic_type_for_signature_at(signature_index);

    // Update FieldAllocationCount for this kind of field
    // This use of T_PRIMITIVE_OBJECT is not valid anymore => FIXME (relate to cleanup (removal?) of FiedAllocationCount
    fac->update(is_static, type, type == T_PRIMITIVE_OBJECT);

    if (is_null_restricted) fieldFlags.update_null_free_inline_type(true);

    FieldInfo fi(access_flags, name_index, signature_index, constantvalue_index, fieldFlags);
    fi.set_index(n);
    if (fieldFlags.is_generic()) {
      fi.set_generic_signature_index(generic_signature_index);
    }
    parsed_annotations.apply_to(&fi);
    if (fi.field_flags().is_contended()) {
      _has_contended_fields = true;
    }
    _temp_field_info->append(fi);
  }
  assert(_temp_field_info->length() == length, "Must be");

  int index = length;
  if (num_injected != 0) {
    for (int n = 0; n < num_injected; n++) {
      // Check for duplicates
      if (injected[n].may_be_java) {
        const Symbol* const name      = injected[n].name();
        const Symbol* const signature = injected[n].signature();
        bool duplicate = false;
        for (int i = 0; i < length; i++) {
          const FieldInfo* const f = _temp_field_info->adr_at(i);
          if (name      == cp->symbol_at(f->name_index()) &&
              signature == cp->symbol_at(f->signature_index())) {
            // Symbol is desclared in Java so skip this one
            duplicate = true;
            break;
          }
        }
        if (duplicate) {
          // These will be removed from the field array at the end
          continue;
        }
      }

      // Injected field
      FieldInfo::FieldFlags fflags(0);
      fflags.update_injected(true);
      AccessFlags aflags;
      FieldInfo fi(aflags, (u2)(injected[n].name_index), (u2)(injected[n].signature_index), 0, fflags);
      fi.set_index(index);
      _temp_field_info->append(fi);

      // Update FieldAllocationCount for this kind of field
      const BasicType type = Signature::basic_type(injected[n].signature());
      fac->update(false, type, false);
      index++;
    }
  }

  if (is_inline_type) {
    // Inject static ".default" field
    FieldInfo::FieldFlags fflags(0);
    fflags.update_injected(true);
    AccessFlags aflags(JVM_ACC_STATIC);
    FieldInfo fi(aflags,
                 (u2)vmSymbols::as_int(VM_SYMBOL_ENUM_NAME(default_value_name)),
                 (u2)vmSymbols::as_int(VM_SYMBOL_ENUM_NAME(object_signature)),
                 0,
                 fflags);
      fi.set_index(index);
      _temp_field_info->append(fi);

    const BasicType type = Signature::basic_type(vmSymbols::object_signature());
    fac->update(true, type, false);
    index++;
  }

  if (is_inline_type && instance_fields_count == 0) {
    // Inject ".empty" dummy field
    _is_empty_inline_type = true;

    FieldInfo::FieldFlags fflags(0);
    fflags.update_injected(true);
    AccessFlags aflags;
    FieldInfo fi(aflags,
                 (u2)vmSymbols::as_int(VM_SYMBOL_ENUM_NAME(empty_marker_name)),
                 (u2)vmSymbols::as_int(VM_SYMBOL_ENUM_NAME(byte_signature)),
                 0,
                 fflags);
    fi.set_index(index);
    _temp_field_info->append(fi);

    const BasicType type = Signature::basic_type(vmSymbols::byte_signature());
    fac->update(false, type, false);
    index++;
  }

  if (instance_fields_count > 0) {
    _has_nonstatic_fields = true;
  }

  assert(_temp_field_info->length() == index, "Must be");

  if (_need_verify && length > 1) {
    // Check duplicated fields
    ResourceMark rm(THREAD);
    // Set containing name-signature pairs
    NameSigHashtable* names_and_sigs = new NameSigHashtable();
    for (int i = 0; i < _temp_field_info->length(); i++) {
      NameSigHash name_and_sig(_temp_field_info->adr_at(i)->name(_cp),
                               _temp_field_info->adr_at(i)->signature(_cp));
      // If no duplicates, add name/signature in hashtable names_and_sigs.
      if(!names_and_sigs->put(name_and_sig, 0)) {
        classfile_parse_error("Duplicate field name \"%s\" with signature \"%s\" in class file %s",
                               name_and_sig._name->as_C_string(), name_and_sig._sig->as_klass_external_name(), THREAD);
        return;
      }
    }
  }
}


const ClassFileParser::unsafe_u2* ClassFileParser::parse_exception_table(const ClassFileStream* const cfs,
                                                                         u4 code_length,
                                                                         u4 exception_table_length,
                                                                         TRAPS) {
  assert(cfs != nullptr, "invariant");

  const unsafe_u2* const exception_table_start = cfs->current();
  assert(exception_table_start != nullptr, "null exception table");

  cfs->guarantee_more(8 * exception_table_length, CHECK_NULL); // start_pc,
                                                               // end_pc,
                                                               // handler_pc,
                                                               // catch_type_index

  // Will check legal target after parsing code array in verifier.
  if (_need_verify) {
    for (unsigned int i = 0; i < exception_table_length; i++) {
      const u2 start_pc = cfs->get_u2_fast();
      const u2 end_pc = cfs->get_u2_fast();
      const u2 handler_pc = cfs->get_u2_fast();
      const u2 catch_type_index = cfs->get_u2_fast();
      guarantee_property((start_pc < end_pc) && (end_pc <= code_length),
                         "Illegal exception table range in class file %s",
                         CHECK_NULL);
      guarantee_property(handler_pc < code_length,
                         "Illegal exception table handler in class file %s",
                         CHECK_NULL);
      if (catch_type_index != 0) {
        guarantee_property(valid_klass_reference_at(catch_type_index),
                           "Catch type in exception table has bad constant type in class file %s", CHECK_NULL);
      }
    }
  } else {
    cfs->skip_u2_fast(exception_table_length * 4);
  }
  return exception_table_start;
}

void ClassFileParser::parse_linenumber_table(u4 code_attribute_length,
                                             u4 code_length,
                                             CompressedLineNumberWriteStream**const write_stream,
                                             TRAPS) {

  const ClassFileStream* const cfs = _stream;
  unsigned int num_entries = cfs->get_u2(CHECK);

  // Each entry is a u2 start_pc, and a u2 line_number
  const unsigned int length_in_bytes = num_entries * (sizeof(u2) * 2);

  // Verify line number attribute and table length
  check_property(
    code_attribute_length == sizeof(u2) + length_in_bytes,
    "LineNumberTable attribute has wrong length in class file %s", CHECK);

  cfs->guarantee_more(length_in_bytes, CHECK);

  if ((*write_stream) == nullptr) {
    if (length_in_bytes > fixed_buffer_size) {
      (*write_stream) = new CompressedLineNumberWriteStream(length_in_bytes);
    } else {
      (*write_stream) = new CompressedLineNumberWriteStream(
        _linenumbertable_buffer, fixed_buffer_size);
    }
  }

  while (num_entries-- > 0) {
    const u2 bci  = cfs->get_u2_fast(); // start_pc
    const u2 line = cfs->get_u2_fast(); // line_number
    guarantee_property(bci < code_length,
        "Invalid pc in LineNumberTable in class file %s", CHECK);
    (*write_stream)->write_pair(bci, line);
  }
}


class LVT_Hash : public AllStatic {
 public:

  static bool equals(LocalVariableTableElement const& e0, LocalVariableTableElement const& e1) {
  /*
   * 3-tuple start_bci/length/slot has to be unique key,
   * so the following comparison seems to be redundant:
   *       && elem->name_cp_index == entry->_elem->name_cp_index
   */
    return (e0.start_bci     == e1.start_bci &&
            e0.length        == e1.length &&
            e0.name_cp_index == e1.name_cp_index &&
            e0.slot          == e1.slot);
  }

  static unsigned int hash(LocalVariableTableElement const& e0) {
    unsigned int raw_hash = e0.start_bci;

    raw_hash = e0.length        + raw_hash * 37;
    raw_hash = e0.name_cp_index + raw_hash * 37;
    raw_hash = e0.slot          + raw_hash * 37;

    return raw_hash;
  }
};


// Class file LocalVariableTable elements.
class Classfile_LVT_Element {
 public:
  u2 start_bci;
  u2 length;
  u2 name_cp_index;
  u2 descriptor_cp_index;
  u2 slot;
};

static void copy_lvt_element(const Classfile_LVT_Element* const src,
                             LocalVariableTableElement* const lvt) {
  lvt->start_bci           = Bytes::get_Java_u2((u1*) &src->start_bci);
  lvt->length              = Bytes::get_Java_u2((u1*) &src->length);
  lvt->name_cp_index       = Bytes::get_Java_u2((u1*) &src->name_cp_index);
  lvt->descriptor_cp_index = Bytes::get_Java_u2((u1*) &src->descriptor_cp_index);
  lvt->signature_cp_index  = 0;
  lvt->slot                = Bytes::get_Java_u2((u1*) &src->slot);
}

// Function is used to parse both attributes:
// LocalVariableTable (LVT) and LocalVariableTypeTable (LVTT)
const ClassFileParser::unsafe_u2* ClassFileParser::parse_localvariable_table(const ClassFileStream* cfs,
                                                                             u4 code_length,
                                                                             u2 max_locals,
                                                                             u4 code_attribute_length,
                                                                             u2* const localvariable_table_length,
                                                                             bool isLVTT,
                                                                             TRAPS) {
  const char* const tbl_name = (isLVTT) ? "LocalVariableTypeTable" : "LocalVariableTable";
  *localvariable_table_length = cfs->get_u2(CHECK_NULL);
  const unsigned int size = checked_cast<unsigned>(
    (*localvariable_table_length) * sizeof(Classfile_LVT_Element) / sizeof(u2));

  const ConstantPool* const cp = _cp;

  // Verify local variable table attribute has right length
  if (_need_verify) {
    guarantee_property(code_attribute_length == (sizeof(*localvariable_table_length) + size * sizeof(u2)),
                       "%s has wrong length in class file %s", tbl_name, CHECK_NULL);
  }

  const unsafe_u2* const localvariable_table_start = cfs->current();
  assert(localvariable_table_start != nullptr, "null local variable table");
  if (!_need_verify) {
    cfs->skip_u2_fast(size);
  } else {
    cfs->guarantee_more(size * 2, CHECK_NULL);
    for(int i = 0; i < (*localvariable_table_length); i++) {
      const u2 start_pc = cfs->get_u2_fast();
      const u2 length = cfs->get_u2_fast();
      const u2 name_index = cfs->get_u2_fast();
      const u2 descriptor_index = cfs->get_u2_fast();
      const u2 index = cfs->get_u2_fast();
      // Assign to a u4 to avoid overflow
      const u4 end_pc = (u4)start_pc + (u4)length;

      if (start_pc >= code_length) {
        classfile_parse_error(
          "Invalid start_pc %u in %s in class file %s",
          start_pc, tbl_name, THREAD);
        return nullptr;
      }
      if (end_pc > code_length) {
        classfile_parse_error(
          "Invalid length %u in %s in class file %s",
          length, tbl_name, THREAD);
        return nullptr;
      }
      const int cp_size = cp->length();
      guarantee_property(valid_symbol_at(name_index),
        "Name index %u in %s has bad constant type in class file %s",
        name_index, tbl_name, CHECK_NULL);
      guarantee_property(valid_symbol_at(descriptor_index),
        "Signature index %u in %s has bad constant type in class file %s",
        descriptor_index, tbl_name, CHECK_NULL);

      const Symbol* const name = cp->symbol_at(name_index);
      const Symbol* const sig = cp->symbol_at(descriptor_index);
      verify_legal_field_name(name, CHECK_NULL);
      u2 extra_slot = 0;
      if (!isLVTT) {
        verify_legal_field_signature(name, sig, CHECK_NULL);

        // 4894874: check special cases for double and long local variables
        if (sig == vmSymbols::type_signature(T_DOUBLE) ||
            sig == vmSymbols::type_signature(T_LONG)) {
          extra_slot = 1;
        }
      }
      guarantee_property((index + extra_slot) < max_locals,
                          "Invalid index %u in %s in class file %s",
                          index, tbl_name, CHECK_NULL);
    }
  }
  return localvariable_table_start;
}

static const u1* parse_stackmap_table(const ClassFileStream* const cfs,
                                      u4 code_attribute_length,
                                      TRAPS) {
  assert(cfs != nullptr, "invariant");

  if (0 == code_attribute_length) {
    return nullptr;
  }

  const u1* const stackmap_table_start = cfs->current();
  assert(stackmap_table_start != nullptr, "null stackmap table");

  // check code_attribute_length
  cfs->skip_u1(code_attribute_length, CHECK_NULL);

  return stackmap_table_start;
}

const ClassFileParser::unsafe_u2* ClassFileParser::parse_checked_exceptions(const ClassFileStream* const cfs,
                                                                            u2* const checked_exceptions_length,
                                                                            u4 method_attribute_length,
                                                                            TRAPS) {
  assert(cfs != nullptr, "invariant");
  assert(checked_exceptions_length != nullptr, "invariant");

  cfs->guarantee_more(2, CHECK_NULL);  // checked_exceptions_length
  *checked_exceptions_length = cfs->get_u2_fast();
  const unsigned int size =
    (*checked_exceptions_length) * sizeof(CheckedExceptionElement) / sizeof(u2);
  const unsafe_u2* const checked_exceptions_start = cfs->current();
  assert(checked_exceptions_start != nullptr, "null checked exceptions");
  if (!_need_verify) {
    cfs->skip_u2_fast(size);
  } else {
    // Verify each value in the checked exception table
    u2 checked_exception;
    const u2 len = *checked_exceptions_length;
    cfs->guarantee_more(2 * len, CHECK_NULL);
    for (int i = 0; i < len; i++) {
      checked_exception = cfs->get_u2_fast();
      check_property(
        valid_klass_reference_at(checked_exception),
        "Exception name has bad type at constant pool %u in class file %s",
        checked_exception, CHECK_NULL);
    }
  }
  // check exceptions attribute length
  if (_need_verify) {
    guarantee_property(method_attribute_length == (sizeof(*checked_exceptions_length) +
                                                   sizeof(u2) * size),
                      "Exceptions attribute has wrong length in class file %s", CHECK_NULL);
  }
  return checked_exceptions_start;
}

void ClassFileParser::throwIllegalSignature(const char* type,
                                            const Symbol* name,
                                            const Symbol* sig,
                                            TRAPS) const {
  assert(name != nullptr, "invariant");
  assert(sig != nullptr, "invariant");

  ResourceMark rm(THREAD);
  Exceptions::fthrow(THREAD_AND_LOCATION,
      vmSymbols::java_lang_ClassFormatError(),
      "%s \"%s\" in class %s has illegal signature \"%s\"", type,
      name->as_C_string(), _class_name->as_C_string(), sig->as_C_string());
}

AnnotationCollector::ID
AnnotationCollector::annotation_index(const ClassLoaderData* loader_data,
                                      const Symbol* name,
                                      const bool can_access_vm_annotations) {
  const vmSymbolID sid = vmSymbols::find_sid(name);
  // Privileged code can use all annotations.  Other code silently drops some.
  const bool privileged = loader_data->is_boot_class_loader_data() ||
                          loader_data->is_platform_class_loader_data() ||
                          can_access_vm_annotations;
  switch (sid) {
    case VM_SYMBOL_ENUM_NAME(reflect_CallerSensitive_signature): {
      if (_location != _in_method)  break;  // only allow for methods
      if (!privileged)              break;  // only allow in privileged code
      return _method_CallerSensitive;
    }
    case VM_SYMBOL_ENUM_NAME(jdk_internal_vm_annotation_ForceInline_signature): {
      if (_location != _in_method)  break;  // only allow for methods
      if (!privileged)              break;  // only allow in privileged code
      return _method_ForceInline;
    }
    case VM_SYMBOL_ENUM_NAME(jdk_internal_vm_annotation_DontInline_signature): {
      if (_location != _in_method)  break;  // only allow for methods
      if (!privileged)              break;  // only allow in privileged code
      return _method_DontInline;
    }
    case VM_SYMBOL_ENUM_NAME(jdk_internal_vm_annotation_ChangesCurrentThread_signature): {
      if (_location != _in_method)  break;  // only allow for methods
      if (!privileged)              break;  // only allow in privileged code
      return _method_ChangesCurrentThread;
    }
    case VM_SYMBOL_ENUM_NAME(jdk_internal_vm_annotation_JvmtiMountTransition_signature): {
      if (_location != _in_method)  break;  // only allow for methods
      if (!privileged)              break;  // only allow in privileged code
      return _method_JvmtiMountTransition;
    }
    case VM_SYMBOL_ENUM_NAME(java_lang_invoke_InjectedProfile_signature): {
      if (_location != _in_method)  break;  // only allow for methods
      if (!privileged)              break;  // only allow in privileged code
      return _method_InjectedProfile;
    }
    case VM_SYMBOL_ENUM_NAME(java_lang_invoke_LambdaForm_Compiled_signature): {
      if (_location != _in_method)  break;  // only allow for methods
      if (!privileged)              break;  // only allow in privileged code
      return _method_LambdaForm_Compiled;
    }
    case VM_SYMBOL_ENUM_NAME(jdk_internal_vm_annotation_Hidden_signature): {
      if (_location != _in_method)  break;  // only allow for methods
      if (!privileged)              break;  // only allow in privileged code
      return _method_Hidden;
    }
    case VM_SYMBOL_ENUM_NAME(jdk_internal_misc_Scoped_signature): {
      if (_location != _in_method)  break;  // only allow for methods
      if (!privileged)              break;  // only allow in privileged code
      return _method_Scoped;
    }
    case VM_SYMBOL_ENUM_NAME(jdk_internal_vm_annotation_IntrinsicCandidate_signature): {
      if (_location != _in_method)  break;  // only allow for methods
      if (!privileged)              break;  // only allow in privileged code
      return _method_IntrinsicCandidate;
    }
    case VM_SYMBOL_ENUM_NAME(jdk_internal_vm_annotation_Stable_signature): {
      if (_location != _in_field)   break;  // only allow for fields
      if (!privileged)              break;  // only allow in privileged code
      return _field_Stable;
    }
    case VM_SYMBOL_ENUM_NAME(jdk_internal_vm_annotation_Contended_signature): {
      if (_location != _in_field && _location != _in_class) {
        break;  // only allow for fields and classes
      }
      if (!EnableContended || (RestrictContended && !privileged)) {
        break;  // honor privileges
      }
      return _jdk_internal_vm_annotation_Contended;
    }
    case VM_SYMBOL_ENUM_NAME(jdk_internal_vm_annotation_ReservedStackAccess_signature): {
      if (_location != _in_method)  break;  // only allow for methods
      if (RestrictReservedStack && !privileged) break; // honor privileges
      return _jdk_internal_vm_annotation_ReservedStackAccess;
    }
    case VM_SYMBOL_ENUM_NAME(jdk_internal_ValueBased_signature): {
      if (_location != _in_class)   break;  // only allow for classes
      if (!privileged)              break;  // only allow in privileged code
      return _jdk_internal_ValueBased;
    }
    case VM_SYMBOL_ENUM_NAME(jdk_internal_vm_annotation_ImplicitlyConstructible_signature): {
      if (_location != _in_class)   break; // only allow for classes
      return _jdk_internal_ImplicitlyConstructible;
    }
    case VM_SYMBOL_ENUM_NAME(jdk_internal_vm_annotation_LooselyConsistentValue_signature): {
      if (_location != _in_class)   break; // only allow for classes
      return _jdk_internal_LooselyConsistentValue;
    }
    case VM_SYMBOL_ENUM_NAME(jdk_internal_vm_annotation_NullRestricted_signature): {
      if (_location != _in_field)   break; // only allow for fields
      return _jdk_internal_NullRestricted;
    }
    case VM_SYMBOL_ENUM_NAME(java_lang_Deprecated): {
      return _java_lang_Deprecated;
    }
    default: {
      break;
    }
  }
  return AnnotationCollector::_unknown;
}

void ClassFileParser::FieldAnnotationCollector::apply_to(FieldInfo* f) {
  if (is_contended())
    // Setting the contended group also sets the contended bit in field flags
    f->set_contended_group(contended_group());
  if (is_stable())
    (f->field_flags_addr())->update_stable(true);
}

ClassFileParser::FieldAnnotationCollector::~FieldAnnotationCollector() {
  // If there's an error deallocate metadata for field annotations
  MetadataFactory::free_array<u1>(_loader_data, _field_annotations);
  MetadataFactory::free_array<u1>(_loader_data, _field_type_annotations);
}

void MethodAnnotationCollector::apply_to(const methodHandle& m) {
  if (has_annotation(_method_CallerSensitive))
    m->set_caller_sensitive();
  if (has_annotation(_method_ForceInline))
    m->set_force_inline();
  if (has_annotation(_method_DontInline))
    m->set_dont_inline();
  if (has_annotation(_method_ChangesCurrentThread))
    m->set_changes_current_thread();
  if (has_annotation(_method_JvmtiMountTransition))
    m->set_jvmti_mount_transition();
  if (has_annotation(_method_InjectedProfile))
    m->set_has_injected_profile();
  if (has_annotation(_method_LambdaForm_Compiled) && m->intrinsic_id() == vmIntrinsics::_none)
    m->set_intrinsic_id(vmIntrinsics::_compiledLambdaForm);
  if (has_annotation(_method_Hidden))
    m->set_is_hidden();
  if (has_annotation(_method_Scoped))
    m->set_scoped();
  if (has_annotation(_method_IntrinsicCandidate) && !m->is_synthetic())
    m->set_intrinsic_candidate();
  if (has_annotation(_jdk_internal_vm_annotation_ReservedStackAccess))
    m->set_has_reserved_stack_access();
  if (has_annotation(_java_lang_Deprecated))
    m->set_deprecated();
  if (has_annotation(_java_lang_Deprecated_for_removal))
    m->set_deprecated_for_removal();
}

void ClassFileParser::ClassAnnotationCollector::apply_to(InstanceKlass* ik) {
  assert(ik != nullptr, "invariant");
  if (has_annotation(_jdk_internal_vm_annotation_Contended)) {
    ik->set_is_contended(is_contended());
  }
  if (has_annotation(_jdk_internal_ValueBased)) {
    ik->set_has_value_based_class_annotation();
    if (DiagnoseSyncOnValueBasedClasses) {
      ik->set_is_value_based();
    }
  }
  if (has_annotation(_java_lang_Deprecated)) {
    Array<Method*>* methods = ik->methods();
    int length = ik->methods()->length();
    for (int i = 0; i < length; i++) {
      Method* m = methods->at(i);
      m->set_deprecated();
    }
  }
  if (has_annotation(_java_lang_Deprecated_for_removal)) {
    Array<Method*>* methods = ik->methods();
    int length = ik->methods()->length();
    for (int i = 0; i < length; i++) {
      Method* m = methods->at(i);
      m->set_deprecated_for_removal();
    }
  }
}

#define MAX_ARGS_SIZE 255
#define MAX_CODE_SIZE 65535
#define INITIAL_MAX_LVT_NUMBER 256

/* Copy class file LVT's/LVTT's into the HotSpot internal LVT.
 *
 * Rules for LVT's and LVTT's are:
 *   - There can be any number of LVT's and LVTT's.
 *   - If there are n LVT's, it is the same as if there was just
 *     one LVT containing all the entries from the n LVT's.
 *   - There may be no more than one LVT entry per local variable.
 *     Two LVT entries are 'equal' if these fields are the same:
 *        start_pc, length, name, slot
 *   - There may be no more than one LVTT entry per each LVT entry.
 *     Each LVTT entry has to match some LVT entry.
 *   - HotSpot internal LVT keeps natural ordering of class file LVT entries.
 */
void ClassFileParser::copy_localvariable_table(const ConstMethod* cm,
                                               int lvt_cnt,
                                               u2* const localvariable_table_length,
                                               const unsafe_u2** const localvariable_table_start,
                                               int lvtt_cnt,
                                               u2* const localvariable_type_table_length,
                                               const unsafe_u2** const localvariable_type_table_start,
                                               TRAPS) {

  ResourceMark rm(THREAD);

  typedef ResourceHashtable<LocalVariableTableElement, LocalVariableTableElement*,
                            256, AnyObj::RESOURCE_AREA, mtInternal,
                            &LVT_Hash::hash, &LVT_Hash::equals> LVT_HashTable;

  LVT_HashTable* const table = new LVT_HashTable();

  // To fill LocalVariableTable in
  const Classfile_LVT_Element* cf_lvt;
  LocalVariableTableElement* lvt = cm->localvariable_table_start();

  for (int tbl_no = 0; tbl_no < lvt_cnt; tbl_no++) {
    cf_lvt = (Classfile_LVT_Element *) localvariable_table_start[tbl_no];
    for (int idx = 0; idx < localvariable_table_length[tbl_no]; idx++, lvt++) {
      copy_lvt_element(&cf_lvt[idx], lvt);
      // If no duplicates, add LVT elem in hashtable.
      if (table->put(*lvt, lvt) == false
          && _need_verify
          && _major_version >= JAVA_1_5_VERSION) {
        classfile_parse_error("Duplicated LocalVariableTable attribute "
                              "entry for '%s' in class file %s",
                               _cp->symbol_at(lvt->name_cp_index)->as_utf8(),
                               THREAD);
        return;
      }
    }
  }

  // To merge LocalVariableTable and LocalVariableTypeTable
  const Classfile_LVT_Element* cf_lvtt;
  LocalVariableTableElement lvtt_elem;

  for (int tbl_no = 0; tbl_no < lvtt_cnt; tbl_no++) {
    cf_lvtt = (Classfile_LVT_Element *) localvariable_type_table_start[tbl_no];
    for (int idx = 0; idx < localvariable_type_table_length[tbl_no]; idx++) {
      copy_lvt_element(&cf_lvtt[idx], &lvtt_elem);
      LocalVariableTableElement** entry = table->get(lvtt_elem);
      if (entry == nullptr) {
        if (_need_verify) {
          classfile_parse_error("LVTT entry for '%s' in class file %s "
                                "does not match any LVT entry",
                                 _cp->symbol_at(lvtt_elem.name_cp_index)->as_utf8(),
                                 THREAD);
          return;
        }
      } else if ((*entry)->signature_cp_index != 0 && _need_verify) {
        classfile_parse_error("Duplicated LocalVariableTypeTable attribute "
                              "entry for '%s' in class file %s",
                               _cp->symbol_at(lvtt_elem.name_cp_index)->as_utf8(),
                               THREAD);
        return;
      } else {
        // to add generic signatures into LocalVariableTable
        (*entry)->signature_cp_index = lvtt_elem.descriptor_cp_index;
      }
    }
  }
}


void ClassFileParser::copy_method_annotations(ConstMethod* cm,
                                       const u1* runtime_visible_annotations,
                                       int runtime_visible_annotations_length,
                                       const u1* runtime_invisible_annotations,
                                       int runtime_invisible_annotations_length,
                                       const u1* runtime_visible_parameter_annotations,
                                       int runtime_visible_parameter_annotations_length,
                                       const u1* runtime_invisible_parameter_annotations,
                                       int runtime_invisible_parameter_annotations_length,
                                       const u1* runtime_visible_type_annotations,
                                       int runtime_visible_type_annotations_length,
                                       const u1* runtime_invisible_type_annotations,
                                       int runtime_invisible_type_annotations_length,
                                       const u1* annotation_default,
                                       int annotation_default_length,
                                       TRAPS) {

  AnnotationArray* a;

  if (runtime_visible_annotations_length +
      runtime_invisible_annotations_length > 0) {
     a = assemble_annotations(runtime_visible_annotations,
                              runtime_visible_annotations_length,
                              runtime_invisible_annotations,
                              runtime_invisible_annotations_length,
                              CHECK);
     cm->set_method_annotations(a);
  }

  if (runtime_visible_parameter_annotations_length +
      runtime_invisible_parameter_annotations_length > 0) {
    a = assemble_annotations(runtime_visible_parameter_annotations,
                             runtime_visible_parameter_annotations_length,
                             runtime_invisible_parameter_annotations,
                             runtime_invisible_parameter_annotations_length,
                             CHECK);
    cm->set_parameter_annotations(a);
  }

  if (annotation_default_length > 0) {
    a = assemble_annotations(annotation_default,
                             annotation_default_length,
                             nullptr,
                             0,
                             CHECK);
    cm->set_default_annotations(a);
  }

  if (runtime_visible_type_annotations_length +
      runtime_invisible_type_annotations_length > 0) {
    a = assemble_annotations(runtime_visible_type_annotations,
                             runtime_visible_type_annotations_length,
                             runtime_invisible_type_annotations,
                             runtime_invisible_type_annotations_length,
                             CHECK);
    cm->set_type_annotations(a);
  }
}


// Note: the parse_method below is big and clunky because all parsing of the code and exceptions
// attribute is inlined. This is cumbersome to avoid since we inline most of the parts in the
// Method* to save footprint, so we only know the size of the resulting Method* when the
// entire method attribute is parsed.
//
// The has_localvariable_table parameter is used to pass up the value to InstanceKlass.

Method* ClassFileParser::parse_method(const ClassFileStream* const cfs,
                                      bool is_interface,
                                      bool is_value_class,
                                      bool is_abstract_class,
                                      const ConstantPool* cp,
                                      bool* const has_localvariable_table,
                                      TRAPS) {
  assert(cfs != nullptr, "invariant");
  assert(cp != nullptr, "invariant");
  assert(has_localvariable_table != nullptr, "invariant");

  ResourceMark rm(THREAD);
  // Parse fixed parts:
  // access_flags, name_index, descriptor_index, attributes_count
  cfs->guarantee_more(8, CHECK_NULL);

  int flags = cfs->get_u2_fast();
  const u2 name_index = cfs->get_u2_fast();
  const int cp_size = cp->length();
  check_property(
    valid_symbol_at(name_index),
    "Illegal constant pool index %u for method name in class file %s",
    name_index, CHECK_NULL);
  const Symbol* const name = cp->symbol_at(name_index);
  verify_legal_method_name(name, CHECK_NULL);

  const u2 signature_index = cfs->get_u2_fast();
  guarantee_property(
    valid_symbol_at(signature_index),
    "Illegal constant pool index %u for method signature in class file %s",
    signature_index, CHECK_NULL);
  const Symbol* const signature = cp->symbol_at(signature_index);

  if (name == vmSymbols::class_initializer_name()) {
    // We ignore the other access flags for a valid class initializer.
    // (JVM Spec 2nd ed., chapter 4.6)
    if (_major_version < 51) { // backward compatibility
      flags = JVM_ACC_STATIC;
    } else if ((flags & JVM_ACC_STATIC) == JVM_ACC_STATIC) {
      flags &= JVM_ACC_STATIC | (_major_version <= JAVA_16_VERSION ? JVM_ACC_STRICT : 0);
    } else {
      classfile_parse_error("Method <clinit> is not static in class file %s", THREAD);
      return nullptr;
    }
  } else {
    verify_legal_method_modifiers(flags, access_flags() , name, CHECK_NULL);
  }

  if (name == vmSymbols::object_initializer_name() && is_interface) {
    classfile_parse_error("Interface cannot have a method named <init>, class file %s", THREAD);
    return nullptr;
  }

  if (EnableValhalla) {
    if (((flags & JVM_ACC_SYNCHRONIZED) == JVM_ACC_SYNCHRONIZED)
        && ((flags & JVM_ACC_STATIC) == 0 )
        && !_access_flags.is_identity_class()) {
      classfile_parse_error("Invalid synchronized method in non-identity class %s", THREAD);
        return nullptr;
    }
  }

  int args_size = -1;  // only used when _need_verify is true
  if (_need_verify) {
    verify_legal_name_with_signature(name, signature, CHECK_NULL);
    args_size = ((flags & JVM_ACC_STATIC) ? 0 : 1) +
                 verify_legal_method_signature(name, signature, CHECK_NULL);
    if (args_size > MAX_ARGS_SIZE) {
      classfile_parse_error("Too many arguments in method signature in class file %s", THREAD);
      return nullptr;
    }
  }

  AccessFlags access_flags(flags & JVM_RECOGNIZED_METHOD_MODIFIERS);

  // Default values for code and exceptions attribute elements
  u2 max_stack = 0;
  u2 max_locals = 0;
  u4 code_length = 0;
  const u1* code_start = 0;
  u2 exception_table_length = 0;
  const unsafe_u2* exception_table_start = nullptr; // (potentially unaligned) pointer to array of u2 elements
  Array<int>* exception_handlers = Universe::the_empty_int_array();
  u2 checked_exceptions_length = 0;
  const unsafe_u2* checked_exceptions_start = nullptr; // (potentially unaligned) pointer to array of u2 elements
  CompressedLineNumberWriteStream* linenumber_table = nullptr;
  int linenumber_table_length = 0;
  int total_lvt_length = 0;
  u2 lvt_cnt = 0;
  u2 lvtt_cnt = 0;
  bool lvt_allocated = false;
  u2 max_lvt_cnt = INITIAL_MAX_LVT_NUMBER;
  u2 max_lvtt_cnt = INITIAL_MAX_LVT_NUMBER;
  u2* localvariable_table_length = nullptr;
  const unsafe_u2** localvariable_table_start = nullptr; // (potentially unaligned) pointer to array of LVT attributes
  u2* localvariable_type_table_length = nullptr;
  const unsafe_u2** localvariable_type_table_start = nullptr; // (potentially unaligned) pointer to LVTT attributes
  int method_parameters_length = -1;
  const u1* method_parameters_data = nullptr;
  bool method_parameters_seen = false;
  bool parsed_code_attribute = false;
  bool parsed_checked_exceptions_attribute = false;
  bool parsed_stackmap_attribute = false;
  // stackmap attribute - JDK1.5
  const u1* stackmap_data = nullptr;
  int stackmap_data_length = 0;
  u2 generic_signature_index = 0;
  MethodAnnotationCollector parsed_annotations;
  const u1* runtime_visible_annotations = nullptr;
  int runtime_visible_annotations_length = 0;
  const u1* runtime_invisible_annotations = nullptr;
  int runtime_invisible_annotations_length = 0;
  const u1* runtime_visible_parameter_annotations = nullptr;
  int runtime_visible_parameter_annotations_length = 0;
  const u1* runtime_invisible_parameter_annotations = nullptr;
  int runtime_invisible_parameter_annotations_length = 0;
  const u1* runtime_visible_type_annotations = nullptr;
  int runtime_visible_type_annotations_length = 0;
  const u1* runtime_invisible_type_annotations = nullptr;
  int runtime_invisible_type_annotations_length = 0;
  bool runtime_invisible_annotations_exists = false;
  bool runtime_invisible_type_annotations_exists = false;
  bool runtime_invisible_parameter_annotations_exists = false;
  const u1* annotation_default = nullptr;
  int annotation_default_length = 0;

  // Parse code and exceptions attribute
  u2 method_attributes_count = cfs->get_u2_fast();
  while (method_attributes_count--) {
    cfs->guarantee_more(6, CHECK_NULL);  // method_attribute_name_index, method_attribute_length
    const u2 method_attribute_name_index = cfs->get_u2_fast();
    const u4 method_attribute_length = cfs->get_u4_fast();
    check_property(
      valid_symbol_at(method_attribute_name_index),
      "Invalid method attribute name index %u in class file %s",
      method_attribute_name_index, CHECK_NULL);

    const Symbol* const method_attribute_name = cp->symbol_at(method_attribute_name_index);
    if (method_attribute_name == vmSymbols::tag_code()) {
      // Parse Code attribute
      if (_need_verify) {
        guarantee_property(
            !access_flags.is_native() && !access_flags.is_abstract(),
                        "Code attribute in native or abstract methods in class file %s",
                         CHECK_NULL);
      }
      if (parsed_code_attribute) {
        classfile_parse_error("Multiple Code attributes in class file %s",
                              THREAD);
        return nullptr;
      }
      parsed_code_attribute = true;

      // Stack size, locals size, and code size
      cfs->guarantee_more(8, CHECK_NULL);
      max_stack = cfs->get_u2_fast();
      max_locals = cfs->get_u2_fast();
      code_length = cfs->get_u4_fast();
      if (_need_verify) {
        guarantee_property(args_size <= max_locals,
                           "Arguments can't fit into locals in class file %s",
                           CHECK_NULL);
        guarantee_property(code_length > 0 && code_length <= MAX_CODE_SIZE,
                           "Invalid method Code length %u in class file %s",
                           code_length, CHECK_NULL);
      }
      // Code pointer
      code_start = cfs->current();
      assert(code_start != nullptr, "null code start");
      cfs->guarantee_more(code_length, CHECK_NULL);
      cfs->skip_u1_fast(code_length);

      // Exception handler table
      cfs->guarantee_more(2, CHECK_NULL);  // exception_table_length
      exception_table_length = cfs->get_u2_fast();
      if (exception_table_length > 0) {
        exception_table_start = parse_exception_table(cfs,
                                                      code_length,
                                                      exception_table_length,
                                                      CHECK_NULL);
      }

      // Parse additional attributes in code attribute
      cfs->guarantee_more(2, CHECK_NULL);  // code_attributes_count
      u2 code_attributes_count = cfs->get_u2_fast();

      unsigned int calculated_attribute_length = 0;

      calculated_attribute_length =
          sizeof(max_stack) + sizeof(max_locals) + sizeof(code_length);
      calculated_attribute_length += checked_cast<unsigned int>(
        code_length +
        sizeof(exception_table_length) +
        sizeof(code_attributes_count) +
        exception_table_length *
            ( sizeof(u2) +   // start_pc
              sizeof(u2) +   // end_pc
              sizeof(u2) +   // handler_pc
              sizeof(u2) )); // catch_type_index

      while (code_attributes_count--) {
        cfs->guarantee_more(6, CHECK_NULL);  // code_attribute_name_index, code_attribute_length
        const u2 code_attribute_name_index = cfs->get_u2_fast();
        const u4 code_attribute_length = cfs->get_u4_fast();
        calculated_attribute_length += code_attribute_length +
                                       (unsigned)sizeof(code_attribute_name_index) +
                                       (unsigned)sizeof(code_attribute_length);
        check_property(valid_symbol_at(code_attribute_name_index),
                       "Invalid code attribute name index %u in class file %s",
                       code_attribute_name_index,
                       CHECK_NULL);
        if (LoadLineNumberTables &&
            cp->symbol_at(code_attribute_name_index) == vmSymbols::tag_line_number_table()) {
          // Parse and compress line number table
          parse_linenumber_table(code_attribute_length,
                                 code_length,
                                 &linenumber_table,
                                 CHECK_NULL);

        } else if (LoadLocalVariableTables &&
                   cp->symbol_at(code_attribute_name_index) == vmSymbols::tag_local_variable_table()) {
          // Parse local variable table
          if (!lvt_allocated) {
            localvariable_table_length = NEW_RESOURCE_ARRAY_IN_THREAD(
              THREAD, u2,  INITIAL_MAX_LVT_NUMBER);
            localvariable_table_start = NEW_RESOURCE_ARRAY_IN_THREAD(
              THREAD, const unsafe_u2*, INITIAL_MAX_LVT_NUMBER);
            localvariable_type_table_length = NEW_RESOURCE_ARRAY_IN_THREAD(
              THREAD, u2,  INITIAL_MAX_LVT_NUMBER);
            localvariable_type_table_start = NEW_RESOURCE_ARRAY_IN_THREAD(
              THREAD, const unsafe_u2*, INITIAL_MAX_LVT_NUMBER);
            lvt_allocated = true;
          }
          if (lvt_cnt == max_lvt_cnt) {
            max_lvt_cnt <<= 1;
            localvariable_table_length = REALLOC_RESOURCE_ARRAY(u2, localvariable_table_length, lvt_cnt, max_lvt_cnt);
            localvariable_table_start  = REALLOC_RESOURCE_ARRAY(const unsafe_u2*, localvariable_table_start, lvt_cnt, max_lvt_cnt);
          }
          localvariable_table_start[lvt_cnt] =
            parse_localvariable_table(cfs,
                                      code_length,
                                      max_locals,
                                      code_attribute_length,
                                      &localvariable_table_length[lvt_cnt],
                                      false,    // is not LVTT
                                      CHECK_NULL);
          total_lvt_length += localvariable_table_length[lvt_cnt];
          lvt_cnt++;
        } else if (LoadLocalVariableTypeTables &&
                   _major_version >= JAVA_1_5_VERSION &&
                   cp->symbol_at(code_attribute_name_index) == vmSymbols::tag_local_variable_type_table()) {
          if (!lvt_allocated) {
            localvariable_table_length = NEW_RESOURCE_ARRAY_IN_THREAD(
              THREAD, u2,  INITIAL_MAX_LVT_NUMBER);
            localvariable_table_start = NEW_RESOURCE_ARRAY_IN_THREAD(
              THREAD, const unsafe_u2*, INITIAL_MAX_LVT_NUMBER);
            localvariable_type_table_length = NEW_RESOURCE_ARRAY_IN_THREAD(
              THREAD, u2,  INITIAL_MAX_LVT_NUMBER);
            localvariable_type_table_start = NEW_RESOURCE_ARRAY_IN_THREAD(
              THREAD, const unsafe_u2*, INITIAL_MAX_LVT_NUMBER);
            lvt_allocated = true;
          }
          // Parse local variable type table
          if (lvtt_cnt == max_lvtt_cnt) {
            max_lvtt_cnt <<= 1;
            localvariable_type_table_length = REALLOC_RESOURCE_ARRAY(u2, localvariable_type_table_length, lvtt_cnt, max_lvtt_cnt);
            localvariable_type_table_start  = REALLOC_RESOURCE_ARRAY(const unsafe_u2*, localvariable_type_table_start, lvtt_cnt, max_lvtt_cnt);
          }
          localvariable_type_table_start[lvtt_cnt] =
            parse_localvariable_table(cfs,
                                      code_length,
                                      max_locals,
                                      code_attribute_length,
                                      &localvariable_type_table_length[lvtt_cnt],
                                      true,     // is LVTT
                                      CHECK_NULL);
          lvtt_cnt++;
        } else if (_major_version >= Verifier::STACKMAP_ATTRIBUTE_MAJOR_VERSION &&
                   cp->symbol_at(code_attribute_name_index) == vmSymbols::tag_stack_map_table()) {
          // Stack map is only needed by the new verifier in JDK1.5.
          if (parsed_stackmap_attribute) {
            classfile_parse_error("Multiple StackMapTable attributes in class file %s", THREAD);
            return nullptr;
          }
          stackmap_data = parse_stackmap_table(cfs, code_attribute_length, CHECK_NULL);
          stackmap_data_length = code_attribute_length;
          parsed_stackmap_attribute = true;
        } else {
          // Skip unknown attributes
          cfs->skip_u1(code_attribute_length, CHECK_NULL);
        }
      }
      // check method attribute length
      if (_need_verify) {
        guarantee_property(method_attribute_length == calculated_attribute_length,
                           "Code segment has wrong length in class file %s",
                           CHECK_NULL);
      }
    } else if (method_attribute_name == vmSymbols::tag_exceptions()) {
      // Parse Exceptions attribute
      if (parsed_checked_exceptions_attribute) {
        classfile_parse_error("Multiple Exceptions attributes in class file %s",
                              THREAD);
        return nullptr;
      }
      parsed_checked_exceptions_attribute = true;
      checked_exceptions_start =
            parse_checked_exceptions(cfs,
                                     &checked_exceptions_length,
                                     method_attribute_length,
                                     CHECK_NULL);
    } else if (method_attribute_name == vmSymbols::tag_method_parameters()) {
      // reject multiple method parameters
      if (method_parameters_seen) {
        classfile_parse_error("Multiple MethodParameters attributes in class file %s",
                              THREAD);
        return nullptr;
      }
      method_parameters_seen = true;
      method_parameters_length = cfs->get_u1_fast();
      const u4 real_length = (method_parameters_length * 4u) + 1u;
      if (method_attribute_length != real_length) {
        classfile_parse_error(
          "Invalid MethodParameters method attribute length %u in class file",
          method_attribute_length, THREAD);
        return nullptr;
      }
      method_parameters_data = cfs->current();
      cfs->skip_u2_fast(method_parameters_length);
      cfs->skip_u2_fast(method_parameters_length);
      // ignore this attribute if it cannot be reflected
      if (!vmClasses::Parameter_klass_loaded())
        method_parameters_length = -1;
    } else if (method_attribute_name == vmSymbols::tag_synthetic()) {
      if (method_attribute_length != 0) {
        classfile_parse_error(
          "Invalid Synthetic method attribute length %u in class file %s",
          method_attribute_length, THREAD);
        return nullptr;
      }
      // Should we check that there hasn't already been a synthetic attribute?
      access_flags.set_is_synthetic();
    } else if (method_attribute_name == vmSymbols::tag_deprecated()) { // 4276120
      if (method_attribute_length != 0) {
        classfile_parse_error(
          "Invalid Deprecated method attribute length %u in class file %s",
          method_attribute_length, THREAD);
        return nullptr;
      }
    } else if (_major_version >= JAVA_1_5_VERSION) {
      if (method_attribute_name == vmSymbols::tag_signature()) {
        if (generic_signature_index != 0) {
          classfile_parse_error(
            "Multiple Signature attributes for method in class file %s",
            THREAD);
          return nullptr;
        }
        if (method_attribute_length != 2) {
          classfile_parse_error(
            "Invalid Signature attribute length %u in class file %s",
            method_attribute_length, THREAD);
          return nullptr;
        }
        generic_signature_index = parse_generic_signature_attribute(cfs, CHECK_NULL);
      } else if (method_attribute_name == vmSymbols::tag_runtime_visible_annotations()) {
        if (runtime_visible_annotations != nullptr) {
          classfile_parse_error(
            "Multiple RuntimeVisibleAnnotations attributes for method in class file %s",
            THREAD);
          return nullptr;
        }
        runtime_visible_annotations_length = method_attribute_length;
        runtime_visible_annotations = cfs->current();
        assert(runtime_visible_annotations != nullptr, "null visible annotations");
        cfs->guarantee_more(runtime_visible_annotations_length, CHECK_NULL);
        parse_annotations(cp,
                          runtime_visible_annotations,
                          runtime_visible_annotations_length,
                          &parsed_annotations,
                          _loader_data,
                          _can_access_vm_annotations);
        cfs->skip_u1_fast(runtime_visible_annotations_length);
      } else if (method_attribute_name == vmSymbols::tag_runtime_invisible_annotations()) {
        if (runtime_invisible_annotations_exists) {
          classfile_parse_error(
            "Multiple RuntimeInvisibleAnnotations attributes for method in class file %s",
            THREAD);
          return nullptr;
        }
        runtime_invisible_annotations_exists = true;
        if (PreserveAllAnnotations) {
          runtime_invisible_annotations_length = method_attribute_length;
          runtime_invisible_annotations = cfs->current();
          assert(runtime_invisible_annotations != nullptr, "null invisible annotations");
        }
        cfs->skip_u1(method_attribute_length, CHECK_NULL);
      } else if (method_attribute_name == vmSymbols::tag_runtime_visible_parameter_annotations()) {
        if (runtime_visible_parameter_annotations != nullptr) {
          classfile_parse_error(
            "Multiple RuntimeVisibleParameterAnnotations attributes for method in class file %s",
            THREAD);
          return nullptr;
        }
        runtime_visible_parameter_annotations_length = method_attribute_length;
        runtime_visible_parameter_annotations = cfs->current();
        assert(runtime_visible_parameter_annotations != nullptr, "null visible parameter annotations");
        cfs->skip_u1(runtime_visible_parameter_annotations_length, CHECK_NULL);
      } else if (method_attribute_name == vmSymbols::tag_runtime_invisible_parameter_annotations()) {
        if (runtime_invisible_parameter_annotations_exists) {
          classfile_parse_error(
            "Multiple RuntimeInvisibleParameterAnnotations attributes for method in class file %s",
            THREAD);
          return nullptr;
        }
        runtime_invisible_parameter_annotations_exists = true;
        if (PreserveAllAnnotations) {
          runtime_invisible_parameter_annotations_length = method_attribute_length;
          runtime_invisible_parameter_annotations = cfs->current();
          assert(runtime_invisible_parameter_annotations != nullptr,
            "null invisible parameter annotations");
        }
        cfs->skip_u1(method_attribute_length, CHECK_NULL);
      } else if (method_attribute_name == vmSymbols::tag_annotation_default()) {
        if (annotation_default != nullptr) {
          classfile_parse_error(
            "Multiple AnnotationDefault attributes for method in class file %s",
            THREAD);
          return nullptr;
        }
        annotation_default_length = method_attribute_length;
        annotation_default = cfs->current();
        assert(annotation_default != nullptr, "null annotation default");
        cfs->skip_u1(annotation_default_length, CHECK_NULL);
      } else if (method_attribute_name == vmSymbols::tag_runtime_visible_type_annotations()) {
        if (runtime_visible_type_annotations != nullptr) {
          classfile_parse_error(
            "Multiple RuntimeVisibleTypeAnnotations attributes for method in class file %s",
            THREAD);
          return nullptr;
        }
        runtime_visible_type_annotations_length = method_attribute_length;
        runtime_visible_type_annotations = cfs->current();
        assert(runtime_visible_type_annotations != nullptr, "null visible type annotations");
        // No need for the VM to parse Type annotations
        cfs->skip_u1(runtime_visible_type_annotations_length, CHECK_NULL);
      } else if (method_attribute_name == vmSymbols::tag_runtime_invisible_type_annotations()) {
        if (runtime_invisible_type_annotations_exists) {
          classfile_parse_error(
            "Multiple RuntimeInvisibleTypeAnnotations attributes for method in class file %s",
            THREAD);
          return nullptr;
        } else {
          runtime_invisible_type_annotations_exists = true;
        }
        if (PreserveAllAnnotations) {
          runtime_invisible_type_annotations_length = method_attribute_length;
          runtime_invisible_type_annotations = cfs->current();
          assert(runtime_invisible_type_annotations != nullptr, "null invisible type annotations");
        }
        cfs->skip_u1(method_attribute_length, CHECK_NULL);
      } else {
        // Skip unknown attributes
        cfs->skip_u1(method_attribute_length, CHECK_NULL);
      }
    } else {
      // Skip unknown attributes
      cfs->skip_u1(method_attribute_length, CHECK_NULL);
    }
  }

  if (linenumber_table != nullptr) {
    linenumber_table->write_terminator();
    linenumber_table_length = linenumber_table->position();
  }

  // Make sure there's at least one Code attribute in non-native/non-abstract method
  if (_need_verify) {
    guarantee_property(access_flags.is_native() ||
                       access_flags.is_abstract() ||
                       parsed_code_attribute,
                       "Absent Code attribute in method that is not native or abstract in class file %s",
                       CHECK_NULL);
  }

  // All sizing information for a Method* is finally available, now create it
  InlineTableSizes sizes(
      total_lvt_length,
      linenumber_table_length,
      exception_table_length,
      checked_exceptions_length,
      method_parameters_length,
      generic_signature_index,
      runtime_visible_annotations_length +
           runtime_invisible_annotations_length,
      runtime_visible_parameter_annotations_length +
           runtime_invisible_parameter_annotations_length,
      runtime_visible_type_annotations_length +
           runtime_invisible_type_annotations_length,
      annotation_default_length,
      0);

  Method* const m = Method::allocate(_loader_data,
                                     code_length,
                                     access_flags,
                                     &sizes,
                                     ConstMethod::NORMAL,
                                     _cp->symbol_at(name_index),
                                     CHECK_NULL);

  ClassLoadingService::add_class_method_size(m->size()*wordSize);

  // Fill in information from fixed part (access_flags already set)
  m->set_constants(_cp);
  m->set_name_index(name_index);
  m->set_signature_index(signature_index);
  m->constMethod()->compute_from_signature(cp->symbol_at(signature_index), access_flags.is_static());
  assert(args_size < 0 || args_size == m->size_of_parameters(), "");

  // Fill in code attribute information
  m->set_max_stack(max_stack);
  m->set_max_locals(max_locals);
  if (stackmap_data != nullptr) {
    m->constMethod()->copy_stackmap_data(_loader_data,
                                         (u1*)stackmap_data,
                                         stackmap_data_length,
                                         CHECK_NULL);
  }

  // Copy byte codes
  m->set_code((u1*)code_start);

  // Copy line number table
  if (linenumber_table != nullptr) {
    memcpy(m->compressed_linenumber_table(),
           linenumber_table->buffer(),
           linenumber_table_length);
  }

  // Copy exception table
  if (exception_table_length > 0) {
    Copy::conjoint_swap_if_needed<Endian::JAVA>(exception_table_start,
                                                m->exception_table_start(),
                                                exception_table_length * sizeof(ExceptionTableElement),
                                                sizeof(u2));
  }

  // Copy method parameters
  if (method_parameters_length > 0) {
    MethodParametersElement* elem = m->constMethod()->method_parameters_start();
    for (int i = 0; i < method_parameters_length; i++) {
      elem[i].name_cp_index = Bytes::get_Java_u2((address)method_parameters_data);
      method_parameters_data += 2;
      elem[i].flags = Bytes::get_Java_u2((address)method_parameters_data);
      method_parameters_data += 2;
    }
  }

  // Copy checked exceptions
  if (checked_exceptions_length > 0) {
    Copy::conjoint_swap_if_needed<Endian::JAVA>(checked_exceptions_start,
                                                m->checked_exceptions_start(),
                                                checked_exceptions_length * sizeof(CheckedExceptionElement),
                                                sizeof(u2));
  }

  // Copy class file LVT's/LVTT's into the HotSpot internal LVT.
  if (total_lvt_length > 0) {
    *has_localvariable_table = true;
    copy_localvariable_table(m->constMethod(),
                             lvt_cnt,
                             localvariable_table_length,
                             localvariable_table_start,
                             lvtt_cnt,
                             localvariable_type_table_length,
                             localvariable_type_table_start,
                             CHECK_NULL);
  }

  if (parsed_annotations.has_any_annotations())
    parsed_annotations.apply_to(methodHandle(THREAD, m));

  if (is_hidden()) { // Mark methods in hidden classes as 'hidden'.
    m->set_is_hidden();
  }

  // Copy annotations
  copy_method_annotations(m->constMethod(),
                          runtime_visible_annotations,
                          runtime_visible_annotations_length,
                          runtime_invisible_annotations,
                          runtime_invisible_annotations_length,
                          runtime_visible_parameter_annotations,
                          runtime_visible_parameter_annotations_length,
                          runtime_invisible_parameter_annotations,
                          runtime_invisible_parameter_annotations_length,
                          runtime_visible_type_annotations,
                          runtime_visible_type_annotations_length,
                          runtime_invisible_type_annotations,
                          runtime_invisible_type_annotations_length,
                          annotation_default,
                          annotation_default_length,
                          CHECK_NULL);

  if (InstanceKlass::is_finalization_enabled() &&
      name == vmSymbols::finalize_method_name() &&
      signature == vmSymbols::void_method_signature()) {
    if (m->is_empty_method()) {
      _has_empty_finalizer = true;
    } else {
      _has_finalizer = true;
    }
  }
  if (name == vmSymbols::object_initializer_name() &&
      signature == vmSymbols::void_method_signature() &&
      m->is_vanilla_constructor()) {
    _has_vanilla_constructor = true;
  }

  NOT_PRODUCT(m->verify());
  return m;
}


// Side-effects: populates the _methods field in the parser
void ClassFileParser::parse_methods(const ClassFileStream* const cfs,
                                    bool is_interface,
                                    bool is_value_class,
                                    bool is_abstract_type,
                                    bool* const has_localvariable_table,
                                    bool* has_final_method,
                                    bool* declares_nonstatic_concrete_methods,
                                    TRAPS) {
  assert(cfs != nullptr, "invariant");
  assert(has_localvariable_table != nullptr, "invariant");
  assert(has_final_method != nullptr, "invariant");
  assert(declares_nonstatic_concrete_methods != nullptr, "invariant");

  assert(nullptr == _methods, "invariant");

  cfs->guarantee_more(2, CHECK);  // length
  const u2 length = cfs->get_u2_fast();
  if (length == 0) {
    _methods = Universe::the_empty_method_array();
  } else {
    _methods = MetadataFactory::new_array<Method*>(_loader_data,
                                                   length,
                                                   nullptr,
                                                   CHECK);

    for (int index = 0; index < length; index++) {
      Method* method = parse_method(cfs,
                                    is_interface,
                                    is_value_class,
                                    is_abstract_type,
                                    _cp,
                                    has_localvariable_table,
                                    CHECK);

      if (method->is_final()) {
        *has_final_method = true;
      }
      // declares_nonstatic_concrete_methods: declares concrete instance methods, any access flags
      // used for interface initialization, and default method inheritance analysis
      if (is_interface && !(*declares_nonstatic_concrete_methods)
        && !method->is_abstract() && !method->is_static()) {
        *declares_nonstatic_concrete_methods = true;
      }
      _methods->at_put(index, method);
    }

    if (_need_verify && length > 1) {
      // Check duplicated methods
      ResourceMark rm(THREAD);
      // Set containing name-signature pairs
      NameSigHashtable* names_and_sigs = new NameSigHashtable();
      for (int i = 0; i < length; i++) {
        const Method* const m = _methods->at(i);
        NameSigHash name_and_sig(m->name(), m->signature());
        // If no duplicates, add name/signature in hashtable names_and_sigs.
        if(!names_and_sigs->put(name_and_sig, 0)) {
          classfile_parse_error("Duplicate method name \"%s\" with signature \"%s\" in class file %s",
                                 name_and_sig._name->as_C_string(), name_and_sig._sig->as_klass_external_name(), THREAD);
          return;
        }
      }
    }
  }
}

static const intArray* sort_methods(Array<Method*>* methods) {
  const int length = methods->length();
  // If JVMTI original method ordering or sharing is enabled we have to
  // remember the original class file ordering.
  // We temporarily use the vtable_index field in the Method* to store the
  // class file index, so we can read in after calling qsort.
  // Put the method ordering in the shared archive.
  if (JvmtiExport::can_maintain_original_method_order() || CDSConfig::is_dumping_archive()) {
    for (int index = 0; index < length; index++) {
      Method* const m = methods->at(index);
      assert(!m->valid_vtable_index(), "vtable index should not be set");
      m->set_vtable_index(index);
    }
  }
  // Sort method array by ascending method name (for faster lookups & vtable construction)
  // Note that the ordering is not alphabetical, see Symbol::fast_compare
  Method::sort_methods(methods);

  intArray* method_ordering = nullptr;
  // If JVMTI original method ordering or sharing is enabled construct int
  // array remembering the original ordering
  if (JvmtiExport::can_maintain_original_method_order() || CDSConfig::is_dumping_archive()) {
    method_ordering = new intArray(length, length, -1);
    for (int index = 0; index < length; index++) {
      Method* const m = methods->at(index);
      const int old_index = m->vtable_index();
      assert(old_index >= 0 && old_index < length, "invalid method index");
      method_ordering->at_put(index, old_index);
      m->set_vtable_index(Method::invalid_vtable_index);
    }
  }
  return method_ordering;
}

// Parse generic_signature attribute for methods and fields
u2 ClassFileParser::parse_generic_signature_attribute(const ClassFileStream* const cfs,
                                                      TRAPS) {
  assert(cfs != nullptr, "invariant");

  cfs->guarantee_more(2, CHECK_0);  // generic_signature_index
  const u2 generic_signature_index = cfs->get_u2_fast();
  check_property(
    valid_symbol_at(generic_signature_index),
    "Invalid Signature attribute at constant pool index %u in class file %s",
    generic_signature_index, CHECK_0);
  return generic_signature_index;
}

void ClassFileParser::parse_classfile_sourcefile_attribute(const ClassFileStream* const cfs,
                                                           TRAPS) {

  assert(cfs != nullptr, "invariant");

  cfs->guarantee_more(2, CHECK);  // sourcefile_index
  const u2 sourcefile_index = cfs->get_u2_fast();
  check_property(
    valid_symbol_at(sourcefile_index),
    "Invalid SourceFile attribute at constant pool index %u in class file %s",
    sourcefile_index, CHECK);
  set_class_sourcefile_index(sourcefile_index);
}

void ClassFileParser::parse_classfile_source_debug_extension_attribute(const ClassFileStream* const cfs,
                                                                       int length,
                                                                       TRAPS) {
  assert(cfs != nullptr, "invariant");

  const u1* const sde_buffer = cfs->current();
  assert(sde_buffer != nullptr, "null sde buffer");

  // Don't bother storing it if there is no way to retrieve it
  if (JvmtiExport::can_get_source_debug_extension()) {
    assert((length+1) > length, "Overflow checking");
    u1* const sde = NEW_RESOURCE_ARRAY_IN_THREAD(THREAD, u1, length+1);
    for (int i = 0; i < length; i++) {
      sde[i] = sde_buffer[i];
    }
    sde[length] = '\0';
    set_class_sde_buffer((const char*)sde, length);
  }
  // Got utf8 string, set stream position forward
  cfs->skip_u1(length, CHECK);
}


// Inner classes can be static, private or protected (classic VM does this)
#define RECOGNIZED_INNER_CLASS_MODIFIERS ( JVM_RECOGNIZED_CLASS_MODIFIERS | \
                                           JVM_ACC_PRIVATE |                \
                                           JVM_ACC_PROTECTED |              \
                                           JVM_ACC_STATIC                   \
                                         )

// Find index of the InnerClasses entry for the specified inner_class_info_index.
// Return -1 if none is found.
static int inner_classes_find_index(const Array<u2>* inner_classes, int inner, const ConstantPool* cp, int length) {
  Symbol* cp_klass_name =  cp->klass_name_at(inner);
  for (int idx = 0; idx < length; idx += InstanceKlass::inner_class_next_offset) {
    int idx_inner = inner_classes->at(idx + InstanceKlass::inner_class_inner_class_info_offset);
    if (cp->klass_name_at(idx_inner) == cp_klass_name) {
      return idx;
    }
  }
  return -1;
}

// Return the outer_class_info_index for the InnerClasses entry containing the
// specified inner_class_info_index.  Return -1 if no InnerClasses entry is found.
static int inner_classes_jump_to_outer(const Array<u2>* inner_classes, int inner, const ConstantPool* cp, int length) {
  if (inner == 0) return -1;
  int idx = inner_classes_find_index(inner_classes, inner, cp, length);
  if (idx == -1) return -1;
  int result = inner_classes->at(idx + InstanceKlass::inner_class_outer_class_info_offset);
  return result;
}

// Return true if circularity is found, false if no circularity is found.
// Use Floyd's cycle finding algorithm.
static bool inner_classes_check_loop_through_outer(const Array<u2>* inner_classes, int idx, const ConstantPool* cp, int length) {
  int slow = inner_classes->at(idx + InstanceKlass::inner_class_inner_class_info_offset);
  int fast = inner_classes->at(idx + InstanceKlass::inner_class_outer_class_info_offset);

  while (fast != -1 && fast != 0) {
    if (slow != 0 && (cp->klass_name_at(slow) == cp->klass_name_at(fast))) {
      return true;  // found a circularity
    }
    fast = inner_classes_jump_to_outer(inner_classes, fast, cp, length);
    if (fast == -1) return false;
    fast = inner_classes_jump_to_outer(inner_classes, fast, cp, length);
    if (fast == -1) return false;
    slow = inner_classes_jump_to_outer(inner_classes, slow, cp, length);
    assert(slow != -1, "sanity check");
  }
  return false;
}

// Loop through each InnerClasses entry checking for circularities and duplications
// with other entries.  If duplicate entries are found then throw CFE.  Otherwise,
// return true if a circularity or entries with duplicate inner_class_info_indexes
// are found.
bool ClassFileParser::check_inner_classes_circularity(const ConstantPool* cp, int length, TRAPS) {
  // Loop through each InnerClasses entry.
  for (int idx = 0; idx < length; idx += InstanceKlass::inner_class_next_offset) {
    // Return true if there are circular entries.
    if (inner_classes_check_loop_through_outer(_inner_classes, idx, cp, length)) {
      return true;
    }
    // Check if there are duplicate entries or entries with the same inner_class_info_index.
    for (int y = idx + InstanceKlass::inner_class_next_offset; y < length;
         y += InstanceKlass::inner_class_next_offset) {

      // 4347400: make sure there's no duplicate entry in the classes array
      if (_major_version >= JAVA_1_5_VERSION) {
        guarantee_property((_inner_classes->at(idx) != _inner_classes->at(y) ||
                            _inner_classes->at(idx+1) != _inner_classes->at(y+1) ||
                            _inner_classes->at(idx+2) != _inner_classes->at(y+2) ||
                            _inner_classes->at(idx+3) != _inner_classes->at(y+3)),
                           "Duplicate entry in InnerClasses attribute in class file %s",
                           CHECK_(true));
      }
      // Return true if there are two entries with the same inner_class_info_index.
      if (_inner_classes->at(y) == _inner_classes->at(idx)) {
        return true;
      }
    }
  }
  return false;
}

// Return number of classes in the inner classes attribute table
u2 ClassFileParser::parse_classfile_inner_classes_attribute(const ClassFileStream* const cfs,
                                                            const ConstantPool* cp,
                                                            const u1* const inner_classes_attribute_start,
                                                            bool parsed_enclosingmethod_attribute,
                                                            u2 enclosing_method_class_index,
                                                            u2 enclosing_method_method_index,
                                                            TRAPS) {
  const u1* const current_mark = cfs->current();
  u2 length = 0;
  if (inner_classes_attribute_start != nullptr) {
    cfs->set_current(inner_classes_attribute_start);
    cfs->guarantee_more(2, CHECK_0);  // length
    length = cfs->get_u2_fast();
  }

  // 4-tuples of shorts of inner classes data and 2 shorts of enclosing
  // method data:
  //   [inner_class_info_index,
  //    outer_class_info_index,
  //    inner_name_index,
  //    inner_class_access_flags,
  //    ...
  //    enclosing_method_class_index,
  //    enclosing_method_method_index]
  const int size = length * 4 + (parsed_enclosingmethod_attribute ? 2 : 0);
  Array<u2>* inner_classes = MetadataFactory::new_array<u2>(_loader_data, size, CHECK_0);
  _inner_classes = inner_classes;

  int index = 0;
  cfs->guarantee_more(8 * length, CHECK_0);  // 4-tuples of u2
  for (int n = 0; n < length; n++) {
    // Inner class index
    const u2 inner_class_info_index = cfs->get_u2_fast();
    check_property(
      valid_klass_reference_at(inner_class_info_index),
      "inner_class_info_index %u has bad constant type in class file %s",
      inner_class_info_index, CHECK_0);
    // Outer class index
    const u2 outer_class_info_index = cfs->get_u2_fast();
    check_property(
      outer_class_info_index == 0 ||
        valid_klass_reference_at(outer_class_info_index),
      "outer_class_info_index %u has bad constant type in class file %s",
      outer_class_info_index, CHECK_0);

    if (outer_class_info_index != 0) {
      const Symbol* const outer_class_name = cp->klass_name_at(outer_class_info_index);
      char* bytes = (char*)outer_class_name->bytes();
      guarantee_property(bytes[0] != JVM_SIGNATURE_ARRAY,
                         "Outer class is an array class in class file %s", CHECK_0);
    }
    // Inner class name
    const u2 inner_name_index = cfs->get_u2_fast();
    check_property(
      inner_name_index == 0 || valid_symbol_at(inner_name_index),
      "inner_name_index %u has bad constant type in class file %s",
      inner_name_index, CHECK_0);
    if (_need_verify) {
      guarantee_property(inner_class_info_index != outer_class_info_index,
                         "Class is both outer and inner class in class file %s", CHECK_0);
    }

    jint recognized_modifiers = RECOGNIZED_INNER_CLASS_MODIFIERS;
    // JVM_ACC_MODULE is defined in JDK-9 and later.
    if (_major_version >= JAVA_9_VERSION) {
      recognized_modifiers |= JVM_ACC_MODULE;
    }

    // Access flags
    jint flags = cfs->get_u2_fast() & recognized_modifiers;

    if ((flags & JVM_ACC_INTERFACE) && _major_version < JAVA_6_VERSION) {
      // Set abstract bit for old class files for backward compatibility
      flags |= JVM_ACC_ABSTRACT;
    }

    if (!supports_inline_types()) {
      const bool is_module = (flags & JVM_ACC_MODULE) != 0;
      const bool is_interface = (flags & JVM_ACC_INTERFACE) != 0;
      if (!is_module && !is_interface) {
        flags |= JVM_ACC_IDENTITY;
      }
    }

    const char* name = inner_name_index == 0 ? "unnamed" : cp->symbol_at(inner_name_index)->as_utf8();
    verify_legal_class_modifiers(flags, name, false, CHECK_0);
    AccessFlags inner_access_flags(flags);

    inner_classes->at_put(index++, inner_class_info_index);
    inner_classes->at_put(index++, outer_class_info_index);
    inner_classes->at_put(index++, inner_name_index);
    inner_classes->at_put(index++, inner_access_flags.as_short());
  }

  // Check for circular and duplicate entries.
  bool has_circularity = false;
  if (_need_verify) {
    has_circularity = check_inner_classes_circularity(cp, length * 4, CHECK_0);
    if (has_circularity) {
      // If circularity check failed then ignore InnerClasses attribute.
      MetadataFactory::free_array<u2>(_loader_data, _inner_classes);
      index = 0;
      if (parsed_enclosingmethod_attribute) {
        inner_classes = MetadataFactory::new_array<u2>(_loader_data, 2, CHECK_0);
        _inner_classes = inner_classes;
      } else {
        _inner_classes = Universe::the_empty_short_array();
      }
    }
  }
  // Set EnclosingMethod class and method indexes.
  if (parsed_enclosingmethod_attribute) {
    inner_classes->at_put(index++, enclosing_method_class_index);
    inner_classes->at_put(index++, enclosing_method_method_index);
  }
  assert(index == size || has_circularity, "wrong size");

  // Restore buffer's current position.
  cfs->set_current(current_mark);

  return length;
}

u2 ClassFileParser::parse_classfile_nest_members_attribute(const ClassFileStream* const cfs,
                                                           const u1* const nest_members_attribute_start,
                                                           TRAPS) {
  const u1* const current_mark = cfs->current();
  u2 length = 0;
  if (nest_members_attribute_start != nullptr) {
    cfs->set_current(nest_members_attribute_start);
    cfs->guarantee_more(2, CHECK_0);  // length
    length = cfs->get_u2_fast();
  }
  const int size = length;
  Array<u2>* const nest_members = MetadataFactory::new_array<u2>(_loader_data, size, CHECK_0);
  _nest_members = nest_members;

  int index = 0;
  cfs->guarantee_more(2 * length, CHECK_0);
  for (int n = 0; n < length; n++) {
    const u2 class_info_index = cfs->get_u2_fast();
    check_property(
      valid_klass_reference_at(class_info_index),
      "Nest member class_info_index %u has bad constant type in class file %s",
      class_info_index, CHECK_0);
    nest_members->at_put(index++, class_info_index);
  }
  assert(index == size, "wrong size");

  // Restore buffer's current position.
  cfs->set_current(current_mark);

  return length;
}

u2 ClassFileParser::parse_classfile_permitted_subclasses_attribute(const ClassFileStream* const cfs,
                                                                   const u1* const permitted_subclasses_attribute_start,
                                                                   TRAPS) {
  const u1* const current_mark = cfs->current();
  u2 length = 0;
  if (permitted_subclasses_attribute_start != nullptr) {
    cfs->set_current(permitted_subclasses_attribute_start);
    cfs->guarantee_more(2, CHECK_0);  // length
    length = cfs->get_u2_fast();
  }
  const int size = length;
  Array<u2>* const permitted_subclasses = MetadataFactory::new_array<u2>(_loader_data, size, CHECK_0);
  _permitted_subclasses = permitted_subclasses;

  if (length > 0) {
    int index = 0;
    cfs->guarantee_more(2 * length, CHECK_0);
    for (int n = 0; n < length; n++) {
      const u2 class_info_index = cfs->get_u2_fast();
      check_property(
        valid_klass_reference_at(class_info_index),
        "Permitted subclass class_info_index %u has bad constant type in class file %s",
        class_info_index, CHECK_0);
      permitted_subclasses->at_put(index++, class_info_index);
    }
    assert(index == size, "wrong size");
  }

  // Restore buffer's current position.
  cfs->set_current(current_mark);

  return length;
}

u2 ClassFileParser::parse_classfile_preload_attribute(const ClassFileStream* const cfs,
                                                                   const u1* const preload_attribute_start,
                                                                   TRAPS) {
  const u1* const current_mark = cfs->current();
  u2 length = 0;
  if (preload_attribute_start != nullptr) {
    cfs->set_current(preload_attribute_start);
    cfs->guarantee_more(2, CHECK_0);  // length
    length = cfs->get_u2_fast();
  }
  const int size = length;
  Array<u2>* const preload_classes = MetadataFactory::new_array<u2>(_loader_data, size, CHECK_0);
  _preload_classes = preload_classes;
  if (length > 0) {
    int index = 0;
    cfs->guarantee_more(2 * length, CHECK_0);
    for (int n = 0; n < length; n++) {
      const u2 class_info_index = cfs->get_u2_fast();
      check_property(
        valid_klass_reference_at(class_info_index),
        "Preload class_info_index %u has bad constant type in class file %s",
        class_info_index, CHECK_0);
      preload_classes->at_put(index++, class_info_index);
    }
    assert(index == size, "wrong size");
  }

  // Restore buffer's current position.
  cfs->set_current(current_mark);

  return length;
}

//  Record {
//    u2 attribute_name_index;
//    u4 attribute_length;
//    u2 components_count;
//    component_info components[components_count];
//  }
//  component_info {
//    u2 name_index;
//    u2 descriptor_index
//    u2 attributes_count;
//    attribute_info_attributes[attributes_count];
//  }
u4 ClassFileParser::parse_classfile_record_attribute(const ClassFileStream* const cfs,
                                                     const ConstantPool* cp,
                                                     const u1* const record_attribute_start,
                                                     TRAPS) {
  const u1* const current_mark = cfs->current();
  int components_count = 0;
  unsigned int calculate_attr_size = 0;
  if (record_attribute_start != nullptr) {
    cfs->set_current(record_attribute_start);
    cfs->guarantee_more(2, CHECK_0);  // num of components
    components_count = (int)cfs->get_u2_fast();
    calculate_attr_size = 2;
  }

  Array<RecordComponent*>* const record_components =
    MetadataFactory::new_array<RecordComponent*>(_loader_data, components_count, nullptr, CHECK_0);
  _record_components = record_components;

  for (int x = 0; x < components_count; x++) {
    cfs->guarantee_more(6, CHECK_0); // name_index, descriptor_index, attributes_count

    const u2 name_index = cfs->get_u2_fast();
    check_property(valid_symbol_at(name_index),
      "Invalid constant pool index %u for name in Record attribute in class file %s",
      name_index, CHECK_0);
    const Symbol* const name = cp->symbol_at(name_index);
    verify_legal_field_name(name, CHECK_0);

    const u2 descriptor_index = cfs->get_u2_fast();
    check_property(valid_symbol_at(descriptor_index),
      "Invalid constant pool index %u for descriptor in Record attribute in class file %s",
      descriptor_index, CHECK_0);
    const Symbol* const descr = cp->symbol_at(descriptor_index);
    verify_legal_field_signature(name, descr, CHECK_0);

    const u2 attributes_count = cfs->get_u2_fast();
    calculate_attr_size += 6;
    u2 generic_sig_index = 0;
    const u1* runtime_visible_annotations = nullptr;
    int runtime_visible_annotations_length = 0;
    const u1* runtime_invisible_annotations = nullptr;
    int runtime_invisible_annotations_length = 0;
    bool runtime_invisible_annotations_exists = false;
    const u1* runtime_visible_type_annotations = nullptr;
    int runtime_visible_type_annotations_length = 0;
    const u1* runtime_invisible_type_annotations = nullptr;
    int runtime_invisible_type_annotations_length = 0;
    bool runtime_invisible_type_annotations_exists = false;

    // Expected attributes for record components are Signature, Runtime(In)VisibleAnnotations,
    // and Runtime(In)VisibleTypeAnnotations.  Other attributes are ignored.
    for (int y = 0; y < attributes_count; y++) {
      cfs->guarantee_more(6, CHECK_0);  // attribute_name_index, attribute_length
      const u2 attribute_name_index = cfs->get_u2_fast();
      const u4 attribute_length = cfs->get_u4_fast();
      calculate_attr_size += 6;
      check_property(
        valid_symbol_at(attribute_name_index),
        "Invalid Record attribute name index %u in class file %s",
        attribute_name_index, CHECK_0);

      const Symbol* const attribute_name = cp->symbol_at(attribute_name_index);
      if (attribute_name == vmSymbols::tag_signature()) {
        if (generic_sig_index != 0) {
          classfile_parse_error(
            "Multiple Signature attributes for Record component in class file %s",
            THREAD);
          return 0;
        }
        if (attribute_length != 2) {
          classfile_parse_error(
            "Invalid Signature attribute length %u in Record component in class file %s",
            attribute_length, THREAD);
          return 0;
        }
        generic_sig_index = parse_generic_signature_attribute(cfs, CHECK_0);

      } else if (attribute_name == vmSymbols::tag_runtime_visible_annotations()) {
        if (runtime_visible_annotations != nullptr) {
          classfile_parse_error(
            "Multiple RuntimeVisibleAnnotations attributes for Record component in class file %s", THREAD);
          return 0;
        }
        runtime_visible_annotations_length = attribute_length;
        runtime_visible_annotations = cfs->current();

        assert(runtime_visible_annotations != nullptr, "null record component visible annotation");
        cfs->guarantee_more(runtime_visible_annotations_length, CHECK_0);
        cfs->skip_u1_fast(runtime_visible_annotations_length);

      } else if (attribute_name == vmSymbols::tag_runtime_invisible_annotations()) {
        if (runtime_invisible_annotations_exists) {
          classfile_parse_error(
            "Multiple RuntimeInvisibleAnnotations attributes for Record component in class file %s", THREAD);
          return 0;
        }
        runtime_invisible_annotations_exists = true;
        if (PreserveAllAnnotations) {
          runtime_invisible_annotations_length = attribute_length;
          runtime_invisible_annotations = cfs->current();
          assert(runtime_invisible_annotations != nullptr, "null record component invisible annotation");
        }
        cfs->skip_u1(attribute_length, CHECK_0);

      } else if (attribute_name == vmSymbols::tag_runtime_visible_type_annotations()) {
        if (runtime_visible_type_annotations != nullptr) {
          classfile_parse_error(
            "Multiple RuntimeVisibleTypeAnnotations attributes for Record component in class file %s", THREAD);
          return 0;
        }
        runtime_visible_type_annotations_length = attribute_length;
        runtime_visible_type_annotations = cfs->current();

        assert(runtime_visible_type_annotations != nullptr, "null record component visible type annotation");
        cfs->guarantee_more(runtime_visible_type_annotations_length, CHECK_0);
        cfs->skip_u1_fast(runtime_visible_type_annotations_length);

      } else if (attribute_name == vmSymbols::tag_runtime_invisible_type_annotations()) {
        if (runtime_invisible_type_annotations_exists) {
          classfile_parse_error(
            "Multiple RuntimeInvisibleTypeAnnotations attributes for Record component in class file %s", THREAD);
          return 0;
        }
        runtime_invisible_type_annotations_exists = true;
        if (PreserveAllAnnotations) {
          runtime_invisible_type_annotations_length = attribute_length;
          runtime_invisible_type_annotations = cfs->current();
          assert(runtime_invisible_type_annotations != nullptr, "null record component invisible type annotation");
        }
        cfs->skip_u1(attribute_length, CHECK_0);

      } else {
        // Skip unknown attributes
        cfs->skip_u1(attribute_length, CHECK_0);
      }
      calculate_attr_size += attribute_length;
    } // End of attributes For loop

    AnnotationArray* annotations = assemble_annotations(runtime_visible_annotations,
                                                        runtime_visible_annotations_length,
                                                        runtime_invisible_annotations,
                                                        runtime_invisible_annotations_length,
                                                        CHECK_0);
    AnnotationArray* type_annotations = assemble_annotations(runtime_visible_type_annotations,
                                                             runtime_visible_type_annotations_length,
                                                             runtime_invisible_type_annotations,
                                                             runtime_invisible_type_annotations_length,
                                                             CHECK_0);

    RecordComponent* record_component =
      RecordComponent::allocate(_loader_data, name_index, descriptor_index,
                                attributes_count, generic_sig_index,
                                annotations, type_annotations, CHECK_0);
    record_components->at_put(x, record_component);
  }  // End of component processing loop

  // Restore buffer's current position.
  cfs->set_current(current_mark);
  return calculate_attr_size;
}

void ClassFileParser::parse_classfile_synthetic_attribute() {
  set_class_synthetic_flag(true);
}

void ClassFileParser::parse_classfile_signature_attribute(const ClassFileStream* const cfs, TRAPS) {
  assert(cfs != nullptr, "invariant");

  const u2 signature_index = cfs->get_u2(CHECK);
  check_property(
    valid_symbol_at(signature_index),
    "Invalid constant pool index %u in Signature attribute in class file %s",
    signature_index, CHECK);
  set_class_generic_signature_index(signature_index);
}

void ClassFileParser::parse_classfile_bootstrap_methods_attribute(const ClassFileStream* const cfs,
                                                                  ConstantPool* cp,
                                                                  u4 attribute_byte_length,
                                                                  TRAPS) {
  assert(cfs != nullptr, "invariant");
  assert(cp != nullptr, "invariant");

  const u1* const current_start = cfs->current();

  guarantee_property(attribute_byte_length >= sizeof(u2),
                     "Invalid BootstrapMethods attribute length %u in class file %s",
                     attribute_byte_length,
                     CHECK);

  cfs->guarantee_more(attribute_byte_length, CHECK);

  const int attribute_array_length = cfs->get_u2_fast();

  guarantee_property(_max_bootstrap_specifier_index < attribute_array_length,
                     "Short length on BootstrapMethods in class file %s",
                     CHECK);


  // The attribute contains a counted array of counted tuples of shorts,
  // represending bootstrap specifiers:
  //    length*{bootstrap_method_index, argument_count*{argument_index}}
  const unsigned int operand_count = (attribute_byte_length - (unsigned)sizeof(u2)) / (unsigned)sizeof(u2);
  // operand_count = number of shorts in attr, except for leading length

  // The attribute is copied into a short[] array.
  // The array begins with a series of short[2] pairs, one for each tuple.
  const int index_size = (attribute_array_length * 2);

  Array<u2>* const operands =
    MetadataFactory::new_array<u2>(_loader_data, index_size + operand_count, CHECK);

  // Eagerly assign operands so they will be deallocated with the constant
  // pool if there is an error.
  cp->set_operands(operands);

  int operand_fill_index = index_size;
  const int cp_size = cp->length();

  for (int n = 0; n < attribute_array_length; n++) {
    // Store a 32-bit offset into the header of the operand array.
    ConstantPool::operand_offset_at_put(operands, n, operand_fill_index);

    // Read a bootstrap specifier.
    cfs->guarantee_more(sizeof(u2) * 2, CHECK);  // bsm, argc
    const u2 bootstrap_method_index = cfs->get_u2_fast();
    const u2 argument_count = cfs->get_u2_fast();
    check_property(
      valid_cp_range(bootstrap_method_index, cp_size) &&
      cp->tag_at(bootstrap_method_index).is_method_handle(),
      "bootstrap_method_index %u has bad constant type in class file %s",
      bootstrap_method_index,
      CHECK);

    guarantee_property((operand_fill_index + 1 + argument_count) < operands->length(),
      "Invalid BootstrapMethods num_bootstrap_methods or num_bootstrap_arguments value in class file %s",
      CHECK);

    operands->at_put(operand_fill_index++, bootstrap_method_index);
    operands->at_put(operand_fill_index++, argument_count);

    cfs->guarantee_more(sizeof(u2) * argument_count, CHECK);  // argv[argc]
    for (int j = 0; j < argument_count; j++) {
      const u2 argument_index = cfs->get_u2_fast();
      check_property(
        valid_cp_range(argument_index, cp_size) &&
        cp->tag_at(argument_index).is_loadable_constant(),
        "argument_index %u has bad constant type in class file %s",
        argument_index,
        CHECK);
      operands->at_put(operand_fill_index++, argument_index);
    }
  }
  guarantee_property(current_start + attribute_byte_length == cfs->current(),
                     "Bad length on BootstrapMethods in class file %s",
                     CHECK);
}

void ClassFileParser::parse_classfile_attributes(const ClassFileStream* const cfs,
                                                 ConstantPool* cp,
                 ClassFileParser::ClassAnnotationCollector* parsed_annotations,
                                                 TRAPS) {
  assert(cfs != nullptr, "invariant");
  assert(cp != nullptr, "invariant");
  assert(parsed_annotations != nullptr, "invariant");

  // Set inner classes attribute to default sentinel
  _inner_classes = Universe::the_empty_short_array();
  // Set nest members attribute to default sentinel
  _nest_members = Universe::the_empty_short_array();
  // Set _permitted_subclasses attribute to default sentinel
  _permitted_subclasses = Universe::the_empty_short_array();
  // Set _preload_classes attribute to default sentinel
  _preload_classes = Universe::the_empty_short_array();
  cfs->guarantee_more(2, CHECK);  // attributes_count
  u2 attributes_count = cfs->get_u2_fast();
  bool parsed_sourcefile_attribute = false;
  bool parsed_innerclasses_attribute = false;
  bool parsed_nest_members_attribute = false;
  bool parsed_permitted_subclasses_attribute = false;
  bool parsed_preload_attribute = false;
  bool parsed_nest_host_attribute = false;
  bool parsed_record_attribute = false;
  bool parsed_enclosingmethod_attribute = false;
  bool parsed_bootstrap_methods_attribute = false;
  const u1* runtime_visible_annotations = nullptr;
  int runtime_visible_annotations_length = 0;
  const u1* runtime_invisible_annotations = nullptr;
  int runtime_invisible_annotations_length = 0;
  const u1* runtime_visible_type_annotations = nullptr;
  int runtime_visible_type_annotations_length = 0;
  const u1* runtime_invisible_type_annotations = nullptr;
  int runtime_invisible_type_annotations_length = 0;
  bool runtime_invisible_type_annotations_exists = false;
  bool runtime_invisible_annotations_exists = false;
  bool parsed_source_debug_ext_annotations_exist = false;
  const u1* inner_classes_attribute_start = nullptr;
  u4  inner_classes_attribute_length = 0;
  u2  enclosing_method_class_index = 0;
  u2  enclosing_method_method_index = 0;
  const u1* nest_members_attribute_start = nullptr;
  u4  nest_members_attribute_length = 0;
  const u1* record_attribute_start = nullptr;
  u4  record_attribute_length = 0;
  const u1* permitted_subclasses_attribute_start = nullptr;
  u4  permitted_subclasses_attribute_length = 0;
  const u1* preload_attribute_start = nullptr;
  u4  preload_attribute_length = 0;

  // Iterate over attributes
  while (attributes_count--) {
    cfs->guarantee_more(6, CHECK);  // attribute_name_index, attribute_length
    const u2 attribute_name_index = cfs->get_u2_fast();
    const u4 attribute_length = cfs->get_u4_fast();
    check_property(
      valid_symbol_at(attribute_name_index),
      "Attribute name has bad constant pool index %u in class file %s",
      attribute_name_index, CHECK);
    const Symbol* const tag = cp->symbol_at(attribute_name_index);
    if (tag == vmSymbols::tag_source_file()) {
      // Check for SourceFile tag
      if (_need_verify) {
        guarantee_property(attribute_length == 2, "Wrong SourceFile attribute length in class file %s", CHECK);
      }
      if (parsed_sourcefile_attribute) {
        classfile_parse_error("Multiple SourceFile attributes in class file %s", THREAD);
        return;
      } else {
        parsed_sourcefile_attribute = true;
      }
      parse_classfile_sourcefile_attribute(cfs, CHECK);
    } else if (tag == vmSymbols::tag_source_debug_extension()) {
      // Check for SourceDebugExtension tag
      if (parsed_source_debug_ext_annotations_exist) {
        classfile_parse_error(
          "Multiple SourceDebugExtension attributes in class file %s", THREAD);
        return;
      }
      parsed_source_debug_ext_annotations_exist = true;
      parse_classfile_source_debug_extension_attribute(cfs, (int)attribute_length, CHECK);
    } else if (tag == vmSymbols::tag_inner_classes()) {
      // Check for InnerClasses tag
      if (parsed_innerclasses_attribute) {
        classfile_parse_error("Multiple InnerClasses attributes in class file %s", THREAD);
        return;
      } else {
        parsed_innerclasses_attribute = true;
      }
      inner_classes_attribute_start = cfs->current();
      inner_classes_attribute_length = attribute_length;
      cfs->skip_u1(inner_classes_attribute_length, CHECK);
    } else if (tag == vmSymbols::tag_synthetic()) {
      // Check for Synthetic tag
      // Shouldn't we check that the synthetic flags wasn't already set? - not required in spec
      if (attribute_length != 0) {
        classfile_parse_error(
          "Invalid Synthetic classfile attribute length %u in class file %s",
          attribute_length, THREAD);
        return;
      }
      parse_classfile_synthetic_attribute();
    } else if (tag == vmSymbols::tag_deprecated()) {
      // Check for Deprecated tag - 4276120
      if (attribute_length != 0) {
        classfile_parse_error(
          "Invalid Deprecated classfile attribute length %u in class file %s",
          attribute_length, THREAD);
        return;
      }
    } else if (_major_version >= JAVA_1_5_VERSION) {
      if (tag == vmSymbols::tag_signature()) {
        if (_generic_signature_index != 0) {
          classfile_parse_error(
            "Multiple Signature attributes in class file %s", THREAD);
          return;
        }
        if (attribute_length != 2) {
          classfile_parse_error(
            "Wrong Signature attribute length %u in class file %s",
            attribute_length, THREAD);
          return;
        }
        parse_classfile_signature_attribute(cfs, CHECK);
      } else if (tag == vmSymbols::tag_runtime_visible_annotations()) {
        if (runtime_visible_annotations != nullptr) {
          classfile_parse_error(
            "Multiple RuntimeVisibleAnnotations attributes in class file %s", THREAD);
          return;
        }
        runtime_visible_annotations_length = attribute_length;
        runtime_visible_annotations = cfs->current();
        assert(runtime_visible_annotations != nullptr, "null visible annotations");
        cfs->guarantee_more(runtime_visible_annotations_length, CHECK);
        parse_annotations(cp,
                          runtime_visible_annotations,
                          runtime_visible_annotations_length,
                          parsed_annotations,
                          _loader_data,
                          _can_access_vm_annotations);
        cfs->skip_u1_fast(runtime_visible_annotations_length);
      } else if (tag == vmSymbols::tag_runtime_invisible_annotations()) {
        if (runtime_invisible_annotations_exists) {
          classfile_parse_error(
            "Multiple RuntimeInvisibleAnnotations attributes in class file %s", THREAD);
          return;
        }
        runtime_invisible_annotations_exists = true;
        if (PreserveAllAnnotations) {
          runtime_invisible_annotations_length = attribute_length;
          runtime_invisible_annotations = cfs->current();
          assert(runtime_invisible_annotations != nullptr, "null invisible annotations");
        }
        cfs->skip_u1(attribute_length, CHECK);
      } else if (tag == vmSymbols::tag_enclosing_method()) {
        if (parsed_enclosingmethod_attribute) {
          classfile_parse_error("Multiple EnclosingMethod attributes in class file %s", THREAD);
          return;
        } else {
          parsed_enclosingmethod_attribute = true;
        }
        guarantee_property(attribute_length == 4,
          "Wrong EnclosingMethod attribute length %u in class file %s",
          attribute_length, CHECK);
        cfs->guarantee_more(4, CHECK);  // class_index, method_index
        enclosing_method_class_index  = cfs->get_u2_fast();
        enclosing_method_method_index = cfs->get_u2_fast();
        if (enclosing_method_class_index == 0) {
          classfile_parse_error("Invalid class index in EnclosingMethod attribute in class file %s", THREAD);
          return;
        }
        // Validate the constant pool indices and types
        check_property(valid_klass_reference_at(enclosing_method_class_index),
          "Invalid or out-of-bounds class index in EnclosingMethod attribute in class file %s", CHECK);
        if (enclosing_method_method_index != 0 &&
            (!cp->is_within_bounds(enclosing_method_method_index) ||
             !cp->tag_at(enclosing_method_method_index).is_name_and_type())) {
          classfile_parse_error("Invalid or out-of-bounds method index in EnclosingMethod attribute in class file %s", THREAD);
          return;
        }
      } else if (tag == vmSymbols::tag_bootstrap_methods() &&
                 _major_version >= Verifier::INVOKEDYNAMIC_MAJOR_VERSION) {
        if (parsed_bootstrap_methods_attribute) {
          classfile_parse_error("Multiple BootstrapMethods attributes in class file %s", THREAD);
          return;
        }
        parsed_bootstrap_methods_attribute = true;
        parse_classfile_bootstrap_methods_attribute(cfs, cp, attribute_length, CHECK);
      } else if (tag == vmSymbols::tag_runtime_visible_type_annotations()) {
        if (runtime_visible_type_annotations != nullptr) {
          classfile_parse_error(
            "Multiple RuntimeVisibleTypeAnnotations attributes in class file %s", THREAD);
          return;
        }
        runtime_visible_type_annotations_length = attribute_length;
        runtime_visible_type_annotations = cfs->current();
        assert(runtime_visible_type_annotations != nullptr, "null visible type annotations");
        // No need for the VM to parse Type annotations
        cfs->skip_u1(runtime_visible_type_annotations_length, CHECK);
      } else if (tag == vmSymbols::tag_runtime_invisible_type_annotations()) {
        if (runtime_invisible_type_annotations_exists) {
          classfile_parse_error(
            "Multiple RuntimeInvisibleTypeAnnotations attributes in class file %s", THREAD);
          return;
        } else {
          runtime_invisible_type_annotations_exists = true;
        }
        if (PreserveAllAnnotations) {
          runtime_invisible_type_annotations_length = attribute_length;
          runtime_invisible_type_annotations = cfs->current();
          assert(runtime_invisible_type_annotations != nullptr, "null invisible type annotations");
        }
        cfs->skip_u1(attribute_length, CHECK);
      } else if (_major_version >= JAVA_11_VERSION) {
        if (tag == vmSymbols::tag_nest_members()) {
          // Check for NestMembers tag
          if (parsed_nest_members_attribute) {
            classfile_parse_error("Multiple NestMembers attributes in class file %s", THREAD);
            return;
          } else {
            parsed_nest_members_attribute = true;
          }
          if (parsed_nest_host_attribute) {
            classfile_parse_error("Conflicting NestHost and NestMembers attributes in class file %s", THREAD);
            return;
          }
          nest_members_attribute_start = cfs->current();
          nest_members_attribute_length = attribute_length;
          cfs->skip_u1(nest_members_attribute_length, CHECK);
        } else if (tag == vmSymbols::tag_nest_host()) {
          if (parsed_nest_host_attribute) {
            classfile_parse_error("Multiple NestHost attributes in class file %s", THREAD);
            return;
          } else {
            parsed_nest_host_attribute = true;
          }
          if (parsed_nest_members_attribute) {
            classfile_parse_error("Conflicting NestMembers and NestHost attributes in class file %s", THREAD);
            return;
          }
          if (_need_verify) {
            guarantee_property(attribute_length == 2, "Wrong NestHost attribute length in class file %s", CHECK);
          }
          cfs->guarantee_more(2, CHECK);
          u2 class_info_index = cfs->get_u2_fast();
          check_property(
                         valid_klass_reference_at(class_info_index),
                         "Nest-host class_info_index %u has bad constant type in class file %s",
                         class_info_index, CHECK);
          _nest_host = class_info_index;

        } else if (_major_version >= JAVA_16_VERSION) {
          if (tag == vmSymbols::tag_record()) {
            if (parsed_record_attribute) {
              classfile_parse_error("Multiple Record attributes in class file %s", THREAD);
              return;
            }
            parsed_record_attribute = true;
            record_attribute_start = cfs->current();
            record_attribute_length = attribute_length;
          } else if (_major_version >= JAVA_17_VERSION) {
            if (tag == vmSymbols::tag_permitted_subclasses()) {
              if (parsed_permitted_subclasses_attribute) {
                classfile_parse_error("Multiple PermittedSubclasses attributes in class file %s", CHECK);
                return;
              }
              // Classes marked ACC_FINAL cannot have a PermittedSubclasses attribute.
              if (_access_flags.is_final()) {
                classfile_parse_error("PermittedSubclasses attribute in final class file %s", CHECK);
                return;
              }
              parsed_permitted_subclasses_attribute = true;
              permitted_subclasses_attribute_start = cfs->current();
              permitted_subclasses_attribute_length = attribute_length;
            }
            if (EnableValhalla && tag == vmSymbols::tag_preload()) {
              if (parsed_preload_attribute) {
                classfile_parse_error("Multiple Preload attributes in class file %s", CHECK);
                return;
              }
              parsed_preload_attribute = true;
              preload_attribute_start = cfs->current();
              preload_attribute_length = attribute_length;
            }
          }
          // Skip attribute_length for any attribute where major_verson >= JAVA_17_VERSION
          cfs->skip_u1(attribute_length, CHECK);
        } else {
          // Unknown attribute
          cfs->skip_u1(attribute_length, CHECK);
        }
      } else {
        // Unknown attribute
        cfs->skip_u1(attribute_length, CHECK);
      }
    } else {
      // Unknown attribute
      cfs->skip_u1(attribute_length, CHECK);
    }
  }
  _class_annotations = assemble_annotations(runtime_visible_annotations,
                                            runtime_visible_annotations_length,
                                            runtime_invisible_annotations,
                                            runtime_invisible_annotations_length,
                                            CHECK);
  _class_type_annotations = assemble_annotations(runtime_visible_type_annotations,
                                                 runtime_visible_type_annotations_length,
                                                 runtime_invisible_type_annotations,
                                                 runtime_invisible_type_annotations_length,
                                                 CHECK);

  if (parsed_innerclasses_attribute || parsed_enclosingmethod_attribute) {
    const u2 num_of_classes = parse_classfile_inner_classes_attribute(
                            cfs,
                            cp,
                            inner_classes_attribute_start,
                            parsed_innerclasses_attribute,
                            enclosing_method_class_index,
                            enclosing_method_method_index,
                            CHECK);
    if (parsed_innerclasses_attribute && _need_verify && _major_version >= JAVA_1_5_VERSION) {
      guarantee_property(
        inner_classes_attribute_length == sizeof(num_of_classes) + 4 * sizeof(u2) * num_of_classes,
        "Wrong InnerClasses attribute length in class file %s", CHECK);
    }
  }

  if (parsed_nest_members_attribute) {
    const u2 num_of_classes = parse_classfile_nest_members_attribute(
                            cfs,
                            nest_members_attribute_start,
                            CHECK);
    if (_need_verify) {
      guarantee_property(
        nest_members_attribute_length == sizeof(num_of_classes) + sizeof(u2) * num_of_classes,
        "Wrong NestMembers attribute length in class file %s", CHECK);
    }
  }

  if (parsed_record_attribute) {
    const unsigned int calculated_attr_length = parse_classfile_record_attribute(
                            cfs,
                            cp,
                            record_attribute_start,
                            CHECK);
    if (_need_verify) {
      guarantee_property(record_attribute_length == calculated_attr_length,
                         "Record attribute has wrong length in class file %s",
                         CHECK);
    }
  }

  if (parsed_permitted_subclasses_attribute) {
    const u2 num_subclasses = parse_classfile_permitted_subclasses_attribute(
                            cfs,
                            permitted_subclasses_attribute_start,
                            CHECK);
    if (_need_verify) {
      guarantee_property(
        permitted_subclasses_attribute_length == sizeof(num_subclasses) + sizeof(u2) * num_subclasses,
        "Wrong PermittedSubclasses attribute length in class file %s", CHECK);
    }
  }

  if (parsed_preload_attribute) {
    const u2 num_classes = parse_classfile_preload_attribute(
                            cfs,
                            preload_attribute_start,
                            CHECK);
    if (_need_verify) {
      guarantee_property(
        preload_attribute_length == sizeof(num_classes) + sizeof(u2) * num_classes,
        "Wrong Preload attribute length in class file %s", CHECK);
    }
  }

  if (_max_bootstrap_specifier_index >= 0) {
    guarantee_property(parsed_bootstrap_methods_attribute,
                       "Missing BootstrapMethods attribute in class file %s", CHECK);
  }
}

void ClassFileParser::apply_parsed_class_attributes(InstanceKlass* k) {
  assert(k != nullptr, "invariant");

  if (_synthetic_flag)
    k->set_is_synthetic();
  if (_sourcefile_index != 0) {
    k->set_source_file_name_index(_sourcefile_index);
  }
  if (_generic_signature_index != 0) {
    k->set_generic_signature_index(_generic_signature_index);
  }
  if (_sde_buffer != nullptr) {
    k->set_source_debug_extension(_sde_buffer, _sde_length);
  }
}

// Create the Annotations object that will
// hold the annotations array for the Klass.
void ClassFileParser::create_combined_annotations(TRAPS) {
    if (_class_annotations == nullptr &&
        _class_type_annotations == nullptr &&
        _fields_annotations == nullptr &&
        _fields_type_annotations == nullptr) {
      // Don't create the Annotations object unnecessarily.
      return;
    }

    Annotations* const annotations = Annotations::allocate(_loader_data, CHECK);
    annotations->set_class_annotations(_class_annotations);
    annotations->set_class_type_annotations(_class_type_annotations);
    annotations->set_fields_annotations(_fields_annotations);
    annotations->set_fields_type_annotations(_fields_type_annotations);

    // This is the Annotations object that will be
    // assigned to InstanceKlass being constructed.
    _combined_annotations = annotations;

    // The annotations arrays below has been transferred the
    // _combined_annotations so these fields can now be cleared.
    _class_annotations       = nullptr;
    _class_type_annotations  = nullptr;
    _fields_annotations      = nullptr;
    _fields_type_annotations = nullptr;
}

// Transfer ownership of metadata allocated to the InstanceKlass.
void ClassFileParser::apply_parsed_class_metadata(
                                            InstanceKlass* this_klass,
                                            int java_fields_count) {
  assert(this_klass != nullptr, "invariant");

  _cp->set_pool_holder(this_klass);
  this_klass->set_constants(_cp);
  this_klass->set_fieldinfo_stream(_fieldinfo_stream);
  this_klass->set_fields_status(_fields_status);
  this_klass->set_methods(_methods);
  this_klass->set_inner_classes(_inner_classes);
  this_klass->set_nest_members(_nest_members);
  this_klass->set_nest_host_index(_nest_host);
  this_klass->set_preload_classes(_preload_classes);
  this_klass->set_annotations(_combined_annotations);
  this_klass->set_permitted_subclasses(_permitted_subclasses);
  this_klass->set_record_components(_record_components);
  this_klass->set_inline_type_field_klasses_array(_inline_type_field_klasses);
  this_klass->set_null_marker_offsets_array(_null_marker_offsets);
  // Delay the setting of _local_interfaces and _transitive_interfaces until after
  // initialize_supers() in fill_instance_klass(). It is because the _local_interfaces could
  // be shared with _transitive_interfaces and _transitive_interfaces may be shared with
  // its _super. If an OOM occurs while loading the current klass, its _super field
  // may not have been set. When GC tries to free the klass, the _transitive_interfaces
  // may be deallocated mistakenly in InstanceKlass::deallocate_interfaces(). Subsequent
  // dereferences to the deallocated _transitive_interfaces will result in a crash.

  // Clear out these fields so they don't get deallocated by the destructor
  clear_class_metadata();
}

AnnotationArray* ClassFileParser::assemble_annotations(const u1* const runtime_visible_annotations,
                                                       int runtime_visible_annotations_length,
                                                       const u1* const runtime_invisible_annotations,
                                                       int runtime_invisible_annotations_length,
                                                       TRAPS) {
  AnnotationArray* annotations = nullptr;
  if (runtime_visible_annotations != nullptr ||
      runtime_invisible_annotations != nullptr) {
    annotations = MetadataFactory::new_array<u1>(_loader_data,
                                          runtime_visible_annotations_length +
                                          runtime_invisible_annotations_length,
                                          CHECK_(annotations));
    if (runtime_visible_annotations != nullptr) {
      for (int i = 0; i < runtime_visible_annotations_length; i++) {
        annotations->at_put(i, runtime_visible_annotations[i]);
      }
    }
    if (runtime_invisible_annotations != nullptr) {
      for (int i = 0; i < runtime_invisible_annotations_length; i++) {
        int append = runtime_visible_annotations_length+i;
        annotations->at_put(append, runtime_invisible_annotations[i]);
      }
    }
  }
  return annotations;
}

const InstanceKlass* ClassFileParser::parse_super_class(ConstantPool* const cp,
                                                        const int super_class_index,
                                                        const bool need_verify,
                                                        TRAPS) {
  assert(cp != nullptr, "invariant");
  const InstanceKlass* super_klass = nullptr;

  if (super_class_index == 0) {
    check_property(_class_name == vmSymbols::java_lang_Object(),
                   "Invalid superclass index 0 in class file %s",
                   CHECK_NULL);
  } else {
    check_property(valid_klass_reference_at(super_class_index),
                   "Invalid superclass index %u in class file %s",
                   super_class_index,
                   CHECK_NULL);
    // The class name should be legal because it is checked when parsing constant pool.
    // However, make sure it is not an array type.
    if (cp->tag_at(super_class_index).is_klass()) {
      super_klass = InstanceKlass::cast(cp->resolved_klass_at(super_class_index));
    }
    if (need_verify) {
      bool is_array = (cp->klass_name_at(super_class_index)->char_at(0) == JVM_SIGNATURE_ARRAY);
      guarantee_property(!is_array,
                        "Bad superclass name in class file %s", CHECK_NULL);
    }
  }
  return super_klass;
}

OopMapBlocksBuilder::OopMapBlocksBuilder(unsigned int max_blocks) {
  _max_nonstatic_oop_maps = max_blocks;
  _nonstatic_oop_map_count = 0;
  if (max_blocks == 0) {
    _nonstatic_oop_maps = nullptr;
  } else {
    _nonstatic_oop_maps =
        NEW_RESOURCE_ARRAY(OopMapBlock, _max_nonstatic_oop_maps);
    memset(_nonstatic_oop_maps, 0, sizeof(OopMapBlock) * max_blocks);
  }
}

OopMapBlock* OopMapBlocksBuilder::last_oop_map() const {
  assert(_nonstatic_oop_map_count > 0, "Has no oop maps");
  return _nonstatic_oop_maps + (_nonstatic_oop_map_count - 1);
}

// addition of super oop maps
void OopMapBlocksBuilder::initialize_inherited_blocks(OopMapBlock* blocks, unsigned int nof_blocks) {
  assert(nof_blocks && _nonstatic_oop_map_count == 0 &&
         nof_blocks <= _max_nonstatic_oop_maps, "invariant");

  memcpy(_nonstatic_oop_maps, blocks, sizeof(OopMapBlock) * nof_blocks);
  _nonstatic_oop_map_count += nof_blocks;
}

// collection of oops
void OopMapBlocksBuilder::add(int offset, int count) {
  if (_nonstatic_oop_map_count == 0) {
    _nonstatic_oop_map_count++;
  }
  OopMapBlock* nonstatic_oop_map = last_oop_map();
  if (nonstatic_oop_map->count() == 0) {  // Unused map, set it up
    nonstatic_oop_map->set_offset(offset);
    nonstatic_oop_map->set_count(count);
  } else if (nonstatic_oop_map->is_contiguous(offset)) { // contiguous, add
    nonstatic_oop_map->increment_count(count);
  } else { // Need a new one...
    _nonstatic_oop_map_count++;
    assert(_nonstatic_oop_map_count <= _max_nonstatic_oop_maps, "range check");
    nonstatic_oop_map = last_oop_map();
    nonstatic_oop_map->set_offset(offset);
    nonstatic_oop_map->set_count(count);
  }
}

// general purpose copy, e.g. into allocated instanceKlass
void OopMapBlocksBuilder::copy(OopMapBlock* dst) {
  if (_nonstatic_oop_map_count != 0) {
    memcpy(dst, _nonstatic_oop_maps, sizeof(OopMapBlock) * _nonstatic_oop_map_count);
  }
}

// Sort and compact adjacent blocks
void OopMapBlocksBuilder::compact() {
  if (_nonstatic_oop_map_count <= 1) {
    return;
  }
  /*
   * Since field layout sneaks in oops before values, we will be able to condense
   * blocks. There is potential to compact between super, own refs and values
   * containing refs.
   *
   * Currently compaction is slightly limited due to values being 8 byte aligned.
   * This may well change: FixMe if it doesn't, the code below is fairly general purpose
   * and maybe it doesn't need to be.
   */
  qsort(_nonstatic_oop_maps, _nonstatic_oop_map_count, sizeof(OopMapBlock),
        (_sort_Fn)OopMapBlock::compare_offset);
  if (_nonstatic_oop_map_count < 2) {
    return;
  }

  // Make a temp copy, and iterate through and copy back into the original
  ResourceMark rm;
  OopMapBlock* oop_maps_copy =
      NEW_RESOURCE_ARRAY(OopMapBlock, _nonstatic_oop_map_count);
  OopMapBlock* oop_maps_copy_end = oop_maps_copy + _nonstatic_oop_map_count;
  copy(oop_maps_copy);
  OopMapBlock* nonstatic_oop_map = _nonstatic_oop_maps;
  unsigned int new_count = 1;
  oop_maps_copy++;
  while(oop_maps_copy < oop_maps_copy_end) {
    assert(nonstatic_oop_map->offset() < oop_maps_copy->offset(), "invariant");
    if (nonstatic_oop_map->is_contiguous(oop_maps_copy->offset())) {
      nonstatic_oop_map->increment_count(oop_maps_copy->count());
    } else {
      nonstatic_oop_map++;
      new_count++;
      nonstatic_oop_map->set_offset(oop_maps_copy->offset());
      nonstatic_oop_map->set_count(oop_maps_copy->count());
    }
    oop_maps_copy++;
  }
  assert(new_count <= _nonstatic_oop_map_count, "end up with more maps after compact() ?");
  _nonstatic_oop_map_count = new_count;
}

void OopMapBlocksBuilder::print_on(outputStream* st) const {
  st->print_cr("  OopMapBlocks: %3d  /%3d", _nonstatic_oop_map_count, _max_nonstatic_oop_maps);
  if (_nonstatic_oop_map_count > 0) {
    OopMapBlock* map = _nonstatic_oop_maps;
    OopMapBlock* last_map = last_oop_map();
    assert(map <= last_map, "Last less than first");
    while (map <= last_map) {
      st->print_cr("    Offset: %3d  -%3d Count: %3d", map->offset(),
                   map->offset() + map->offset_span() - heapOopSize, map->count());
      map++;
    }
  }
}

void OopMapBlocksBuilder::print_value_on(outputStream* st) const {
  print_on(st);
}

void ClassFileParser::throwInlineTypeLimitation(THREAD_AND_LOCATION_DECL,
                                                const char* msg,
                                                const Symbol* name,
                                                const Symbol* sig) const {

  ResourceMark rm(THREAD);
  if (name == nullptr || sig == nullptr) {
    Exceptions::fthrow(THREAD_AND_LOCATION_ARGS,
        vmSymbols::java_lang_ClassFormatError(),
        "class: %s - %s", _class_name->as_C_string(), msg);
  }
  else {
    Exceptions::fthrow(THREAD_AND_LOCATION_ARGS,
        vmSymbols::java_lang_ClassFormatError(),
        "\"%s\" sig: \"%s\" class: %s - %s", name->as_C_string(), sig->as_C_string(),
        _class_name->as_C_string(), msg);
  }
}

void ClassFileParser::set_precomputed_flags(InstanceKlass* ik) {
  assert(ik != nullptr, "invariant");

  const InstanceKlass* const super = ik->java_super();

  // Check if this klass has an empty finalize method (i.e. one with return bytecode only),
  // in which case we don't have to register objects as finalizable
  if (!_has_empty_finalizer) {
    if (_has_finalizer ||
        (super != nullptr && super->has_finalizer())) {
      ik->set_has_finalizer();
    }
  }

#ifdef ASSERT
  bool f = false;
  const Method* const m = ik->lookup_method(vmSymbols::finalize_method_name(),
                                           vmSymbols::void_method_signature());
  if (InstanceKlass::is_finalization_enabled() &&
      (m != nullptr) && !m->is_empty_method()) {
      f = true;
  }

  // Spec doesn't prevent agent from redefinition of empty finalizer.
  // Despite the fact that it's generally bad idea and redefined finalizer
  // will not work as expected we shouldn't abort vm in this case
  if (!ik->has_redefined_this_or_super()) {
    assert(ik->has_finalizer() == f, "inconsistent has_finalizer");
  }
#endif

  // Check if this klass supports the java.lang.Cloneable interface
  if (vmClasses::Cloneable_klass_loaded()) {
    if (ik->is_subtype_of(vmClasses::Cloneable_klass())) {
      if (ik->is_inline_klass()) {
        JavaThread *THREAD = JavaThread::current();
        throwInlineTypeLimitation(THREAD_AND_LOCATION, "Inline Types do not support Cloneable");
        return;
      }
      ik->set_is_cloneable();
    }
  }

  // Check if this klass has a vanilla default constructor
  if (super == nullptr) {
    // java.lang.Object has empty default constructor
    ik->set_has_vanilla_constructor();
  } else {
    if (super->has_vanilla_constructor() &&
        _has_vanilla_constructor) {
      ik->set_has_vanilla_constructor();
    }
#ifdef ASSERT
    bool v = false;
    if (super->has_vanilla_constructor()) {
      const Method* const constructor =
        ik->find_method(vmSymbols::object_initializer_name(),
                       vmSymbols::void_method_signature());
      if (constructor != nullptr && constructor->is_vanilla_constructor()) {
        v = true;
      }
    }
    assert(v == ik->has_vanilla_constructor(), "inconsistent has_vanilla_constructor");
#endif
  }

  // If it cannot be fast-path allocated, set a bit in the layout helper.
  // See documentation of InstanceKlass::can_be_fastpath_allocated().
  assert(ik->size_helper() > 0, "layout_helper is initialized");
  if ((!RegisterFinalizersAtInit && ik->has_finalizer())
      || ik->is_abstract() || ik->is_interface()
      || (ik->name() == vmSymbols::java_lang_Class() && ik->class_loader() == nullptr)
      || ik->size_helper() >= FastAllocateSizeLimit) {
    // Forbid fast-path allocation.
    const jint lh = Klass::instance_layout_helper(ik->size_helper(), true);
    ik->set_layout_helper(lh);
  }
}

bool ClassFileParser::supports_inline_types() const {
  // Inline types are only supported by class file version 61.65535 and later
  return _major_version > JAVA_23_VERSION ||
         (_major_version == JAVA_23_VERSION && _minor_version == JAVA_PREVIEW_MINOR_VERSION);
}

// utility methods for appending an array with check for duplicates

static void append_interfaces(GrowableArray<InstanceKlass*>* result,
                              const Array<InstanceKlass*>* const ifs) {
  // iterate over new interfaces
  for (int i = 0; i < ifs->length(); i++) {
    InstanceKlass* const e = ifs->at(i);
    assert(e->is_klass() && e->is_interface(), "just checking");
    // add new interface
    result->append_if_missing(e);
  }
}

static Array<InstanceKlass*>* compute_transitive_interfaces(const InstanceKlass* super,
                                                            Array<InstanceKlass*>* local_ifs,
                                                            ClassLoaderData* loader_data,
                                                            TRAPS) {
  assert(local_ifs != nullptr, "invariant");
  assert(loader_data != nullptr, "invariant");

  // Compute maximum size for transitive interfaces
  int max_transitive_size = 0;
  int super_size = 0;
  // Add superclass transitive interfaces size
  if (super != nullptr) {
    super_size = super->transitive_interfaces()->length();
    max_transitive_size += super_size;
  }
  // Add local interfaces' super interfaces
  const int local_size = local_ifs->length();
  for (int i = 0; i < local_size; i++) {
    InstanceKlass* const l = local_ifs->at(i);
    max_transitive_size += l->transitive_interfaces()->length();
  }
  // Finally add local interfaces
  max_transitive_size += local_size;
  // Construct array
  if (max_transitive_size == 0) {
    // no interfaces, use canonicalized array
    return Universe::the_empty_instance_klass_array();
  } else if (max_transitive_size == super_size) {
    // no new local interfaces added, share superklass' transitive interface array
    return super->transitive_interfaces();
    // The three lines below are commented to work around bug JDK-8245487
//  } else if (max_transitive_size == local_size) {
//    // only local interfaces added, share local interface array
//    return local_ifs;
  } else {
    ResourceMark rm;
    GrowableArray<InstanceKlass*>* const result = new GrowableArray<InstanceKlass*>(max_transitive_size);

    // Copy down from superclass
    if (super != nullptr) {
      append_interfaces(result, super->transitive_interfaces());
    }

    // Copy down from local interfaces' superinterfaces
    for (int i = 0; i < local_size; i++) {
      InstanceKlass* const l = local_ifs->at(i);
      append_interfaces(result, l->transitive_interfaces());
    }
    // Finally add local interfaces
    append_interfaces(result, local_ifs);

    // length will be less than the max_transitive_size if duplicates were removed
    const int length = result->length();
    assert(length <= max_transitive_size, "just checking");

    Array<InstanceKlass*>* const new_result =
      MetadataFactory::new_array<InstanceKlass*>(loader_data, length, CHECK_NULL);
    for (int i = 0; i < length; i++) {
      InstanceKlass* const e = result->at(i);
      assert(e != nullptr, "just checking");
      new_result->at_put(i, e);
    }
    return new_result;
  }
}

void ClassFileParser::check_super_class_access(const InstanceKlass* this_klass, TRAPS) {
  assert(this_klass != nullptr, "invariant");
  const Klass* const super = this_klass->super();

  if (super != nullptr) {
    const InstanceKlass* super_ik = InstanceKlass::cast(super);

    if (super->is_final()) {
      classfile_icce_error("class %s cannot inherit from final class %s", super_ik, THREAD);
      return;
    }

    if (super_ik->is_sealed() && !super_ik->has_as_permitted_subclass(this_klass)) {
      classfile_icce_error("class %s cannot inherit from sealed class %s", super_ik, THREAD);
      return;
    }

    // The JVMS says that super classes for value types must not have the ACC_IDENTITY
    // flag set. But, java.lang.Object must still be allowed to be a direct super class
    // for a value classes.  So, it is treated as a special case for now.
    if (!this_klass->access_flags().is_identity_class() &&
        super_ik->name() != vmSymbols::java_lang_Object() &&
        super_ik->is_identity_class()) {
      classfile_icce_error("value class %s cannot inherit from class %s", super_ik, THREAD);
      return;
    }

    // If the loader is not the boot loader then throw an exception if its
    // superclass is in package jdk.internal.reflect and its loader is not a
    // special reflection class loader
    if (!this_klass->class_loader_data()->is_the_null_class_loader_data()) {
      PackageEntry* super_package = super->package();
      if (super_package != nullptr &&
          super_package->name()->fast_compare(vmSymbols::jdk_internal_reflect()) == 0 &&
          !java_lang_ClassLoader::is_reflection_class_loader(this_klass->class_loader())) {
        ResourceMark rm(THREAD);
        Exceptions::fthrow(
          THREAD_AND_LOCATION,
          vmSymbols::java_lang_IllegalAccessError(),
          "class %s loaded by %s cannot access jdk/internal/reflect superclass %s",
          this_klass->external_name(),
          this_klass->class_loader_data()->loader_name_and_id(),
          super->external_name());
        return;
      }
    }

    Reflection::VerifyClassAccessResults vca_result =
      Reflection::verify_class_access(this_klass, InstanceKlass::cast(super), false);
    if (vca_result != Reflection::ACCESS_OK) {
      ResourceMark rm(THREAD);
      char* msg = Reflection::verify_class_access_msg(this_klass,
                                                      InstanceKlass::cast(super),
                                                      vca_result);
      if (msg == nullptr) {
        bool same_module = (this_klass->module() == super->module());
        Exceptions::fthrow(
          THREAD_AND_LOCATION,
          vmSymbols::java_lang_IllegalAccessError(),
          "class %s cannot access its %ssuperclass %s (%s%s%s)",
          this_klass->external_name(),
          super->is_abstract() ? "abstract " : "",
          super->external_name(),
          (same_module) ? this_klass->joint_in_module_of_loader(super) : this_klass->class_in_module_of_loader(),
          (same_module) ? "" : "; ",
          (same_module) ? "" : super->class_in_module_of_loader());
      } else {
        // Add additional message content.
        Exceptions::fthrow(
          THREAD_AND_LOCATION,
          vmSymbols::java_lang_IllegalAccessError(),
          "superclass access check failed: %s",
          msg);
      }
    }
  }
}


void ClassFileParser::check_super_interface_access(const InstanceKlass* this_klass, TRAPS) {
  assert(this_klass != nullptr, "invariant");
  const Array<InstanceKlass*>* const local_interfaces = this_klass->local_interfaces();
  const int lng = local_interfaces->length();
  for (int i = lng - 1; i >= 0; i--) {
    InstanceKlass* const k = local_interfaces->at(i);
    assert (k != nullptr && k->is_interface(), "invalid interface");

    if (k->is_sealed() && !k->has_as_permitted_subclass(this_klass)) {
      classfile_icce_error(this_klass->is_interface() ?
                             "class %s cannot extend sealed interface %s" :
                             "class %s cannot implement sealed interface %s",
                           k, THREAD);
      return;
    }

    Reflection::VerifyClassAccessResults vca_result =
      Reflection::verify_class_access(this_klass, k, false);
    if (vca_result != Reflection::ACCESS_OK) {
      ResourceMark rm(THREAD);
      char* msg = Reflection::verify_class_access_msg(this_klass,
                                                      k,
                                                      vca_result);
      if (msg == nullptr) {
        bool same_module = (this_klass->module() == k->module());
        Exceptions::fthrow(
          THREAD_AND_LOCATION,
          vmSymbols::java_lang_IllegalAccessError(),
          "class %s cannot access its superinterface %s (%s%s%s)",
          this_klass->external_name(),
          k->external_name(),
          (same_module) ? this_klass->joint_in_module_of_loader(k) : this_klass->class_in_module_of_loader(),
          (same_module) ? "" : "; ",
          (same_module) ? "" : k->class_in_module_of_loader());
        return;
      } else {
        // Add additional message content.
        Exceptions::fthrow(
          THREAD_AND_LOCATION,
          vmSymbols::java_lang_IllegalAccessError(),
          "superinterface check failed: %s",
          msg);
        return;
      }
    }
  }
}


static void check_final_method_override(const InstanceKlass* this_klass, TRAPS) {
  assert(this_klass != nullptr, "invariant");
  const Array<Method*>* const methods = this_klass->methods();
  const int num_methods = methods->length();

  // go thru each method and check if it overrides a final method
  for (int index = 0; index < num_methods; index++) {
    const Method* const m = methods->at(index);

    // skip private, static, and <init> methods
    if ((!m->is_private() && !m->is_static()) &&
        (m->name() != vmSymbols::object_initializer_name())) {

      const Symbol* const name = m->name();
      const Symbol* const signature = m->signature();
      const InstanceKlass* k = this_klass->java_super();
      const Method* super_m = nullptr;
      while (k != nullptr) {
        // skip supers that don't have final methods.
        if (k->has_final_method()) {
          // lookup a matching method in the super class hierarchy
          super_m = InstanceKlass::cast(k)->lookup_method(name, signature);
          if (super_m == nullptr) {
            break; // didn't find any match; get out
          }

          if (super_m->is_final() && !super_m->is_static() &&
              !super_m->access_flags().is_private()) {
            // matching method in super is final, and not static or private
            bool can_access = Reflection::verify_member_access(this_klass,
                                                               super_m->method_holder(),
                                                               super_m->method_holder(),
                                                               super_m->access_flags(),
                                                              false, false, CHECK);
            if (can_access) {
              // this class can access super final method and therefore override
              ResourceMark rm(THREAD);
              THROW_MSG(vmSymbols::java_lang_IncompatibleClassChangeError(),
                        err_msg("class %s overrides final method %s.%s%s",
                                this_klass->external_name(),
                                super_m->method_holder()->external_name(),
                                name->as_C_string(),
                                signature->as_C_string()));
            }
          }

          // continue to look from super_m's holder's super.
          k = super_m->method_holder()->java_super();
          continue;
        }

        k = k->java_super();
      }
    }
  }
}


// assumes that this_klass is an interface
static void check_illegal_static_method(const InstanceKlass* this_klass, TRAPS) {
  assert(this_klass != nullptr, "invariant");
  assert(this_klass->is_interface(), "not an interface");
  const Array<Method*>* methods = this_klass->methods();
  const int num_methods = methods->length();

  for (int index = 0; index < num_methods; index++) {
    const Method* const m = methods->at(index);
    // if m is static and not the init method, throw a verify error
    if ((m->is_static()) && (m->name() != vmSymbols::class_initializer_name())) {
      ResourceMark rm(THREAD);
      Exceptions::fthrow(
        THREAD_AND_LOCATION,
        vmSymbols::java_lang_VerifyError(),
        "Illegal static method %s in interface %s",
        m->name()->as_C_string(),
        this_klass->external_name()
      );
      return;
    }
  }
}

// utility function to skip over internal jdk primitive classes used to override the need for passing
// an explict JVM flag EnablePrimitiveClasses.
bool ClassFileParser::is_jdk_internal_class(const Symbol* class_name) const {
  if (vmSymbols::java_lang_Float16() == class_name) {
    return (EnablePrimitiveClasses = true);
  }
  return false;
}

bool ClassFileParser::is_jdk_internal_class_sig(const char* sig) const {
  if (strstr(sig, vmSymbols::java_lang_Float16_signature()->as_C_string())) {
    return true;
  }
  return false;
}

// utility methods for format checking

void ClassFileParser::verify_legal_class_modifiers(jint flags, const char* name, bool is_Object, TRAPS) const {
  const bool is_module = (flags & JVM_ACC_MODULE) != 0;
  const bool is_inner_class = name != nullptr;
  assert(_major_version >= JAVA_9_VERSION || !is_module, "JVM_ACC_MODULE should not be set");
  if (is_module) {
    ResourceMark rm(THREAD);
    Exceptions::fthrow(
      THREAD_AND_LOCATION,
      vmSymbols::java_lang_NoClassDefFoundError(),
      "%s is not a class because access_flag ACC_MODULE is set",
      _class_name->as_C_string());
    return;
  }

<<<<<<< HEAD
  if (is_value_class && !EnableValhalla) {
      ResourceMark rm(THREAD);
      Exceptions::fthrow(
        THREAD_AND_LOCATION,
        vmSymbols::java_lang_ClassFormatError(),
        "Class modifier ACC_VALUE in class %s requires option -XX:+EnableValhalla",
        _class_name->as_C_string()
      );
    return;
  }

  if (is_primitive_class && !is_jdk_internal_class(_class_name) && !EnablePrimitiveClasses) {
      ResourceMark rm(THREAD);
      Exceptions::fthrow(
        THREAD_AND_LOCATION,
        vmSymbols::java_lang_ClassFormatError(),
        "Class modifier ACC_PRIMITIVE in class %s requires option -XX:+EnablePrimitiveClasses",
        _class_name->as_C_string()
      );
    return;
  }

  // if (!_need_verify) { return; }
=======
  if (!_need_verify) { return; }
>>>>>>> f5a7cc63

  const bool is_interface  = (flags & JVM_ACC_INTERFACE)  != 0;
  const bool is_abstract   = (flags & JVM_ACC_ABSTRACT)   != 0;
  const bool is_final      = (flags & JVM_ACC_FINAL)      != 0;
  const bool is_identity   = (flags & JVM_ACC_IDENTITY)   != 0;
  const bool is_enum       = (flags & JVM_ACC_ENUM)       != 0;
  const bool is_annotation = (flags & JVM_ACC_ANNOTATION) != 0;
  const bool major_gte_1_5 = _major_version >= JAVA_1_5_VERSION;

  if ((is_abstract && is_final) ||
      (is_interface && !is_abstract) ||
      (is_interface && major_gte_1_5 && (is_identity || is_enum)) ||   //  ACC_SUPER (now ACC_IDENTITY) was illegal for interfaces
      (!is_interface && major_gte_1_5 && is_annotation)) {
    ResourceMark rm(THREAD);
    const char* class_note = "";
    if (!is_identity)  class_note = " (a value class)";
    if (name == nullptr) { // Not an inner class
      Exceptions::fthrow(
        THREAD_AND_LOCATION,
        vmSymbols::java_lang_ClassFormatError(),
        "Illegal class modifiers in class %s%s: 0x%X",
        _class_name->as_C_string(), class_note, flags
      );
      return;
    } else {
      Exceptions::fthrow(
        THREAD_AND_LOCATION,
        vmSymbols::java_lang_ClassFormatError(),
        "Illegal class modifiers in declaration of inner class %s%s of class %s: 0x%X",
        name, class_note, _class_name->as_C_string(), flags
      );
      return;
    }
  }
}

static bool has_illegal_visibility(jint flags) {
  const bool is_public    = (flags & JVM_ACC_PUBLIC)    != 0;
  const bool is_protected = (flags & JVM_ACC_PROTECTED) != 0;
  const bool is_private   = (flags & JVM_ACC_PRIVATE)   != 0;

  return ((is_public && is_protected) ||
          (is_public && is_private) ||
          (is_protected && is_private));
}

// A legal major_version.minor_version must be one of the following:
//
//  Major_version >= 45 and major_version < 56, any minor_version.
//  Major_version >= 56 and major_version <= JVM_CLASSFILE_MAJOR_VERSION and minor_version = 0.
//  Major_version = JVM_CLASSFILE_MAJOR_VERSION and minor_version = 65535 and --enable-preview is present.
//
void ClassFileParser::verify_class_version(u2 major, u2 minor, Symbol* class_name, TRAPS){
  ResourceMark rm(THREAD);
  const u2 max_version = JVM_CLASSFILE_MAJOR_VERSION;
  if (major < JAVA_MIN_SUPPORTED_VERSION) {
    classfile_ucve_error("%s (class file version %u.%u) was compiled with an invalid major version",
                         class_name, major, minor, THREAD);
    return;
  }

  if (major > max_version) {
    Exceptions::fthrow(
      THREAD_AND_LOCATION,
      vmSymbols::java_lang_UnsupportedClassVersionError(),
      "%s has been compiled by a more recent version of the Java Runtime (class file version %u.%u), "
      "this version of the Java Runtime only recognizes class file versions up to %u.0",
      class_name->as_C_string(), major, minor, JVM_CLASSFILE_MAJOR_VERSION);
    return;
  }

  if (major < JAVA_12_VERSION || minor == 0) {
    return;
  }

  if (minor == JAVA_PREVIEW_MINOR_VERSION) {
    if (major != max_version) {
      Exceptions::fthrow(
        THREAD_AND_LOCATION,
        vmSymbols::java_lang_UnsupportedClassVersionError(),
        "%s (class file version %u.%u) was compiled with preview features that are unsupported. "
        "This version of the Java Runtime only recognizes preview features for class file version %u.%u",
        class_name->as_C_string(), major, minor, JVM_CLASSFILE_MAJOR_VERSION, JAVA_PREVIEW_MINOR_VERSION);
      return;
    }

    if (!Arguments::enable_preview()) {
      classfile_ucve_error("Preview features are not enabled for %s (class file version %u.%u). Try running with '--enable-preview'",
                           class_name, major, minor, THREAD);
      return;
    }

  } else { // minor != JAVA_PREVIEW_MINOR_VERSION
    classfile_ucve_error("%s (class file version %u.%u) was compiled with an invalid non-zero minor version",
                         class_name, major, minor, THREAD);
  }
}

void ClassFileParser:: verify_legal_field_modifiers(jint flags,
                                                   AccessFlags class_access_flags,
                                                   TRAPS) const {
  if (!_need_verify) { return; }

  const bool is_public    = (flags & JVM_ACC_PUBLIC)    != 0;
  const bool is_protected = (flags & JVM_ACC_PROTECTED) != 0;
  const bool is_private   = (flags & JVM_ACC_PRIVATE)   != 0;
  const bool is_static    = (flags & JVM_ACC_STATIC)    != 0;
  const bool is_final     = (flags & JVM_ACC_FINAL)     != 0;
  const bool is_volatile  = (flags & JVM_ACC_VOLATILE)  != 0;
  const bool is_transient = (flags & JVM_ACC_TRANSIENT) != 0;
  const bool is_enum      = (flags & JVM_ACC_ENUM)      != 0;
  const bool is_strict    = (flags & JVM_ACC_STRICT)    != 0;
  const bool major_gte_1_5 = _major_version >= JAVA_1_5_VERSION;

  const bool is_interface = class_access_flags.is_interface();
  const bool is_abstract = class_access_flags.is_abstract();
  const bool is_identity_class = class_access_flags.is_identity_class();

  bool is_illegal = false;

  if (supports_inline_types()) {
    if (is_strict && is_static) {
      is_illegal = true;
    }
    if (is_strict && !is_final) {
      is_illegal = true;
    }
  }

  if (is_interface) {
    if (!is_public || !is_static || !is_final || is_private ||
        is_protected || is_volatile || is_transient ||
        (major_gte_1_5 && is_enum)) {
      is_illegal = true;
    }
  } else { // not interface
    if (has_illegal_visibility(flags) || (is_final && is_volatile)) {
      is_illegal = true;
    } else {
      if (!is_identity_class && !is_abstract && !is_static && !is_final) {
        is_illegal = true;
      } else if (supports_inline_types()) {
        if (!is_identity_class && !is_static && !is_strict) {
          /* non-static value class fields must be be strict */
          is_illegal = true;
        }
      }
    }
  }

  if (is_illegal) {
    ResourceMark rm(THREAD);
    Exceptions::fthrow(
      THREAD_AND_LOCATION,
      vmSymbols::java_lang_ClassFormatError(),
      "Illegal field modifiers in class %s: 0x%X",
      _class_name->as_C_string(), flags);
    return;
  }
}

void ClassFileParser::verify_legal_method_modifiers(jint flags,
                                                    AccessFlags class_access_flags,
                                                    const Symbol* name,
                                                    TRAPS) const {
  if (!_need_verify) { return; }

  const bool is_public       = (flags & JVM_ACC_PUBLIC)       != 0;
  const bool is_private      = (flags & JVM_ACC_PRIVATE)      != 0;
  const bool is_static       = (flags & JVM_ACC_STATIC)       != 0;
  const bool is_final        = (flags & JVM_ACC_FINAL)        != 0;
  const bool is_native       = (flags & JVM_ACC_NATIVE)       != 0;
  const bool is_abstract     = (flags & JVM_ACC_ABSTRACT)     != 0;
  const bool is_bridge       = (flags & JVM_ACC_BRIDGE)       != 0;
  const bool is_strict       = (flags & JVM_ACC_STRICT)       != 0;
  const bool is_synchronized = (flags & JVM_ACC_SYNCHRONIZED) != 0;
  const bool is_protected    = (flags & JVM_ACC_PROTECTED)    != 0;
  const bool major_gte_1_5   = _major_version >= JAVA_1_5_VERSION;
  const bool major_gte_8     = _major_version >= JAVA_8_VERSION;
  const bool major_gte_17    = _major_version >= JAVA_17_VERSION;
  const bool is_initializer  = (name == vmSymbols::object_initializer_name());
  // LW401 CR required: removal of value factories support
  const bool is_interface    = class_access_flags.is_interface();
  const bool is_value_class  = !class_access_flags.is_identity_class();
  const bool is_identity_class = class_access_flags.is_identity_class();
  const bool is_abstract_class = class_access_flags.is_abstract();

  bool is_illegal = false;

  const char* class_note = "";
  if (is_interface) {
    if (major_gte_8) {
      // Class file version is JAVA_8_VERSION or later Methods of
      // interfaces may set any of the flags except ACC_PROTECTED,
      // ACC_FINAL, ACC_NATIVE, and ACC_SYNCHRONIZED; they must
      // have exactly one of the ACC_PUBLIC or ACC_PRIVATE flags set.
      if ((is_public == is_private) || /* Only one of private and public should be true - XNOR */
          (is_native || is_protected || is_final || is_synchronized) ||
          // If a specific method of a class or interface has its
          // ACC_ABSTRACT flag set, it must not have any of its
          // ACC_FINAL, ACC_NATIVE, ACC_PRIVATE, ACC_STATIC,
          // ACC_STRICT, or ACC_SYNCHRONIZED flags set.  No need to
          // check for ACC_FINAL, ACC_NATIVE or ACC_SYNCHRONIZED as
          // those flags are illegal irrespective of ACC_ABSTRACT being set or not.
          (is_abstract && (is_private || is_static || (!major_gte_17 && is_strict)))) {
        is_illegal = true;
      }
    } else if (major_gte_1_5) {
      // Class file version in the interval [JAVA_1_5_VERSION, JAVA_8_VERSION)
      if (!is_public || is_private || is_protected || is_static || is_final ||
          is_synchronized || is_native || !is_abstract || is_strict) {
        is_illegal = true;
      }
    } else {
      // Class file version is pre-JAVA_1_5_VERSION
      if (!is_public || is_static || is_final || is_native || !is_abstract) {
        is_illegal = true;
      }
    }
  } else { // not interface
    if (has_illegal_visibility(flags)) {
      is_illegal = true;
    } else {
      if (is_initializer) {
        if (is_static || is_final || is_synchronized || is_native ||
            is_abstract || (major_gte_1_5 && is_bridge)) {
          is_illegal = true;
        }
      } else { // not initializer
        if (!is_identity_class && is_synchronized && !is_static) {
          is_illegal = true;
          class_note = " (not an identity class)";
        } else {
          if (is_abstract) {
            if ((is_final || is_native || is_private || is_static ||
                (major_gte_1_5 && (is_synchronized || (!major_gte_17 && is_strict))))) {
              is_illegal = true;
            }
          }
        }
      }
    }
  }

  if (is_illegal) {
    ResourceMark rm(THREAD);
    if (is_value_class && is_initializer) {
      Exceptions::fthrow(
        THREAD_AND_LOCATION,
        vmSymbols::java_lang_ClassFormatError(),
        "Method <init> is not allowed in value class %s",
        _class_name->as_C_string());
    } else {
      Exceptions::fthrow(
        THREAD_AND_LOCATION,
        vmSymbols::java_lang_ClassFormatError(),
        "Method %s in class %s%s has illegal modifiers: 0x%X",
        name->as_C_string(), _class_name->as_C_string(),
        class_note, flags);
    }
    return;
  }
}

void ClassFileParser::verify_legal_utf8(const unsigned char* buffer,
                                        int length,
                                        TRAPS) const {
  assert(_need_verify, "only called when _need_verify is true");
  if (!UTF8::is_legal_utf8(buffer, length, _major_version <= 47)) {
    classfile_parse_error("Illegal UTF8 string in constant pool in class file %s", THREAD);
  }
}

// Unqualified names may not contain the characters '.', ';', '[', or '/'.
// In class names, '/' separates unqualified names.  This is verified in this function also.
// Method names also may not contain the characters '<' or '>', unless <init>
// or <clinit>.  Note that method names may not be <init> or <clinit> in this
// method.  Because these names have been checked as special cases before
// calling this method in verify_legal_method_name.
//
// This method is also called from the modular system APIs in modules.cpp
// to verify the validity of module and package names.
bool ClassFileParser::verify_unqualified_name(const char* name,
                                              unsigned int length,
                                              int type) {
  if (length == 0) return false;  // Must have at least one char.
  for (const char* p = name; p != name + length; p++) {
    switch(*p) {
      case JVM_SIGNATURE_DOT:
      case JVM_SIGNATURE_ENDCLASS:
      case JVM_SIGNATURE_ARRAY:
        // do not permit '.', ';', or '['
        return false;
      case JVM_SIGNATURE_SLASH:
        // check for '//' or leading or trailing '/' which are not legal
        // unqualified name must not be empty
        if (type == ClassFileParser::LegalClass) {
          if (p == name || p+1 >= name+length ||
              *(p+1) == JVM_SIGNATURE_SLASH) {
            return false;
          }
        } else {
          return false;   // do not permit '/' unless it's class name
        }
        break;
      case JVM_SIGNATURE_SPECIAL:
      case JVM_SIGNATURE_ENDSPECIAL:
        // do not permit '<' or '>' in method names
        if (type == ClassFileParser::LegalMethod) {
          return false;
        }
    }
  }
  return true;
}

bool ClassFileParser::is_class_in_preload_attribute(Symbol *klass) {
  if (_preload_classes == nullptr) return false;
  for (int i = 0; i < _preload_classes->length(); i++) {
        Symbol* class_name = _cp->klass_at_noresolve(_preload_classes->at(i));
        if (class_name == klass) return true;
  }
  return false;
}

// Take pointer to a UTF8 byte string (not NUL-terminated).
// Skip over the longest part of the string that could
// be taken as a fieldname. Allow non-trailing '/'s if slash_ok is true.
// Return a pointer to just past the fieldname.
// Return null if no fieldname at all was found, or in the case of slash_ok
// being true, we saw consecutive slashes (meaning we were looking for a
// qualified path but found something that was badly-formed).
static const char* skip_over_field_name(const char* const name,
                                        bool slash_ok,
                                        unsigned int length) {
  const char* p;
  jboolean last_is_slash = false;
  jboolean not_first_ch = false;

  for (p = name; p != name + length; not_first_ch = true) {
    const char* old_p = p;
    jchar ch = *p;
    if (ch < 128) {
      p++;
      // quick check for ascii
      if ((ch >= 'a' && ch <= 'z') ||
        (ch >= 'A' && ch <= 'Z') ||
        (ch == '_' || ch == '$') ||
        (not_first_ch && ch >= '0' && ch <= '9')) {
        last_is_slash = false;
        continue;
      }
      if (slash_ok && ch == JVM_SIGNATURE_SLASH) {
        if (last_is_slash) {
          return nullptr;  // Don't permit consecutive slashes
        }
        last_is_slash = true;
        continue;
      }
    }
    else {
      jint unicode_ch;
      char* tmp_p = UTF8::next_character(p, &unicode_ch);
      p = tmp_p;
      last_is_slash = false;
      // Check if ch is Java identifier start or is Java identifier part
      // 4672820: call java.lang.Character methods directly without generating separate tables.
      EXCEPTION_MARK;
      // return value
      JavaValue result(T_BOOLEAN);
      // Set up the arguments to isJavaIdentifierStart or isJavaIdentifierPart
      JavaCallArguments args;
      args.push_int(unicode_ch);

      if (not_first_ch) {
        // public static boolean isJavaIdentifierPart(char ch);
        JavaCalls::call_static(&result,
          vmClasses::Character_klass(),
          vmSymbols::isJavaIdentifierPart_name(),
          vmSymbols::int_bool_signature(),
          &args,
          THREAD);
      } else {
        // public static boolean isJavaIdentifierStart(char ch);
        JavaCalls::call_static(&result,
          vmClasses::Character_klass(),
          vmSymbols::isJavaIdentifierStart_name(),
          vmSymbols::int_bool_signature(),
          &args,
          THREAD);
      }
      if (HAS_PENDING_EXCEPTION) {
        CLEAR_PENDING_EXCEPTION;
        return nullptr;
      }
      if(result.get_jboolean()) {
        continue;
      }
    }
    return (not_first_ch) ? old_p : nullptr;
  }
  return (not_first_ch && !last_is_slash) ? p : nullptr;
}

// Take pointer to a UTF8 byte string (not NUL-terminated).
// Skip over the longest part of the string that could
// be taken as a field signature. Allow "void" if void_ok.
// Return a pointer to just past the signature.
// Return null if no legal signature is found.
const char* ClassFileParser::skip_over_field_signature(const char* signature,
                                                       bool void_ok,
                                                       unsigned int length,
                                                       TRAPS) const {
  unsigned int array_dim = 0;
  while (length > 0) {
    switch (signature[0]) {
    case JVM_SIGNATURE_VOID: if (!void_ok) { return nullptr; }
    case JVM_SIGNATURE_BOOLEAN:
    case JVM_SIGNATURE_BYTE:
    case JVM_SIGNATURE_CHAR:
    case JVM_SIGNATURE_SHORT:
    case JVM_SIGNATURE_INT:
    case JVM_SIGNATURE_FLOAT:
    case JVM_SIGNATURE_LONG:
    case JVM_SIGNATURE_DOUBLE:
      return signature + 1;
<<<<<<< HEAD
    case JVM_SIGNATURE_PRIMITIVE_OBJECT:
      // Can't enable this check fully until JDK upgrades the bytecode generators (TODO: JDK-8270852).
      // For now, compare to class file version 51 so old verifier doesn't see Q signatures.
      if ( (_major_version < 51 /* CONSTANT_CLASS_DESCRIPTORS */ ) || (!EnablePrimitiveClasses && !is_jdk_internal_class_sig(signature))) {
        classfile_parse_error("Class name contains illegal Q-signature "
                              "in descriptor in class file %s, requires option -XX:+EnablePrimitiveClasses",
                              CHECK_0);
        return nullptr;
      }
      // fall through
=======
>>>>>>> f5a7cc63
    case JVM_SIGNATURE_CLASS:
    {
      if (_major_version < JAVA_1_5_VERSION) {
        // Skip over the class name if one is there
        const char* const p = skip_over_field_name(signature + 1, true, --length);

        // The next character better be a semicolon
        if (p && (p - signature) > 1 && p[0] == JVM_SIGNATURE_ENDCLASS) {
          return p + 1;
        }
      }
      else {
        // Skip leading 'L' or 'Q' and ignore first appearance of ';'
        signature++;
        const char* c = (const char*) memchr(signature, JVM_SIGNATURE_ENDCLASS, length - 1);
        // Format check signature
        if (c != nullptr) {
          int newlen = pointer_delta_as_int(c, (char*) signature);
          bool legal = verify_unqualified_name(signature, newlen, LegalClass);
          if (!legal) {
            classfile_parse_error("Class name is empty or contains illegal character "
                                  "in descriptor in class file %s",
                                  THREAD);
            return nullptr;
          }
          return signature + newlen + 1;
        }
      }
      return nullptr;
    }
    case JVM_SIGNATURE_ARRAY:
      array_dim++;
      if (array_dim > 255) {
        // 4277370: array descriptor is valid only if it represents 255 or fewer dimensions.
        classfile_parse_error("Array type descriptor has more than 255 dimensions in class file %s", THREAD);
        return nullptr;
      }
      // The rest of what's there better be a legal signature
      signature++;
      length--;
      void_ok = false;
      break;
    default:
      return nullptr;
    }
  }
  return nullptr;
}

// Checks if name is a legal class name.
void ClassFileParser::verify_legal_class_name(const Symbol* name, TRAPS) const {
  if (!_need_verify || _relax_verify) { return; }

  assert(name->refcount() > 0, "symbol must be kept alive");
  char* bytes = (char*)name->bytes();
  unsigned int length = name->utf8_length();
  bool legal = false;

  if (length > 0) {
    const char* p;
    if (bytes[0] == JVM_SIGNATURE_ARRAY) {
      p = skip_over_field_signature(bytes, false, length, CHECK);
      legal = (p != nullptr) && ((p - bytes) == (int)length);
    } else if (_major_version < JAVA_1_5_VERSION) {
      if (bytes[0] != JVM_SIGNATURE_SPECIAL) {
        p = skip_over_field_name(bytes, true, length);
        legal = (p != nullptr) && ((p - bytes) == (int)length);
      }
    } else if ((_major_version >= CONSTANT_CLASS_DESCRIPTORS || _class_name->starts_with("jdk/internal/reflect/"))
                   && bytes[length - 1] == ';' ) {
      // Support for L...; and Q...; descriptors
      legal = verify_unqualified_name(bytes + 1, length - 2, LegalClass);
    } else {
      // 4900761: relax the constraints based on JSR202 spec
      // Class names may be drawn from the entire Unicode character set.
      // Identifiers between '/' must be unqualified names.
      // The utf8 string has been verified when parsing cpool entries.
      legal = verify_unqualified_name(bytes, length, LegalClass);
    }
  }
  if (!legal) {
    ResourceMark rm(THREAD);
    assert(_class_name != nullptr, "invariant");
    Exceptions::fthrow(
      THREAD_AND_LOCATION,
      vmSymbols::java_lang_ClassFormatError(),
      "Illegal class name \"%.*s\" in class file %s", length, bytes,
      _class_name->as_C_string()
    );
    return;
  }
}

// Checks if name is a legal field name.
void ClassFileParser::verify_legal_field_name(const Symbol* name, TRAPS) const {
  if (!_need_verify || _relax_verify) { return; }

  char* bytes = (char*)name->bytes();
  unsigned int length = name->utf8_length();
  bool legal = false;

  if (length > 0) {
    if (_major_version < JAVA_1_5_VERSION) {
      if (bytes[0] != JVM_SIGNATURE_SPECIAL) {
        const char* p = skip_over_field_name(bytes, false, length);
        legal = (p != nullptr) && ((p - bytes) == (int)length);
      }
    } else {
      // 4881221: relax the constraints based on JSR202 spec
      legal = verify_unqualified_name(bytes, length, LegalField);
    }
  }

  if (!legal) {
    ResourceMark rm(THREAD);
    assert(_class_name != nullptr, "invariant");
    Exceptions::fthrow(
      THREAD_AND_LOCATION,
      vmSymbols::java_lang_ClassFormatError(),
      "Illegal field name \"%.*s\" in class %s", length, bytes,
      _class_name->as_C_string()
    );
    return;
  }
}

// Checks if name is a legal method name.
void ClassFileParser::verify_legal_method_name(const Symbol* name, TRAPS) const {
  if (!_need_verify || _relax_verify) { return; }

  assert(name != nullptr, "method name is null");
  char* bytes = (char*)name->bytes();
  unsigned int length = name->utf8_length();
  bool legal = false;

  if (length > 0) {
    if (bytes[0] == JVM_SIGNATURE_SPECIAL) {
      if (name == vmSymbols::object_initializer_name() ||
          name == vmSymbols::class_initializer_name()) {
        legal = true;
      }
    } else if (_major_version < JAVA_1_5_VERSION) {
      const char* p;
      p = skip_over_field_name(bytes, false, length);
      legal = (p != nullptr) && ((p - bytes) == (int)length);
    } else {
      // 4881221: relax the constraints based on JSR202 spec
      legal = verify_unqualified_name(bytes, length, LegalMethod);
    }
  }

  if (!legal) {
    ResourceMark rm(THREAD);
    assert(_class_name != nullptr, "invariant");
    Exceptions::fthrow(
      THREAD_AND_LOCATION,
      vmSymbols::java_lang_ClassFormatError(),
      "Illegal method name \"%.*s\" in class %s", length, bytes,
      _class_name->as_C_string()
    );
    return;
  }
}


// Checks if signature is a legal field signature.
void ClassFileParser::verify_legal_field_signature(const Symbol* name,
                                                   const Symbol* signature,
                                                   TRAPS) const {
  if (!_need_verify) { return; }

  const char* const bytes = (const char*)signature->bytes();
  const unsigned int length = signature->utf8_length();
  const char* const p = skip_over_field_signature(bytes, false, length, CHECK);

  if (p == nullptr || (p - bytes) != (int)length) {
    throwIllegalSignature("Field", name, signature, CHECK);
  }
}

// Check that the signature is compatible with the method name.  For example,
// check that <init> has a void signature.
void ClassFileParser::verify_legal_name_with_signature(const Symbol* name,
                                                       const Symbol* signature,
                                                       TRAPS) const {
  if (!_need_verify) {
    return;
  }

  // Class initializers cannot have args for class format version >= 51.
  if (name == vmSymbols::class_initializer_name() &&
      signature != vmSymbols::void_method_signature() &&
      _major_version >= JAVA_7_VERSION) {
    throwIllegalSignature("Method", name, signature, THREAD);
    return;
  }

  int sig_length = signature->utf8_length();
  if (name->utf8_length() > 0 &&
    name->char_at(0) == JVM_SIGNATURE_SPECIAL &&
    sig_length > 0 &&
    signature->char_at(sig_length - 1) != JVM_SIGNATURE_VOID) {
    throwIllegalSignature("Method", name, signature, THREAD);
  }
}

// Checks if signature is a legal method signature.
// Returns number of parameters
int ClassFileParser::verify_legal_method_signature(const Symbol* name,
                                                   const Symbol* signature,
                                                   TRAPS) const {
  if (!_need_verify) {
    // make sure caller's args_size will be less than 0 even for non-static
    // method so it will be recomputed in compute_size_of_parameters().
    return -2;
  }

  unsigned int args_size = 0;
  const char* p = (const char*)signature->bytes();
  unsigned int length = signature->utf8_length();
  const char* nextp;

  // The first character must be a '('
  if ((length > 0) && (*p++ == JVM_SIGNATURE_FUNC)) {
    length--;
    // Skip over legal field signatures
    nextp = skip_over_field_signature(p, false, length, CHECK_0);
    while ((length > 0) && (nextp != nullptr)) {
      args_size++;
      if (p[0] == 'J' || p[0] == 'D') {
        args_size++;
      }
      length -= pointer_delta_as_int(nextp, p);
      p = nextp;
      nextp = skip_over_field_signature(p, false, length, CHECK_0);
    }
    // The first non-signature thing better be a ')'
    if ((length > 0) && (*p++ == JVM_SIGNATURE_ENDFUNC)) {
      length--;
      // Now we better just have a return value
      nextp = skip_over_field_signature(p, true, length, CHECK_0);
      if (nextp && ((int)length == (nextp - p))) {
        return args_size;
      }
    }
  }
  // Report error
  throwIllegalSignature("Method", name, signature, THREAD);
  return 0;
}

int ClassFileParser::static_field_size() const {
  assert(_field_info != nullptr, "invariant");
  return _field_info->_static_field_size;
}

int ClassFileParser::total_oop_map_count() const {
  assert(_field_info != nullptr, "invariant");
  return _field_info->oop_map_blocks->_nonstatic_oop_map_count;
}

jint ClassFileParser::layout_size() const {
  assert(_field_info != nullptr, "invariant");
  return _field_info->_instance_size;
}

static void check_methods_for_intrinsics(const InstanceKlass* ik,
                                         const Array<Method*>* methods) {
  assert(ik != nullptr, "invariant");
  assert(methods != nullptr, "invariant");

  // Set up Method*::intrinsic_id as soon as we know the names of methods.
  // (We used to do this lazily, but now we query it in Rewriter,
  // which is eagerly done for every method, so we might as well do it now,
  // when everything is fresh in memory.)
  const vmSymbolID klass_id = Method::klass_id_for_intrinsics(ik);

  if (klass_id != vmSymbolID::NO_SID) {
    for (int j = 0; j < methods->length(); ++j) {
      Method* method = methods->at(j);
      method->init_intrinsic_id(klass_id);

      if (CheckIntrinsics) {
        // Check if an intrinsic is defined for method 'method',
        // but the method is not annotated with @IntrinsicCandidate.
        if (method->intrinsic_id() != vmIntrinsics::_none &&
            !method->intrinsic_candidate()) {
              tty->print("Compiler intrinsic is defined for method [%s], "
              "but the method is not annotated with @IntrinsicCandidate.%s",
              method->name_and_sig_as_C_string(),
              NOT_DEBUG(" Method will not be inlined.") DEBUG_ONLY(" Exiting.")
            );
          tty->cr();
          DEBUG_ONLY(vm_exit(1));
        }
        // Check is the method 'method' is annotated with @IntrinsicCandidate,
        // but there is no intrinsic available for it.
        if (method->intrinsic_candidate() &&
          method->intrinsic_id() == vmIntrinsics::_none) {
            tty->print("Method [%s] is annotated with @IntrinsicCandidate, "
              "but no compiler intrinsic is defined for the method.%s",
              method->name_and_sig_as_C_string(),
              NOT_DEBUG("") DEBUG_ONLY(" Exiting.")
            );
          tty->cr();
          DEBUG_ONLY(vm_exit(1));
        }
      }
    } // end for

#ifdef ASSERT
    if (CheckIntrinsics) {
      // Check for orphan methods in the current class. A method m
      // of a class C is orphan if an intrinsic is defined for method m,
      // but class C does not declare m.
      // The check is potentially expensive, therefore it is available
      // only in debug builds.

      for (auto id : EnumRange<vmIntrinsicID>{}) {
        if (vmIntrinsics::_compiledLambdaForm == id) {
          // The _compiledLamdbdaForm intrinsic is a special marker for bytecode
          // generated for the JVM from a LambdaForm and therefore no method
          // is defined for it.
          continue;
        }
        if (vmIntrinsics::_blackhole == id) {
          // The _blackhole intrinsic is a special marker. No explicit method
          // is defined for it.
          continue;
        }

        if (vmIntrinsics::class_for(id) == klass_id) {
          // Check if the current class contains a method with the same
          // name, flags, signature.
          bool match = false;
          for (int j = 0; j < methods->length(); ++j) {
            const Method* method = methods->at(j);
            if (method->intrinsic_id() == id) {
              match = true;
              break;
            }
          }

          if (!match) {
            char buf[1000];
            tty->print("Compiler intrinsic is defined for method [%s], "
                       "but the method is not available in class [%s].%s",
                        vmIntrinsics::short_name_as_C_string(id, buf, sizeof(buf)),
                        ik->name()->as_C_string(),
                        NOT_DEBUG("") DEBUG_ONLY(" Exiting.")
            );
            tty->cr();
            DEBUG_ONLY(vm_exit(1));
          }
        }
      } // end for
    } // CheckIntrinsics
#endif // ASSERT
  }
}

InstanceKlass* ClassFileParser::create_instance_klass(bool changed_by_loadhook,
                                                      const ClassInstanceInfo& cl_inst_info,
                                                      TRAPS) {
  if (_klass != nullptr) {
    return _klass;
  }

  InstanceKlass* const ik =
    InstanceKlass::allocate_instance_klass(*this, CHECK_NULL);

  if (is_hidden()) {
    mangle_hidden_class_name(ik);
  }

  fill_instance_klass(ik, changed_by_loadhook, cl_inst_info, CHECK_NULL);

  assert(_klass == ik, "invariant");
  return ik;
}

void ClassFileParser::fill_instance_klass(InstanceKlass* ik,
                                          bool changed_by_loadhook,
                                          const ClassInstanceInfo& cl_inst_info,
                                          TRAPS) {
  assert(ik != nullptr, "invariant");

  // Set name and CLD before adding to CLD
  ik->set_class_loader_data(_loader_data);
  ik->set_name(_class_name);

  // Add all classes to our internal class loader list here,
  // including classes in the bootstrap (null) class loader.
  const bool publicize = !is_internal();

  _loader_data->add_class(ik, publicize);

  set_klass_to_deallocate(ik);

  assert(_field_info != nullptr, "invariant");
  assert(ik->static_field_size() == _field_info->_static_field_size, "sanity");
  assert(ik->nonstatic_oop_map_count() == _field_info->oop_map_blocks->_nonstatic_oop_map_count,
         "sanity");

  assert(ik->is_instance_klass(), "sanity");
  assert(ik->size_helper() == _field_info->_instance_size, "sanity");

  // Fill in information already parsed
  ik->set_should_verify_class(_need_verify);

  // Not yet: supers are done below to support the new subtype-checking fields
  ik->set_nonstatic_field_size(_field_info->_nonstatic_field_size);
  ik->set_has_nonstatic_fields(_field_info->_has_nonstatic_fields);
  if (_field_info->_is_naturally_atomic && ik->is_inline_klass()) {
    ik->set_is_naturally_atomic();
  }

  assert(_fac != nullptr, "invariant");
  ik->set_static_oop_field_count(_fac->count[STATIC_OOP] + _fac->count[STATIC_INLINE]);

  // this transfers ownership of a lot of arrays from
  // the parser onto the InstanceKlass*
  apply_parsed_class_metadata(ik, _java_fields_count);
  if (ik->is_inline_klass()) {
    InlineKlass::cast(ik)->init_fixed_block();
  }

  // can only set dynamic nest-host after static nest information is set
  if (cl_inst_info.dynamic_nest_host() != nullptr) {
    ik->set_nest_host(cl_inst_info.dynamic_nest_host());
  }

  // note that is not safe to use the fields in the parser from this point on
  assert(nullptr == _cp, "invariant");
  assert(nullptr == _fieldinfo_stream, "invariant");
  assert(nullptr == _fields_status, "invariant");
  assert(nullptr == _methods, "invariant");
  assert(nullptr == _inner_classes, "invariant");
  assert(nullptr == _nest_members, "invariant");
  assert(nullptr == _preload_classes, "invariant");
  assert(nullptr == _combined_annotations, "invariant");
  assert(nullptr == _record_components, "invariant");
  assert(nullptr == _permitted_subclasses, "invariant");
  assert(nullptr == _inline_type_field_klasses, "invariant");

  if (_has_localvariable_table) {
    ik->set_has_localvariable_table(true);
  }

  if (_has_final_method) {
    ik->set_has_final_method();
  }

  ik->copy_method_ordering(_method_ordering, CHECK);
  // The InstanceKlass::_methods_jmethod_ids cache
  // is managed on the assumption that the initial cache
  // size is equal to the number of methods in the class. If
  // that changes, then InstanceKlass::idnum_can_increment()
  // has to be changed accordingly.
  ik->set_initial_method_idnum(checked_cast<u2>(ik->methods()->length()));

  ik->set_this_class_index(_this_class_index);

  if (_is_hidden) {
    // _this_class_index is a CONSTANT_Class entry that refers to this
    // hidden class itself. If this class needs to refer to its own methods
    // or fields, it would use a CONSTANT_MethodRef, etc, which would reference
    // _this_class_index. However, because this class is hidden (it's
    // not stored in SystemDictionary), _this_class_index cannot be resolved
    // with ConstantPool::klass_at_impl, which does a SystemDictionary lookup.
    // Therefore, we must eagerly resolve _this_class_index now.
    ik->constants()->klass_at_put(_this_class_index, ik);
  }

  ik->set_minor_version(_minor_version);
  ik->set_major_version(_major_version);
  ik->set_has_nonstatic_concrete_methods(_has_nonstatic_concrete_methods);
  ik->set_declares_nonstatic_concrete_methods(_declares_nonstatic_concrete_methods);

  if (_must_be_atomic) {
    ik->set_must_be_atomic();
  }
  if (_is_implicitly_constructible) {
    ik->set_is_implicitly_constructible();
  }
  if (_is_hidden) {
    ik->set_is_hidden();
  }

  // Set PackageEntry for this_klass
  oop cl = ik->class_loader();
  Handle clh = Handle(THREAD, java_lang_ClassLoader::non_reflection_class_loader(cl));
  ClassLoaderData* cld = ClassLoaderData::class_loader_data_or_null(clh());
  ik->set_package(cld, nullptr, CHECK);

  const Array<Method*>* const methods = ik->methods();
  assert(methods != nullptr, "invariant");
  const int methods_len = methods->length();

  check_methods_for_intrinsics(ik, methods);

  // Fill in field values obtained by parse_classfile_attributes
  if (_parsed_annotations->has_any_annotations()) {
    _parsed_annotations->apply_to(ik);
  }

  apply_parsed_class_attributes(ik);

  // Miranda methods
  if ((_num_miranda_methods > 0) ||
      // if this class introduced new miranda methods or
      (_super_klass != nullptr && _super_klass->has_miranda_methods())
        // super class exists and this class inherited miranda methods
     ) {
       ik->set_has_miranda_methods(); // then set a flag
  }

  // Fill in information needed to compute superclasses.
  ik->initialize_supers(const_cast<InstanceKlass*>(_super_klass), _transitive_interfaces, CHECK);
  ik->set_transitive_interfaces(_transitive_interfaces);
  ik->set_local_interfaces(_local_interfaces);
  _transitive_interfaces = nullptr;
  _local_interfaces = nullptr;

  // Initialize itable offset tables
  klassItable::setup_itable_offset_table(ik);

  // Compute transitive closure of interfaces this class implements
  // Do final class setup
  OopMapBlocksBuilder* oop_map_blocks = _field_info->oop_map_blocks;
  if (oop_map_blocks->_nonstatic_oop_map_count > 0) {
    oop_map_blocks->copy(ik->start_of_nonstatic_oop_maps());
  }

  if (_has_contended_fields || _parsed_annotations->is_contended() ||
      ( _super_klass != nullptr && _super_klass->has_contended_annotations())) {
    ik->set_has_contended_annotations(true);
  }

  // Fill in has_finalizer, has_vanilla_constructor, and layout_helper
  set_precomputed_flags(ik);

  // check if this class can access its super class
  check_super_class_access(ik, CHECK);

  // check if this class can access its superinterfaces
  check_super_interface_access(ik, CHECK);

  // check if this class overrides any final method
  check_final_method_override(ik, CHECK);

  // reject static interface methods prior to Java 8
  if (ik->is_interface() && _major_version < JAVA_8_VERSION) {
    check_illegal_static_method(ik, CHECK);
  }

  // Obtain this_klass' module entry
  ModuleEntry* module_entry = ik->module();
  assert(module_entry != nullptr, "module_entry should always be set");

  // Obtain java.lang.Module
  Handle module_handle(THREAD, module_entry->module());

  // Allocate mirror and initialize static fields
  // The create_mirror() call will also call compute_modifiers()
  java_lang_Class::create_mirror(ik,
                                 Handle(THREAD, _loader_data->class_loader()),
                                 module_handle,
                                 _protection_domain,
                                 cl_inst_info.class_data(),
                                 CHECK);

  assert(_all_mirandas != nullptr, "invariant");

  // Generate any default methods - default methods are public interface methods
  // that have a default implementation.  This is new with Java 8.
  if (_has_nonstatic_concrete_methods) {
    DefaultMethods::generate_default_methods(ik,
                                             _all_mirandas,
                                             CHECK);
  }

  // Add read edges to the unnamed modules of the bootstrap and app class loaders.
  if (changed_by_loadhook && !module_handle.is_null() && module_entry->is_named() &&
      !module_entry->has_default_read_edges()) {
    if (!module_entry->set_has_default_read_edges()) {
      // We won a potential race
      JvmtiExport::add_default_read_edges(module_handle, THREAD);
    }
  }

  bool all_fields_empty = true;
  for (AllFieldStream fs(ik); !fs.done(); fs.next()) {
    if (!fs.access_flags().is_static()) {
      if (fs.field_descriptor().is_null_free_inline_type()) {
        Klass* k = ik->inline_type_field_klasses_array()->at(fs.index());
        assert(k->is_inline_klass(), "must be");
        if (!InlineKlass::cast(k)->is_empty_inline_type()) { all_fields_empty = false; }
      } else {
        all_fields_empty = false;
      }
    } else if (is_inline_type() && (fs.name() == vmSymbols::default_value_name())) {
      InlineKlass::cast(ik)->set_default_value_offset(ik->field_offset(fs.index()));
    }
  }

  if (_is_empty_inline_type || (is_inline_type() && all_fields_empty)) {
    ik->set_is_empty_inline_type();
  }

  if (is_inline_type()) {
    InlineKlass* vk = InlineKlass::cast(ik);
    vk->set_alignment(_alignment);
    vk->set_first_field_offset(_first_field_offset);
    vk->set_payload_size_in_bytes(_payload_size_in_bytes);
    vk->set_internal_null_marker_offset(_internal_null_marker_offset);
    InlineKlass::cast(ik)->initialize_calling_convention(CHECK);
  }

  ClassLoadingService::notify_class_loaded(ik, false /* not shared class */);

  if (!is_internal()) {
    ik->print_class_load_logging(_loader_data, module_entry, _stream);

    if (ik->minor_version() == JAVA_PREVIEW_MINOR_VERSION &&
        ik->major_version() == JVM_CLASSFILE_MAJOR_VERSION &&
        log_is_enabled(Info, class, preview)) {
      ResourceMark rm;
      log_info(class, preview)("Loading class %s that depends on preview features (class file version %d.65535)",
                               ik->external_name(), JVM_CLASSFILE_MAJOR_VERSION);
    }

    if (log_is_enabled(Debug, class, resolve))  {
      ResourceMark rm;
      // print out the superclass.
      const char * from = ik->external_name();
      if (ik->java_super() != nullptr) {
        log_debug(class, resolve)("%s %s (super)",
                   from,
                   ik->java_super()->external_name());
      }
      // print out each of the interface classes referred to by this class.
      const Array<InstanceKlass*>* const local_interfaces = ik->local_interfaces();
      if (local_interfaces != nullptr) {
        const int length = local_interfaces->length();
        for (int i = 0; i < length; i++) {
          const InstanceKlass* const k = local_interfaces->at(i);
          const char * to = k->external_name();
          log_debug(class, resolve)("%s %s (interface)", from, to);
        }
      }
    }
  }

  JFR_ONLY(INIT_ID(ik);)

  // If we reach here, all is well.
  // Now remove the InstanceKlass* from the _klass_to_deallocate field
  // in order for it to not be destroyed in the ClassFileParser destructor.
  set_klass_to_deallocate(nullptr);

  // it's official
  set_klass(ik);

  debug_only(ik->verify();)
}

void ClassFileParser::update_class_name(Symbol* new_class_name) {
  // Decrement the refcount in the old name, since we're clobbering it.
  _class_name->decrement_refcount();

  _class_name = new_class_name;
  // Increment the refcount of the new name.
  // Now the ClassFileParser owns this name and will decrement in
  // the destructor.
  _class_name->increment_refcount();
}

static bool relax_format_check_for(ClassLoaderData* loader_data) {
  bool trusted = loader_data->is_boot_class_loader_data() ||
                 loader_data->is_platform_class_loader_data();
  bool need_verify =
    // verifyAll
    (BytecodeVerificationLocal && BytecodeVerificationRemote) ||
    // verifyRemote
    (!BytecodeVerificationLocal && BytecodeVerificationRemote && !trusted);
  return !need_verify;
}

ClassFileParser::ClassFileParser(ClassFileStream* stream,
                                 Symbol* name,
                                 ClassLoaderData* loader_data,
                                 const ClassLoadInfo* cl_info,
                                 Publicity pub_level,
                                 TRAPS) :
  _stream(stream),
  _class_name(nullptr),
  _loader_data(loader_data),
  _is_hidden(cl_info->is_hidden()),
  _can_access_vm_annotations(cl_info->can_access_vm_annotations()),
  _orig_cp_size(0),
  _super_klass(),
  _cp(nullptr),
  _fieldinfo_stream(nullptr),
  _fields_status(nullptr),
  _methods(nullptr),
  _inner_classes(nullptr),
  _nest_members(nullptr),
  _nest_host(0),
  _permitted_subclasses(nullptr),
  _preload_classes(nullptr),
  _record_components(nullptr),
  _local_interfaces(nullptr),
  _local_interface_indexes(nullptr),
  _transitive_interfaces(nullptr),
  _combined_annotations(nullptr),
  _class_annotations(nullptr),
  _class_type_annotations(nullptr),
  _fields_annotations(nullptr),
  _fields_type_annotations(nullptr),
  _klass(nullptr),
  _klass_to_deallocate(nullptr),
  _parsed_annotations(nullptr),
  _fac(nullptr),
  _field_info(nullptr),
  _inline_type_field_klasses(nullptr),
  _null_marker_offsets(nullptr),
  _temp_field_info(nullptr),
  _method_ordering(nullptr),
  _all_mirandas(nullptr),
  _vtable_size(0),
  _itable_size(0),
  _num_miranda_methods(0),
  _protection_domain(cl_info->protection_domain()),
  _access_flags(),
  _pub_level(pub_level),
  _bad_constant_seen(0),
  _synthetic_flag(false),
  _sde_length(false),
  _sde_buffer(nullptr),
  _sourcefile_index(0),
  _generic_signature_index(0),
  _major_version(0),
  _minor_version(0),
  _this_class_index(0),
  _super_class_index(0),
  _itfs_len(0),
  _java_fields_count(0),
  _need_verify(false),
  _relax_verify(false),
  _has_nonstatic_concrete_methods(false),
  _declares_nonstatic_concrete_methods(false),
  _has_localvariable_table(false),
  _has_final_method(false),
  _has_contended_fields(false),
  _has_inline_type_fields(false),
  _has_nonstatic_fields(false),
  _is_empty_inline_type(false),
  _is_naturally_atomic(false),
  _must_be_atomic(true),
  _is_implicitly_constructible(false),
  _has_loosely_consistent_annotation(false),
  _has_implicitly_constructible_annotation(false),
  _has_finalizer(false),
  _has_empty_finalizer(false),
  _has_vanilla_constructor(false),
  _max_bootstrap_specifier_index(-1) {

  _class_name = name != nullptr ? name : vmSymbols::unknown_class_name();
  _class_name->increment_refcount();

  assert(_loader_data != nullptr, "invariant");
  assert(stream != nullptr, "invariant");
  assert(_stream != nullptr, "invariant");
  assert(_stream->buffer() == _stream->current(), "invariant");
  assert(_class_name != nullptr, "invariant");
  assert(0 == _access_flags.as_int(), "invariant");

  // Figure out whether we can skip format checking (matching classic VM behavior)
  if (CDSConfig::is_dumping_static_archive()) {
    // verify == true means it's a 'remote' class (i.e., non-boot class)
    // Verification decision is based on BytecodeVerificationRemote flag
    // for those classes.
    _need_verify = (stream->need_verify()) ? BytecodeVerificationRemote :
                                              BytecodeVerificationLocal;
  }
  else {
    _need_verify = Verifier::should_verify_for(_loader_data->class_loader(),
                                               stream->need_verify());
  }

  // synch back verification state to stream
  stream->set_verify(_need_verify);

  // Check if verification needs to be relaxed for this class file
  // Do not restrict it to jdk1.0 or jdk1.1 to maintain backward compatibility (4982376)
  _relax_verify = relax_format_check_for(_loader_data);

  parse_stream(stream, CHECK);

  post_process_parsed_stream(stream, _cp, CHECK);
}

void ClassFileParser::clear_class_metadata() {
  // metadata created before the instance klass is created.  Must be
  // deallocated if classfile parsing returns an error.
  _cp = nullptr;
  _fieldinfo_stream = nullptr;
  _fields_status = nullptr;
  _methods = nullptr;
  _inner_classes = nullptr;
  _nest_members = nullptr;
  _permitted_subclasses = nullptr;
  _preload_classes = nullptr;
  _combined_annotations = nullptr;
  _class_annotations = _class_type_annotations = nullptr;
  _fields_annotations = _fields_type_annotations = nullptr;
  _record_components = nullptr;
  _inline_type_field_klasses = nullptr;
  _null_marker_offsets = nullptr;
}

// Destructor to clean up
ClassFileParser::~ClassFileParser() {
  _class_name->decrement_refcount();

  if (_cp != nullptr) {
    MetadataFactory::free_metadata(_loader_data, _cp);
  }

  if (_fieldinfo_stream != nullptr) {
    MetadataFactory::free_array<u1>(_loader_data, _fieldinfo_stream);
  }

  if (_fields_status != nullptr) {
    MetadataFactory::free_array<FieldStatus>(_loader_data, _fields_status);
  }

  if (_inline_type_field_klasses != nullptr) {
     MetadataFactory::free_array<InlineKlass*>(_loader_data, _inline_type_field_klasses);
  }

  if (_null_marker_offsets != nullptr) {
     MetadataFactory::free_array<int>(_loader_data, _null_marker_offsets);
  }

  if (_methods != nullptr) {
    // Free methods
    InstanceKlass::deallocate_methods(_loader_data, _methods);
  }

  // beware of the Universe::empty_blah_array!!
  if (_inner_classes != nullptr && _inner_classes != Universe::the_empty_short_array()) {
    MetadataFactory::free_array<u2>(_loader_data, _inner_classes);
  }

  if (_nest_members != nullptr && _nest_members != Universe::the_empty_short_array()) {
    MetadataFactory::free_array<u2>(_loader_data, _nest_members);
  }

  if (_record_components != nullptr) {
    InstanceKlass::deallocate_record_components(_loader_data, _record_components);
  }

  if (_permitted_subclasses != nullptr && _permitted_subclasses != Universe::the_empty_short_array()) {
    MetadataFactory::free_array<u2>(_loader_data, _permitted_subclasses);
  }

  if (_preload_classes != nullptr && _preload_classes != Universe::the_empty_short_array()) {
    MetadataFactory::free_array<u2>(_loader_data, _preload_classes);
  }

  // Free interfaces
  InstanceKlass::deallocate_interfaces(_loader_data, _super_klass,
                                       _local_interfaces, _transitive_interfaces);

  if (_combined_annotations != nullptr) {
    // After all annotations arrays have been created, they are installed into the
    // Annotations object that will be assigned to the InstanceKlass being created.

    // Deallocate the Annotations object and the installed annotations arrays.
    _combined_annotations->deallocate_contents(_loader_data);

    // If the _combined_annotations pointer is non-null,
    // then the other annotations fields should have been cleared.
    assert(_class_annotations       == nullptr, "Should have been cleared");
    assert(_class_type_annotations  == nullptr, "Should have been cleared");
    assert(_fields_annotations      == nullptr, "Should have been cleared");
    assert(_fields_type_annotations == nullptr, "Should have been cleared");
  } else {
    // If the annotations arrays were not installed into the Annotations object,
    // then they have to be deallocated explicitly.
    MetadataFactory::free_array<u1>(_loader_data, _class_annotations);
    MetadataFactory::free_array<u1>(_loader_data, _class_type_annotations);
    Annotations::free_contents(_loader_data, _fields_annotations);
    Annotations::free_contents(_loader_data, _fields_type_annotations);
  }

  clear_class_metadata();
  _transitive_interfaces = nullptr;
  _local_interfaces = nullptr;

  // deallocate the klass if already created.  Don't directly deallocate, but add
  // to the deallocate list so that the klass is removed from the CLD::_klasses list
  // at a safepoint.
  if (_klass_to_deallocate != nullptr) {
    _loader_data->add_to_deallocate_list(_klass_to_deallocate);
  }
}

void ClassFileParser::parse_stream(const ClassFileStream* const stream,
                                   TRAPS) {

  assert(stream != nullptr, "invariant");
  assert(_class_name != nullptr, "invariant");

  // BEGIN STREAM PARSING
  stream->guarantee_more(8, CHECK);  // magic, major, minor
  // Magic value
  const u4 magic = stream->get_u4_fast();
  guarantee_property(magic == JAVA_CLASSFILE_MAGIC,
                     "Incompatible magic value %u in class file %s",
                     magic, CHECK);

  // Version numbers
  _minor_version = stream->get_u2_fast();
  _major_version = stream->get_u2_fast();

  // Check version numbers - we check this even with verifier off
  verify_class_version(_major_version, _minor_version, _class_name, CHECK);

  stream->guarantee_more(3, CHECK); // length, first cp tag
  u2 cp_size = stream->get_u2_fast();

  guarantee_property(
    cp_size >= 1, "Illegal constant pool size %u in class file %s",
    cp_size, CHECK);

  _orig_cp_size = cp_size;
  if (is_hidden()) { // Add a slot for hidden class name.
    cp_size++;
  }

  _cp = ConstantPool::allocate(_loader_data,
                               cp_size,
                               CHECK);

  ConstantPool* const cp = _cp;

  parse_constant_pool(stream, cp, _orig_cp_size, CHECK);

  assert(cp_size == (u2)cp->length(), "invariant");

  // ACCESS FLAGS
  stream->guarantee_more(8, CHECK);  // flags, this_class, super_class, infs_len

  jint recognized_modifiers = JVM_RECOGNIZED_CLASS_MODIFIERS;
  // JVM_ACC_MODULE is defined in JDK-9 and later.
  if (_major_version >= JAVA_9_VERSION) {
    recognized_modifiers |= JVM_ACC_MODULE;
  }

  // Access flags
  jint flags = stream->get_u2_fast() & recognized_modifiers;

  if ((flags & JVM_ACC_INTERFACE) && _major_version < JAVA_6_VERSION) {
    // Set abstract bit for old class files for backward compatibility
    flags |= JVM_ACC_ABSTRACT;
  }

  // Fixing ACC_SUPER/ACC_IDENTITY for old class files
  if (!supports_inline_types()) {
    const bool is_module = (flags & JVM_ACC_MODULE) != 0;
    const bool is_interface = (flags & JVM_ACC_INTERFACE) != 0;
    if (!is_module && !is_interface) {
      flags |= JVM_ACC_IDENTITY;
    }
  }


  // This class and superclass
  _this_class_index = stream->get_u2_fast();
  check_property(
    valid_cp_range(_this_class_index, cp_size) &&
      cp->tag_at(_this_class_index).is_unresolved_klass(),
    "Invalid this class index %u in constant pool in class file %s",
    _this_class_index, CHECK);

  Symbol* const class_name_in_cp = cp->klass_name_at(_this_class_index);
  assert(class_name_in_cp != nullptr, "class_name can't be null");

  bool is_java_lang_Object = class_name_in_cp == vmSymbols::java_lang_Object();

  verify_legal_class_modifiers(flags, nullptr, is_java_lang_Object, CHECK);

  _access_flags.set_flags(flags);

  short bad_constant = class_bad_constant_seen();
  if (bad_constant != 0) {
    // Do not throw CFE until after the access_flags are checked because if
    // ACC_MODULE is set in the access flags, then NCDFE must be thrown, not CFE.
    classfile_parse_error("Unknown constant tag %u in class file %s", bad_constant, THREAD);
    return;
  }

  // Don't need to check whether this class name is legal or not.
  // It has been checked when constant pool is parsed.
  // However, make sure it is not an array type.
  if (_need_verify) {
    guarantee_property(class_name_in_cp->char_at(0) != JVM_SIGNATURE_ARRAY,
                       "Bad class name in class file %s",
                       CHECK);
  }

#ifdef ASSERT
  // Basic sanity checks
  if (_is_hidden) {
    assert(_class_name != vmSymbols::unknown_class_name(), "hidden classes should have a special name");
  }
#endif

  // Update the _class_name as needed depending on whether this is a named, un-named, or hidden class.

  if (_is_hidden) {
    assert(_class_name != nullptr, "Unexpected null _class_name");
#ifdef ASSERT
    if (_need_verify) {
      verify_legal_class_name(_class_name, CHECK);
    }
#endif

  } else {
    // Check if name in class file matches given name
    if (_class_name != class_name_in_cp) {
      if (_class_name != vmSymbols::unknown_class_name()) {
        ResourceMark rm(THREAD);
        Exceptions::fthrow(THREAD_AND_LOCATION,
                           vmSymbols::java_lang_NoClassDefFoundError(),
                           "%s (wrong name: %s)",
                           _class_name->as_C_string(),
                           class_name_in_cp->as_C_string()
                           );
        return;
      } else {
        // The class name was not known by the caller so we set it from
        // the value in the CP.
        update_class_name(class_name_in_cp);
      }
      // else nothing to do: the expected class name matches what is in the CP
    }
  }

  // Verification prevents us from creating names with dots in them, this
  // asserts that that's the case.
  assert(is_internal_format(_class_name), "external class name format used internally");

  if (!is_internal()) {
    LogTarget(Debug, class, preorder) lt;
    if (lt.is_enabled()){
      ResourceMark rm(THREAD);
      LogStream ls(lt);
      ls.print("%s", _class_name->as_klass_external_name());
      if (stream->source() != nullptr) {
        ls.print(" source: %s", stream->source());
      }
      ls.cr();
    }
  }

  // SUPERKLASS
  _super_class_index = stream->get_u2_fast();
  _super_klass = parse_super_class(cp,
                                   _super_class_index,
                                   _need_verify,
                                   CHECK);

  // Interfaces
  _itfs_len = stream->get_u2_fast();
  parse_interfaces(stream,
                   _itfs_len,
                   cp,
                   &_has_nonstatic_concrete_methods,
                   CHECK);

  // Fields (offsets are filled in later)
  _fac = new FieldAllocationCount();
  parse_fields(stream,
               _access_flags,
               _fac,
               cp,
               cp_size,
               &_java_fields_count,
               CHECK);

  assert(_temp_field_info != nullptr, "invariant");

  // Methods
  parse_methods(stream,
                is_interface(),
                !is_identity_class(),
                is_abstract_class(),
                &_has_localvariable_table,
                &_has_final_method,
                &_declares_nonstatic_concrete_methods,
                CHECK);

  assert(_methods != nullptr, "invariant");

  if (_declares_nonstatic_concrete_methods) {
    _has_nonstatic_concrete_methods = true;
  }

  // Additional attributes/annotations
  _parsed_annotations = new ClassAnnotationCollector();
  parse_classfile_attributes(stream, cp, _parsed_annotations, CHECK);

  assert(_inner_classes != nullptr, "invariant");

  // Finalize the Annotations metadata object,
  // now that all annotation arrays have been created.
  create_combined_annotations(CHECK);

  // Make sure this is the end of class file stream
  guarantee_property(stream->at_eos(),
                     "Extra bytes at the end of class file %s",
                     CHECK);

  // all bytes in stream read and parsed
}

void ClassFileParser::mangle_hidden_class_name(InstanceKlass* const ik) {
  ResourceMark rm;
  // Construct hidden name from _class_name, "+", and &ik. Note that we can't
  // use a '/' because that confuses finding the class's package.  Also, can't
  // use an illegal char such as ';' because that causes serialization issues
  // and issues with hidden classes that create their own hidden classes.
  char addr_buf[20];
  if (CDSConfig::is_dumping_static_archive()) {
    // We want stable names for the archived hidden classes (only for static
    // archive for now). Spaces under default_SharedBaseAddress() will be
    // occupied by the archive at run time, so we know that no dynamically
    // loaded InstanceKlass will be placed under there.
    static volatile size_t counter = 0;
    Atomic::cmpxchg(&counter, (size_t)0, Arguments::default_SharedBaseAddress()); // initialize it
    size_t new_id = Atomic::add(&counter, (size_t)1);
    jio_snprintf(addr_buf, 20, SIZE_FORMAT_X, new_id);
  } else {
    jio_snprintf(addr_buf, 20, INTPTR_FORMAT, p2i(ik));
  }
  size_t new_name_len = _class_name->utf8_length() + 2 + strlen(addr_buf);
  char* new_name = NEW_RESOURCE_ARRAY(char, new_name_len);
  jio_snprintf(new_name, new_name_len, "%s+%s",
               _class_name->as_C_string(), addr_buf);
  update_class_name(SymbolTable::new_symbol(new_name));

  // Add a Utf8 entry containing the hidden name.
  assert(_class_name != nullptr, "Unexpected null _class_name");
  int hidden_index = _orig_cp_size; // this is an extra slot we added
  _cp->symbol_at_put(hidden_index, _class_name);

  // Update this_class_index's slot in the constant pool with the new Utf8 entry.
  // We have to update the resolved_klass_index and the name_index together
  // so extract the existing resolved_klass_index first.
  CPKlassSlot cp_klass_slot = _cp->klass_slot_at(_this_class_index);
  int resolved_klass_index = cp_klass_slot.resolved_klass_index();
  _cp->unresolved_klass_at_put(_this_class_index, hidden_index, resolved_klass_index);
  assert(_cp->klass_slot_at(_this_class_index).name_index() == _orig_cp_size,
         "Bad name_index");
}

void ClassFileParser::post_process_parsed_stream(const ClassFileStream* const stream,
                                                 ConstantPool* cp,
                                                 TRAPS) {
  assert(stream != nullptr, "invariant");
  assert(stream->at_eos(), "invariant");
  assert(cp != nullptr, "invariant");
  assert(_loader_data != nullptr, "invariant");

  if (_class_name == vmSymbols::java_lang_Object()) {
    check_property(_local_interfaces == Universe::the_empty_instance_klass_array(),
        "java.lang.Object cannot implement an interface in class file %s",
        CHECK);
  }
  // We check super class after class file is parsed and format is checked
  if (_super_class_index > 0 && nullptr == _super_klass) {
    Symbol* const super_class_name = cp->klass_name_at(_super_class_index);
    if (is_interface()) {
      // Before attempting to resolve the superclass, check for class format
      // errors not checked yet.
      guarantee_property(super_class_name == vmSymbols::java_lang_Object(),
        "Interfaces must have java.lang.Object as superclass in class file %s",
        CHECK);
    }
    Handle loader(THREAD, _loader_data->class_loader());
    if (loader.is_null() && super_class_name == vmSymbols::java_lang_Object()) {
      _super_klass = vmClasses::Object_klass();
    } else {
      _super_klass = (const InstanceKlass*)
                       SystemDictionary::resolve_with_circularity_detection_or_fail(_class_name,
                                                               super_class_name,
                                                               loader,
                                                               _protection_domain,
                                                               true,
                                                               CHECK);
    }
  }

  if (_super_klass != nullptr) {
    if (_super_klass->is_interface()) {
      classfile_icce_error("class %s has interface %s as super class", _super_klass, THREAD);
      return;
    }

    if (EnableValhalla) {
      check_identity_and_value_modifiers(this, _super_klass, CHECK);
    }

    if (_super_klass->has_nonstatic_concrete_methods()) {
      _has_nonstatic_concrete_methods = true;
    }
  }

  if (_parsed_annotations->has_annotation(AnnotationCollector::_jdk_internal_LooselyConsistentValue) && _access_flags.is_identity_class()) {
    THROW_MSG(vmSymbols::java_lang_ClassFormatError(),
          err_msg("class %s cannot have annotation jdk.internal.vm.annotation.LooselyConsistentValue, because it is not a value class",
                  _class_name->as_klass_external_name()));
  }
  if (_parsed_annotations->has_annotation(AnnotationCollector::_jdk_internal_ImplicitlyConstructible) && _access_flags.is_identity_class()) {
    THROW_MSG(vmSymbols::java_lang_ClassFormatError(),
          err_msg("class %s cannot have annotation jdk.internal.vm.annotation.ImplicitlyConstructible, because it is not a value class",
                  _class_name->as_klass_external_name()));
  }

  // Determining is the class allows tearing or not (default is not)
  // Test might need extensions when field inheritance is added for value classes
  if (EnableValhalla && !_access_flags.is_identity_class()) {
    if (_super_klass != nullptr  // not j.l.Object
              && _parsed_annotations->has_annotation(ClassAnnotationCollector::_jdk_internal_LooselyConsistentValue)
              && (_super_klass == vmClasses::Object_klass() || !_super_klass->must_be_atomic())) {
      _must_be_atomic = false;
    }
    if (_parsed_annotations->has_annotation(ClassAnnotationCollector::_jdk_internal_ImplicitlyConstructible)) {
      _is_implicitly_constructible = true;
    }
    // Apply VM options override
    if (*ForceNonTearable != '\0') {
      // Allow a command line switch to force the same atomicity property:
      const char* class_name_str = _class_name->as_C_string();
      if (StringUtils::class_list_match(ForceNonTearable, class_name_str)) {
        _must_be_atomic = true;
      }
    }
  }

  int itfs_len = _local_interface_indexes == nullptr ? 0 : _local_interface_indexes->length();
  _local_interfaces = MetadataFactory::new_array<InstanceKlass*>(_loader_data, itfs_len, nullptr, CHECK);
  if (_local_interface_indexes != nullptr) {
    for (int i = 0; i < _local_interface_indexes->length(); i++) {
      u2 interface_index = _local_interface_indexes->at(i);
      Klass* interf;
      if (cp->tag_at(interface_index).is_klass()) {
        interf = cp->resolved_klass_at(interface_index);
      } else {
        Symbol* const unresolved_klass  = cp->klass_name_at(interface_index);

        // Don't need to check legal name because it's checked when parsing constant pool.
        // But need to make sure it's not an array type.
        guarantee_property(unresolved_klass->char_at(0) != JVM_SIGNATURE_ARRAY,
                            "Bad interface name in class file %s", CHECK);

        // Call resolve_super so class circularity is checked
        interf = SystemDictionary::resolve_with_circularity_detection_or_fail(
                                                  _class_name,
                                                  unresolved_klass,
                                                  Handle(THREAD, _loader_data->class_loader()),
                                                  _protection_domain,
                                                  false,
                                                  CHECK);
      }

      if (!interf->is_interface()) {
        THROW_MSG(vmSymbols::java_lang_IncompatibleClassChangeError(),
                  err_msg("class %s can not implement %s, because it is not an interface (%s)",
                          _class_name->as_klass_external_name(),
                          interf->external_name(),
                          interf->class_in_module_of_loader()));
      }

      if (EnableValhalla) {
        // Check modifiers and set carries_identity_modifier/carries_value_modifier flags
        check_identity_and_value_modifiers(this, InstanceKlass::cast(interf), CHECK);
      }

      if (InstanceKlass::cast(interf)->has_nonstatic_concrete_methods()) {
        _has_nonstatic_concrete_methods = true;
      }
      _local_interfaces->at_put(i, InstanceKlass::cast(interf));
    }
  }
  assert(_local_interfaces != nullptr, "invariant");

  // Compute the transitive list of all unique interfaces implemented by this class
  _transitive_interfaces =
    compute_transitive_interfaces(_super_klass,
                                  _local_interfaces,
                                  _loader_data,
                                  CHECK);

  assert(_transitive_interfaces != nullptr, "invariant");

  // sort methods
  _method_ordering = sort_methods(_methods);

  _all_mirandas = new GrowableArray<Method*>(20);

  Handle loader(THREAD, _loader_data->class_loader());
  klassVtable::compute_vtable_size_and_num_mirandas(&_vtable_size,
                                                    &_num_miranda_methods,
                                                    _all_mirandas,
                                                    _super_klass,
                                                    _methods,
                                                    _access_flags,
                                                    _major_version,
                                                    loader,
                                                    _class_name,
                                                    _local_interfaces);

  // Size of Java itable (in words)
  _itable_size = is_interface() ? 0 :
    klassItable::compute_itable_size(_transitive_interfaces);

  assert(_fac != nullptr, "invariant");
  assert(_parsed_annotations != nullptr, "invariant");

  if (EnableValhalla) {
    _inline_type_field_klasses = MetadataFactory::new_array<InlineKlass*>(_loader_data,
                                                   java_fields_count(),
                                                   nullptr,
                                                   CHECK);
    for (GrowableArrayIterator<FieldInfo> it = _temp_field_info->begin(); it != _temp_field_info->end(); ++it) {
      FieldInfo fieldinfo = *it;
      if (fieldinfo.access_flags().is_static()) continue;  // Only non-static fields are processed at load time
      Symbol* sig = fieldinfo.signature(cp);
      if (fieldinfo.field_flags().is_null_free_inline_type()) {
        // Pre-load classes of null-free fields that are candidate for flattening
        TempNewSymbol s = Signature::strip_envelope(sig);
        if (s == _class_name) {
          THROW_MSG(vmSymbols::java_lang_ClassCircularityError(), err_msg("Class %s cannot have a null-free non-static field of its own type", _class_name->as_C_string()));
        }
        log_info(class, preload)("Preloading class %s during loading of class %s. Cause: a null-free non-static field is declared with this type", s->as_C_string(), _class_name->as_C_string());
        Klass* klass = SystemDictionary::resolve_with_circularity_detection_or_fail(_class_name, s, Handle(THREAD, _loader_data->class_loader()), _protection_domain, false, THREAD);
        if (HAS_PENDING_EXCEPTION) {
          log_warning(class, preload)("Preloading of class %s during loading of class %s (cause: null-free non-static field) failed: %s",
                                      s->as_C_string(), _class_name->as_C_string(), PENDING_EXCEPTION->klass()->name()->as_C_string());
          return; // Exception is still pending
        }
        assert(klass != nullptr, "Sanity check");
        if (klass->access_flags().is_identity_class()) {
          assert(klass->is_instance_klass(), "Sanity check");
          ResourceMark rm(THREAD);
          THROW_MSG(vmSymbols::java_lang_IncompatibleClassChangeError(),
                    err_msg("Class %s expects class %s to be a value class, but it is an identity class",
                    _class_name->as_C_string(),
                    InstanceKlass::cast(klass)->external_name()));
        }
        if (klass->is_abstract()) {
          assert(klass->is_instance_klass(), "Sanity check");
          ResourceMark rm(THREAD);
          THROW_MSG(vmSymbols::java_lang_IncompatibleClassChangeError(),
                    err_msg("Class %s expects class %s to be concrete value type, but it is an abstract class",
                    _class_name->as_C_string(),
                    InstanceKlass::cast(klass)->external_name()));
        }
        InlineKlass* vk = InlineKlass::cast(klass);
        if (!vk->is_implicitly_constructible()) {
          THROW_MSG(vmSymbols::java_lang_IncompatibleClassChangeError(),
                    err_msg("class %s is not implicitly constructible and it is used in a null restricted non-static field (not supported)",
                    klass->name()->as_C_string()));
        }
        _inline_type_field_klasses->at_put(fieldinfo.index(), vk);
        log_info(class, preload)("Preloading of class %s during loading of class %s (cause: null-free non-static field) succeeded", s->as_C_string(), _class_name->as_C_string());
      } else if (Signature::has_envelope(sig)) {
        // Preloading classes for nullable fields that are listed in the Preload attribute
        // Those classes would be required later for the flattening of nullable inline type fields
        TempNewSymbol name = Signature::strip_envelope(sig);
        if (name != _class_name && is_class_in_preload_attribute(name)) {
          log_info(class, preload)("Preloading class %s during loading of class %s. Cause: field type in Preload attribute", name->as_C_string(), _class_name->as_C_string());
          oop loader = loader_data()->class_loader();
          Klass* klass = SystemDictionary::resolve_with_circularity_detection_or_fail(_class_name, name, Handle(THREAD, loader), _protection_domain, false, THREAD);
          if (klass != nullptr) {
            if (klass->is_inline_klass()) {
              _inline_type_field_klasses->at_put(fieldinfo.index(), InlineKlass::cast(klass));
              log_info(class, preload)("Preloading of class %s during loading of class %s (cause: field type in Preload attribute) succeeded", name->as_C_string(), _class_name->as_C_string());
            } else {
              // Non value class are allowed by the current spec, but it could be an indication of an issue so let's log a warning
              log_warning(class, preload)("Preloading class %s during loading of class %s (cause: field type in Preload attribute) but loaded class is not a value class", name->as_C_string(), _class_name->as_C_string());
            }
            } else {
            log_warning(class, preload)("Preloading of class %s during loading of class %s (cause: field type in Preload attribute) failed : %s",
                                          name->as_C_string(), _class_name->as_C_string(), PENDING_EXCEPTION->klass()->name()->as_C_string());
          }
          // Loads triggered by the preload attribute are speculative, failures must not impact loading of current class
          if (HAS_PENDING_EXCEPTION) {
            CLEAR_PENDING_EXCEPTION;
          }
        }
      }
    }
  }

  _field_info = new FieldLayoutInfo();
  FieldLayoutBuilder lb(class_name(), loader_data(), super_klass(), _cp, /*_fields*/ _temp_field_info,
      _parsed_annotations->is_contended(), is_inline_type(),
      access_flags().is_abstract() && !access_flags().is_identity_class(),
      _field_info, _inline_type_field_klasses);
  lb.build_layout();
  if (is_inline_type()) {
    _alignment = lb.get_alignment();
    _first_field_offset = lb.get_first_field_offset();
    _payload_size_in_bytes = lb.get_payload_size_in_byte();
    _internal_null_marker_offset = lb.get_internal_null_marker_offset();
  }
  _has_inline_type_fields = _field_info->_has_inline_fields;

  int injected_fields_count = _temp_field_info->length() - _java_fields_count;
  _fieldinfo_stream =
    FieldInfoStream::create_FieldInfoStream(_temp_field_info, _java_fields_count,
                                            injected_fields_count, loader_data(), CHECK);

  _fields_status =
    MetadataFactory::new_array<FieldStatus>(_loader_data, _temp_field_info->length(),
                                            FieldStatus(0), CHECK);
  if (_field_info->_has_null_marker_offsets) {
    int idx = 0;
    _null_marker_offsets = MetadataFactory::new_array<int>(_loader_data, _temp_field_info->length(), 0, CHECK);
    for (GrowableArrayIterator<FieldInfo> it = _temp_field_info->begin(); it != _temp_field_info->end(); ++it, ++idx) {
      FieldInfo fieldinfo = *it;
      if (fieldinfo.field_flags().has_null_marker()) {
        assert(fieldinfo.null_marker_offset() != 0, "Invalid value");
        _null_marker_offsets->at_put(idx, fieldinfo.null_marker_offset());
      }
    }
  }
}

void ClassFileParser::set_klass(InstanceKlass* klass) {

#ifdef ASSERT
  if (klass != nullptr) {
    assert(nullptr == _klass, "leaking?");
  }
#endif

  _klass = klass;
}

void ClassFileParser::set_klass_to_deallocate(InstanceKlass* klass) {

#ifdef ASSERT
  if (klass != nullptr) {
    assert(nullptr == _klass_to_deallocate, "leaking?");
  }
#endif

  _klass_to_deallocate = klass;
}

// Caller responsible for ResourceMark
// clone stream with rewound position
const ClassFileStream* ClassFileParser::clone_stream() const {
  assert(_stream != nullptr, "invariant");

  return _stream->clone();
}

ReferenceType ClassFileParser::super_reference_type() const {
  return _super_klass == nullptr ? REF_NONE : _super_klass->reference_type();
}

bool ClassFileParser::is_instance_ref_klass() const {
  // Only the subclasses of j.l.r.Reference are InstanceRefKlass.
  // j.l.r.Reference itself is InstanceKlass because InstanceRefKlass denotes a
  // klass requiring special treatment in ref-processing. The abstract
  // j.l.r.Reference cannot be instantiated so doesn't partake in
  // ref-processing.
  return is_java_lang_ref_Reference_subclass();
}

bool ClassFileParser::is_java_lang_ref_Reference_subclass() const {
  if (_super_klass == nullptr) {
    return false;
  }

  if (_super_klass->name() == vmSymbols::java_lang_ref_Reference()) {
    // Direct subclass of j.l.r.Reference: Soft|Weak|Final|Phantom
    return true;
  }

  return _super_klass->reference_type() != REF_NONE;
}

// ----------------------------------------------------------------------------
// debugging

#ifdef ASSERT

// return true if class_name contains no '.' (internal format is '/')
bool ClassFileParser::is_internal_format(Symbol* class_name) {
  if (class_name != nullptr) {
    ResourceMark rm;
    char* name = class_name->as_C_string();
    return strchr(name, JVM_SIGNATURE_DOT) == nullptr;
  } else {
    return true;
  }
}

#endif<|MERGE_RESOLUTION|>--- conflicted
+++ resolved
@@ -4693,15 +4693,6 @@
   }
 }
 
-// utility function to skip over internal jdk primitive classes used to override the need for passing
-// an explict JVM flag EnablePrimitiveClasses.
-bool ClassFileParser::is_jdk_internal_class(const Symbol* class_name) const {
-  if (vmSymbols::java_lang_Float16() == class_name) {
-    return (EnablePrimitiveClasses = true);
-  }
-  return false;
-}
-
 bool ClassFileParser::is_jdk_internal_class_sig(const char* sig) const {
   if (strstr(sig, vmSymbols::java_lang_Float16_signature()->as_C_string())) {
     return true;
@@ -4725,33 +4716,7 @@
     return;
   }
 
-<<<<<<< HEAD
-  if (is_value_class && !EnableValhalla) {
-      ResourceMark rm(THREAD);
-      Exceptions::fthrow(
-        THREAD_AND_LOCATION,
-        vmSymbols::java_lang_ClassFormatError(),
-        "Class modifier ACC_VALUE in class %s requires option -XX:+EnableValhalla",
-        _class_name->as_C_string()
-      );
-    return;
-  }
-
-  if (is_primitive_class && !is_jdk_internal_class(_class_name) && !EnablePrimitiveClasses) {
-      ResourceMark rm(THREAD);
-      Exceptions::fthrow(
-        THREAD_AND_LOCATION,
-        vmSymbols::java_lang_ClassFormatError(),
-        "Class modifier ACC_PRIMITIVE in class %s requires option -XX:+EnablePrimitiveClasses",
-        _class_name->as_C_string()
-      );
-    return;
-  }
-
-  // if (!_need_verify) { return; }
-=======
   if (!_need_verify) { return; }
->>>>>>> f5a7cc63
 
   const bool is_interface  = (flags & JVM_ACC_INTERFACE)  != 0;
   const bool is_abstract   = (flags & JVM_ACC_ABSTRACT)   != 0;
@@ -5178,19 +5143,6 @@
     case JVM_SIGNATURE_LONG:
     case JVM_SIGNATURE_DOUBLE:
       return signature + 1;
-<<<<<<< HEAD
-    case JVM_SIGNATURE_PRIMITIVE_OBJECT:
-      // Can't enable this check fully until JDK upgrades the bytecode generators (TODO: JDK-8270852).
-      // For now, compare to class file version 51 so old verifier doesn't see Q signatures.
-      if ( (_major_version < 51 /* CONSTANT_CLASS_DESCRIPTORS */ ) || (!EnablePrimitiveClasses && !is_jdk_internal_class_sig(signature))) {
-        classfile_parse_error("Class name contains illegal Q-signature "
-                              "in descriptor in class file %s, requires option -XX:+EnablePrimitiveClasses",
-                              CHECK_0);
-        return nullptr;
-      }
-      // fall through
-=======
->>>>>>> f5a7cc63
     case JVM_SIGNATURE_CLASS:
     {
       if (_major_version < JAVA_1_5_VERSION) {
