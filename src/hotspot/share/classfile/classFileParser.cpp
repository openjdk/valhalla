/*
 * Copyright (c) 1997, 2020, Oracle and/or its affiliates. All rights reserved.
 * DO NOT ALTER OR REMOVE COPYRIGHT NOTICES OR THIS FILE HEADER.
 *
 * This code is free software; you can redistribute it and/or modify it
 * under the terms of the GNU General Public License version 2 only, as
 * published by the Free Software Foundation.
 *
 * This code is distributed in the hope that it will be useful, but WITHOUT
 * ANY WARRANTY; without even the implied warranty of MERCHANTABILITY or
 * FITNESS FOR A PARTICULAR PURPOSE.  See the GNU General Public License
 * version 2 for more details (a copy is included in the LICENSE file that
 * accompanied this code).
 *
 * You should have received a copy of the GNU General Public License version
 * 2 along with this work; if not, write to the Free Software Foundation,
 * Inc., 51 Franklin St, Fifth Floor, Boston, MA 02110-1301 USA.
 *
 * Please contact Oracle, 500 Oracle Parkway, Redwood Shores, CA 94065 USA
 * or visit www.oracle.com if you need additional information or have any
 * questions.
 *
 */

#include "precompiled.hpp"
#include "jvm.h"
#include "aot/aotLoader.hpp"
#include "classfile/classFileParser.hpp"
#include "classfile/classFileStream.hpp"
#include "classfile/classLoader.hpp"
#include "classfile/classLoaderData.inline.hpp"
#include "classfile/classLoadInfo.hpp"
#include "classfile/defaultMethods.hpp"
#include "classfile/dictionary.hpp"
#include "classfile/fieldLayoutBuilder.hpp"
#include "classfile/javaClasses.inline.hpp"
#include "classfile/moduleEntry.hpp"
#include "classfile/packageEntry.hpp"
#include "classfile/symbolTable.hpp"
#include "classfile/systemDictionary.hpp"
#include "classfile/verificationType.hpp"
#include "classfile/verifier.hpp"
#include "classfile/vmSymbols.hpp"
#include "logging/log.hpp"
#include "logging/logStream.hpp"
#include "memory/allocation.hpp"
#include "memory/metadataFactory.hpp"
#include "memory/oopFactory.hpp"
#include "memory/resourceArea.hpp"
#include "memory/universe.hpp"
#include "oops/annotations.hpp"
#include "oops/constantPool.inline.hpp"
#include "oops/fieldStreams.inline.hpp"
#include "oops/inlineKlass.inline.hpp"
#include "oops/instanceKlass.inline.hpp"
#include "oops/instanceMirrorKlass.hpp"
#include "oops/klass.inline.hpp"
#include "oops/klassVtable.hpp"
#include "oops/metadata.hpp"
#include "oops/method.inline.hpp"
#include "oops/oop.inline.hpp"
#include "oops/recordComponent.hpp"
#include "oops/symbol.hpp"
#include "prims/jvmtiExport.hpp"
#include "prims/jvmtiThreadState.hpp"
#include "runtime/arguments.hpp"
#include "runtime/fieldDescriptor.inline.hpp"
#include "runtime/handles.inline.hpp"
#include "runtime/javaCalls.hpp"
#include "runtime/os.hpp"
#include "runtime/perfData.hpp"
#include "runtime/reflection.hpp"
#include "runtime/safepointVerifiers.hpp"
#include "runtime/signature.hpp"
#include "runtime/timer.hpp"
#include "services/classLoadingService.hpp"
#include "services/threadService.hpp"
#include "utilities/align.hpp"
#include "utilities/bitMap.inline.hpp"
#include "utilities/copy.hpp"
#include "utilities/exceptions.hpp"
#include "utilities/globalDefinitions.hpp"
#include "utilities/growableArray.hpp"
#include "utilities/macros.hpp"
#include "utilities/ostream.hpp"
#include "utilities/resourceHash.hpp"
#include "utilities/stringUtils.hpp"
#include "utilities/utf8.hpp"

#if INCLUDE_CDS
#include "classfile/systemDictionaryShared.hpp"
#endif
#if INCLUDE_JFR
#include "jfr/support/jfrTraceIdExtension.hpp"
#endif

// We generally try to create the oops directly when parsing, rather than
// allocating temporary data structures and copying the bytes twice. A
// temporary area is only needed when parsing utf8 entries in the constant
// pool and when parsing line number tables.

// We add assert in debug mode when class format is not checked.

#define JAVA_CLASSFILE_MAGIC              0xCAFEBABE
#define JAVA_MIN_SUPPORTED_VERSION        45
#define JAVA_PREVIEW_MINOR_VERSION        65535

// Used for two backward compatibility reasons:
// - to check for new additions to the class file format in JDK1.5
// - to check for bug fixes in the format checker in JDK1.5
#define JAVA_1_5_VERSION                  49

// Used for backward compatibility reasons:
// - to check for javac bug fixes that happened after 1.5
// - also used as the max version when running in jdk6
#define JAVA_6_VERSION                    50

// Used for backward compatibility reasons:
// - to disallow argument and require ACC_STATIC for <clinit> methods
#define JAVA_7_VERSION                    51

// Extension method support.
#define JAVA_8_VERSION                    52

#define JAVA_9_VERSION                    53

#define JAVA_10_VERSION                   54

#define JAVA_11_VERSION                   55

#define JAVA_12_VERSION                   56

#define JAVA_13_VERSION                   57

#define JAVA_14_VERSION                   58

#define JAVA_15_VERSION                   59

#define JAVA_16_VERSION                   60

#define CONSTANT_CLASS_DESCRIPTORS        60

void ClassFileParser::set_class_bad_constant_seen(short bad_constant) {
  assert((bad_constant == JVM_CONSTANT_Module ||
          bad_constant == JVM_CONSTANT_Package) && _major_version >= JAVA_9_VERSION,
         "Unexpected bad constant pool entry");
  if (_bad_constant_seen == 0) _bad_constant_seen = bad_constant;
}

void ClassFileParser::parse_constant_pool_entries(const ClassFileStream* const stream,
                                                  ConstantPool* cp,
                                                  const int length,
                                                  TRAPS) {
  assert(stream != NULL, "invariant");
  assert(cp != NULL, "invariant");

  // Use a local copy of ClassFileStream. It helps the C++ compiler to optimize
  // this function (_current can be allocated in a register, with scalar
  // replacement of aggregates). The _current pointer is copied back to
  // stream() when this function returns. DON'T call another method within
  // this method that uses stream().
  const ClassFileStream cfs1 = *stream;
  const ClassFileStream* const cfs = &cfs1;

  assert(cfs->allocated_on_stack(), "should be local");
  debug_only(const u1* const old_current = stream->current();)

  // Used for batching symbol allocations.
  const char* names[SymbolTable::symbol_alloc_batch_size];
  int lengths[SymbolTable::symbol_alloc_batch_size];
  int indices[SymbolTable::symbol_alloc_batch_size];
  unsigned int hashValues[SymbolTable::symbol_alloc_batch_size];
  int names_count = 0;

  // parsing  Index 0 is unused
  for (int index = 1; index < length; index++) {
    // Each of the following case guarantees one more byte in the stream
    // for the following tag or the access_flags following constant pool,
    // so we don't need bounds-check for reading tag.
    const u1 tag = cfs->get_u1_fast();
    switch (tag) {
      case JVM_CONSTANT_Class: {
        cfs->guarantee_more(3, CHECK);  // name_index, tag/access_flags
        const u2 name_index = cfs->get_u2_fast();
        cp->klass_index_at_put(index, name_index);
        break;
      }
      case JVM_CONSTANT_Fieldref: {
        cfs->guarantee_more(5, CHECK);  // class_index, name_and_type_index, tag/access_flags
        const u2 class_index = cfs->get_u2_fast();
        const u2 name_and_type_index = cfs->get_u2_fast();
        cp->field_at_put(index, class_index, name_and_type_index);
        break;
      }
      case JVM_CONSTANT_Methodref: {
        cfs->guarantee_more(5, CHECK);  // class_index, name_and_type_index, tag/access_flags
        const u2 class_index = cfs->get_u2_fast();
        const u2 name_and_type_index = cfs->get_u2_fast();
        cp->method_at_put(index, class_index, name_and_type_index);
        break;
      }
      case JVM_CONSTANT_InterfaceMethodref: {
        cfs->guarantee_more(5, CHECK);  // class_index, name_and_type_index, tag/access_flags
        const u2 class_index = cfs->get_u2_fast();
        const u2 name_and_type_index = cfs->get_u2_fast();
        cp->interface_method_at_put(index, class_index, name_and_type_index);
        break;
      }
      case JVM_CONSTANT_String : {
        cfs->guarantee_more(3, CHECK);  // string_index, tag/access_flags
        const u2 string_index = cfs->get_u2_fast();
        cp->string_index_at_put(index, string_index);
        break;
      }
      case JVM_CONSTANT_MethodHandle :
      case JVM_CONSTANT_MethodType: {
        if (_major_version < Verifier::INVOKEDYNAMIC_MAJOR_VERSION) {
          classfile_parse_error(
            "Class file version does not support constant tag %u in class file %s",
            tag, THREAD);
          return;
        }
        if (tag == JVM_CONSTANT_MethodHandle) {
          cfs->guarantee_more(4, CHECK);  // ref_kind, method_index, tag/access_flags
          const u1 ref_kind = cfs->get_u1_fast();
          const u2 method_index = cfs->get_u2_fast();
          cp->method_handle_index_at_put(index, ref_kind, method_index);
        }
        else if (tag == JVM_CONSTANT_MethodType) {
          cfs->guarantee_more(3, CHECK);  // signature_index, tag/access_flags
          const u2 signature_index = cfs->get_u2_fast();
          cp->method_type_index_at_put(index, signature_index);
        }
        else {
          ShouldNotReachHere();
        }
        break;
      }
      case JVM_CONSTANT_Dynamic : {
        if (_major_version < Verifier::DYNAMICCONSTANT_MAJOR_VERSION) {
          classfile_parse_error(
              "Class file version does not support constant tag %u in class file %s",
              tag, THREAD);
          return;
        }
        cfs->guarantee_more(5, CHECK);  // bsm_index, nt, tag/access_flags
        const u2 bootstrap_specifier_index = cfs->get_u2_fast();
        const u2 name_and_type_index = cfs->get_u2_fast();
        if (_max_bootstrap_specifier_index < (int) bootstrap_specifier_index) {
          _max_bootstrap_specifier_index = (int) bootstrap_specifier_index;  // collect for later
        }
        cp->dynamic_constant_at_put(index, bootstrap_specifier_index, name_and_type_index);
        break;
      }
      case JVM_CONSTANT_InvokeDynamic : {
        if (_major_version < Verifier::INVOKEDYNAMIC_MAJOR_VERSION) {
          classfile_parse_error(
              "Class file version does not support constant tag %u in class file %s",
              tag, THREAD);
          return;
        }
        cfs->guarantee_more(5, CHECK);  // bsm_index, nt, tag/access_flags
        const u2 bootstrap_specifier_index = cfs->get_u2_fast();
        const u2 name_and_type_index = cfs->get_u2_fast();
        if (_max_bootstrap_specifier_index < (int) bootstrap_specifier_index) {
          _max_bootstrap_specifier_index = (int) bootstrap_specifier_index;  // collect for later
        }
        cp->invoke_dynamic_at_put(index, bootstrap_specifier_index, name_and_type_index);
        break;
      }
      case JVM_CONSTANT_Integer: {
        cfs->guarantee_more(5, CHECK);  // bytes, tag/access_flags
        const u4 bytes = cfs->get_u4_fast();
        cp->int_at_put(index, (jint)bytes);
        break;
      }
      case JVM_CONSTANT_Float: {
        cfs->guarantee_more(5, CHECK);  // bytes, tag/access_flags
        const u4 bytes = cfs->get_u4_fast();
        cp->float_at_put(index, *(jfloat*)&bytes);
        break;
      }
      case JVM_CONSTANT_Long: {
        // A mangled type might cause you to overrun allocated memory
        guarantee_property(index + 1 < length,
                           "Invalid constant pool entry %u in class file %s",
                           index,
                           CHECK);
        cfs->guarantee_more(9, CHECK);  // bytes, tag/access_flags
        const u8 bytes = cfs->get_u8_fast();
        cp->long_at_put(index, bytes);
        index++;   // Skip entry following eigth-byte constant, see JVM book p. 98
        break;
      }
      case JVM_CONSTANT_Double: {
        // A mangled type might cause you to overrun allocated memory
        guarantee_property(index+1 < length,
                           "Invalid constant pool entry %u in class file %s",
                           index,
                           CHECK);
        cfs->guarantee_more(9, CHECK);  // bytes, tag/access_flags
        const u8 bytes = cfs->get_u8_fast();
        cp->double_at_put(index, *(jdouble*)&bytes);
        index++;   // Skip entry following eigth-byte constant, see JVM book p. 98
        break;
      }
      case JVM_CONSTANT_NameAndType: {
        cfs->guarantee_more(5, CHECK);  // name_index, signature_index, tag/access_flags
        const u2 name_index = cfs->get_u2_fast();
        const u2 signature_index = cfs->get_u2_fast();
        cp->name_and_type_at_put(index, name_index, signature_index);
        break;
      }
      case JVM_CONSTANT_Utf8 : {
        cfs->guarantee_more(2, CHECK);  // utf8_length
        u2  utf8_length = cfs->get_u2_fast();
        const u1* utf8_buffer = cfs->current();
        assert(utf8_buffer != NULL, "null utf8 buffer");
        // Got utf8 string, guarantee utf8_length+1 bytes, set stream position forward.
        cfs->guarantee_more(utf8_length+1, CHECK);  // utf8 string, tag/access_flags
        cfs->skip_u1_fast(utf8_length);

        // Before storing the symbol, make sure it's legal
        if (_need_verify) {
          verify_legal_utf8(utf8_buffer, utf8_length, CHECK);
        }

        if (has_cp_patch_at(index)) {
          Handle patch = clear_cp_patch_at(index);
          guarantee_property(java_lang_String::is_instance(patch()),
                             "Illegal utf8 patch at %d in class file %s",
                             index,
                             CHECK);
          const char* const str = java_lang_String::as_utf8_string(patch());
          // (could use java_lang_String::as_symbol instead, but might as well batch them)
          utf8_buffer = (const u1*) str;
          utf8_length = (u2) strlen(str);
        }

        unsigned int hash;
        Symbol* const result = SymbolTable::lookup_only((const char*)utf8_buffer,
                                                        utf8_length,
                                                        hash);
        if (result == NULL) {
          names[names_count] = (const char*)utf8_buffer;
          lengths[names_count] = utf8_length;
          indices[names_count] = index;
          hashValues[names_count++] = hash;
          if (names_count == SymbolTable::symbol_alloc_batch_size) {
            SymbolTable::new_symbols(_loader_data,
                                     constantPoolHandle(THREAD, cp),
                                     names_count,
                                     names,
                                     lengths,
                                     indices,
                                     hashValues);
            names_count = 0;
          }
        } else {
          cp->symbol_at_put(index, result);
        }
        break;
      }
      case JVM_CONSTANT_Module:
      case JVM_CONSTANT_Package: {
        // Record that an error occurred in these two cases but keep parsing so
        // that ACC_Module can be checked for in the access_flags.  Need to
        // throw NoClassDefFoundError in that case.
        if (_major_version >= JAVA_9_VERSION) {
          cfs->guarantee_more(3, CHECK);
          cfs->get_u2_fast();
          set_class_bad_constant_seen(tag);
          break;
        }
      }
      default: {
        classfile_parse_error("Unknown constant tag %u in class file %s",
                              tag,
                              THREAD);
        return;
      }
    } // end of switch(tag)
  } // end of for

  // Allocate the remaining symbols
  if (names_count > 0) {
    SymbolTable::new_symbols(_loader_data,
                             constantPoolHandle(THREAD, cp),
                             names_count,
                             names,
                             lengths,
                             indices,
                             hashValues);
  }

  // Copy _current pointer of local copy back to stream.
  assert(stream->current() == old_current, "non-exclusive use of stream");
  stream->set_current(cfs1.current());

}

static inline bool valid_cp_range(int index, int length) {
  return (index > 0 && index < length);
}

static inline Symbol* check_symbol_at(const ConstantPool* cp, int index) {
  assert(cp != NULL, "invariant");
  if (valid_cp_range(index, cp->length()) && cp->tag_at(index).is_utf8()) {
    return cp->symbol_at(index);
  }
  return NULL;
}

#ifdef ASSERT
PRAGMA_DIAG_PUSH
PRAGMA_FORMAT_NONLITERAL_IGNORED
void ClassFileParser::report_assert_property_failure(const char* msg, TRAPS) const {
  ResourceMark rm(THREAD);
  fatal(msg, _class_name->as_C_string());
}

void ClassFileParser::report_assert_property_failure(const char* msg,
                                                     int index,
                                                     TRAPS) const {
  ResourceMark rm(THREAD);
  fatal(msg, index, _class_name->as_C_string());
}
PRAGMA_DIAG_POP
#endif

void ClassFileParser::parse_constant_pool(const ClassFileStream* const stream,
                                         ConstantPool* const cp,
                                         const int length,
                                         TRAPS) {
  assert(cp != NULL, "invariant");
  assert(stream != NULL, "invariant");

  // parsing constant pool entries
  parse_constant_pool_entries(stream, cp, length, CHECK);
  if (class_bad_constant_seen() != 0) {
    // a bad CP entry has been detected previously so stop parsing and just return.
    return;
  }

  int index = 1;  // declared outside of loops for portability
  int num_klasses = 0;

  // first verification pass - validate cross references
  // and fixup class and string constants
  for (index = 1; index < length; index++) {          // Index 0 is unused
    const jbyte tag = cp->tag_at(index).value();
    switch (tag) {
      case JVM_CONSTANT_Class: {
        ShouldNotReachHere();     // Only JVM_CONSTANT_ClassIndex should be present
        break;
      }
      case JVM_CONSTANT_Fieldref:
        // fall through
      case JVM_CONSTANT_Methodref:
        // fall through
      case JVM_CONSTANT_InterfaceMethodref: {
        if (!_need_verify) break;
        const int klass_ref_index = cp->klass_ref_index_at(index);
        const int name_and_type_ref_index = cp->name_and_type_ref_index_at(index);
        check_property(valid_klass_reference_at(klass_ref_index),
                       "Invalid constant pool index %u in class file %s",
                       klass_ref_index, CHECK);
        check_property(valid_cp_range(name_and_type_ref_index, length) &&
          cp->tag_at(name_and_type_ref_index).is_name_and_type(),
          "Invalid constant pool index %u in class file %s",
          name_and_type_ref_index, CHECK);
        break;
      }
      case JVM_CONSTANT_String: {
        ShouldNotReachHere();     // Only JVM_CONSTANT_StringIndex should be present
        break;
      }
      case JVM_CONSTANT_Integer:
        break;
      case JVM_CONSTANT_Float:
        break;
      case JVM_CONSTANT_Long:
      case JVM_CONSTANT_Double: {
        index++;
        check_property(
          (index < length && cp->tag_at(index).is_invalid()),
          "Improper constant pool long/double index %u in class file %s",
          index, CHECK);
        break;
      }
      case JVM_CONSTANT_NameAndType: {
        if (!_need_verify) break;
        const int name_ref_index = cp->name_ref_index_at(index);
        const int signature_ref_index = cp->signature_ref_index_at(index);
        check_property(valid_symbol_at(name_ref_index),
          "Invalid constant pool index %u in class file %s",
          name_ref_index, CHECK);
        check_property(valid_symbol_at(signature_ref_index),
          "Invalid constant pool index %u in class file %s",
          signature_ref_index, CHECK);
        break;
      }
      case JVM_CONSTANT_Utf8:
        break;
      case JVM_CONSTANT_UnresolvedClass:         // fall-through
      case JVM_CONSTANT_UnresolvedClassInError: {
        ShouldNotReachHere();     // Only JVM_CONSTANT_ClassIndex should be present
        break;
      }
      case JVM_CONSTANT_ClassIndex: {
        const int class_index = cp->klass_index_at(index);
        check_property(valid_symbol_at(class_index),
          "Invalid constant pool index %u in class file %s",
          class_index, CHECK);

        Symbol* const name = cp->symbol_at(class_index);
        const unsigned int name_len = name->utf8_length();
        if (name->is_Q_signature()) {
          cp->unresolved_qdescriptor_at_put(index, class_index, num_klasses++);
        } else {
          cp->unresolved_klass_at_put(index, class_index, num_klasses++);
        }
        break;
      }
      case JVM_CONSTANT_StringIndex: {
        const int string_index = cp->string_index_at(index);
        check_property(valid_symbol_at(string_index),
          "Invalid constant pool index %u in class file %s",
          string_index, CHECK);
        Symbol* const sym = cp->symbol_at(string_index);
        cp->unresolved_string_at_put(index, sym);
        break;
      }
      case JVM_CONSTANT_MethodHandle: {
        const int ref_index = cp->method_handle_index_at(index);
        check_property(valid_cp_range(ref_index, length),
          "Invalid constant pool index %u in class file %s",
          ref_index, CHECK);
        const constantTag tag = cp->tag_at(ref_index);
        const int ref_kind = cp->method_handle_ref_kind_at(index);

        switch (ref_kind) {
          case JVM_REF_getField:
          case JVM_REF_getStatic:
          case JVM_REF_putField:
          case JVM_REF_putStatic: {
            check_property(
              tag.is_field(),
              "Invalid constant pool index %u in class file %s (not a field)",
              ref_index, CHECK);
            break;
          }
          case JVM_REF_invokeVirtual:
          case JVM_REF_newInvokeSpecial: {
            check_property(
              tag.is_method(),
              "Invalid constant pool index %u in class file %s (not a method)",
              ref_index, CHECK);
            break;
          }
          case JVM_REF_invokeStatic:
          case JVM_REF_invokeSpecial: {
            check_property(
              tag.is_method() ||
              ((_major_version >= JAVA_8_VERSION) && tag.is_interface_method()),
              "Invalid constant pool index %u in class file %s (not a method)",
              ref_index, CHECK);
            break;
          }
          case JVM_REF_invokeInterface: {
            check_property(
              tag.is_interface_method(),
              "Invalid constant pool index %u in class file %s (not an interface method)",
              ref_index, CHECK);
            break;
          }
          default: {
            classfile_parse_error(
              "Bad method handle kind at constant pool index %u in class file %s",
              index, THREAD);
            return;
          }
        } // switch(refkind)
        // Keep the ref_index unchanged.  It will be indirected at link-time.
        break;
      } // case MethodHandle
      case JVM_CONSTANT_MethodType: {
        const int ref_index = cp->method_type_index_at(index);
        check_property(valid_symbol_at(ref_index),
          "Invalid constant pool index %u in class file %s",
          ref_index, CHECK);
        break;
      }
      case JVM_CONSTANT_Dynamic: {
        const int name_and_type_ref_index =
          cp->bootstrap_name_and_type_ref_index_at(index);

        check_property(valid_cp_range(name_and_type_ref_index, length) &&
          cp->tag_at(name_and_type_ref_index).is_name_and_type(),
          "Invalid constant pool index %u in class file %s",
          name_and_type_ref_index, CHECK);
        // bootstrap specifier index must be checked later,
        // when BootstrapMethods attr is available

        // Mark the constant pool as having a CONSTANT_Dynamic_info structure
        cp->set_has_dynamic_constant();
        break;
      }
      case JVM_CONSTANT_InvokeDynamic: {
        const int name_and_type_ref_index =
          cp->bootstrap_name_and_type_ref_index_at(index);

        check_property(valid_cp_range(name_and_type_ref_index, length) &&
          cp->tag_at(name_and_type_ref_index).is_name_and_type(),
          "Invalid constant pool index %u in class file %s",
          name_and_type_ref_index, CHECK);
        // bootstrap specifier index must be checked later,
        // when BootstrapMethods attr is available
        break;
      }
      default: {
        fatal("bad constant pool tag value %u", cp->tag_at(index).value());
        ShouldNotReachHere();
        break;
      }
    } // switch(tag)
  } // end of for

  _first_patched_klass_resolved_index = num_klasses;
  cp->allocate_resolved_klasses(_loader_data, num_klasses + _max_num_patched_klasses, CHECK);

  if (_cp_patches != NULL) {
    // need to treat this_class specially...

    // Add dummy utf8 entries in the space reserved for names of patched classes. We'll use "*"
    // for now. These will be replaced with actual names of the patched classes in patch_class().
    Symbol* s = vmSymbols::star_name();
    for (int n=_orig_cp_size; n<cp->length(); n++) {
      cp->symbol_at_put(n, s);
    }

    int this_class_index;
    {
      stream->guarantee_more(8, CHECK);  // flags, this_class, super_class, infs_len
      const u1* const mark = stream->current();
      stream->skip_u2_fast(1); // skip flags
      this_class_index = stream->get_u2_fast();
      stream->set_current(mark);  // revert to mark
    }

    for (index = 1; index < length; index++) {          // Index 0 is unused
      if (has_cp_patch_at(index)) {
        guarantee_property(index != this_class_index,
          "Illegal constant pool patch to self at %d in class file %s",
          index, CHECK);
        patch_constant_pool(cp, index, cp_patch_at(index), CHECK);
      }
    }
  }

  if (!_need_verify) {
    return;
  }

  // second verification pass - checks the strings are of the right format.
  // but not yet to the other entries
  for (index = 1; index < length; index++) {
    const jbyte tag = cp->tag_at(index).value();
    switch (tag) {
      case JVM_CONSTANT_UnresolvedClass: {
        const Symbol* const class_name = cp->klass_name_at(index);
        // check the name, even if _cp_patches will overwrite it
        verify_legal_class_name(class_name, CHECK);
        break;
      }
      case JVM_CONSTANT_NameAndType: {
        if (_need_verify) {
          const int sig_index = cp->signature_ref_index_at(index);
          const int name_index = cp->name_ref_index_at(index);
          const Symbol* const name = cp->symbol_at(name_index);
          const Symbol* const sig = cp->symbol_at(sig_index);
          guarantee_property(sig->utf8_length() != 0,
            "Illegal zero length constant pool entry at %d in class %s",
            sig_index, CHECK);
          guarantee_property(name->utf8_length() != 0,
            "Illegal zero length constant pool entry at %d in class %s",
            name_index, CHECK);

          if (Signature::is_method(sig)) {
            // Format check method name and signature
            verify_legal_method_name(name, CHECK);
            verify_legal_method_signature(name, sig, CHECK);
          } else {
            // Format check field name and signature
            verify_legal_field_name(name, CHECK);
            verify_legal_field_signature(name, sig, CHECK);
          }
        }
        break;
      }
      case JVM_CONSTANT_Dynamic: {
        const int name_and_type_ref_index =
          cp->name_and_type_ref_index_at(index);
        // already verified to be utf8
        const int name_ref_index =
          cp->name_ref_index_at(name_and_type_ref_index);
        // already verified to be utf8
        const int signature_ref_index =
          cp->signature_ref_index_at(name_and_type_ref_index);
        const Symbol* const name = cp->symbol_at(name_ref_index);
        const Symbol* const signature = cp->symbol_at(signature_ref_index);
        if (_need_verify) {
          // CONSTANT_Dynamic's name and signature are verified above, when iterating NameAndType_info.
          // Need only to be sure signature is the right type.
          if (Signature::is_method(signature)) {
            throwIllegalSignature("CONSTANT_Dynamic", name, signature, CHECK);
          }
        }
        break;
      }
      case JVM_CONSTANT_InvokeDynamic:
      case JVM_CONSTANT_Fieldref:
      case JVM_CONSTANT_Methodref:
      case JVM_CONSTANT_InterfaceMethodref: {
        const int name_and_type_ref_index =
          cp->name_and_type_ref_index_at(index);
        // already verified to be utf8
        const int name_ref_index =
          cp->name_ref_index_at(name_and_type_ref_index);
        // already verified to be utf8
        const int signature_ref_index =
          cp->signature_ref_index_at(name_and_type_ref_index);
        const Symbol* const name = cp->symbol_at(name_ref_index);
        const Symbol* const signature = cp->symbol_at(signature_ref_index);
        if (tag == JVM_CONSTANT_Fieldref) {
          if (_need_verify) {
            // Field name and signature are verified above, when iterating NameAndType_info.
            // Need only to be sure signature is non-zero length and the right type.
            if (Signature::is_method(signature)) {
              throwIllegalSignature("Field", name, signature, CHECK);
            }
          }
        } else {
          if (_need_verify) {
            // Method name and signature are verified above, when iterating NameAndType_info.
            // Need only to be sure signature is non-zero length and the right type.
            if (!Signature::is_method(signature)) {
              throwIllegalSignature("Method", name, signature, CHECK);
            }
          }
          // 4509014: If a class method name begins with '<', it must be "<init>"
          const unsigned int name_len = name->utf8_length();
          if (tag == JVM_CONSTANT_Methodref &&
              name_len != 0 &&
              name->char_at(0) == JVM_SIGNATURE_SPECIAL &&
              name != vmSymbols::object_initializer_name()) {
            classfile_parse_error(
              "Bad method name at constant pool index %u in class file %s",
              name_ref_index, THREAD);
            return;
          }
        }
        break;
      }
      case JVM_CONSTANT_MethodHandle: {
        const int ref_index = cp->method_handle_index_at(index);
        const int ref_kind = cp->method_handle_ref_kind_at(index);
        switch (ref_kind) {
          case JVM_REF_invokeVirtual:
          case JVM_REF_invokeStatic:
          case JVM_REF_invokeSpecial:
          case JVM_REF_newInvokeSpecial: {
            const int name_and_type_ref_index =
              cp->name_and_type_ref_index_at(ref_index);
            const int name_ref_index =
              cp->name_ref_index_at(name_and_type_ref_index);
            const Symbol* const name = cp->symbol_at(name_ref_index);
            if (name != vmSymbols::object_initializer_name()) {
              if (ref_kind == JVM_REF_newInvokeSpecial) {
                classfile_parse_error(
                  "Bad constructor name at constant pool index %u in class file %s",
                    name_ref_index, THREAD);
                return;
              }
            } else {
              // The allowed invocation mode of <init> depends on its signature.
              // This test corresponds to verify_invoke_instructions in the verifier.
              const int signature_ref_index =
                cp->signature_ref_index_at(name_and_type_ref_index);
              const Symbol* const signature = cp->symbol_at(signature_ref_index);
              if (signature->is_void_method_signature()
                  && ref_kind == JVM_REF_newInvokeSpecial) {
                // OK, could be a constructor call
              } else if (!signature->is_void_method_signature()
                         && ref_kind == JVM_REF_invokeStatic) {
                // also OK, could be a static factory call
              } else {
                classfile_parse_error(
                  "Bad method name at constant pool index %u in class file %s",
                  name_ref_index, THREAD);
                return;
              }
            }
            break;
          }
          // Other ref_kinds are already fully checked in previous pass.
        } // switch(ref_kind)
        break;
      }
      case JVM_CONSTANT_MethodType: {
        const Symbol* const no_name = vmSymbols::type_name(); // place holder
        const Symbol* const signature = cp->method_type_signature_at(index);
        verify_legal_method_signature(no_name, signature, CHECK);
        break;
      }
      case JVM_CONSTANT_Utf8: {
        assert(cp->symbol_at(index)->refcount() != 0, "count corrupted");
      }
    }  // switch(tag)
  }  // end of for
}

Handle ClassFileParser::clear_cp_patch_at(int index) {
  Handle patch = cp_patch_at(index);
  _cp_patches->at_put(index, Handle());
  assert(!has_cp_patch_at(index), "");
  return patch;
}

void ClassFileParser::patch_class(ConstantPool* cp, int class_index, Klass* k, Symbol* name) {
  int name_index = _orig_cp_size + _num_patched_klasses;
  int resolved_klass_index = _first_patched_klass_resolved_index + _num_patched_klasses;

  cp->klass_at_put(class_index, name_index, resolved_klass_index, k, name);
  _num_patched_klasses ++;
}

void ClassFileParser::patch_constant_pool(ConstantPool* cp,
                                          int index,
                                          Handle patch,
                                          TRAPS) {
  assert(cp != NULL, "invariant");

  BasicType patch_type = T_VOID;

  switch (cp->tag_at(index).value()) {

    case JVM_CONSTANT_UnresolvedClass: {
      // Patching a class means pre-resolving it.
      // The name in the constant pool is ignored.
      if (java_lang_Class::is_instance(patch())) {
        guarantee_property(!java_lang_Class::is_primitive(patch()),
                           "Illegal class patch at %d in class file %s",
                           index, CHECK);
        Klass* k = java_lang_Class::as_Klass(patch());
        patch_class(cp, index, k, k->name());
      } else {
        guarantee_property(java_lang_String::is_instance(patch()),
                           "Illegal class patch at %d in class file %s",
                           index, CHECK);
        Symbol* const name = java_lang_String::as_symbol(patch());
        patch_class(cp, index, NULL, name);
      }
      break;
    }

    case JVM_CONSTANT_String: {
      // skip this patch and don't clear it.  Needs the oop array for resolved
      // references to be created first.
      return;
    }
    case JVM_CONSTANT_Integer: patch_type = T_INT;    goto patch_prim;
    case JVM_CONSTANT_Float:   patch_type = T_FLOAT;  goto patch_prim;
    case JVM_CONSTANT_Long:    patch_type = T_LONG;   goto patch_prim;
    case JVM_CONSTANT_Double:  patch_type = T_DOUBLE; goto patch_prim;
    patch_prim:
    {
      jvalue value;
      BasicType value_type = java_lang_boxing_object::get_value(patch(), &value);
      guarantee_property(value_type == patch_type,
                         "Illegal primitive patch at %d in class file %s",
                         index, CHECK);
      switch (value_type) {
        case T_INT:    cp->int_at_put(index,   value.i); break;
        case T_FLOAT:  cp->float_at_put(index, value.f); break;
        case T_LONG:   cp->long_at_put(index,  value.j); break;
        case T_DOUBLE: cp->double_at_put(index, value.d); break;
        default:       assert(false, "");
      }
    } // end patch_prim label
    break;

    default: {
      // %%% TODO: put method handles into CONSTANT_InterfaceMethodref, etc.
      guarantee_property(!has_cp_patch_at(index),
                         "Illegal unexpected patch at %d in class file %s",
                         index, CHECK);
      return;
    }
  } // end of switch(tag)

  // On fall-through, mark the patch as used.
  clear_cp_patch_at(index);
}
class NameSigHash: public ResourceObj {
 public:
  const Symbol*       _name;       // name
  const Symbol*       _sig;        // signature
  NameSigHash*  _next;             // Next entry in hash table
};

static const int HASH_ROW_SIZE = 256;

static unsigned int hash(const Symbol* name, const Symbol* sig) {
  unsigned int raw_hash = 0;
  raw_hash += ((unsigned int)(uintptr_t)name) >> (LogHeapWordSize + 2);
  raw_hash += ((unsigned int)(uintptr_t)sig) >> LogHeapWordSize;

  return (raw_hash + (unsigned int)(uintptr_t)name) % HASH_ROW_SIZE;
}


static void initialize_hashtable(NameSigHash** table) {
  memset((void*)table, 0, sizeof(NameSigHash*) * HASH_ROW_SIZE);
}
// Return false if the name/sig combination is found in table.
// Return true if no duplicate is found. And name/sig is added as a new entry in table.
// The old format checker uses heap sort to find duplicates.
// NOTE: caller should guarantee that GC doesn't happen during the life cycle
// of table since we don't expect Symbol*'s to move.
static bool put_after_lookup(const Symbol* name, const Symbol* sig, NameSigHash** table) {
  assert(name != NULL, "name in constant pool is NULL");

  // First lookup for duplicates
  int index = hash(name, sig);
  NameSigHash* entry = table[index];
  while (entry != NULL) {
    if (entry->_name == name && entry->_sig == sig) {
      return false;
    }
    entry = entry->_next;
  }

  // No duplicate is found, allocate a new entry and fill it.
  entry = new NameSigHash();
  entry->_name = name;
  entry->_sig = sig;

  // Insert into hash table
  entry->_next = table[index];
  table[index] = entry;

  return true;
}

// Side-effects: populates the _local_interfaces field
void ClassFileParser::parse_interfaces(const ClassFileStream* stream,
                                       int itfs_len,
                                       ConstantPool* cp,
                                       bool is_inline_type,
                                       bool* const has_nonstatic_concrete_methods,
                                       // FIXME: lots of these functions
                                       // declare their parameters as const,
                                       // which adds only noise to the code.
                                       // Remove the spurious const modifiers.
                                       // Many are of the form "const int x"
                                       // or "T* const x".
                                       bool* const is_declared_atomic,
                                       TRAPS) {
  assert(stream != NULL, "invariant");
  assert(cp != NULL, "invariant");
  assert(has_nonstatic_concrete_methods != NULL, "invariant");

  if (itfs_len == 0) {
    _temp_local_interfaces = new GrowableArray<InstanceKlass*>(0);
  } else {
    assert(itfs_len > 0, "only called for len>0");
    _temp_local_interfaces = new GrowableArray<InstanceKlass*>(itfs_len);
    int index = 0;
    for (index = 0; index < itfs_len; index++) {
      const u2 interface_index = stream->get_u2(CHECK);
      Klass* interf;
      check_property(
        valid_klass_reference_at(interface_index),
        "Interface name has bad constant pool index %u in class file %s",
        interface_index, CHECK);
      if (cp->tag_at(interface_index).is_klass()) {
        interf = cp->resolved_klass_at(interface_index);
      } else {
        Symbol* const unresolved_klass  = cp->klass_name_at(interface_index);

        // Don't need to check legal name because it's checked when parsing constant pool.
        // But need to make sure it's not an array type.
        guarantee_property(unresolved_klass->char_at(0) != JVM_SIGNATURE_ARRAY,
                           "Bad interface name in class file %s", CHECK);

        // Call resolve_super so class circularity is checked
        interf = SystemDictionary::resolve_super_or_fail(
                                                  _class_name,
                                                  unresolved_klass,
                                                  Handle(THREAD, _loader_data->class_loader()),
                                                  _protection_domain,
                                                  false,
                                                  CHECK);
      }

      if (!interf->is_interface()) {
        THROW_MSG(vmSymbols::java_lang_IncompatibleClassChangeError(),
                  err_msg("class %s can not implement %s, because it is not an interface (%s)",
                          _class_name->as_klass_external_name(),
                          interf->external_name(),
                          interf->class_in_module_of_loader()));
      }

      InstanceKlass* ik = InstanceKlass::cast(interf);
      if (is_inline_type && ik->invalid_inline_super()) {
        ResourceMark rm(THREAD);
        Exceptions::fthrow(
          THREAD_AND_LOCATION,
          vmSymbols::java_lang_IncompatibleClassChangeError(),
          "Inline type %s attempts to implement interface java.lang.IdentityObject",
          _class_name->as_klass_external_name());
        return;
      }
      if (ik->invalid_inline_super()) {
        set_invalid_inline_super();
      }
      if (ik->has_nonstatic_concrete_methods()) {
        *has_nonstatic_concrete_methods = true;
      }
      if (ik->is_declared_atomic()) {
        *is_declared_atomic = true;
      }
      if (ik->name() == vmSymbols::java_lang_IdentityObject()) {
        _implements_identityObject = true;
      }
      _temp_local_interfaces->append(ik);
    }

    if (!_need_verify || itfs_len <= 1) {
      return;
    }

    // Check if there's any duplicates in interfaces
    ResourceMark rm(THREAD);
    NameSigHash** interface_names = NEW_RESOURCE_ARRAY_IN_THREAD(THREAD,
                                                                 NameSigHash*,
                                                                 HASH_ROW_SIZE);
    initialize_hashtable(interface_names);
    bool dup = false;
    const Symbol* name = NULL;
    {
      debug_only(NoSafepointVerifier nsv;)
      for (index = 0; index < itfs_len; index++) {
        const InstanceKlass* const k = _temp_local_interfaces->at(index);
        name = k->name();
        // If no duplicates, add (name, NULL) in hashtable interface_names.
        if (!put_after_lookup(name, NULL, interface_names)) {
          dup = true;
          break;
        }
      }
    }
    if (dup) {
      classfile_parse_error("Duplicate interface name \"%s\" in class file %s",
                             name->as_C_string(), THREAD);
    }
  }
}

void ClassFileParser::verify_constantvalue(const ConstantPool* const cp,
                                           int constantvalue_index,
                                           int signature_index,
                                           TRAPS) const {
  // Make sure the constant pool entry is of a type appropriate to this field
  guarantee_property(
    (constantvalue_index > 0 &&
      constantvalue_index < cp->length()),
    "Bad initial value index %u in ConstantValue attribute in class file %s",
    constantvalue_index, CHECK);

  const constantTag value_type = cp->tag_at(constantvalue_index);
  switch(cp->basic_type_for_signature_at(signature_index)) {
    case T_LONG: {
      guarantee_property(value_type.is_long(),
                         "Inconsistent constant value type in class file %s",
                         CHECK);
      break;
    }
    case T_FLOAT: {
      guarantee_property(value_type.is_float(),
                         "Inconsistent constant value type in class file %s",
                         CHECK);
      break;
    }
    case T_DOUBLE: {
      guarantee_property(value_type.is_double(),
                         "Inconsistent constant value type in class file %s",
                         CHECK);
      break;
    }
    case T_BYTE:
    case T_CHAR:
    case T_SHORT:
    case T_BOOLEAN:
    case T_INT: {
      guarantee_property(value_type.is_int(),
                         "Inconsistent constant value type in class file %s",
                         CHECK);
      break;
    }
    case T_OBJECT: {
      guarantee_property((cp->symbol_at(signature_index)->equals("Ljava/lang/String;")
                         && value_type.is_string()),
                         "Bad string initial value in class file %s",
                         CHECK);
      break;
    }
    default: {
      classfile_parse_error("Unable to set initial value %u in class file %s",
                             constantvalue_index,
                             THREAD);
    }
  }
}

class AnnotationCollector : public ResourceObj{
public:
  enum Location { _in_field, _in_method, _in_class };
  enum ID {
    _unknown = 0,
    _method_CallerSensitive,
    _method_ForceInline,
    _method_DontInline,
    _method_InjectedProfile,
    _method_LambdaForm_Compiled,
    _method_Hidden,
    _method_IntrinsicCandidate,
    _jdk_internal_vm_annotation_Contended,
    _field_Stable,
    _jdk_internal_vm_annotation_ReservedStackAccess,
    _annotation_LIMIT
  };
  const Location _location;
  int _annotations_present;
  u2 _contended_group;

  AnnotationCollector(Location location)
    : _location(location), _annotations_present(0)
  {
    assert((int)_annotation_LIMIT <= (int)sizeof(_annotations_present) * BitsPerByte, "");
  }
  // If this annotation name has an ID, report it (or _none).
  ID annotation_index(const ClassLoaderData* loader_data, const Symbol* name, bool can_access_vm_annotations);
  // Set the annotation name:
  void set_annotation(ID id) {
    assert((int)id >= 0 && (int)id < (int)_annotation_LIMIT, "oob");
    _annotations_present |= nth_bit((int)id);
  }

  void remove_annotation(ID id) {
    assert((int)id >= 0 && (int)id < (int)_annotation_LIMIT, "oob");
    _annotations_present &= ~nth_bit((int)id);
  }

  // Report if the annotation is present.
  bool has_any_annotations() const { return _annotations_present != 0; }
  bool has_annotation(ID id) const { return (nth_bit((int)id) & _annotations_present) != 0; }

  void set_contended_group(u2 group) { _contended_group = group; }
  u2 contended_group() const { return _contended_group; }

  bool is_contended() const { return has_annotation(_jdk_internal_vm_annotation_Contended); }

  void set_stable(bool stable) { set_annotation(_field_Stable); }
  bool is_stable() const { return has_annotation(_field_Stable); }
};

// This class also doubles as a holder for metadata cleanup.
class ClassFileParser::FieldAnnotationCollector : public AnnotationCollector {
private:
  ClassLoaderData* _loader_data;
  AnnotationArray* _field_annotations;
  AnnotationArray* _field_type_annotations;
public:
  FieldAnnotationCollector(ClassLoaderData* loader_data) :
    AnnotationCollector(_in_field),
    _loader_data(loader_data),
    _field_annotations(NULL),
    _field_type_annotations(NULL) {}
  ~FieldAnnotationCollector();
  void apply_to(FieldInfo* f);
  AnnotationArray* field_annotations()      { return _field_annotations; }
  AnnotationArray* field_type_annotations() { return _field_type_annotations; }

  void set_field_annotations(AnnotationArray* a)      { _field_annotations = a; }
  void set_field_type_annotations(AnnotationArray* a) { _field_type_annotations = a; }
};

class MethodAnnotationCollector : public AnnotationCollector{
public:
  MethodAnnotationCollector() : AnnotationCollector(_in_method) { }
  void apply_to(const methodHandle& m);
};

class ClassFileParser::ClassAnnotationCollector : public AnnotationCollector{
public:
  ClassAnnotationCollector() : AnnotationCollector(_in_class) { }
  void apply_to(InstanceKlass* ik);
};


static int skip_annotation_value(const u1*, int, int); // fwd decl

// Safely increment index by val if does not pass limit
#define SAFE_ADD(index, limit, val) \
if (index >= limit - val) return limit; \
index += val;

// Skip an annotation.  Return >=limit if there is any problem.
static int skip_annotation(const u1* buffer, int limit, int index) {
  assert(buffer != NULL, "invariant");
  // annotation := atype:u2 do(nmem:u2) {member:u2 value}
  // value := switch (tag:u1) { ... }
  SAFE_ADD(index, limit, 4); // skip atype and read nmem
  int nmem = Bytes::get_Java_u2((address)buffer + index - 2);
  while (--nmem >= 0 && index < limit) {
    SAFE_ADD(index, limit, 2); // skip member
    index = skip_annotation_value(buffer, limit, index);
  }
  return index;
}

// Skip an annotation value.  Return >=limit if there is any problem.
static int skip_annotation_value(const u1* buffer, int limit, int index) {
  assert(buffer != NULL, "invariant");

  // value := switch (tag:u1) {
  //   case B, C, I, S, Z, D, F, J, c: con:u2;
  //   case e: e_class:u2 e_name:u2;
  //   case s: s_con:u2;
  //   case [: do(nval:u2) {value};
  //   case @: annotation;
  //   case s: s_con:u2;
  // }
  SAFE_ADD(index, limit, 1); // read tag
  const u1 tag = buffer[index - 1];
  switch (tag) {
    case 'B':
    case 'C':
    case 'I':
    case 'S':
    case 'Z':
    case 'D':
    case 'F':
    case 'J':
    case 'c':
    case 's':
      SAFE_ADD(index, limit, 2);  // skip con or s_con
      break;
    case 'e':
      SAFE_ADD(index, limit, 4);  // skip e_class, e_name
      break;
    case '[':
    {
      SAFE_ADD(index, limit, 2); // read nval
      int nval = Bytes::get_Java_u2((address)buffer + index - 2);
      while (--nval >= 0 && index < limit) {
        index = skip_annotation_value(buffer, limit, index);
      }
    }
    break;
    case '@':
      index = skip_annotation(buffer, limit, index);
      break;
    default:
      return limit;  //  bad tag byte
  }
  return index;
}

// Sift through annotations, looking for those significant to the VM:
static void parse_annotations(const ConstantPool* const cp,
                              const u1* buffer, int limit,
                              AnnotationCollector* coll,
                              ClassLoaderData* loader_data,
                              const bool can_access_vm_annotations,
                              TRAPS) {

  assert(cp != NULL, "invariant");
  assert(buffer != NULL, "invariant");
  assert(coll != NULL, "invariant");
  assert(loader_data != NULL, "invariant");

  // annotations := do(nann:u2) {annotation}
  int index = 2; // read nann
  if (index >= limit)  return;
  int nann = Bytes::get_Java_u2((address)buffer + index - 2);
  enum {  // initial annotation layout
    atype_off = 0,      // utf8 such as 'Ljava/lang/annotation/Retention;'
    count_off = 2,      // u2   such as 1 (one value)
    member_off = 4,     // utf8 such as 'value'
    tag_off = 6,        // u1   such as 'c' (type) or 'e' (enum)
    e_tag_val = 'e',
    e_type_off = 7,   // utf8 such as 'Ljava/lang/annotation/RetentionPolicy;'
    e_con_off = 9,    // utf8 payload, such as 'SOURCE', 'CLASS', 'RUNTIME'
    e_size = 11,     // end of 'e' annotation
    c_tag_val = 'c',    // payload is type
    c_con_off = 7,    // utf8 payload, such as 'I'
    c_size = 9,       // end of 'c' annotation
    s_tag_val = 's',    // payload is String
    s_con_off = 7,    // utf8 payload, such as 'Ljava/lang/String;'
    s_size = 9,
    min_size = 6        // smallest possible size (zero members)
  };
  // Cannot add min_size to index in case of overflow MAX_INT
  while ((--nann) >= 0 && (index - 2 <= limit - min_size)) {
    int index0 = index;
    index = skip_annotation(buffer, limit, index);
    const u1* const abase = buffer + index0;
    const int atype = Bytes::get_Java_u2((address)abase + atype_off);
    const int count = Bytes::get_Java_u2((address)abase + count_off);
    const Symbol* const aname = check_symbol_at(cp, atype);
    if (aname == NULL)  break;  // invalid annotation name
    const Symbol* member = NULL;
    if (count >= 1) {
      const int member_index = Bytes::get_Java_u2((address)abase + member_off);
      member = check_symbol_at(cp, member_index);
      if (member == NULL)  break;  // invalid member name
    }

    // Here is where parsing particular annotations will take place.
    AnnotationCollector::ID id = coll->annotation_index(loader_data, aname, can_access_vm_annotations);
    if (AnnotationCollector::_unknown == id)  continue;
    coll->set_annotation(id);

    if (AnnotationCollector::_jdk_internal_vm_annotation_Contended == id) {
      // @Contended can optionally specify the contention group.
      //
      // Contended group defines the equivalence class over the fields:
      // the fields within the same contended group are not treated distinct.
      // The only exception is default group, which does not incur the
      // equivalence. Naturally, contention group for classes is meaningless.
      //
      // While the contention group is specified as String, annotation
      // values are already interned, and we might as well use the constant
      // pool index as the group tag.
      //
      u2 group_index = 0; // default contended group
      if (count == 1
        && s_size == (index - index0)  // match size
        && s_tag_val == *(abase + tag_off)
        && member == vmSymbols::value_name()) {
        group_index = Bytes::get_Java_u2((address)abase + s_con_off);
        if (cp->symbol_at(group_index)->utf8_length() == 0) {
          group_index = 0; // default contended group
        }
      }
      coll->set_contended_group(group_index);
    }
  }
}


// Parse attributes for a field.
void ClassFileParser::parse_field_attributes(const ClassFileStream* const cfs,
                                             u2 attributes_count,
                                             bool is_static, u2 signature_index,
                                             u2* const constantvalue_index_addr,
                                             bool* const is_synthetic_addr,
                                             u2* const generic_signature_index_addr,
                                             ClassFileParser::FieldAnnotationCollector* parsed_annotations,
                                             u2* restricted_field_info,
                                             bool* has_restricted_type,
                                             TRAPS) {
  assert(cfs != NULL, "invariant");
  assert(constantvalue_index_addr != NULL, "invariant");
  assert(is_synthetic_addr != NULL, "invariant");
  assert(generic_signature_index_addr != NULL, "invariant");
  assert(parsed_annotations != NULL, "invariant");
  assert(attributes_count > 0, "attributes_count should be greater than 0");

  u2 constantvalue_index = 0;
  u2 generic_signature_index = 0;
  bool is_synthetic = false;
  const u1* runtime_visible_annotations = NULL;
  int runtime_visible_annotations_length = 0;
  const u1* runtime_invisible_annotations = NULL;
  int runtime_invisible_annotations_length = 0;
  const u1* runtime_visible_type_annotations = NULL;
  int runtime_visible_type_annotations_length = 0;
  const u1* runtime_invisible_type_annotations = NULL;
  int runtime_invisible_type_annotations_length = 0;
  bool runtime_invisible_annotations_exists = false;
  bool runtime_invisible_type_annotations_exists = false;
  const ConstantPool* const cp = _cp;

  while (attributes_count--) {
    cfs->guarantee_more(6, CHECK);  // attribute_name_index, attribute_length
    const u2 attribute_name_index = cfs->get_u2_fast();
    const u4 attribute_length = cfs->get_u4_fast();
    check_property(valid_symbol_at(attribute_name_index),
                   "Invalid field attribute index %u in class file %s",
                   attribute_name_index,
                   CHECK);

    const Symbol* const attribute_name = cp->symbol_at(attribute_name_index);
    if (is_static && attribute_name == vmSymbols::tag_constant_value()) {
      // ignore if non-static
      if (constantvalue_index != 0) {
        classfile_parse_error("Duplicate ConstantValue attribute in class file %s", THREAD);
        return;
      }
      check_property(
        attribute_length == 2,
        "Invalid ConstantValue field attribute length %u in class file %s",
        attribute_length, CHECK);

      constantvalue_index = cfs->get_u2(CHECK);
      if (_need_verify) {
        verify_constantvalue(cp, constantvalue_index, signature_index, CHECK);
      }
    } else if (attribute_name == vmSymbols::tag_synthetic()) {
      if (attribute_length != 0) {
        classfile_parse_error(
          "Invalid Synthetic field attribute length %u in class file %s",
          attribute_length, THREAD);
        return;
      }
      is_synthetic = true;
    } else if (attribute_name == vmSymbols::tag_deprecated()) { // 4276120
      if (attribute_length != 0) {
        classfile_parse_error(
          "Invalid Deprecated field attribute length %u in class file %s",
          attribute_length, THREAD);
        return;
      }
    } else if (_major_version >= JAVA_1_5_VERSION) {
      if (attribute_name == vmSymbols::tag_signature()) {
        if (generic_signature_index != 0) {
          classfile_parse_error(
            "Multiple Signature attributes for field in class file %s", THREAD);
          return;
        }
        if (attribute_length != 2) {
          classfile_parse_error(
            "Wrong size %u for field's Signature attribute in class file %s",
            attribute_length, THREAD);
          return;
        }
        generic_signature_index = parse_generic_signature_attribute(cfs, CHECK);
      } else if (attribute_name == vmSymbols::tag_runtime_visible_annotations()) {
        if (runtime_visible_annotations != NULL) {
          classfile_parse_error(
            "Multiple RuntimeVisibleAnnotations attributes for field in class file %s", THREAD);
          return;
        }
        runtime_visible_annotations_length = attribute_length;
        runtime_visible_annotations = cfs->current();
        assert(runtime_visible_annotations != NULL, "null visible annotations");
        cfs->guarantee_more(runtime_visible_annotations_length, CHECK);
        parse_annotations(cp,
                          runtime_visible_annotations,
                          runtime_visible_annotations_length,
                          parsed_annotations,
                          _loader_data,
                          _can_access_vm_annotations,
                          CHECK);
        cfs->skip_u1_fast(runtime_visible_annotations_length);
      } else if (attribute_name == vmSymbols::tag_restricted_field()) {
        check_property(
          attribute_length == 2,
          "Invalid RestrictedField field attribute length %u in class file %s",
          attribute_length, CHECK);
          const u2 type_index = cfs->get_u2_fast();
          check_property(valid_symbol_at(type_index),
                         "Invalid constant pool index %u for field restricted type signature in class file %s",
                          type_index, CHECK);
          *restricted_field_info = type_index;
          *has_restricted_type = true;
          set_has_restricted_fields();
      } else if (attribute_name == vmSymbols::tag_runtime_invisible_annotations()) {
        if (runtime_invisible_annotations_exists) {
          classfile_parse_error(
            "Multiple RuntimeInvisibleAnnotations attributes for field in class file %s", THREAD);
          return;
        }
        runtime_invisible_annotations_exists = true;
        if (PreserveAllAnnotations) {
          runtime_invisible_annotations_length = attribute_length;
          runtime_invisible_annotations = cfs->current();
          assert(runtime_invisible_annotations != NULL, "null invisible annotations");
        }
        cfs->skip_u1(attribute_length, CHECK);
      } else if (attribute_name == vmSymbols::tag_runtime_visible_type_annotations()) {
        if (runtime_visible_type_annotations != NULL) {
          classfile_parse_error(
            "Multiple RuntimeVisibleTypeAnnotations attributes for field in class file %s", THREAD);
          return;
        }
        runtime_visible_type_annotations_length = attribute_length;
        runtime_visible_type_annotations = cfs->current();
        assert(runtime_visible_type_annotations != NULL, "null visible type annotations");
        cfs->skip_u1(runtime_visible_type_annotations_length, CHECK);
      } else if (attribute_name == vmSymbols::tag_runtime_invisible_type_annotations()) {
        if (runtime_invisible_type_annotations_exists) {
          classfile_parse_error(
            "Multiple RuntimeInvisibleTypeAnnotations attributes for field in class file %s", THREAD);
          return;
        } else {
          runtime_invisible_type_annotations_exists = true;
        }
        if (PreserveAllAnnotations) {
          runtime_invisible_type_annotations_length = attribute_length;
          runtime_invisible_type_annotations = cfs->current();
          assert(runtime_invisible_type_annotations != NULL, "null invisible type annotations");
        }
        cfs->skip_u1(attribute_length, CHECK);
      } else {
        cfs->skip_u1(attribute_length, CHECK);  // Skip unknown attributes
      }
    } else {
      cfs->skip_u1(attribute_length, CHECK);  // Skip unknown attributes
    }
  }

  *constantvalue_index_addr = constantvalue_index;
  *is_synthetic_addr = is_synthetic;
  *generic_signature_index_addr = generic_signature_index;
  AnnotationArray* a = assemble_annotations(runtime_visible_annotations,
                                            runtime_visible_annotations_length,
                                            runtime_invisible_annotations,
                                            runtime_invisible_annotations_length,
                                            CHECK);
  parsed_annotations->set_field_annotations(a);
  a = assemble_annotations(runtime_visible_type_annotations,
                           runtime_visible_type_annotations_length,
                           runtime_invisible_type_annotations,
                           runtime_invisible_type_annotations_length,
                           CHECK);
  parsed_annotations->set_field_type_annotations(a);
  return;
}


// Field allocation types. Used for computing field offsets.

enum FieldAllocationType {
  STATIC_OOP,           // Oops
  STATIC_BYTE,          // Boolean, Byte, char
  STATIC_SHORT,         // shorts
  STATIC_WORD,          // ints
  STATIC_DOUBLE,        // aligned long or double
  STATIC_INLINE,        // inline type field
  NONSTATIC_OOP,
  NONSTATIC_BYTE,
  NONSTATIC_SHORT,
  NONSTATIC_WORD,
  NONSTATIC_DOUBLE,
  NONSTATIC_INLINE,
  MAX_FIELD_ALLOCATION_TYPE,
  BAD_ALLOCATION_TYPE = -1
};

static FieldAllocationType _basic_type_to_atype[2 * (T_CONFLICT + 1)] = {
  BAD_ALLOCATION_TYPE, // 0
  BAD_ALLOCATION_TYPE, // 1
  BAD_ALLOCATION_TYPE, // 2
  BAD_ALLOCATION_TYPE, // 3
  NONSTATIC_BYTE ,     // T_BOOLEAN     =  4,
  NONSTATIC_SHORT,     // T_CHAR        =  5,
  NONSTATIC_WORD,      // T_FLOAT       =  6,
  NONSTATIC_DOUBLE,    // T_DOUBLE      =  7,
  NONSTATIC_BYTE,      // T_BYTE        =  8,
  NONSTATIC_SHORT,     // T_SHORT       =  9,
  NONSTATIC_WORD,      // T_INT         = 10,
  NONSTATIC_DOUBLE,    // T_LONG        = 11,
  NONSTATIC_OOP,       // T_OBJECT      = 12,
  NONSTATIC_OOP,       // T_ARRAY       = 13,
  NONSTATIC_OOP,       // T_INLINE_TYPE = 14,
  BAD_ALLOCATION_TYPE, // T_VOID        = 15,
  BAD_ALLOCATION_TYPE, // T_ADDRESS     = 16,
  BAD_ALLOCATION_TYPE, // T_NARROWOOP   = 17,
  BAD_ALLOCATION_TYPE, // T_METADATA    = 18,
  BAD_ALLOCATION_TYPE, // T_NARROWKLASS = 19,
  BAD_ALLOCATION_TYPE, // T_CONFLICT    = 20,
  BAD_ALLOCATION_TYPE, // 0
  BAD_ALLOCATION_TYPE, // 1
  BAD_ALLOCATION_TYPE, // 2
  BAD_ALLOCATION_TYPE, // 3
  STATIC_BYTE ,        // T_BOOLEAN     =  4,
  STATIC_SHORT,        // T_CHAR        =  5,
  STATIC_WORD,         // T_FLOAT       =  6,
  STATIC_DOUBLE,       // T_DOUBLE      =  7,
  STATIC_BYTE,         // T_BYTE        =  8,
  STATIC_SHORT,        // T_SHORT       =  9,
  STATIC_WORD,         // T_INT         = 10,
  STATIC_DOUBLE,       // T_LONG        = 11,
  STATIC_OOP,          // T_OBJECT      = 12,
  STATIC_OOP,          // T_ARRAY       = 13,
  STATIC_OOP,          // T_INLINE_TYPE = 14,
  BAD_ALLOCATION_TYPE, // T_VOID        = 15,
  BAD_ALLOCATION_TYPE, // T_ADDRESS     = 16,
  BAD_ALLOCATION_TYPE, // T_NARROWOOP   = 17,
  BAD_ALLOCATION_TYPE, // T_METADATA    = 18,
  BAD_ALLOCATION_TYPE, // T_NARROWKLASS = 19,
  BAD_ALLOCATION_TYPE, // T_CONFLICT    = 20
};

static FieldAllocationType basic_type_to_atype(bool is_static, BasicType type, bool is_inline_type) {
  assert(type >= T_BOOLEAN && type < T_VOID, "only allowable values");
  FieldAllocationType result = _basic_type_to_atype[type + (is_static ? (T_CONFLICT + 1) : 0)];
  assert(result != BAD_ALLOCATION_TYPE, "bad type");
  if (is_inline_type) {
    result = is_static ? STATIC_INLINE : NONSTATIC_INLINE;
  }
  return result;
}

class ClassFileParser::FieldAllocationCount : public ResourceObj {
 public:
  u2 count[MAX_FIELD_ALLOCATION_TYPE];

  FieldAllocationCount() {
    for (int i = 0; i < MAX_FIELD_ALLOCATION_TYPE; i++) {
      count[i] = 0;
    }
  }

  FieldAllocationType update(bool is_static, BasicType type, bool is_inline_type) {
    FieldAllocationType atype = basic_type_to_atype(is_static, type, is_inline_type);
    if (atype != BAD_ALLOCATION_TYPE) {
      // Make sure there is no overflow with injected fields.
      assert(count[atype] < 0xFFFF, "More than 65535 fields");
      count[atype]++;
    }
    return atype;
  }
};

// Side-effects: populates the _fields, _fields_annotations,
// _fields_type_annotations fields
void ClassFileParser::parse_fields(const ClassFileStream* const cfs,
                                   bool is_interface,
                                   bool is_inline_type,
                                   FieldAllocationCount* const fac,
                                   ConstantPool* cp,
                                   const int cp_size,
                                   u2* const java_fields_count_ptr,
                                   TRAPS) {

  assert(cfs != NULL, "invariant");
  assert(fac != NULL, "invariant");
  assert(cp != NULL, "invariant");
  assert(java_fields_count_ptr != NULL, "invariant");

  assert(NULL == _fields, "invariant");
  assert(NULL == _fields_annotations, "invariant");
  assert(NULL == _fields_type_annotations, "invariant");

  cfs->guarantee_more(2, CHECK);  // length
  const u2 length = cfs->get_u2_fast();
  *java_fields_count_ptr = length;

  int num_injected = 0;
  const InjectedField* const injected = JavaClasses::get_injected(_class_name,
                                                                  &num_injected);

  // two more slots are required for inline classes:
  // one for the static field with a reference to the pre-allocated default value
  // one for the field the JVM injects when detecting an empty inline class
  const int total_fields = length + num_injected + (is_inline_type ? 2 : 0);

  _restricted_field_info = new GrowableArray<u2>(total_fields);

  // The field array starts with tuples of shorts
  // [access, name index, sig index, initial value index, byte offset].
  // A generic signature slot only exists for field with generic
  // signature attribute. And the access flag is set with
  // JVM_ACC_FIELD_HAS_GENERIC_SIGNATURE for that field. The generic
  // signature slots are at the end of the field array and after all
  // other fields data.
  //
  //   f1: [access, name index, sig index, initial value index, low_offset, high_offset]
  //   f2: [access, name index, sig index, initial value index, low_offset, high_offset]
  //       ...
  //   fn: [access, name index, sig index, initial value index, low_offset, high_offset]
  //       [generic signature index]
  //       [generic signature index]
  //       ...
  //
  // Allocate a temporary resource array for field data. For each field,
  // a slot is reserved in the temporary array for the generic signature
  // index. After parsing all fields, the data are copied to a permanent
  // array and any unused slots will be discarded.
  ResourceMark rm(THREAD);
  u2* const fa = NEW_RESOURCE_ARRAY_IN_THREAD(THREAD,
                                              u2,
                                              total_fields * (FieldInfo::field_slots + 1));

  // The generic signature slots start after all other fields' data.
  int generic_signature_slot = total_fields * FieldInfo::field_slots;
  int num_generic_signature = 0;
  int instance_fields_count = 0;
  for (int n = 0; n < length; n++) {

    // access_flags, name_index, descriptor_index, attributes_count
    cfs->guarantee_more(8, CHECK);

    jint recognized_modifiers = JVM_RECOGNIZED_FIELD_MODIFIERS;

    const jint flags = cfs->get_u2_fast() & recognized_modifiers;
    verify_legal_field_modifiers(flags, is_interface, is_inline_type, CHECK);
    AccessFlags access_flags;
    access_flags.set_flags(flags);

    const u2 name_index = cfs->get_u2_fast();
    check_property(valid_symbol_at(name_index),
      "Invalid constant pool index %u for field name in class file %s",
      name_index, CHECK);
    const Symbol* const name = cp->symbol_at(name_index);
    verify_legal_field_name(name, CHECK);

    const u2 signature_index = cfs->get_u2_fast();
    check_property(valid_symbol_at(signature_index),
      "Invalid constant pool index %u for field signature in class file %s",
      signature_index, CHECK);
    const Symbol* const sig = cp->symbol_at(signature_index);
    verify_legal_field_signature(name, sig, CHECK);
    if (!access_flags.is_static()) instance_fields_count++;

    u2 constantvalue_index = 0;
    bool is_synthetic = false;
    u2 generic_signature_index = 0;
    const bool is_static = access_flags.is_static();
    FieldAnnotationCollector parsed_annotations(_loader_data);

    const u2 attributes_count = cfs->get_u2_fast();
    bool has_restricted_type = false;
    u2 restricted_type_index;
    if (attributes_count > 0) {
      parse_field_attributes(cfs,
                             attributes_count,
                             is_static,
                             signature_index,
                             &constantvalue_index,
                             &is_synthetic,
                             &generic_signature_index,
                             &parsed_annotations,
                             &restricted_type_index,
                             &has_restricted_type,
                             CHECK);

      if (parsed_annotations.field_annotations() != NULL) {
        if (_fields_annotations == NULL) {
          _fields_annotations = MetadataFactory::new_array<AnnotationArray*>(
                                             _loader_data, length, NULL,
                                             CHECK);
        }
        _fields_annotations->at_put(n, parsed_annotations.field_annotations());
        parsed_annotations.set_field_annotations(NULL);
      }
      if (parsed_annotations.field_type_annotations() != NULL) {
        if (_fields_type_annotations == NULL) {
          _fields_type_annotations =
            MetadataFactory::new_array<AnnotationArray*>(_loader_data,
                                                         length,
                                                         NULL,
                                                         CHECK);
        }
        _fields_type_annotations->at_put(n, parsed_annotations.field_type_annotations());
        parsed_annotations.set_field_type_annotations(NULL);
      }

      if (is_synthetic) {
        access_flags.set_is_synthetic();
      }
      if (generic_signature_index != 0) {
        access_flags.set_field_has_generic_signature();
        fa[generic_signature_slot] = generic_signature_index;
        generic_signature_slot ++;
        num_generic_signature ++;
      }
    }

    u2 sharp_type_index, erased_type_index;
    if (has_restricted_type) {
      sharp_type_index = restricted_type_index;
      erased_type_index = signature_index;
    } else {
      sharp_type_index = signature_index;
      erased_type_index = signature_index;
    }

    FieldInfo* const field = FieldInfo::from_field_array(fa, n);
    field->initialize(access_flags.as_short(),
                      name_index,
                      sharp_type_index,
                      constantvalue_index);
    _restricted_field_info->append(erased_type_index);
    field->set_has_rectricted_type(has_restricted_type);

    const BasicType type = cp->basic_type_for_signature_at(signature_index);

    // // Remember how many oops we encountered
    fac->update(is_static, type, type == T_INLINE_TYPE);

    // After field is initialized with type, we can augment it with aux info
    if (parsed_annotations.has_any_annotations()) {
      parsed_annotations.apply_to(field);
      if (field->is_contended()) {
        _has_contended_fields = true;
      }
    }
  }

  int index = length;
  if (num_injected != 0) {
    for (int n = 0; n < num_injected; n++) {
      // Check for duplicates
      if (injected[n].may_be_java) {
        const Symbol* const name      = injected[n].name();
        const Symbol* const signature = injected[n].signature();
        bool duplicate = false;
        for (int i = 0; i < length; i++) {
          const FieldInfo* const f = FieldInfo::from_field_array(fa, i);
          if (name      == cp->symbol_at(f->name_index()) &&
              signature == cp->symbol_at(f->signature_index())) {
            // Symbol is desclared in Java so skip this one
            duplicate = true;
            break;
          }
        }
        if (duplicate) {
          // These will be removed from the field array at the end
          continue;
        }
      }

      // Injected field
      FieldInfo* const field = FieldInfo::from_field_array(fa, index);
      field->initialize((u2)JVM_ACC_FIELD_INTERNAL,
                        (u2)(injected[n].name_index),
                        (u2)(injected[n].signature_index),
                        0);

      const BasicType type = Signature::basic_type(injected[n].signature());

      // Remember how many oops we encountered
      fac->update(false, type, false);
      index++;
      _restricted_field_info->append(0);
    }
  }

  // Add internal static field to inline type to store the pre-allocated default value
  if (is_inline_type) {
    FieldInfo* const field = FieldInfo::from_field_array(fa, index);
    field->initialize(JVM_ACC_FIELD_INTERNAL | JVM_ACC_STATIC,
                      (u2)vmSymbols::as_int(VM_SYMBOL_ENUM_NAME(default_value_name)),
                      (u2)vmSymbols::as_int(VM_SYMBOL_ENUM_NAME(object_signature)),
                      0);
    const BasicType type = Signature::basic_type(vmSymbols::object_signature());
    // Remember how many oops we encountered
    fac->update(true, type, false);
    index++;
    _restricted_field_info->append(vmSymbols::object_signature_enum);
  }

  // True zero size inline types are causing issues when inlined, so the current
  // implementation inserts a byte field to work around the issue
  // Could be optimized later after revisiting use of field offsets as field identifiers
  if (is_inline_type && instance_fields_count == 0) {
    _is_empty_inline_type = true;
    FieldInfo* const field = FieldInfo::from_field_array(fa, index);
    field->initialize(JVM_ACC_FIELD_INTERNAL,
        (u2)vmSymbols::as_int(VM_SYMBOL_ENUM_NAME(empty_marker_name)),
        (u2)vmSymbols::as_int(VM_SYMBOL_ENUM_NAME(byte_signature)),
        0);
    const BasicType type = Signature::basic_type(vmSymbols::byte_signature());
    // Remember how many oops we encountered
    fac->update(false, type, false);
    index++;
    _restricted_field_info->append(vmSymbols::byte_signature_enum);
  }

  if (instance_fields_count > 0) {
    _has_nonstatic_fields = true;
  }

  assert(NULL == _fields, "invariant");

  _fields =
    MetadataFactory::new_array<u2>(_loader_data,
                                   index * FieldInfo::field_slots + num_generic_signature,
                                   CHECK);
  // Sometimes injected fields already exist in the Java source so
  // the fields array could be too long.  In that case the
  // fields array is trimed. Also unused slots that were reserved
  // for generic signature indexes are discarded.
  {
    int i = 0;
    for (; i < index * FieldInfo::field_slots; i++) {
      _fields->at_put(i, fa[i]);
    }
    for (int j = total_fields * FieldInfo::field_slots;
         j < generic_signature_slot; j++) {
      _fields->at_put(i++, fa[j]);
    }
    assert(_fields->length() == i, "");
  }

  if (_need_verify && length > 1) {
    // Check duplicated fields
    ResourceMark rm(THREAD);
    NameSigHash** names_and_sigs = NEW_RESOURCE_ARRAY_IN_THREAD(
      THREAD, NameSigHash*, HASH_ROW_SIZE);
    initialize_hashtable(names_and_sigs);
    bool dup = false;
    const Symbol* name = NULL;
    const Symbol* sig = NULL;
    {
      debug_only(NoSafepointVerifier nsv;)
      for (AllFieldStream fs(_fields, cp); !fs.done(); fs.next()) {
        name = fs.name();
        sig = fs.signature();
        // If no duplicates, add name/signature in hashtable names_and_sigs.
        if (!put_after_lookup(name, sig, names_and_sigs)) {
          dup = true;
          break;
        }
      }
    }
    if (dup) {
      classfile_parse_error("Duplicate field name \"%s\" with signature \"%s\" in class file %s",
                             name->as_C_string(), sig->as_klass_external_name(), THREAD);
    }
  }
}


const ClassFileParser::unsafe_u2* ClassFileParser::parse_exception_table(const ClassFileStream* const cfs,
                                                                         u4 code_length,
                                                                         u4 exception_table_length,
                                                                         TRAPS) {
  assert(cfs != NULL, "invariant");

  const unsafe_u2* const exception_table_start = cfs->current();
  assert(exception_table_start != NULL, "null exception table");

  cfs->guarantee_more(8 * exception_table_length, CHECK_NULL); // start_pc,
                                                               // end_pc,
                                                               // handler_pc,
                                                               // catch_type_index

  // Will check legal target after parsing code array in verifier.
  if (_need_verify) {
    for (unsigned int i = 0; i < exception_table_length; i++) {
      const u2 start_pc = cfs->get_u2_fast();
      const u2 end_pc = cfs->get_u2_fast();
      const u2 handler_pc = cfs->get_u2_fast();
      const u2 catch_type_index = cfs->get_u2_fast();
      guarantee_property((start_pc < end_pc) && (end_pc <= code_length),
                         "Illegal exception table range in class file %s",
                         CHECK_NULL);
      guarantee_property(handler_pc < code_length,
                         "Illegal exception table handler in class file %s",
                         CHECK_NULL);
      if (catch_type_index != 0) {
        guarantee_property(valid_klass_reference_at(catch_type_index),
                           "Catch type in exception table has bad constant type in class file %s", CHECK_NULL);
      }
    }
  } else {
    cfs->skip_u2_fast(exception_table_length * 4);
  }
  return exception_table_start;
}

void ClassFileParser::parse_linenumber_table(u4 code_attribute_length,
                                             u4 code_length,
                                             CompressedLineNumberWriteStream**const write_stream,
                                             TRAPS) {

  const ClassFileStream* const cfs = _stream;
  unsigned int num_entries = cfs->get_u2(CHECK);

  // Each entry is a u2 start_pc, and a u2 line_number
  const unsigned int length_in_bytes = num_entries * (sizeof(u2) * 2);

  // Verify line number attribute and table length
  check_property(
    code_attribute_length == sizeof(u2) + length_in_bytes,
    "LineNumberTable attribute has wrong length in class file %s", CHECK);

  cfs->guarantee_more(length_in_bytes, CHECK);

  if ((*write_stream) == NULL) {
    if (length_in_bytes > fixed_buffer_size) {
      (*write_stream) = new CompressedLineNumberWriteStream(length_in_bytes);
    } else {
      (*write_stream) = new CompressedLineNumberWriteStream(
        _linenumbertable_buffer, fixed_buffer_size);
    }
  }

  while (num_entries-- > 0) {
    const u2 bci  = cfs->get_u2_fast(); // start_pc
    const u2 line = cfs->get_u2_fast(); // line_number
    guarantee_property(bci < code_length,
        "Invalid pc in LineNumberTable in class file %s", CHECK);
    (*write_stream)->write_pair(bci, line);
  }
}


class LVT_Hash : public AllStatic {
 public:

  static bool equals(LocalVariableTableElement const& e0, LocalVariableTableElement const& e1) {
  /*
   * 3-tuple start_bci/length/slot has to be unique key,
   * so the following comparison seems to be redundant:
   *       && elem->name_cp_index == entry->_elem->name_cp_index
   */
    return (e0.start_bci     == e1.start_bci &&
            e0.length        == e1.length &&
            e0.name_cp_index == e1.name_cp_index &&
            e0.slot          == e1.slot);
  }

  static unsigned int hash(LocalVariableTableElement const& e0) {
    unsigned int raw_hash = e0.start_bci;

    raw_hash = e0.length        + raw_hash * 37;
    raw_hash = e0.name_cp_index + raw_hash * 37;
    raw_hash = e0.slot          + raw_hash * 37;

    return raw_hash;
  }
};


// Class file LocalVariableTable elements.
class Classfile_LVT_Element {
 public:
  u2 start_bci;
  u2 length;
  u2 name_cp_index;
  u2 descriptor_cp_index;
  u2 slot;
};

static void copy_lvt_element(const Classfile_LVT_Element* const src,
                             LocalVariableTableElement* const lvt) {
  lvt->start_bci           = Bytes::get_Java_u2((u1*) &src->start_bci);
  lvt->length              = Bytes::get_Java_u2((u1*) &src->length);
  lvt->name_cp_index       = Bytes::get_Java_u2((u1*) &src->name_cp_index);
  lvt->descriptor_cp_index = Bytes::get_Java_u2((u1*) &src->descriptor_cp_index);
  lvt->signature_cp_index  = 0;
  lvt->slot                = Bytes::get_Java_u2((u1*) &src->slot);
}

// Function is used to parse both attributes:
// LocalVariableTable (LVT) and LocalVariableTypeTable (LVTT)
const ClassFileParser::unsafe_u2* ClassFileParser::parse_localvariable_table(const ClassFileStream* cfs,
                                                                             u4 code_length,
                                                                             u2 max_locals,
                                                                             u4 code_attribute_length,
                                                                             u2* const localvariable_table_length,
                                                                             bool isLVTT,
                                                                             TRAPS) {
  const char* const tbl_name = (isLVTT) ? "LocalVariableTypeTable" : "LocalVariableTable";
  *localvariable_table_length = cfs->get_u2(CHECK_NULL);
  const unsigned int size =
    (*localvariable_table_length) * sizeof(Classfile_LVT_Element) / sizeof(u2);

  const ConstantPool* const cp = _cp;

  // Verify local variable table attribute has right length
  if (_need_verify) {
    guarantee_property(code_attribute_length == (sizeof(*localvariable_table_length) + size * sizeof(u2)),
                       "%s has wrong length in class file %s", tbl_name, CHECK_NULL);
  }

  const unsafe_u2* const localvariable_table_start = cfs->current();
  assert(localvariable_table_start != NULL, "null local variable table");
  if (!_need_verify) {
    cfs->skip_u2_fast(size);
  } else {
    cfs->guarantee_more(size * 2, CHECK_NULL);
    for(int i = 0; i < (*localvariable_table_length); i++) {
      const u2 start_pc = cfs->get_u2_fast();
      const u2 length = cfs->get_u2_fast();
      const u2 name_index = cfs->get_u2_fast();
      const u2 descriptor_index = cfs->get_u2_fast();
      const u2 index = cfs->get_u2_fast();
      // Assign to a u4 to avoid overflow
      const u4 end_pc = (u4)start_pc + (u4)length;

      if (start_pc >= code_length) {
        classfile_parse_error(
          "Invalid start_pc %u in %s in class file %s",
          start_pc, tbl_name, THREAD);
        return NULL;
      }
      if (end_pc > code_length) {
        classfile_parse_error(
          "Invalid length %u in %s in class file %s",
          length, tbl_name, THREAD);
        return NULL;
      }
      const int cp_size = cp->length();
      guarantee_property(valid_symbol_at(name_index),
        "Name index %u in %s has bad constant type in class file %s",
        name_index, tbl_name, CHECK_NULL);
      guarantee_property(valid_symbol_at(descriptor_index),
        "Signature index %u in %s has bad constant type in class file %s",
        descriptor_index, tbl_name, CHECK_NULL);

      const Symbol* const name = cp->symbol_at(name_index);
      const Symbol* const sig = cp->symbol_at(descriptor_index);
      verify_legal_field_name(name, CHECK_NULL);
      u2 extra_slot = 0;
      if (!isLVTT) {
        verify_legal_field_signature(name, sig, CHECK_NULL);

        // 4894874: check special cases for double and long local variables
        if (sig == vmSymbols::type_signature(T_DOUBLE) ||
            sig == vmSymbols::type_signature(T_LONG)) {
          extra_slot = 1;
        }
      }
      guarantee_property((index + extra_slot) < max_locals,
                          "Invalid index %u in %s in class file %s",
                          index, tbl_name, CHECK_NULL);
    }
  }
  return localvariable_table_start;
}

static const u1* parse_stackmap_table(const ClassFileStream* const cfs,
                                      u4 code_attribute_length,
                                      bool need_verify,
                                      TRAPS) {
  assert(cfs != NULL, "invariant");

  if (0 == code_attribute_length) {
    return NULL;
  }

  const u1* const stackmap_table_start = cfs->current();
  assert(stackmap_table_start != NULL, "null stackmap table");

  // check code_attribute_length first
  cfs->skip_u1(code_attribute_length, CHECK_NULL);

  if (!need_verify && !DumpSharedSpaces) {
    return NULL;
  }
  return stackmap_table_start;
}

const ClassFileParser::unsafe_u2* ClassFileParser::parse_checked_exceptions(const ClassFileStream* const cfs,
                                                                            u2* const checked_exceptions_length,
                                                                            u4 method_attribute_length,
                                                                            TRAPS) {
  assert(cfs != NULL, "invariant");
  assert(checked_exceptions_length != NULL, "invariant");

  cfs->guarantee_more(2, CHECK_NULL);  // checked_exceptions_length
  *checked_exceptions_length = cfs->get_u2_fast();
  const unsigned int size =
    (*checked_exceptions_length) * sizeof(CheckedExceptionElement) / sizeof(u2);
  const unsafe_u2* const checked_exceptions_start = cfs->current();
  assert(checked_exceptions_start != NULL, "null checked exceptions");
  if (!_need_verify) {
    cfs->skip_u2_fast(size);
  } else {
    // Verify each value in the checked exception table
    u2 checked_exception;
    const u2 len = *checked_exceptions_length;
    cfs->guarantee_more(2 * len, CHECK_NULL);
    for (int i = 0; i < len; i++) {
      checked_exception = cfs->get_u2_fast();
      check_property(
        valid_klass_reference_at(checked_exception),
        "Exception name has bad type at constant pool %u in class file %s",
        checked_exception, CHECK_NULL);
    }
  }
  // check exceptions attribute length
  if (_need_verify) {
    guarantee_property(method_attribute_length == (sizeof(*checked_exceptions_length) +
                                                   sizeof(u2) * size),
                      "Exceptions attribute has wrong length in class file %s", CHECK_NULL);
  }
  return checked_exceptions_start;
}

void ClassFileParser::throwIllegalSignature(const char* type,
                                            const Symbol* name,
                                            const Symbol* sig,
                                            TRAPS) const {
  assert(name != NULL, "invariant");
  assert(sig != NULL, "invariant");

  const char* class_note = "";
  if (is_inline_type() && name == vmSymbols::object_initializer_name()) {
    class_note = " (an inline class)";
  }

  ResourceMark rm(THREAD);
  Exceptions::fthrow(THREAD_AND_LOCATION,
      vmSymbols::java_lang_ClassFormatError(),
      "%s \"%s\" in class %s%s has illegal signature \"%s\"", type,
      name->as_C_string(), _class_name->as_C_string(), class_note, sig->as_C_string());
}

AnnotationCollector::ID
AnnotationCollector::annotation_index(const ClassLoaderData* loader_data,
                                      const Symbol* name,
                                      const bool can_access_vm_annotations) {
  const vmSymbolID sid = vmSymbols::find_sid(name);
  // Privileged code can use all annotations.  Other code silently drops some.
  const bool privileged = loader_data->is_boot_class_loader_data() ||
                          loader_data->is_platform_class_loader_data() ||
                          can_access_vm_annotations;
  switch (sid) {
    case VM_SYMBOL_ENUM_NAME(reflect_CallerSensitive_signature): {
      if (_location != _in_method)  break;  // only allow for methods
      if (!privileged)              break;  // only allow in privileged code
      return _method_CallerSensitive;
    }
    case VM_SYMBOL_ENUM_NAME(jdk_internal_vm_annotation_ForceInline_signature): {
      if (_location != _in_method)  break;  // only allow for methods
      if (!privileged)              break;  // only allow in privileged code
      return _method_ForceInline;
    }
    case VM_SYMBOL_ENUM_NAME(jdk_internal_vm_annotation_DontInline_signature): {
      if (_location != _in_method)  break;  // only allow for methods
      if (!privileged)              break;  // only allow in privileged code
      return _method_DontInline;
    }
    case VM_SYMBOL_ENUM_NAME(java_lang_invoke_InjectedProfile_signature): {
      if (_location != _in_method)  break;  // only allow for methods
      if (!privileged)              break;  // only allow in privileged code
      return _method_InjectedProfile;
    }
    case VM_SYMBOL_ENUM_NAME(java_lang_invoke_LambdaForm_Compiled_signature): {
      if (_location != _in_method)  break;  // only allow for methods
      if (!privileged)              break;  // only allow in privileged code
      return _method_LambdaForm_Compiled;
    }
    case VM_SYMBOL_ENUM_NAME(jdk_internal_vm_annotation_Hidden_signature): {
      if (_location != _in_method)  break;  // only allow for methods
      if (!privileged)              break;  // only allow in privileged code
      return _method_Hidden;
    }
    case VM_SYMBOL_ENUM_NAME(jdk_internal_vm_annotation_IntrinsicCandidate_signature): {
      if (_location != _in_method)  break;  // only allow for methods
      if (!privileged)              break;  // only allow in privileged code
      return _method_IntrinsicCandidate;
    }
    case VM_SYMBOL_ENUM_NAME(jdk_internal_vm_annotation_Stable_signature): {
      if (_location != _in_field)   break;  // only allow for fields
      if (!privileged)              break;  // only allow in privileged code
      return _field_Stable;
    }
    case VM_SYMBOL_ENUM_NAME(jdk_internal_vm_annotation_Contended_signature): {
      if (_location != _in_field && _location != _in_class) {
        break;  // only allow for fields and classes
      }
      if (!EnableContended || (RestrictContended && !privileged)) {
        break;  // honor privileges
      }
      return _jdk_internal_vm_annotation_Contended;
    }
    case VM_SYMBOL_ENUM_NAME(jdk_internal_vm_annotation_ReservedStackAccess_signature): {
      if (_location != _in_method)  break;  // only allow for methods
      if (RestrictReservedStack && !privileged) break; // honor privileges
      return _jdk_internal_vm_annotation_ReservedStackAccess;
    }
    default: {
      break;
    }
  }
  return AnnotationCollector::_unknown;
}

void ClassFileParser::FieldAnnotationCollector::apply_to(FieldInfo* f) {
  if (is_contended())
    f->set_contended_group(contended_group());
  if (is_stable())
    f->set_stable(true);
}

ClassFileParser::FieldAnnotationCollector::~FieldAnnotationCollector() {
  // If there's an error deallocate metadata for field annotations
  MetadataFactory::free_array<u1>(_loader_data, _field_annotations);
  MetadataFactory::free_array<u1>(_loader_data, _field_type_annotations);
}

void MethodAnnotationCollector::apply_to(const methodHandle& m) {
  if (has_annotation(_method_CallerSensitive))
    m->set_caller_sensitive(true);
  if (has_annotation(_method_ForceInline))
    m->set_force_inline(true);
  if (has_annotation(_method_DontInline))
    m->set_dont_inline(true);
  if (has_annotation(_method_InjectedProfile))
    m->set_has_injected_profile(true);
  if (has_annotation(_method_LambdaForm_Compiled) && m->intrinsic_id() == vmIntrinsics::_none)
    m->set_intrinsic_id(vmIntrinsics::_compiledLambdaForm);
  if (has_annotation(_method_Hidden))
    m->set_hidden(true);
  if (has_annotation(_method_IntrinsicCandidate) && !m->is_synthetic())
    m->set_intrinsic_candidate(true);
  if (has_annotation(_jdk_internal_vm_annotation_ReservedStackAccess))
    m->set_has_reserved_stack_access(true);
}

void ClassFileParser::ClassAnnotationCollector::apply_to(InstanceKlass* ik) {
  assert(ik != NULL, "invariant");
  ik->set_is_contended(is_contended());
}

#define MAX_ARGS_SIZE 255
#define MAX_CODE_SIZE 65535
#define INITIAL_MAX_LVT_NUMBER 256

/* Copy class file LVT's/LVTT's into the HotSpot internal LVT.
 *
 * Rules for LVT's and LVTT's are:
 *   - There can be any number of LVT's and LVTT's.
 *   - If there are n LVT's, it is the same as if there was just
 *     one LVT containing all the entries from the n LVT's.
 *   - There may be no more than one LVT entry per local variable.
 *     Two LVT entries are 'equal' if these fields are the same:
 *        start_pc, length, name, slot
 *   - There may be no more than one LVTT entry per each LVT entry.
 *     Each LVTT entry has to match some LVT entry.
 *   - HotSpot internal LVT keeps natural ordering of class file LVT entries.
 */
void ClassFileParser::copy_localvariable_table(const ConstMethod* cm,
                                               int lvt_cnt,
                                               u2* const localvariable_table_length,
                                               const unsafe_u2** const localvariable_table_start,
                                               int lvtt_cnt,
                                               u2* const localvariable_type_table_length,
                                               const unsafe_u2** const localvariable_type_table_start,
                                               TRAPS) {

  ResourceMark rm(THREAD);

  typedef ResourceHashtable<LocalVariableTableElement, LocalVariableTableElement*,
                            &LVT_Hash::hash, &LVT_Hash::equals> LVT_HashTable;

  LVT_HashTable* const table = new LVT_HashTable();

  // To fill LocalVariableTable in
  const Classfile_LVT_Element* cf_lvt;
  LocalVariableTableElement* lvt = cm->localvariable_table_start();

  for (int tbl_no = 0; tbl_no < lvt_cnt; tbl_no++) {
    cf_lvt = (Classfile_LVT_Element *) localvariable_table_start[tbl_no];
    for (int idx = 0; idx < localvariable_table_length[tbl_no]; idx++, lvt++) {
      copy_lvt_element(&cf_lvt[idx], lvt);
      // If no duplicates, add LVT elem in hashtable.
      if (table->put(*lvt, lvt) == false
          && _need_verify
          && _major_version >= JAVA_1_5_VERSION) {
        classfile_parse_error("Duplicated LocalVariableTable attribute "
                              "entry for '%s' in class file %s",
                               _cp->symbol_at(lvt->name_cp_index)->as_utf8(),
                               THREAD);
        return;
      }
    }
  }

  // To merge LocalVariableTable and LocalVariableTypeTable
  const Classfile_LVT_Element* cf_lvtt;
  LocalVariableTableElement lvtt_elem;

  for (int tbl_no = 0; tbl_no < lvtt_cnt; tbl_no++) {
    cf_lvtt = (Classfile_LVT_Element *) localvariable_type_table_start[tbl_no];
    for (int idx = 0; idx < localvariable_type_table_length[tbl_no]; idx++) {
      copy_lvt_element(&cf_lvtt[idx], &lvtt_elem);
      LocalVariableTableElement** entry = table->get(lvtt_elem);
      if (entry == NULL) {
        if (_need_verify) {
          classfile_parse_error("LVTT entry for '%s' in class file %s "
                                "does not match any LVT entry",
                                 _cp->symbol_at(lvtt_elem.name_cp_index)->as_utf8(),
                                 THREAD);
          return;
        }
      } else if ((*entry)->signature_cp_index != 0 && _need_verify) {
        classfile_parse_error("Duplicated LocalVariableTypeTable attribute "
                              "entry for '%s' in class file %s",
                               _cp->symbol_at(lvtt_elem.name_cp_index)->as_utf8(),
                               THREAD);
        return;
      } else {
        // to add generic signatures into LocalVariableTable
        (*entry)->signature_cp_index = lvtt_elem.descriptor_cp_index;
      }
    }
  }
}


void ClassFileParser::copy_method_annotations(ConstMethod* cm,
                                       const u1* runtime_visible_annotations,
                                       int runtime_visible_annotations_length,
                                       const u1* runtime_invisible_annotations,
                                       int runtime_invisible_annotations_length,
                                       const u1* runtime_visible_parameter_annotations,
                                       int runtime_visible_parameter_annotations_length,
                                       const u1* runtime_invisible_parameter_annotations,
                                       int runtime_invisible_parameter_annotations_length,
                                       const u1* runtime_visible_type_annotations,
                                       int runtime_visible_type_annotations_length,
                                       const u1* runtime_invisible_type_annotations,
                                       int runtime_invisible_type_annotations_length,
                                       const u1* annotation_default,
                                       int annotation_default_length,
                                       TRAPS) {

  AnnotationArray* a;

  if (runtime_visible_annotations_length +
      runtime_invisible_annotations_length > 0) {
     a = assemble_annotations(runtime_visible_annotations,
                              runtime_visible_annotations_length,
                              runtime_invisible_annotations,
                              runtime_invisible_annotations_length,
                              CHECK);
     cm->set_method_annotations(a);
  }

  if (runtime_visible_parameter_annotations_length +
      runtime_invisible_parameter_annotations_length > 0) {
    a = assemble_annotations(runtime_visible_parameter_annotations,
                             runtime_visible_parameter_annotations_length,
                             runtime_invisible_parameter_annotations,
                             runtime_invisible_parameter_annotations_length,
                             CHECK);
    cm->set_parameter_annotations(a);
  }

  if (annotation_default_length > 0) {
    a = assemble_annotations(annotation_default,
                             annotation_default_length,
                             NULL,
                             0,
                             CHECK);
    cm->set_default_annotations(a);
  }

  if (runtime_visible_type_annotations_length +
      runtime_invisible_type_annotations_length > 0) {
    a = assemble_annotations(runtime_visible_type_annotations,
                             runtime_visible_type_annotations_length,
                             runtime_invisible_type_annotations,
                             runtime_invisible_type_annotations_length,
                             CHECK);
    cm->set_type_annotations(a);
  }
}


// Note: the parse_method below is big and clunky because all parsing of the code and exceptions
// attribute is inlined. This is cumbersome to avoid since we inline most of the parts in the
// Method* to save footprint, so we only know the size of the resulting Method* when the
// entire method attribute is parsed.
//
// The promoted_flags parameter is used to pass relevant access_flags
// from the method back up to the containing klass. These flag values
// are added to klass's access_flags.

Method* ClassFileParser::parse_method(const ClassFileStream* const cfs,
                                      bool is_interface,
                                      bool is_inline_type,
                                      const ConstantPool* cp,
                                      AccessFlags* const promoted_flags,
                                      TRAPS) {
  assert(cfs != NULL, "invariant");
  assert(cp != NULL, "invariant");
  assert(promoted_flags != NULL, "invariant");

  ResourceMark rm(THREAD);
  // Parse fixed parts:
  // access_flags, name_index, descriptor_index, attributes_count
  cfs->guarantee_more(8, CHECK_NULL);

  int flags = cfs->get_u2_fast();
  const u2 name_index = cfs->get_u2_fast();
  const int cp_size = cp->length();
  check_property(
    valid_symbol_at(name_index),
    "Illegal constant pool index %u for method name in class file %s",
    name_index, CHECK_NULL);
  const Symbol* const name = cp->symbol_at(name_index);
  verify_legal_method_name(name, CHECK_NULL);

  const u2 signature_index = cfs->get_u2_fast();
  guarantee_property(
    valid_symbol_at(signature_index),
    "Illegal constant pool index %u for method signature in class file %s",
    signature_index, CHECK_NULL);
  const Symbol* const signature = cp->symbol_at(signature_index);

  if (name == vmSymbols::class_initializer_name()) {
    // We ignore the other access flags for a valid class initializer.
    // (JVM Spec 2nd ed., chapter 4.6)
    if (_major_version < 51) { // backward compatibility
      flags = JVM_ACC_STATIC;
    } else if ((flags & JVM_ACC_STATIC) == JVM_ACC_STATIC) {
      flags &= JVM_ACC_STATIC | JVM_ACC_STRICT;
    } else {
      classfile_parse_error("Method <clinit> is not static in class file %s", THREAD);
      return NULL;
    }
  } else {
    verify_legal_method_modifiers(flags, is_interface, is_inline_type, name, CHECK_NULL);
  }

  if (name == vmSymbols::object_initializer_name()) {
    if (is_interface) {
      classfile_parse_error("Interface cannot have a method named <init>, class file %s", THREAD);
      return NULL;
    } else if (!is_inline_type && signature->is_void_method_signature()) {
      // OK, a constructor
    } else if (is_inline_type && !signature->is_void_method_signature()) {
      // also OK, a static factory, as long as the return value is good
      bool ok = false;
      SignatureStream ss((Symbol*) signature, true);
      while (!ss.at_return_type())  ss.next();
      if (ss.is_reference()) {
        Symbol* ret = ss.as_symbol();
        const Symbol* required = class_name();
        if (is_hidden()) {
          // The original class name in hidden classes gets changed.  So using
          // the original name in the return type is no longer valid.
          // Note that expecting the return type for inline hidden class factory
          // methods to be java.lang.Object works around a JVM Spec issue for
          // hidden classes.
          required = vmSymbols::java_lang_Object();
        }
        ok = (ret == required);
      }
      if (!ok) {
        throwIllegalSignature("Method", name, signature, CHECK_0);
      }
    } else {
      // not OK, so throw the same error as in verify_legal_method_signature.
      throwIllegalSignature("Method", name, signature, CHECK_0);
    }
    // A declared <init> method must always be either a non-static
    // object constructor, with a void return, or else it must be a
    // static factory method, with a non-void return.  No other
    // definition of <init> is possible.
    //
    // The verifier (in verify_invoke_instructions) will inspect the
    // signature of any attempt to invoke <init>, and ensures that it
    // returns non-void if and only if it is being invoked by
    // invokestatic, and void if and only if it is being invoked by
    // invokespecial.
    //
    // When a symbolic reference to <init> is resolved for a
    // particular invocation mode (special or static), the mode is
    // matched to the JVM_ACC_STATIC modifier of the <init> method.
    // Thus, it is impossible to statically invoke a constructor, and
    // impossible to "new + invokespecial" a static factory, either
    // through bytecode or through reflection.
  }

  int args_size = -1;  // only used when _need_verify is true
  if (_need_verify) {
    args_size = ((flags & JVM_ACC_STATIC) ? 0 : 1) +
                 verify_legal_method_signature(name, signature, CHECK_NULL);
    if (args_size > MAX_ARGS_SIZE) {
      classfile_parse_error("Too many arguments in method signature in class file %s", THREAD);
      return NULL;
    }
  }

  AccessFlags access_flags(flags & JVM_RECOGNIZED_METHOD_MODIFIERS);

  // Default values for code and exceptions attribute elements
  u2 max_stack = 0;
  u2 max_locals = 0;
  u4 code_length = 0;
  const u1* code_start = 0;
  u2 exception_table_length = 0;
  const unsafe_u2* exception_table_start = NULL; // (potentially unaligned) pointer to array of u2 elements
  Array<int>* exception_handlers = Universe::the_empty_int_array();
  u2 checked_exceptions_length = 0;
  const unsafe_u2* checked_exceptions_start = NULL; // (potentially unaligned) pointer to array of u2 elements
  CompressedLineNumberWriteStream* linenumber_table = NULL;
  int linenumber_table_length = 0;
  int total_lvt_length = 0;
  u2 lvt_cnt = 0;
  u2 lvtt_cnt = 0;
  bool lvt_allocated = false;
  u2 max_lvt_cnt = INITIAL_MAX_LVT_NUMBER;
  u2 max_lvtt_cnt = INITIAL_MAX_LVT_NUMBER;
  u2* localvariable_table_length = NULL;
  const unsafe_u2** localvariable_table_start = NULL; // (potentially unaligned) pointer to array of LVT attributes
  u2* localvariable_type_table_length = NULL;
  const unsafe_u2** localvariable_type_table_start = NULL; // (potentially unaligned) pointer to LVTT attributes
  int method_parameters_length = -1;
  const u1* method_parameters_data = NULL;
  bool method_parameters_seen = false;
  bool parsed_code_attribute = false;
  bool parsed_checked_exceptions_attribute = false;
  bool parsed_stackmap_attribute = false;
  // stackmap attribute - JDK1.5
  const u1* stackmap_data = NULL;
  int stackmap_data_length = 0;
  u2 generic_signature_index = 0;
  MethodAnnotationCollector parsed_annotations;
  const u1* runtime_visible_annotations = NULL;
  int runtime_visible_annotations_length = 0;
  const u1* runtime_invisible_annotations = NULL;
  int runtime_invisible_annotations_length = 0;
  const u1* runtime_visible_parameter_annotations = NULL;
  int runtime_visible_parameter_annotations_length = 0;
  const u1* runtime_invisible_parameter_annotations = NULL;
  int runtime_invisible_parameter_annotations_length = 0;
  const u1* runtime_visible_type_annotations = NULL;
  int runtime_visible_type_annotations_length = 0;
  const u1* runtime_invisible_type_annotations = NULL;
  int runtime_invisible_type_annotations_length = 0;
  bool runtime_invisible_annotations_exists = false;
  bool runtime_invisible_type_annotations_exists = false;
  bool runtime_invisible_parameter_annotations_exists = false;
  const u1* annotation_default = NULL;
  int annotation_default_length = 0;

  // Parse code and exceptions attribute
  u2 method_attributes_count = cfs->get_u2_fast();
  while (method_attributes_count--) {
    cfs->guarantee_more(6, CHECK_NULL);  // method_attribute_name_index, method_attribute_length
    const u2 method_attribute_name_index = cfs->get_u2_fast();
    const u4 method_attribute_length = cfs->get_u4_fast();
    check_property(
      valid_symbol_at(method_attribute_name_index),
      "Invalid method attribute name index %u in class file %s",
      method_attribute_name_index, CHECK_NULL);

    const Symbol* const method_attribute_name = cp->symbol_at(method_attribute_name_index);
    if (method_attribute_name == vmSymbols::tag_code()) {
      // Parse Code attribute
      if (_need_verify) {
        guarantee_property(
            !access_flags.is_native() && !access_flags.is_abstract(),
                        "Code attribute in native or abstract methods in class file %s",
                         CHECK_NULL);
      }
      if (parsed_code_attribute) {
        classfile_parse_error("Multiple Code attributes in class file %s",
                              THREAD);
        return NULL;
      }
      parsed_code_attribute = true;

      // Stack size, locals size, and code size
      cfs->guarantee_more(8, CHECK_NULL);
      max_stack = cfs->get_u2_fast();
      max_locals = cfs->get_u2_fast();
      code_length = cfs->get_u4_fast();
      if (_need_verify) {
        guarantee_property(args_size <= max_locals,
                           "Arguments can't fit into locals in class file %s",
                           CHECK_NULL);
        guarantee_property(code_length > 0 && code_length <= MAX_CODE_SIZE,
                           "Invalid method Code length %u in class file %s",
                           code_length, CHECK_NULL);
      }
      // Code pointer
      code_start = cfs->current();
      assert(code_start != NULL, "null code start");
      cfs->guarantee_more(code_length, CHECK_NULL);
      cfs->skip_u1_fast(code_length);

      // Exception handler table
      cfs->guarantee_more(2, CHECK_NULL);  // exception_table_length
      exception_table_length = cfs->get_u2_fast();
      if (exception_table_length > 0) {
        exception_table_start = parse_exception_table(cfs,
                                                      code_length,
                                                      exception_table_length,
                                                      CHECK_NULL);
      }

      // Parse additional attributes in code attribute
      cfs->guarantee_more(2, CHECK_NULL);  // code_attributes_count
      u2 code_attributes_count = cfs->get_u2_fast();

      unsigned int calculated_attribute_length = 0;

      calculated_attribute_length =
          sizeof(max_stack) + sizeof(max_locals) + sizeof(code_length);
      calculated_attribute_length +=
        code_length +
        sizeof(exception_table_length) +
        sizeof(code_attributes_count) +
        exception_table_length *
            ( sizeof(u2) +   // start_pc
              sizeof(u2) +   // end_pc
              sizeof(u2) +   // handler_pc
              sizeof(u2) );  // catch_type_index

      while (code_attributes_count--) {
        cfs->guarantee_more(6, CHECK_NULL);  // code_attribute_name_index, code_attribute_length
        const u2 code_attribute_name_index = cfs->get_u2_fast();
        const u4 code_attribute_length = cfs->get_u4_fast();
        calculated_attribute_length += code_attribute_length +
                                       sizeof(code_attribute_name_index) +
                                       sizeof(code_attribute_length);
        check_property(valid_symbol_at(code_attribute_name_index),
                       "Invalid code attribute name index %u in class file %s",
                       code_attribute_name_index,
                       CHECK_NULL);
        if (LoadLineNumberTables &&
            cp->symbol_at(code_attribute_name_index) == vmSymbols::tag_line_number_table()) {
          // Parse and compress line number table
          parse_linenumber_table(code_attribute_length,
                                 code_length,
                                 &linenumber_table,
                                 CHECK_NULL);

        } else if (LoadLocalVariableTables &&
                   cp->symbol_at(code_attribute_name_index) == vmSymbols::tag_local_variable_table()) {
          // Parse local variable table
          if (!lvt_allocated) {
            localvariable_table_length = NEW_RESOURCE_ARRAY_IN_THREAD(
              THREAD, u2,  INITIAL_MAX_LVT_NUMBER);
            localvariable_table_start = NEW_RESOURCE_ARRAY_IN_THREAD(
              THREAD, const unsafe_u2*, INITIAL_MAX_LVT_NUMBER);
            localvariable_type_table_length = NEW_RESOURCE_ARRAY_IN_THREAD(
              THREAD, u2,  INITIAL_MAX_LVT_NUMBER);
            localvariable_type_table_start = NEW_RESOURCE_ARRAY_IN_THREAD(
              THREAD, const unsafe_u2*, INITIAL_MAX_LVT_NUMBER);
            lvt_allocated = true;
          }
          if (lvt_cnt == max_lvt_cnt) {
            max_lvt_cnt <<= 1;
            localvariable_table_length = REALLOC_RESOURCE_ARRAY(u2, localvariable_table_length, lvt_cnt, max_lvt_cnt);
            localvariable_table_start  = REALLOC_RESOURCE_ARRAY(const unsafe_u2*, localvariable_table_start, lvt_cnt, max_lvt_cnt);
          }
          localvariable_table_start[lvt_cnt] =
            parse_localvariable_table(cfs,
                                      code_length,
                                      max_locals,
                                      code_attribute_length,
                                      &localvariable_table_length[lvt_cnt],
                                      false,    // is not LVTT
                                      CHECK_NULL);
          total_lvt_length += localvariable_table_length[lvt_cnt];
          lvt_cnt++;
        } else if (LoadLocalVariableTypeTables &&
                   _major_version >= JAVA_1_5_VERSION &&
                   cp->symbol_at(code_attribute_name_index) == vmSymbols::tag_local_variable_type_table()) {
          if (!lvt_allocated) {
            localvariable_table_length = NEW_RESOURCE_ARRAY_IN_THREAD(
              THREAD, u2,  INITIAL_MAX_LVT_NUMBER);
            localvariable_table_start = NEW_RESOURCE_ARRAY_IN_THREAD(
              THREAD, const unsafe_u2*, INITIAL_MAX_LVT_NUMBER);
            localvariable_type_table_length = NEW_RESOURCE_ARRAY_IN_THREAD(
              THREAD, u2,  INITIAL_MAX_LVT_NUMBER);
            localvariable_type_table_start = NEW_RESOURCE_ARRAY_IN_THREAD(
              THREAD, const unsafe_u2*, INITIAL_MAX_LVT_NUMBER);
            lvt_allocated = true;
          }
          // Parse local variable type table
          if (lvtt_cnt == max_lvtt_cnt) {
            max_lvtt_cnt <<= 1;
            localvariable_type_table_length = REALLOC_RESOURCE_ARRAY(u2, localvariable_type_table_length, lvtt_cnt, max_lvtt_cnt);
            localvariable_type_table_start  = REALLOC_RESOURCE_ARRAY(const unsafe_u2*, localvariable_type_table_start, lvtt_cnt, max_lvtt_cnt);
          }
          localvariable_type_table_start[lvtt_cnt] =
            parse_localvariable_table(cfs,
                                      code_length,
                                      max_locals,
                                      code_attribute_length,
                                      &localvariable_type_table_length[lvtt_cnt],
                                      true,     // is LVTT
                                      CHECK_NULL);
          lvtt_cnt++;
        } else if (_major_version >= Verifier::STACKMAP_ATTRIBUTE_MAJOR_VERSION &&
                   cp->symbol_at(code_attribute_name_index) == vmSymbols::tag_stack_map_table()) {
          // Stack map is only needed by the new verifier in JDK1.5.
          if (parsed_stackmap_attribute) {
            classfile_parse_error("Multiple StackMapTable attributes in class file %s", THREAD);
            return NULL;
          }
          stackmap_data = parse_stackmap_table(cfs, code_attribute_length, _need_verify, CHECK_NULL);
          stackmap_data_length = code_attribute_length;
          parsed_stackmap_attribute = true;
        } else {
          // Skip unknown attributes
          cfs->skip_u1(code_attribute_length, CHECK_NULL);
        }
      }
      // check method attribute length
      if (_need_verify) {
        guarantee_property(method_attribute_length == calculated_attribute_length,
                           "Code segment has wrong length in class file %s",
                           CHECK_NULL);
      }
    } else if (method_attribute_name == vmSymbols::tag_exceptions()) {
      // Parse Exceptions attribute
      if (parsed_checked_exceptions_attribute) {
        classfile_parse_error("Multiple Exceptions attributes in class file %s",
                              THREAD);
        return NULL;
      }
      parsed_checked_exceptions_attribute = true;
      checked_exceptions_start =
            parse_checked_exceptions(cfs,
                                     &checked_exceptions_length,
                                     method_attribute_length,
                                     CHECK_NULL);
    } else if (method_attribute_name == vmSymbols::tag_method_parameters()) {
      // reject multiple method parameters
      if (method_parameters_seen) {
        classfile_parse_error("Multiple MethodParameters attributes in class file %s",
                              THREAD);
        return NULL;
      }
      method_parameters_seen = true;
      method_parameters_length = cfs->get_u1_fast();
      const u2 real_length = (method_parameters_length * 4u) + 1u;
      if (method_attribute_length != real_length) {
        classfile_parse_error(
          "Invalid MethodParameters method attribute length %u in class file",
          method_attribute_length, THREAD);
        return NULL;
      }
      method_parameters_data = cfs->current();
      cfs->skip_u2_fast(method_parameters_length);
      cfs->skip_u2_fast(method_parameters_length);
      // ignore this attribute if it cannot be reflected
      if (!SystemDictionary::Parameter_klass_loaded())
        method_parameters_length = -1;
    } else if (method_attribute_name == vmSymbols::tag_synthetic()) {
      if (method_attribute_length != 0) {
        classfile_parse_error(
          "Invalid Synthetic method attribute length %u in class file %s",
          method_attribute_length, THREAD);
        return NULL;
      }
      // Should we check that there hasn't already been a synthetic attribute?
      access_flags.set_is_synthetic();
    } else if (method_attribute_name == vmSymbols::tag_deprecated()) { // 4276120
      if (method_attribute_length != 0) {
        classfile_parse_error(
          "Invalid Deprecated method attribute length %u in class file %s",
          method_attribute_length, THREAD);
        return NULL;
      }
    } else if (_major_version >= JAVA_1_5_VERSION) {
      if (method_attribute_name == vmSymbols::tag_signature()) {
        if (generic_signature_index != 0) {
          classfile_parse_error(
            "Multiple Signature attributes for method in class file %s",
            THREAD);
          return NULL;
        }
        if (method_attribute_length != 2) {
          classfile_parse_error(
            "Invalid Signature attribute length %u in class file %s",
            method_attribute_length, THREAD);
          return NULL;
        }
        generic_signature_index = parse_generic_signature_attribute(cfs, CHECK_NULL);
      } else if (method_attribute_name == vmSymbols::tag_runtime_visible_annotations()) {
        if (runtime_visible_annotations != NULL) {
          classfile_parse_error(
            "Multiple RuntimeVisibleAnnotations attributes for method in class file %s",
            THREAD);
          return NULL;
        }
        runtime_visible_annotations_length = method_attribute_length;
        runtime_visible_annotations = cfs->current();
        assert(runtime_visible_annotations != NULL, "null visible annotations");
        cfs->guarantee_more(runtime_visible_annotations_length, CHECK_NULL);
        parse_annotations(cp,
                          runtime_visible_annotations,
                          runtime_visible_annotations_length,
                          &parsed_annotations,
                          _loader_data,
                          _can_access_vm_annotations,
                          CHECK_NULL);
        cfs->skip_u1_fast(runtime_visible_annotations_length);
      } else if (method_attribute_name == vmSymbols::tag_runtime_invisible_annotations()) {
        if (runtime_invisible_annotations_exists) {
          classfile_parse_error(
            "Multiple RuntimeInvisibleAnnotations attributes for method in class file %s",
            THREAD);
          return NULL;
        }
        runtime_invisible_annotations_exists = true;
        if (PreserveAllAnnotations) {
          runtime_invisible_annotations_length = method_attribute_length;
          runtime_invisible_annotations = cfs->current();
          assert(runtime_invisible_annotations != NULL, "null invisible annotations");
        }
        cfs->skip_u1(method_attribute_length, CHECK_NULL);
      } else if (method_attribute_name == vmSymbols::tag_runtime_visible_parameter_annotations()) {
        if (runtime_visible_parameter_annotations != NULL) {
          classfile_parse_error(
            "Multiple RuntimeVisibleParameterAnnotations attributes for method in class file %s",
            THREAD);
          return NULL;
        }
        runtime_visible_parameter_annotations_length = method_attribute_length;
        runtime_visible_parameter_annotations = cfs->current();
        assert(runtime_visible_parameter_annotations != NULL, "null visible parameter annotations");
        cfs->skip_u1(runtime_visible_parameter_annotations_length, CHECK_NULL);
      } else if (method_attribute_name == vmSymbols::tag_runtime_invisible_parameter_annotations()) {
        if (runtime_invisible_parameter_annotations_exists) {
          classfile_parse_error(
            "Multiple RuntimeInvisibleParameterAnnotations attributes for method in class file %s",
            THREAD);
          return NULL;
        }
        runtime_invisible_parameter_annotations_exists = true;
        if (PreserveAllAnnotations) {
          runtime_invisible_parameter_annotations_length = method_attribute_length;
          runtime_invisible_parameter_annotations = cfs->current();
          assert(runtime_invisible_parameter_annotations != NULL,
            "null invisible parameter annotations");
        }
        cfs->skip_u1(method_attribute_length, CHECK_NULL);
      } else if (method_attribute_name == vmSymbols::tag_annotation_default()) {
        if (annotation_default != NULL) {
          classfile_parse_error(
            "Multiple AnnotationDefault attributes for method in class file %s",
            THREAD);
          return NULL;
        }
        annotation_default_length = method_attribute_length;
        annotation_default = cfs->current();
        assert(annotation_default != NULL, "null annotation default");
        cfs->skip_u1(annotation_default_length, CHECK_NULL);
      } else if (method_attribute_name == vmSymbols::tag_runtime_visible_type_annotations()) {
        if (runtime_visible_type_annotations != NULL) {
          classfile_parse_error(
            "Multiple RuntimeVisibleTypeAnnotations attributes for method in class file %s",
            THREAD);
          return NULL;
        }
        runtime_visible_type_annotations_length = method_attribute_length;
        runtime_visible_type_annotations = cfs->current();
        assert(runtime_visible_type_annotations != NULL, "null visible type annotations");
        // No need for the VM to parse Type annotations
        cfs->skip_u1(runtime_visible_type_annotations_length, CHECK_NULL);
      } else if (method_attribute_name == vmSymbols::tag_runtime_invisible_type_annotations()) {
        if (runtime_invisible_type_annotations_exists) {
          classfile_parse_error(
            "Multiple RuntimeInvisibleTypeAnnotations attributes for method in class file %s",
            THREAD);
          return NULL;
        } else {
          runtime_invisible_type_annotations_exists = true;
        }
        if (PreserveAllAnnotations) {
          runtime_invisible_type_annotations_length = method_attribute_length;
          runtime_invisible_type_annotations = cfs->current();
          assert(runtime_invisible_type_annotations != NULL, "null invisible type annotations");
        }
        cfs->skip_u1(method_attribute_length, CHECK_NULL);
      } else {
        // Skip unknown attributes
        cfs->skip_u1(method_attribute_length, CHECK_NULL);
      }
    } else {
      // Skip unknown attributes
      cfs->skip_u1(method_attribute_length, CHECK_NULL);
    }
  }

  if (linenumber_table != NULL) {
    linenumber_table->write_terminator();
    linenumber_table_length = linenumber_table->position();
  }

  // Make sure there's at least one Code attribute in non-native/non-abstract method
  if (_need_verify) {
    guarantee_property(access_flags.is_native() ||
                       access_flags.is_abstract() ||
                       parsed_code_attribute,
                       "Absent Code attribute in method that is not native or abstract in class file %s",
                       CHECK_NULL);
  }

  // All sizing information for a Method* is finally available, now create it
  InlineTableSizes sizes(
      total_lvt_length,
      linenumber_table_length,
      exception_table_length,
      checked_exceptions_length,
      method_parameters_length,
      generic_signature_index,
      runtime_visible_annotations_length +
           runtime_invisible_annotations_length,
      runtime_visible_parameter_annotations_length +
           runtime_invisible_parameter_annotations_length,
      runtime_visible_type_annotations_length +
           runtime_invisible_type_annotations_length,
      annotation_default_length,
      0);

  Method* const m = Method::allocate(_loader_data,
                                     code_length,
                                     access_flags,
                                     &sizes,
                                     ConstMethod::NORMAL,
                                     CHECK_NULL);

  ClassLoadingService::add_class_method_size(m->size()*wordSize);

  // Fill in information from fixed part (access_flags already set)
  m->set_constants(_cp);
  m->set_name_index(name_index);
  m->set_signature_index(signature_index);
  m->compute_from_signature(cp->symbol_at(signature_index));
  assert(args_size < 0 || args_size == m->size_of_parameters(), "");

  // Fill in code attribute information
  m->set_max_stack(max_stack);
  m->set_max_locals(max_locals);
  if (stackmap_data != NULL) {
    m->constMethod()->copy_stackmap_data(_loader_data,
                                         (u1*)stackmap_data,
                                         stackmap_data_length,
                                         CHECK_NULL);
  }

  // Copy byte codes
  m->set_code((u1*)code_start);

  // Copy line number table
  if (linenumber_table != NULL) {
    memcpy(m->compressed_linenumber_table(),
           linenumber_table->buffer(),
           linenumber_table_length);
  }

  // Copy exception table
  if (exception_table_length > 0) {
    Copy::conjoint_swap_if_needed<Endian::JAVA>(exception_table_start,
                                                m->exception_table_start(),
                                                exception_table_length * sizeof(ExceptionTableElement),
                                                sizeof(u2));
  }

  // Copy method parameters
  if (method_parameters_length > 0) {
    MethodParametersElement* elem = m->constMethod()->method_parameters_start();
    for (int i = 0; i < method_parameters_length; i++) {
      elem[i].name_cp_index = Bytes::get_Java_u2((address)method_parameters_data);
      method_parameters_data += 2;
      elem[i].flags = Bytes::get_Java_u2((address)method_parameters_data);
      method_parameters_data += 2;
    }
  }

  // Copy checked exceptions
  if (checked_exceptions_length > 0) {
    Copy::conjoint_swap_if_needed<Endian::JAVA>(checked_exceptions_start,
                                                m->checked_exceptions_start(),
                                                checked_exceptions_length * sizeof(CheckedExceptionElement),
                                                sizeof(u2));
  }

  // Copy class file LVT's/LVTT's into the HotSpot internal LVT.
  if (total_lvt_length > 0) {
    promoted_flags->set_has_localvariable_table();
    copy_localvariable_table(m->constMethod(),
                             lvt_cnt,
                             localvariable_table_length,
                             localvariable_table_start,
                             lvtt_cnt,
                             localvariable_type_table_length,
                             localvariable_type_table_start,
                             CHECK_NULL);
  }

  if (parsed_annotations.has_any_annotations())
    parsed_annotations.apply_to(methodHandle(THREAD, m));

  if (is_hidden()) { // Mark methods in hidden classes as 'hidden'.
    m->set_hidden(true);
  }

  // Copy annotations
  copy_method_annotations(m->constMethod(),
                          runtime_visible_annotations,
                          runtime_visible_annotations_length,
                          runtime_invisible_annotations,
                          runtime_invisible_annotations_length,
                          runtime_visible_parameter_annotations,
                          runtime_visible_parameter_annotations_length,
                          runtime_invisible_parameter_annotations,
                          runtime_invisible_parameter_annotations_length,
                          runtime_visible_type_annotations,
                          runtime_visible_type_annotations_length,
                          runtime_invisible_type_annotations,
                          runtime_invisible_type_annotations_length,
                          annotation_default,
                          annotation_default_length,
                          CHECK_NULL);

  if (name == vmSymbols::finalize_method_name() &&
      signature == vmSymbols::void_method_signature()) {
    if (m->is_empty_method()) {
      _has_empty_finalizer = true;
    } else {
      _has_finalizer = true;
    }
  }
  if (name == vmSymbols::object_initializer_name() &&
      signature == vmSymbols::void_method_signature() &&
      m->is_vanilla_constructor()) {
    _has_vanilla_constructor = true;
  }

  NOT_PRODUCT(m->verify());
  return m;
}


// The promoted_flags parameter is used to pass relevant access_flags
// from the methods back up to the containing klass. These flag values
// are added to klass's access_flags.
// Side-effects: populates the _methods field in the parser
void ClassFileParser::parse_methods(const ClassFileStream* const cfs,
                                    bool is_interface,
                                    bool is_inline_type,
                                    AccessFlags* promoted_flags,
                                    bool* has_final_method,
                                    bool* declares_nonstatic_concrete_methods,
                                    TRAPS) {
  assert(cfs != NULL, "invariant");
  assert(promoted_flags != NULL, "invariant");
  assert(has_final_method != NULL, "invariant");
  assert(declares_nonstatic_concrete_methods != NULL, "invariant");

  assert(NULL == _methods, "invariant");

  cfs->guarantee_more(2, CHECK);  // length
  const u2 length = cfs->get_u2_fast();
  if (length == 0) {
    _methods = Universe::the_empty_method_array();
  } else {
    _methods = MetadataFactory::new_array<Method*>(_loader_data,
                                                   length,
                                                   NULL,
                                                   CHECK);

    for (int index = 0; index < length; index++) {
      Method* method = parse_method(cfs,
                                    is_interface,
                                    is_inline_type,
                                    _cp,
                                    promoted_flags,
                                    CHECK);

      if (method->is_final()) {
        *has_final_method = true;
      }
      // declares_nonstatic_concrete_methods: declares concrete instance methods, any access flags
      // used for interface initialization, and default method inheritance analysis
      if (is_interface && !(*declares_nonstatic_concrete_methods)
        && !method->is_abstract() && !method->is_static()) {
        *declares_nonstatic_concrete_methods = true;
      }
      _methods->at_put(index, method);
    }

    if (_need_verify && length > 1) {
      // Check duplicated methods
      ResourceMark rm(THREAD);
      NameSigHash** names_and_sigs = NEW_RESOURCE_ARRAY_IN_THREAD(
        THREAD, NameSigHash*, HASH_ROW_SIZE);
      initialize_hashtable(names_and_sigs);
      bool dup = false;
      const Symbol* name = NULL;
      const Symbol* sig = NULL;
      {
        debug_only(NoSafepointVerifier nsv;)
        for (int i = 0; i < length; i++) {
          const Method* const m = _methods->at(i);
          name = m->name();
          sig = m->signature();
          // If no duplicates, add name/signature in hashtable names_and_sigs.
          if (!put_after_lookup(name, sig, names_and_sigs)) {
            dup = true;
            break;
          }
        }
      }
      if (dup) {
        classfile_parse_error("Duplicate method name \"%s\" with signature \"%s\" in class file %s",
                               name->as_C_string(), sig->as_klass_external_name(), THREAD);
      }
    }
  }
}

static const intArray* sort_methods(Array<Method*>* methods) {
  const int length = methods->length();
  // If JVMTI original method ordering or sharing is enabled we have to
  // remember the original class file ordering.
  // We temporarily use the vtable_index field in the Method* to store the
  // class file index, so we can read in after calling qsort.
  // Put the method ordering in the shared archive.
  if (JvmtiExport::can_maintain_original_method_order() || Arguments::is_dumping_archive()) {
    for (int index = 0; index < length; index++) {
      Method* const m = methods->at(index);
      assert(!m->valid_vtable_index(), "vtable index should not be set");
      m->set_vtable_index(index);
    }
  }
  // Sort method array by ascending method name (for faster lookups & vtable construction)
  // Note that the ordering is not alphabetical, see Symbol::fast_compare
  Method::sort_methods(methods);

  intArray* method_ordering = NULL;
  // If JVMTI original method ordering or sharing is enabled construct int
  // array remembering the original ordering
  if (JvmtiExport::can_maintain_original_method_order() || Arguments::is_dumping_archive()) {
    method_ordering = new intArray(length, length, -1);
    for (int index = 0; index < length; index++) {
      Method* const m = methods->at(index);
      const int old_index = m->vtable_index();
      assert(old_index >= 0 && old_index < length, "invalid method index");
      method_ordering->at_put(index, old_index);
      m->set_vtable_index(Method::invalid_vtable_index);
    }
  }
  return method_ordering;
}

// Parse generic_signature attribute for methods and fields
u2 ClassFileParser::parse_generic_signature_attribute(const ClassFileStream* const cfs,
                                                      TRAPS) {
  assert(cfs != NULL, "invariant");

  cfs->guarantee_more(2, CHECK_0);  // generic_signature_index
  const u2 generic_signature_index = cfs->get_u2_fast();
  check_property(
    valid_symbol_at(generic_signature_index),
    "Invalid Signature attribute at constant pool index %u in class file %s",
    generic_signature_index, CHECK_0);
  return generic_signature_index;
}

void ClassFileParser::parse_classfile_sourcefile_attribute(const ClassFileStream* const cfs,
                                                           TRAPS) {

  assert(cfs != NULL, "invariant");

  cfs->guarantee_more(2, CHECK);  // sourcefile_index
  const u2 sourcefile_index = cfs->get_u2_fast();
  check_property(
    valid_symbol_at(sourcefile_index),
    "Invalid SourceFile attribute at constant pool index %u in class file %s",
    sourcefile_index, CHECK);
  set_class_sourcefile_index(sourcefile_index);
}

void ClassFileParser::parse_classfile_source_debug_extension_attribute(const ClassFileStream* const cfs,
                                                                       int length,
                                                                       TRAPS) {
  assert(cfs != NULL, "invariant");

  const u1* const sde_buffer = cfs->current();
  assert(sde_buffer != NULL, "null sde buffer");

  // Don't bother storing it if there is no way to retrieve it
  if (JvmtiExport::can_get_source_debug_extension()) {
    assert((length+1) > length, "Overflow checking");
    u1* const sde = NEW_RESOURCE_ARRAY_IN_THREAD(THREAD, u1, length+1);
    for (int i = 0; i < length; i++) {
      sde[i] = sde_buffer[i];
    }
    sde[length] = '\0';
    set_class_sde_buffer((const char*)sde, length);
  }
  // Got utf8 string, set stream position forward
  cfs->skip_u1(length, CHECK);
}


// Inner classes can be static, private or protected (classic VM does this)
#define RECOGNIZED_INNER_CLASS_MODIFIERS ( JVM_RECOGNIZED_CLASS_MODIFIERS | \
                                           JVM_ACC_PRIVATE |                \
                                           JVM_ACC_PROTECTED |              \
                                           JVM_ACC_STATIC                   \
                                         )

// Return number of classes in the inner classes attribute table
u2 ClassFileParser::parse_classfile_inner_classes_attribute(const ClassFileStream* const cfs,
                                                            const u1* const inner_classes_attribute_start,
                                                            bool parsed_enclosingmethod_attribute,
                                                            u2 enclosing_method_class_index,
                                                            u2 enclosing_method_method_index,
                                                            TRAPS) {
  const u1* const current_mark = cfs->current();
  u2 length = 0;
  if (inner_classes_attribute_start != NULL) {
    cfs->set_current(inner_classes_attribute_start);
    cfs->guarantee_more(2, CHECK_0);  // length
    length = cfs->get_u2_fast();
  }

  // 4-tuples of shorts of inner classes data and 2 shorts of enclosing
  // method data:
  //   [inner_class_info_index,
  //    outer_class_info_index,
  //    inner_name_index,
  //    inner_class_access_flags,
  //    ...
  //    enclosing_method_class_index,
  //    enclosing_method_method_index]
  const int size = length * 4 + (parsed_enclosingmethod_attribute ? 2 : 0);
  Array<u2>* const inner_classes = MetadataFactory::new_array<u2>(_loader_data, size, CHECK_0);
  _inner_classes = inner_classes;

  int index = 0;
  cfs->guarantee_more(8 * length, CHECK_0);  // 4-tuples of u2
  for (int n = 0; n < length; n++) {
    // Inner class index
    const u2 inner_class_info_index = cfs->get_u2_fast();
    check_property(
      valid_klass_reference_at(inner_class_info_index),
      "inner_class_info_index %u has bad constant type in class file %s",
      inner_class_info_index, CHECK_0);
    // Outer class index
    const u2 outer_class_info_index = cfs->get_u2_fast();
    check_property(
      outer_class_info_index == 0 ||
        valid_klass_reference_at(outer_class_info_index),
      "outer_class_info_index %u has bad constant type in class file %s",
      outer_class_info_index, CHECK_0);
    // Inner class name
    const u2 inner_name_index = cfs->get_u2_fast();
    check_property(
      inner_name_index == 0 || valid_symbol_at(inner_name_index),
      "inner_name_index %u has bad constant type in class file %s",
      inner_name_index, CHECK_0);
    if (_need_verify) {
      guarantee_property(inner_class_info_index != outer_class_info_index,
                         "Class is both outer and inner class in class file %s", CHECK_0);
    }

    jint recognized_modifiers = RECOGNIZED_INNER_CLASS_MODIFIERS;
    // JVM_ACC_MODULE is defined in JDK-9 and later.
    if (_major_version >= JAVA_9_VERSION) {
      recognized_modifiers |= JVM_ACC_MODULE;
    }
    // JVM_ACC_INLINE is defined for class file version 55 and later
    if (supports_inline_types()) {
      recognized_modifiers |= JVM_ACC_INLINE;
    }

    // Access flags
    jint flags = cfs->get_u2_fast() & recognized_modifiers;

    if ((flags & JVM_ACC_INTERFACE) && _major_version < JAVA_6_VERSION) {
      // Set abstract bit for old class files for backward compatibility
      flags |= JVM_ACC_ABSTRACT;
    }
    verify_legal_class_modifiers(flags, CHECK_0);
    AccessFlags inner_access_flags(flags);

    inner_classes->at_put(index++, inner_class_info_index);
    inner_classes->at_put(index++, outer_class_info_index);
    inner_classes->at_put(index++, inner_name_index);
    inner_classes->at_put(index++, inner_access_flags.as_short());
  }

  // 4347400: make sure there's no duplicate entry in the classes array
  if (_need_verify && _major_version >= JAVA_1_5_VERSION) {
    for(int i = 0; i < length * 4; i += 4) {
      for(int j = i + 4; j < length * 4; j += 4) {
        guarantee_property((inner_classes->at(i)   != inner_classes->at(j) ||
                            inner_classes->at(i+1) != inner_classes->at(j+1) ||
                            inner_classes->at(i+2) != inner_classes->at(j+2) ||
                            inner_classes->at(i+3) != inner_classes->at(j+3)),
                            "Duplicate entry in InnerClasses in class file %s",
                            CHECK_0);
      }
    }
  }

  // Set EnclosingMethod class and method indexes.
  if (parsed_enclosingmethod_attribute) {
    inner_classes->at_put(index++, enclosing_method_class_index);
    inner_classes->at_put(index++, enclosing_method_method_index);
  }
  assert(index == size, "wrong size");

  // Restore buffer's current position.
  cfs->set_current(current_mark);

  return length;
}

u2 ClassFileParser::parse_classfile_nest_members_attribute(const ClassFileStream* const cfs,
                                                           const u1* const nest_members_attribute_start,
                                                           TRAPS) {
  const u1* const current_mark = cfs->current();
  u2 length = 0;
  if (nest_members_attribute_start != NULL) {
    cfs->set_current(nest_members_attribute_start);
    cfs->guarantee_more(2, CHECK_0);  // length
    length = cfs->get_u2_fast();
  }
  const int size = length;
  Array<u2>* const nest_members = MetadataFactory::new_array<u2>(_loader_data, size, CHECK_0);
  _nest_members = nest_members;

  int index = 0;
  cfs->guarantee_more(2 * length, CHECK_0);
  for (int n = 0; n < length; n++) {
    const u2 class_info_index = cfs->get_u2_fast();
    check_property(
      valid_klass_reference_at(class_info_index),
      "Nest member class_info_index %u has bad constant type in class file %s",
      class_info_index, CHECK_0);
    nest_members->at_put(index++, class_info_index);
  }
  assert(index == size, "wrong size");

  // Restore buffer's current position.
  cfs->set_current(current_mark);

  return length;
}

u2 ClassFileParser::parse_classfile_permitted_subclasses_attribute(const ClassFileStream* const cfs,
                                                                   const u1* const permitted_subclasses_attribute_start,
                                                                   TRAPS) {
  const u1* const current_mark = cfs->current();
  u2 length = 0;
  if (permitted_subclasses_attribute_start != NULL) {
    cfs->set_current(permitted_subclasses_attribute_start);
    cfs->guarantee_more(2, CHECK_0);  // length
    length = cfs->get_u2_fast();
  }
  if (length < 1) {
    classfile_parse_error("PermittedSubclasses attribute is empty in class file %s", THREAD);
    return 0;
  }
  const int size = length;
  Array<u2>* const permitted_subclasses = MetadataFactory::new_array<u2>(_loader_data, size, CHECK_0);
  _permitted_subclasses = permitted_subclasses;

  int index = 0;
  cfs->guarantee_more(2 * length, CHECK_0);
  for (int n = 0; n < length; n++) {
    const u2 class_info_index = cfs->get_u2_fast();
    check_property(
      valid_klass_reference_at(class_info_index),
      "Permitted subclass class_info_index %u has bad constant type in class file %s",
      class_info_index, CHECK_0);
    permitted_subclasses->at_put(index++, class_info_index);
  }
  assert(index == size, "wrong size");

  // Restore buffer's current position.
  cfs->set_current(current_mark);

  return length;
}

//  Record {
//    u2 attribute_name_index;
//    u4 attribute_length;
//    u2 components_count;
//    component_info components[components_count];
//  }
//  component_info {
//    u2 name_index;
//    u2 descriptor_index
//    u2 attributes_count;
//    attribute_info_attributes[attributes_count];
//  }
u2 ClassFileParser::parse_classfile_record_attribute(const ClassFileStream* const cfs,
                                                     const ConstantPool* cp,
                                                     const u1* const record_attribute_start,
                                                     TRAPS) {
  const u1* const current_mark = cfs->current();
  int components_count = 0;
  unsigned int calculate_attr_size = 0;
  if (record_attribute_start != NULL) {
    cfs->set_current(record_attribute_start);
    cfs->guarantee_more(2, CHECK_0);  // num of components
    components_count = (int)cfs->get_u2_fast();
    calculate_attr_size = 2;
  }

  Array<RecordComponent*>* const record_components =
    MetadataFactory::new_array<RecordComponent*>(_loader_data, components_count, NULL, CHECK_0);
  _record_components = record_components;

  for (int x = 0; x < components_count; x++) {
    cfs->guarantee_more(6, CHECK_0); // name_index, descriptor_index, attributes_count

    const u2 name_index = cfs->get_u2_fast();
    check_property(valid_symbol_at(name_index),
      "Invalid constant pool index %u for name in Record attribute in class file %s",
      name_index, CHECK_0);
    const Symbol* const name = cp->symbol_at(name_index);
    verify_legal_field_name(name, CHECK_0);

    const u2 descriptor_index = cfs->get_u2_fast();
    check_property(valid_symbol_at(descriptor_index),
      "Invalid constant pool index %u for descriptor in Record attribute in class file %s",
      descriptor_index, CHECK_0);
    const Symbol* const descr = cp->symbol_at(descriptor_index);
    verify_legal_field_signature(name, descr, CHECK_0);

    const u2 attributes_count = cfs->get_u2_fast();
    calculate_attr_size += 6;
    u2 generic_sig_index = 0;
    const u1* runtime_visible_annotations = NULL;
    int runtime_visible_annotations_length = 0;
    const u1* runtime_invisible_annotations = NULL;
    int runtime_invisible_annotations_length = 0;
    bool runtime_invisible_annotations_exists = false;
    const u1* runtime_visible_type_annotations = NULL;
    int runtime_visible_type_annotations_length = 0;
    const u1* runtime_invisible_type_annotations = NULL;
    int runtime_invisible_type_annotations_length = 0;
    bool runtime_invisible_type_annotations_exists = false;

    // Expected attributes for record components are Signature, Runtime(In)VisibleAnnotations,
    // and Runtime(In)VisibleTypeAnnotations.  Other attributes are ignored.
    for (int y = 0; y < attributes_count; y++) {
      cfs->guarantee_more(6, CHECK_0);  // attribute_name_index, attribute_length
      const u2 attribute_name_index = cfs->get_u2_fast();
      const u4 attribute_length = cfs->get_u4_fast();
      calculate_attr_size += 6;
      check_property(
        valid_symbol_at(attribute_name_index),
        "Invalid Record attribute name index %u in class file %s",
        attribute_name_index, CHECK_0);

      const Symbol* const attribute_name = cp->symbol_at(attribute_name_index);
      if (attribute_name == vmSymbols::tag_signature()) {
        if (generic_sig_index != 0) {
          classfile_parse_error(
            "Multiple Signature attributes for Record component in class file %s",
            THREAD);
          return 0;
        }
        if (attribute_length != 2) {
          classfile_parse_error(
            "Invalid Signature attribute length %u in Record component in class file %s",
            attribute_length, THREAD);
          return 0;
        }
        generic_sig_index = parse_generic_signature_attribute(cfs, CHECK_0);

      } else if (attribute_name == vmSymbols::tag_runtime_visible_annotations()) {
        if (runtime_visible_annotations != NULL) {
          classfile_parse_error(
            "Multiple RuntimeVisibleAnnotations attributes for Record component in class file %s", THREAD);
          return 0;
        }
        runtime_visible_annotations_length = attribute_length;
        runtime_visible_annotations = cfs->current();

        assert(runtime_visible_annotations != NULL, "null record component visible annotation");
        cfs->guarantee_more(runtime_visible_annotations_length, CHECK_0);
        cfs->skip_u1_fast(runtime_visible_annotations_length);

      } else if (attribute_name == vmSymbols::tag_runtime_invisible_annotations()) {
        if (runtime_invisible_annotations_exists) {
          classfile_parse_error(
            "Multiple RuntimeInvisibleAnnotations attributes for Record component in class file %s", THREAD);
          return 0;
        }
        runtime_invisible_annotations_exists = true;
        if (PreserveAllAnnotations) {
          runtime_invisible_annotations_length = attribute_length;
          runtime_invisible_annotations = cfs->current();
          assert(runtime_invisible_annotations != NULL, "null record component invisible annotation");
        }
        cfs->skip_u1(attribute_length, CHECK_0);

      } else if (attribute_name == vmSymbols::tag_runtime_visible_type_annotations()) {
        if (runtime_visible_type_annotations != NULL) {
          classfile_parse_error(
            "Multiple RuntimeVisibleTypeAnnotations attributes for Record component in class file %s", THREAD);
          return 0;
        }
        runtime_visible_type_annotations_length = attribute_length;
        runtime_visible_type_annotations = cfs->current();

        assert(runtime_visible_type_annotations != NULL, "null record component visible type annotation");
        cfs->guarantee_more(runtime_visible_type_annotations_length, CHECK_0);
        cfs->skip_u1_fast(runtime_visible_type_annotations_length);

      } else if (attribute_name == vmSymbols::tag_runtime_invisible_type_annotations()) {
        if (runtime_invisible_type_annotations_exists) {
          classfile_parse_error(
            "Multiple RuntimeInvisibleTypeAnnotations attributes for Record component in class file %s", THREAD);
          return 0;
        }
        runtime_invisible_type_annotations_exists = true;
        if (PreserveAllAnnotations) {
          runtime_invisible_type_annotations_length = attribute_length;
          runtime_invisible_type_annotations = cfs->current();
          assert(runtime_invisible_type_annotations != NULL, "null record component invisible type annotation");
        }
        cfs->skip_u1(attribute_length, CHECK_0);

      } else {
        // Skip unknown attributes
        cfs->skip_u1(attribute_length, CHECK_0);
      }
      calculate_attr_size += attribute_length;
    } // End of attributes For loop

    AnnotationArray* annotations = assemble_annotations(runtime_visible_annotations,
                                                        runtime_visible_annotations_length,
                                                        runtime_invisible_annotations,
                                                        runtime_invisible_annotations_length,
                                                        CHECK_0);
    AnnotationArray* type_annotations = assemble_annotations(runtime_visible_type_annotations,
                                                             runtime_visible_type_annotations_length,
                                                             runtime_invisible_type_annotations,
                                                             runtime_invisible_type_annotations_length,
                                                             CHECK_0);

    RecordComponent* record_component =
      RecordComponent::allocate(_loader_data, name_index, descriptor_index,
                                attributes_count, generic_sig_index,
                                annotations, type_annotations, CHECK_0);
    record_components->at_put(x, record_component);
  }  // End of component processing loop

  // Restore buffer's current position.
  cfs->set_current(current_mark);
  return calculate_attr_size;
}

void ClassFileParser::parse_classfile_synthetic_attribute(TRAPS) {
  set_class_synthetic_flag(true);
}

void ClassFileParser::parse_classfile_signature_attribute(const ClassFileStream* const cfs, TRAPS) {
  assert(cfs != NULL, "invariant");

  const u2 signature_index = cfs->get_u2(CHECK);
  check_property(
    valid_symbol_at(signature_index),
    "Invalid constant pool index %u in Signature attribute in class file %s",
    signature_index, CHECK);
  set_class_generic_signature_index(signature_index);
}

void ClassFileParser::parse_classfile_bootstrap_methods_attribute(const ClassFileStream* const cfs,
                                                                  ConstantPool* cp,
                                                                  u4 attribute_byte_length,
                                                                  TRAPS) {
  assert(cfs != NULL, "invariant");
  assert(cp != NULL, "invariant");

  const u1* const current_start = cfs->current();

  guarantee_property(attribute_byte_length >= sizeof(u2),
                     "Invalid BootstrapMethods attribute length %u in class file %s",
                     attribute_byte_length,
                     CHECK);

  cfs->guarantee_more(attribute_byte_length, CHECK);

  const int attribute_array_length = cfs->get_u2_fast();

  guarantee_property(_max_bootstrap_specifier_index < attribute_array_length,
                     "Short length on BootstrapMethods in class file %s",
                     CHECK);


  // The attribute contains a counted array of counted tuples of shorts,
  // represending bootstrap specifiers:
  //    length*{bootstrap_method_index, argument_count*{argument_index}}
  const int operand_count = (attribute_byte_length - sizeof(u2)) / sizeof(u2);
  // operand_count = number of shorts in attr, except for leading length

  // The attribute is copied into a short[] array.
  // The array begins with a series of short[2] pairs, one for each tuple.
  const int index_size = (attribute_array_length * 2);

  Array<u2>* const operands =
    MetadataFactory::new_array<u2>(_loader_data, index_size + operand_count, CHECK);

  // Eagerly assign operands so they will be deallocated with the constant
  // pool if there is an error.
  cp->set_operands(operands);

  int operand_fill_index = index_size;
  const int cp_size = cp->length();

  for (int n = 0; n < attribute_array_length; n++) {
    // Store a 32-bit offset into the header of the operand array.
    ConstantPool::operand_offset_at_put(operands, n, operand_fill_index);

    // Read a bootstrap specifier.
    cfs->guarantee_more(sizeof(u2) * 2, CHECK);  // bsm, argc
    const u2 bootstrap_method_index = cfs->get_u2_fast();
    const u2 argument_count = cfs->get_u2_fast();
    check_property(
      valid_cp_range(bootstrap_method_index, cp_size) &&
      cp->tag_at(bootstrap_method_index).is_method_handle(),
      "bootstrap_method_index %u has bad constant type in class file %s",
      bootstrap_method_index,
      CHECK);

    guarantee_property((operand_fill_index + 1 + argument_count) < operands->length(),
      "Invalid BootstrapMethods num_bootstrap_methods or num_bootstrap_arguments value in class file %s",
      CHECK);

    operands->at_put(operand_fill_index++, bootstrap_method_index);
    operands->at_put(operand_fill_index++, argument_count);

    cfs->guarantee_more(sizeof(u2) * argument_count, CHECK);  // argv[argc]
    for (int j = 0; j < argument_count; j++) {
      const u2 argument_index = cfs->get_u2_fast();
      check_property(
        valid_cp_range(argument_index, cp_size) &&
        cp->tag_at(argument_index).is_loadable_constant(),
        "argument_index %u has bad constant type in class file %s",
        argument_index,
        CHECK);
      operands->at_put(operand_fill_index++, argument_index);
    }
  }
  guarantee_property(current_start + attribute_byte_length == cfs->current(),
                     "Bad length on BootstrapMethods in class file %s",
                     CHECK);
}

bool ClassFileParser::supports_sealed_types() {
  // temporarily disable the sealed type preview feature check
  return _major_version == JVM_CLASSFILE_MAJOR_VERSION;
}

bool ClassFileParser::supports_records() {
  return _major_version == JVM_CLASSFILE_MAJOR_VERSION &&
         _minor_version == JAVA_PREVIEW_MINOR_VERSION &&
         Arguments::enable_preview();
}

void ClassFileParser::parse_classfile_attributes(const ClassFileStream* const cfs,
                                                 ConstantPool* cp,
                 ClassFileParser::ClassAnnotationCollector* parsed_annotations,
                                                 TRAPS) {
  assert(cfs != NULL, "invariant");
  assert(cp != NULL, "invariant");
  assert(parsed_annotations != NULL, "invariant");

  // Set inner classes attribute to default sentinel
  _inner_classes = Universe::the_empty_short_array();
  // Set nest members attribute to default sentinel
  _nest_members = Universe::the_empty_short_array();
  // Set _permitted_subclasses attribute to default sentinel
  _permitted_subclasses = Universe::the_empty_short_array();
  cfs->guarantee_more(2, CHECK);  // attributes_count
  u2 attributes_count = cfs->get_u2_fast();
  bool parsed_sourcefile_attribute = false;
  bool parsed_innerclasses_attribute = false;
  bool parsed_nest_members_attribute = false;
  bool parsed_permitted_subclasses_attribute = false;
  bool parsed_nest_host_attribute = false;
  bool parsed_record_attribute = false;
  bool parsed_enclosingmethod_attribute = false;
  bool parsed_bootstrap_methods_attribute = false;
  const u1* runtime_visible_annotations = NULL;
  int runtime_visible_annotations_length = 0;
  const u1* runtime_invisible_annotations = NULL;
  int runtime_invisible_annotations_length = 0;
  const u1* runtime_visible_type_annotations = NULL;
  int runtime_visible_type_annotations_length = 0;
  const u1* runtime_invisible_type_annotations = NULL;
  int runtime_invisible_type_annotations_length = 0;
  bool runtime_invisible_type_annotations_exists = false;
  bool runtime_invisible_annotations_exists = false;
  bool parsed_source_debug_ext_annotations_exist = false;
  const u1* inner_classes_attribute_start = NULL;
  u4  inner_classes_attribute_length = 0;
  u2  enclosing_method_class_index = 0;
  u2  enclosing_method_method_index = 0;
  const u1* nest_members_attribute_start = NULL;
  u4  nest_members_attribute_length = 0;
  const u1* record_attribute_start = NULL;
  u4  record_attribute_length = 0;
  const u1* permitted_subclasses_attribute_start = NULL;
  u4  permitted_subclasses_attribute_length = 0;

  // Iterate over attributes
  while (attributes_count--) {
    cfs->guarantee_more(6, CHECK);  // attribute_name_index, attribute_length
    const u2 attribute_name_index = cfs->get_u2_fast();
    const u4 attribute_length = cfs->get_u4_fast();
    check_property(
      valid_symbol_at(attribute_name_index),
      "Attribute name has bad constant pool index %u in class file %s",
      attribute_name_index, CHECK);
    const Symbol* const tag = cp->symbol_at(attribute_name_index);
    if (tag == vmSymbols::tag_source_file()) {
      // Check for SourceFile tag
      if (_need_verify) {
        guarantee_property(attribute_length == 2, "Wrong SourceFile attribute length in class file %s", CHECK);
      }
      if (parsed_sourcefile_attribute) {
        classfile_parse_error("Multiple SourceFile attributes in class file %s", THREAD);
        return;
      } else {
        parsed_sourcefile_attribute = true;
      }
      parse_classfile_sourcefile_attribute(cfs, CHECK);
    } else if (tag == vmSymbols::tag_source_debug_extension()) {
      // Check for SourceDebugExtension tag
      if (parsed_source_debug_ext_annotations_exist) {
        classfile_parse_error(
          "Multiple SourceDebugExtension attributes in class file %s", THREAD);
        return;
      }
      parsed_source_debug_ext_annotations_exist = true;
      parse_classfile_source_debug_extension_attribute(cfs, (int)attribute_length, CHECK);
    } else if (tag == vmSymbols::tag_inner_classes()) {
      // Check for InnerClasses tag
      if (parsed_innerclasses_attribute) {
        classfile_parse_error("Multiple InnerClasses attributes in class file %s", THREAD);
        return;
      } else {
        parsed_innerclasses_attribute = true;
      }
      inner_classes_attribute_start = cfs->current();
      inner_classes_attribute_length = attribute_length;
      cfs->skip_u1(inner_classes_attribute_length, CHECK);
    } else if (tag == vmSymbols::tag_synthetic()) {
      // Check for Synthetic tag
      // Shouldn't we check that the synthetic flags wasn't already set? - not required in spec
      if (attribute_length != 0) {
        classfile_parse_error(
          "Invalid Synthetic classfile attribute length %u in class file %s",
          attribute_length, THREAD);
        return;
      }
      parse_classfile_synthetic_attribute(CHECK);
    } else if (tag == vmSymbols::tag_deprecated()) {
      // Check for Deprecatd tag - 4276120
      if (attribute_length != 0) {
        classfile_parse_error(
          "Invalid Deprecated classfile attribute length %u in class file %s",
          attribute_length, THREAD);
        return;
      }
    } else if (_major_version >= JAVA_1_5_VERSION) {
      if (tag == vmSymbols::tag_signature()) {
        if (_generic_signature_index != 0) {
          classfile_parse_error(
            "Multiple Signature attributes in class file %s", THREAD);
          return;
        }
        if (attribute_length != 2) {
          classfile_parse_error(
            "Wrong Signature attribute length %u in class file %s",
            attribute_length, THREAD);
          return;
        }
        parse_classfile_signature_attribute(cfs, CHECK);
      } else if (tag == vmSymbols::tag_runtime_visible_annotations()) {
        if (runtime_visible_annotations != NULL) {
          classfile_parse_error(
            "Multiple RuntimeVisibleAnnotations attributes in class file %s", THREAD);
          return;
        }
        runtime_visible_annotations_length = attribute_length;
        runtime_visible_annotations = cfs->current();
        assert(runtime_visible_annotations != NULL, "null visible annotations");
        cfs->guarantee_more(runtime_visible_annotations_length, CHECK);
        parse_annotations(cp,
                          runtime_visible_annotations,
                          runtime_visible_annotations_length,
                          parsed_annotations,
                          _loader_data,
                          _can_access_vm_annotations,
                          CHECK);
        cfs->skip_u1_fast(runtime_visible_annotations_length);
      } else if (tag == vmSymbols::tag_runtime_invisible_annotations()) {
        if (runtime_invisible_annotations_exists) {
          classfile_parse_error(
            "Multiple RuntimeInvisibleAnnotations attributes in class file %s", THREAD);
          return;
        }
        runtime_invisible_annotations_exists = true;
        if (PreserveAllAnnotations) {
          runtime_invisible_annotations_length = attribute_length;
          runtime_invisible_annotations = cfs->current();
          assert(runtime_invisible_annotations != NULL, "null invisible annotations");
        }
        cfs->skip_u1(attribute_length, CHECK);
      } else if (tag == vmSymbols::tag_enclosing_method()) {
        if (parsed_enclosingmethod_attribute) {
          classfile_parse_error("Multiple EnclosingMethod attributes in class file %s", THREAD);
          return;
        } else {
          parsed_enclosingmethod_attribute = true;
        }
        guarantee_property(attribute_length == 4,
          "Wrong EnclosingMethod attribute length %u in class file %s",
          attribute_length, CHECK);
        cfs->guarantee_more(4, CHECK);  // class_index, method_index
        enclosing_method_class_index  = cfs->get_u2_fast();
        enclosing_method_method_index = cfs->get_u2_fast();
        if (enclosing_method_class_index == 0) {
          classfile_parse_error("Invalid class index in EnclosingMethod attribute in class file %s", THREAD);
          return;
        }
        // Validate the constant pool indices and types
        check_property(valid_klass_reference_at(enclosing_method_class_index),
          "Invalid or out-of-bounds class index in EnclosingMethod attribute in class file %s", CHECK);
        if (enclosing_method_method_index != 0 &&
            (!cp->is_within_bounds(enclosing_method_method_index) ||
             !cp->tag_at(enclosing_method_method_index).is_name_and_type())) {
          classfile_parse_error("Invalid or out-of-bounds method index in EnclosingMethod attribute in class file %s", THREAD);
          return;
        }
      } else if (tag == vmSymbols::tag_bootstrap_methods() &&
                 _major_version >= Verifier::INVOKEDYNAMIC_MAJOR_VERSION) {
        if (parsed_bootstrap_methods_attribute) {
          classfile_parse_error("Multiple BootstrapMethods attributes in class file %s", THREAD);
          return;
        }
        parsed_bootstrap_methods_attribute = true;
        parse_classfile_bootstrap_methods_attribute(cfs, cp, attribute_length, CHECK);
      } else if (tag == vmSymbols::tag_runtime_visible_type_annotations()) {
        if (runtime_visible_type_annotations != NULL) {
          classfile_parse_error(
            "Multiple RuntimeVisibleTypeAnnotations attributes in class file %s", THREAD);
          return;
        }
        runtime_visible_type_annotations_length = attribute_length;
        runtime_visible_type_annotations = cfs->current();
        assert(runtime_visible_type_annotations != NULL, "null visible type annotations");
        // No need for the VM to parse Type annotations
        cfs->skip_u1(runtime_visible_type_annotations_length, CHECK);
      } else if (tag == vmSymbols::tag_runtime_invisible_type_annotations()) {
        if (runtime_invisible_type_annotations_exists) {
          classfile_parse_error(
            "Multiple RuntimeInvisibleTypeAnnotations attributes in class file %s", THREAD);
          return;
        } else {
          runtime_invisible_type_annotations_exists = true;
        }
        if (PreserveAllAnnotations) {
          runtime_invisible_type_annotations_length = attribute_length;
          runtime_invisible_type_annotations = cfs->current();
          assert(runtime_invisible_type_annotations != NULL, "null invisible type annotations");
        }
        cfs->skip_u1(attribute_length, CHECK);
      } else if (_major_version >= JAVA_11_VERSION) {
        if (tag == vmSymbols::tag_nest_members()) {
          // Check for NestMembers tag
          if (parsed_nest_members_attribute) {
            classfile_parse_error("Multiple NestMembers attributes in class file %s", THREAD);
            return;
          } else {
            parsed_nest_members_attribute = true;
          }
          if (parsed_nest_host_attribute) {
            classfile_parse_error("Conflicting NestHost and NestMembers attributes in class file %s", THREAD);
            return;
          }
          nest_members_attribute_start = cfs->current();
          nest_members_attribute_length = attribute_length;
          cfs->skip_u1(nest_members_attribute_length, CHECK);
        } else if (tag == vmSymbols::tag_nest_host()) {
          if (parsed_nest_host_attribute) {
            classfile_parse_error("Multiple NestHost attributes in class file %s", THREAD);
            return;
          } else {
            parsed_nest_host_attribute = true;
          }
          if (parsed_nest_members_attribute) {
            classfile_parse_error("Conflicting NestMembers and NestHost attributes in class file %s", THREAD);
            return;
          }
          if (_need_verify) {
            guarantee_property(attribute_length == 2, "Wrong NestHost attribute length in class file %s", CHECK);
          }
          cfs->guarantee_more(2, CHECK);
          u2 class_info_index = cfs->get_u2_fast();
          check_property(
                         valid_klass_reference_at(class_info_index),
                         "Nest-host class_info_index %u has bad constant type in class file %s",
                         class_info_index, CHECK);
          _nest_host = class_info_index;
        } else if (_major_version >= JAVA_14_VERSION) {
          if (tag == vmSymbols::tag_record()) {
            // Skip over Record attribute if not supported or if super class is
            // not java.lang.Record.
            if (supports_records() &&
                cp->klass_name_at(_super_class_index) == vmSymbols::java_lang_Record()) {
              if (parsed_record_attribute) {
                classfile_parse_error("Multiple Record attributes in class file %s", THREAD);
                return;
              }
              // Check that class is final and not abstract.
              if (!_access_flags.is_final() || _access_flags.is_abstract()) {
                classfile_parse_error("Record attribute in non-final or abstract class file %s", THREAD);
                return;
              }
              parsed_record_attribute = true;
              record_attribute_start = cfs->current();
              record_attribute_length = attribute_length;
            } else if (log_is_enabled(Info, class, record)) {
              // Log why the Record attribute was ignored.  Note that if the
              // class file version is JVM_CLASSFILE_MAJOR_VERSION.65535 and
              // --enable-preview wasn't specified then a java.lang.UnsupportedClassVersionError
              // exception would have been thrown.
              ResourceMark rm(THREAD);
              if (supports_records()) {
                log_info(class, record)(
                  "Ignoring Record attribute in class %s because super type is not java.lang.Record",
                  _class_name->as_C_string());
              } else {
                log_info(class, record)(
                  "Ignoring Record attribute in class %s because class file version is not %d.65535",
                   _class_name->as_C_string(), JVM_CLASSFILE_MAJOR_VERSION);
              }
            }
            cfs->skip_u1(attribute_length, CHECK);
          } else if (_major_version >= JAVA_15_VERSION) {
            // Check for PermittedSubclasses tag
            if (tag == vmSymbols::tag_permitted_subclasses()) {
              if (supports_sealed_types()) {
                if (parsed_permitted_subclasses_attribute) {
                  classfile_parse_error("Multiple PermittedSubclasses attributes in class file %s", THREAD);
                  return;
                }
                // Classes marked ACC_FINAL cannot have a PermittedSubclasses attribute.
                if (_access_flags.is_final()) {
                  classfile_parse_error("PermittedSubclasses attribute in final class file %s", THREAD);
                  return;
                }
                parsed_permitted_subclasses_attribute = true;
                permitted_subclasses_attribute_start = cfs->current();
                permitted_subclasses_attribute_length = attribute_length;
              }
              cfs->skip_u1(attribute_length, CHECK);
            } else {
              // Unknown attribute
              cfs->skip_u1(attribute_length, CHECK);
            }
          } else {
            // Unknown attribute
            cfs->skip_u1(attribute_length, CHECK);
          }
        } else {
          // Unknown attribute
          cfs->skip_u1(attribute_length, CHECK);
        }
      } else {
        // Unknown attribute
        cfs->skip_u1(attribute_length, CHECK);
      }
    } else {
      // Unknown attribute
      cfs->skip_u1(attribute_length, CHECK);
    }
  }
  _class_annotations = assemble_annotations(runtime_visible_annotations,
                                            runtime_visible_annotations_length,
                                            runtime_invisible_annotations,
                                            runtime_invisible_annotations_length,
                                            CHECK);
  _class_type_annotations = assemble_annotations(runtime_visible_type_annotations,
                                                 runtime_visible_type_annotations_length,
                                                 runtime_invisible_type_annotations,
                                                 runtime_invisible_type_annotations_length,
                                                 CHECK);

  if (parsed_innerclasses_attribute || parsed_enclosingmethod_attribute) {
    const u2 num_of_classes = parse_classfile_inner_classes_attribute(
                            cfs,
                            inner_classes_attribute_start,
                            parsed_innerclasses_attribute,
                            enclosing_method_class_index,
                            enclosing_method_method_index,
                            CHECK);
    if (parsed_innerclasses_attribute && _need_verify && _major_version >= JAVA_1_5_VERSION) {
      guarantee_property(
        inner_classes_attribute_length == sizeof(num_of_classes) + 4 * sizeof(u2) * num_of_classes,
        "Wrong InnerClasses attribute length in class file %s", CHECK);
    }
  }

  if (parsed_nest_members_attribute) {
    const u2 num_of_classes = parse_classfile_nest_members_attribute(
                            cfs,
                            nest_members_attribute_start,
                            CHECK);
    if (_need_verify) {
      guarantee_property(
        nest_members_attribute_length == sizeof(num_of_classes) + sizeof(u2) * num_of_classes,
        "Wrong NestMembers attribute length in class file %s", CHECK);
    }
  }

  if (parsed_record_attribute) {
    const unsigned int calculated_attr_length = parse_classfile_record_attribute(
                            cfs,
                            cp,
                            record_attribute_start,
                            CHECK);
    if (_need_verify) {
      guarantee_property(record_attribute_length == calculated_attr_length,
                         "Record attribute has wrong length in class file %s",
                         CHECK);
    }
  }

  if (parsed_permitted_subclasses_attribute) {
    const u2 num_subclasses = parse_classfile_permitted_subclasses_attribute(
                            cfs,
                            permitted_subclasses_attribute_start,
                            CHECK);
    if (_need_verify) {
      guarantee_property(
        permitted_subclasses_attribute_length == sizeof(num_subclasses) + sizeof(u2) * num_subclasses,
        "Wrong PermittedSubclasses attribute length in class file %s", CHECK);
    }
  }

  if (_max_bootstrap_specifier_index >= 0) {
    guarantee_property(parsed_bootstrap_methods_attribute,
                       "Missing BootstrapMethods attribute in class file %s", CHECK);
  }
}

void ClassFileParser::apply_parsed_class_attributes(InstanceKlass* k) {
  assert(k != NULL, "invariant");

  if (_synthetic_flag)
    k->set_is_synthetic();
  if (_sourcefile_index != 0) {
    k->set_source_file_name_index(_sourcefile_index);
  }
  if (_generic_signature_index != 0) {
    k->set_generic_signature_index(_generic_signature_index);
  }
  if (_sde_buffer != NULL) {
    k->set_source_debug_extension(_sde_buffer, _sde_length);
  }
}

// Create the Annotations object that will
// hold the annotations array for the Klass.
void ClassFileParser::create_combined_annotations(TRAPS) {
    if (_class_annotations == NULL &&
        _class_type_annotations == NULL &&
        _fields_annotations == NULL &&
        _fields_type_annotations == NULL) {
      // Don't create the Annotations object unnecessarily.
      return;
    }

    Annotations* const annotations = Annotations::allocate(_loader_data, CHECK);
    annotations->set_class_annotations(_class_annotations);
    annotations->set_class_type_annotations(_class_type_annotations);
    annotations->set_fields_annotations(_fields_annotations);
    annotations->set_fields_type_annotations(_fields_type_annotations);

    // This is the Annotations object that will be
    // assigned to InstanceKlass being constructed.
    _combined_annotations = annotations;

    // The annotations arrays below has been transfered the
    // _combined_annotations so these fields can now be cleared.
    _class_annotations       = NULL;
    _class_type_annotations  = NULL;
    _fields_annotations      = NULL;
    _fields_type_annotations = NULL;
}

// Transfer ownership of metadata allocated to the InstanceKlass.
void ClassFileParser::apply_parsed_class_metadata(
                                            InstanceKlass* this_klass,
                                            int java_fields_count,
                                            TRAPS) {
  assert(this_klass != NULL, "invariant");

  _cp->set_pool_holder(this_klass);
  this_klass->set_constants(_cp);
  this_klass->set_fields(_fields, java_fields_count);
  this_klass->set_methods(_methods);
  this_klass->set_inner_classes(_inner_classes);
  this_klass->set_nest_members(_nest_members);
  this_klass->set_nest_host_index(_nest_host);
  this_klass->set_annotations(_combined_annotations);
  this_klass->set_permitted_subclasses(_permitted_subclasses);
  this_klass->set_record_components(_record_components);
  // Delay the setting of _local_interfaces and _transitive_interfaces until after
  // initialize_supers() in fill_instance_klass(). It is because the _local_interfaces could
  // be shared with _transitive_interfaces and _transitive_interfaces may be shared with
  // its _super. If an OOM occurs while loading the current klass, its _super field
  // may not have been set. When GC tries to free the klass, the _transitive_interfaces
  // may be deallocated mistakenly in InstanceKlass::deallocate_interfaces(). Subsequent
  // dereferences to the deallocated _transitive_interfaces will result in a crash.

  // Clear out these fields so they don't get deallocated by the destructor
  clear_class_metadata();
}

AnnotationArray* ClassFileParser::assemble_annotations(const u1* const runtime_visible_annotations,
                                                       int runtime_visible_annotations_length,
                                                       const u1* const runtime_invisible_annotations,
                                                       int runtime_invisible_annotations_length,
                                                       TRAPS) {
  AnnotationArray* annotations = NULL;
  if (runtime_visible_annotations != NULL ||
      runtime_invisible_annotations != NULL) {
    annotations = MetadataFactory::new_array<u1>(_loader_data,
                                          runtime_visible_annotations_length +
                                          runtime_invisible_annotations_length,
                                          CHECK_(annotations));
    if (runtime_visible_annotations != NULL) {
      for (int i = 0; i < runtime_visible_annotations_length; i++) {
        annotations->at_put(i, runtime_visible_annotations[i]);
      }
    }
    if (runtime_invisible_annotations != NULL) {
      for (int i = 0; i < runtime_invisible_annotations_length; i++) {
        int append = runtime_visible_annotations_length+i;
        annotations->at_put(append, runtime_invisible_annotations[i]);
      }
    }
  }
  return annotations;
}

const InstanceKlass* ClassFileParser::parse_super_class(ConstantPool* const cp,
                                                        const int super_class_index,
                                                        const bool need_verify,
                                                        TRAPS) {
  assert(cp != NULL, "invariant");
  const InstanceKlass* super_klass = NULL;

  if (super_class_index == 0) {
    check_property(_class_name == vmSymbols::java_lang_Object()
                   || (_access_flags.get_flags() & JVM_ACC_INLINE),
                   "Invalid superclass index %u in class file %s",
                   super_class_index,
                   CHECK_NULL);
  } else {
    check_property(valid_klass_reference_at(super_class_index),
                   "Invalid superclass index %u in class file %s",
                   super_class_index,
                   CHECK_NULL);
    // The class name should be legal because it is checked when parsing constant pool.
    // However, make sure it is not an array type.
    bool is_array = false;
    if (cp->tag_at(super_class_index).is_klass()) {
      super_klass = InstanceKlass::cast(cp->resolved_klass_at(super_class_index));
      if (need_verify)
        is_array = super_klass->is_array_klass();
    } else if (need_verify) {
      is_array = (cp->klass_name_at(super_class_index)->char_at(0) == JVM_SIGNATURE_ARRAY);
    }
    if (need_verify) {
      guarantee_property(!is_array,
                        "Bad superclass name in class file %s", CHECK_NULL);
    }
  }
  return super_klass;
}

OopMapBlocksBuilder::OopMapBlocksBuilder(unsigned int max_blocks) {
  _max_nonstatic_oop_maps = max_blocks;
  _nonstatic_oop_map_count = 0;
  if (max_blocks == 0) {
    _nonstatic_oop_maps = NULL;
  } else {
    _nonstatic_oop_maps =
        NEW_RESOURCE_ARRAY(OopMapBlock, _max_nonstatic_oop_maps);
    memset(_nonstatic_oop_maps, 0, sizeof(OopMapBlock) * max_blocks);
  }
}

OopMapBlock* OopMapBlocksBuilder::last_oop_map() const {
  assert(_nonstatic_oop_map_count > 0, "Has no oop maps");
  return _nonstatic_oop_maps + (_nonstatic_oop_map_count - 1);
}

// addition of super oop maps
void OopMapBlocksBuilder::initialize_inherited_blocks(OopMapBlock* blocks, unsigned int nof_blocks) {
  assert(nof_blocks && _nonstatic_oop_map_count == 0 &&
         nof_blocks <= _max_nonstatic_oop_maps, "invariant");

  memcpy(_nonstatic_oop_maps, blocks, sizeof(OopMapBlock) * nof_blocks);
  _nonstatic_oop_map_count += nof_blocks;
}

// collection of oops
void OopMapBlocksBuilder::add(int offset, int count) {
  if (_nonstatic_oop_map_count == 0) {
    _nonstatic_oop_map_count++;
  }
  OopMapBlock* nonstatic_oop_map = last_oop_map();
  if (nonstatic_oop_map->count() == 0) {  // Unused map, set it up
    nonstatic_oop_map->set_offset(offset);
    nonstatic_oop_map->set_count(count);
  } else if (nonstatic_oop_map->is_contiguous(offset)) { // contiguous, add
    nonstatic_oop_map->increment_count(count);
  } else { // Need a new one...
    _nonstatic_oop_map_count++;
    assert(_nonstatic_oop_map_count <= _max_nonstatic_oop_maps, "range check");
    nonstatic_oop_map = last_oop_map();
    nonstatic_oop_map->set_offset(offset);
    nonstatic_oop_map->set_count(count);
  }
}

// general purpose copy, e.g. into allocated instanceKlass
void OopMapBlocksBuilder::copy(OopMapBlock* dst) {
  if (_nonstatic_oop_map_count != 0) {
    memcpy(dst, _nonstatic_oop_maps, sizeof(OopMapBlock) * _nonstatic_oop_map_count);
  }
}

// Sort and compact adjacent blocks
void OopMapBlocksBuilder::compact() {
  if (_nonstatic_oop_map_count <= 1) {
    return;
  }
  /*
   * Since field layout sneeks in oops before values, we will be able to condense
   * blocks. There is potential to compact between super, own refs and values
   * containing refs.
   *
   * Currently compaction is slightly limited due to values being 8 byte aligned.
   * This may well change: FixMe if it doesn't, the code below is fairly general purpose
   * and maybe it doesn't need to be.
   */
  qsort(_nonstatic_oop_maps, _nonstatic_oop_map_count, sizeof(OopMapBlock),
        (_sort_Fn)OopMapBlock::compare_offset);
  if (_nonstatic_oop_map_count < 2) {
    return;
  }

  // Make a temp copy, and iterate through and copy back into the original
  ResourceMark rm;
  OopMapBlock* oop_maps_copy =
      NEW_RESOURCE_ARRAY(OopMapBlock, _nonstatic_oop_map_count);
  OopMapBlock* oop_maps_copy_end = oop_maps_copy + _nonstatic_oop_map_count;
  copy(oop_maps_copy);
  OopMapBlock* nonstatic_oop_map = _nonstatic_oop_maps;
  unsigned int new_count = 1;
  oop_maps_copy++;
  while(oop_maps_copy < oop_maps_copy_end) {
    assert(nonstatic_oop_map->offset() < oop_maps_copy->offset(), "invariant");
    if (nonstatic_oop_map->is_contiguous(oop_maps_copy->offset())) {
      nonstatic_oop_map->increment_count(oop_maps_copy->count());
    } else {
      nonstatic_oop_map++;
      new_count++;
      nonstatic_oop_map->set_offset(oop_maps_copy->offset());
      nonstatic_oop_map->set_count(oop_maps_copy->count());
    }
    oop_maps_copy++;
  }
  assert(new_count <= _nonstatic_oop_map_count, "end up with more maps after compact() ?");
  _nonstatic_oop_map_count = new_count;
}

void OopMapBlocksBuilder::print_on(outputStream* st) const {
  st->print_cr("  OopMapBlocks: %3d  /%3d", _nonstatic_oop_map_count, _max_nonstatic_oop_maps);
  if (_nonstatic_oop_map_count > 0) {
    OopMapBlock* map = _nonstatic_oop_maps;
    OopMapBlock* last_map = last_oop_map();
    assert(map <= last_map, "Last less than first");
    while (map <= last_map) {
      st->print_cr("    Offset: %3d  -%3d Count: %3d", map->offset(),
                   map->offset() + map->offset_span() - heapOopSize, map->count());
      map++;
    }
  }
}

void OopMapBlocksBuilder::print_value_on(outputStream* st) const {
  print_on(st);
}

void ClassFileParser::throwInlineTypeLimitation(THREAD_AND_LOCATION_DECL,
                                                const char* msg,
                                                const Symbol* name,
                                                const Symbol* sig) const {

  ResourceMark rm(THREAD);
  if (name == NULL || sig == NULL) {
    Exceptions::fthrow(THREAD_AND_LOCATION_ARGS,
        vmSymbols::java_lang_ClassFormatError(),
        "class: %s - %s", _class_name->as_C_string(), msg);
  }
  else {
    Exceptions::fthrow(THREAD_AND_LOCATION_ARGS,
        vmSymbols::java_lang_ClassFormatError(),
        "\"%s\" sig: \"%s\" class: %s - %s", name->as_C_string(), sig->as_C_string(),
        _class_name->as_C_string(), msg);
  }
}

void ClassFileParser::set_precomputed_flags(InstanceKlass* ik) {
  assert(ik != NULL, "invariant");

  const Klass* const super = ik->super();

  // Check if this klass has an empty finalize method (i.e. one with return bytecode only),
  // in which case we don't have to register objects as finalizable
  if (!_has_empty_finalizer) {
    if (_has_finalizer ||
        (super != NULL && super->has_finalizer())) {
      ik->set_has_finalizer();
    }
  }

#ifdef ASSERT
  bool f = false;
  const Method* const m = ik->lookup_method(vmSymbols::finalize_method_name(),
                                           vmSymbols::void_method_signature());
  if (m != NULL && !m->is_empty_method()) {
      f = true;
  }

  // Spec doesn't prevent agent from redefinition of empty finalizer.
  // Despite the fact that it's generally bad idea and redefined finalizer
  // will not work as expected we shouldn't abort vm in this case
  if (!ik->has_redefined_this_or_super()) {
    assert(ik->has_finalizer() == f, "inconsistent has_finalizer");
  }
#endif

  // Check if this klass supports the java.lang.Cloneable interface
  if (SystemDictionary::Cloneable_klass_loaded()) {
    if (ik->is_subtype_of(SystemDictionary::Cloneable_klass())) {
      if (ik->is_inline_klass()) {
        Thread *THREAD = Thread::current();
        throwInlineTypeLimitation(THREAD_AND_LOCATION, "Inline Types do not support Cloneable");
        return;
      }
      ik->set_is_cloneable();
    }
  }

  // Check if this klass has a vanilla default constructor
  if (super == NULL) {
    // java.lang.Object has empty default constructor
    ik->set_has_vanilla_constructor();
  } else {
    if (super->has_vanilla_constructor() &&
        _has_vanilla_constructor) {
      ik->set_has_vanilla_constructor();
    }
#ifdef ASSERT
    bool v = false;
    if (super->has_vanilla_constructor()) {
      const Method* const constructor =
        ik->find_method(vmSymbols::object_initializer_name(),
                       vmSymbols::void_method_signature());
      if (constructor != NULL && constructor->is_vanilla_constructor()) {
        v = true;
      }
    }
    assert(v == ik->has_vanilla_constructor(), "inconsistent has_vanilla_constructor");
#endif
  }

  // If it cannot be fast-path allocated, set a bit in the layout helper.
  // See documentation of InstanceKlass::can_be_fastpath_allocated().
  assert(ik->size_helper() > 0, "layout_helper is initialized");
  if ((!RegisterFinalizersAtInit && ik->has_finalizer())
      || ik->is_abstract() || ik->is_interface()
      || (ik->name() == vmSymbols::java_lang_Class() && ik->class_loader() == NULL)
      || ik->size_helper() >= FastAllocateSizeLimit) {
    // Forbid fast-path allocation.
    const jint lh = Klass::instance_layout_helper(ik->size_helper(), true);
    ik->set_layout_helper(lh);
  }
}

bool ClassFileParser::supports_inline_types() const {
  // Inline types are only supported by class file version 55 and later
  return _major_version >= JAVA_11_VERSION;
}

// utility methods for appending an array with check for duplicates

static void append_interfaces(GrowableArray<InstanceKlass*>* result,
                              const Array<InstanceKlass*>* const ifs) {
  // iterate over new interfaces
  for (int i = 0; i < ifs->length(); i++) {
    InstanceKlass* const e = ifs->at(i);
    assert(e->is_klass() && e->is_interface(), "just checking");
    // add new interface
    result->append_if_missing(e);
  }
}

static Array<InstanceKlass*>* compute_transitive_interfaces(const InstanceKlass* super,
                                                            Array<InstanceKlass*>* local_ifs,
                                                            ClassLoaderData* loader_data,
                                                            TRAPS) {
  assert(local_ifs != NULL, "invariant");
  assert(loader_data != NULL, "invariant");

  // Compute maximum size for transitive interfaces
  int max_transitive_size = 0;
  int super_size = 0;
  // Add superclass transitive interfaces size
  if (super != NULL) {
    super_size = super->transitive_interfaces()->length();
    max_transitive_size += super_size;
  }
  // Add local interfaces' super interfaces
  const int local_size = local_ifs->length();
  for (int i = 0; i < local_size; i++) {
    InstanceKlass* const l = local_ifs->at(i);
    max_transitive_size += l->transitive_interfaces()->length();
  }
  // Finally add local interfaces
  max_transitive_size += local_size;
  // Construct array
  if (max_transitive_size == 0) {
    // no interfaces, use canonicalized array
    return Universe::the_empty_instance_klass_array();
  } else if (max_transitive_size == super_size) {
    // no new local interfaces added, share superklass' transitive interface array
    return super->transitive_interfaces();
    // The three lines below are commented to work around bug JDK-8245487
//  } else if (max_transitive_size == local_size) {
//    // only local interfaces added, share local interface array
//    return local_ifs;
  } else {
    ResourceMark rm;
    GrowableArray<InstanceKlass*>* const result = new GrowableArray<InstanceKlass*>(max_transitive_size);

    // Copy down from superclass
    if (super != NULL) {
      append_interfaces(result, super->transitive_interfaces());
    }

    // Copy down from local interfaces' superinterfaces
    for (int i = 0; i < local_size; i++) {
      InstanceKlass* const l = local_ifs->at(i);
      append_interfaces(result, l->transitive_interfaces());
    }
    // Finally add local interfaces
    append_interfaces(result, local_ifs);

    // length will be less than the max_transitive_size if duplicates were removed
    const int length = result->length();
    assert(length <= max_transitive_size, "just checking");

    if (length == 1 && result->at(0) == SystemDictionary::IdentityObject_klass()) {
      return Universe::the_single_IdentityObject_klass_array();
    }

    Array<InstanceKlass*>* const new_result =
      MetadataFactory::new_array<InstanceKlass*>(loader_data, length, CHECK_NULL);
    for (int i = 0; i < length; i++) {
      InstanceKlass* const e = result->at(i);
      assert(e != NULL, "just checking");
      new_result->at_put(i, e);
    }
    return new_result;
  }
}

void ClassFileParser::check_super_class_access(const InstanceKlass* this_klass, TRAPS) {
  assert(this_klass != NULL, "invariant");
  const Klass* const super = this_klass->super();

  if (super != NULL) {
    const InstanceKlass* super_ik = InstanceKlass::cast(super);

    if (super->is_final()) {
      ResourceMark rm(THREAD);
      Exceptions::fthrow(
        THREAD_AND_LOCATION,
        vmSymbols::java_lang_VerifyError(),
        "class %s cannot inherit from final class %s",
        this_klass->external_name(),
        super_ik->external_name());
      return;
    }

    if (super_ik->is_sealed() && !super_ik->has_as_permitted_subclass(this_klass)) {
      classfile_icce_error("class %s cannot inherit from sealed class %s", super_ik, THREAD);
      return;
    }

    // If the loader is not the boot loader then throw an exception if its
    // superclass is in package jdk.internal.reflect and its loader is not a
    // special reflection class loader
    if (!this_klass->class_loader_data()->is_the_null_class_loader_data()) {
      PackageEntry* super_package = super->package();
      if (super_package != NULL &&
          super_package->name()->fast_compare(vmSymbols::jdk_internal_reflect()) == 0 &&
          !java_lang_ClassLoader::is_reflection_class_loader(this_klass->class_loader())) {
        ResourceMark rm(THREAD);
        Exceptions::fthrow(
          THREAD_AND_LOCATION,
          vmSymbols::java_lang_IllegalAccessError(),
          "class %s loaded by %s cannot access jdk/internal/reflect superclass %s",
          this_klass->external_name(),
          this_klass->class_loader_data()->loader_name_and_id(),
          super->external_name());
        return;
      }
    }

    Reflection::VerifyClassAccessResults vca_result =
      Reflection::verify_class_access(this_klass, InstanceKlass::cast(super), false);
    if (vca_result != Reflection::ACCESS_OK) {
      ResourceMark rm(THREAD);
      char* msg = Reflection::verify_class_access_msg(this_klass,
                                                      InstanceKlass::cast(super),
                                                      vca_result);
      if (msg == NULL) {
        bool same_module = (this_klass->module() == super->module());
        Exceptions::fthrow(
          THREAD_AND_LOCATION,
          vmSymbols::java_lang_IllegalAccessError(),
          "class %s cannot access its %ssuperclass %s (%s%s%s)",
          this_klass->external_name(),
          super->is_abstract() ? "abstract " : "",
          super->external_name(),
          (same_module) ? this_klass->joint_in_module_of_loader(super) : this_klass->class_in_module_of_loader(),
          (same_module) ? "" : "; ",
          (same_module) ? "" : super->class_in_module_of_loader());
      } else {
        // Add additional message content.
        Exceptions::fthrow(
          THREAD_AND_LOCATION,
          vmSymbols::java_lang_IllegalAccessError(),
          "superclass access check failed: %s",
          msg);
      }
    }
  }
}


void ClassFileParser::check_super_interface_access(const InstanceKlass* this_klass, TRAPS) {
  assert(this_klass != NULL, "invariant");
  const Array<InstanceKlass*>* const local_interfaces = this_klass->local_interfaces();
  const int lng = local_interfaces->length();
  for (int i = lng - 1; i >= 0; i--) {
    InstanceKlass* const k = local_interfaces->at(i);
    assert (k != NULL && k->is_interface(), "invalid interface");

    if (k->is_sealed() && !k->has_as_permitted_subclass(this_klass)) {
      classfile_icce_error(this_klass->is_interface() ?
                             "class %s cannot extend sealed interface %s" :
                             "class %s cannot implement sealed interface %s",
                           k, THREAD);
      return;
    }

    Reflection::VerifyClassAccessResults vca_result =
      Reflection::verify_class_access(this_klass, k, false);
    if (vca_result != Reflection::ACCESS_OK) {
      ResourceMark rm(THREAD);
      char* msg = Reflection::verify_class_access_msg(this_klass,
                                                      k,
                                                      vca_result);
      if (msg == NULL) {
        bool same_module = (this_klass->module() == k->module());
        Exceptions::fthrow(
          THREAD_AND_LOCATION,
          vmSymbols::java_lang_IllegalAccessError(),
          "class %s cannot access its superinterface %s (%s%s%s)",
          this_klass->external_name(),
          k->external_name(),
          (same_module) ? this_klass->joint_in_module_of_loader(k) : this_klass->class_in_module_of_loader(),
          (same_module) ? "" : "; ",
          (same_module) ? "" : k->class_in_module_of_loader());
      } else {
        // Add additional message content.
        Exceptions::fthrow(
          THREAD_AND_LOCATION,
          vmSymbols::java_lang_IllegalAccessError(),
          "superinterface check failed: %s",
          msg);
      }
    }
  }
}


static void check_final_method_override(const InstanceKlass* this_klass, TRAPS) {
  assert(this_klass != NULL, "invariant");
  const Array<Method*>* const methods = this_klass->methods();
  const int num_methods = methods->length();

  // go thru each method and check if it overrides a final method
  for (int index = 0; index < num_methods; index++) {
    const Method* const m = methods->at(index);

    // skip private, static, and <init> methods
    if ((!m->is_private() && !m->is_static()) &&
        (m->name() != vmSymbols::object_initializer_name())) {

      const Symbol* const name = m->name();
      const Symbol* const signature = m->signature();
      const Klass* k = this_klass->super();
      const Method* super_m = NULL;
      while (k != NULL) {
        // skip supers that don't have final methods.
        if (k->has_final_method()) {
          // lookup a matching method in the super class hierarchy
          super_m = InstanceKlass::cast(k)->lookup_method(name, signature);
          if (super_m == NULL) {
            break; // didn't find any match; get out
          }

          if (super_m->is_final() && !super_m->is_static() &&
              !super_m->access_flags().is_private()) {
            // matching method in super is final, and not static or private
            bool can_access = Reflection::verify_member_access(this_klass,
                                                               super_m->method_holder(),
                                                               super_m->method_holder(),
                                                               super_m->access_flags(),
                                                              false, false, CHECK);
            if (can_access) {
              // this class can access super final method and therefore override
              ResourceMark rm(THREAD);
              Exceptions::fthrow(THREAD_AND_LOCATION,
                                 vmSymbols::java_lang_VerifyError(),
                                 "class %s overrides final method %s.%s%s",
                                 this_klass->external_name(),
                                 super_m->method_holder()->external_name(),
                                 name->as_C_string(),
                                 signature->as_C_string()
                                 );
              return;
            }
          }

          // continue to look from super_m's holder's super.
          k = super_m->method_holder()->super();
          continue;
        }

        k = k->super();
      }
    }
  }
}


// assumes that this_klass is an interface
static void check_illegal_static_method(const InstanceKlass* this_klass, TRAPS) {
  assert(this_klass != NULL, "invariant");
  assert(this_klass->is_interface(), "not an interface");
  const Array<Method*>* methods = this_klass->methods();
  const int num_methods = methods->length();

  for (int index = 0; index < num_methods; index++) {
    const Method* const m = methods->at(index);
    // if m is static and not the init method, throw a verify error
    if ((m->is_static()) && (m->name() != vmSymbols::class_initializer_name())) {
      ResourceMark rm(THREAD);
      Exceptions::fthrow(
        THREAD_AND_LOCATION,
        vmSymbols::java_lang_VerifyError(),
        "Illegal static method %s in interface %s",
        m->name()->as_C_string(),
        this_klass->external_name()
      );
      return;
    }
  }
}

// utility methods for format checking

void ClassFileParser::verify_legal_class_modifiers(jint flags, TRAPS) const {
  const bool is_module = (flags & JVM_ACC_MODULE) != 0;
  const bool is_inline_type = (flags & JVM_ACC_INLINE) != 0;
  assert(_major_version >= JAVA_9_VERSION || !is_module, "JVM_ACC_MODULE should not be set");
  assert(supports_inline_types() || !is_inline_type, "JVM_ACC_INLINE should not be set");
  if (is_module) {
    ResourceMark rm(THREAD);
    Exceptions::fthrow(
      THREAD_AND_LOCATION,
      vmSymbols::java_lang_NoClassDefFoundError(),
      "%s is not a class because access_flag ACC_MODULE is set",
      _class_name->as_C_string());
    return;
  }

  if (is_inline_type && !EnableValhalla) {
    ResourceMark rm(THREAD);
    Exceptions::fthrow(
      THREAD_AND_LOCATION,
      vmSymbols::java_lang_ClassFormatError(),
      "Class modifier ACC_INLINE in class %s requires option -XX:+EnableValhalla",
      _class_name->as_C_string()
    );
    return;
  }

  if (!_need_verify) { return; }

  const bool is_interface  = (flags & JVM_ACC_INTERFACE)  != 0;
  const bool is_abstract   = (flags & JVM_ACC_ABSTRACT)   != 0;
  const bool is_final      = (flags & JVM_ACC_FINAL)      != 0;
  const bool is_super      = (flags & JVM_ACC_SUPER)      != 0;
  const bool is_enum       = (flags & JVM_ACC_ENUM)       != 0;
  const bool is_annotation = (flags & JVM_ACC_ANNOTATION) != 0;
  const bool major_gte_1_5 = _major_version >= JAVA_1_5_VERSION;
  const bool major_gte_14  = _major_version >= JAVA_14_VERSION;

  if ((is_abstract && is_final) ||
      (is_interface && !is_abstract) ||
      (is_interface && major_gte_1_5 && (is_super || is_enum)) ||
      (!is_interface && major_gte_1_5 && is_annotation) ||
      (is_inline_type && (is_interface || is_abstract || is_enum || !is_final))) {
    ResourceMark rm(THREAD);
    const char* class_note = "";
    if (is_inline_type)  class_note = " (an inline class)";
    Exceptions::fthrow(
      THREAD_AND_LOCATION,
      vmSymbols::java_lang_ClassFormatError(),
      "Illegal class modifiers in class %s%s: 0x%X",
      _class_name->as_C_string(), class_note, flags
    );
    return;
  }
}

static bool has_illegal_visibility(jint flags) {
  const bool is_public    = (flags & JVM_ACC_PUBLIC)    != 0;
  const bool is_protected = (flags & JVM_ACC_PROTECTED) != 0;
  const bool is_private   = (flags & JVM_ACC_PRIVATE)   != 0;

  return ((is_public && is_protected) ||
          (is_public && is_private) ||
          (is_protected && is_private));
}

// A legal major_version.minor_version must be one of the following:
//
//  Major_version >= 45 and major_version < 56, any minor_version.
//  Major_version >= 56 and major_version <= JVM_CLASSFILE_MAJOR_VERSION and minor_version = 0.
//  Major_version = JVM_CLASSFILE_MAJOR_VERSION and minor_version = 65535 and --enable-preview is present.
//
void ClassFileParser::verify_class_version(u2 major, u2 minor, Symbol* class_name, TRAPS){
  ResourceMark rm(THREAD);
  const u2 max_version = JVM_CLASSFILE_MAJOR_VERSION;
  if (major < JAVA_MIN_SUPPORTED_VERSION) {
    classfile_ucve_error("%s (class file version %u.%u) was compiled with an invalid major version",
                         class_name, major, minor, THREAD);
    return;
  }

  if (major > max_version) {
    Exceptions::fthrow(
      THREAD_AND_LOCATION,
      vmSymbols::java_lang_UnsupportedClassVersionError(),
      "%s has been compiled by a more recent version of the Java Runtime (class file version %u.%u), "
      "this version of the Java Runtime only recognizes class file versions up to %u.0",
      class_name->as_C_string(), major, minor, JVM_CLASSFILE_MAJOR_VERSION);
    return;
  }

  if (major < JAVA_12_VERSION || minor == 0) {
    return;
  }

  if (minor == JAVA_PREVIEW_MINOR_VERSION) {
    if (major != max_version) {
      Exceptions::fthrow(
        THREAD_AND_LOCATION,
        vmSymbols::java_lang_UnsupportedClassVersionError(),
        "%s (class file version %u.%u) was compiled with preview features that are unsupported. "
        "This version of the Java Runtime only recognizes preview features for class file version %u.%u",
        class_name->as_C_string(), major, minor, JVM_CLASSFILE_MAJOR_VERSION, JAVA_PREVIEW_MINOR_VERSION);
      return;
    }

    if (!Arguments::enable_preview()) {
      classfile_ucve_error("Preview features are not enabled for %s (class file version %u.%u). Try running with '--enable-preview'",
                           class_name, major, minor, THREAD);
      return;
    }

  } else { // minor != JAVA_PREVIEW_MINOR_VERSION
    classfile_ucve_error("%s (class file version %u.%u) was compiled with an invalid non-zero minor version",
                         class_name, major, minor, THREAD);
  }
}

void ClassFileParser::verify_legal_field_modifiers(jint flags,
                                                   bool is_interface,
                                                   bool is_inline_type,
                                                   TRAPS) const {
  if (!_need_verify) { return; }

  const bool is_public    = (flags & JVM_ACC_PUBLIC)    != 0;
  const bool is_protected = (flags & JVM_ACC_PROTECTED) != 0;
  const bool is_private   = (flags & JVM_ACC_PRIVATE)   != 0;
  const bool is_static    = (flags & JVM_ACC_STATIC)    != 0;
  const bool is_final     = (flags & JVM_ACC_FINAL)     != 0;
  const bool is_volatile  = (flags & JVM_ACC_VOLATILE)  != 0;
  const bool is_transient = (flags & JVM_ACC_TRANSIENT) != 0;
  const bool is_enum      = (flags & JVM_ACC_ENUM)      != 0;
  const bool major_gte_1_5 = _major_version >= JAVA_1_5_VERSION;

  bool is_illegal = false;

  if (is_interface) {
    if (!is_public || !is_static || !is_final || is_private ||
        is_protected || is_volatile || is_transient ||
        (major_gte_1_5 && is_enum)) {
      is_illegal = true;
    }
  } else { // not interface
    if (has_illegal_visibility(flags) || (is_final && is_volatile)) {
      is_illegal = true;
    } else {
      if (is_inline_type && !is_static && !is_final) {
        is_illegal = true;
      }
    }
  }

  if (is_illegal) {
    ResourceMark rm(THREAD);
    Exceptions::fthrow(
      THREAD_AND_LOCATION,
      vmSymbols::java_lang_ClassFormatError(),
      "Illegal field modifiers in class %s: 0x%X",
      _class_name->as_C_string(), flags);
    return;
  }
}

void ClassFileParser::verify_legal_method_modifiers(jint flags,
                                                    bool is_interface,
                                                    bool is_inline_type,
                                                    const Symbol* name,
                                                    TRAPS) const {
  if (!_need_verify) { return; }

  const bool is_public       = (flags & JVM_ACC_PUBLIC)       != 0;
  const bool is_private      = (flags & JVM_ACC_PRIVATE)      != 0;
  const bool is_static       = (flags & JVM_ACC_STATIC)       != 0;
  const bool is_final        = (flags & JVM_ACC_FINAL)        != 0;
  const bool is_native       = (flags & JVM_ACC_NATIVE)       != 0;
  const bool is_abstract     = (flags & JVM_ACC_ABSTRACT)     != 0;
  const bool is_bridge       = (flags & JVM_ACC_BRIDGE)       != 0;
  const bool is_strict       = (flags & JVM_ACC_STRICT)       != 0;
  const bool is_synchronized = (flags & JVM_ACC_SYNCHRONIZED) != 0;
  const bool is_protected    = (flags & JVM_ACC_PROTECTED)    != 0;
  const bool major_gte_1_5   = _major_version >= JAVA_1_5_VERSION;
  const bool major_gte_8     = _major_version >= JAVA_8_VERSION;
  const bool is_initializer  = (name == vmSymbols::object_initializer_name());

  bool is_illegal = false;

  const char* class_note = "";
  if (is_interface) {
    if (major_gte_8) {
      // Class file version is JAVA_8_VERSION or later Methods of
      // interfaces may set any of the flags except ACC_PROTECTED,
      // ACC_FINAL, ACC_NATIVE, and ACC_SYNCHRONIZED; they must
      // have exactly one of the ACC_PUBLIC or ACC_PRIVATE flags set.
      if ((is_public == is_private) || /* Only one of private and public should be true - XNOR */
          (is_native || is_protected || is_final || is_synchronized) ||
          // If a specific method of a class or interface has its
          // ACC_ABSTRACT flag set, it must not have any of its
          // ACC_FINAL, ACC_NATIVE, ACC_PRIVATE, ACC_STATIC,
          // ACC_STRICT, or ACC_SYNCHRONIZED flags set.  No need to
          // check for ACC_FINAL, ACC_NATIVE or ACC_SYNCHRONIZED as
          // those flags are illegal irrespective of ACC_ABSTRACT being set or not.
          (is_abstract && (is_private || is_static || is_strict))) {
        is_illegal = true;
      }
    } else if (major_gte_1_5) {
      // Class file version in the interval [JAVA_1_5_VERSION, JAVA_8_VERSION)
      if (!is_public || is_private || is_protected || is_static || is_final ||
          is_synchronized || is_native || !is_abstract || is_strict) {
        is_illegal = true;
      }
    } else {
      // Class file version is pre-JAVA_1_5_VERSION
      if (!is_public || is_static || is_final || is_native || !is_abstract) {
        is_illegal = true;
      }
    }
  } else { // not interface
    if (has_illegal_visibility(flags)) {
      is_illegal = true;
    } else {
      if (is_initializer) {
        if (is_final || is_synchronized || is_native ||
            is_abstract || (major_gte_1_5 && is_bridge)) {
          is_illegal = true;
        }
        if (!is_static && !is_inline_type) {
          // OK, an object constructor in a regular class
        } else if (is_static && is_inline_type) {
          // OK, a static init factory in an inline class
        } else {
          // but no other combinations are allowed
          is_illegal = true;
          class_note = (is_inline_type ? " (an inline class)" : " (not an inline class)");
        }
      } else { // not initializer
        if (is_inline_type && is_synchronized && !is_static) {
          is_illegal = true;
          class_note = " (an inline class)";
        } else {
          if (is_abstract) {
            if ((is_final || is_native || is_private || is_static ||
                (major_gte_1_5 && (is_synchronized || is_strict)))) {
              is_illegal = true;
            }
          }
        }
      }
    }
  }

  if (is_illegal) {
    ResourceMark rm(THREAD);
    Exceptions::fthrow(
      THREAD_AND_LOCATION,
      vmSymbols::java_lang_ClassFormatError(),
      "Method %s in class %s%s has illegal modifiers: 0x%X",
      name->as_C_string(), _class_name->as_C_string(), class_note, flags);
    return;
  }
}

void ClassFileParser::verify_legal_utf8(const unsigned char* buffer,
                                        int length,
                                        TRAPS) const {
  assert(_need_verify, "only called when _need_verify is true");
  if (!UTF8::is_legal_utf8(buffer, length, _major_version <= 47)) {
    classfile_parse_error("Illegal UTF8 string in constant pool in class file %s", THREAD);
  }
}

// Unqualified names may not contain the characters '.', ';', '[', or '/'.
// In class names, '/' separates unqualified names.  This is verified in this function also.
// Method names also may not contain the characters '<' or '>', unless <init>
// or <clinit>.  Note that method names may not be <init> or <clinit> in this
// method.  Because these names have been checked as special cases before
// calling this method in verify_legal_method_name.
//
// This method is also called from the modular system APIs in modules.cpp
// to verify the validity of module and package names.
bool ClassFileParser::verify_unqualified_name(const char* name,
                                              unsigned int length,
                                              int type) {
  if (length == 0) return false;  // Must have at least one char.
  for (const char* p = name; p != name + length; p++) {
    switch(*p) {
      case JVM_SIGNATURE_DOT:
      case JVM_SIGNATURE_ENDCLASS:
      case JVM_SIGNATURE_ARRAY:
        // do not permit '.', ';', or '['
        return false;
      case JVM_SIGNATURE_SLASH:
        // check for '//' or leading or trailing '/' which are not legal
        // unqualified name must not be empty
        if (type == ClassFileParser::LegalClass) {
          if (p == name || p+1 >= name+length ||
              *(p+1) == JVM_SIGNATURE_SLASH) {
            return false;
          }
        } else {
          return false;   // do not permit '/' unless it's class name
        }
        break;
      case JVM_SIGNATURE_SPECIAL:
      case JVM_SIGNATURE_ENDSPECIAL:
        // do not permit '<' or '>' in method names
        if (type == ClassFileParser::LegalMethod) {
          return false;
        }
    }
  }
  return true;
}

// Take pointer to a UTF8 byte string (not NUL-terminated).
// Skip over the longest part of the string that could
// be taken as a fieldname. Allow '/' if slash_ok is true.
// Return a pointer to just past the fieldname.
// Return NULL if no fieldname at all was found, or in the case of slash_ok
// being true, we saw consecutive slashes (meaning we were looking for a
// qualified path but found something that was badly-formed).
static const char* skip_over_field_name(const char* const name,
                                        bool slash_ok,
                                        unsigned int length) {
  const char* p;
  jboolean last_is_slash = false;
  jboolean not_first_ch = false;

  for (p = name; p != name + length; not_first_ch = true) {
    const char* old_p = p;
    jchar ch = *p;
    if (ch < 128) {
      p++;
      // quick check for ascii
      if ((ch >= 'a' && ch <= 'z') ||
        (ch >= 'A' && ch <= 'Z') ||
        (ch == '_' || ch == '$') ||
        (not_first_ch && ch >= '0' && ch <= '9')) {
        last_is_slash = false;
        continue;
      }
      if (slash_ok && ch == JVM_SIGNATURE_SLASH) {
        if (last_is_slash) {
          return NULL;  // Don't permit consecutive slashes
        }
        last_is_slash = true;
        continue;
      }
    }
    else {
      jint unicode_ch;
      char* tmp_p = UTF8::next_character(p, &unicode_ch);
      p = tmp_p;
      last_is_slash = false;
      // Check if ch is Java identifier start or is Java identifier part
      // 4672820: call java.lang.Character methods directly without generating separate tables.
      EXCEPTION_MARK;
      // return value
      JavaValue result(T_BOOLEAN);
      // Set up the arguments to isJavaIdentifierStart or isJavaIdentifierPart
      JavaCallArguments args;
      args.push_int(unicode_ch);

      if (not_first_ch) {
        // public static boolean isJavaIdentifierPart(char ch);
        JavaCalls::call_static(&result,
          SystemDictionary::Character_klass(),
          vmSymbols::isJavaIdentifierPart_name(),
          vmSymbols::int_bool_signature(),
          &args,
          THREAD);
      } else {
        // public static boolean isJavaIdentifierStart(char ch);
        JavaCalls::call_static(&result,
          SystemDictionary::Character_klass(),
          vmSymbols::isJavaIdentifierStart_name(),
          vmSymbols::int_bool_signature(),
          &args,
          THREAD);
      }
      if (HAS_PENDING_EXCEPTION) {
        CLEAR_PENDING_EXCEPTION;
        return NULL;
      }
      if(result.get_jboolean()) {
        continue;
      }
    }
    return (not_first_ch) ? old_p : NULL;
  }
  return (not_first_ch) ? p : NULL;
}

// Take pointer to a UTF8 byte string (not NUL-terminated).
// Skip over the longest part of the string that could
// be taken as a field signature. Allow "void" if void_ok.
// Return a pointer to just past the signature.
// Return NULL if no legal signature is found.
const char* ClassFileParser::skip_over_field_signature(const char* signature,
                                                       bool void_ok,
                                                       unsigned int length,
                                                       TRAPS) const {
  unsigned int array_dim = 0;
  while (length > 0) {
    switch (signature[0]) {
    case JVM_SIGNATURE_VOID: if (!void_ok) { return NULL; }
    case JVM_SIGNATURE_BOOLEAN:
    case JVM_SIGNATURE_BYTE:
    case JVM_SIGNATURE_CHAR:
    case JVM_SIGNATURE_SHORT:
    case JVM_SIGNATURE_INT:
    case JVM_SIGNATURE_FLOAT:
    case JVM_SIGNATURE_LONG:
    case JVM_SIGNATURE_DOUBLE:
      return signature + 1;
    case JVM_SIGNATURE_INLINE_TYPE:
      // Can't enable this check until JDK upgrades the bytecode generators
      // if (_major_version < CONSTANT_CLASS_DESCRIPTORS ) {
      //   classfile_parse_error("Class name contains illegal Q-signature "
      //                                    "in descriptor in class file %s",
      //                                    CHECK_0);
      // }
      // fall through
    case JVM_SIGNATURE_CLASS:
    {
      if (_major_version < JAVA_1_5_VERSION) {
        // Skip over the class name if one is there
        const char* const p = skip_over_field_name(signature + 1, true, --length);

        // The next character better be a semicolon
        if (p && (p - signature) > 1 && p[0] == JVM_SIGNATURE_ENDCLASS) {
          return p + 1;
        }
      }
      else {
        // Skip leading 'L' or 'Q' and ignore first appearance of ';'
        signature++;
        const char* c = (const char*) memchr(signature, JVM_SIGNATURE_ENDCLASS, length - 1);
        // Format check signature
        if (c != NULL) {
          int newlen = c - (char*) signature;
          bool legal = verify_unqualified_name(signature, newlen, LegalClass);
          if (!legal) {
            classfile_parse_error("Class name is empty or contains illegal character "
                                  "in descriptor in class file %s",
                                  THREAD);
            return NULL;
          }
          return signature + newlen + 1;
        }
      }
      return NULL;
    }
    case JVM_SIGNATURE_ARRAY:
      array_dim++;
      if (array_dim > 255) {
        // 4277370: array descriptor is valid only if it represents 255 or fewer dimensions.
        classfile_parse_error("Array type descriptor has more than 255 dimensions in class file %s", THREAD);
        return NULL;
      }
      // The rest of what's there better be a legal signature
      signature++;
      length--;
      void_ok = false;
      break;
    default:
      return NULL;
    }
  }
  return NULL;
}

// Checks if name is a legal class name.
void ClassFileParser::verify_legal_class_name(const Symbol* name, TRAPS) const {
  if (!_need_verify || _relax_verify) { return; }

  assert(name->refcount() > 0, "symbol must be kept alive");
  char* bytes = (char*)name->bytes();
  unsigned int length = name->utf8_length();
  bool legal = false;

  if (length > 0) {
    const char* p;
    if (bytes[0] == JVM_SIGNATURE_ARRAY) {
      p = skip_over_field_signature(bytes, false, length, CHECK);
      legal = (p != NULL) && ((p - bytes) == (int)length);
    } else if (_major_version < JAVA_1_5_VERSION) {
      if (bytes[0] != JVM_SIGNATURE_SPECIAL) {
        p = skip_over_field_name(bytes, true, length);
        legal = (p != NULL) && ((p - bytes) == (int)length);
      }
    } else if (_major_version >= CONSTANT_CLASS_DESCRIPTORS && bytes[length - 1] == ';' ) {
      // Support for L...; and Q...; descriptors
      legal = verify_unqualified_name(bytes + 1, length - 2, LegalClass);
    } else {
      // 4900761: relax the constraints based on JSR202 spec
      // Class names may be drawn from the entire Unicode character set.
      // Identifiers between '/' must be unqualified names.
      // The utf8 string has been verified when parsing cpool entries.
      legal = verify_unqualified_name(bytes, length, LegalClass);
    }
  }
  if (!legal) {
    ResourceMark rm(THREAD);
    assert(_class_name != NULL, "invariant");
    Exceptions::fthrow(
      THREAD_AND_LOCATION,
      vmSymbols::java_lang_ClassFormatError(),
      "Illegal class name \"%.*s\" in class file %s", length, bytes,
      _class_name->as_C_string()
    );
    return;
  }
}

// Checks if name is a legal field name.
void ClassFileParser::verify_legal_field_name(const Symbol* name, TRAPS) const {
  if (!_need_verify || _relax_verify) { return; }

  char* bytes = (char*)name->bytes();
  unsigned int length = name->utf8_length();
  bool legal = false;

  if (length > 0) {
    if (_major_version < JAVA_1_5_VERSION) {
      if (bytes[0] != JVM_SIGNATURE_SPECIAL) {
        const char* p = skip_over_field_name(bytes, false, length);
        legal = (p != NULL) && ((p - bytes) == (int)length);
      }
    } else {
      // 4881221: relax the constraints based on JSR202 spec
      legal = verify_unqualified_name(bytes, length, LegalField);
    }
  }

  if (!legal) {
    ResourceMark rm(THREAD);
    assert(_class_name != NULL, "invariant");
    Exceptions::fthrow(
      THREAD_AND_LOCATION,
      vmSymbols::java_lang_ClassFormatError(),
      "Illegal field name \"%.*s\" in class %s", length, bytes,
      _class_name->as_C_string()
    );
    return;
  }
}

// Checks if name is a legal method name.
void ClassFileParser::verify_legal_method_name(const Symbol* name, TRAPS) const {
  if (!_need_verify || _relax_verify) { return; }

  assert(name != NULL, "method name is null");
  char* bytes = (char*)name->bytes();
  unsigned int length = name->utf8_length();
  bool legal = false;

  if (length > 0) {
    if (bytes[0] == JVM_SIGNATURE_SPECIAL) {
      if (name == vmSymbols::object_initializer_name() || name == vmSymbols::class_initializer_name()) {
        legal = true;
      }
    } else if (_major_version < JAVA_1_5_VERSION) {
      const char* p;
      p = skip_over_field_name(bytes, false, length);
      legal = (p != NULL) && ((p - bytes) == (int)length);
    } else {
      // 4881221: relax the constraints based on JSR202 spec
      legal = verify_unqualified_name(bytes, length, LegalMethod);
    }
  }

  if (!legal) {
    ResourceMark rm(THREAD);
    assert(_class_name != NULL, "invariant");
    Exceptions::fthrow(
      THREAD_AND_LOCATION,
      vmSymbols::java_lang_ClassFormatError(),
      "Illegal method name \"%.*s\" in class %s", length, bytes,
      _class_name->as_C_string()
    );
    return;
  }
}


// Checks if signature is a legal field signature.
void ClassFileParser::verify_legal_field_signature(const Symbol* name,
                                                   const Symbol* signature,
                                                   TRAPS) const {
  if (!_need_verify) { return; }
  if (!supports_inline_types() && (signature->is_Q_signature() || signature->is_Q_array_signature())) {
    throwIllegalSignature("Field", name, signature, CHECK);
  }

  const char* const bytes = (const char* const)signature->bytes();
  const unsigned int length = signature->utf8_length();
  const char* const p = skip_over_field_signature(bytes, false, length, CHECK);

  if (p == NULL || (p - bytes) != (int)length) {
    throwIllegalSignature("Field", name, signature, CHECK);
  }
}

// Checks if signature is a legal method signature.
// Returns number of parameters
int ClassFileParser::verify_legal_method_signature(const Symbol* name,
                                                   const Symbol* signature,
                                                   TRAPS) const {
  if (!_need_verify) {
    // make sure caller's args_size will be less than 0 even for non-static
    // method so it will be recomputed in compute_size_of_parameters().
    return -2;
  }

  // Class initializers cannot have args for class format version >= 51.
  if (name == vmSymbols::class_initializer_name() &&
      signature != vmSymbols::void_method_signature() &&
      _major_version >= JAVA_7_VERSION) {
    throwIllegalSignature("Method", name, signature, CHECK_0);
    return 0;
  }

  unsigned int args_size = 0;
  const char* p = (const char*)signature->bytes();
  unsigned int length = signature->utf8_length();
  const char* nextp;

  // The first character must be a '('
  if ((length > 0) && (*p++ == JVM_SIGNATURE_FUNC)) {
    length--;
    // Skip over legal field signatures
    nextp = skip_over_field_signature(p, false, length, CHECK_0);
    while ((length > 0) && (nextp != NULL)) {
      args_size++;
      if (p[0] == 'J' || p[0] == 'D') {
        args_size++;
      }
      length -= nextp - p;
      p = nextp;
      nextp = skip_over_field_signature(p, false, length, CHECK_0);
    }
    // The first non-signature thing better be a ')'
    if ((length > 0) && (*p++ == JVM_SIGNATURE_ENDFUNC)) {
      length--;
      if (name->utf8_length() > 0 && name->char_at(0) == JVM_SIGNATURE_SPECIAL) {
        // All constructor methods must return void
        if ((length == 1) && (p[0] == JVM_SIGNATURE_VOID)) {
          return args_size;
        }
        // All static init methods must return the current class
        if ((length >= 3) && (p[length-1] == JVM_SIGNATURE_ENDCLASS)
            && name == vmSymbols::object_initializer_name()) {
          nextp = skip_over_field_signature(p, true, length, CHECK_0);
          if (nextp && ((int)length == (nextp - p))) {
            // The actual class will be checked against current class
            // when the method is defined (see parse_method).
            // A reference to a static init with a bad return type
            // will load and verify OK, but will fail to link.
            return args_size;
          }
        }
        // The distinction between static factory methods and
        // constructors depends on the JVM_ACC_STATIC modifier.
        // This distinction must be reflected in a void or non-void
        // return. For declared methods, the check is in parse_method.
      } else {
        // Now we better just have a return value
        nextp = skip_over_field_signature(p, true, length, CHECK_0);
        if (nextp && ((int)length == (nextp - p))) {
          return args_size;
        }
      }
    }
  }
  // Report error
  throwIllegalSignature("Method", name, signature, CHECK_0);
  return 0;
}

int ClassFileParser::static_field_size() const {
  assert(_field_info != NULL, "invariant");
  return _field_info->_static_field_size;
}

int ClassFileParser::total_oop_map_count() const {
  assert(_field_info != NULL, "invariant");
  return _field_info->oop_map_blocks->_nonstatic_oop_map_count;
}

jint ClassFileParser::layout_size() const {
  assert(_field_info != NULL, "invariant");
  return _field_info->_instance_size;
}

static void check_methods_for_intrinsics(const InstanceKlass* ik,
                                         const Array<Method*>* methods) {
  assert(ik != NULL, "invariant");
  assert(methods != NULL, "invariant");

  // Set up Method*::intrinsic_id as soon as we know the names of methods.
  // (We used to do this lazily, but now we query it in Rewriter,
  // which is eagerly done for every method, so we might as well do it now,
  // when everything is fresh in memory.)
  const vmSymbolID klass_id = Method::klass_id_for_intrinsics(ik);

  if (klass_id != vmSymbolID::NO_SID) {
    for (int j = 0; j < methods->length(); ++j) {
      Method* method = methods->at(j);
      method->init_intrinsic_id();

      if (CheckIntrinsics) {
        // Check if an intrinsic is defined for method 'method',
        // but the method is not annotated with @IntrinsicCandidate.
        if (method->intrinsic_id() != vmIntrinsics::_none &&
            !method->intrinsic_candidate()) {
              tty->print("Compiler intrinsic is defined for method [%s], "
              "but the method is not annotated with @IntrinsicCandidate.%s",
              method->name_and_sig_as_C_string(),
              NOT_DEBUG(" Method will not be inlined.") DEBUG_ONLY(" Exiting.")
            );
          tty->cr();
          DEBUG_ONLY(vm_exit(1));
        }
        // Check is the method 'method' is annotated with @IntrinsicCandidate,
        // but there is no intrinsic available for it.
        if (method->intrinsic_candidate() &&
          method->intrinsic_id() == vmIntrinsics::_none) {
            tty->print("Method [%s] is annotated with @IntrinsicCandidate, "
              "but no compiler intrinsic is defined for the method.%s",
              method->name_and_sig_as_C_string(),
              NOT_DEBUG("") DEBUG_ONLY(" Exiting.")
            );
          tty->cr();
          DEBUG_ONLY(vm_exit(1));
        }
      }
    } // end for

#ifdef ASSERT
    if (CheckIntrinsics) {
      // Check for orphan methods in the current class. A method m
      // of a class C is orphan if an intrinsic is defined for method m,
      // but class C does not declare m.
      // The check is potentially expensive, therefore it is available
      // only in debug builds.

      for (int id = vmIntrinsics::FIRST_ID; id < (int)vmIntrinsics::ID_LIMIT; ++id) {
        if (vmIntrinsics::_compiledLambdaForm == id) {
          // The _compiledLamdbdaForm intrinsic is a special marker for bytecode
          // generated for the JVM from a LambdaForm and therefore no method
          // is defined for it.
          continue;
        }

        if (vmIntrinsics::class_for(vmIntrinsics::ID_from(id)) == klass_id) {
          // Check if the current class contains a method with the same
          // name, flags, signature.
          bool match = false;
          for (int j = 0; j < methods->length(); ++j) {
            const Method* method = methods->at(j);
            if (method->intrinsic_id() == id) {
              match = true;
              break;
            }
          }

          if (!match) {
            char buf[1000];
            tty->print("Compiler intrinsic is defined for method [%s], "
                       "but the method is not available in class [%s].%s",
                        vmIntrinsics::short_name_as_C_string(vmIntrinsics::ID_from(id),
                                                             buf, sizeof(buf)),
                        ik->name()->as_C_string(),
                        NOT_DEBUG("") DEBUG_ONLY(" Exiting.")
            );
            tty->cr();
            DEBUG_ONLY(vm_exit(1));
          }
        }
      } // end for
    } // CheckIntrinsics
#endif // ASSERT
  }
}

InstanceKlass* ClassFileParser::create_instance_klass(bool changed_by_loadhook,
                                                      const ClassInstanceInfo& cl_inst_info,
                                                      TRAPS) {
  if (_klass != NULL) {
    return _klass;
  }

  InstanceKlass* const ik =
    InstanceKlass::allocate_instance_klass(*this, CHECK_NULL);

  if (is_hidden()) {
    mangle_hidden_class_name(ik);
  }

  fill_instance_klass(ik, changed_by_loadhook, cl_inst_info, CHECK_NULL);

  assert(_klass == ik, "invariant");


  if (ik->should_store_fingerprint()) {
    ik->store_fingerprint(_stream->compute_fingerprint());
  }

  ik->set_has_passed_fingerprint_check(false);
  if (UseAOT && ik->supers_have_passed_fingerprint_checks()) {
    uint64_t aot_fp = AOTLoader::get_saved_fingerprint(ik);
    uint64_t fp = ik->has_stored_fingerprint() ? ik->get_stored_fingerprint() : _stream->compute_fingerprint();
    if (aot_fp != 0 && aot_fp == fp) {
      // This class matches with a class saved in an AOT library
      ik->set_has_passed_fingerprint_check(true);
    } else {
      ResourceMark rm;
      log_info(class, fingerprint)("%s :  expected = " PTR64_FORMAT " actual = " PTR64_FORMAT,
                                 ik->external_name(), aot_fp, _stream->compute_fingerprint());
    }
  }

  if (ik->is_inline_klass()) {
    InlineKlass* vk = InlineKlass::cast(ik);
    oop val = ik->allocate_instance(CHECK_NULL);
    vk->set_default_value(val);
  }

  return ik;
}

// Return true if the specified class is not a valid super class for an inline type.
// A valid super class for an inline type is abstract, has no instance fields,
// does not implement interface java.lang.IdentityObject (checked elsewhere), has
// an empty body-less no-arg constructor, and no synchronized instance methods.
// This function doesn't check if the class's super types are invalid.  Those checks
// are done elsewhere.  The final determination of whether or not a class is an
// invalid super type for an inline class is done in fill_instance_klass().
bool ClassFileParser::is_invalid_super_for_inline_type() {
  if (class_name() == vmSymbols::java_lang_IdentityObject()) {
    return true;
  }
  if (is_interface() || class_name() == vmSymbols::java_lang_Object()) {
    return false;
  }
  if (!access_flags().is_abstract() || _has_nonstatic_fields) {
    return true;
  } else {
    // Look at each method
    for (int x = 0; x < _methods->length(); x++) {
      const Method* const method = _methods->at(x);
      if (method->is_synchronized() && !method->is_static()) {
        return true;

      } else if (method->name() == vmSymbols::object_initializer_name()) {
        if (method->signature() != vmSymbols::void_method_signature() ||
            !method->is_vanilla_constructor()) {
          return true;
        }
      }
    }
  }
  return false;
}

void ClassFileParser::fill_instance_klass(InstanceKlass* ik,
                                          bool changed_by_loadhook,
                                          const ClassInstanceInfo& cl_inst_info,
                                          TRAPS) {
  assert(ik != NULL, "invariant");

  // Set name and CLD before adding to CLD
  ik->set_class_loader_data(_loader_data);
  ik->set_name(_class_name);

  // Add all classes to our internal class loader list here,
  // including classes in the bootstrap (NULL) class loader.
  const bool publicize = !is_internal();

  _loader_data->add_class(ik, publicize);

  set_klass_to_deallocate(ik);

  assert(_field_info != NULL, "invariant");
  assert(ik->static_field_size() == _field_info->_static_field_size, "sanity");
  assert(ik->nonstatic_oop_map_count() == _field_info->oop_map_blocks->_nonstatic_oop_map_count,
         "sanity");

  assert(ik->is_instance_klass(), "sanity");
  assert(ik->size_helper() == _field_info->_instance_size, "sanity");

  // Fill in information already parsed
  ik->set_should_verify_class(_need_verify);

  // Not yet: supers are done below to support the new subtype-checking fields
  ik->set_nonstatic_field_size(_field_info->_nonstatic_field_size);
  ik->set_has_nonstatic_fields(_field_info->_has_nonstatic_fields);
  if (_field_info->_is_naturally_atomic && ik->is_inline_klass()) {
    ik->set_is_naturally_atomic();
  }

  if (this->_invalid_inline_super) {
    ik->set_invalid_inline_super();
  }

  if (_has_injected_identityObject) {
    ik->set_has_injected_identityObject();
  }

  assert(_fac != NULL, "invariant");
  ik->set_static_oop_field_count(_fac->count[STATIC_OOP] + _fac->count[STATIC_INLINE]);

  // this transfers ownership of a lot of arrays from
  // the parser onto the InstanceKlass*
  apply_parsed_class_metadata(ik, _java_fields_count, CHECK);

  // can only set dynamic nest-host after static nest information is set
  if (cl_inst_info.dynamic_nest_host() != NULL) {
    ik->set_nest_host(cl_inst_info.dynamic_nest_host(), THREAD);
  }

  // note that is not safe to use the fields in the parser from this point on
  assert(NULL == _cp, "invariant");
  assert(NULL == _fields, "invariant");
  assert(NULL == _methods, "invariant");
  assert(NULL == _inner_classes, "invariant");
  assert(NULL == _nest_members, "invariant");
  assert(NULL == _combined_annotations, "invariant");
  assert(NULL == _record_components, "invariant");
  assert(NULL == _permitted_subclasses, "invariant");

  if (_has_final_method) {
    ik->set_has_final_method();
  }

  ik->copy_method_ordering(_method_ordering, CHECK);
  // The InstanceKlass::_methods_jmethod_ids cache
  // is managed on the assumption that the initial cache
  // size is equal to the number of methods in the class. If
  // that changes, then InstanceKlass::idnum_can_increment()
  // has to be changed accordingly.
  ik->set_initial_method_idnum(ik->methods()->length());

  ik->set_this_class_index(_this_class_index);

  if (_is_hidden || is_unsafe_anonymous()) {
    // _this_class_index is a CONSTANT_Class entry that refers to this
    // hidden or anonymous class itself. If this class needs to refer to its own
    // methods or fields, it would use a CONSTANT_MethodRef, etc, which would reference
    // _this_class_index. However, because this class is hidden or anonymous (it's
    // not stored in SystemDictionary), _this_class_index cannot be resolved
    // with ConstantPool::klass_at_impl, which does a SystemDictionary lookup.
    // Therefore, we must eagerly resolve _this_class_index now.
    ik->constants()->klass_at_put(_this_class_index, ik);
  }

  ik->set_minor_version(_minor_version);
  ik->set_major_version(_major_version);
  ik->set_has_nonstatic_concrete_methods(_has_nonstatic_concrete_methods);
  ik->set_declares_nonstatic_concrete_methods(_declares_nonstatic_concrete_methods);
  if (_is_declared_atomic) {
    ik->set_is_declared_atomic();
  }

  if (_unsafe_anonymous_host != NULL) {
    assert (ik->is_unsafe_anonymous(), "should be the same");
    ik->set_unsafe_anonymous_host(_unsafe_anonymous_host);
  }
  if (_is_hidden) {
    ik->set_is_hidden();
  }

  // Set PackageEntry for this_klass
  oop cl = ik->class_loader();
  Handle clh = Handle(THREAD, java_lang_ClassLoader::non_reflection_class_loader(cl));
  ClassLoaderData* cld = ClassLoaderData::class_loader_data_or_null(clh());
  ik->set_package(cld, NULL, CHECK);

  const Array<Method*>* const methods = ik->methods();
  assert(methods != NULL, "invariant");
  const int methods_len = methods->length();

  check_methods_for_intrinsics(ik, methods);

  // Fill in field values obtained by parse_classfile_attributes
  if (_parsed_annotations->has_any_annotations()) {
    _parsed_annotations->apply_to(ik);
  }

  apply_parsed_class_attributes(ik);

  // Miranda methods
  if ((_num_miranda_methods > 0) ||
      // if this class introduced new miranda methods or
      (_super_klass != NULL && _super_klass->has_miranda_methods())
        // super class exists and this class inherited miranda methods
     ) {
       ik->set_has_miranda_methods(); // then set a flag
  }

  // Fill in information needed to compute superclasses.
  ik->initialize_supers(const_cast<InstanceKlass*>(_super_klass), _transitive_interfaces, CHECK);
  ik->set_transitive_interfaces(_transitive_interfaces);
  ik->set_local_interfaces(_local_interfaces);
  _transitive_interfaces = NULL;
  _local_interfaces = NULL;

  // Initialize itable offset tables
  klassItable::setup_itable_offset_table(ik);

  // Compute transitive closure of interfaces this class implements
  // Do final class setup
  OopMapBlocksBuilder* oop_map_blocks = _field_info->oop_map_blocks;
  if (oop_map_blocks->_nonstatic_oop_map_count > 0) {
    oop_map_blocks->copy(ik->start_of_nonstatic_oop_maps());
  }

  if (_has_contended_fields || _parsed_annotations->is_contended() ||
      ( _super_klass != NULL && _super_klass->has_contended_annotations())) {
    ik->set_has_contended_annotations(true);
  }

  // Fill in has_finalizer, has_vanilla_constructor, and layout_helper
  set_precomputed_flags(ik);

  // check if this class can access its super class
  check_super_class_access(ik, CHECK);

  // check if this class can access its superinterfaces
  check_super_interface_access(ik, CHECK);

  // check if this class overrides any final method
  check_final_method_override(ik, CHECK);

  // reject static interface methods prior to Java 8
  if (ik->is_interface() && _major_version < JAVA_8_VERSION) {
    check_illegal_static_method(ik, CHECK);
  }

  // Obtain this_klass' module entry
  ModuleEntry* module_entry = ik->module();
  assert(module_entry != NULL, "module_entry should always be set");

  // Obtain java.lang.Module
  Handle module_handle(THREAD, module_entry->module());

  // Allocate mirror and initialize static fields
  // The create_mirror() call will also call compute_modifiers()
  java_lang_Class::create_mirror(ik,
                                 Handle(THREAD, _loader_data->class_loader()),
                                 module_handle,
                                 _protection_domain,
                                 cl_inst_info.class_data(),
                                 CHECK);

  assert(_all_mirandas != NULL, "invariant");

  // Generate any default methods - default methods are public interface methods
  // that have a default implementation.  This is new with Java 8.
  if (_has_nonstatic_concrete_methods) {
    DefaultMethods::generate_default_methods(ik,
                                             _all_mirandas,
                                             CHECK);
  }

  // Add read edges to the unnamed modules of the bootstrap and app class loaders.
  if (changed_by_loadhook && !module_handle.is_null() && module_entry->is_named() &&
      !module_entry->has_default_read_edges()) {
    if (!module_entry->set_has_default_read_edges()) {
      // We won a potential race
      JvmtiExport::add_default_read_edges(module_handle, THREAD);
    }
  }

<<<<<<< HEAD
  if(has_restricted_fields()) {
    ik->set_has_restricted_fields();
    u2* rfi = ik->fields_erased_type();
    for (int i = 0; i < ik->java_fields_count(); i++) {
      rfi[i] = _restricted_field_info->at(i);
    }
  }

=======
  bool all_fields_empty = true;
>>>>>>> b9bec068
  int nfields = ik->java_fields_count();
  if (ik->is_inline_klass()) nfields++;
  for (int i = 0; i < nfields; i++) {
    if (((ik->field_access_flags(i) & JVM_ACC_STATIC) == 0)) {
      if (ik->field_is_inline_type(i)) {
        Symbol* klass_name = ik->field_signature(i)->fundamental_name(CHECK);
        // Inline classes for instance fields must have been pre-loaded
        // Inline classes for static fields might not have been loaded yet
        Klass* klass = SystemDictionary::find(klass_name,
            Handle(THREAD, ik->class_loader()),
            Handle(THREAD, ik->protection_domain()), CHECK);
        assert(klass != NULL, "Just checking");
        assert(klass->access_flags().is_inline_type(), "Inline type expected");
        ik->set_inline_type_field_klass(i, klass);
        klass_name->decrement_refcount();
        if (!InlineKlass::cast(klass)->is_empty_inline_type()) { all_fields_empty = false; }
      } else {
        all_fields_empty = false;
      }
    } else if (is_inline_type() && ((ik->field_access_flags(i) & JVM_ACC_FIELD_INTERNAL) != 0)) {
      InlineKlass::cast(ik)->set_default_value_offset(ik->field_offset(i));
    }
  }

  if (_is_empty_inline_type || (is_inline_type() && all_fields_empty)) {
    ik->set_is_empty_inline_type();
  }

  if (is_inline_type()) {
    InlineKlass* vk = InlineKlass::cast(ik);
    vk->set_alignment(_alignment);
    vk->set_first_field_offset(_first_field_offset);
    vk->set_exact_size_in_bytes(_exact_size_in_bytes);
    InlineKlass::cast(ik)->initialize_calling_convention(CHECK);
  }

  ClassLoadingService::notify_class_loaded(ik, false /* not shared class */);

  if (!is_internal()) {
    ik->print_class_load_logging(_loader_data, module_entry, _stream);

    if (ik->minor_version() == JAVA_PREVIEW_MINOR_VERSION &&
        ik->major_version() == JVM_CLASSFILE_MAJOR_VERSION &&
        log_is_enabled(Info, class, preview)) {
      ResourceMark rm;
      log_info(class, preview)("Loading class %s that depends on preview features (class file version %d.65535)",
                               ik->external_name(), JVM_CLASSFILE_MAJOR_VERSION);
    }

    if (log_is_enabled(Debug, class, resolve))  {
      ResourceMark rm;
      // print out the superclass.
      const char * from = ik->external_name();
      if (ik->java_super() != NULL) {
        log_debug(class, resolve)("%s %s (super)",
                   from,
                   ik->java_super()->external_name());
      }
      // print out each of the interface classes referred to by this class.
      const Array<InstanceKlass*>* const local_interfaces = ik->local_interfaces();
      if (local_interfaces != NULL) {
        const int length = local_interfaces->length();
        for (int i = 0; i < length; i++) {
          const InstanceKlass* const k = local_interfaces->at(i);
          const char * to = k->external_name();
          log_debug(class, resolve)("%s %s (interface)", from, to);
        }
      }
    }
  }

  JFR_ONLY(INIT_ID(ik);)

  // If we reach here, all is well.
  // Now remove the InstanceKlass* from the _klass_to_deallocate field
  // in order for it to not be destroyed in the ClassFileParser destructor.
  set_klass_to_deallocate(NULL);

  // it's official
  set_klass(ik);

  if (ik->name() == vmSymbols::java_lang_IdentityObject()) {
    Universe::initialize_the_single_IdentityObject_klass_array(ik, CHECK);
  }

  debug_only(ik->verify();)
}

void ClassFileParser::update_class_name(Symbol* new_class_name) {
  // Decrement the refcount in the old name, since we're clobbering it.
  _class_name->decrement_refcount();

  _class_name = new_class_name;
  // Increment the refcount of the new name.
  // Now the ClassFileParser owns this name and will decrement in
  // the destructor.
  _class_name->increment_refcount();
}

// For an unsafe anonymous class that is in the unnamed package, move it to its host class's
// package by prepending its host class's package name to its class name and setting
// its _class_name field.
void ClassFileParser::prepend_host_package_name(const InstanceKlass* unsafe_anonymous_host, TRAPS) {
  ResourceMark rm(THREAD);
  assert(strrchr(_class_name->as_C_string(), JVM_SIGNATURE_SLASH) == NULL,
         "Unsafe anonymous class should not be in a package");
  TempNewSymbol host_pkg_name =
    ClassLoader::package_from_class_name(unsafe_anonymous_host->name());

  if (host_pkg_name != NULL) {
    int host_pkg_len = host_pkg_name->utf8_length();
    int class_name_len = _class_name->utf8_length();
    int symbol_len = host_pkg_len + 1 + class_name_len;
    char* new_anon_name = NEW_RESOURCE_ARRAY(char, symbol_len + 1);
    int n = os::snprintf(new_anon_name, symbol_len + 1, "%.*s/%.*s",
                         host_pkg_len, host_pkg_name->base(), class_name_len, _class_name->base());
    assert(n == symbol_len, "Unexpected number of characters in string");

    // Decrement old _class_name to avoid leaking.
    _class_name->decrement_refcount();

    // Create a symbol and update the anonymous class name.
    // The new class name is created with a refcount of one. When installed into the InstanceKlass,
    // it'll be two and when the ClassFileParser destructor runs, it'll go back to one and get deleted
    // when the class is unloaded.
    _class_name = SymbolTable::new_symbol(new_anon_name, symbol_len);
  }
}

// If the host class and the anonymous class are in the same package then do
// nothing.  If the anonymous class is in the unnamed package then move it to its
// host's package.  If the classes are in different packages then throw an IAE
// exception.
void ClassFileParser::fix_unsafe_anonymous_class_name(TRAPS) {
  assert(_unsafe_anonymous_host != NULL, "Expected an unsafe anonymous class");

  const jbyte* anon_last_slash = UTF8::strrchr((const jbyte*)_class_name->base(),
                                               _class_name->utf8_length(), JVM_SIGNATURE_SLASH);
  if (anon_last_slash == NULL) {  // Unnamed package
    prepend_host_package_name(_unsafe_anonymous_host, CHECK);
  } else {
    if (!_unsafe_anonymous_host->is_same_class_package(_unsafe_anonymous_host->class_loader(), _class_name)) {
      ResourceMark rm(THREAD);
      THROW_MSG(vmSymbols::java_lang_IllegalArgumentException(),
        err_msg("Host class %s and anonymous class %s are in different packages",
        _unsafe_anonymous_host->name()->as_C_string(), _class_name->as_C_string()));
    }
  }
}

static bool relax_format_check_for(ClassLoaderData* loader_data) {
  bool trusted = loader_data->is_boot_class_loader_data() ||
                 loader_data->is_platform_class_loader_data();
  bool need_verify =
    // verifyAll
    (BytecodeVerificationLocal && BytecodeVerificationRemote) ||
    // verifyRemote
    (!BytecodeVerificationLocal && BytecodeVerificationRemote && !trusted);
  return !need_verify;
}

ClassFileParser::ClassFileParser(ClassFileStream* stream,
                                 Symbol* name,
                                 ClassLoaderData* loader_data,
                                 const ClassLoadInfo* cl_info,
                                 Publicity pub_level,
                                 TRAPS) :
  _stream(stream),
  _class_name(NULL),
  _loader_data(loader_data),
  _unsafe_anonymous_host(cl_info->unsafe_anonymous_host()),
  _cp_patches(cl_info->cp_patches()),
  _is_hidden(cl_info->is_hidden()),
  _can_access_vm_annotations(cl_info->can_access_vm_annotations()),
  _num_patched_klasses(0),
  _max_num_patched_klasses(0),
  _orig_cp_size(0),
  _first_patched_klass_resolved_index(0),
  _super_klass(),
  _cp(NULL),
  _fields(NULL),
  _methods(NULL),
  _inner_classes(NULL),
  _nest_members(NULL),
  _nest_host(0),
  _permitted_subclasses(NULL),
  _record_components(NULL),
  _temp_local_interfaces(NULL),
  _local_interfaces(NULL),
  _transitive_interfaces(NULL),
  _combined_annotations(NULL),
  _class_annotations(NULL),
  _class_type_annotations(NULL),
  _fields_annotations(NULL),
  _fields_type_annotations(NULL),
  _klass(NULL),
  _klass_to_deallocate(NULL),
  _restricted_field_info(NULL),
  _parsed_annotations(NULL),
  _fac(NULL),
  _field_info(NULL),
  _method_ordering(NULL),
  _all_mirandas(NULL),
  _vtable_size(0),
  _itable_size(0),
  _num_miranda_methods(0),
  _rt(REF_NONE),
  _protection_domain(cl_info->protection_domain()),
  _access_flags(),
  _pub_level(pub_level),
  _bad_constant_seen(0),
  _synthetic_flag(false),
  _sde_length(false),
  _sde_buffer(NULL),
  _sourcefile_index(0),
  _generic_signature_index(0),
  _major_version(0),
  _minor_version(0),
  _this_class_index(0),
  _super_class_index(0),
  _itfs_len(0),
  _java_fields_count(0),
  _need_verify(false),
  _relax_verify(false),
  _has_nonstatic_concrete_methods(false),
  _declares_nonstatic_concrete_methods(false),
  _has_final_method(false),
  _has_contended_fields(false),
  _has_inline_type_fields(false),
  _has_nonstatic_fields(false),
  _is_empty_inline_type(false),
  _is_naturally_atomic(false),
  _is_declared_atomic(false),
  _invalid_inline_super(false),
  _invalid_identity_super(false),
  _implements_identityObject(false),
  _has_injected_identityObject(false),
  _has_restricted_fields(false),
  _has_finalizer(false),
  _has_empty_finalizer(false),
  _has_vanilla_constructor(false),
  _max_bootstrap_specifier_index(-1) {

  _class_name = name != NULL ? name : vmSymbols::unknown_class_name();
  _class_name->increment_refcount();

  assert(THREAD->is_Java_thread(), "invariant");
  assert(_loader_data != NULL, "invariant");
  assert(stream != NULL, "invariant");
  assert(_stream != NULL, "invariant");
  assert(_stream->buffer() == _stream->current(), "invariant");
  assert(_class_name != NULL, "invariant");
  assert(0 == _access_flags.as_int(), "invariant");

  // Figure out whether we can skip format checking (matching classic VM behavior)
  if (DumpSharedSpaces) {
    // verify == true means it's a 'remote' class (i.e., non-boot class)
    // Verification decision is based on BytecodeVerificationRemote flag
    // for those classes.
    _need_verify = (stream->need_verify()) ? BytecodeVerificationRemote :
                                              BytecodeVerificationLocal;
  }
  else {
    _need_verify = Verifier::should_verify_for(_loader_data->class_loader(),
                                               stream->need_verify());
  }
  if (_cp_patches != NULL) {
    int len = _cp_patches->length();
    for (int i=0; i<len; i++) {
      if (has_cp_patch_at(i)) {
        Handle patch = cp_patch_at(i);
        if (java_lang_String::is_instance(patch()) || java_lang_Class::is_instance(patch())) {
          // We need to append the names of the patched classes to the end of the constant pool,
          // because a patched class may have a Utf8 name that's not already included in the
          // original constant pool. These class names are used when patch_constant_pool()
          // calls patch_class().
          //
          // Note that a String in cp_patch_at(i) may be used to patch a Utf8, a String, or a Class.
          // At this point, we don't know the tag for index i yet, because we haven't parsed the
          // constant pool. So we can only assume the worst -- every String is used to patch a Class.
          _max_num_patched_klasses++;
        }
      }
    }
  }

  // synch back verification state to stream
  stream->set_verify(_need_verify);

  // Check if verification needs to be relaxed for this class file
  // Do not restrict it to jdk1.0 or jdk1.1 to maintain backward compatibility (4982376)
  _relax_verify = relax_format_check_for(_loader_data);

  parse_stream(stream, CHECK);

  post_process_parsed_stream(stream, _cp, CHECK);
}

void ClassFileParser::clear_class_metadata() {
  // metadata created before the instance klass is created.  Must be
  // deallocated if classfile parsing returns an error.
  _cp = NULL;
  _fields = NULL;
  _methods = NULL;
  _inner_classes = NULL;
  _nest_members = NULL;
  _permitted_subclasses = NULL;
  _combined_annotations = NULL;
  _class_annotations = _class_type_annotations = NULL;
  _fields_annotations = _fields_type_annotations = NULL;
  _record_components = NULL;
}

// Destructor to clean up
ClassFileParser::~ClassFileParser() {
  _class_name->decrement_refcount();

  if (_cp != NULL) {
    MetadataFactory::free_metadata(_loader_data, _cp);
  }
  if (_fields != NULL) {
    MetadataFactory::free_array<u2>(_loader_data, _fields);
  }

  if (_methods != NULL) {
    // Free methods
    InstanceKlass::deallocate_methods(_loader_data, _methods);
  }

  // beware of the Universe::empty_blah_array!!
  if (_inner_classes != NULL && _inner_classes != Universe::the_empty_short_array()) {
    MetadataFactory::free_array<u2>(_loader_data, _inner_classes);
  }

  if (_nest_members != NULL && _nest_members != Universe::the_empty_short_array()) {
    MetadataFactory::free_array<u2>(_loader_data, _nest_members);
  }

  if (_record_components != NULL) {
    InstanceKlass::deallocate_record_components(_loader_data, _record_components);
  }

  if (_permitted_subclasses != NULL && _permitted_subclasses != Universe::the_empty_short_array()) {
    MetadataFactory::free_array<u2>(_loader_data, _permitted_subclasses);
  }

  // Free interfaces
  InstanceKlass::deallocate_interfaces(_loader_data, _super_klass,
                                       _local_interfaces, _transitive_interfaces);

  if (_combined_annotations != NULL) {
    // After all annotations arrays have been created, they are installed into the
    // Annotations object that will be assigned to the InstanceKlass being created.

    // Deallocate the Annotations object and the installed annotations arrays.
    _combined_annotations->deallocate_contents(_loader_data);

    // If the _combined_annotations pointer is non-NULL,
    // then the other annotations fields should have been cleared.
    assert(_class_annotations       == NULL, "Should have been cleared");
    assert(_class_type_annotations  == NULL, "Should have been cleared");
    assert(_fields_annotations      == NULL, "Should have been cleared");
    assert(_fields_type_annotations == NULL, "Should have been cleared");
  } else {
    // If the annotations arrays were not installed into the Annotations object,
    // then they have to be deallocated explicitly.
    MetadataFactory::free_array<u1>(_loader_data, _class_annotations);
    MetadataFactory::free_array<u1>(_loader_data, _class_type_annotations);
    Annotations::free_contents(_loader_data, _fields_annotations);
    Annotations::free_contents(_loader_data, _fields_type_annotations);
  }

  clear_class_metadata();
  _transitive_interfaces = NULL;
  _local_interfaces = NULL;

  // deallocate the klass if already created.  Don't directly deallocate, but add
  // to the deallocate list so that the klass is removed from the CLD::_klasses list
  // at a safepoint.
  if (_klass_to_deallocate != NULL) {
    _loader_data->add_to_deallocate_list(_klass_to_deallocate);
  }
}

void ClassFileParser::parse_stream(const ClassFileStream* const stream,
                                   TRAPS) {

  assert(stream != NULL, "invariant");
  assert(_class_name != NULL, "invariant");

  // BEGIN STREAM PARSING
  stream->guarantee_more(8, CHECK);  // magic, major, minor
  // Magic value
  const u4 magic = stream->get_u4_fast();
  guarantee_property(magic == JAVA_CLASSFILE_MAGIC,
                     "Incompatible magic value %u in class file %s",
                     magic, CHECK);

  // Version numbers
  _minor_version = stream->get_u2_fast();
  _major_version = stream->get_u2_fast();

  if (DumpSharedSpaces && _major_version < JAVA_6_VERSION) {
    ResourceMark rm;
    warning("Pre JDK 6 class not supported by CDS: %u.%u %s",
            _major_version,  _minor_version, _class_name->as_C_string());
    Exceptions::fthrow(
      THREAD_AND_LOCATION,
      vmSymbols::java_lang_UnsupportedClassVersionError(),
      "Unsupported major.minor version for dump time %u.%u",
      _major_version,
      _minor_version);
  }

  // Check version numbers - we check this even with verifier off
  verify_class_version(_major_version, _minor_version, _class_name, CHECK);

  stream->guarantee_more(3, CHECK); // length, first cp tag
  u2 cp_size = stream->get_u2_fast();

  guarantee_property(
    cp_size >= 1, "Illegal constant pool size %u in class file %s",
    cp_size, CHECK);

  _orig_cp_size = cp_size;
  if (is_hidden()) { // Add a slot for hidden class name.
    assert(_max_num_patched_klasses == 0, "Sanity check");
    cp_size++;
  } else {
    if (int(cp_size) + _max_num_patched_klasses > 0xffff) {
      THROW_MSG(vmSymbols::java_lang_InternalError(), "not enough space for patched classes");
    }
    cp_size += _max_num_patched_klasses;
  }

  _cp = ConstantPool::allocate(_loader_data,
                               cp_size,
                               CHECK);

  ConstantPool* const cp = _cp;

  parse_constant_pool(stream, cp, _orig_cp_size, CHECK);

  assert(cp_size == (const u2)cp->length(), "invariant");

  // ACCESS FLAGS
  stream->guarantee_more(8, CHECK);  // flags, this_class, super_class, infs_len

  jint recognized_modifiers = JVM_RECOGNIZED_CLASS_MODIFIERS;
  // JVM_ACC_MODULE is defined in JDK-9 and later.
  if (_major_version >= JAVA_9_VERSION) {
    recognized_modifiers |= JVM_ACC_MODULE;
  }
  // JVM_ACC_INLINE is defined for class file version 55 and later
  if (supports_inline_types()) {
    recognized_modifiers |= JVM_ACC_INLINE;
  }

  // Access flags
  jint flags = stream->get_u2_fast() & recognized_modifiers;

  if ((flags & JVM_ACC_INTERFACE) && _major_version < JAVA_6_VERSION) {
    // Set abstract bit for old class files for backward compatibility
    flags |= JVM_ACC_ABSTRACT;
  }

  verify_legal_class_modifiers(flags, CHECK);

  short bad_constant = class_bad_constant_seen();
  if (bad_constant != 0) {
    // Do not throw CFE until after the access_flags are checked because if
    // ACC_MODULE is set in the access flags, then NCDFE must be thrown, not CFE.
    classfile_parse_error("Unknown constant tag %u in class file %s", bad_constant, THREAD);
    return;
  }

  _access_flags.set_flags(flags);

  // This class and superclass
  _this_class_index = stream->get_u2_fast();
  check_property(
    valid_cp_range(_this_class_index, cp_size) &&
      cp->tag_at(_this_class_index).is_unresolved_klass(),
    "Invalid this class index %u in constant pool in class file %s",
    _this_class_index, CHECK);

  Symbol* const class_name_in_cp = cp->klass_name_at(_this_class_index);
  assert(class_name_in_cp != NULL, "class_name can't be null");

  // Don't need to check whether this class name is legal or not.
  // It has been checked when constant pool is parsed.
  // However, make sure it is not an array type.
  if (_need_verify) {
    guarantee_property(class_name_in_cp->char_at(0) != JVM_SIGNATURE_ARRAY,
                       "Bad class name in class file %s",
                       CHECK);
  }

#ifdef ASSERT
  // Basic sanity checks
  assert(!(_is_hidden && (_unsafe_anonymous_host != NULL)), "mutually exclusive variants");

  if (_unsafe_anonymous_host != NULL) {
    assert(_class_name == vmSymbols::unknown_class_name(), "A named anonymous class???");
  }
  if (_is_hidden) {
    assert(_class_name != vmSymbols::unknown_class_name(), "hidden classes should have a special name");
  }
#endif

  // Update the _class_name as needed depending on whether this is a named,
  // un-named, hidden or unsafe-anonymous class.

  if (_is_hidden) {
    assert(_class_name != NULL, "Unexpected null _class_name");
#ifdef ASSERT
    if (_need_verify) {
      verify_legal_class_name(_class_name, CHECK);
    }
#endif

  // NOTE: !_is_hidden does not imply "findable" as it could be an old-style
  //       "hidden" unsafe-anonymous class

  // If this is an anonymous class fix up its name if it is in the unnamed
  // package.  Otherwise, throw IAE if it is in a different package than
  // its host class.
  } else if (_unsafe_anonymous_host != NULL) {
    update_class_name(class_name_in_cp);
    fix_unsafe_anonymous_class_name(CHECK);

  } else {
    // Check if name in class file matches given name
    if (_class_name != class_name_in_cp) {
      if (_class_name != vmSymbols::unknown_class_name()) {
        ResourceMark rm(THREAD);
        Exceptions::fthrow(THREAD_AND_LOCATION,
                           vmSymbols::java_lang_NoClassDefFoundError(),
                           "%s (wrong name: %s)",
                           class_name_in_cp->as_C_string(),
                           _class_name->as_C_string()
                           );
        return;
      } else {
        // The class name was not known by the caller so we set it from
        // the value in the CP.
        update_class_name(class_name_in_cp);
      }
      // else nothing to do: the expected class name matches what is in the CP
    }
  }

  // Verification prevents us from creating names with dots in them, this
  // asserts that that's the case.
  assert(is_internal_format(_class_name), "external class name format used internally");

  if (!is_internal()) {
    LogTarget(Debug, class, preorder) lt;
    if (lt.is_enabled()){
      ResourceMark rm(THREAD);
      LogStream ls(lt);
      ls.print("%s", _class_name->as_klass_external_name());
      if (stream->source() != NULL) {
        ls.print(" source: %s", stream->source());
      }
      ls.cr();
    }
  }

  // SUPERKLASS
  _super_class_index = stream->get_u2_fast();
  _super_klass = parse_super_class(cp,
                                   _super_class_index,
                                   _need_verify,
                                   CHECK);

  // Interfaces
  _itfs_len = stream->get_u2_fast();
  parse_interfaces(stream,
                   _itfs_len,
                   cp,
                   is_inline_type(),
                   &_has_nonstatic_concrete_methods,
                   &_is_declared_atomic,
                   CHECK);

  assert(_temp_local_interfaces != NULL, "invariant");

  // Fields (offsets are filled in later)
  _fac = new FieldAllocationCount();
  parse_fields(stream,
               is_interface(),
               is_inline_type(),
               _fac,
               cp,
               cp_size,
               &_java_fields_count,
               CHECK);

  assert(_fields != NULL, "invariant");

  // Methods
  AccessFlags promoted_flags;
  parse_methods(stream,
                is_interface(),
                is_inline_type(),
                &promoted_flags,
                &_has_final_method,
                &_declares_nonstatic_concrete_methods,
                CHECK);

  assert(_methods != NULL, "invariant");

  // promote flags from parse_methods() to the klass' flags
  _access_flags.add_promoted_flags(promoted_flags.as_int());

  if (_declares_nonstatic_concrete_methods) {
    _has_nonstatic_concrete_methods = true;
  }

  // Additional attributes/annotations
  _parsed_annotations = new ClassAnnotationCollector();
  parse_classfile_attributes(stream, cp, _parsed_annotations, CHECK);

  assert(_inner_classes != NULL, "invariant");

  // Finalize the Annotations metadata object,
  // now that all annotation arrays have been created.
  create_combined_annotations(CHECK);

  // Make sure this is the end of class file stream
  guarantee_property(stream->at_eos(),
                     "Extra bytes at the end of class file %s",
                     CHECK);

  // all bytes in stream read and parsed
}

void ClassFileParser::mangle_hidden_class_name(InstanceKlass* const ik) {
  ResourceMark rm;
  // Construct hidden name from _class_name, "+", and &ik. Note that we can't
  // use a '/' because that confuses finding the class's package.  Also, can't
  // use an illegal char such as ';' because that causes serialization issues
  // and issues with hidden classes that create their own hidden classes.
  char addr_buf[20];
  if (DumpSharedSpaces) {
    // We want stable names for the archived hidden classes (only for static
    // archive for now). Spaces under default_SharedBaseAddress() will be
    // occupied by the archive at run time, so we know that no dynamically
    // loaded InstanceKlass will be placed under there.
    static volatile size_t counter = 0;
    Atomic::cmpxchg(&counter, (size_t)0, Arguments::default_SharedBaseAddress()); // initialize it
    size_t new_id = Atomic::add(&counter, (size_t)1);
    jio_snprintf(addr_buf, 20, SIZE_FORMAT_HEX, new_id);
  } else {
    jio_snprintf(addr_buf, 20, INTPTR_FORMAT, p2i(ik));
  }
  size_t new_name_len = _class_name->utf8_length() + 2 + strlen(addr_buf);
  char* new_name = NEW_RESOURCE_ARRAY(char, new_name_len);
  jio_snprintf(new_name, new_name_len, "%s+%s",
               _class_name->as_C_string(), addr_buf);
  update_class_name(SymbolTable::new_symbol(new_name));

  // Add a Utf8 entry containing the hidden name.
  assert(_class_name != NULL, "Unexpected null _class_name");
  int hidden_index = _orig_cp_size; // this is an extra slot we added
  _cp->symbol_at_put(hidden_index, _class_name);

  // Update this_class_index's slot in the constant pool with the new Utf8 entry.
  // We have to update the resolved_klass_index and the name_index together
  // so extract the existing resolved_klass_index first.
  CPKlassSlot cp_klass_slot = _cp->klass_slot_at(_this_class_index);
  int resolved_klass_index = cp_klass_slot.resolved_klass_index();
  _cp->unresolved_klass_at_put(_this_class_index, hidden_index, resolved_klass_index);
  assert(_cp->klass_slot_at(_this_class_index).name_index() == _orig_cp_size,
         "Bad name_index");
}

void ClassFileParser::post_process_parsed_stream(const ClassFileStream* const stream,
                                                 ConstantPool* cp,
                                                 TRAPS) {
  assert(stream != NULL, "invariant");
  assert(stream->at_eos(), "invariant");
  assert(cp != NULL, "invariant");
  assert(_loader_data != NULL, "invariant");

  if (_class_name == vmSymbols::java_lang_Object()) {
    check_property(_temp_local_interfaces->length() == 0,
        "java.lang.Object cannot implement an interface in class file %s",
        CHECK);
  }
  // We check super class after class file is parsed and format is checked
  if (_super_class_index > 0 && NULL ==_super_klass) {
    Symbol* const super_class_name = cp->klass_name_at(_super_class_index);
    if (is_interface()) {
      // Before attempting to resolve the superclass, check for class format
      // errors not checked yet.
      guarantee_property(super_class_name == vmSymbols::java_lang_Object(),
        "Interfaces must have java.lang.Object as superclass in class file %s",
        CHECK);
    }
    Handle loader(THREAD, _loader_data->class_loader());
    _super_klass = (const InstanceKlass*)
                       SystemDictionary::resolve_super_or_fail(_class_name,
                                                               super_class_name,
                                                               loader,
                                                               _protection_domain,
                                                               true,
                                                               CHECK);
  }

  if (_super_klass != NULL) {
    if (_super_klass->has_nonstatic_concrete_methods()) {
      _has_nonstatic_concrete_methods = true;
    }
    if (_super_klass->is_declared_atomic()) {
      _is_declared_atomic = true;
    }

    if (_super_klass->is_interface()) {
      classfile_icce_error("class %s has interface %s as super class", _super_klass, THREAD);
      return;
    }

    // For an inline class, only java/lang/Object or special abstract classes
    // are acceptable super classes.
    if (is_inline_type()) {
      const InstanceKlass* super_ik = _super_klass;
      if (super_ik->invalid_inline_super()) {
        ResourceMark rm(THREAD);
        Exceptions::fthrow(
          THREAD_AND_LOCATION,
          vmSymbols::java_lang_IncompatibleClassChangeError(),
          "inline class %s has an invalid super class %s",
          _class_name->as_klass_external_name(),
          _super_klass->external_name());
        return;
      }
    }
  }

  if (_class_name == vmSymbols::java_lang_NonTearable() && _loader_data->class_loader() == NULL) {
    // This is the original source of this condition.
    // It propagates by inheritance, as if testing "instanceof NonTearable".
    _is_declared_atomic = true;
  } else if (*ForceNonTearable != '\0') {
    // Allow a command line switch to force the same atomicity property:
    const char* class_name_str = _class_name->as_C_string();
    if (StringUtils::class_list_match(ForceNonTearable, class_name_str)) {
      _is_declared_atomic = true;
    }
  }

  // Set ik->invalid_inline_super field to TRUE if already marked as invalid,
  // if super is marked invalid, or if is_invalid_super_for_inline_type()
  // returns true
  if (invalid_inline_super() ||
      (_super_klass != NULL && _super_klass->invalid_inline_super()) ||
      is_invalid_super_for_inline_type()) {
    set_invalid_inline_super();
  }

  if (!is_inline_type() && invalid_inline_super() && (_super_klass == NULL || !_super_klass->invalid_inline_super())
      && !_implements_identityObject && class_name() != vmSymbols::java_lang_IdentityObject()) {
    _temp_local_interfaces->append(SystemDictionary::IdentityObject_klass());
    _has_injected_identityObject = true;
  }
  int itfs_len = _temp_local_interfaces->length();
  if (itfs_len == 0) {
    _local_interfaces = Universe::the_empty_instance_klass_array();
  } else if (itfs_len == 1 && _temp_local_interfaces->at(0) == SystemDictionary::IdentityObject_klass()) {
    _local_interfaces = Universe::the_single_IdentityObject_klass_array();
  } else {
    _local_interfaces = MetadataFactory::new_array<InstanceKlass*>(_loader_data, itfs_len, NULL, CHECK);
    for (int i = 0; i < itfs_len; i++) {
      _local_interfaces->at_put(i, _temp_local_interfaces->at(i));
    }
  }
  _temp_local_interfaces = NULL;
  assert(_local_interfaces != NULL, "invariant");

  // Compute the transitive list of all unique interfaces implemented by this class
  _transitive_interfaces =
    compute_transitive_interfaces(_super_klass,
                                  _local_interfaces,
                                  _loader_data,
                                  CHECK);

  assert(_transitive_interfaces != NULL, "invariant");

  // sort methods
  _method_ordering = sort_methods(_methods);

  _all_mirandas = new GrowableArray<Method*>(20);

  Handle loader(THREAD, _loader_data->class_loader());
  klassVtable::compute_vtable_size_and_num_mirandas(&_vtable_size,
                                                    &_num_miranda_methods,
                                                    _all_mirandas,
                                                    _super_klass,
                                                    _methods,
                                                    _access_flags,
                                                    _major_version,
                                                    loader,
                                                    _class_name,
                                                    _local_interfaces,
                                                    CHECK);

  // Size of Java itable (in words)
  _itable_size = is_interface() ? 0 :
    klassItable::compute_itable_size(_transitive_interfaces);

  assert(_fac != NULL, "invariant");
  assert(_parsed_annotations != NULL, "invariant");


  // Pre-loading classes of inlined types non static fields
  for (AllFieldStream fs(_fields, cp); !fs.done(); fs.next()) {
    if (Signature::basic_type(fs.signature()) == T_INLINE_TYPE  && !fs.access_flags().is_static()) {
      Klass* klass = SystemDictionary::resolve_inline_type_field_or_fail(&fs,
          Handle(THREAD, _loader_data->class_loader()),
          _protection_domain, true, CHECK);
      assert(klass != NULL, "Sanity check");
      if (!klass->access_flags().is_inline_type()) {
        assert(klass->is_instance_klass(), "Sanity check");
        ResourceMark rm(THREAD);
          THROW_MSG(vmSymbols::java_lang_IncompatibleClassChangeError(),
                    err_msg("Class %s expects class %s to be an inline type, but it is not",
                    _class_name->as_C_string(),
                    InstanceKlass::cast(klass)->external_name()));
      }
    }
  }

  _field_info = new FieldLayoutInfo();
  FieldLayoutBuilder lb(class_name(), super_klass(), _cp, _fields,
      _parsed_annotations->is_contended(), is_inline_type(),
      loader_data(), _protection_domain, _field_info);
  lb.build_layout(CHECK);
  if (is_inline_type()) {
    _alignment = lb.get_alignment();
    _first_field_offset = lb.get_first_field_offset();
    _exact_size_in_bytes = lb.get_exact_size_in_byte();
  }
  _has_inline_type_fields = _field_info->_has_inline_fields;

  // Compute reference type
  _rt = (NULL ==_super_klass) ? REF_NONE : _super_klass->reference_type();
}

void ClassFileParser::set_klass(InstanceKlass* klass) {

#ifdef ASSERT
  if (klass != NULL) {
    assert(NULL == _klass, "leaking?");
  }
#endif

  _klass = klass;
}

void ClassFileParser::set_klass_to_deallocate(InstanceKlass* klass) {

#ifdef ASSERT
  if (klass != NULL) {
    assert(NULL == _klass_to_deallocate, "leaking?");
  }
#endif

  _klass_to_deallocate = klass;
}

// Caller responsible for ResourceMark
// clone stream with rewound position
const ClassFileStream* ClassFileParser::clone_stream() const {
  assert(_stream != NULL, "invariant");

  return _stream->clone();
}

// ----------------------------------------------------------------------------
// debugging

#ifdef ASSERT

// return true if class_name contains no '.' (internal format is '/')
bool ClassFileParser::is_internal_format(Symbol* class_name) {
  if (class_name != NULL) {
    ResourceMark rm;
    char* name = class_name->as_C_string();
    return strchr(name, JVM_SIGNATURE_DOT) == NULL;
  } else {
    return true;
  }
}

#endif<|MERGE_RESOLUTION|>--- conflicted
+++ resolved
@@ -1864,7 +1864,7 @@
     // Remember how many oops we encountered
     fac->update(true, type, false);
     index++;
-    _restricted_field_info->append(vmSymbols::object_signature_enum);
+    _restricted_field_info->append((u2)vmSymbols::as_int(VM_SYMBOL_ENUM_NAME(object_signature)));
   }
 
   // True zero size inline types are causing issues when inlined, so the current
@@ -1881,7 +1881,7 @@
     // Remember how many oops we encountered
     fac->update(false, type, false);
     index++;
-    _restricted_field_info->append(vmSymbols::byte_signature_enum);
+    _restricted_field_info->append((u2)vmSymbols::as_int(VM_SYMBOL_ENUM_NAME(byte_signature)));
   }
 
   if (instance_fields_count > 0) {
@@ -5873,7 +5873,6 @@
     }
   }
 
-<<<<<<< HEAD
   if(has_restricted_fields()) {
     ik->set_has_restricted_fields();
     u2* rfi = ik->fields_erased_type();
@@ -5882,9 +5881,7 @@
     }
   }
 
-=======
   bool all_fields_empty = true;
->>>>>>> b9bec068
   int nfields = ik->java_fields_count();
   if (ik->is_inline_klass()) nfields++;
   for (int i = 0; i < nfields; i++) {
