/*
 * Copyright (c) 1997, 2019, Oracle and/or its affiliates. All rights reserved.
 * DO NOT ALTER OR REMOVE COPYRIGHT NOTICES OR THIS FILE HEADER.
 *
 * This code is free software; you can redistribute it and/or modify it
 * under the terms of the GNU General Public License version 2 only, as
 * published by the Free Software Foundation.
 *
 * This code is distributed in the hope that it will be useful, but WITHOUT
 * ANY WARRANTY; without even the implied warranty of MERCHANTABILITY or
 * FITNESS FOR A PARTICULAR PURPOSE.  See the GNU General Public License
 * version 2 for more details (a copy is included in the LICENSE file that
 * accompanied this code).
 *
 * You should have received a copy of the GNU General Public License version
 * 2 along with this work; if not, write to the Free Software Foundation,
 * Inc., 51 Franklin St, Fifth Floor, Boston, MA 02110-1301 USA.
 *
 * Please contact Oracle, 500 Oracle Parkway, Redwood Shores, CA 94065 USA
 * or visit www.oracle.com if you need additional information or have any
 * questions.
 *
 */
#include "precompiled.hpp"
#include "jvm.h"
#include "aot/aotLoader.hpp"
#include "classfile/classFileParser.hpp"
#include "classfile/classFileStream.hpp"
#include "classfile/classLoader.hpp"
#include "classfile/classLoaderData.inline.hpp"
#include "classfile/defaultMethods.hpp"
#include "classfile/dictionary.hpp"
#include "classfile/javaClasses.inline.hpp"
#include "classfile/moduleEntry.hpp"
#include "classfile/packageEntry.hpp"
#include "classfile/symbolTable.hpp"
#include "classfile/systemDictionary.hpp"
#include "classfile/verificationType.hpp"
#include "classfile/verifier.hpp"
#include "classfile/vmSymbols.hpp"
#include "logging/log.hpp"
#include "logging/logStream.hpp"
#include "memory/allocation.hpp"
#include "memory/metadataFactory.hpp"
#include "memory/oopFactory.hpp"
#include "memory/resourceArea.hpp"
#include "memory/universe.hpp"
#include "oops/annotations.hpp"
#include "oops/constantPool.inline.hpp"
#include "oops/fieldStreams.hpp"
#include "oops/instanceKlass.hpp"
#include "oops/instanceMirrorKlass.hpp"
#include "oops/klass.inline.hpp"
#include "oops/klassVtable.hpp"
#include "oops/metadata.hpp"
#include "oops/method.inline.hpp"
#include "oops/oop.inline.hpp"
#include "oops/symbol.hpp"
#include "oops/valueKlass.hpp"
#include "prims/jvmtiExport.hpp"
#include "prims/jvmtiThreadState.hpp"
#include "runtime/arguments.hpp"
#include "runtime/handles.inline.hpp"
#include "runtime/javaCalls.hpp"
#include "runtime/os.hpp"
#include "runtime/perfData.hpp"
#include "runtime/reflection.hpp"
#include "runtime/safepointVerifiers.hpp"
#include "runtime/signature.hpp"
#include "runtime/timer.hpp"
#include "services/classLoadingService.hpp"
#include "services/threadService.hpp"
#include "utilities/align.hpp"
#include "utilities/bitMap.inline.hpp"
#include "utilities/copy.hpp"
#include "utilities/exceptions.hpp"
#include "utilities/globalDefinitions.hpp"
#include "utilities/growableArray.hpp"
#include "utilities/macros.hpp"
#include "utilities/ostream.hpp"
#include "utilities/resourceHash.hpp"
#include "utilities/utf8.hpp"

#if INCLUDE_CDS
#include "classfile/systemDictionaryShared.hpp"
#endif
#if INCLUDE_JFR
#include "jfr/support/jfrTraceIdExtension.hpp"
#endif

// We generally try to create the oops directly when parsing, rather than
// allocating temporary data structures and copying the bytes twice. A
// temporary area is only needed when parsing utf8 entries in the constant
// pool and when parsing line number tables.

// We add assert in debug mode when class format is not checked.

#define JAVA_CLASSFILE_MAGIC              0xCAFEBABE
#define JAVA_MIN_SUPPORTED_VERSION        45
#define JAVA_PREVIEW_MINOR_VERSION        65535

// Used for two backward compatibility reasons:
// - to check for new additions to the class file format in JDK1.5
// - to check for bug fixes in the format checker in JDK1.5
#define JAVA_1_5_VERSION                  49

// Used for backward compatibility reasons:
// - to check for javac bug fixes that happened after 1.5
// - also used as the max version when running in jdk6
#define JAVA_6_VERSION                    50

// Used for backward compatibility reasons:
// - to disallow argument and require ACC_STATIC for <clinit> methods
#define JAVA_7_VERSION                    51

// Extension method support.
#define JAVA_8_VERSION                    52

#define JAVA_9_VERSION                    53

#define JAVA_10_VERSION                   54

#define JAVA_11_VERSION                   55

#define JAVA_12_VERSION                   56

#define JAVA_13_VERSION                   57

<<<<<<< HEAD
#define CONSTANT_CLASS_DESCRIPTORS        57
=======
#define JAVA_14_VERSION                   58
>>>>>>> 2548e0bc

void ClassFileParser::set_class_bad_constant_seen(short bad_constant) {
  assert((bad_constant == JVM_CONSTANT_Module ||
          bad_constant == JVM_CONSTANT_Package) && _major_version >= JAVA_9_VERSION,
         "Unexpected bad constant pool entry");
  if (_bad_constant_seen == 0) _bad_constant_seen = bad_constant;
}

void ClassFileParser::parse_constant_pool_entries(const ClassFileStream* const stream,
                                                  ConstantPool* cp,
                                                  const int length,
                                                  TRAPS) {
  assert(stream != NULL, "invariant");
  assert(cp != NULL, "invariant");

  // Use a local copy of ClassFileStream. It helps the C++ compiler to optimize
  // this function (_current can be allocated in a register, with scalar
  // replacement of aggregates). The _current pointer is copied back to
  // stream() when this function returns. DON'T call another method within
  // this method that uses stream().
  const ClassFileStream cfs1 = *stream;
  const ClassFileStream* const cfs = &cfs1;

  assert(cfs->allocated_on_stack(), "should be local");
  debug_only(const u1* const old_current = stream->current();)

  // Used for batching symbol allocations.
  const char* names[SymbolTable::symbol_alloc_batch_size];
  int lengths[SymbolTable::symbol_alloc_batch_size];
  int indices[SymbolTable::symbol_alloc_batch_size];
  unsigned int hashValues[SymbolTable::symbol_alloc_batch_size];
  int names_count = 0;

  // parsing  Index 0 is unused
  for (int index = 1; index < length; index++) {
    // Each of the following case guarantees one more byte in the stream
    // for the following tag or the access_flags following constant pool,
    // so we don't need bounds-check for reading tag.
    const u1 tag = cfs->get_u1_fast();
    switch (tag) {
      case JVM_CONSTANT_Class: {
        cfs->guarantee_more(3, CHECK);  // name_index, tag/access_flags
        const u2 name_index = cfs->get_u2_fast();
        cp->klass_index_at_put(index, name_index);
        break;
      }
      case JVM_CONSTANT_Fieldref: {
        cfs->guarantee_more(5, CHECK);  // class_index, name_and_type_index, tag/access_flags
        const u2 class_index = cfs->get_u2_fast();
        const u2 name_and_type_index = cfs->get_u2_fast();
        cp->field_at_put(index, class_index, name_and_type_index);
        break;
      }
      case JVM_CONSTANT_Methodref: {
        cfs->guarantee_more(5, CHECK);  // class_index, name_and_type_index, tag/access_flags
        const u2 class_index = cfs->get_u2_fast();
        const u2 name_and_type_index = cfs->get_u2_fast();
        cp->method_at_put(index, class_index, name_and_type_index);
        break;
      }
      case JVM_CONSTANT_InterfaceMethodref: {
        cfs->guarantee_more(5, CHECK);  // class_index, name_and_type_index, tag/access_flags
        const u2 class_index = cfs->get_u2_fast();
        const u2 name_and_type_index = cfs->get_u2_fast();
        cp->interface_method_at_put(index, class_index, name_and_type_index);
        break;
      }
      case JVM_CONSTANT_String : {
        cfs->guarantee_more(3, CHECK);  // string_index, tag/access_flags
        const u2 string_index = cfs->get_u2_fast();
        cp->string_index_at_put(index, string_index);
        break;
      }
      case JVM_CONSTANT_MethodHandle :
      case JVM_CONSTANT_MethodType: {
        if (_major_version < Verifier::INVOKEDYNAMIC_MAJOR_VERSION) {
          classfile_parse_error(
            "Class file version does not support constant tag %u in class file %s",
            tag, CHECK);
        }
        if (tag == JVM_CONSTANT_MethodHandle) {
          cfs->guarantee_more(4, CHECK);  // ref_kind, method_index, tag/access_flags
          const u1 ref_kind = cfs->get_u1_fast();
          const u2 method_index = cfs->get_u2_fast();
          cp->method_handle_index_at_put(index, ref_kind, method_index);
        }
        else if (tag == JVM_CONSTANT_MethodType) {
          cfs->guarantee_more(3, CHECK);  // signature_index, tag/access_flags
          const u2 signature_index = cfs->get_u2_fast();
          cp->method_type_index_at_put(index, signature_index);
        }
        else {
          ShouldNotReachHere();
        }
        break;
      }
      case JVM_CONSTANT_Dynamic : {
        if (_major_version < Verifier::DYNAMICCONSTANT_MAJOR_VERSION) {
          classfile_parse_error(
              "Class file version does not support constant tag %u in class file %s",
              tag, CHECK);
        }
        cfs->guarantee_more(5, CHECK);  // bsm_index, nt, tag/access_flags
        const u2 bootstrap_specifier_index = cfs->get_u2_fast();
        const u2 name_and_type_index = cfs->get_u2_fast();
        if (_max_bootstrap_specifier_index < (int) bootstrap_specifier_index) {
          _max_bootstrap_specifier_index = (int) bootstrap_specifier_index;  // collect for later
        }
        cp->dynamic_constant_at_put(index, bootstrap_specifier_index, name_and_type_index);
        break;
      }
      case JVM_CONSTANT_InvokeDynamic : {
        if (_major_version < Verifier::INVOKEDYNAMIC_MAJOR_VERSION) {
          classfile_parse_error(
              "Class file version does not support constant tag %u in class file %s",
              tag, CHECK);
        }
        cfs->guarantee_more(5, CHECK);  // bsm_index, nt, tag/access_flags
        const u2 bootstrap_specifier_index = cfs->get_u2_fast();
        const u2 name_and_type_index = cfs->get_u2_fast();
        if (_max_bootstrap_specifier_index < (int) bootstrap_specifier_index) {
          _max_bootstrap_specifier_index = (int) bootstrap_specifier_index;  // collect for later
        }
        cp->invoke_dynamic_at_put(index, bootstrap_specifier_index, name_and_type_index);
        break;
      }
      case JVM_CONSTANT_Integer: {
        cfs->guarantee_more(5, CHECK);  // bytes, tag/access_flags
        const u4 bytes = cfs->get_u4_fast();
        cp->int_at_put(index, (jint)bytes);
        break;
      }
      case JVM_CONSTANT_Float: {
        cfs->guarantee_more(5, CHECK);  // bytes, tag/access_flags
        const u4 bytes = cfs->get_u4_fast();
        cp->float_at_put(index, *(jfloat*)&bytes);
        break;
      }
      case JVM_CONSTANT_Long: {
        // A mangled type might cause you to overrun allocated memory
        guarantee_property(index + 1 < length,
                           "Invalid constant pool entry %u in class file %s",
                           index,
                           CHECK);
        cfs->guarantee_more(9, CHECK);  // bytes, tag/access_flags
        const u8 bytes = cfs->get_u8_fast();
        cp->long_at_put(index, bytes);
        index++;   // Skip entry following eigth-byte constant, see JVM book p. 98
        break;
      }
      case JVM_CONSTANT_Double: {
        // A mangled type might cause you to overrun allocated memory
        guarantee_property(index+1 < length,
                           "Invalid constant pool entry %u in class file %s",
                           index,
                           CHECK);
        cfs->guarantee_more(9, CHECK);  // bytes, tag/access_flags
        const u8 bytes = cfs->get_u8_fast();
        cp->double_at_put(index, *(jdouble*)&bytes);
        index++;   // Skip entry following eigth-byte constant, see JVM book p. 98
        break;
      }
      case JVM_CONSTANT_NameAndType: {
        cfs->guarantee_more(5, CHECK);  // name_index, signature_index, tag/access_flags
        const u2 name_index = cfs->get_u2_fast();
        const u2 signature_index = cfs->get_u2_fast();
        cp->name_and_type_at_put(index, name_index, signature_index);
        break;
      }
      case JVM_CONSTANT_Utf8 : {
        cfs->guarantee_more(2, CHECK);  // utf8_length
        u2  utf8_length = cfs->get_u2_fast();
        const u1* utf8_buffer = cfs->current();
        assert(utf8_buffer != NULL, "null utf8 buffer");
        // Got utf8 string, guarantee utf8_length+1 bytes, set stream position forward.
        cfs->guarantee_more(utf8_length+1, CHECK);  // utf8 string, tag/access_flags
        cfs->skip_u1_fast(utf8_length);

        // Before storing the symbol, make sure it's legal
        if (_need_verify) {
          verify_legal_utf8(utf8_buffer, utf8_length, CHECK);
        }

        if (has_cp_patch_at(index)) {
          Handle patch = clear_cp_patch_at(index);
          guarantee_property(java_lang_String::is_instance(patch()),
                             "Illegal utf8 patch at %d in class file %s",
                             index,
                             CHECK);
          const char* const str = java_lang_String::as_utf8_string(patch());
          // (could use java_lang_String::as_symbol instead, but might as well batch them)
          utf8_buffer = (const u1*) str;
          utf8_length = (u2) strlen(str);
        }

        unsigned int hash;
        Symbol* const result = SymbolTable::lookup_only((const char*)utf8_buffer,
                                                        utf8_length,
                                                        hash);
        if (result == NULL) {
          names[names_count] = (const char*)utf8_buffer;
          lengths[names_count] = utf8_length;
          indices[names_count] = index;
          hashValues[names_count++] = hash;
          if (names_count == SymbolTable::symbol_alloc_batch_size) {
            SymbolTable::new_symbols(_loader_data,
                                     cp,
                                     names_count,
                                     names,
                                     lengths,
                                     indices,
                                     hashValues);
            names_count = 0;
          }
        } else {
          cp->symbol_at_put(index, result);
        }
        break;
      }
      case JVM_CONSTANT_Module:
      case JVM_CONSTANT_Package: {
        // Record that an error occurred in these two cases but keep parsing so
        // that ACC_Module can be checked for in the access_flags.  Need to
        // throw NoClassDefFoundError in that case.
        if (_major_version >= JAVA_9_VERSION) {
          cfs->guarantee_more(3, CHECK);
          cfs->get_u2_fast();
          set_class_bad_constant_seen(tag);
          break;
        }
      }
      default: {
        classfile_parse_error("Unknown constant tag %u in class file %s",
                              tag,
                              CHECK);
        break;
      }
    } // end of switch(tag)
  } // end of for

  // Allocate the remaining symbols
  if (names_count > 0) {
    SymbolTable::new_symbols(_loader_data,
                             cp,
                             names_count,
                             names,
                             lengths,
                             indices,
                             hashValues);
  }

  // Copy _current pointer of local copy back to stream.
  assert(stream->current() == old_current, "non-exclusive use of stream");
  stream->set_current(cfs1.current());

}

static inline bool valid_cp_range(int index, int length) {
  return (index > 0 && index < length);
}

static inline Symbol* check_symbol_at(const ConstantPool* cp, int index) {
  assert(cp != NULL, "invariant");
  if (valid_cp_range(index, cp->length()) && cp->tag_at(index).is_utf8()) {
    return cp->symbol_at(index);
  }
  return NULL;
}

#ifdef ASSERT
PRAGMA_DIAG_PUSH
PRAGMA_FORMAT_NONLITERAL_IGNORED
void ClassFileParser::report_assert_property_failure(const char* msg, TRAPS) const {
  ResourceMark rm(THREAD);
  fatal(msg, _class_name->as_C_string());
}

void ClassFileParser::report_assert_property_failure(const char* msg,
                                                     int index,
                                                     TRAPS) const {
  ResourceMark rm(THREAD);
  fatal(msg, index, _class_name->as_C_string());
}
PRAGMA_DIAG_POP
#endif

void ClassFileParser::parse_constant_pool(const ClassFileStream* const stream,
                                         ConstantPool* const cp,
                                         const int length,
                                         TRAPS) {
  assert(cp != NULL, "invariant");
  assert(stream != NULL, "invariant");

  // parsing constant pool entries
  parse_constant_pool_entries(stream, cp, length, CHECK);
  if (class_bad_constant_seen() != 0) {
    // a bad CP entry has been detected previously so stop parsing and just return.
    return;
  }

  int index = 1;  // declared outside of loops for portability
  int num_klasses = 0;

  // first verification pass - validate cross references
  // and fixup class and string constants
  for (index = 1; index < length; index++) {          // Index 0 is unused
    const jbyte tag = cp->tag_at(index).value();
    switch (tag) {
      case JVM_CONSTANT_Class: {
        ShouldNotReachHere();     // Only JVM_CONSTANT_ClassIndex should be present
        break;
      }
      case JVM_CONSTANT_Fieldref:
        // fall through
      case JVM_CONSTANT_Methodref:
        // fall through
      case JVM_CONSTANT_InterfaceMethodref: {
        if (!_need_verify) break;
        const int klass_ref_index = cp->klass_ref_index_at(index);
        const int name_and_type_ref_index = cp->name_and_type_ref_index_at(index);
        check_property(valid_klass_reference_at(klass_ref_index),
                       "Invalid constant pool index %u in class file %s",
                       klass_ref_index, CHECK);
        check_property(valid_cp_range(name_and_type_ref_index, length) &&
          cp->tag_at(name_and_type_ref_index).is_name_and_type(),
          "Invalid constant pool index %u in class file %s",
          name_and_type_ref_index, CHECK);
        break;
      }
      case JVM_CONSTANT_String: {
        ShouldNotReachHere();     // Only JVM_CONSTANT_StringIndex should be present
        break;
      }
      case JVM_CONSTANT_Integer:
        break;
      case JVM_CONSTANT_Float:
        break;
      case JVM_CONSTANT_Long:
      case JVM_CONSTANT_Double: {
        index++;
        check_property(
          (index < length && cp->tag_at(index).is_invalid()),
          "Improper constant pool long/double index %u in class file %s",
          index, CHECK);
        break;
      }
      case JVM_CONSTANT_NameAndType: {
        if (!_need_verify) break;
        const int name_ref_index = cp->name_ref_index_at(index);
        const int signature_ref_index = cp->signature_ref_index_at(index);
        check_property(valid_symbol_at(name_ref_index),
          "Invalid constant pool index %u in class file %s",
          name_ref_index, CHECK);
        check_property(valid_symbol_at(signature_ref_index),
          "Invalid constant pool index %u in class file %s",
          signature_ref_index, CHECK);
        break;
      }
      case JVM_CONSTANT_Utf8:
        break;
      case JVM_CONSTANT_UnresolvedClass:         // fall-through
      case JVM_CONSTANT_UnresolvedClassInError: {
        ShouldNotReachHere();     // Only JVM_CONSTANT_ClassIndex should be present
        break;
      }
      case JVM_CONSTANT_ClassIndex: {
        const int class_index = cp->klass_index_at(index);
        check_property(valid_symbol_at(class_index),
          "Invalid constant pool index %u in class file %s",
          class_index, CHECK);

        Symbol* const name = cp->symbol_at(class_index);
        const unsigned int name_len = name->utf8_length();
        if (name->is_Q_signature()) {
          cp->unresolved_qdescriptor_at_put(index, class_index, num_klasses++);
        } else {
          cp->unresolved_klass_at_put(index, class_index, num_klasses++);
        }
        break;
      }
      case JVM_CONSTANT_StringIndex: {
        const int string_index = cp->string_index_at(index);
        check_property(valid_symbol_at(string_index),
          "Invalid constant pool index %u in class file %s",
          string_index, CHECK);
        Symbol* const sym = cp->symbol_at(string_index);
        cp->unresolved_string_at_put(index, sym);
        break;
      }
      case JVM_CONSTANT_MethodHandle: {
        const int ref_index = cp->method_handle_index_at(index);
        check_property(valid_cp_range(ref_index, length),
          "Invalid constant pool index %u in class file %s",
          ref_index, CHECK);
        const constantTag tag = cp->tag_at(ref_index);
        const int ref_kind = cp->method_handle_ref_kind_at(index);

        switch (ref_kind) {
          case JVM_REF_getField:
          case JVM_REF_getStatic:
          case JVM_REF_putField:
          case JVM_REF_putStatic: {
            check_property(
              tag.is_field(),
              "Invalid constant pool index %u in class file %s (not a field)",
              ref_index, CHECK);
            break;
          }
          case JVM_REF_invokeVirtual:
          case JVM_REF_newInvokeSpecial: {
            check_property(
              tag.is_method(),
              "Invalid constant pool index %u in class file %s (not a method)",
              ref_index, CHECK);
            break;
          }
          case JVM_REF_invokeStatic:
          case JVM_REF_invokeSpecial: {
            check_property(
              tag.is_method() ||
              ((_major_version >= JAVA_8_VERSION) && tag.is_interface_method()),
              "Invalid constant pool index %u in class file %s (not a method)",
              ref_index, CHECK);
            break;
          }
          case JVM_REF_invokeInterface: {
            check_property(
              tag.is_interface_method(),
              "Invalid constant pool index %u in class file %s (not an interface method)",
              ref_index, CHECK);
            break;
          }
          default: {
            classfile_parse_error(
              "Bad method handle kind at constant pool index %u in class file %s",
              index, CHECK);
          }
        } // switch(refkind)
        // Keep the ref_index unchanged.  It will be indirected at link-time.
        break;
      } // case MethodHandle
      case JVM_CONSTANT_MethodType: {
        const int ref_index = cp->method_type_index_at(index);
        check_property(valid_symbol_at(ref_index),
          "Invalid constant pool index %u in class file %s",
          ref_index, CHECK);
        break;
      }
      case JVM_CONSTANT_Dynamic: {
        const int name_and_type_ref_index =
          cp->bootstrap_name_and_type_ref_index_at(index);

        check_property(valid_cp_range(name_and_type_ref_index, length) &&
          cp->tag_at(name_and_type_ref_index).is_name_and_type(),
          "Invalid constant pool index %u in class file %s",
          name_and_type_ref_index, CHECK);
        // bootstrap specifier index must be checked later,
        // when BootstrapMethods attr is available

        // Mark the constant pool as having a CONSTANT_Dynamic_info structure
        cp->set_has_dynamic_constant();
        break;
      }
      case JVM_CONSTANT_InvokeDynamic: {
        const int name_and_type_ref_index =
          cp->bootstrap_name_and_type_ref_index_at(index);

        check_property(valid_cp_range(name_and_type_ref_index, length) &&
          cp->tag_at(name_and_type_ref_index).is_name_and_type(),
          "Invalid constant pool index %u in class file %s",
          name_and_type_ref_index, CHECK);
        // bootstrap specifier index must be checked later,
        // when BootstrapMethods attr is available
        break;
      }
      default: {
        fatal("bad constant pool tag value %u", cp->tag_at(index).value());
        ShouldNotReachHere();
        break;
      }
    } // switch(tag)
  } // end of for

  _first_patched_klass_resolved_index = num_klasses;
  cp->allocate_resolved_klasses(_loader_data, num_klasses + _max_num_patched_klasses, CHECK);

  if (_cp_patches != NULL) {
    // need to treat this_class specially...

    // Add dummy utf8 entries in the space reserved for names of patched classes. We'll use "*"
    // for now. These will be replaced with actual names of the patched classes in patch_class().
    Symbol* s = vmSymbols::star_name();
    for (int n=_orig_cp_size; n<cp->length(); n++) {
      cp->symbol_at_put(n, s);
    }

    int this_class_index;
    {
      stream->guarantee_more(8, CHECK);  // flags, this_class, super_class, infs_len
      const u1* const mark = stream->current();
      stream->skip_u2_fast(1); // skip flags
      this_class_index = stream->get_u2_fast();
      stream->set_current(mark);  // revert to mark
    }

    for (index = 1; index < length; index++) {          // Index 0 is unused
      if (has_cp_patch_at(index)) {
        guarantee_property(index != this_class_index,
          "Illegal constant pool patch to self at %d in class file %s",
          index, CHECK);
        patch_constant_pool(cp, index, cp_patch_at(index), CHECK);
      }
    }
  }

  if (!_need_verify) {
    return;
  }

  // second verification pass - checks the strings are of the right format.
  // but not yet to the other entries
  for (index = 1; index < length; index++) {
    const jbyte tag = cp->tag_at(index).value();
    switch (tag) {
      case JVM_CONSTANT_UnresolvedClass: {
        const Symbol* const class_name = cp->klass_name_at(index);
        // check the name, even if _cp_patches will overwrite it
        verify_legal_class_name(class_name, CHECK);
        break;
      }
      case JVM_CONSTANT_NameAndType: {
        if (_need_verify) {
          const int sig_index = cp->signature_ref_index_at(index);
          const int name_index = cp->name_ref_index_at(index);
          const Symbol* const name = cp->symbol_at(name_index);
          const Symbol* const sig = cp->symbol_at(sig_index);
          guarantee_property(sig->utf8_length() != 0,
            "Illegal zero length constant pool entry at %d in class %s",
            sig_index, CHECK);
          guarantee_property(name->utf8_length() != 0,
            "Illegal zero length constant pool entry at %d in class %s",
            name_index, CHECK);

          if (sig->char_at(0) == JVM_SIGNATURE_FUNC) {
            // Format check method name and signature
            verify_legal_method_name(name, CHECK);
            verify_legal_method_signature(name, sig, CHECK);
          } else {
            // Format check field name and signature
            verify_legal_field_name(name, CHECK);
            verify_legal_field_signature(name, sig, CHECK);
          }
        }
        break;
      }
      case JVM_CONSTANT_Dynamic: {
        const int name_and_type_ref_index =
          cp->name_and_type_ref_index_at(index);
        // already verified to be utf8
        const int name_ref_index =
          cp->name_ref_index_at(name_and_type_ref_index);
        // already verified to be utf8
        const int signature_ref_index =
          cp->signature_ref_index_at(name_and_type_ref_index);
        const Symbol* const name = cp->symbol_at(name_ref_index);
        const Symbol* const signature = cp->symbol_at(signature_ref_index);
        if (_need_verify) {
          // CONSTANT_Dynamic's name and signature are verified above, when iterating NameAndType_info.
          // Need only to be sure signature is non-zero length and the right type.
          if (signature->utf8_length() == 0 ||
              signature->char_at(0) == JVM_SIGNATURE_FUNC) {
            throwIllegalSignature("CONSTANT_Dynamic", name, signature, CHECK);
          }
        }
        break;
      }
      case JVM_CONSTANT_InvokeDynamic:
      case JVM_CONSTANT_Fieldref:
      case JVM_CONSTANT_Methodref:
      case JVM_CONSTANT_InterfaceMethodref: {
        const int name_and_type_ref_index =
          cp->name_and_type_ref_index_at(index);
        // already verified to be utf8
        const int name_ref_index =
          cp->name_ref_index_at(name_and_type_ref_index);
        // already verified to be utf8
        const int signature_ref_index =
          cp->signature_ref_index_at(name_and_type_ref_index);
        const Symbol* const name = cp->symbol_at(name_ref_index);
        const Symbol* const signature = cp->symbol_at(signature_ref_index);
        if (tag == JVM_CONSTANT_Fieldref) {
          if (_need_verify) {
            // Field name and signature are verified above, when iterating NameAndType_info.
            // Need only to be sure signature is non-zero length and the right type.
            if (signature->utf8_length() == 0 ||
                signature->char_at(0) == JVM_SIGNATURE_FUNC) {
              throwIllegalSignature("Field", name, signature, CHECK);
            }
          }
        } else {
          if (_need_verify) {
            // Method name and signature are verified above, when iterating NameAndType_info.
            // Need only to be sure signature is non-zero length and the right type.
            if (signature->utf8_length() == 0 ||
                signature->char_at(0) != JVM_SIGNATURE_FUNC) {
              throwIllegalSignature("Method", name, signature, CHECK);
            }
          }
          // 4509014: If a class method name begins with '<', it must be "<init>"
          const unsigned int name_len = name->utf8_length();
          if (tag == JVM_CONSTANT_Methodref &&
              name_len != 0 &&
              name->char_at(0) == '<' &&
              name != vmSymbols::object_initializer_name()) {
            classfile_parse_error(
              "Bad method name at constant pool index %u in class file %s",
              name_ref_index, CHECK);
          }
        }
        break;
      }
      case JVM_CONSTANT_MethodHandle: {
        const int ref_index = cp->method_handle_index_at(index);
        const int ref_kind = cp->method_handle_ref_kind_at(index);
        switch (ref_kind) {
          case JVM_REF_invokeVirtual:
          case JVM_REF_invokeStatic:
          case JVM_REF_invokeSpecial:
          case JVM_REF_newInvokeSpecial: {
            const int name_and_type_ref_index =
              cp->name_and_type_ref_index_at(ref_index);
            const int name_ref_index =
              cp->name_ref_index_at(name_and_type_ref_index);
            const Symbol* const name = cp->symbol_at(name_ref_index);
            if (name != vmSymbols::object_initializer_name()) {
              if (ref_kind == JVM_REF_newInvokeSpecial) {
                classfile_parse_error(
                  "Bad constructor name at constant pool index %u in class file %s",
                    name_ref_index, CHECK);
              }
            } else {
              // The allowed invocation mode of <init> depends on its signature.
              // This test corresponds to verify_invoke_instructions in the verifier.
              const int signature_ref_index =
                cp->signature_ref_index_at(name_and_type_ref_index);
              const Symbol* const signature = cp->symbol_at(signature_ref_index);
              if (signature->is_void_method_signature()
                  && ref_kind == JVM_REF_newInvokeSpecial) {
                // OK, could be a constructor call
              } else if (!signature->is_void_method_signature()
                         && ref_kind == JVM_REF_invokeStatic) {
                // also OK, could be a static factory call
              } else {
                classfile_parse_error(
                  "Bad method name at constant pool index %u in class file %s",
                  name_ref_index, CHECK);
              }
            }
            break;
          }
          // Other ref_kinds are already fully checked in previous pass.
        } // switch(ref_kind)
        break;
      }
      case JVM_CONSTANT_MethodType: {
        const Symbol* const no_name = vmSymbols::type_name(); // place holder
        const Symbol* const signature = cp->method_type_signature_at(index);
        verify_legal_method_signature(no_name, signature, CHECK);
        break;
      }
      case JVM_CONSTANT_Utf8: {
        assert(cp->symbol_at(index)->refcount() != 0, "count corrupted");
      }
    }  // switch(tag)
  }  // end of for
}

Handle ClassFileParser::clear_cp_patch_at(int index) {
  Handle patch = cp_patch_at(index);
  _cp_patches->at_put(index, Handle());
  assert(!has_cp_patch_at(index), "");
  return patch;
}

void ClassFileParser::patch_class(ConstantPool* cp, int class_index, Klass* k, Symbol* name) {
  int name_index = _orig_cp_size + _num_patched_klasses;
  int resolved_klass_index = _first_patched_klass_resolved_index + _num_patched_klasses;

  cp->klass_at_put(class_index, name_index, resolved_klass_index, k, name);
  _num_patched_klasses ++;
}

void ClassFileParser::patch_constant_pool(ConstantPool* cp,
                                          int index,
                                          Handle patch,
                                          TRAPS) {
  assert(cp != NULL, "invariant");

  BasicType patch_type = T_VOID;

  switch (cp->tag_at(index).value()) {

    case JVM_CONSTANT_UnresolvedClass: {
      // Patching a class means pre-resolving it.
      // The name in the constant pool is ignored.
      if (java_lang_Class::is_instance(patch())) {
        guarantee_property(!java_lang_Class::is_primitive(patch()),
                           "Illegal class patch at %d in class file %s",
                           index, CHECK);
        Klass* k = java_lang_Class::as_Klass(patch());
        patch_class(cp, index, k, k->name());
      } else {
        guarantee_property(java_lang_String::is_instance(patch()),
                           "Illegal class patch at %d in class file %s",
                           index, CHECK);
        Symbol* const name = java_lang_String::as_symbol(patch());
        patch_class(cp, index, NULL, name);
      }
      break;
    }

    case JVM_CONSTANT_String: {
      // skip this patch and don't clear it.  Needs the oop array for resolved
      // references to be created first.
      return;
    }
    case JVM_CONSTANT_Integer: patch_type = T_INT;    goto patch_prim;
    case JVM_CONSTANT_Float:   patch_type = T_FLOAT;  goto patch_prim;
    case JVM_CONSTANT_Long:    patch_type = T_LONG;   goto patch_prim;
    case JVM_CONSTANT_Double:  patch_type = T_DOUBLE; goto patch_prim;
    patch_prim:
    {
      jvalue value;
      BasicType value_type = java_lang_boxing_object::get_value(patch(), &value);
      guarantee_property(value_type == patch_type,
                         "Illegal primitive patch at %d in class file %s",
                         index, CHECK);
      switch (value_type) {
        case T_INT:    cp->int_at_put(index,   value.i); break;
        case T_FLOAT:  cp->float_at_put(index, value.f); break;
        case T_LONG:   cp->long_at_put(index,  value.j); break;
        case T_DOUBLE: cp->double_at_put(index, value.d); break;
        default:       assert(false, "");
      }
    } // end patch_prim label
    break;

    default: {
      // %%% TODO: put method handles into CONSTANT_InterfaceMethodref, etc.
      guarantee_property(!has_cp_patch_at(index),
                         "Illegal unexpected patch at %d in class file %s",
                         index, CHECK);
      return;
    }
  } // end of switch(tag)

  // On fall-through, mark the patch as used.
  clear_cp_patch_at(index);
}
class NameSigHash: public ResourceObj {
 public:
  const Symbol*       _name;       // name
  const Symbol*       _sig;        // signature
  NameSigHash*  _next;             // Next entry in hash table
};

static const int HASH_ROW_SIZE = 256;

static unsigned int hash(const Symbol* name, const Symbol* sig) {
  unsigned int raw_hash = 0;
  raw_hash += ((unsigned int)(uintptr_t)name) >> (LogHeapWordSize + 2);
  raw_hash += ((unsigned int)(uintptr_t)sig) >> LogHeapWordSize;

  return (raw_hash + (unsigned int)(uintptr_t)name) % HASH_ROW_SIZE;
}


static void initialize_hashtable(NameSigHash** table) {
  memset((void*)table, 0, sizeof(NameSigHash*) * HASH_ROW_SIZE);
}
// Return false if the name/sig combination is found in table.
// Return true if no duplicate is found. And name/sig is added as a new entry in table.
// The old format checker uses heap sort to find duplicates.
// NOTE: caller should guarantee that GC doesn't happen during the life cycle
// of table since we don't expect Symbol*'s to move.
static bool put_after_lookup(const Symbol* name, const Symbol* sig, NameSigHash** table) {
  assert(name != NULL, "name in constant pool is NULL");

  // First lookup for duplicates
  int index = hash(name, sig);
  NameSigHash* entry = table[index];
  while (entry != NULL) {
    if (entry->_name == name && entry->_sig == sig) {
      return false;
    }
    entry = entry->_next;
  }

  // No duplicate is found, allocate a new entry and fill it.
  entry = new NameSigHash();
  entry->_name = name;
  entry->_sig = sig;

  // Insert into hash table
  entry->_next = table[index];
  table[index] = entry;

  return true;
}

// Side-effects: populates the _local_interfaces field
void ClassFileParser::parse_interfaces(const ClassFileStream* const stream,
                                       const int itfs_len,
                                       ConstantPool* const cp,
                                       bool* const has_nonstatic_concrete_methods,
                                       TRAPS) {
  assert(stream != NULL, "invariant");
  assert(cp != NULL, "invariant");
  assert(has_nonstatic_concrete_methods != NULL, "invariant");

  if (itfs_len == 0) {
    _local_interfaces = Universe::the_empty_instance_klass_array();
  } else {
    assert(itfs_len > 0, "only called for len>0");
    _local_interfaces = MetadataFactory::new_array<InstanceKlass*>(_loader_data, itfs_len, NULL, CHECK);

    int index;
    for (index = 0; index < itfs_len; index++) {
      const u2 interface_index = stream->get_u2(CHECK);
      Klass* interf;
      check_property(
        valid_klass_reference_at(interface_index),
        "Interface name has bad constant pool index %u in class file %s",
        interface_index, CHECK);
      if (cp->tag_at(interface_index).is_klass()) {
        interf = cp->resolved_klass_at(interface_index);
      } else {
        Symbol* const unresolved_klass  = cp->klass_name_at(interface_index);

        // Don't need to check legal name because it's checked when parsing constant pool.
        // But need to make sure it's not an array type.
        guarantee_property(unresolved_klass->char_at(0) != JVM_SIGNATURE_ARRAY,
                           "Bad interface name in class file %s", CHECK);

        // Call resolve_super so classcircularity is checked
        interf = SystemDictionary::resolve_super_or_fail(
                                                  _class_name,
                                                  unresolved_klass,
                                                  Handle(THREAD, _loader_data->class_loader()),
                                                  _protection_domain,
                                                  false,
                                                  CHECK);
      }

      if (!interf->is_interface()) {
        THROW_MSG(vmSymbols::java_lang_IncompatibleClassChangeError(),
                  err_msg("class %s can not implement %s, because it is not an interface (%s)",
                          _class_name->as_klass_external_name(),
                          interf->external_name(),
                          interf->class_in_module_of_loader()));
      }

      if (InstanceKlass::cast(interf)->has_nonstatic_concrete_methods()) {
        *has_nonstatic_concrete_methods = true;
      }
      _local_interfaces->at_put(index, InstanceKlass::cast(interf));
    }

    if (!_need_verify || itfs_len <= 1) {
      return;
    }

    // Check if there's any duplicates in interfaces
    ResourceMark rm(THREAD);
    NameSigHash** interface_names = NEW_RESOURCE_ARRAY_IN_THREAD(THREAD,
                                                                 NameSigHash*,
                                                                 HASH_ROW_SIZE);
    initialize_hashtable(interface_names);
    bool dup = false;
    const Symbol* name = NULL;
    {
      debug_only(NoSafepointVerifier nsv;)
      for (index = 0; index < itfs_len; index++) {
        const InstanceKlass* const k = _local_interfaces->at(index);
        name = k->name();
        // If no duplicates, add (name, NULL) in hashtable interface_names.
        if (!put_after_lookup(name, NULL, interface_names)) {
          dup = true;
          break;
        }
      }
    }
    if (dup) {
      classfile_parse_error("Duplicate interface name \"%s\" in class file %s",
                             name->as_C_string(), CHECK);
    }
  }
}

void ClassFileParser::verify_constantvalue(const ConstantPool* const cp,
                                           int constantvalue_index,
                                           int signature_index,
                                           TRAPS) const {
  // Make sure the constant pool entry is of a type appropriate to this field
  guarantee_property(
    (constantvalue_index > 0 &&
      constantvalue_index < cp->length()),
    "Bad initial value index %u in ConstantValue attribute in class file %s",
    constantvalue_index, CHECK);

  const constantTag value_type = cp->tag_at(constantvalue_index);
  switch(cp->basic_type_for_signature_at(signature_index)) {
    case T_LONG: {
      guarantee_property(value_type.is_long(),
                         "Inconsistent constant value type in class file %s",
                         CHECK);
      break;
    }
    case T_FLOAT: {
      guarantee_property(value_type.is_float(),
                         "Inconsistent constant value type in class file %s",
                         CHECK);
      break;
    }
    case T_DOUBLE: {
      guarantee_property(value_type.is_double(),
                         "Inconsistent constant value type in class file %s",
                         CHECK);
      break;
    }
    case T_BYTE:
    case T_CHAR:
    case T_SHORT:
    case T_BOOLEAN:
    case T_INT: {
      guarantee_property(value_type.is_int(),
                         "Inconsistent constant value type in class file %s",
                         CHECK);
      break;
    }
    case T_OBJECT: {
      guarantee_property((cp->symbol_at(signature_index)->equals("Ljava/lang/String;")
                         && value_type.is_string()),
                         "Bad string initial value in class file %s",
                         CHECK);
      break;
    }
    default: {
      classfile_parse_error("Unable to set initial value %u in class file %s",
                             constantvalue_index,
                             CHECK);
    }
  }
}

class AnnotationCollector : public ResourceObj{
public:
  enum Location { _in_field, _in_method, _in_class };
  enum ID {
    _unknown = 0,
    _method_CallerSensitive,
    _method_ForceInline,
    _method_DontInline,
    _method_InjectedProfile,
    _method_LambdaForm_Compiled,
    _method_Hidden,
    _method_HotSpotIntrinsicCandidate,
    _jdk_internal_vm_annotation_Contended,
    _field_Stable,
    _jdk_internal_vm_annotation_ReservedStackAccess,
    _annotation_LIMIT
  };
  const Location _location;
  int _annotations_present;
  u2 _contended_group;

  AnnotationCollector(Location location)
    : _location(location), _annotations_present(0)
  {
    assert((int)_annotation_LIMIT <= (int)sizeof(_annotations_present) * BitsPerByte, "");
  }
  // If this annotation name has an ID, report it (or _none).
  ID annotation_index(const ClassLoaderData* loader_data, const Symbol* name);
  // Set the annotation name:
  void set_annotation(ID id) {
    assert((int)id >= 0 && (int)id < (int)_annotation_LIMIT, "oob");
    _annotations_present |= nth_bit((int)id);
  }

  void remove_annotation(ID id) {
    assert((int)id >= 0 && (int)id < (int)_annotation_LIMIT, "oob");
    _annotations_present &= ~nth_bit((int)id);
  }

  // Report if the annotation is present.
  bool has_any_annotations() const { return _annotations_present != 0; }
  bool has_annotation(ID id) const { return (nth_bit((int)id) & _annotations_present) != 0; }

  void set_contended_group(u2 group) { _contended_group = group; }
  u2 contended_group() const { return _contended_group; }

  bool is_contended() const { return has_annotation(_jdk_internal_vm_annotation_Contended); }

  void set_stable(bool stable) { set_annotation(_field_Stable); }
  bool is_stable() const { return has_annotation(_field_Stable); }
};

// This class also doubles as a holder for metadata cleanup.
class ClassFileParser::FieldAnnotationCollector : public AnnotationCollector {
private:
  ClassLoaderData* _loader_data;
  AnnotationArray* _field_annotations;
  AnnotationArray* _field_type_annotations;
public:
  FieldAnnotationCollector(ClassLoaderData* loader_data) :
    AnnotationCollector(_in_field),
    _loader_data(loader_data),
    _field_annotations(NULL),
    _field_type_annotations(NULL) {}
  ~FieldAnnotationCollector();
  void apply_to(FieldInfo* f);
  AnnotationArray* field_annotations()      { return _field_annotations; }
  AnnotationArray* field_type_annotations() { return _field_type_annotations; }

  void set_field_annotations(AnnotationArray* a)      { _field_annotations = a; }
  void set_field_type_annotations(AnnotationArray* a) { _field_type_annotations = a; }
};

class MethodAnnotationCollector : public AnnotationCollector{
public:
  MethodAnnotationCollector() : AnnotationCollector(_in_method) { }
  void apply_to(const methodHandle& m);
};

class ClassFileParser::ClassAnnotationCollector : public AnnotationCollector{
public:
  ClassAnnotationCollector() : AnnotationCollector(_in_class) { }
  void apply_to(InstanceKlass* ik);
};


static int skip_annotation_value(const u1*, int, int); // fwd decl

// Safely increment index by val if does not pass limit
#define SAFE_ADD(index, limit, val) \
if (index >= limit - val) return limit; \
index += val;

// Skip an annotation.  Return >=limit if there is any problem.
static int skip_annotation(const u1* buffer, int limit, int index) {
  assert(buffer != NULL, "invariant");
  // annotation := atype:u2 do(nmem:u2) {member:u2 value}
  // value := switch (tag:u1) { ... }
  SAFE_ADD(index, limit, 4); // skip atype and read nmem
  int nmem = Bytes::get_Java_u2((address)buffer + index - 2);
  while (--nmem >= 0 && index < limit) {
    SAFE_ADD(index, limit, 2); // skip member
    index = skip_annotation_value(buffer, limit, index);
  }
  return index;
}

// Skip an annotation value.  Return >=limit if there is any problem.
static int skip_annotation_value(const u1* buffer, int limit, int index) {
  assert(buffer != NULL, "invariant");

  // value := switch (tag:u1) {
  //   case B, C, I, S, Z, D, F, J, c: con:u2;
  //   case e: e_class:u2 e_name:u2;
  //   case s: s_con:u2;
  //   case [: do(nval:u2) {value};
  //   case @: annotation;
  //   case s: s_con:u2;
  // }
  SAFE_ADD(index, limit, 1); // read tag
  const u1 tag = buffer[index - 1];
  switch (tag) {
    case 'B':
    case 'C':
    case 'I':
    case 'S':
    case 'Z':
    case 'D':
    case 'F':
    case 'J':
    case 'c':
    case 's':
      SAFE_ADD(index, limit, 2);  // skip con or s_con
      break;
    case 'e':
      SAFE_ADD(index, limit, 4);  // skip e_class, e_name
      break;
    case '[':
    {
      SAFE_ADD(index, limit, 2); // read nval
      int nval = Bytes::get_Java_u2((address)buffer + index - 2);
      while (--nval >= 0 && index < limit) {
        index = skip_annotation_value(buffer, limit, index);
      }
    }
    break;
    case '@':
      index = skip_annotation(buffer, limit, index);
      break;
    default:
      return limit;  //  bad tag byte
  }
  return index;
}

// Sift through annotations, looking for those significant to the VM:
static void parse_annotations(const ConstantPool* const cp,
                              const u1* buffer, int limit,
                              AnnotationCollector* coll,
                              ClassLoaderData* loader_data,
                              TRAPS) {

  assert(cp != NULL, "invariant");
  assert(buffer != NULL, "invariant");
  assert(coll != NULL, "invariant");
  assert(loader_data != NULL, "invariant");

  // annotations := do(nann:u2) {annotation}
  int index = 2; // read nann
  if (index >= limit)  return;
  int nann = Bytes::get_Java_u2((address)buffer + index - 2);
  enum {  // initial annotation layout
    atype_off = 0,      // utf8 such as 'Ljava/lang/annotation/Retention;'
    count_off = 2,      // u2   such as 1 (one value)
    member_off = 4,     // utf8 such as 'value'
    tag_off = 6,        // u1   such as 'c' (type) or 'e' (enum)
    e_tag_val = 'e',
    e_type_off = 7,   // utf8 such as 'Ljava/lang/annotation/RetentionPolicy;'
    e_con_off = 9,    // utf8 payload, such as 'SOURCE', 'CLASS', 'RUNTIME'
    e_size = 11,     // end of 'e' annotation
    c_tag_val = 'c',    // payload is type
    c_con_off = 7,    // utf8 payload, such as 'I'
    c_size = 9,       // end of 'c' annotation
    s_tag_val = 's',    // payload is String
    s_con_off = 7,    // utf8 payload, such as 'Ljava/lang/String;'
    s_size = 9,
    min_size = 6        // smallest possible size (zero members)
  };
  // Cannot add min_size to index in case of overflow MAX_INT
  while ((--nann) >= 0 && (index - 2 <= limit - min_size)) {
    int index0 = index;
    index = skip_annotation(buffer, limit, index);
    const u1* const abase = buffer + index0;
    const int atype = Bytes::get_Java_u2((address)abase + atype_off);
    const int count = Bytes::get_Java_u2((address)abase + count_off);
    const Symbol* const aname = check_symbol_at(cp, atype);
    if (aname == NULL)  break;  // invalid annotation name
    const Symbol* member = NULL;
    if (count >= 1) {
      const int member_index = Bytes::get_Java_u2((address)abase + member_off);
      member = check_symbol_at(cp, member_index);
      if (member == NULL)  break;  // invalid member name
    }

    // Here is where parsing particular annotations will take place.
    AnnotationCollector::ID id = coll->annotation_index(loader_data, aname);
    if (AnnotationCollector::_unknown == id)  continue;
    coll->set_annotation(id);

    if (AnnotationCollector::_jdk_internal_vm_annotation_Contended == id) {
      // @Contended can optionally specify the contention group.
      //
      // Contended group defines the equivalence class over the fields:
      // the fields within the same contended group are not treated distinct.
      // The only exception is default group, which does not incur the
      // equivalence. Naturally, contention group for classes is meaningless.
      //
      // While the contention group is specified as String, annotation
      // values are already interned, and we might as well use the constant
      // pool index as the group tag.
      //
      u2 group_index = 0; // default contended group
      if (count == 1
        && s_size == (index - index0)  // match size
        && s_tag_val == *(abase + tag_off)
        && member == vmSymbols::value_name()) {
        group_index = Bytes::get_Java_u2((address)abase + s_con_off);
        if (cp->symbol_at(group_index)->utf8_length() == 0) {
          group_index = 0; // default contended group
        }
      }
      coll->set_contended_group(group_index);
    }
  }
}


// Parse attributes for a field.
void ClassFileParser::parse_field_attributes(const ClassFileStream* const cfs,
                                             u2 attributes_count,
                                             bool is_static, u2 signature_index,
                                             u2* const constantvalue_index_addr,
                                             bool* const is_synthetic_addr,
                                             u2* const generic_signature_index_addr,
                                             ClassFileParser::FieldAnnotationCollector* parsed_annotations,
                                             TRAPS) {
  assert(cfs != NULL, "invariant");
  assert(constantvalue_index_addr != NULL, "invariant");
  assert(is_synthetic_addr != NULL, "invariant");
  assert(generic_signature_index_addr != NULL, "invariant");
  assert(parsed_annotations != NULL, "invariant");
  assert(attributes_count > 0, "attributes_count should be greater than 0");

  u2 constantvalue_index = 0;
  u2 generic_signature_index = 0;
  bool is_synthetic = false;
  const u1* runtime_visible_annotations = NULL;
  int runtime_visible_annotations_length = 0;
  const u1* runtime_invisible_annotations = NULL;
  int runtime_invisible_annotations_length = 0;
  const u1* runtime_visible_type_annotations = NULL;
  int runtime_visible_type_annotations_length = 0;
  const u1* runtime_invisible_type_annotations = NULL;
  int runtime_invisible_type_annotations_length = 0;
  bool runtime_invisible_annotations_exists = false;
  bool runtime_invisible_type_annotations_exists = false;
  const ConstantPool* const cp = _cp;

  while (attributes_count--) {
    cfs->guarantee_more(6, CHECK);  // attribute_name_index, attribute_length
    const u2 attribute_name_index = cfs->get_u2_fast();
    const u4 attribute_length = cfs->get_u4_fast();
    check_property(valid_symbol_at(attribute_name_index),
                   "Invalid field attribute index %u in class file %s",
                   attribute_name_index,
                   CHECK);

    const Symbol* const attribute_name = cp->symbol_at(attribute_name_index);
    if (is_static && attribute_name == vmSymbols::tag_constant_value()) {
      // ignore if non-static
      if (constantvalue_index != 0) {
        classfile_parse_error("Duplicate ConstantValue attribute in class file %s", CHECK);
      }
      check_property(
        attribute_length == 2,
        "Invalid ConstantValue field attribute length %u in class file %s",
        attribute_length, CHECK);

      constantvalue_index = cfs->get_u2(CHECK);
      if (_need_verify) {
        verify_constantvalue(cp, constantvalue_index, signature_index, CHECK);
      }
    } else if (attribute_name == vmSymbols::tag_synthetic()) {
      if (attribute_length != 0) {
        classfile_parse_error(
          "Invalid Synthetic field attribute length %u in class file %s",
          attribute_length, CHECK);
      }
      is_synthetic = true;
    } else if (attribute_name == vmSymbols::tag_deprecated()) { // 4276120
      if (attribute_length != 0) {
        classfile_parse_error(
          "Invalid Deprecated field attribute length %u in class file %s",
          attribute_length, CHECK);
      }
    } else if (_major_version >= JAVA_1_5_VERSION) {
      if (attribute_name == vmSymbols::tag_signature()) {
        if (generic_signature_index != 0) {
          classfile_parse_error(
            "Multiple Signature attributes for field in class file %s", CHECK);
        }
        if (attribute_length != 2) {
          classfile_parse_error(
            "Wrong size %u for field's Signature attribute in class file %s",
            attribute_length, CHECK);
        }
        generic_signature_index = parse_generic_signature_attribute(cfs, CHECK);
      } else if (attribute_name == vmSymbols::tag_runtime_visible_annotations()) {
        if (runtime_visible_annotations != NULL) {
          classfile_parse_error(
            "Multiple RuntimeVisibleAnnotations attributes for field in class file %s", CHECK);
        }
        runtime_visible_annotations_length = attribute_length;
        runtime_visible_annotations = cfs->current();
        assert(runtime_visible_annotations != NULL, "null visible annotations");
        cfs->guarantee_more(runtime_visible_annotations_length, CHECK);
        parse_annotations(cp,
                          runtime_visible_annotations,
                          runtime_visible_annotations_length,
                          parsed_annotations,
                          _loader_data,
                          CHECK);
        cfs->skip_u1_fast(runtime_visible_annotations_length);
      } else if (attribute_name == vmSymbols::tag_runtime_invisible_annotations()) {
        if (runtime_invisible_annotations_exists) {
          classfile_parse_error(
            "Multiple RuntimeInvisibleAnnotations attributes for field in class file %s", CHECK);
        }
        runtime_invisible_annotations_exists = true;
        if (PreserveAllAnnotations) {
          runtime_invisible_annotations_length = attribute_length;
          runtime_invisible_annotations = cfs->current();
          assert(runtime_invisible_annotations != NULL, "null invisible annotations");
        }
        cfs->skip_u1(attribute_length, CHECK);
      } else if (attribute_name == vmSymbols::tag_runtime_visible_type_annotations()) {
        if (runtime_visible_type_annotations != NULL) {
          classfile_parse_error(
            "Multiple RuntimeVisibleTypeAnnotations attributes for field in class file %s", CHECK);
        }
        runtime_visible_type_annotations_length = attribute_length;
        runtime_visible_type_annotations = cfs->current();
        assert(runtime_visible_type_annotations != NULL, "null visible type annotations");
        cfs->skip_u1(runtime_visible_type_annotations_length, CHECK);
      } else if (attribute_name == vmSymbols::tag_runtime_invisible_type_annotations()) {
        if (runtime_invisible_type_annotations_exists) {
          classfile_parse_error(
            "Multiple RuntimeInvisibleTypeAnnotations attributes for field in class file %s", CHECK);
        } else {
          runtime_invisible_type_annotations_exists = true;
        }
        if (PreserveAllAnnotations) {
          runtime_invisible_type_annotations_length = attribute_length;
          runtime_invisible_type_annotations = cfs->current();
          assert(runtime_invisible_type_annotations != NULL, "null invisible type annotations");
        }
        cfs->skip_u1(attribute_length, CHECK);
      } else {
        cfs->skip_u1(attribute_length, CHECK);  // Skip unknown attributes
      }
    } else {
      cfs->skip_u1(attribute_length, CHECK);  // Skip unknown attributes
    }
  }

  *constantvalue_index_addr = constantvalue_index;
  *is_synthetic_addr = is_synthetic;
  *generic_signature_index_addr = generic_signature_index;
  AnnotationArray* a = assemble_annotations(runtime_visible_annotations,
                                            runtime_visible_annotations_length,
                                            runtime_invisible_annotations,
                                            runtime_invisible_annotations_length,
                                            CHECK);
  parsed_annotations->set_field_annotations(a);
  a = assemble_annotations(runtime_visible_type_annotations,
                           runtime_visible_type_annotations_length,
                           runtime_invisible_type_annotations,
                           runtime_invisible_type_annotations_length,
                           CHECK);
  parsed_annotations->set_field_type_annotations(a);
  return;
}


// Field allocation types. Used for computing field offsets.

enum FieldAllocationType {
  STATIC_OOP,           // Oops
  STATIC_BYTE,          // Boolean, Byte, char
  STATIC_SHORT,         // shorts
  STATIC_WORD,          // ints
  STATIC_DOUBLE,        // aligned long or double
  STATIC_FLATTENABLE,   // flattenable field
  NONSTATIC_OOP,
  NONSTATIC_BYTE,
  NONSTATIC_SHORT,
  NONSTATIC_WORD,
  NONSTATIC_DOUBLE,
  NONSTATIC_FLATTENABLE,
  MAX_FIELD_ALLOCATION_TYPE,
  BAD_ALLOCATION_TYPE = -1
};

static FieldAllocationType _basic_type_to_atype[2 * (T_CONFLICT + 1)] = {
  BAD_ALLOCATION_TYPE, // 0
  BAD_ALLOCATION_TYPE, // 1
  BAD_ALLOCATION_TYPE, // 2
  BAD_ALLOCATION_TYPE, // 3
  NONSTATIC_BYTE ,     // T_BOOLEAN     =  4,
  NONSTATIC_SHORT,     // T_CHAR        =  5,
  NONSTATIC_WORD,      // T_FLOAT       =  6,
  NONSTATIC_DOUBLE,    // T_DOUBLE      =  7,
  NONSTATIC_BYTE,      // T_BYTE        =  8,
  NONSTATIC_SHORT,     // T_SHORT       =  9,
  NONSTATIC_WORD,      // T_INT         = 10,
  NONSTATIC_DOUBLE,    // T_LONG        = 11,
  NONSTATIC_OOP,       // T_OBJECT      = 12,
  NONSTATIC_OOP,       // T_ARRAY       = 13,
  NONSTATIC_OOP,       // T_VALUETYPE   = 14,
  BAD_ALLOCATION_TYPE, // T_VOID        = 15,
  BAD_ALLOCATION_TYPE, // T_ADDRESS     = 16,
  BAD_ALLOCATION_TYPE, // T_NARROWOOP   = 17,
  BAD_ALLOCATION_TYPE, // T_METADATA    = 18,
  BAD_ALLOCATION_TYPE, // T_NARROWKLASS = 19,
  BAD_ALLOCATION_TYPE, // T_CONFLICT    = 20,
  BAD_ALLOCATION_TYPE, // 0
  BAD_ALLOCATION_TYPE, // 1
  BAD_ALLOCATION_TYPE, // 2
  BAD_ALLOCATION_TYPE, // 3
  STATIC_BYTE ,        // T_BOOLEAN     =  4,
  STATIC_SHORT,        // T_CHAR        =  5,
  STATIC_WORD,         // T_FLOAT       =  6,
  STATIC_DOUBLE,       // T_DOUBLE      =  7,
  STATIC_BYTE,         // T_BYTE        =  8,
  STATIC_SHORT,        // T_SHORT       =  9,
  STATIC_WORD,         // T_INT         = 10,
  STATIC_DOUBLE,       // T_LONG        = 11,
  STATIC_OOP,          // T_OBJECT      = 12,
  STATIC_OOP,          // T_ARRAY       = 13,
  STATIC_OOP,          // T_VALUETYPE   = 14,
  BAD_ALLOCATION_TYPE, // T_VOID        = 15,
  BAD_ALLOCATION_TYPE, // T_ADDRESS     = 16,
  BAD_ALLOCATION_TYPE, // T_NARROWOOP   = 17,
  BAD_ALLOCATION_TYPE, // T_METADATA    = 18,
  BAD_ALLOCATION_TYPE, // T_NARROWKLASS = 19,
  BAD_ALLOCATION_TYPE, // T_CONFLICT    = 20
};

static FieldAllocationType basic_type_to_atype(bool is_static, BasicType type, bool is_flattenable) {
  assert(type >= T_BOOLEAN && type < T_VOID, "only allowable values");
  FieldAllocationType result = _basic_type_to_atype[type + (is_static ? (T_CONFLICT + 1) : 0)];
  assert(result != BAD_ALLOCATION_TYPE, "bad type");
  if (is_flattenable) {
    result = is_static ? STATIC_FLATTENABLE : NONSTATIC_FLATTENABLE;
  }
  return result;
}

class ClassFileParser::FieldAllocationCount : public ResourceObj {
 public:
  u2 count[MAX_FIELD_ALLOCATION_TYPE];

  FieldAllocationCount() {
    for (int i = 0; i < MAX_FIELD_ALLOCATION_TYPE; i++) {
      count[i] = 0;
    }
  }

  FieldAllocationType update(bool is_static, BasicType type, bool is_flattenable) {
    FieldAllocationType atype = basic_type_to_atype(is_static, type, is_flattenable);
    if (atype != BAD_ALLOCATION_TYPE) {
      // Make sure there is no overflow with injected fields.
      assert(count[atype] < 0xFFFF, "More than 65535 fields");
      count[atype]++;
    }
    return atype;
  }
};

// Side-effects: populates the _fields, _fields_annotations,
// _fields_type_annotations fields
void ClassFileParser::parse_fields(const ClassFileStream* const cfs,
                                   bool is_interface,
                                   bool is_value_type,
                                   FieldAllocationCount* const fac,
                                   ConstantPool* cp,
                                   const int cp_size,
                                   u2* const java_fields_count_ptr,
                                   TRAPS) {

  assert(cfs != NULL, "invariant");
  assert(fac != NULL, "invariant");
  assert(cp != NULL, "invariant");
  assert(java_fields_count_ptr != NULL, "invariant");

  assert(NULL == _fields, "invariant");
  assert(NULL == _fields_annotations, "invariant");
  assert(NULL == _fields_type_annotations, "invariant");

  cfs->guarantee_more(2, CHECK);  // length
  const u2 length = cfs->get_u2_fast();
  *java_fields_count_ptr = length;

  int num_injected = 0;
  const InjectedField* const injected = JavaClasses::get_injected(_class_name,
                                                                  &num_injected);

  const int total_fields = length + num_injected + (is_value_type ? 1 : 0);

  // The field array starts with tuples of shorts
  // [access, name index, sig index, initial value index, byte offset].
  // A generic signature slot only exists for field with generic
  // signature attribute. And the access flag is set with
  // JVM_ACC_FIELD_HAS_GENERIC_SIGNATURE for that field. The generic
  // signature slots are at the end of the field array and after all
  // other fields data.
  //
  //   f1: [access, name index, sig index, initial value index, low_offset, high_offset]
  //   f2: [access, name index, sig index, initial value index, low_offset, high_offset]
  //       ...
  //   fn: [access, name index, sig index, initial value index, low_offset, high_offset]
  //       [generic signature index]
  //       [generic signature index]
  //       ...
  //
  // Allocate a temporary resource array for field data. For each field,
  // a slot is reserved in the temporary array for the generic signature
  // index. After parsing all fields, the data are copied to a permanent
  // array and any unused slots will be discarded.
  ResourceMark rm(THREAD);
  u2* const fa = NEW_RESOURCE_ARRAY_IN_THREAD(THREAD,
                                              u2,
                                              total_fields * (FieldInfo::field_slots + 1));

  // The generic signature slots start after all other fields' data.
  int generic_signature_slot = total_fields * FieldInfo::field_slots;
  int num_generic_signature = 0;
  for (int n = 0; n < length; n++) {
    // access_flags, name_index, descriptor_index, attributes_count
    cfs->guarantee_more(8, CHECK);

    jint recognized_modifiers = JVM_RECOGNIZED_FIELD_MODIFIERS;

    const jint flags = cfs->get_u2_fast() & recognized_modifiers;
    verify_legal_field_modifiers(flags, is_interface, is_value_type, CHECK);
    AccessFlags access_flags;
    access_flags.set_flags(flags);

    const u2 name_index = cfs->get_u2_fast();
    check_property(valid_symbol_at(name_index),
      "Invalid constant pool index %u for field name in class file %s",
      name_index, CHECK);
    const Symbol* const name = cp->symbol_at(name_index);
    verify_legal_field_name(name, CHECK);

    const u2 signature_index = cfs->get_u2_fast();
    check_property(valid_symbol_at(signature_index),
      "Invalid constant pool index %u for field signature in class file %s",
      signature_index, CHECK);
    const Symbol* const sig = cp->symbol_at(signature_index);
    verify_legal_field_signature(name, sig, CHECK);
    assert(!access_flags.is_flattenable(), "ACC_FLATTENABLE should have been filtered out");
    if (sig->is_Q_signature()) {
      // assert(_major_version >= CONSTANT_CLASS_DESCRIPTORS, "Q-descriptors are only supported in recent classfiles");
      access_flags.set_is_flattenable();
    }
    if (access_flags.is_flattenable()) {
      // Array flattenability cannot be specified.  Arrays of value classes are
      // are always flattenable.  Arrays of other classes are not flattenable.
      if (sig->utf8_length() > 1 && sig->char_at(0) == '[') {
        classfile_parse_error(
            "Field \"%s\" with signature \"%s\" in class file %s is invalid."
            " ACC_FLATTENABLE cannot be specified for an array",
            name->as_C_string(), sig->as_klass_external_name(), CHECK);
      }
      _has_flattenable_fields = true;
    }

    u2 constantvalue_index = 0;
    bool is_synthetic = false;
    u2 generic_signature_index = 0;
    const bool is_static = access_flags.is_static();
    FieldAnnotationCollector parsed_annotations(_loader_data);

    const u2 attributes_count = cfs->get_u2_fast();
    if (attributes_count > 0) {
      parse_field_attributes(cfs,
                             attributes_count,
                             is_static,
                             signature_index,
                             &constantvalue_index,
                             &is_synthetic,
                             &generic_signature_index,
                             &parsed_annotations,
                             CHECK);

      if (parsed_annotations.field_annotations() != NULL) {
        if (_fields_annotations == NULL) {
          _fields_annotations = MetadataFactory::new_array<AnnotationArray*>(
                                             _loader_data, length, NULL,
                                             CHECK);
        }
        _fields_annotations->at_put(n, parsed_annotations.field_annotations());
        parsed_annotations.set_field_annotations(NULL);
      }
      if (parsed_annotations.field_type_annotations() != NULL) {
        if (_fields_type_annotations == NULL) {
          _fields_type_annotations =
            MetadataFactory::new_array<AnnotationArray*>(_loader_data,
                                                         length,
                                                         NULL,
                                                         CHECK);
        }
        _fields_type_annotations->at_put(n, parsed_annotations.field_type_annotations());
        parsed_annotations.set_field_type_annotations(NULL);
      }

      if (is_synthetic) {
        access_flags.set_is_synthetic();
      }
      if (generic_signature_index != 0) {
        access_flags.set_field_has_generic_signature();
        fa[generic_signature_slot] = generic_signature_index;
        generic_signature_slot ++;
        num_generic_signature ++;
      }
    }

    FieldInfo* const field = FieldInfo::from_field_array(fa, n);
    field->initialize(access_flags.as_short(),
                      name_index,
                      signature_index,
                      constantvalue_index);
    const BasicType type = cp->basic_type_for_signature_at(signature_index);

    // Remember how many oops we encountered and compute allocation type
    const FieldAllocationType atype = fac->update(is_static, type, access_flags.is_flattenable());
    field->set_allocation_type(atype);

    // After field is initialized with type, we can augment it with aux info
    if (parsed_annotations.has_any_annotations())
      parsed_annotations.apply_to(field);
  }

  int index = length;
  if (num_injected != 0) {
    for (int n = 0; n < num_injected; n++) {
      // Check for duplicates
      if (injected[n].may_be_java) {
        const Symbol* const name      = injected[n].name();
        const Symbol* const signature = injected[n].signature();
        bool duplicate = false;
        for (int i = 0; i < length; i++) {
          const FieldInfo* const f = FieldInfo::from_field_array(fa, i);
          if (name      == cp->symbol_at(f->name_index()) &&
              signature == cp->symbol_at(f->signature_index())) {
            // Symbol is desclared in Java so skip this one
            duplicate = true;
            break;
          }
        }
        if (duplicate) {
          // These will be removed from the field array at the end
          continue;
        }
      }

      // Injected field
      FieldInfo* const field = FieldInfo::from_field_array(fa, index);
      field->initialize(JVM_ACC_FIELD_INTERNAL,
                        injected[n].name_index,
                        injected[n].signature_index,
                        0);

      const BasicType type = FieldType::basic_type(injected[n].signature());

      // Remember how many oops we encountered and compute allocation type
      const FieldAllocationType atype = fac->update(false, type, false);
      field->set_allocation_type(atype);
      index++;
    }
  }

  if (is_value_type) {
    index = length + num_injected;
    FieldInfo* const field = FieldInfo::from_field_array(fa, index);
    field->initialize(JVM_ACC_FIELD_INTERNAL | JVM_ACC_STATIC,
                      vmSymbols::default_value_name_enum,
                      vmSymbols::java_lang_Object_enum,
                      0);
    const BasicType type = FieldType::basic_type(vmSymbols::object_signature());
    const FieldAllocationType atype = fac->update(true, type, false);
    field->set_allocation_type(atype);
    index++;
  }

  assert(NULL == _fields, "invariant");

  _fields =
    MetadataFactory::new_array<u2>(_loader_data,
                                   index * FieldInfo::field_slots + num_generic_signature,
                                   CHECK);
  // Sometimes injected fields already exist in the Java source so
  // the fields array could be too long.  In that case the
  // fields array is trimed. Also unused slots that were reserved
  // for generic signature indexes are discarded.
  {
    int i = 0;
    for (; i < index * FieldInfo::field_slots; i++) {
      _fields->at_put(i, fa[i]);
    }
    for (int j = total_fields * FieldInfo::field_slots;
         j < generic_signature_slot; j++) {
      _fields->at_put(i++, fa[j]);
    }
    assert(_fields->length() == i, "");
  }

  if (_need_verify && length > 1) {
    // Check duplicated fields
    ResourceMark rm(THREAD);
    NameSigHash** names_and_sigs = NEW_RESOURCE_ARRAY_IN_THREAD(
      THREAD, NameSigHash*, HASH_ROW_SIZE);
    initialize_hashtable(names_and_sigs);
    bool dup = false;
    const Symbol* name = NULL;
    const Symbol* sig = NULL;
    {
      debug_only(NoSafepointVerifier nsv;)
      for (AllFieldStream fs(_fields, cp); !fs.done(); fs.next()) {
        name = fs.name();
        sig = fs.signature();
        // If no duplicates, add name/signature in hashtable names_and_sigs.
        if (!put_after_lookup(name, sig, names_and_sigs)) {
          dup = true;
          break;
        }
      }
    }
    if (dup) {
      classfile_parse_error("Duplicate field name \"%s\" with signature \"%s\" in class file %s",
                             name->as_C_string(), sig->as_klass_external_name(), CHECK);
    }
  }
}


const ClassFileParser::unsafe_u2* ClassFileParser::parse_exception_table(const ClassFileStream* const cfs,
                                                                         u4 code_length,
                                                                         u4 exception_table_length,
                                                                         TRAPS) {
  assert(cfs != NULL, "invariant");

  const unsafe_u2* const exception_table_start = cfs->current();
  assert(exception_table_start != NULL, "null exception table");

  cfs->guarantee_more(8 * exception_table_length, CHECK_NULL); // start_pc,
                                                               // end_pc,
                                                               // handler_pc,
                                                               // catch_type_index

  // Will check legal target after parsing code array in verifier.
  if (_need_verify) {
    for (unsigned int i = 0; i < exception_table_length; i++) {
      const u2 start_pc = cfs->get_u2_fast();
      const u2 end_pc = cfs->get_u2_fast();
      const u2 handler_pc = cfs->get_u2_fast();
      const u2 catch_type_index = cfs->get_u2_fast();
      guarantee_property((start_pc < end_pc) && (end_pc <= code_length),
                         "Illegal exception table range in class file %s",
                         CHECK_NULL);
      guarantee_property(handler_pc < code_length,
                         "Illegal exception table handler in class file %s",
                         CHECK_NULL);
      if (catch_type_index != 0) {
        guarantee_property(valid_klass_reference_at(catch_type_index),
                           "Catch type in exception table has bad constant type in class file %s", CHECK_NULL);
      }
    }
  } else {
    cfs->skip_u2_fast(exception_table_length * 4);
  }
  return exception_table_start;
}

void ClassFileParser::parse_linenumber_table(u4 code_attribute_length,
                                             u4 code_length,
                                             CompressedLineNumberWriteStream**const write_stream,
                                             TRAPS) {

  const ClassFileStream* const cfs = _stream;
  unsigned int num_entries = cfs->get_u2(CHECK);

  // Each entry is a u2 start_pc, and a u2 line_number
  const unsigned int length_in_bytes = num_entries * (sizeof(u2) * 2);

  // Verify line number attribute and table length
  check_property(
    code_attribute_length == sizeof(u2) + length_in_bytes,
    "LineNumberTable attribute has wrong length in class file %s", CHECK);

  cfs->guarantee_more(length_in_bytes, CHECK);

  if ((*write_stream) == NULL) {
    if (length_in_bytes > fixed_buffer_size) {
      (*write_stream) = new CompressedLineNumberWriteStream(length_in_bytes);
    } else {
      (*write_stream) = new CompressedLineNumberWriteStream(
        _linenumbertable_buffer, fixed_buffer_size);
    }
  }

  while (num_entries-- > 0) {
    const u2 bci  = cfs->get_u2_fast(); // start_pc
    const u2 line = cfs->get_u2_fast(); // line_number
    guarantee_property(bci < code_length,
        "Invalid pc in LineNumberTable in class file %s", CHECK);
    (*write_stream)->write_pair(bci, line);
  }
}


class LVT_Hash : public AllStatic {
 public:

  static bool equals(LocalVariableTableElement const& e0, LocalVariableTableElement const& e1) {
  /*
   * 3-tuple start_bci/length/slot has to be unique key,
   * so the following comparison seems to be redundant:
   *       && elem->name_cp_index == entry->_elem->name_cp_index
   */
    return (e0.start_bci     == e1.start_bci &&
            e0.length        == e1.length &&
            e0.name_cp_index == e1.name_cp_index &&
            e0.slot          == e1.slot);
  }

  static unsigned int hash(LocalVariableTableElement const& e0) {
    unsigned int raw_hash = e0.start_bci;

    raw_hash = e0.length        + raw_hash * 37;
    raw_hash = e0.name_cp_index + raw_hash * 37;
    raw_hash = e0.slot          + raw_hash * 37;

    return raw_hash;
  }
};


// Class file LocalVariableTable elements.
class Classfile_LVT_Element {
 public:
  u2 start_bci;
  u2 length;
  u2 name_cp_index;
  u2 descriptor_cp_index;
  u2 slot;
};

static void copy_lvt_element(const Classfile_LVT_Element* const src,
                             LocalVariableTableElement* const lvt) {
  lvt->start_bci           = Bytes::get_Java_u2((u1*) &src->start_bci);
  lvt->length              = Bytes::get_Java_u2((u1*) &src->length);
  lvt->name_cp_index       = Bytes::get_Java_u2((u1*) &src->name_cp_index);
  lvt->descriptor_cp_index = Bytes::get_Java_u2((u1*) &src->descriptor_cp_index);
  lvt->signature_cp_index  = 0;
  lvt->slot                = Bytes::get_Java_u2((u1*) &src->slot);
}

// Function is used to parse both attributes:
// LocalVariableTable (LVT) and LocalVariableTypeTable (LVTT)
const ClassFileParser::unsafe_u2* ClassFileParser::parse_localvariable_table(const ClassFileStream* cfs,
                                                                             u4 code_length,
                                                                             u2 max_locals,
                                                                             u4 code_attribute_length,
                                                                             u2* const localvariable_table_length,
                                                                             bool isLVTT,
                                                                             TRAPS) {
  const char* const tbl_name = (isLVTT) ? "LocalVariableTypeTable" : "LocalVariableTable";
  *localvariable_table_length = cfs->get_u2(CHECK_NULL);
  const unsigned int size =
    (*localvariable_table_length) * sizeof(Classfile_LVT_Element) / sizeof(u2);

  const ConstantPool* const cp = _cp;

  // Verify local variable table attribute has right length
  if (_need_verify) {
    guarantee_property(code_attribute_length == (sizeof(*localvariable_table_length) + size * sizeof(u2)),
                       "%s has wrong length in class file %s", tbl_name, CHECK_NULL);
  }

  const unsafe_u2* const localvariable_table_start = cfs->current();
  assert(localvariable_table_start != NULL, "null local variable table");
  if (!_need_verify) {
    cfs->skip_u2_fast(size);
  } else {
    cfs->guarantee_more(size * 2, CHECK_NULL);
    for(int i = 0; i < (*localvariable_table_length); i++) {
      const u2 start_pc = cfs->get_u2_fast();
      const u2 length = cfs->get_u2_fast();
      const u2 name_index = cfs->get_u2_fast();
      const u2 descriptor_index = cfs->get_u2_fast();
      const u2 index = cfs->get_u2_fast();
      // Assign to a u4 to avoid overflow
      const u4 end_pc = (u4)start_pc + (u4)length;

      if (start_pc >= code_length) {
        classfile_parse_error(
          "Invalid start_pc %u in %s in class file %s",
          start_pc, tbl_name, CHECK_NULL);
      }
      if (end_pc > code_length) {
        classfile_parse_error(
          "Invalid length %u in %s in class file %s",
          length, tbl_name, CHECK_NULL);
      }
      const int cp_size = cp->length();
      guarantee_property(valid_symbol_at(name_index),
        "Name index %u in %s has bad constant type in class file %s",
        name_index, tbl_name, CHECK_NULL);
      guarantee_property(valid_symbol_at(descriptor_index),
        "Signature index %u in %s has bad constant type in class file %s",
        descriptor_index, tbl_name, CHECK_NULL);

      const Symbol* const name = cp->symbol_at(name_index);
      const Symbol* const sig = cp->symbol_at(descriptor_index);
      verify_legal_field_name(name, CHECK_NULL);
      u2 extra_slot = 0;
      if (!isLVTT) {
        verify_legal_field_signature(name, sig, CHECK_NULL);

        // 4894874: check special cases for double and long local variables
        if (sig == vmSymbols::type_signature(T_DOUBLE) ||
            sig == vmSymbols::type_signature(T_LONG)) {
          extra_slot = 1;
        }
      }
      guarantee_property((index + extra_slot) < max_locals,
                          "Invalid index %u in %s in class file %s",
                          index, tbl_name, CHECK_NULL);
    }
  }
  return localvariable_table_start;
}

static const u1* parse_stackmap_table(const ClassFileStream* const cfs,
                                      u4 code_attribute_length,
                                      bool need_verify,
                                      TRAPS) {
  assert(cfs != NULL, "invariant");

  if (0 == code_attribute_length) {
    return NULL;
  }

  const u1* const stackmap_table_start = cfs->current();
  assert(stackmap_table_start != NULL, "null stackmap table");

  // check code_attribute_length first
  cfs->skip_u1(code_attribute_length, CHECK_NULL);

  if (!need_verify && !DumpSharedSpaces) {
    return NULL;
  }
  return stackmap_table_start;
}

const ClassFileParser::unsafe_u2* ClassFileParser::parse_checked_exceptions(const ClassFileStream* const cfs,
                                                                            u2* const checked_exceptions_length,
                                                                            u4 method_attribute_length,
                                                                            TRAPS) {
  assert(cfs != NULL, "invariant");
  assert(checked_exceptions_length != NULL, "invariant");

  cfs->guarantee_more(2, CHECK_NULL);  // checked_exceptions_length
  *checked_exceptions_length = cfs->get_u2_fast();
  const unsigned int size =
    (*checked_exceptions_length) * sizeof(CheckedExceptionElement) / sizeof(u2);
  const unsafe_u2* const checked_exceptions_start = cfs->current();
  assert(checked_exceptions_start != NULL, "null checked exceptions");
  if (!_need_verify) {
    cfs->skip_u2_fast(size);
  } else {
    // Verify each value in the checked exception table
    u2 checked_exception;
    const u2 len = *checked_exceptions_length;
    cfs->guarantee_more(2 * len, CHECK_NULL);
    for (int i = 0; i < len; i++) {
      checked_exception = cfs->get_u2_fast();
      check_property(
        valid_klass_reference_at(checked_exception),
        "Exception name has bad type at constant pool %u in class file %s",
        checked_exception, CHECK_NULL);
    }
  }
  // check exceptions attribute length
  if (_need_verify) {
    guarantee_property(method_attribute_length == (sizeof(*checked_exceptions_length) +
                                                   sizeof(u2) * size),
                      "Exceptions attribute has wrong length in class file %s", CHECK_NULL);
  }
  return checked_exceptions_start;
}

void ClassFileParser::throwIllegalSignature(const char* type,
                                            const Symbol* name,
                                            const Symbol* sig,
                                            TRAPS) const {
  assert(name != NULL, "invariant");
  assert(sig != NULL, "invariant");

  const char* class_note = "";
  if (is_value_type() && name == vmSymbols::object_initializer_name()) {
    class_note = " (an inline class)";
  }

  ResourceMark rm(THREAD);
  Exceptions::fthrow(THREAD_AND_LOCATION,
      vmSymbols::java_lang_ClassFormatError(),
      "%s \"%s\" in class %s%s has illegal signature \"%s\"", type,
      name->as_C_string(), _class_name->as_C_string(), class_note, sig->as_C_string());
}

AnnotationCollector::ID
AnnotationCollector::annotation_index(const ClassLoaderData* loader_data,
                                      const Symbol* name) {
  const vmSymbols::SID sid = vmSymbols::find_sid(name);
  // Privileged code can use all annotations.  Other code silently drops some.
  const bool privileged = loader_data->is_the_null_class_loader_data() ||
                          loader_data->is_platform_class_loader_data() ||
                          loader_data->is_unsafe_anonymous();
  switch (sid) {
    case vmSymbols::VM_SYMBOL_ENUM_NAME(reflect_CallerSensitive_signature): {
      if (_location != _in_method)  break;  // only allow for methods
      if (!privileged)              break;  // only allow in privileged code
      return _method_CallerSensitive;
    }
    case vmSymbols::VM_SYMBOL_ENUM_NAME(jdk_internal_vm_annotation_ForceInline_signature): {
      if (_location != _in_method)  break;  // only allow for methods
      if (!privileged)              break;  // only allow in privileged code
      return _method_ForceInline;
    }
    case vmSymbols::VM_SYMBOL_ENUM_NAME(jdk_internal_vm_annotation_DontInline_signature): {
      if (_location != _in_method)  break;  // only allow for methods
      if (!privileged)              break;  // only allow in privileged code
      return _method_DontInline;
    }
    case vmSymbols::VM_SYMBOL_ENUM_NAME(java_lang_invoke_InjectedProfile_signature): {
      if (_location != _in_method)  break;  // only allow for methods
      if (!privileged)              break;  // only allow in privileged code
      return _method_InjectedProfile;
    }
    case vmSymbols::VM_SYMBOL_ENUM_NAME(java_lang_invoke_LambdaForm_Compiled_signature): {
      if (_location != _in_method)  break;  // only allow for methods
      if (!privileged)              break;  // only allow in privileged code
      return _method_LambdaForm_Compiled;
    }
    case vmSymbols::VM_SYMBOL_ENUM_NAME(jdk_internal_vm_annotation_Hidden_signature): {
      if (_location != _in_method)  break;  // only allow for methods
      if (!privileged)              break;  // only allow in privileged code
      return _method_Hidden;
    }
    case vmSymbols::VM_SYMBOL_ENUM_NAME(jdk_internal_HotSpotIntrinsicCandidate_signature): {
      if (_location != _in_method)  break;  // only allow for methods
      if (!privileged)              break;  // only allow in privileged code
      return _method_HotSpotIntrinsicCandidate;
    }
    case vmSymbols::VM_SYMBOL_ENUM_NAME(jdk_internal_vm_annotation_Stable_signature): {
      if (_location != _in_field)   break;  // only allow for fields
      if (!privileged)              break;  // only allow in privileged code
      return _field_Stable;
    }
    case vmSymbols::VM_SYMBOL_ENUM_NAME(jdk_internal_vm_annotation_Contended_signature): {
      if (_location != _in_field && _location != _in_class) {
        break;  // only allow for fields and classes
      }
      if (!EnableContended || (RestrictContended && !privileged)) {
        break;  // honor privileges
      }
      return _jdk_internal_vm_annotation_Contended;
    }
    case vmSymbols::VM_SYMBOL_ENUM_NAME(jdk_internal_vm_annotation_ReservedStackAccess_signature): {
      if (_location != _in_method)  break;  // only allow for methods
      if (RestrictReservedStack && !privileged) break; // honor privileges
      return _jdk_internal_vm_annotation_ReservedStackAccess;
    }
    default: {
      break;
    }
  }
  return AnnotationCollector::_unknown;
}

void ClassFileParser::FieldAnnotationCollector::apply_to(FieldInfo* f) {
  if (is_contended())
    f->set_contended_group(contended_group());
  if (is_stable())
    f->set_stable(true);
}

ClassFileParser::FieldAnnotationCollector::~FieldAnnotationCollector() {
  // If there's an error deallocate metadata for field annotations
  MetadataFactory::free_array<u1>(_loader_data, _field_annotations);
  MetadataFactory::free_array<u1>(_loader_data, _field_type_annotations);
}

void MethodAnnotationCollector::apply_to(const methodHandle& m) {
  if (has_annotation(_method_CallerSensitive))
    m->set_caller_sensitive(true);
  if (has_annotation(_method_ForceInline))
    m->set_force_inline(true);
  if (has_annotation(_method_DontInline))
    m->set_dont_inline(true);
  if (has_annotation(_method_InjectedProfile))
    m->set_has_injected_profile(true);
  if (has_annotation(_method_LambdaForm_Compiled) && m->intrinsic_id() == vmIntrinsics::_none)
    m->set_intrinsic_id(vmIntrinsics::_compiledLambdaForm);
  if (has_annotation(_method_Hidden))
    m->set_hidden(true);
  if (has_annotation(_method_HotSpotIntrinsicCandidate) && !m->is_synthetic())
    m->set_intrinsic_candidate(true);
  if (has_annotation(_jdk_internal_vm_annotation_ReservedStackAccess))
    m->set_has_reserved_stack_access(true);
}

void ClassFileParser::ClassAnnotationCollector::apply_to(InstanceKlass* ik) {
  assert(ik != NULL, "invariant");
  ik->set_is_contended(is_contended());
}

#define MAX_ARGS_SIZE 255
#define MAX_CODE_SIZE 65535
#define INITIAL_MAX_LVT_NUMBER 256

/* Copy class file LVT's/LVTT's into the HotSpot internal LVT.
 *
 * Rules for LVT's and LVTT's are:
 *   - There can be any number of LVT's and LVTT's.
 *   - If there are n LVT's, it is the same as if there was just
 *     one LVT containing all the entries from the n LVT's.
 *   - There may be no more than one LVT entry per local variable.
 *     Two LVT entries are 'equal' if these fields are the same:
 *        start_pc, length, name, slot
 *   - There may be no more than one LVTT entry per each LVT entry.
 *     Each LVTT entry has to match some LVT entry.
 *   - HotSpot internal LVT keeps natural ordering of class file LVT entries.
 */
void ClassFileParser::copy_localvariable_table(const ConstMethod* cm,
                                               int lvt_cnt,
                                               u2* const localvariable_table_length,
                                               const unsafe_u2** const localvariable_table_start,
                                               int lvtt_cnt,
                                               u2* const localvariable_type_table_length,
                                               const unsafe_u2** const localvariable_type_table_start,
                                               TRAPS) {

  ResourceMark rm(THREAD);

  typedef ResourceHashtable<LocalVariableTableElement, LocalVariableTableElement*,
                            &LVT_Hash::hash, &LVT_Hash::equals> LVT_HashTable;

  LVT_HashTable* const table = new LVT_HashTable();

  // To fill LocalVariableTable in
  const Classfile_LVT_Element* cf_lvt;
  LocalVariableTableElement* lvt = cm->localvariable_table_start();

  for (int tbl_no = 0; tbl_no < lvt_cnt; tbl_no++) {
    cf_lvt = (Classfile_LVT_Element *) localvariable_table_start[tbl_no];
    for (int idx = 0; idx < localvariable_table_length[tbl_no]; idx++, lvt++) {
      copy_lvt_element(&cf_lvt[idx], lvt);
      // If no duplicates, add LVT elem in hashtable.
      if (table->put(*lvt, lvt) == false
          && _need_verify
          && _major_version >= JAVA_1_5_VERSION) {
        classfile_parse_error("Duplicated LocalVariableTable attribute "
                              "entry for '%s' in class file %s",
                               _cp->symbol_at(lvt->name_cp_index)->as_utf8(),
                               CHECK);
      }
    }
  }

  // To merge LocalVariableTable and LocalVariableTypeTable
  const Classfile_LVT_Element* cf_lvtt;
  LocalVariableTableElement lvtt_elem;

  for (int tbl_no = 0; tbl_no < lvtt_cnt; tbl_no++) {
    cf_lvtt = (Classfile_LVT_Element *) localvariable_type_table_start[tbl_no];
    for (int idx = 0; idx < localvariable_type_table_length[tbl_no]; idx++) {
      copy_lvt_element(&cf_lvtt[idx], &lvtt_elem);
      LocalVariableTableElement** entry = table->get(lvtt_elem);
      if (entry == NULL) {
        if (_need_verify) {
          classfile_parse_error("LVTT entry for '%s' in class file %s "
                                "does not match any LVT entry",
                                 _cp->symbol_at(lvtt_elem.name_cp_index)->as_utf8(),
                                 CHECK);
        }
      } else if ((*entry)->signature_cp_index != 0 && _need_verify) {
        classfile_parse_error("Duplicated LocalVariableTypeTable attribute "
                              "entry for '%s' in class file %s",
                               _cp->symbol_at(lvtt_elem.name_cp_index)->as_utf8(),
                               CHECK);
      } else {
        // to add generic signatures into LocalVariableTable
        (*entry)->signature_cp_index = lvtt_elem.descriptor_cp_index;
      }
    }
  }
}


void ClassFileParser::copy_method_annotations(ConstMethod* cm,
                                       const u1* runtime_visible_annotations,
                                       int runtime_visible_annotations_length,
                                       const u1* runtime_invisible_annotations,
                                       int runtime_invisible_annotations_length,
                                       const u1* runtime_visible_parameter_annotations,
                                       int runtime_visible_parameter_annotations_length,
                                       const u1* runtime_invisible_parameter_annotations,
                                       int runtime_invisible_parameter_annotations_length,
                                       const u1* runtime_visible_type_annotations,
                                       int runtime_visible_type_annotations_length,
                                       const u1* runtime_invisible_type_annotations,
                                       int runtime_invisible_type_annotations_length,
                                       const u1* annotation_default,
                                       int annotation_default_length,
                                       TRAPS) {

  AnnotationArray* a;

  if (runtime_visible_annotations_length +
      runtime_invisible_annotations_length > 0) {
     a = assemble_annotations(runtime_visible_annotations,
                              runtime_visible_annotations_length,
                              runtime_invisible_annotations,
                              runtime_invisible_annotations_length,
                              CHECK);
     cm->set_method_annotations(a);
  }

  if (runtime_visible_parameter_annotations_length +
      runtime_invisible_parameter_annotations_length > 0) {
    a = assemble_annotations(runtime_visible_parameter_annotations,
                             runtime_visible_parameter_annotations_length,
                             runtime_invisible_parameter_annotations,
                             runtime_invisible_parameter_annotations_length,
                             CHECK);
    cm->set_parameter_annotations(a);
  }

  if (annotation_default_length > 0) {
    a = assemble_annotations(annotation_default,
                             annotation_default_length,
                             NULL,
                             0,
                             CHECK);
    cm->set_default_annotations(a);
  }

  if (runtime_visible_type_annotations_length +
      runtime_invisible_type_annotations_length > 0) {
    a = assemble_annotations(runtime_visible_type_annotations,
                             runtime_visible_type_annotations_length,
                             runtime_invisible_type_annotations,
                             runtime_invisible_type_annotations_length,
                             CHECK);
    cm->set_type_annotations(a);
  }
}


// Note: the parse_method below is big and clunky because all parsing of the code and exceptions
// attribute is inlined. This is cumbersome to avoid since we inline most of the parts in the
// Method* to save footprint, so we only know the size of the resulting Method* when the
// entire method attribute is parsed.
//
// The promoted_flags parameter is used to pass relevant access_flags
// from the method back up to the containing klass. These flag values
// are added to klass's access_flags.

Method* ClassFileParser::parse_method(const ClassFileStream* const cfs,
                                      bool is_interface,
                                      bool is_value_type,
                                      const ConstantPool* cp,
                                      AccessFlags* const promoted_flags,
                                      TRAPS) {
  assert(cfs != NULL, "invariant");
  assert(cp != NULL, "invariant");
  assert(promoted_flags != NULL, "invariant");

  ResourceMark rm(THREAD);
  // Parse fixed parts:
  // access_flags, name_index, descriptor_index, attributes_count
  cfs->guarantee_more(8, CHECK_NULL);

  int flags = cfs->get_u2_fast();
  const u2 name_index = cfs->get_u2_fast();
  const int cp_size = cp->length();
  check_property(
    valid_symbol_at(name_index),
    "Illegal constant pool index %u for method name in class file %s",
    name_index, CHECK_NULL);
  const Symbol* const name = cp->symbol_at(name_index);
  verify_legal_method_name(name, CHECK_NULL);

  const u2 signature_index = cfs->get_u2_fast();
  guarantee_property(
    valid_symbol_at(signature_index),
    "Illegal constant pool index %u for method signature in class file %s",
    signature_index, CHECK_NULL);
  const Symbol* const signature = cp->symbol_at(signature_index);

  if (name == vmSymbols::class_initializer_name()) {
    // We ignore the other access flags for a valid class initializer.
    // (JVM Spec 2nd ed., chapter 4.6)
    if (_major_version < 51) { // backward compatibility
      flags = JVM_ACC_STATIC;
    } else if ((flags & JVM_ACC_STATIC) == JVM_ACC_STATIC) {
      flags &= JVM_ACC_STATIC | JVM_ACC_STRICT;
    } else {
      classfile_parse_error("Method <clinit> is not static in class file %s", CHECK_NULL);
    }
  } else {
    verify_legal_method_modifiers(flags, is_interface, is_value_type, name, CHECK_NULL);
  }

  if (name == vmSymbols::object_initializer_name()) {
    if (is_interface) {
      classfile_parse_error("Interface cannot have a method named <init>, class file %s", CHECK_NULL);
    } else if (!is_value_type && signature->is_void_method_signature()) {
      // OK, a constructor
    } else if (is_value_type && !signature->is_void_method_signature()) {
      // also OK, a static factory, as long as the return value is good
      bool ok = false;
      SignatureStream ss((Symbol*) signature, true);
      while (!ss.at_return_type())  ss.next();
      if (ss.is_object()) {
        TempNewSymbol ret = ss.as_symbol_or_null();
        const Symbol* required = class_name();
        if (is_unsafe_anonymous()) {
          // The original class name in the UAC byte stream gets changed.  So
          // using the original name in the return type is no longer valid.
          required = vmSymbols::java_lang_Object();
        }
        ok = (ret == required);
      }
      if (!ok) {
        throwIllegalSignature("Method", name, signature, CHECK_0);
      }
    } else {
      // not OK, so throw the same error as in verify_legal_method_signature.
      throwIllegalSignature("Method", name, signature, CHECK_0);
    }
    // A declared <init> method must always be either a non-static
    // object constructor, with a void return, or else it must be a
    // static factory method, with a non-void return.  No other
    // definition of <init> is possible.
    //
    // The verifier (in verify_invoke_instructions) will inspect the
    // signature of any attempt to invoke <init>, and ensures that it
    // returns non-void if and only if it is being invoked by
    // invokestatic, and void if and only if it is being invoked by
    // invokespecial.
    //
    // When a symbolic reference to <init> is resolved for a
    // particular invocation mode (special or static), the mode is
    // matched to the JVM_ACC_STATIC modifier of the <init> method.
    // Thus, it is impossible to statically invoke a constructor, and
    // impossible to "new + invokespecial" a static factory, either
    // through bytecode or through reflection.
  }

  int args_size = -1;  // only used when _need_verify is true
  if (_need_verify) {
    args_size = ((flags & JVM_ACC_STATIC) ? 0 : 1) +
                 verify_legal_method_signature(name, signature, CHECK_NULL);
    if (args_size > MAX_ARGS_SIZE) {
      classfile_parse_error("Too many arguments in method signature in class file %s", CHECK_NULL);
    }
  }

  AccessFlags access_flags(flags & JVM_RECOGNIZED_METHOD_MODIFIERS);

  // Default values for code and exceptions attribute elements
  u2 max_stack = 0;
  u2 max_locals = 0;
  u4 code_length = 0;
  const u1* code_start = 0;
  u2 exception_table_length = 0;
  const unsafe_u2* exception_table_start = NULL; // (potentially unaligned) pointer to array of u2 elements
  Array<int>* exception_handlers = Universe::the_empty_int_array();
  u2 checked_exceptions_length = 0;
  const unsafe_u2* checked_exceptions_start = NULL; // (potentially unaligned) pointer to array of u2 elements
  CompressedLineNumberWriteStream* linenumber_table = NULL;
  int linenumber_table_length = 0;
  int total_lvt_length = 0;
  u2 lvt_cnt = 0;
  u2 lvtt_cnt = 0;
  bool lvt_allocated = false;
  u2 max_lvt_cnt = INITIAL_MAX_LVT_NUMBER;
  u2 max_lvtt_cnt = INITIAL_MAX_LVT_NUMBER;
  u2* localvariable_table_length = NULL;
  const unsafe_u2** localvariable_table_start = NULL; // (potentially unaligned) pointer to array of LVT attributes
  u2* localvariable_type_table_length = NULL;
  const unsafe_u2** localvariable_type_table_start = NULL; // (potentially unaligned) pointer to LVTT attributes
  int method_parameters_length = -1;
  const u1* method_parameters_data = NULL;
  bool method_parameters_seen = false;
  bool parsed_code_attribute = false;
  bool parsed_checked_exceptions_attribute = false;
  bool parsed_stackmap_attribute = false;
  // stackmap attribute - JDK1.5
  const u1* stackmap_data = NULL;
  int stackmap_data_length = 0;
  u2 generic_signature_index = 0;
  MethodAnnotationCollector parsed_annotations;
  const u1* runtime_visible_annotations = NULL;
  int runtime_visible_annotations_length = 0;
  const u1* runtime_invisible_annotations = NULL;
  int runtime_invisible_annotations_length = 0;
  const u1* runtime_visible_parameter_annotations = NULL;
  int runtime_visible_parameter_annotations_length = 0;
  const u1* runtime_invisible_parameter_annotations = NULL;
  int runtime_invisible_parameter_annotations_length = 0;
  const u1* runtime_visible_type_annotations = NULL;
  int runtime_visible_type_annotations_length = 0;
  const u1* runtime_invisible_type_annotations = NULL;
  int runtime_invisible_type_annotations_length = 0;
  bool runtime_invisible_annotations_exists = false;
  bool runtime_invisible_type_annotations_exists = false;
  bool runtime_invisible_parameter_annotations_exists = false;
  const u1* annotation_default = NULL;
  int annotation_default_length = 0;

  // Parse code and exceptions attribute
  u2 method_attributes_count = cfs->get_u2_fast();
  while (method_attributes_count--) {
    cfs->guarantee_more(6, CHECK_NULL);  // method_attribute_name_index, method_attribute_length
    const u2 method_attribute_name_index = cfs->get_u2_fast();
    const u4 method_attribute_length = cfs->get_u4_fast();
    check_property(
      valid_symbol_at(method_attribute_name_index),
      "Invalid method attribute name index %u in class file %s",
      method_attribute_name_index, CHECK_NULL);

    const Symbol* const method_attribute_name = cp->symbol_at(method_attribute_name_index);
    if (method_attribute_name == vmSymbols::tag_code()) {
      // Parse Code attribute
      if (_need_verify) {
        guarantee_property(
            !access_flags.is_native() && !access_flags.is_abstract(),
                        "Code attribute in native or abstract methods in class file %s",
                         CHECK_NULL);
      }
      if (parsed_code_attribute) {
        classfile_parse_error("Multiple Code attributes in class file %s",
                              CHECK_NULL);
      }
      parsed_code_attribute = true;

      // Stack size, locals size, and code size
      if (_major_version == 45 && _minor_version <= 2) {
        cfs->guarantee_more(4, CHECK_NULL);
        max_stack = cfs->get_u1_fast();
        max_locals = cfs->get_u1_fast();
        code_length = cfs->get_u2_fast();
      } else {
        cfs->guarantee_more(8, CHECK_NULL);
        max_stack = cfs->get_u2_fast();
        max_locals = cfs->get_u2_fast();
        code_length = cfs->get_u4_fast();
      }
      if (_need_verify) {
        guarantee_property(args_size <= max_locals,
                           "Arguments can't fit into locals in class file %s",
                           CHECK_NULL);
        guarantee_property(code_length > 0 && code_length <= MAX_CODE_SIZE,
                           "Invalid method Code length %u in class file %s",
                           code_length, CHECK_NULL);
      }
      // Code pointer
      code_start = cfs->current();
      assert(code_start != NULL, "null code start");
      cfs->guarantee_more(code_length, CHECK_NULL);
      cfs->skip_u1_fast(code_length);

      // Exception handler table
      cfs->guarantee_more(2, CHECK_NULL);  // exception_table_length
      exception_table_length = cfs->get_u2_fast();
      if (exception_table_length > 0) {
        exception_table_start = parse_exception_table(cfs,
                                                      code_length,
                                                      exception_table_length,
                                                      CHECK_NULL);
      }

      // Parse additional attributes in code attribute
      cfs->guarantee_more(2, CHECK_NULL);  // code_attributes_count
      u2 code_attributes_count = cfs->get_u2_fast();

      unsigned int calculated_attribute_length = 0;

      if (_major_version > 45 || (_major_version == 45 && _minor_version > 2)) {
        calculated_attribute_length =
            sizeof(max_stack) + sizeof(max_locals) + sizeof(code_length);
      } else {
        // max_stack, locals and length are smaller in pre-version 45.2 classes
        calculated_attribute_length = sizeof(u1) + sizeof(u1) + sizeof(u2);
      }
      calculated_attribute_length +=
        code_length +
        sizeof(exception_table_length) +
        sizeof(code_attributes_count) +
        exception_table_length *
            ( sizeof(u2) +   // start_pc
              sizeof(u2) +   // end_pc
              sizeof(u2) +   // handler_pc
              sizeof(u2) );  // catch_type_index

      while (code_attributes_count--) {
        cfs->guarantee_more(6, CHECK_NULL);  // code_attribute_name_index, code_attribute_length
        const u2 code_attribute_name_index = cfs->get_u2_fast();
        const u4 code_attribute_length = cfs->get_u4_fast();
        calculated_attribute_length += code_attribute_length +
                                       sizeof(code_attribute_name_index) +
                                       sizeof(code_attribute_length);
        check_property(valid_symbol_at(code_attribute_name_index),
                       "Invalid code attribute name index %u in class file %s",
                       code_attribute_name_index,
                       CHECK_NULL);
        if (LoadLineNumberTables &&
            cp->symbol_at(code_attribute_name_index) == vmSymbols::tag_line_number_table()) {
          // Parse and compress line number table
          parse_linenumber_table(code_attribute_length,
                                 code_length,
                                 &linenumber_table,
                                 CHECK_NULL);

        } else if (LoadLocalVariableTables &&
                   cp->symbol_at(code_attribute_name_index) == vmSymbols::tag_local_variable_table()) {
          // Parse local variable table
          if (!lvt_allocated) {
            localvariable_table_length = NEW_RESOURCE_ARRAY_IN_THREAD(
              THREAD, u2,  INITIAL_MAX_LVT_NUMBER);
            localvariable_table_start = NEW_RESOURCE_ARRAY_IN_THREAD(
              THREAD, const unsafe_u2*, INITIAL_MAX_LVT_NUMBER);
            localvariable_type_table_length = NEW_RESOURCE_ARRAY_IN_THREAD(
              THREAD, u2,  INITIAL_MAX_LVT_NUMBER);
            localvariable_type_table_start = NEW_RESOURCE_ARRAY_IN_THREAD(
              THREAD, const unsafe_u2*, INITIAL_MAX_LVT_NUMBER);
            lvt_allocated = true;
          }
          if (lvt_cnt == max_lvt_cnt) {
            max_lvt_cnt <<= 1;
            localvariable_table_length = REALLOC_RESOURCE_ARRAY(u2, localvariable_table_length, lvt_cnt, max_lvt_cnt);
            localvariable_table_start  = REALLOC_RESOURCE_ARRAY(const unsafe_u2*, localvariable_table_start, lvt_cnt, max_lvt_cnt);
          }
          localvariable_table_start[lvt_cnt] =
            parse_localvariable_table(cfs,
                                      code_length,
                                      max_locals,
                                      code_attribute_length,
                                      &localvariable_table_length[lvt_cnt],
                                      false,    // is not LVTT
                                      CHECK_NULL);
          total_lvt_length += localvariable_table_length[lvt_cnt];
          lvt_cnt++;
        } else if (LoadLocalVariableTypeTables &&
                   _major_version >= JAVA_1_5_VERSION &&
                   cp->symbol_at(code_attribute_name_index) == vmSymbols::tag_local_variable_type_table()) {
          if (!lvt_allocated) {
            localvariable_table_length = NEW_RESOURCE_ARRAY_IN_THREAD(
              THREAD, u2,  INITIAL_MAX_LVT_NUMBER);
            localvariable_table_start = NEW_RESOURCE_ARRAY_IN_THREAD(
              THREAD, const unsafe_u2*, INITIAL_MAX_LVT_NUMBER);
            localvariable_type_table_length = NEW_RESOURCE_ARRAY_IN_THREAD(
              THREAD, u2,  INITIAL_MAX_LVT_NUMBER);
            localvariable_type_table_start = NEW_RESOURCE_ARRAY_IN_THREAD(
              THREAD, const unsafe_u2*, INITIAL_MAX_LVT_NUMBER);
            lvt_allocated = true;
          }
          // Parse local variable type table
          if (lvtt_cnt == max_lvtt_cnt) {
            max_lvtt_cnt <<= 1;
            localvariable_type_table_length = REALLOC_RESOURCE_ARRAY(u2, localvariable_type_table_length, lvtt_cnt, max_lvtt_cnt);
            localvariable_type_table_start  = REALLOC_RESOURCE_ARRAY(const unsafe_u2*, localvariable_type_table_start, lvtt_cnt, max_lvtt_cnt);
          }
          localvariable_type_table_start[lvtt_cnt] =
            parse_localvariable_table(cfs,
                                      code_length,
                                      max_locals,
                                      code_attribute_length,
                                      &localvariable_type_table_length[lvtt_cnt],
                                      true,     // is LVTT
                                      CHECK_NULL);
          lvtt_cnt++;
        } else if (_major_version >= Verifier::STACKMAP_ATTRIBUTE_MAJOR_VERSION &&
                   cp->symbol_at(code_attribute_name_index) == vmSymbols::tag_stack_map_table()) {
          // Stack map is only needed by the new verifier in JDK1.5.
          if (parsed_stackmap_attribute) {
            classfile_parse_error("Multiple StackMapTable attributes in class file %s", CHECK_NULL);
          }
          stackmap_data = parse_stackmap_table(cfs, code_attribute_length, _need_verify, CHECK_NULL);
          stackmap_data_length = code_attribute_length;
          parsed_stackmap_attribute = true;
        } else {
          // Skip unknown attributes
          cfs->skip_u1(code_attribute_length, CHECK_NULL);
        }
      }
      // check method attribute length
      if (_need_verify) {
        guarantee_property(method_attribute_length == calculated_attribute_length,
                           "Code segment has wrong length in class file %s",
                           CHECK_NULL);
      }
    } else if (method_attribute_name == vmSymbols::tag_exceptions()) {
      // Parse Exceptions attribute
      if (parsed_checked_exceptions_attribute) {
        classfile_parse_error("Multiple Exceptions attributes in class file %s",
                              CHECK_NULL);
      }
      parsed_checked_exceptions_attribute = true;
      checked_exceptions_start =
            parse_checked_exceptions(cfs,
                                     &checked_exceptions_length,
                                     method_attribute_length,
                                     CHECK_NULL);
    } else if (method_attribute_name == vmSymbols::tag_method_parameters()) {
      // reject multiple method parameters
      if (method_parameters_seen) {
        classfile_parse_error("Multiple MethodParameters attributes in class file %s",
                              CHECK_NULL);
      }
      method_parameters_seen = true;
      method_parameters_length = cfs->get_u1_fast();
      const u2 real_length = (method_parameters_length * 4u) + 1u;
      if (method_attribute_length != real_length) {
        classfile_parse_error(
          "Invalid MethodParameters method attribute length %u in class file",
          method_attribute_length, CHECK_NULL);
      }
      method_parameters_data = cfs->current();
      cfs->skip_u2_fast(method_parameters_length);
      cfs->skip_u2_fast(method_parameters_length);
      // ignore this attribute if it cannot be reflected
      if (!SystemDictionary::Parameter_klass_loaded())
        method_parameters_length = -1;
    } else if (method_attribute_name == vmSymbols::tag_synthetic()) {
      if (method_attribute_length != 0) {
        classfile_parse_error(
          "Invalid Synthetic method attribute length %u in class file %s",
          method_attribute_length, CHECK_NULL);
      }
      // Should we check that there hasn't already been a synthetic attribute?
      access_flags.set_is_synthetic();
    } else if (method_attribute_name == vmSymbols::tag_deprecated()) { // 4276120
      if (method_attribute_length != 0) {
        classfile_parse_error(
          "Invalid Deprecated method attribute length %u in class file %s",
          method_attribute_length, CHECK_NULL);
      }
    } else if (_major_version >= JAVA_1_5_VERSION) {
      if (method_attribute_name == vmSymbols::tag_signature()) {
        if (generic_signature_index != 0) {
          classfile_parse_error(
            "Multiple Signature attributes for method in class file %s",
            CHECK_NULL);
        }
        if (method_attribute_length != 2) {
          classfile_parse_error(
            "Invalid Signature attribute length %u in class file %s",
            method_attribute_length, CHECK_NULL);
        }
        generic_signature_index = parse_generic_signature_attribute(cfs, CHECK_NULL);
      } else if (method_attribute_name == vmSymbols::tag_runtime_visible_annotations()) {
        if (runtime_visible_annotations != NULL) {
          classfile_parse_error(
            "Multiple RuntimeVisibleAnnotations attributes for method in class file %s",
            CHECK_NULL);
        }
        runtime_visible_annotations_length = method_attribute_length;
        runtime_visible_annotations = cfs->current();
        assert(runtime_visible_annotations != NULL, "null visible annotations");
        cfs->guarantee_more(runtime_visible_annotations_length, CHECK_NULL);
        parse_annotations(cp,
                          runtime_visible_annotations,
                          runtime_visible_annotations_length,
                          &parsed_annotations,
                          _loader_data,
                          CHECK_NULL);
        cfs->skip_u1_fast(runtime_visible_annotations_length);
      } else if (method_attribute_name == vmSymbols::tag_runtime_invisible_annotations()) {
        if (runtime_invisible_annotations_exists) {
          classfile_parse_error(
            "Multiple RuntimeInvisibleAnnotations attributes for method in class file %s",
            CHECK_NULL);
        }
        runtime_invisible_annotations_exists = true;
        if (PreserveAllAnnotations) {
          runtime_invisible_annotations_length = method_attribute_length;
          runtime_invisible_annotations = cfs->current();
          assert(runtime_invisible_annotations != NULL, "null invisible annotations");
        }
        cfs->skip_u1(method_attribute_length, CHECK_NULL);
      } else if (method_attribute_name == vmSymbols::tag_runtime_visible_parameter_annotations()) {
        if (runtime_visible_parameter_annotations != NULL) {
          classfile_parse_error(
            "Multiple RuntimeVisibleParameterAnnotations attributes for method in class file %s",
            CHECK_NULL);
        }
        runtime_visible_parameter_annotations_length = method_attribute_length;
        runtime_visible_parameter_annotations = cfs->current();
        assert(runtime_visible_parameter_annotations != NULL, "null visible parameter annotations");
        cfs->skip_u1(runtime_visible_parameter_annotations_length, CHECK_NULL);
      } else if (method_attribute_name == vmSymbols::tag_runtime_invisible_parameter_annotations()) {
        if (runtime_invisible_parameter_annotations_exists) {
          classfile_parse_error(
            "Multiple RuntimeInvisibleParameterAnnotations attributes for method in class file %s",
            CHECK_NULL);
        }
        runtime_invisible_parameter_annotations_exists = true;
        if (PreserveAllAnnotations) {
          runtime_invisible_parameter_annotations_length = method_attribute_length;
          runtime_invisible_parameter_annotations = cfs->current();
          assert(runtime_invisible_parameter_annotations != NULL,
            "null invisible parameter annotations");
        }
        cfs->skip_u1(method_attribute_length, CHECK_NULL);
      } else if (method_attribute_name == vmSymbols::tag_annotation_default()) {
        if (annotation_default != NULL) {
          classfile_parse_error(
            "Multiple AnnotationDefault attributes for method in class file %s",
            CHECK_NULL);
        }
        annotation_default_length = method_attribute_length;
        annotation_default = cfs->current();
        assert(annotation_default != NULL, "null annotation default");
        cfs->skip_u1(annotation_default_length, CHECK_NULL);
      } else if (method_attribute_name == vmSymbols::tag_runtime_visible_type_annotations()) {
        if (runtime_visible_type_annotations != NULL) {
          classfile_parse_error(
            "Multiple RuntimeVisibleTypeAnnotations attributes for method in class file %s",
            CHECK_NULL);
        }
        runtime_visible_type_annotations_length = method_attribute_length;
        runtime_visible_type_annotations = cfs->current();
        assert(runtime_visible_type_annotations != NULL, "null visible type annotations");
        // No need for the VM to parse Type annotations
        cfs->skip_u1(runtime_visible_type_annotations_length, CHECK_NULL);
      } else if (method_attribute_name == vmSymbols::tag_runtime_invisible_type_annotations()) {
        if (runtime_invisible_type_annotations_exists) {
          classfile_parse_error(
            "Multiple RuntimeInvisibleTypeAnnotations attributes for method in class file %s",
            CHECK_NULL);
        } else {
          runtime_invisible_type_annotations_exists = true;
        }
        if (PreserveAllAnnotations) {
          runtime_invisible_type_annotations_length = method_attribute_length;
          runtime_invisible_type_annotations = cfs->current();
          assert(runtime_invisible_type_annotations != NULL, "null invisible type annotations");
        }
        cfs->skip_u1(method_attribute_length, CHECK_NULL);
      } else {
        // Skip unknown attributes
        cfs->skip_u1(method_attribute_length, CHECK_NULL);
      }
    } else {
      // Skip unknown attributes
      cfs->skip_u1(method_attribute_length, CHECK_NULL);
    }
  }

  if (linenumber_table != NULL) {
    linenumber_table->write_terminator();
    linenumber_table_length = linenumber_table->position();
  }

  // Make sure there's at least one Code attribute in non-native/non-abstract method
  if (_need_verify) {
    guarantee_property(access_flags.is_native() ||
                       access_flags.is_abstract() ||
                       parsed_code_attribute,
                       "Absent Code attribute in method that is not native or abstract in class file %s",
                       CHECK_NULL);
  }

  // All sizing information for a Method* is finally available, now create it
  InlineTableSizes sizes(
      total_lvt_length,
      linenumber_table_length,
      exception_table_length,
      checked_exceptions_length,
      method_parameters_length,
      generic_signature_index,
      runtime_visible_annotations_length +
           runtime_invisible_annotations_length,
      runtime_visible_parameter_annotations_length +
           runtime_invisible_parameter_annotations_length,
      runtime_visible_type_annotations_length +
           runtime_invisible_type_annotations_length,
      annotation_default_length,
      0);

  Method* const m = Method::allocate(_loader_data,
                                     code_length,
                                     access_flags,
                                     &sizes,
                                     ConstMethod::NORMAL,
                                     CHECK_NULL);

  ClassLoadingService::add_class_method_size(m->size()*wordSize);

  // Fill in information from fixed part (access_flags already set)
  m->set_constants(_cp);
  m->set_name_index(name_index);
  m->set_signature_index(signature_index);

  ResultTypeFinder rtf(cp->symbol_at(signature_index));
  m->constMethod()->set_result_type(rtf.type());

  if (args_size >= 0) {
    m->set_size_of_parameters(args_size);
  } else {
    m->compute_size_of_parameters(THREAD);
  }
#ifdef ASSERT
  if (args_size >= 0) {
    m->compute_size_of_parameters(THREAD);
    assert(args_size == m->size_of_parameters(), "");
  }
#endif

  // Fill in code attribute information
  m->set_max_stack(max_stack);
  m->set_max_locals(max_locals);
  if (stackmap_data != NULL) {
    m->constMethod()->copy_stackmap_data(_loader_data,
                                         (u1*)stackmap_data,
                                         stackmap_data_length,
                                         CHECK_NULL);
  }

  // Copy byte codes
  m->set_code((u1*)code_start);

  // Copy line number table
  if (linenumber_table != NULL) {
    memcpy(m->compressed_linenumber_table(),
           linenumber_table->buffer(),
           linenumber_table_length);
  }

  // Copy exception table
  if (exception_table_length > 0) {
    Copy::conjoint_swap_if_needed<Endian::JAVA>(exception_table_start,
                                                m->exception_table_start(),
                                                exception_table_length * sizeof(ExceptionTableElement),
                                                sizeof(u2));
  }

  // Copy method parameters
  if (method_parameters_length > 0) {
    MethodParametersElement* elem = m->constMethod()->method_parameters_start();
    for (int i = 0; i < method_parameters_length; i++) {
      elem[i].name_cp_index = Bytes::get_Java_u2((address)method_parameters_data);
      method_parameters_data += 2;
      elem[i].flags = Bytes::get_Java_u2((address)method_parameters_data);
      method_parameters_data += 2;
    }
  }

  // Copy checked exceptions
  if (checked_exceptions_length > 0) {
    Copy::conjoint_swap_if_needed<Endian::JAVA>(checked_exceptions_start,
                                                m->checked_exceptions_start(),
                                                checked_exceptions_length * sizeof(CheckedExceptionElement),
                                                sizeof(u2));
  }

  // Copy class file LVT's/LVTT's into the HotSpot internal LVT.
  if (total_lvt_length > 0) {
    promoted_flags->set_has_localvariable_table();
    copy_localvariable_table(m->constMethod(),
                             lvt_cnt,
                             localvariable_table_length,
                             localvariable_table_start,
                             lvtt_cnt,
                             localvariable_type_table_length,
                             localvariable_type_table_start,
                             CHECK_NULL);
  }

  if (parsed_annotations.has_any_annotations())
    parsed_annotations.apply_to(m);

  // Copy annotations
  copy_method_annotations(m->constMethod(),
                          runtime_visible_annotations,
                          runtime_visible_annotations_length,
                          runtime_invisible_annotations,
                          runtime_invisible_annotations_length,
                          runtime_visible_parameter_annotations,
                          runtime_visible_parameter_annotations_length,
                          runtime_invisible_parameter_annotations,
                          runtime_invisible_parameter_annotations_length,
                          runtime_visible_type_annotations,
                          runtime_visible_type_annotations_length,
                          runtime_invisible_type_annotations,
                          runtime_invisible_type_annotations_length,
                          annotation_default,
                          annotation_default_length,
                          CHECK_NULL);

  if (name == vmSymbols::finalize_method_name() &&
      signature == vmSymbols::void_method_signature()) {
    if (m->is_empty_method()) {
      _has_empty_finalizer = true;
    } else {
      _has_finalizer = true;
    }
  }
  if (name == vmSymbols::object_initializer_name() &&
      signature == vmSymbols::void_method_signature() &&
      m->is_vanilla_constructor()) {
    _has_vanilla_constructor = true;
  }

  NOT_PRODUCT(m->verify());
  return m;
}


// The promoted_flags parameter is used to pass relevant access_flags
// from the methods back up to the containing klass. These flag values
// are added to klass's access_flags.
// Side-effects: populates the _methods field in the parser
void ClassFileParser::parse_methods(const ClassFileStream* const cfs,
                                    bool is_interface,
                                    bool is_value_type,
                                    AccessFlags* promoted_flags,
                                    bool* has_final_method,
                                    bool* declares_nonstatic_concrete_methods,
                                    TRAPS) {
  assert(cfs != NULL, "invariant");
  assert(promoted_flags != NULL, "invariant");
  assert(has_final_method != NULL, "invariant");
  assert(declares_nonstatic_concrete_methods != NULL, "invariant");

  assert(NULL == _methods, "invariant");

  cfs->guarantee_more(2, CHECK);  // length
  const u2 length = cfs->get_u2_fast();
  if (length == 0) {
    _methods = Universe::the_empty_method_array();
  } else {
    _methods = MetadataFactory::new_array<Method*>(_loader_data,
                                                   length,
                                                   NULL,
                                                   CHECK);

    for (int index = 0; index < length; index++) {
      Method* method = parse_method(cfs,
                                    is_interface,
                                    is_value_type,
                                    _cp,
                                    promoted_flags,
                                    CHECK);

      if (method->is_final()) {
        *has_final_method = true;
      }
      // declares_nonstatic_concrete_methods: declares concrete instance methods, any access flags
      // used for interface initialization, and default method inheritance analysis
      if (is_interface && !(*declares_nonstatic_concrete_methods)
        && !method->is_abstract() && !method->is_static()) {
        *declares_nonstatic_concrete_methods = true;
      }
      _methods->at_put(index, method);
    }

    if (_need_verify && length > 1) {
      // Check duplicated methods
      ResourceMark rm(THREAD);
      NameSigHash** names_and_sigs = NEW_RESOURCE_ARRAY_IN_THREAD(
        THREAD, NameSigHash*, HASH_ROW_SIZE);
      initialize_hashtable(names_and_sigs);
      bool dup = false;
      const Symbol* name = NULL;
      const Symbol* sig = NULL;
      {
        debug_only(NoSafepointVerifier nsv;)
        for (int i = 0; i < length; i++) {
          const Method* const m = _methods->at(i);
          name = m->name();
          sig = m->signature();
          // If no duplicates, add name/signature in hashtable names_and_sigs.
          if (!put_after_lookup(name, sig, names_and_sigs)) {
            dup = true;
            break;
          }
        }
      }
      if (dup) {
        classfile_parse_error("Duplicate method name \"%s\" with signature \"%s\" in class file %s",
                               name->as_C_string(), sig->as_klass_external_name(), CHECK);
      }
    }
  }
}

static const intArray* sort_methods(Array<Method*>* methods) {
  const int length = methods->length();
  // If JVMTI original method ordering or sharing is enabled we have to
  // remember the original class file ordering.
  // We temporarily use the vtable_index field in the Method* to store the
  // class file index, so we can read in after calling qsort.
  // Put the method ordering in the shared archive.
  if (JvmtiExport::can_maintain_original_method_order() || DumpSharedSpaces) {
    for (int index = 0; index < length; index++) {
      Method* const m = methods->at(index);
      assert(!m->valid_vtable_index(), "vtable index should not be set");
      m->set_vtable_index(index);
    }
  }
  // Sort method array by ascending method name (for faster lookups & vtable construction)
  // Note that the ordering is not alphabetical, see Symbol::fast_compare
  Method::sort_methods(methods);

  intArray* method_ordering = NULL;
  // If JVMTI original method ordering or sharing is enabled construct int
  // array remembering the original ordering
  if (JvmtiExport::can_maintain_original_method_order() || DumpSharedSpaces) {
    method_ordering = new intArray(length, length, -1);
    for (int index = 0; index < length; index++) {
      Method* const m = methods->at(index);
      const int old_index = m->vtable_index();
      assert(old_index >= 0 && old_index < length, "invalid method index");
      method_ordering->at_put(index, old_index);
      m->set_vtable_index(Method::invalid_vtable_index);
    }
  }
  return method_ordering;
}

// Parse generic_signature attribute for methods and fields
u2 ClassFileParser::parse_generic_signature_attribute(const ClassFileStream* const cfs,
                                                      TRAPS) {
  assert(cfs != NULL, "invariant");

  cfs->guarantee_more(2, CHECK_0);  // generic_signature_index
  const u2 generic_signature_index = cfs->get_u2_fast();
  check_property(
    valid_symbol_at(generic_signature_index),
    "Invalid Signature attribute at constant pool index %u in class file %s",
    generic_signature_index, CHECK_0);
  return generic_signature_index;
}

void ClassFileParser::parse_classfile_sourcefile_attribute(const ClassFileStream* const cfs,
                                                           TRAPS) {

  assert(cfs != NULL, "invariant");

  cfs->guarantee_more(2, CHECK);  // sourcefile_index
  const u2 sourcefile_index = cfs->get_u2_fast();
  check_property(
    valid_symbol_at(sourcefile_index),
    "Invalid SourceFile attribute at constant pool index %u in class file %s",
    sourcefile_index, CHECK);
  set_class_sourcefile_index(sourcefile_index);
}

void ClassFileParser::parse_classfile_source_debug_extension_attribute(const ClassFileStream* const cfs,
                                                                       int length,
                                                                       TRAPS) {
  assert(cfs != NULL, "invariant");

  const u1* const sde_buffer = cfs->current();
  assert(sde_buffer != NULL, "null sde buffer");

  // Don't bother storing it if there is no way to retrieve it
  if (JvmtiExport::can_get_source_debug_extension()) {
    assert((length+1) > length, "Overflow checking");
    u1* const sde = NEW_RESOURCE_ARRAY_IN_THREAD(THREAD, u1, length+1);
    for (int i = 0; i < length; i++) {
      sde[i] = sde_buffer[i];
    }
    sde[length] = '\0';
    set_class_sde_buffer((const char*)sde, length);
  }
  // Got utf8 string, set stream position forward
  cfs->skip_u1(length, CHECK);
}


// Inner classes can be static, private or protected (classic VM does this)
#define RECOGNIZED_INNER_CLASS_MODIFIERS ( JVM_RECOGNIZED_CLASS_MODIFIERS | \
                                           JVM_ACC_PRIVATE |                \
                                           JVM_ACC_PROTECTED |              \
                                           JVM_ACC_STATIC                   \
                                         )

// Return number of classes in the inner classes attribute table
u2 ClassFileParser::parse_classfile_inner_classes_attribute(const ClassFileStream* const cfs,
                                                            const u1* const inner_classes_attribute_start,
                                                            bool parsed_enclosingmethod_attribute,
                                                            u2 enclosing_method_class_index,
                                                            u2 enclosing_method_method_index,
                                                            TRAPS) {
  const u1* const current_mark = cfs->current();
  u2 length = 0;
  if (inner_classes_attribute_start != NULL) {
    cfs->set_current(inner_classes_attribute_start);
    cfs->guarantee_more(2, CHECK_0);  // length
    length = cfs->get_u2_fast();
  }

  // 4-tuples of shorts of inner classes data and 2 shorts of enclosing
  // method data:
  //   [inner_class_info_index,
  //    outer_class_info_index,
  //    inner_name_index,
  //    inner_class_access_flags,
  //    ...
  //    enclosing_method_class_index,
  //    enclosing_method_method_index]
  const int size = length * 4 + (parsed_enclosingmethod_attribute ? 2 : 0);
  Array<u2>* const inner_classes = MetadataFactory::new_array<u2>(_loader_data, size, CHECK_0);
  _inner_classes = inner_classes;

  int index = 0;
  cfs->guarantee_more(8 * length, CHECK_0);  // 4-tuples of u2
  for (int n = 0; n < length; n++) {
    // Inner class index
    const u2 inner_class_info_index = cfs->get_u2_fast();
    check_property(
      valid_klass_reference_at(inner_class_info_index),
      "inner_class_info_index %u has bad constant type in class file %s",
      inner_class_info_index, CHECK_0);
    // Outer class index
    const u2 outer_class_info_index = cfs->get_u2_fast();
    check_property(
      outer_class_info_index == 0 ||
        valid_klass_reference_at(outer_class_info_index),
      "outer_class_info_index %u has bad constant type in class file %s",
      outer_class_info_index, CHECK_0);
    // Inner class name
    const u2 inner_name_index = cfs->get_u2_fast();
    check_property(
      inner_name_index == 0 || valid_symbol_at(inner_name_index),
      "inner_name_index %u has bad constant type in class file %s",
      inner_name_index, CHECK_0);
    if (_need_verify) {
      guarantee_property(inner_class_info_index != outer_class_info_index,
                         "Class is both outer and inner class in class file %s", CHECK_0);
    }

    jint recognized_modifiers = RECOGNIZED_INNER_CLASS_MODIFIERS;
    // JVM_ACC_MODULE is defined in JDK-9 and later.
    if (_major_version >= JAVA_9_VERSION) {
      recognized_modifiers |= JVM_ACC_MODULE;
    }
    // JVM_ACC_VALUE is defined for class file version 55 and later
    if (supports_value_types()) {
      recognized_modifiers |= JVM_ACC_VALUE;
    }

    // Access flags
    jint flags = cfs->get_u2_fast() & recognized_modifiers;

    if ((flags & JVM_ACC_INTERFACE) && _major_version < JAVA_6_VERSION) {
      // Set abstract bit for old class files for backward compatibility
      flags |= JVM_ACC_ABSTRACT;
    }
    verify_legal_class_modifiers(flags, CHECK_0);
    AccessFlags inner_access_flags(flags);

    inner_classes->at_put(index++, inner_class_info_index);
    inner_classes->at_put(index++, outer_class_info_index);
    inner_classes->at_put(index++, inner_name_index);
    inner_classes->at_put(index++, inner_access_flags.as_short());
  }

  // 4347400: make sure there's no duplicate entry in the classes array
  if (_need_verify && _major_version >= JAVA_1_5_VERSION) {
    for(int i = 0; i < length * 4; i += 4) {
      for(int j = i + 4; j < length * 4; j += 4) {
        guarantee_property((inner_classes->at(i)   != inner_classes->at(j) ||
                            inner_classes->at(i+1) != inner_classes->at(j+1) ||
                            inner_classes->at(i+2) != inner_classes->at(j+2) ||
                            inner_classes->at(i+3) != inner_classes->at(j+3)),
                            "Duplicate entry in InnerClasses in class file %s",
                            CHECK_0);
      }
    }
  }

  // Set EnclosingMethod class and method indexes.
  if (parsed_enclosingmethod_attribute) {
    inner_classes->at_put(index++, enclosing_method_class_index);
    inner_classes->at_put(index++, enclosing_method_method_index);
  }
  assert(index == size, "wrong size");

  // Restore buffer's current position.
  cfs->set_current(current_mark);

  return length;
}

u2 ClassFileParser::parse_classfile_nest_members_attribute(const ClassFileStream* const cfs,
                                                           const u1* const nest_members_attribute_start,
                                                           TRAPS) {
  const u1* const current_mark = cfs->current();
  u2 length = 0;
  if (nest_members_attribute_start != NULL) {
    cfs->set_current(nest_members_attribute_start);
    cfs->guarantee_more(2, CHECK_0);  // length
    length = cfs->get_u2_fast();
  }
  const int size = length;
  Array<u2>* const nest_members = MetadataFactory::new_array<u2>(_loader_data, size, CHECK_0);
  _nest_members = nest_members;

  int index = 0;
  cfs->guarantee_more(2 * length, CHECK_0);
  for (int n = 0; n < length; n++) {
    const u2 class_info_index = cfs->get_u2_fast();
    check_property(
      valid_klass_reference_at(class_info_index),
      "Nest member class_info_index %u has bad constant type in class file %s",
      class_info_index, CHECK_0);
    nest_members->at_put(index++, class_info_index);
  }
  assert(index == size, "wrong size");

  // Restore buffer's current position.
  cfs->set_current(current_mark);

  return length;
}

void ClassFileParser::parse_classfile_synthetic_attribute(TRAPS) {
  set_class_synthetic_flag(true);
}

void ClassFileParser::parse_classfile_signature_attribute(const ClassFileStream* const cfs, TRAPS) {
  assert(cfs != NULL, "invariant");

  const u2 signature_index = cfs->get_u2(CHECK);
  check_property(
    valid_symbol_at(signature_index),
    "Invalid constant pool index %u in Signature attribute in class file %s",
    signature_index, CHECK);
  set_class_generic_signature_index(signature_index);
}

void ClassFileParser::parse_classfile_bootstrap_methods_attribute(const ClassFileStream* const cfs,
                                                                  ConstantPool* cp,
                                                                  u4 attribute_byte_length,
                                                                  TRAPS) {
  assert(cfs != NULL, "invariant");
  assert(cp != NULL, "invariant");

  const u1* const current_start = cfs->current();

  guarantee_property(attribute_byte_length >= sizeof(u2),
                     "Invalid BootstrapMethods attribute length %u in class file %s",
                     attribute_byte_length,
                     CHECK);

  cfs->guarantee_more(attribute_byte_length, CHECK);

  const int attribute_array_length = cfs->get_u2_fast();

  guarantee_property(_max_bootstrap_specifier_index < attribute_array_length,
                     "Short length on BootstrapMethods in class file %s",
                     CHECK);


  // The attribute contains a counted array of counted tuples of shorts,
  // represending bootstrap specifiers:
  //    length*{bootstrap_method_index, argument_count*{argument_index}}
  const int operand_count = (attribute_byte_length - sizeof(u2)) / sizeof(u2);
  // operand_count = number of shorts in attr, except for leading length

  // The attribute is copied into a short[] array.
  // The array begins with a series of short[2] pairs, one for each tuple.
  const int index_size = (attribute_array_length * 2);

  Array<u2>* const operands =
    MetadataFactory::new_array<u2>(_loader_data, index_size + operand_count, CHECK);

  // Eagerly assign operands so they will be deallocated with the constant
  // pool if there is an error.
  cp->set_operands(operands);

  int operand_fill_index = index_size;
  const int cp_size = cp->length();

  for (int n = 0; n < attribute_array_length; n++) {
    // Store a 32-bit offset into the header of the operand array.
    ConstantPool::operand_offset_at_put(operands, n, operand_fill_index);

    // Read a bootstrap specifier.
    cfs->guarantee_more(sizeof(u2) * 2, CHECK);  // bsm, argc
    const u2 bootstrap_method_index = cfs->get_u2_fast();
    const u2 argument_count = cfs->get_u2_fast();
    check_property(
      valid_cp_range(bootstrap_method_index, cp_size) &&
      cp->tag_at(bootstrap_method_index).is_method_handle(),
      "bootstrap_method_index %u has bad constant type in class file %s",
      bootstrap_method_index,
      CHECK);

    guarantee_property((operand_fill_index + 1 + argument_count) < operands->length(),
      "Invalid BootstrapMethods num_bootstrap_methods or num_bootstrap_arguments value in class file %s",
      CHECK);

    operands->at_put(operand_fill_index++, bootstrap_method_index);
    operands->at_put(operand_fill_index++, argument_count);

    cfs->guarantee_more(sizeof(u2) * argument_count, CHECK);  // argv[argc]
    for (int j = 0; j < argument_count; j++) {
      const u2 argument_index = cfs->get_u2_fast();
      check_property(
        valid_cp_range(argument_index, cp_size) &&
        cp->tag_at(argument_index).is_loadable_constant(),
        "argument_index %u has bad constant type in class file %s",
        argument_index,
        CHECK);
      operands->at_put(operand_fill_index++, argument_index);
    }
  }
  guarantee_property(current_start + attribute_byte_length == cfs->current(),
                     "Bad length on BootstrapMethods in class file %s",
                     CHECK);
}

void ClassFileParser::parse_classfile_attributes(const ClassFileStream* const cfs,
                                                 ConstantPool* cp,
                 ClassFileParser::ClassAnnotationCollector* parsed_annotations,
                                                 TRAPS) {
  assert(cfs != NULL, "invariant");
  assert(cp != NULL, "invariant");
  assert(parsed_annotations != NULL, "invariant");

  // Set inner classes attribute to default sentinel
  _inner_classes = Universe::the_empty_short_array();
  // Set nest members attribute to default sentinel
  _nest_members = Universe::the_empty_short_array();
  cfs->guarantee_more(2, CHECK);  // attributes_count
  u2 attributes_count = cfs->get_u2_fast();
  bool parsed_sourcefile_attribute = false;
  bool parsed_innerclasses_attribute = false;
  bool parsed_nest_members_attribute = false;
  bool parsed_nest_host_attribute = false;
  bool parsed_enclosingmethod_attribute = false;
  bool parsed_bootstrap_methods_attribute = false;
  const u1* runtime_visible_annotations = NULL;
  int runtime_visible_annotations_length = 0;
  const u1* runtime_invisible_annotations = NULL;
  int runtime_invisible_annotations_length = 0;
  const u1* runtime_visible_type_annotations = NULL;
  int runtime_visible_type_annotations_length = 0;
  const u1* runtime_invisible_type_annotations = NULL;
  int runtime_invisible_type_annotations_length = 0;
  bool runtime_invisible_type_annotations_exists = false;
  bool runtime_invisible_annotations_exists = false;
  bool parsed_source_debug_ext_annotations_exist = false;
  const u1* inner_classes_attribute_start = NULL;
  u4  inner_classes_attribute_length = 0;
  const u1* value_types_attribute_start = NULL;
  u4 value_types_attribute_length = 0;
  u2  enclosing_method_class_index = 0;
  u2  enclosing_method_method_index = 0;
  const u1* nest_members_attribute_start = NULL;
  u4  nest_members_attribute_length = 0;

  // Iterate over attributes
  while (attributes_count--) {
    cfs->guarantee_more(6, CHECK);  // attribute_name_index, attribute_length
    const u2 attribute_name_index = cfs->get_u2_fast();
    const u4 attribute_length = cfs->get_u4_fast();
    check_property(
      valid_symbol_at(attribute_name_index),
      "Attribute name has bad constant pool index %u in class file %s",
      attribute_name_index, CHECK);
    const Symbol* const tag = cp->symbol_at(attribute_name_index);
    if (tag == vmSymbols::tag_source_file()) {
      // Check for SourceFile tag
      if (_need_verify) {
        guarantee_property(attribute_length == 2, "Wrong SourceFile attribute length in class file %s", CHECK);
      }
      if (parsed_sourcefile_attribute) {
        classfile_parse_error("Multiple SourceFile attributes in class file %s", CHECK);
      } else {
        parsed_sourcefile_attribute = true;
      }
      parse_classfile_sourcefile_attribute(cfs, CHECK);
    } else if (tag == vmSymbols::tag_source_debug_extension()) {
      // Check for SourceDebugExtension tag
      if (parsed_source_debug_ext_annotations_exist) {
          classfile_parse_error(
            "Multiple SourceDebugExtension attributes in class file %s", CHECK);
      }
      parsed_source_debug_ext_annotations_exist = true;
      parse_classfile_source_debug_extension_attribute(cfs, (int)attribute_length, CHECK);
    } else if (tag == vmSymbols::tag_inner_classes()) {
      // Check for InnerClasses tag
      if (parsed_innerclasses_attribute) {
        classfile_parse_error("Multiple InnerClasses attributes in class file %s", CHECK);
      } else {
        parsed_innerclasses_attribute = true;
      }
      inner_classes_attribute_start = cfs->current();
      inner_classes_attribute_length = attribute_length;
      cfs->skip_u1(inner_classes_attribute_length, CHECK);
    } else if (tag == vmSymbols::tag_synthetic()) {
      // Check for Synthetic tag
      // Shouldn't we check that the synthetic flags wasn't already set? - not required in spec
      if (attribute_length != 0) {
        classfile_parse_error(
          "Invalid Synthetic classfile attribute length %u in class file %s",
          attribute_length, CHECK);
      }
      parse_classfile_synthetic_attribute(CHECK);
    } else if (tag == vmSymbols::tag_deprecated()) {
      // Check for Deprecatd tag - 4276120
      if (attribute_length != 0) {
        classfile_parse_error(
          "Invalid Deprecated classfile attribute length %u in class file %s",
          attribute_length, CHECK);
      }
    } else if (_major_version >= JAVA_1_5_VERSION) {
      if (tag == vmSymbols::tag_signature()) {
        if (_generic_signature_index != 0) {
          classfile_parse_error(
            "Multiple Signature attributes in class file %s", CHECK);
        }
        if (attribute_length != 2) {
          classfile_parse_error(
            "Wrong Signature attribute length %u in class file %s",
            attribute_length, CHECK);
        }
        parse_classfile_signature_attribute(cfs, CHECK);
      } else if (tag == vmSymbols::tag_runtime_visible_annotations()) {
        if (runtime_visible_annotations != NULL) {
          classfile_parse_error(
            "Multiple RuntimeVisibleAnnotations attributes in class file %s", CHECK);
        }
        runtime_visible_annotations_length = attribute_length;
        runtime_visible_annotations = cfs->current();
        assert(runtime_visible_annotations != NULL, "null visible annotations");
        cfs->guarantee_more(runtime_visible_annotations_length, CHECK);
        parse_annotations(cp,
                          runtime_visible_annotations,
                          runtime_visible_annotations_length,
                          parsed_annotations,
                          _loader_data,
                          CHECK);
        cfs->skip_u1_fast(runtime_visible_annotations_length);
      } else if (tag == vmSymbols::tag_runtime_invisible_annotations()) {
        if (runtime_invisible_annotations_exists) {
          classfile_parse_error(
            "Multiple RuntimeInvisibleAnnotations attributes in class file %s", CHECK);
        }
        runtime_invisible_annotations_exists = true;
        if (PreserveAllAnnotations) {
          runtime_invisible_annotations_length = attribute_length;
          runtime_invisible_annotations = cfs->current();
          assert(runtime_invisible_annotations != NULL, "null invisible annotations");
        }
        cfs->skip_u1(attribute_length, CHECK);
      } else if (tag == vmSymbols::tag_enclosing_method()) {
        if (parsed_enclosingmethod_attribute) {
          classfile_parse_error("Multiple EnclosingMethod attributes in class file %s", CHECK);
        } else {
          parsed_enclosingmethod_attribute = true;
        }
        guarantee_property(attribute_length == 4,
          "Wrong EnclosingMethod attribute length %u in class file %s",
          attribute_length, CHECK);
        cfs->guarantee_more(4, CHECK);  // class_index, method_index
        enclosing_method_class_index  = cfs->get_u2_fast();
        enclosing_method_method_index = cfs->get_u2_fast();
        if (enclosing_method_class_index == 0) {
          classfile_parse_error("Invalid class index in EnclosingMethod attribute in class file %s", CHECK);
        }
        // Validate the constant pool indices and types
        check_property(valid_klass_reference_at(enclosing_method_class_index),
          "Invalid or out-of-bounds class index in EnclosingMethod attribute in class file %s", CHECK);
        if (enclosing_method_method_index != 0 &&
            (!cp->is_within_bounds(enclosing_method_method_index) ||
             !cp->tag_at(enclosing_method_method_index).is_name_and_type())) {
          classfile_parse_error("Invalid or out-of-bounds method index in EnclosingMethod attribute in class file %s", CHECK);
        }
      } else if (tag == vmSymbols::tag_bootstrap_methods() &&
                 _major_version >= Verifier::INVOKEDYNAMIC_MAJOR_VERSION) {
        if (parsed_bootstrap_methods_attribute) {
          classfile_parse_error("Multiple BootstrapMethods attributes in class file %s", CHECK);
        }
        parsed_bootstrap_methods_attribute = true;
        parse_classfile_bootstrap_methods_attribute(cfs, cp, attribute_length, CHECK);
      } else if (tag == vmSymbols::tag_runtime_visible_type_annotations()) {
        if (runtime_visible_type_annotations != NULL) {
          classfile_parse_error(
            "Multiple RuntimeVisibleTypeAnnotations attributes in class file %s", CHECK);
        }
        runtime_visible_type_annotations_length = attribute_length;
        runtime_visible_type_annotations = cfs->current();
        assert(runtime_visible_type_annotations != NULL, "null visible type annotations");
        // No need for the VM to parse Type annotations
        cfs->skip_u1(runtime_visible_type_annotations_length, CHECK);
      } else if (tag == vmSymbols::tag_runtime_invisible_type_annotations()) {
        if (runtime_invisible_type_annotations_exists) {
          classfile_parse_error(
            "Multiple RuntimeInvisibleTypeAnnotations attributes in class file %s", CHECK);
        } else {
          runtime_invisible_type_annotations_exists = true;
        }
        if (PreserveAllAnnotations) {
          runtime_invisible_type_annotations_length = attribute_length;
          runtime_invisible_type_annotations = cfs->current();
          assert(runtime_invisible_type_annotations != NULL, "null invisible type annotations");
        }
        cfs->skip_u1(attribute_length, CHECK);
      } else if (_major_version >= JAVA_11_VERSION) {
        if (tag == vmSymbols::tag_nest_members()) {
          // Check for NestMembers tag
          if (parsed_nest_members_attribute) {
            classfile_parse_error("Multiple NestMembers attributes in class file %s", CHECK);
          } else {
            parsed_nest_members_attribute = true;
          }
          if (parsed_nest_host_attribute) {
            classfile_parse_error("Conflicting NestHost and NestMembers attributes in class file %s", CHECK);
          }
          nest_members_attribute_start = cfs->current();
          nest_members_attribute_length = attribute_length;
          cfs->skip_u1(nest_members_attribute_length, CHECK);
        } else if (tag == vmSymbols::tag_nest_host()) {
          if (parsed_nest_host_attribute) {
            classfile_parse_error("Multiple NestHost attributes in class file %s", CHECK);
          } else {
            parsed_nest_host_attribute = true;
          }
          if (parsed_nest_members_attribute) {
            classfile_parse_error("Conflicting NestMembers and NestHost attributes in class file %s", CHECK);
          }
          if (_need_verify) {
            guarantee_property(attribute_length == 2, "Wrong NestHost attribute length in class file %s", CHECK);
          }
          cfs->guarantee_more(2, CHECK);
          u2 class_info_index = cfs->get_u2_fast();
          check_property(
                         valid_klass_reference_at(class_info_index),
                         "Nest-host class_info_index %u has bad constant type in class file %s",
                         class_info_index, CHECK);
          _nest_host = class_info_index;
        } else {
          // Unknown attribute
          cfs->skip_u1(attribute_length, CHECK);
        }
      } else {
        // Unknown attribute
        cfs->skip_u1(attribute_length, CHECK);
      }
    } else {
      // Unknown attribute
      cfs->skip_u1(attribute_length, CHECK);
    }
  }
  _annotations = assemble_annotations(runtime_visible_annotations,
                                      runtime_visible_annotations_length,
                                      runtime_invisible_annotations,
                                      runtime_invisible_annotations_length,
                                      CHECK);
  _type_annotations = assemble_annotations(runtime_visible_type_annotations,
                                           runtime_visible_type_annotations_length,
                                           runtime_invisible_type_annotations,
                                           runtime_invisible_type_annotations_length,
                                           CHECK);

  if (parsed_innerclasses_attribute || parsed_enclosingmethod_attribute) {
    const u2 num_of_classes = parse_classfile_inner_classes_attribute(
                            cfs,
                            inner_classes_attribute_start,
                            parsed_innerclasses_attribute,
                            enclosing_method_class_index,
                            enclosing_method_method_index,
                            CHECK);
    if (parsed_innerclasses_attribute && _need_verify && _major_version >= JAVA_1_5_VERSION) {
      guarantee_property(
        inner_classes_attribute_length == sizeof(num_of_classes) + 4 * sizeof(u2) * num_of_classes,
        "Wrong InnerClasses attribute length in class file %s", CHECK);
    }
  }

  if (parsed_nest_members_attribute) {
    const u2 num_of_classes = parse_classfile_nest_members_attribute(
                            cfs,
                            nest_members_attribute_start,
                            CHECK);
    if (_need_verify) {
      guarantee_property(
        nest_members_attribute_length == sizeof(num_of_classes) + sizeof(u2) * num_of_classes,
        "Wrong NestMembers attribute length in class file %s", CHECK);
    }
  }

  if (_max_bootstrap_specifier_index >= 0) {
    guarantee_property(parsed_bootstrap_methods_attribute,
                       "Missing BootstrapMethods attribute in class file %s", CHECK);
  }
}

void ClassFileParser::apply_parsed_class_attributes(InstanceKlass* k) {
  assert(k != NULL, "invariant");

  if (_synthetic_flag)
    k->set_is_synthetic();
  if (_sourcefile_index != 0) {
    k->set_source_file_name_index(_sourcefile_index);
  }
  if (_generic_signature_index != 0) {
    k->set_generic_signature_index(_generic_signature_index);
  }
  if (_sde_buffer != NULL) {
    k->set_source_debug_extension(_sde_buffer, _sde_length);
  }
}

// Create the Annotations object that will
// hold the annotations array for the Klass.
void ClassFileParser::create_combined_annotations(TRAPS) {
    if (_annotations == NULL &&
        _type_annotations == NULL &&
        _fields_annotations == NULL &&
        _fields_type_annotations == NULL) {
      // Don't create the Annotations object unnecessarily.
      return;
    }

    Annotations* const annotations = Annotations::allocate(_loader_data, CHECK);
    annotations->set_class_annotations(_annotations);
    annotations->set_class_type_annotations(_type_annotations);
    annotations->set_fields_annotations(_fields_annotations);
    annotations->set_fields_type_annotations(_fields_type_annotations);

    // This is the Annotations object that will be
    // assigned to InstanceKlass being constructed.
    _combined_annotations = annotations;

    // The annotations arrays below has been transfered the
    // _combined_annotations so these fields can now be cleared.
    _annotations             = NULL;
    _type_annotations        = NULL;
    _fields_annotations      = NULL;
    _fields_type_annotations = NULL;
}

// Transfer ownership of metadata allocated to the InstanceKlass.
void ClassFileParser::apply_parsed_class_metadata(
                                            InstanceKlass* this_klass,
                                            int java_fields_count, TRAPS) {
  assert(this_klass != NULL, "invariant");

  _cp->set_pool_holder(this_klass);
  this_klass->set_constants(_cp);
  this_klass->set_fields(_fields, java_fields_count);
  this_klass->set_methods(_methods);
  this_klass->set_inner_classes(_inner_classes);
  this_klass->set_nest_members(_nest_members);
  this_klass->set_nest_host_index(_nest_host);
  this_klass->set_local_interfaces(_local_interfaces);
  this_klass->set_annotations(_combined_annotations);
  // Delay the setting of _transitive_interfaces until after initialize_supers() in
  // fill_instance_klass(). It is because the _transitive_interfaces may be shared with
  // its _super. If an OOM occurs while loading the current klass, its _super field
  // may not have been set. When GC tries to free the klass, the _transitive_interfaces
  // may be deallocated mistakenly in InstanceKlass::deallocate_interfaces(). Subsequent
  // dereferences to the deallocated _transitive_interfaces will result in a crash.

  // Clear out these fields so they don't get deallocated by the destructor
  clear_class_metadata();
}

AnnotationArray* ClassFileParser::assemble_annotations(const u1* const runtime_visible_annotations,
                                                       int runtime_visible_annotations_length,
                                                       const u1* const runtime_invisible_annotations,
                                                       int runtime_invisible_annotations_length,
                                                       TRAPS) {
  AnnotationArray* annotations = NULL;
  if (runtime_visible_annotations != NULL ||
      runtime_invisible_annotations != NULL) {
    annotations = MetadataFactory::new_array<u1>(_loader_data,
                                          runtime_visible_annotations_length +
                                          runtime_invisible_annotations_length,
                                          CHECK_(annotations));
    if (runtime_visible_annotations != NULL) {
      for (int i = 0; i < runtime_visible_annotations_length; i++) {
        annotations->at_put(i, runtime_visible_annotations[i]);
      }
    }
    if (runtime_invisible_annotations != NULL) {
      for (int i = 0; i < runtime_invisible_annotations_length; i++) {
        int append = runtime_visible_annotations_length+i;
        annotations->at_put(append, runtime_invisible_annotations[i]);
      }
    }
  }
  return annotations;
}

const InstanceKlass* ClassFileParser::parse_super_class(ConstantPool* const cp,
                                                        const int super_class_index,
                                                        const bool need_verify,
                                                        TRAPS) {
  assert(cp != NULL, "invariant");
  const InstanceKlass* super_klass = NULL;

  if (super_class_index == 0) {
    check_property(_class_name == vmSymbols::java_lang_Object()
                   || (_access_flags.get_flags() & JVM_ACC_VALUE),
                   "Invalid superclass index %u in class file %s",
                   super_class_index,
                   CHECK_NULL);
  } else {
    check_property(valid_klass_reference_at(super_class_index),
                   "Invalid superclass index %u in class file %s",
                   super_class_index,
                   CHECK_NULL);
    // The class name should be legal because it is checked when parsing constant pool.
    // However, make sure it is not an array type.
    bool is_array = false;
    if (cp->tag_at(super_class_index).is_klass()) {
      super_klass = InstanceKlass::cast(cp->resolved_klass_at(super_class_index));
      if (need_verify)
        is_array = super_klass->is_array_klass();
    } else if (need_verify) {
      is_array = (cp->klass_name_at(super_class_index)->char_at(0) == JVM_SIGNATURE_ARRAY);
    }
    if (need_verify) {
      guarantee_property(!is_array,
                        "Bad superclass name in class file %s", CHECK_NULL);
    }
  }
  return super_klass;
}

#ifndef PRODUCT
static void print_field_layout(const Symbol* name,
                               Array<u2>* fields,
                               const constantPoolHandle& cp,
                               int instance_size,
                               int instance_fields_start,
                               int instance_fields_end,
                               int static_fields_end) {

  assert(name != NULL, "invariant");

  tty->print("%s: field layout\n", name->as_klass_external_name());
  tty->print("  @%3d %s\n", instance_fields_start, "--- instance fields start ---");
  for (AllFieldStream fs(fields, cp); !fs.done(); fs.next()) {
    if (!fs.access_flags().is_static()) {
      tty->print("  @%3d \"%s\" %s\n",
        fs.offset(),
        fs.name()->as_klass_external_name(),
        fs.signature()->as_klass_external_name());
    }
  }
  tty->print("  @%3d %s\n", instance_fields_end, "--- instance fields end ---");
  tty->print("  @%3d %s\n", instance_size * wordSize, "--- instance ends ---");
  tty->print("  @%3d %s\n", InstanceMirrorKlass::offset_of_static_fields(), "--- static fields start ---");
  for (AllFieldStream fs(fields, cp); !fs.done(); fs.next()) {
    if (fs.access_flags().is_static()) {
      tty->print("  @%3d \"%s\" %s\n",
        fs.offset(),
        fs.name()->as_klass_external_name(),
        fs.signature()->as_klass_external_name());
    }
  }
  tty->print("  @%3d %s\n", static_fields_end, "--- static fields end ---");
  tty->print("\n");
}
#endif

// Values needed for oopmap and InstanceKlass creation
class ClassFileParser::FieldLayoutInfo : public ResourceObj {
 public:
  OopMapBlocksBuilder* oop_map_blocks;
  int           instance_size;
  int           nonstatic_field_size;
  int           static_field_size;
  bool          has_nonstatic_fields;
};

// Utility to collect and compact oop maps during layout
class ClassFileParser::OopMapBlocksBuilder : public ResourceObj {
 public:
  OopMapBlock*  nonstatic_oop_maps;
  unsigned int  nonstatic_oop_map_count;
  unsigned int  max_nonstatic_oop_maps;

 public:
  OopMapBlocksBuilder(unsigned int  max_blocks, TRAPS) {
    max_nonstatic_oop_maps = max_blocks;
    nonstatic_oop_map_count = 0;
    if (max_blocks == 0) {
      nonstatic_oop_maps = NULL;
    } else {
      nonstatic_oop_maps = NEW_RESOURCE_ARRAY_IN_THREAD(
        THREAD, OopMapBlock, max_nonstatic_oop_maps);
      memset(nonstatic_oop_maps, 0, sizeof(OopMapBlock) * max_blocks);
    }
  }

  OopMapBlock* last_oop_map() const {
    assert(nonstatic_oop_map_count > 0, "Has no oop maps");
    return nonstatic_oop_maps + (nonstatic_oop_map_count - 1);
  }

  // addition of super oop maps
  void initialize_inherited_blocks(OopMapBlock* blocks, unsigned int nof_blocks) {
    assert(nof_blocks && nonstatic_oop_map_count == 0 &&
        nof_blocks <= max_nonstatic_oop_maps, "invariant");

    memcpy(nonstatic_oop_maps, blocks, sizeof(OopMapBlock) * nof_blocks);
    nonstatic_oop_map_count += nof_blocks;
  }

  // collection of oops
  void add(int offset, int count) {
    if (nonstatic_oop_map_count == 0) {
      nonstatic_oop_map_count++;
    }
    OopMapBlock*  nonstatic_oop_map = last_oop_map();
    if (nonstatic_oop_map->count() == 0) {  // Unused map, set it up
      nonstatic_oop_map->set_offset(offset);
      nonstatic_oop_map->set_count(count);
    } else if (nonstatic_oop_map->is_contiguous(offset)) { // contiguous, add
      nonstatic_oop_map->increment_count(count);
    } else { // Need a new one...
      nonstatic_oop_map_count++;
      assert(nonstatic_oop_map_count <= max_nonstatic_oop_maps, "range check");
      nonstatic_oop_map = last_oop_map();
      nonstatic_oop_map->set_offset(offset);
      nonstatic_oop_map->set_count(count);
    }
  }

  // general purpose copy, e.g. into allocated instanceKlass
  void copy(OopMapBlock* dst) {
    if (nonstatic_oop_map_count != 0) {
      memcpy(dst, nonstatic_oop_maps, sizeof(OopMapBlock) * nonstatic_oop_map_count);
    }
  }

  // Sort and compact adjacent blocks
  void compact(TRAPS) {
    if (nonstatic_oop_map_count <= 1) {
      return;
    }
    /*
     * Since field layout sneeks in oops before values, we will be able to condense
     * blocks. There is potential to compact between super, own refs and values
     * containing refs.
     *
     * Currently compaction is slightly limited due to values being 8 byte aligned.
     * This may well change: FixMe if doesn't, the code below is fairly general purpose
     * and maybe it doesn't need to be.
     */
    qsort(nonstatic_oop_maps, nonstatic_oop_map_count, sizeof(OopMapBlock),
        (_sort_Fn)OopMapBlock::compare_offset);
    if (nonstatic_oop_map_count < 2) {
      return;
    }

     //Make a temp copy, and iterate through and copy back into the orig
    ResourceMark rm(THREAD);
    OopMapBlock* oop_maps_copy = NEW_RESOURCE_ARRAY_IN_THREAD(THREAD, OopMapBlock,
        nonstatic_oop_map_count);
    OopMapBlock* oop_maps_copy_end = oop_maps_copy + nonstatic_oop_map_count;
    copy(oop_maps_copy);
    OopMapBlock*  nonstatic_oop_map = nonstatic_oop_maps;
    unsigned int new_count = 1;
    oop_maps_copy++;
    while(oop_maps_copy < oop_maps_copy_end) {
      assert(nonstatic_oop_map->offset() < oop_maps_copy->offset(), "invariant");
      if (nonstatic_oop_map->is_contiguous(oop_maps_copy->offset())) {
        nonstatic_oop_map->increment_count(oop_maps_copy->count());
      } else {
        nonstatic_oop_map++;
        new_count++;
        nonstatic_oop_map->set_offset(oop_maps_copy->offset());
        nonstatic_oop_map->set_count(oop_maps_copy->count());
      }
      oop_maps_copy++;
    }
    assert(new_count <= nonstatic_oop_map_count, "end up with more maps after compact() ?");
    nonstatic_oop_map_count = new_count;
  }

  void print_on(outputStream* st) const {
    st->print_cr("  OopMapBlocks: %3d  /%3d", nonstatic_oop_map_count, max_nonstatic_oop_maps);
    if (nonstatic_oop_map_count > 0) {
      OopMapBlock* map = nonstatic_oop_maps;
      OopMapBlock* last_map = last_oop_map();
      assert(map <= last_map, "Last less than first");
      while (map <= last_map) {
        st->print_cr("    Offset: %3d  -%3d Count: %3d", map->offset(),
            map->offset() + map->offset_span() - heapOopSize, map->count());
        map++;
      }
    }
  }

  void print_value_on(outputStream* st) const {
    print_on(st);
  }

};

void ClassFileParser::throwValueTypeLimitation(THREAD_AND_LOCATION_DECL,
                                               const char* msg,
                                               const Symbol* name,
                                               const Symbol* sig) const {

  ResourceMark rm(THREAD);
  if (name == NULL || sig == NULL) {
    Exceptions::fthrow(THREAD_AND_LOCATION_ARGS,
        vmSymbols::java_lang_ClassFormatError(),
        "class: %s - %s", _class_name->as_C_string(), msg);
  }
  else {
    Exceptions::fthrow(THREAD_AND_LOCATION_ARGS,
        vmSymbols::java_lang_ClassFormatError(),
        "\"%s\" sig: \"%s\" class: %s - %s", name->as_C_string(), sig->as_C_string(),
        _class_name->as_C_string(), msg);
  }
}

// Layout fields and fill in FieldLayoutInfo.  Could use more refactoring!
void ClassFileParser::layout_fields(ConstantPool* cp,
                                    const FieldAllocationCount* fac,
                                    const ClassAnnotationCollector* parsed_annotations,
                                    FieldLayoutInfo* info,
                                    TRAPS) {

  assert(cp != NULL, "invariant");

  // Field size and offset computation
  int nonstatic_field_size = _super_klass == NULL ? 0 :
                               _super_klass->nonstatic_field_size();
  int next_nonstatic_valuetype_offset = 0;
  int first_nonstatic_valuetype_offset = 0;

  // Fields that are value types are handled differently depending if they are static or not:
  // - static fields are oops
  // - non-static fields are embedded

  // Count the contended fields by type.
  //
  // We ignore static fields, because @Contended is not supported for them.
  // The layout code below will also ignore the static fields.
  int nonstatic_contended_count = 0;
  FieldAllocationCount fac_contended;
  for (AllFieldStream fs(_fields, cp); !fs.done(); fs.next()) {
    FieldAllocationType atype = (FieldAllocationType) fs.allocation_type();
    if (fs.is_contended()) {
      fac_contended.count[atype]++;
      if (!fs.access_flags().is_static()) {
        nonstatic_contended_count++;
      }
    }
  }


  // Calculate the starting byte offsets
  int next_static_oop_offset    = InstanceMirrorKlass::offset_of_static_fields();
  // Value types in static fields are not embedded, they are handled with oops
  int next_static_double_offset = next_static_oop_offset +
                                  ((fac->count[STATIC_OOP] + fac->count[STATIC_FLATTENABLE]) * heapOopSize);
  if (fac->count[STATIC_DOUBLE]) {
    next_static_double_offset = align_up(next_static_double_offset, BytesPerLong);
  }

  int next_static_word_offset   = next_static_double_offset +
                                    ((fac->count[STATIC_DOUBLE]) * BytesPerLong);
  int next_static_short_offset  = next_static_word_offset +
                                    ((fac->count[STATIC_WORD]) * BytesPerInt);
  int next_static_byte_offset   = next_static_short_offset +
                                  ((fac->count[STATIC_SHORT]) * BytesPerShort);

  int nonstatic_fields_start  = instanceOopDesc::base_offset_in_bytes() +
                                nonstatic_field_size * heapOopSize;

  // First field of value types is aligned on a long boundary in order to ease
  // in-lining of value types (with header removal) in packed arrays and
  // flatten value types
  int initial_value_type_padding = 0;
  if (is_value_type()) {
    int old = nonstatic_fields_start;
    nonstatic_fields_start = align_up(nonstatic_fields_start, BytesPerLong);
    initial_value_type_padding = nonstatic_fields_start - old;
  }

  int next_nonstatic_field_offset = nonstatic_fields_start;

  const bool is_contended_class     = parsed_annotations->is_contended();

  // Class is contended, pad before all the fields
  if (is_contended_class) {
    next_nonstatic_field_offset += ContendedPaddingWidth;
  }

  // Temporary value types restrictions
  if (is_value_type()) {
    if (is_contended_class) {
      throwValueTypeLimitation(THREAD_AND_LOCATION, "Value Types do not support @Contended annotation yet");
      return;
    }
  }

  // Compute the non-contended fields count.
  // The packing code below relies on these counts to determine if some field
  // can be squeezed into the alignment gap. Contended fields are obviously
  // exempt from that.
  unsigned int nonstatic_double_count = fac->count[NONSTATIC_DOUBLE] - fac_contended.count[NONSTATIC_DOUBLE];
  unsigned int nonstatic_word_count   = fac->count[NONSTATIC_WORD]   - fac_contended.count[NONSTATIC_WORD];
  unsigned int nonstatic_short_count  = fac->count[NONSTATIC_SHORT]  - fac_contended.count[NONSTATIC_SHORT];
  unsigned int nonstatic_byte_count   = fac->count[NONSTATIC_BYTE]   - fac_contended.count[NONSTATIC_BYTE];
  unsigned int nonstatic_oop_count    = fac->count[NONSTATIC_OOP]    - fac_contended.count[NONSTATIC_OOP];

  int static_value_type_count = 0;
  int nonstatic_value_type_count = 0;
  int* nonstatic_value_type_indexes = NULL;
  Klass** nonstatic_value_type_klasses = NULL;
  unsigned int value_type_oop_map_count = 0;
  int not_flattened_value_types = 0;

  int max_nonstatic_value_type = fac->count[NONSTATIC_FLATTENABLE] + 1;

  nonstatic_value_type_indexes = NEW_RESOURCE_ARRAY_IN_THREAD(THREAD, int,
                                                              max_nonstatic_value_type);
  for (int i = 0; i < max_nonstatic_value_type; i++) {
    nonstatic_value_type_indexes[i] = -1;
  }
  nonstatic_value_type_klasses = NEW_RESOURCE_ARRAY_IN_THREAD(THREAD, Klass*,
                                                              max_nonstatic_value_type);

  for (AllFieldStream fs(_fields, _cp); !fs.done(); fs.next()) {
    if (fs.allocation_type() == STATIC_FLATTENABLE) {
      // Pre-resolve the flattenable field and check for value type circularity
      // issues.  Note that super-class circularity checks are not needed here
      // because flattenable fields can only be in value types and value types
      // only have java.lang.Object as their super class.
      // Also, note that super-interface circularity checks are not needed
      // because interfaces cannot be value types.
      ResourceMark rm;
      if (!fs.signature()->is_Q_signature()) {
        THROW(vmSymbols::java_lang_ClassFormatError());
      }
      Klass* klass =
        SystemDictionary::resolve_flattenable_field_or_fail(&fs,
                                                            Handle(THREAD, _loader_data->class_loader()),
                                                            _protection_domain, true, CHECK);
      assert(klass != NULL, "Sanity check");
      if (!klass->access_flags().is_value_type()) {
        THROW(vmSymbols::java_lang_IncompatibleClassChangeError());
      }
      static_value_type_count++;
    } else if (fs.allocation_type() == NONSTATIC_FLATTENABLE) {
      // Pre-resolve the flattenable field and check for value type circularity issues.
      ResourceMark rm;
      if (!fs.signature()->is_Q_signature()) {
        THROW(vmSymbols::java_lang_ClassFormatError());
      }
      Klass* klass =
        SystemDictionary::resolve_flattenable_field_or_fail(&fs,
                                                            Handle(THREAD, _loader_data->class_loader()),
                                                            _protection_domain, true, CHECK);
      assert(klass != NULL, "Sanity check");
      if (!klass->access_flags().is_value_type()) {
        THROW(vmSymbols::java_lang_IncompatibleClassChangeError());
      }
      ValueKlass* vk = ValueKlass::cast(klass);
      // Conditions to apply flattening or not should be defined in a single place
      if ((ValueFieldMaxFlatSize < 0) || (vk->size_helper() * HeapWordSize) <= ValueFieldMaxFlatSize) {
        nonstatic_value_type_indexes[nonstatic_value_type_count] = fs.index();
        nonstatic_value_type_klasses[nonstatic_value_type_count] = klass;
        nonstatic_value_type_count++;

        ValueKlass* vklass = ValueKlass::cast(klass);
        if (vklass->contains_oops()) {
          value_type_oop_map_count += vklass->nonstatic_oop_map_count();
        }
        fs.set_flattened(true);
      } else {
        not_flattened_value_types++;
        fs.set_flattened(false);
      }
    }
  }

  // Adjusting non_static_oop_count to take into account not flattened value types;
  nonstatic_oop_count += not_flattened_value_types;

  // Total non-static fields count, including every contended field
  unsigned int nonstatic_fields_count = fac->count[NONSTATIC_DOUBLE] + fac->count[NONSTATIC_WORD] +
                                        fac->count[NONSTATIC_SHORT] + fac->count[NONSTATIC_BYTE] +
                                        fac->count[NONSTATIC_OOP] + fac->count[NONSTATIC_FLATTENABLE];

  const bool super_has_nonstatic_fields =
          (_super_klass != NULL && _super_klass->has_nonstatic_fields());
  const bool has_nonstatic_fields =
    super_has_nonstatic_fields || (nonstatic_fields_count != 0);
  const bool has_nonstatic_value_fields = nonstatic_value_type_count > 0;

  if (is_value_type() && (!has_nonstatic_fields)) {
    // There are a number of fixes required throughout the type system and JIT
    throwValueTypeLimitation(THREAD_AND_LOCATION, "Value Types do not support zero instance size yet");
    return;
  }

  // Prepare list of oops for oop map generation.
  //
  // "offset" and "count" lists are describing the set of contiguous oop
  // regions. offset[i] is the start of the i-th region, which then has
  // count[i] oops following. Before we know how many regions are required,
  // we pessimistically allocate the maps to fit all the oops into the
  // distinct regions.
  //
  int super_oop_map_count = (_super_klass == NULL) ? 0 :_super_klass->nonstatic_oop_map_count();
  int max_oop_map_count =
      super_oop_map_count +
      fac->count[NONSTATIC_OOP] +
      value_type_oop_map_count +
      not_flattened_value_types;

  OopMapBlocksBuilder* nonstatic_oop_maps = new OopMapBlocksBuilder(max_oop_map_count, THREAD);
  if (super_oop_map_count > 0) {
    nonstatic_oop_maps->initialize_inherited_blocks(_super_klass->start_of_nonstatic_oop_maps(),
                                                    _super_klass->nonstatic_oop_map_count());
  }

  int first_nonstatic_oop_offset = 0; // will be set for first oop field

  bool compact_fields   = CompactFields;
  int allocation_style = FieldsAllocationStyle;
  if( allocation_style < 0 || allocation_style > 2 ) { // Out of range?
    assert(false, "0 <= FieldsAllocationStyle <= 2");
    allocation_style = 1; // Optimistic
  }

  // The next classes have predefined hard-coded fields offsets
  // (see in JavaClasses::compute_hard_coded_offsets()).
  // Use default fields allocation order for them.
  if( (allocation_style != 0 || compact_fields ) && _loader_data->class_loader() == NULL &&
      (_class_name == vmSymbols::java_lang_AssertionStatusDirectives() ||
       _class_name == vmSymbols::java_lang_Class() ||
       _class_name == vmSymbols::java_lang_ClassLoader() ||
       _class_name == vmSymbols::java_lang_ref_Reference() ||
       _class_name == vmSymbols::java_lang_ref_SoftReference() ||
       _class_name == vmSymbols::java_lang_StackTraceElement() ||
       _class_name == vmSymbols::java_lang_String() ||
       _class_name == vmSymbols::java_lang_Throwable() ||
       _class_name == vmSymbols::java_lang_Boolean() ||
       _class_name == vmSymbols::java_lang_Character() ||
       _class_name == vmSymbols::java_lang_Float() ||
       _class_name == vmSymbols::java_lang_Double() ||
       _class_name == vmSymbols::java_lang_Byte() ||
       _class_name == vmSymbols::java_lang_Short() ||
       _class_name == vmSymbols::java_lang_Integer() ||
       _class_name == vmSymbols::java_lang_Long())) {
    allocation_style = 0;     // Allocate oops first
    compact_fields   = false; // Don't compact fields
  }

  int next_nonstatic_oop_offset = 0;
  int next_nonstatic_double_offset = 0;

  // Rearrange fields for a given allocation style
  if( allocation_style == 0 ) {
    // Fields order: oops, longs/doubles, ints, shorts/chars, bytes, padded fields
    next_nonstatic_oop_offset    = next_nonstatic_field_offset;
    next_nonstatic_double_offset = next_nonstatic_oop_offset +
                                    (nonstatic_oop_count * heapOopSize);
  } else if( allocation_style == 1 ) {
    // Fields order: longs/doubles, ints, shorts/chars, bytes, oops, padded fields
    next_nonstatic_double_offset = next_nonstatic_field_offset;
  } else if( allocation_style == 2 ) {
    // Fields allocation: oops fields in super and sub classes are together.
    if( nonstatic_field_size > 0 && super_oop_map_count > 0 ) {
      if (next_nonstatic_field_offset == nonstatic_oop_maps->last_oop_map()->end_offset()) {
        allocation_style = 0;   // allocate oops first
        next_nonstatic_oop_offset    = next_nonstatic_field_offset;
        next_nonstatic_double_offset = next_nonstatic_oop_offset +
                                       (nonstatic_oop_count * heapOopSize);
      }
    }
    if( allocation_style == 2 ) {
      allocation_style = 1;     // allocate oops last
      next_nonstatic_double_offset = next_nonstatic_field_offset;
    }
  } else {
    ShouldNotReachHere();
  }

  int nonstatic_oop_space_count   = 0;
  int nonstatic_word_space_count  = 0;
  int nonstatic_short_space_count = 0;
  int nonstatic_byte_space_count  = 0;
  int nonstatic_oop_space_offset = 0;
  int nonstatic_word_space_offset = 0;
  int nonstatic_short_space_offset = 0;
  int nonstatic_byte_space_offset = 0;

  // Try to squeeze some of the fields into the gaps due to
  // long/double alignment.
  if (nonstatic_double_count > 0) {
    int offset = next_nonstatic_double_offset;
    next_nonstatic_double_offset = align_up(offset, BytesPerLong);
    if (compact_fields && offset != next_nonstatic_double_offset) {
      // Allocate available fields into the gap before double field.
      int length = next_nonstatic_double_offset - offset;
      assert(length == BytesPerInt, "");
      nonstatic_word_space_offset = offset;
      if (nonstatic_word_count > 0) {
        nonstatic_word_count      -= 1;
        nonstatic_word_space_count = 1; // Only one will fit
        length -= BytesPerInt;
        offset += BytesPerInt;
      }
      nonstatic_short_space_offset = offset;
      while (length >= BytesPerShort && nonstatic_short_count > 0) {
        nonstatic_short_count       -= 1;
        nonstatic_short_space_count += 1;
        length -= BytesPerShort;
        offset += BytesPerShort;
      }
      nonstatic_byte_space_offset = offset;
      while (length > 0 && nonstatic_byte_count > 0) {
        nonstatic_byte_count       -= 1;
        nonstatic_byte_space_count += 1;
        length -= 1;
      }
      // Allocate oop field in the gap if there are no other fields for that.
      nonstatic_oop_space_offset = offset;
      if (length >= heapOopSize && nonstatic_oop_count > 0 &&
          allocation_style != 0) { // when oop fields not first
        nonstatic_oop_count      -= 1;
        nonstatic_oop_space_count = 1; // Only one will fit
        length -= heapOopSize;
        offset += heapOopSize;
      }
    }
  }

  int next_nonstatic_word_offset = next_nonstatic_double_offset +
                                     (nonstatic_double_count * BytesPerLong);
  int next_nonstatic_short_offset = next_nonstatic_word_offset +
                                      (nonstatic_word_count * BytesPerInt);
  int next_nonstatic_byte_offset = next_nonstatic_short_offset +
                                     (nonstatic_short_count * BytesPerShort);
  int next_nonstatic_padded_offset = next_nonstatic_byte_offset +
                                       nonstatic_byte_count;

  // let oops jump before padding with this allocation style
  if( allocation_style == 1 ) {
    next_nonstatic_oop_offset = next_nonstatic_padded_offset;
    if( nonstatic_oop_count > 0 ) {
      next_nonstatic_oop_offset = align_up(next_nonstatic_oop_offset, heapOopSize);
    }
    next_nonstatic_padded_offset = next_nonstatic_oop_offset + (nonstatic_oop_count * heapOopSize);
  }

  // Aligning embedded value types
  // bug below, the current algorithm to layout embedded value types always put them at the
  // end of the layout, which doesn't match the different allocation policies the VM is
  // supposed to provide => FixMe
  // Note also that the current alignment policy is to make each value type starting on a
  // 64 bits boundary. This could be optimized later. For instance, it could be nice to
  // align value types according to their most constrained internal type.
  next_nonstatic_valuetype_offset = align_up(next_nonstatic_padded_offset, BytesPerLong);
  int next_value_type_index = 0;

  // Iterate over fields again and compute correct offsets.
  // The field allocation type was temporarily stored in the offset slot.
  // oop fields are located before non-oop fields (static and non-static).
  for (AllFieldStream fs(_fields, cp); !fs.done(); fs.next()) {

    // skip already laid out fields
    if (fs.is_offset_set()) continue;

    // contended instance fields are handled below
    if (fs.is_contended() && !fs.access_flags().is_static()) continue;

    int real_offset = 0;
    const FieldAllocationType atype = (const FieldAllocationType) fs.allocation_type();

    // pack the rest of the fields
    switch (atype) {
      // Value types in static fields are handled with oops
      case STATIC_FLATTENABLE:   // Fallthrough
      case STATIC_OOP:
        real_offset = next_static_oop_offset;
        next_static_oop_offset += heapOopSize;
        break;
      case STATIC_BYTE:
        real_offset = next_static_byte_offset;
        next_static_byte_offset += 1;
        break;
      case STATIC_SHORT:
        real_offset = next_static_short_offset;
        next_static_short_offset += BytesPerShort;
        break;
      case STATIC_WORD:
        real_offset = next_static_word_offset;
        next_static_word_offset += BytesPerInt;
        break;
      case STATIC_DOUBLE:
        real_offset = next_static_double_offset;
        next_static_double_offset += BytesPerLong;
        break;
      case NONSTATIC_FLATTENABLE:
        if (fs.is_flattened()) {
          Klass* klass = nonstatic_value_type_klasses[next_value_type_index];
          assert(klass != NULL, "Klass should have been loaded and resolved earlier");
          assert(klass->access_flags().is_value_type(),"Must be a value type");
          ValueKlass* vklass = ValueKlass::cast(klass);
          real_offset = next_nonstatic_valuetype_offset;
          next_nonstatic_valuetype_offset += (vklass->size_helper()) * wordSize - vklass->first_field_offset();
          // aligning next value type on a 64 bits boundary
          next_nonstatic_valuetype_offset = align_up(next_nonstatic_valuetype_offset, BytesPerLong);
          next_value_type_index += 1;

          if (vklass->contains_oops()) { // add flatten oop maps
            int diff = real_offset - vklass->first_field_offset();
            const OopMapBlock* map = vklass->start_of_nonstatic_oop_maps();
            const OopMapBlock* const last_map = map + vklass->nonstatic_oop_map_count();
            while (map < last_map) {
              nonstatic_oop_maps->add(map->offset() + diff, map->count());
              map++;
            }
          }
          break;
        } else {
          // Fall through
        }
      case NONSTATIC_OOP:
        if( nonstatic_oop_space_count > 0 ) {
          real_offset = nonstatic_oop_space_offset;
          nonstatic_oop_space_offset += heapOopSize;
          nonstatic_oop_space_count  -= 1;
        } else {
          real_offset = next_nonstatic_oop_offset;
          next_nonstatic_oop_offset += heapOopSize;
        }
        nonstatic_oop_maps->add(real_offset, 1);
        break;
      case NONSTATIC_BYTE:
        if( nonstatic_byte_space_count > 0 ) {
          real_offset = nonstatic_byte_space_offset;
          nonstatic_byte_space_offset += 1;
          nonstatic_byte_space_count  -= 1;
        } else {
          real_offset = next_nonstatic_byte_offset;
          next_nonstatic_byte_offset += 1;
        }
        break;
      case NONSTATIC_SHORT:
        if( nonstatic_short_space_count > 0 ) {
          real_offset = nonstatic_short_space_offset;
          nonstatic_short_space_offset += BytesPerShort;
          nonstatic_short_space_count  -= 1;
        } else {
          real_offset = next_nonstatic_short_offset;
          next_nonstatic_short_offset += BytesPerShort;
        }
        break;
      case NONSTATIC_WORD:
        if( nonstatic_word_space_count > 0 ) {
          real_offset = nonstatic_word_space_offset;
          nonstatic_word_space_offset += BytesPerInt;
          nonstatic_word_space_count  -= 1;
        } else {
          real_offset = next_nonstatic_word_offset;
          next_nonstatic_word_offset += BytesPerInt;
        }
        break;
      case NONSTATIC_DOUBLE:
        real_offset = next_nonstatic_double_offset;
        next_nonstatic_double_offset += BytesPerLong;
        break;
      default:
        ShouldNotReachHere();
    }
    fs.set_offset(real_offset);
  }


  // Handle the contended cases.
  //
  // Each contended field should not intersect the cache line with another contended field.
  // In the absence of alignment information, we end up with pessimistically separating
  // the fields with full-width padding.
  //
  // Additionally, this should not break alignment for the fields, so we round the alignment up
  // for each field.
  if (nonstatic_contended_count > 0) {

    // if there is at least one contended field, we need to have pre-padding for them
    next_nonstatic_padded_offset += ContendedPaddingWidth;

    // collect all contended groups
    ResourceBitMap bm(cp->size());
    for (AllFieldStream fs(_fields, cp); !fs.done(); fs.next()) {
      // skip already laid out fields
      if (fs.is_offset_set()) continue;

      if (fs.is_contended()) {
        bm.set_bit(fs.contended_group());
      }
    }

    int current_group = -1;
    while ((current_group = (int)bm.get_next_one_offset(current_group + 1)) != (int)bm.size()) {

      for (AllFieldStream fs(_fields, cp); !fs.done(); fs.next()) {

        // skip already laid out fields
        if (fs.is_offset_set()) continue;

        // skip non-contended fields and fields from different group
        if (!fs.is_contended() || (fs.contended_group() != current_group)) continue;

        // handle statics below
        if (fs.access_flags().is_static()) continue;

        int real_offset = 0;
        FieldAllocationType atype = (FieldAllocationType) fs.allocation_type();

        switch (atype) {
          case NONSTATIC_BYTE:
            next_nonstatic_padded_offset = align_up(next_nonstatic_padded_offset, 1);
            real_offset = next_nonstatic_padded_offset;
            next_nonstatic_padded_offset += 1;
            break;

          case NONSTATIC_SHORT:
            next_nonstatic_padded_offset = align_up(next_nonstatic_padded_offset, BytesPerShort);
            real_offset = next_nonstatic_padded_offset;
            next_nonstatic_padded_offset += BytesPerShort;
            break;

          case NONSTATIC_WORD:
            next_nonstatic_padded_offset = align_up(next_nonstatic_padded_offset, BytesPerInt);
            real_offset = next_nonstatic_padded_offset;
            next_nonstatic_padded_offset += BytesPerInt;
            break;

          case NONSTATIC_DOUBLE:
            next_nonstatic_padded_offset = align_up(next_nonstatic_padded_offset, BytesPerLong);
            real_offset = next_nonstatic_padded_offset;
            next_nonstatic_padded_offset += BytesPerLong;
            break;

            // Value types in static fields are handled with oops
          case NONSTATIC_FLATTENABLE:
            throwValueTypeLimitation(THREAD_AND_LOCATION,
                                     "@Contended annotation not supported for value types yet", fs.name(), fs.signature());
            return;

          case NONSTATIC_OOP:
            next_nonstatic_padded_offset = align_up(next_nonstatic_padded_offset, heapOopSize);
            real_offset = next_nonstatic_padded_offset;
            next_nonstatic_padded_offset += heapOopSize;
            nonstatic_oop_maps->add(real_offset, 1);
            break;

          default:
            ShouldNotReachHere();
        }

        if (fs.contended_group() == 0) {
          // Contended group defines the equivalence class over the fields:
          // the fields within the same contended group are not inter-padded.
          // The only exception is default group, which does not incur the
          // equivalence, and so requires intra-padding.
          next_nonstatic_padded_offset += ContendedPaddingWidth;
        }

        fs.set_offset(real_offset);
      } // for

      // Start laying out the next group.
      // Note that this will effectively pad the last group in the back;
      // this is expected to alleviate memory contention effects for
      // subclass fields and/or adjacent object.
      // If this was the default group, the padding is already in place.
      if (current_group != 0) {
        next_nonstatic_padded_offset += ContendedPaddingWidth;
      }
    }

    // handle static fields
  }

  // Entire class is contended, pad in the back.
  // This helps to alleviate memory contention effects for subclass fields
  // and/or adjacent object.
  if (is_contended_class) {
    assert(!is_value_type(), "@Contended not supported for value types yet");
    next_nonstatic_padded_offset += ContendedPaddingWidth;
  }

  int notaligned_nonstatic_fields_end;
  if (nonstatic_value_type_count != 0) {
    notaligned_nonstatic_fields_end = next_nonstatic_valuetype_offset;
  } else {
    notaligned_nonstatic_fields_end = next_nonstatic_padded_offset;
  }

  int nonstatic_field_sz_align = heapOopSize;
  if (is_value_type()) {
    if ((notaligned_nonstatic_fields_end - nonstatic_fields_start) > heapOopSize) {
      nonstatic_field_sz_align = BytesPerLong; // value copy of fields only uses jlong copy
    }
  }
  int nonstatic_fields_end      = align_up(notaligned_nonstatic_fields_end, nonstatic_field_sz_align);
  int instance_end              = align_up(notaligned_nonstatic_fields_end, wordSize);
  int static_fields_end         = align_up(next_static_byte_offset, wordSize);

  int static_field_size         = (static_fields_end -
                                   InstanceMirrorKlass::offset_of_static_fields()) / wordSize;
  nonstatic_field_size          = nonstatic_field_size +
                                  (nonstatic_fields_end - nonstatic_fields_start) / heapOopSize;

  int instance_size             = align_object_size(instance_end / wordSize);

  assert(instance_size == align_object_size(align_up(
         (instanceOopDesc::base_offset_in_bytes() + nonstatic_field_size*heapOopSize)
         + initial_value_type_padding, wordSize) / wordSize), "consistent layout helper value");


  // Invariant: nonstatic_field end/start should only change if there are
  // nonstatic fields in the class, or if the class is contended. We compare
  // against the non-aligned value, so that end alignment will not fail the
  // assert without actually having the fields.
  assert((notaligned_nonstatic_fields_end == nonstatic_fields_start) ||
         is_contended_class ||
         (nonstatic_fields_count > 0), "double-check nonstatic start/end");

  // Number of non-static oop map blocks allocated at end of klass.
  nonstatic_oop_maps->compact(THREAD);

#ifndef PRODUCT
  if ((PrintFieldLayout && !is_value_type()) ||
      (PrintValueLayout && (is_value_type() || has_nonstatic_value_fields))) {
    print_field_layout(_class_name,
          _fields,
          cp,
          instance_size,
          nonstatic_fields_start,
          nonstatic_fields_end,
          static_fields_end);
    nonstatic_oop_maps->print_on(tty);
    tty->print("\n");
  }

#endif
  // Pass back information needed for InstanceKlass creation
  info->oop_map_blocks = nonstatic_oop_maps;
  info->instance_size = instance_size;
  info->static_field_size = static_field_size;
  info->nonstatic_field_size = nonstatic_field_size;
  info->has_nonstatic_fields = has_nonstatic_fields;
}

void ClassFileParser::set_precomputed_flags(InstanceKlass* ik, TRAPS) {
  assert(ik != NULL, "invariant");

  const Klass* const super = ik->super();

  // Check if this klass has an empty finalize method (i.e. one with return bytecode only),
  // in which case we don't have to register objects as finalizable
  if (!_has_empty_finalizer) {
    if (_has_finalizer ||
        (super != NULL && super->has_finalizer())) {
      ik->set_has_finalizer();
    }
  }

#ifdef ASSERT
  bool f = false;
  const Method* const m = ik->lookup_method(vmSymbols::finalize_method_name(),
                                           vmSymbols::void_method_signature());
  if (m != NULL && !m->is_empty_method()) {
      f = true;
  }

  // Spec doesn't prevent agent from redefinition of empty finalizer.
  // Despite the fact that it's generally bad idea and redefined finalizer
  // will not work as expected we shouldn't abort vm in this case
  if (!ik->has_redefined_this_or_super()) {
    assert(ik->has_finalizer() == f, "inconsistent has_finalizer");
  }
#endif

  // Check if this klass supports the java.lang.Cloneable interface
  if (SystemDictionary::Cloneable_klass_loaded()) {
    if (ik->is_subtype_of(SystemDictionary::Cloneable_klass())) {
      if (ik->is_value()) {
        throwValueTypeLimitation(THREAD_AND_LOCATION, "Value Types do not support Cloneable");
        return;
      }
      ik->set_is_cloneable();
    }
  }

  // Check if this klass has a vanilla default constructor
  if (super == NULL) {
    // java.lang.Object has empty default constructor
    ik->set_has_vanilla_constructor();
  } else {
    if (super->has_vanilla_constructor() &&
        _has_vanilla_constructor) {
      ik->set_has_vanilla_constructor();
    }
#ifdef ASSERT
    bool v = false;
    if (super->has_vanilla_constructor()) {
      const Method* const constructor =
        ik->find_method(vmSymbols::object_initializer_name(),
                       vmSymbols::void_method_signature());
      if (constructor != NULL && constructor->is_vanilla_constructor()) {
        v = true;
      }
    }
    assert(v == ik->has_vanilla_constructor(), "inconsistent has_vanilla_constructor");
#endif
  }

  // If it cannot be fast-path allocated, set a bit in the layout helper.
  // See documentation of InstanceKlass::can_be_fastpath_allocated().
  assert(ik->size_helper() > 0, "layout_helper is initialized");
  if ((!RegisterFinalizersAtInit && ik->has_finalizer())
      || ik->is_abstract() || ik->is_interface()
      || (ik->name() == vmSymbols::java_lang_Class() && ik->class_loader() == NULL)
      || ik->size_helper() >= FastAllocateSizeLimit) {
    // Forbid fast-path allocation.
    const jint lh = Klass::instance_layout_helper(ik->size_helper(), true);
    ik->set_layout_helper(lh);
  }
}

bool ClassFileParser::supports_value_types() const {
  // Value types are only supported by class file version 55 and later
  return _major_version >= JAVA_11_VERSION;
}

// utility methods for appending an array with check for duplicates

static void append_interfaces(GrowableArray<InstanceKlass*>* result,
                              const Array<InstanceKlass*>* const ifs) {
  // iterate over new interfaces
  for (int i = 0; i < ifs->length(); i++) {
    InstanceKlass* const e = ifs->at(i);
    assert(e->is_klass() && e->is_interface(), "just checking");
    // add new interface
    result->append_if_missing(e);
  }
}

static Array<InstanceKlass*>* compute_transitive_interfaces(const InstanceKlass* super,
                                                            Array<InstanceKlass*>* local_ifs,
                                                            ClassLoaderData* loader_data,
                                                            TRAPS) {
  assert(local_ifs != NULL, "invariant");
  assert(loader_data != NULL, "invariant");

  // Compute maximum size for transitive interfaces
  int max_transitive_size = 0;
  int super_size = 0;
  // Add superclass transitive interfaces size
  if (super != NULL) {
    super_size = super->transitive_interfaces()->length();
    max_transitive_size += super_size;
  }
  // Add local interfaces' super interfaces
  const int local_size = local_ifs->length();
  for (int i = 0; i < local_size; i++) {
    InstanceKlass* const l = local_ifs->at(i);
    max_transitive_size += l->transitive_interfaces()->length();
  }
  // Finally add local interfaces
  max_transitive_size += local_size;
  // Construct array
  if (max_transitive_size == 0) {
    // no interfaces, use canonicalized array
    return Universe::the_empty_instance_klass_array();
  } else if (max_transitive_size == super_size) {
    // no new local interfaces added, share superklass' transitive interface array
    return super->transitive_interfaces();
  } else if (max_transitive_size == local_size) {
    // only local interfaces added, share local interface array
    return local_ifs;
  } else {
    ResourceMark rm;
    GrowableArray<InstanceKlass*>* const result = new GrowableArray<InstanceKlass*>(max_transitive_size);

    // Copy down from superclass
    if (super != NULL) {
      append_interfaces(result, super->transitive_interfaces());
    }

    // Copy down from local interfaces' superinterfaces
    for (int i = 0; i < local_size; i++) {
      InstanceKlass* const l = local_ifs->at(i);
      append_interfaces(result, l->transitive_interfaces());
    }
    // Finally add local interfaces
    append_interfaces(result, local_ifs);

    // length will be less than the max_transitive_size if duplicates were removed
    const int length = result->length();
    assert(length <= max_transitive_size, "just checking");
    Array<InstanceKlass*>* const new_result =
      MetadataFactory::new_array<InstanceKlass*>(loader_data, length, CHECK_NULL);
    for (int i = 0; i < length; i++) {
      InstanceKlass* const e = result->at(i);
      assert(e != NULL, "just checking");
      new_result->at_put(i, e);
    }
    return new_result;
  }
}

static void check_super_class_access(const InstanceKlass* this_klass, TRAPS) {
  assert(this_klass != NULL, "invariant");
  const Klass* const super = this_klass->super();
  if (super != NULL) {

    // If the loader is not the boot loader then throw an exception if its
    // superclass is in package jdk.internal.reflect and its loader is not a
    // special reflection class loader
    if (!this_klass->class_loader_data()->is_the_null_class_loader_data()) {
      assert(super->is_instance_klass(), "super is not instance klass");
      PackageEntry* super_package = super->package();
      if (super_package != NULL &&
          super_package->name()->fast_compare(vmSymbols::jdk_internal_reflect()) == 0 &&
          !java_lang_ClassLoader::is_reflection_class_loader(this_klass->class_loader())) {
        ResourceMark rm(THREAD);
        Exceptions::fthrow(
          THREAD_AND_LOCATION,
          vmSymbols::java_lang_IllegalAccessError(),
          "class %s loaded by %s cannot access jdk/internal/reflect superclass %s",
          this_klass->external_name(),
          this_klass->class_loader_data()->loader_name_and_id(),
          super->external_name());
        return;
      }
    }

    Reflection::VerifyClassAccessResults vca_result =
      Reflection::verify_class_access(this_klass, InstanceKlass::cast(super), false);
    if (vca_result != Reflection::ACCESS_OK) {
      ResourceMark rm(THREAD);
      char* msg = Reflection::verify_class_access_msg(this_klass,
                                                      InstanceKlass::cast(super),
                                                      vca_result);
      if (msg == NULL) {
        bool same_module = (this_klass->module() == super->module());
        Exceptions::fthrow(
          THREAD_AND_LOCATION,
          vmSymbols::java_lang_IllegalAccessError(),
          "class %s cannot access its %ssuperclass %s (%s%s%s)",
          this_klass->external_name(),
          super->is_abstract() ? "abstract " : "",
          super->external_name(),
          (same_module) ? this_klass->joint_in_module_of_loader(super) : this_klass->class_in_module_of_loader(),
          (same_module) ? "" : "; ",
          (same_module) ? "" : super->class_in_module_of_loader());
      } else {
        // Add additional message content.
        Exceptions::fthrow(
          THREAD_AND_LOCATION,
          vmSymbols::java_lang_IllegalAccessError(),
          "superclass access check failed: %s",
          msg);
      }
    }
  }
}


static void check_super_interface_access(const InstanceKlass* this_klass, TRAPS) {
  assert(this_klass != NULL, "invariant");
  const Array<InstanceKlass*>* const local_interfaces = this_klass->local_interfaces();
  const int lng = local_interfaces->length();
  for (int i = lng - 1; i >= 0; i--) {
    InstanceKlass* const k = local_interfaces->at(i);
    assert (k != NULL && k->is_interface(), "invalid interface");
    Reflection::VerifyClassAccessResults vca_result =
      Reflection::verify_class_access(this_klass, k, false);
    if (vca_result != Reflection::ACCESS_OK) {
      ResourceMark rm(THREAD);
      char* msg = Reflection::verify_class_access_msg(this_klass,
                                                      k,
                                                      vca_result);
      if (msg == NULL) {
        bool same_module = (this_klass->module() == k->module());
        Exceptions::fthrow(
          THREAD_AND_LOCATION,
          vmSymbols::java_lang_IllegalAccessError(),
          "class %s cannot access its superinterface %s (%s%s%s)",
          this_klass->external_name(),
          k->external_name(),
          (same_module) ? this_klass->joint_in_module_of_loader(k) : this_klass->class_in_module_of_loader(),
          (same_module) ? "" : "; ",
          (same_module) ? "" : k->class_in_module_of_loader());
      } else {
        // Add additional message content.
        Exceptions::fthrow(
          THREAD_AND_LOCATION,
          vmSymbols::java_lang_IllegalAccessError(),
          "superinterface check failed: %s",
          msg);
      }
    }
  }
}


static void check_final_method_override(const InstanceKlass* this_klass, TRAPS) {
  assert(this_klass != NULL, "invariant");
  const Array<Method*>* const methods = this_klass->methods();
  const int num_methods = methods->length();

  // go thru each method and check if it overrides a final method
  for (int index = 0; index < num_methods; index++) {
    const Method* const m = methods->at(index);

    // skip private, static, and <init> methods
    if ((!m->is_private() && !m->is_static()) &&
        (m->name() != vmSymbols::object_initializer_name())) {

      const Symbol* const name = m->name();
      const Symbol* const signature = m->signature();
      const Klass* k = this_klass->super();
      const Method* super_m = NULL;
      while (k != NULL) {
        // skip supers that don't have final methods.
        if (k->has_final_method()) {
          // lookup a matching method in the super class hierarchy
          super_m = InstanceKlass::cast(k)->lookup_method(name, signature);
          if (super_m == NULL) {
            break; // didn't find any match; get out
          }

          if (super_m->is_final() && !super_m->is_static() &&
              !super_m->access_flags().is_private()) {
            // matching method in super is final, and not static or private
            bool can_access = Reflection::verify_member_access(this_klass,
                                                               super_m->method_holder(),
                                                               super_m->method_holder(),
                                                               super_m->access_flags(),
                                                              false, false, CHECK);
            if (can_access) {
              // this class can access super final method and therefore override
              ResourceMark rm(THREAD);
              Exceptions::fthrow(THREAD_AND_LOCATION,
                                 vmSymbols::java_lang_VerifyError(),
                                 "class %s overrides final method %s.%s%s",
                                 this_klass->external_name(),
                                 super_m->method_holder()->external_name(),
                                 name->as_C_string(),
                                 signature->as_C_string()
                                 );
              return;
            }
          }

          // continue to look from super_m's holder's super.
          k = super_m->method_holder()->super();
          continue;
        }

        k = k->super();
      }
    }
  }
}


// assumes that this_klass is an interface
static void check_illegal_static_method(const InstanceKlass* this_klass, TRAPS) {
  assert(this_klass != NULL, "invariant");
  assert(this_klass->is_interface(), "not an interface");
  const Array<Method*>* methods = this_klass->methods();
  const int num_methods = methods->length();

  for (int index = 0; index < num_methods; index++) {
    const Method* const m = methods->at(index);
    // if m is static and not the init method, throw a verify error
    if ((m->is_static()) && (m->name() != vmSymbols::class_initializer_name())) {
      ResourceMark rm(THREAD);
      Exceptions::fthrow(
        THREAD_AND_LOCATION,
        vmSymbols::java_lang_VerifyError(),
        "Illegal static method %s in interface %s",
        m->name()->as_C_string(),
        this_klass->external_name()
      );
      return;
    }
  }
}

// utility methods for format checking

void ClassFileParser::verify_legal_class_modifiers(jint flags, TRAPS) const {
  const bool is_module = (flags & JVM_ACC_MODULE) != 0;
  const bool is_value_type = (flags & JVM_ACC_VALUE) != 0;
  assert(_major_version >= JAVA_9_VERSION || !is_module, "JVM_ACC_MODULE should not be set");
  assert(supports_value_types() || !is_value_type, "JVM_ACC_VALUE should not be set");
  if (is_module) {
    ResourceMark rm(THREAD);
    Exceptions::fthrow(
      THREAD_AND_LOCATION,
      vmSymbols::java_lang_NoClassDefFoundError(),
      "%s is not a class because access_flag ACC_MODULE is set",
      _class_name->as_C_string());
    return;
  }

  if (is_value_type && !EnableValhalla) {
    ResourceMark rm(THREAD);
    Exceptions::fthrow(
      THREAD_AND_LOCATION,
      vmSymbols::java_lang_ClassFormatError(),
      "Class modifier ACC_VALUE in class %s requires option -XX:+EnableValhalla",
      _class_name->as_C_string()
    );
  }

  if (!_need_verify) { return; }

  const bool is_interface  = (flags & JVM_ACC_INTERFACE)  != 0;
  const bool is_abstract   = (flags & JVM_ACC_ABSTRACT)   != 0;
  const bool is_final      = (flags & JVM_ACC_FINAL)      != 0;
  const bool is_super      = (flags & JVM_ACC_SUPER)      != 0;
  const bool is_enum       = (flags & JVM_ACC_ENUM)       != 0;
  const bool is_annotation = (flags & JVM_ACC_ANNOTATION) != 0;
  const bool major_gte_15  = _major_version >= JAVA_1_5_VERSION;

  if ((is_abstract && is_final) ||
      (is_interface && !is_abstract) ||
      (is_interface && major_gte_15 && (is_super || is_enum)) ||
      (!is_interface && major_gte_15 && is_annotation) ||
      (is_value_type && (is_interface || is_abstract || is_enum || !is_final))) {
    ResourceMark rm(THREAD);
    const char* class_note = "";
    if (is_value_type)  class_note = " (an inline class)";
    Exceptions::fthrow(
      THREAD_AND_LOCATION,
      vmSymbols::java_lang_ClassFormatError(),
      "Illegal class modifiers in class %s%s: 0x%X",
      _class_name->as_C_string(), class_note, flags
    );
    return;
  }
}

static bool has_illegal_visibility(jint flags) {
  const bool is_public    = (flags & JVM_ACC_PUBLIC)    != 0;
  const bool is_protected = (flags & JVM_ACC_PROTECTED) != 0;
  const bool is_private   = (flags & JVM_ACC_PRIVATE)   != 0;

  return ((is_public && is_protected) ||
          (is_public && is_private) ||
          (is_protected && is_private));
}

// A legal major_version.minor_version must be one of the following:
//
//  Major_version >= 45 and major_version < 56, any minor_version.
//  Major_version >= 56 and major_version <= JVM_CLASSFILE_MAJOR_VERSION and minor_version = 0.
//  Major_version = JVM_CLASSFILE_MAJOR_VERSION and minor_version = 65535 and --enable-preview is present.
//
static void verify_class_version(u2 major, u2 minor, Symbol* class_name, TRAPS){
  ResourceMark rm(THREAD);
  const u2 max_version = JVM_CLASSFILE_MAJOR_VERSION;
  if (major < JAVA_MIN_SUPPORTED_VERSION) {
    Exceptions::fthrow(
      THREAD_AND_LOCATION,
      vmSymbols::java_lang_UnsupportedClassVersionError(),
      "%s (class file version %u.%u) was compiled with an invalid major version",
      class_name->as_C_string(), major, minor);
    return;
  }

  if (major > max_version) {
    Exceptions::fthrow(
      THREAD_AND_LOCATION,
      vmSymbols::java_lang_UnsupportedClassVersionError(),
      "%s has been compiled by a more recent version of the Java Runtime (class file version %u.%u), "
      "this version of the Java Runtime only recognizes class file versions up to %u.0",
      class_name->as_C_string(), major, minor, JVM_CLASSFILE_MAJOR_VERSION);
    return;
  }

  if (major < JAVA_12_VERSION || minor == 0) {
    return;
  }

  if (minor == JAVA_PREVIEW_MINOR_VERSION) {
    if (major != max_version) {
      Exceptions::fthrow(
        THREAD_AND_LOCATION,
        vmSymbols::java_lang_UnsupportedClassVersionError(),
        "%s (class file version %u.%u) was compiled with preview features that are unsupported. "
        "This version of the Java Runtime only recognizes preview features for class file version %u.%u",
        class_name->as_C_string(), major, minor, JVM_CLASSFILE_MAJOR_VERSION, JAVA_PREVIEW_MINOR_VERSION);
      return;
    }

    if (!Arguments::enable_preview()) {
      Exceptions::fthrow(
        THREAD_AND_LOCATION,
        vmSymbols::java_lang_UnsupportedClassVersionError(),
        "Preview features are not enabled for %s (class file version %u.%u). Try running with '--enable-preview'",
        class_name->as_C_string(), major, minor);
      return;
    }

  } else { // minor != JAVA_PREVIEW_MINOR_VERSION
    Exceptions::fthrow(
        THREAD_AND_LOCATION,
        vmSymbols::java_lang_UnsupportedClassVersionError(),
        "%s (class file version %u.%u) was compiled with an invalid non-zero minor version",
        class_name->as_C_string(), major, minor);
  }
}

void ClassFileParser::verify_legal_field_modifiers(jint flags,
                                                   bool is_interface,
                                                   bool is_value_type,
                                                   TRAPS) const {
  if (!_need_verify) { return; }

  const bool is_public    = (flags & JVM_ACC_PUBLIC)    != 0;
  const bool is_protected = (flags & JVM_ACC_PROTECTED) != 0;
  const bool is_private   = (flags & JVM_ACC_PRIVATE)   != 0;
  const bool is_static    = (flags & JVM_ACC_STATIC)    != 0;
  const bool is_final     = (flags & JVM_ACC_FINAL)     != 0;
  const bool is_volatile  = (flags & JVM_ACC_VOLATILE)  != 0;
  const bool is_transient = (flags & JVM_ACC_TRANSIENT) != 0;
  const bool is_enum      = (flags & JVM_ACC_ENUM)      != 0;
  const bool major_gte_15 = _major_version >= JAVA_1_5_VERSION;

  bool is_illegal = false;

  if (is_interface) {
    if (!is_public || !is_static || !is_final || is_private ||
        is_protected || is_volatile || is_transient ||
        (major_gte_15 && is_enum)) {
      is_illegal = true;
    }
  } else { // not interface
    if (has_illegal_visibility(flags) || (is_final && is_volatile)) {
      is_illegal = true;
    } else {
      if (is_value_type && !is_static && !is_final) {
        is_illegal = true;
      }
    }
  }

  if (is_illegal) {
    ResourceMark rm(THREAD);
    Exceptions::fthrow(
      THREAD_AND_LOCATION,
      vmSymbols::java_lang_ClassFormatError(),
      "Illegal field modifiers in class %s: 0x%X",
      _class_name->as_C_string(), flags);
    return;
  }
}

void ClassFileParser::verify_legal_method_modifiers(jint flags,
                                                    bool is_interface,
                                                    bool is_value_type,
                                                    const Symbol* name,
                                                    TRAPS) const {
  if (!_need_verify) { return; }

  const bool is_public       = (flags & JVM_ACC_PUBLIC)       != 0;
  const bool is_private      = (flags & JVM_ACC_PRIVATE)      != 0;
  const bool is_static       = (flags & JVM_ACC_STATIC)       != 0;
  const bool is_final        = (flags & JVM_ACC_FINAL)        != 0;
  const bool is_native       = (flags & JVM_ACC_NATIVE)       != 0;
  const bool is_abstract     = (flags & JVM_ACC_ABSTRACT)     != 0;
  const bool is_bridge       = (flags & JVM_ACC_BRIDGE)       != 0;
  const bool is_strict       = (flags & JVM_ACC_STRICT)       != 0;
  const bool is_synchronized = (flags & JVM_ACC_SYNCHRONIZED) != 0;
  const bool is_protected    = (flags & JVM_ACC_PROTECTED)    != 0;
  const bool major_gte_15    = _major_version >= JAVA_1_5_VERSION;
  const bool major_gte_8     = _major_version >= JAVA_8_VERSION;
  const bool is_initializer  = (name == vmSymbols::object_initializer_name());

  bool is_illegal = false;

  const char* class_note = "";

  if (is_interface) {
    if (major_gte_8) {
      // Class file version is JAVA_8_VERSION or later Methods of
      // interfaces may set any of the flags except ACC_PROTECTED,
      // ACC_FINAL, ACC_NATIVE, and ACC_SYNCHRONIZED; they must
      // have exactly one of the ACC_PUBLIC or ACC_PRIVATE flags set.
      if ((is_public == is_private) || /* Only one of private and public should be true - XNOR */
          (is_native || is_protected || is_final || is_synchronized) ||
          // If a specific method of a class or interface has its
          // ACC_ABSTRACT flag set, it must not have any of its
          // ACC_FINAL, ACC_NATIVE, ACC_PRIVATE, ACC_STATIC,
          // ACC_STRICT, or ACC_SYNCHRONIZED flags set.  No need to
          // check for ACC_FINAL, ACC_NATIVE or ACC_SYNCHRONIZED as
          // those flags are illegal irrespective of ACC_ABSTRACT being set or not.
          (is_abstract && (is_private || is_static || is_strict))) {
        is_illegal = true;
      }
    } else if (major_gte_15) {
      // Class file version in the interval [JAVA_1_5_VERSION, JAVA_8_VERSION)
      if (!is_public || is_private || is_protected || is_static || is_final ||
          is_synchronized || is_native || !is_abstract || is_strict) {
        is_illegal = true;
      }
    } else {
      // Class file version is pre-JAVA_1_5_VERSION
      if (!is_public || is_static || is_final || is_native || !is_abstract) {
        is_illegal = true;
      }
    }
  } else { // not interface
    if (has_illegal_visibility(flags)) {
      is_illegal = true;
    } else {
      if (is_initializer) {
        if (is_final || is_synchronized || is_native ||
            is_abstract || (major_gte_15 && is_bridge)) {
          is_illegal = true;
        }
        if (!is_static && !is_value_type) {
          // OK, an object constructor in a regular class
        } else if (is_static && is_value_type) {
          // OK, a static init factory in an inline class
        } else {
          // but no other combinations are allowed
          is_illegal = true;
          class_note = (is_value_type ? " (an inline class)" : " (not an inline class)");
        }
      } else { // not initializer
        if (is_value_type && is_synchronized && !is_static) {
          is_illegal = true;
          class_note = " (an inline class)";
        } else {
          if (is_abstract) {
            if ((is_final || is_native || is_private || is_static ||
                (major_gte_15 && (is_synchronized || is_strict)))) {
              is_illegal = true;
            }
          }
        }
      }
    }
  }

  if (is_illegal) {
    ResourceMark rm(THREAD);
    Exceptions::fthrow(
      THREAD_AND_LOCATION,
      vmSymbols::java_lang_ClassFormatError(),
      "Method %s in class %s%s has illegal modifiers: 0x%X",
      name->as_C_string(), _class_name->as_C_string(), class_note, flags);
    return;
  }
}

void ClassFileParser::verify_legal_utf8(const unsigned char* buffer,
                                        int length,
                                        TRAPS) const {
  assert(_need_verify, "only called when _need_verify is true");
  if (!UTF8::is_legal_utf8(buffer, length, _major_version <= 47)) {
    classfile_parse_error("Illegal UTF8 string in constant pool in class file %s", CHECK);
  }
}

// Unqualified names may not contain the characters '.', ';', '[', or '/'.
// In class names, '/' separates unqualified names.  This is verified in this function also.
// Method names also may not contain the characters '<' or '>', unless <init>
// or <clinit>.  Note that method names may not be <init> or <clinit> in this
// method.  Because these names have been checked as special cases before
// calling this method in verify_legal_method_name.
//
// This method is also called from the modular system APIs in modules.cpp
// to verify the validity of module and package names.
bool ClassFileParser::verify_unqualified_name(const char* name,
                                              unsigned int length,
                                              int type) {
  if (length == 0) return false;  // Must have at least one char.
  for (const char* p = name; p != name + length; p++) {
    switch(*p) {
      case '.':
      case ';':
      case '[':
        // do not permit '.', ';', or '['
        return false;
      case '/':
        // check for '//' or leading or trailing '/' which are not legal
        // unqualified name must not be empty
        if (type == ClassFileParser::LegalClass) {
          if (p == name || p+1 >= name+length || *(p+1) == '/') {
            return false;
          }
        } else {
          return false;   // do not permit '/' unless it's class name
        }
        break;
      case '<':
      case '>':
        // do not permit '<' or '>' in method names
        if (type == ClassFileParser::LegalMethod) {
          return false;
        }
    }
  }
  return true;
}

// Take pointer to a UTF8 byte string (not NUL-terminated).
// Skip over the longest part of the string that could
// be taken as a fieldname. Allow '/' if slash_ok is true.
// Return a pointer to just past the fieldname.
// Return NULL if no fieldname at all was found, or in the case of slash_ok
// being true, we saw consecutive slashes (meaning we were looking for a
// qualified path but found something that was badly-formed).
static const char* skip_over_field_name(const char* const name,
                                        bool slash_ok,
                                        unsigned int length) {
  const char* p;
  jboolean last_is_slash = false;
  jboolean not_first_ch = false;

  for (p = name; p != name + length; not_first_ch = true) {
    const char* old_p = p;
    jchar ch = *p;
    if (ch < 128) {
      p++;
      // quick check for ascii
      if ((ch >= 'a' && ch <= 'z') ||
        (ch >= 'A' && ch <= 'Z') ||
        (ch == '_' || ch == '$') ||
        (not_first_ch && ch >= '0' && ch <= '9')) {
        last_is_slash = false;
        continue;
      }
      if (slash_ok && ch == '/') {
        if (last_is_slash) {
          return NULL;  // Don't permit consecutive slashes
        }
        last_is_slash = true;
        continue;
      }
    }
    else {
      jint unicode_ch;
      char* tmp_p = UTF8::next_character(p, &unicode_ch);
      p = tmp_p;
      last_is_slash = false;
      // Check if ch is Java identifier start or is Java identifier part
      // 4672820: call java.lang.Character methods directly without generating separate tables.
      EXCEPTION_MARK;
      // return value
      JavaValue result(T_BOOLEAN);
      // Set up the arguments to isJavaIdentifierStart or isJavaIdentifierPart
      JavaCallArguments args;
      args.push_int(unicode_ch);

      if (not_first_ch) {
        // public static boolean isJavaIdentifierPart(char ch);
        JavaCalls::call_static(&result,
          SystemDictionary::Character_klass(),
          vmSymbols::isJavaIdentifierPart_name(),
          vmSymbols::int_bool_signature(),
          &args,
          THREAD);
      } else {
        // public static boolean isJavaIdentifierStart(char ch);
        JavaCalls::call_static(&result,
          SystemDictionary::Character_klass(),
          vmSymbols::isJavaIdentifierStart_name(),
          vmSymbols::int_bool_signature(),
          &args,
          THREAD);
      }
      if (HAS_PENDING_EXCEPTION) {
        CLEAR_PENDING_EXCEPTION;
        return NULL;
      }
      if(result.get_jboolean()) {
        continue;
      }
    }
    return (not_first_ch) ? old_p : NULL;
  }
  return (not_first_ch) ? p : NULL;
}

// Take pointer to a UTF8 byte string (not NUL-terminated).
// Skip over the longest part of the string that could
// be taken as a field signature. Allow "void" if void_ok.
// Return a pointer to just past the signature.
// Return NULL if no legal signature is found.
const char* ClassFileParser::skip_over_field_signature(const char* signature,
                                                       bool void_ok,
                                                       unsigned int length,
                                                       TRAPS) const {
  unsigned int array_dim = 0;
  while (length > 0) {
    switch (signature[0]) {
    case JVM_SIGNATURE_VOID: if (!void_ok) { return NULL; }
    case JVM_SIGNATURE_BOOLEAN:
    case JVM_SIGNATURE_BYTE:
    case JVM_SIGNATURE_CHAR:
    case JVM_SIGNATURE_SHORT:
    case JVM_SIGNATURE_INT:
    case JVM_SIGNATURE_FLOAT:
    case JVM_SIGNATURE_LONG:
    case JVM_SIGNATURE_DOUBLE:
      return signature + 1;
    case JVM_SIGNATURE_VALUETYPE:
      // Can't enable this check until JDK upgrades the bytecode generators
      // if (_major_version < CONSTANT_CLASS_DESCRIPTORS ) {
      //   classfile_parse_error("Class name contains illegal Q-signature "
      //                                    "in descriptor in class file %s",
      //                                    CHECK_0);
      // }
      // fall through
    case JVM_SIGNATURE_CLASS:
    {
      if (_major_version < JAVA_1_5_VERSION) {
        // Skip over the class name if one is there
        const char* const p = skip_over_field_name(signature + 1, true, --length);

        // The next character better be a semicolon
        if (p && (p - signature) > 1 && p[0] == ';') {
          return p + 1;
        }
      }
      else {
        // Skip leading 'L' or 'Q' and ignore first appearance of ';'
        signature++;
        const char* c = (const char*) memchr(signature, ';', length - 1);
        // Format check signature
        if (c != NULL) {
          int newlen = c - (char*) signature;
          bool legal = verify_unqualified_name(signature, newlen, LegalClass);
          if (!legal) {
            classfile_parse_error("Class name is empty or contains illegal character "
                                  "in descriptor in class file %s",
                                  CHECK_0);
            return NULL;
          }
          return signature + newlen + 1;
        }
      }
      return NULL;
    }
    case JVM_SIGNATURE_ARRAY:
      array_dim++;
      if (array_dim > 255) {
        // 4277370: array descriptor is valid only if it represents 255 or fewer dimensions.
        classfile_parse_error("Array type descriptor has more than 255 dimensions in class file %s", CHECK_0);
      }
      // The rest of what's there better be a legal signature
      signature++;
      length--;
      void_ok = false;
      break;
    default:
      return NULL;
    }
  }
  return NULL;
}

// Checks if name is a legal class name.
void ClassFileParser::verify_legal_class_name(const Symbol* name, TRAPS) const {
  if (!_need_verify || _relax_verify) { return; }

  assert(name->refcount() > 0, "symbol must be kept alive");
  char* bytes = (char*)name->bytes();
  unsigned int length = name->utf8_length();
  bool legal = false;

  if (length > 0) {
    const char* p;
    if (bytes[0] == JVM_SIGNATURE_ARRAY) {
      p = skip_over_field_signature(bytes, false, length, CHECK);
      legal = (p != NULL) && ((p - bytes) == (int)length);
    } else if (_major_version < JAVA_1_5_VERSION) {
      if (bytes[0] != '<') {
        p = skip_over_field_name(bytes, true, length);
        legal = (p != NULL) && ((p - bytes) == (int)length);
      }
    } else if (_major_version >= CONSTANT_CLASS_DESCRIPTORS && bytes[length - 1] == ';' ) {
      // Support for L...; and Q...; descriptors
      legal = verify_unqualified_name(bytes + 1, length - 2, LegalClass);
    } else {
      // 4900761: relax the constraints based on JSR202 spec
      // Class names may be drawn from the entire Unicode character set.
      // Identifiers between '/' must be unqualified names.
      // The utf8 string has been verified when parsing cpool entries.
      legal = verify_unqualified_name(bytes, length, LegalClass);
    }
  }
  if (!legal) {
    ResourceMark rm(THREAD);
    assert(_class_name != NULL, "invariant");
    Exceptions::fthrow(
      THREAD_AND_LOCATION,
      vmSymbols::java_lang_ClassFormatError(),
      "Illegal class name \"%.*s\" in class file %s", length, bytes,
      _class_name->as_C_string()
    );
    return;
  }
}

// Checks if name is a legal field name.
void ClassFileParser::verify_legal_field_name(const Symbol* name, TRAPS) const {
  if (!_need_verify || _relax_verify) { return; }

  char* bytes = (char*)name->bytes();
  unsigned int length = name->utf8_length();
  bool legal = false;

  if (length > 0) {
    if (_major_version < JAVA_1_5_VERSION) {
      if (bytes[0] != '<') {
        const char* p = skip_over_field_name(bytes, false, length);
        legal = (p != NULL) && ((p - bytes) == (int)length);
      }
    } else {
      // 4881221: relax the constraints based on JSR202 spec
      legal = verify_unqualified_name(bytes, length, LegalField);
    }
  }

  if (!legal) {
    ResourceMark rm(THREAD);
    assert(_class_name != NULL, "invariant");
    Exceptions::fthrow(
      THREAD_AND_LOCATION,
      vmSymbols::java_lang_ClassFormatError(),
      "Illegal field name \"%.*s\" in class %s", length, bytes,
      _class_name->as_C_string()
    );
    return;
  }
}

// Checks if name is a legal method name.
void ClassFileParser::verify_legal_method_name(const Symbol* name, TRAPS) const {
  if (!_need_verify || _relax_verify) { return; }

  assert(name != NULL, "method name is null");
  char* bytes = (char*)name->bytes();
  unsigned int length = name->utf8_length();
  bool legal = false;

  if (length > 0) {
    if (bytes[0] == '<') {
      if (name == vmSymbols::object_initializer_name() || name == vmSymbols::class_initializer_name()) {
        legal = true;
      }
    } else if (_major_version < JAVA_1_5_VERSION) {
      const char* p;
      p = skip_over_field_name(bytes, false, length);
      legal = (p != NULL) && ((p - bytes) == (int)length);
    } else {
      // 4881221: relax the constraints based on JSR202 spec
      legal = verify_unqualified_name(bytes, length, LegalMethod);
    }
  }

  if (!legal) {
    ResourceMark rm(THREAD);
    assert(_class_name != NULL, "invariant");
    Exceptions::fthrow(
      THREAD_AND_LOCATION,
      vmSymbols::java_lang_ClassFormatError(),
      "Illegal method name \"%.*s\" in class %s", length, bytes,
      _class_name->as_C_string()
    );
    return;
  }
}


// Checks if signature is a legal field signature.
void ClassFileParser::verify_legal_field_signature(const Symbol* name,
                                                   const Symbol* signature,
                                                   TRAPS) const {
  if (!_need_verify) { return; }

  const char* const bytes = (const char* const)signature->bytes();
  const unsigned int length = signature->utf8_length();
  const char* const p = skip_over_field_signature(bytes, false, length, CHECK);

  if (p == NULL || (p - bytes) != (int)length) {
    throwIllegalSignature("Field", name, signature, CHECK);
  }
}

// Checks if signature is a legal method signature.
// Returns number of parameters
int ClassFileParser::verify_legal_method_signature(const Symbol* name,
                                                   const Symbol* signature,
                                                   TRAPS) const {
  if (!_need_verify) {
    // make sure caller's args_size will be less than 0 even for non-static
    // method so it will be recomputed in compute_size_of_parameters().
    return -2;
  }

  // Class initializers cannot have args for class format version >= 51.
  if (name == vmSymbols::class_initializer_name() &&
      signature != vmSymbols::void_method_signature() &&
      _major_version >= JAVA_7_VERSION) {
    throwIllegalSignature("Method", name, signature, CHECK_0);
    return 0;
  }

  unsigned int args_size = 0;
  const char* p = (const char*)signature->bytes();
  unsigned int length = signature->utf8_length();
  const char* nextp;

  // The first character must be a '('
  if ((length > 0) && (*p++ == JVM_SIGNATURE_FUNC)) {
    length--;
    // Skip over legal field signatures
    nextp = skip_over_field_signature(p, false, length, CHECK_0);
    while ((length > 0) && (nextp != NULL)) {
      args_size++;
      if (p[0] == 'J' || p[0] == 'D') {
        args_size++;
      }
      length -= nextp - p;
      p = nextp;
      nextp = skip_over_field_signature(p, false, length, CHECK_0);
    }
    // The first non-signature thing better be a ')'
    if ((length > 0) && (*p++ == JVM_SIGNATURE_ENDFUNC)) {
      length--;
      if (name->utf8_length() > 0 && name->char_at(0) == '<') {
        // All constructor methods must return void
        if ((length == 1) && (p[0] == JVM_SIGNATURE_VOID)) {
          return args_size;
        }
        // All static init methods must return the current class
        if ((length >= 3) && (p[length-1] == JVM_SIGNATURE_ENDCLASS)
            && name == vmSymbols::object_initializer_name()) {
          nextp = skip_over_field_signature(p, true, length, CHECK_0);
          if (nextp && ((int)length == (nextp - p))) {
            // The actual class will be checked against current class
            // when the method is defined (see parse_method).
            // A reference to a static init with a bad return type
            // will load and verify OK, but will fail to link.
            return args_size;
          }
        }
        // The distinction between static factory methods and
        // constructors depends on the JVM_ACC_STATIC modifier.
        // This distinction must be reflected in a void or non-void
        // return. For declared methods, the check is in parse_method.
      } else {
        // Now we better just have a return value
        nextp = skip_over_field_signature(p, true, length, CHECK_0);
        if (nextp && ((int)length == (nextp - p))) {
          return args_size;
        }
      }
    }
  }
  // Report error
  throwIllegalSignature("Method", name, signature, CHECK_0);
  return 0;
}

int ClassFileParser::static_field_size() const {
  assert(_field_info != NULL, "invariant");
  return _field_info->static_field_size;
}

int ClassFileParser::total_oop_map_count() const {
  assert(_field_info != NULL, "invariant");
  return _field_info->oop_map_blocks->nonstatic_oop_map_count;
}

jint ClassFileParser::layout_size() const {
  assert(_field_info != NULL, "invariant");
  return _field_info->instance_size;
}

static void check_methods_for_intrinsics(const InstanceKlass* ik,
                                         const Array<Method*>* methods) {
  assert(ik != NULL, "invariant");
  assert(methods != NULL, "invariant");

  // Set up Method*::intrinsic_id as soon as we know the names of methods.
  // (We used to do this lazily, but now we query it in Rewriter,
  // which is eagerly done for every method, so we might as well do it now,
  // when everything is fresh in memory.)
  const vmSymbols::SID klass_id = Method::klass_id_for_intrinsics(ik);

  if (klass_id != vmSymbols::NO_SID) {
    for (int j = 0; j < methods->length(); ++j) {
      Method* method = methods->at(j);
      method->init_intrinsic_id();

      if (CheckIntrinsics) {
        // Check if an intrinsic is defined for method 'method',
        // but the method is not annotated with @HotSpotIntrinsicCandidate.
        if (method->intrinsic_id() != vmIntrinsics::_none &&
            !method->intrinsic_candidate()) {
              tty->print("Compiler intrinsic is defined for method [%s], "
              "but the method is not annotated with @HotSpotIntrinsicCandidate.%s",
              method->name_and_sig_as_C_string(),
              NOT_DEBUG(" Method will not be inlined.") DEBUG_ONLY(" Exiting.")
            );
          tty->cr();
          DEBUG_ONLY(vm_exit(1));
        }
        // Check is the method 'method' is annotated with @HotSpotIntrinsicCandidate,
        // but there is no intrinsic available for it.
        if (method->intrinsic_candidate() &&
          method->intrinsic_id() == vmIntrinsics::_none) {
            tty->print("Method [%s] is annotated with @HotSpotIntrinsicCandidate, "
              "but no compiler intrinsic is defined for the method.%s",
              method->name_and_sig_as_C_string(),
              NOT_DEBUG("") DEBUG_ONLY(" Exiting.")
            );
          tty->cr();
          DEBUG_ONLY(vm_exit(1));
        }
      }
    } // end for

#ifdef ASSERT
    if (CheckIntrinsics) {
      // Check for orphan methods in the current class. A method m
      // of a class C is orphan if an intrinsic is defined for method m,
      // but class C does not declare m.
      // The check is potentially expensive, therefore it is available
      // only in debug builds.

      for (int id = vmIntrinsics::FIRST_ID; id < (int)vmIntrinsics::ID_LIMIT; ++id) {
        if (vmIntrinsics::_compiledLambdaForm == id) {
          // The _compiledLamdbdaForm intrinsic is a special marker for bytecode
          // generated for the JVM from a LambdaForm and therefore no method
          // is defined for it.
          continue;
        }

        if (vmIntrinsics::class_for(vmIntrinsics::ID_from(id)) == klass_id) {
          // Check if the current class contains a method with the same
          // name, flags, signature.
          bool match = false;
          for (int j = 0; j < methods->length(); ++j) {
            const Method* method = methods->at(j);
            if (method->intrinsic_id() == id) {
              match = true;
              break;
            }
          }

          if (!match) {
            char buf[1000];
            tty->print("Compiler intrinsic is defined for method [%s], "
                       "but the method is not available in class [%s].%s",
                        vmIntrinsics::short_name_as_C_string(vmIntrinsics::ID_from(id),
                                                             buf, sizeof(buf)),
                        ik->name()->as_C_string(),
                        NOT_DEBUG("") DEBUG_ONLY(" Exiting.")
            );
            tty->cr();
            DEBUG_ONLY(vm_exit(1));
          }
        }
      } // end for
    } // CheckIntrinsics
#endif // ASSERT
  }
}

InstanceKlass* ClassFileParser::create_instance_klass(bool changed_by_loadhook, TRAPS) {
  if (_klass != NULL) {
    return _klass;
  }

  InstanceKlass* const ik =
    InstanceKlass::allocate_instance_klass(*this, CHECK_NULL);

  fill_instance_klass(ik, changed_by_loadhook, CHECK_NULL);

  assert(_klass == ik, "invariant");


  if (ik->should_store_fingerprint()) {
    ik->store_fingerprint(_stream->compute_fingerprint());
  }

  ik->set_has_passed_fingerprint_check(false);
  if (UseAOT && ik->supers_have_passed_fingerprint_checks()) {
    uint64_t aot_fp = AOTLoader::get_saved_fingerprint(ik);
    uint64_t fp = ik->has_stored_fingerprint() ? ik->get_stored_fingerprint() : _stream->compute_fingerprint();
    if (aot_fp != 0 && aot_fp == fp) {
      // This class matches with a class saved in an AOT library
      ik->set_has_passed_fingerprint_check(true);
    } else {
      ResourceMark rm;
      log_info(class, fingerprint)("%s :  expected = " PTR64_FORMAT " actual = " PTR64_FORMAT,
                                 ik->external_name(), aot_fp, _stream->compute_fingerprint());
    }
  }

  if (ik->is_value()) {
    ValueKlass* vk = ValueKlass::cast(ik);
    oop val = ik->allocate_instance(CHECK_NULL);
    vk->set_default_value(val);
  }

  return ik;
}

void ClassFileParser::fill_instance_klass(InstanceKlass* ik, bool changed_by_loadhook, TRAPS) {
  assert(ik != NULL, "invariant");

  // Set name and CLD before adding to CLD
  ik->set_class_loader_data(_loader_data);
  ik->set_name(_class_name);

  // Add all classes to our internal class loader list here,
  // including classes in the bootstrap (NULL) class loader.
  const bool publicize = !is_internal();

  _loader_data->add_class(ik, publicize);

  set_klass_to_deallocate(ik);

  assert(_field_info != NULL, "invariant");
  assert(ik->static_field_size() == _field_info->static_field_size, "sanity");
  assert(ik->nonstatic_oop_map_count() == _field_info->oop_map_blocks->nonstatic_oop_map_count,
    "sanity");

  assert(ik->is_instance_klass(), "sanity");
  assert(ik->size_helper() == _field_info->instance_size, "sanity");

  // Fill in information already parsed
  ik->set_should_verify_class(_need_verify);

  // Not yet: supers are done below to support the new subtype-checking fields
  ik->set_nonstatic_field_size(_field_info->nonstatic_field_size);
  ik->set_has_nonstatic_fields(_field_info->has_nonstatic_fields);
  assert(_fac != NULL, "invariant");
  ik->set_static_oop_field_count(_fac->count[STATIC_OOP] + _fac->count[STATIC_FLATTENABLE]);

  // this transfers ownership of a lot of arrays from
  // the parser onto the InstanceKlass*
  apply_parsed_class_metadata(ik, _java_fields_count, CHECK);

  // note that is not safe to use the fields in the parser from this point on
  assert(NULL == _cp, "invariant");
  assert(NULL == _fields, "invariant");
  assert(NULL == _methods, "invariant");
  assert(NULL == _inner_classes, "invariant");
  assert(NULL == _nest_members, "invariant");
  assert(NULL == _local_interfaces, "invariant");
  assert(NULL == _combined_annotations, "invariant");

  if (_has_final_method) {
    ik->set_has_final_method();
  }

  ik->copy_method_ordering(_method_ordering, CHECK);
  // The InstanceKlass::_methods_jmethod_ids cache
  // is managed on the assumption that the initial cache
  // size is equal to the number of methods in the class. If
  // that changes, then InstanceKlass::idnum_can_increment()
  // has to be changed accordingly.
  ik->set_initial_method_idnum(ik->methods()->length());

  ik->set_this_class_index(_this_class_index);

  if (is_unsafe_anonymous()) {
    // _this_class_index is a CONSTANT_Class entry that refers to this
    // anonymous class itself. If this class needs to refer to its own methods or
    // fields, it would use a CONSTANT_MethodRef, etc, which would reference
    // _this_class_index. However, because this class is anonymous (it's
    // not stored in SystemDictionary), _this_class_index cannot be resolved
    // with ConstantPool::klass_at_impl, which does a SystemDictionary lookup.
    // Therefore, we must eagerly resolve _this_class_index now.
    ik->constants()->klass_at_put(_this_class_index, ik);
  }

  ik->set_minor_version(_minor_version);
  ik->set_major_version(_major_version);
  ik->set_has_nonstatic_concrete_methods(_has_nonstatic_concrete_methods);
  ik->set_declares_nonstatic_concrete_methods(_declares_nonstatic_concrete_methods);

  if (_unsafe_anonymous_host != NULL) {
    assert (ik->is_unsafe_anonymous(), "should be the same");
    ik->set_unsafe_anonymous_host(_unsafe_anonymous_host);
  }

  // Set PackageEntry for this_klass
  oop cl = ik->class_loader();
  Handle clh = Handle(THREAD, java_lang_ClassLoader::non_reflection_class_loader(cl));
  ClassLoaderData* cld = ClassLoaderData::class_loader_data_or_null(clh());
  ik->set_package(cld, CHECK);

  const Array<Method*>* const methods = ik->methods();
  assert(methods != NULL, "invariant");
  const int methods_len = methods->length();

  check_methods_for_intrinsics(ik, methods);

  // Fill in field values obtained by parse_classfile_attributes
  if (_parsed_annotations->has_any_annotations()) {
    _parsed_annotations->apply_to(ik);
  }

  apply_parsed_class_attributes(ik);

  // Miranda methods
  if ((_num_miranda_methods > 0) ||
      // if this class introduced new miranda methods or
      (_super_klass != NULL && _super_klass->has_miranda_methods())
        // super class exists and this class inherited miranda methods
     ) {
       ik->set_has_miranda_methods(); // then set a flag
  }

  // Fill in information needed to compute superclasses.
  ik->initialize_supers(const_cast<InstanceKlass*>(_super_klass), _transitive_interfaces, CHECK);
  ik->set_transitive_interfaces(_transitive_interfaces);
  _transitive_interfaces = NULL;

  // Initialize itable offset tables
  klassItable::setup_itable_offset_table(ik);

  // Compute transitive closure of interfaces this class implements
  // Do final class setup
  OopMapBlocksBuilder* oop_map_blocks = _field_info->oop_map_blocks;
  if (oop_map_blocks->nonstatic_oop_map_count > 0) {
    oop_map_blocks->copy(ik->start_of_nonstatic_oop_maps());
  }

  // Fill in has_finalizer, has_vanilla_constructor, and layout_helper
  set_precomputed_flags(ik, CHECK);

  // check if this class can access its super class
  check_super_class_access(ik, CHECK);

  // check if this class can access its superinterfaces
  check_super_interface_access(ik, CHECK);

  // check if this class overrides any final method
  check_final_method_override(ik, CHECK);

  // reject static interface methods prior to Java 8
  if (ik->is_interface() && _major_version < JAVA_8_VERSION) {
    check_illegal_static_method(ik, CHECK);
  }

  // Obtain this_klass' module entry
  ModuleEntry* module_entry = ik->module();
  assert(module_entry != NULL, "module_entry should always be set");

  // Obtain java.lang.Module
  Handle module_handle(THREAD, module_entry->module());

  // Allocate mirror and initialize static fields
  // The create_mirror() call will also call compute_modifiers()
  java_lang_Class::create_mirror(ik,
                                 Handle(THREAD, _loader_data->class_loader()),
                                 module_handle,
                                 _protection_domain,
                                 CHECK);

  assert(_all_mirandas != NULL, "invariant");

  // Generate any default methods - default methods are public interface methods
  // that have a default implementation.  This is new with Java 8.
  if (_has_nonstatic_concrete_methods) {
    DefaultMethods::generate_default_methods(ik,
                                             _all_mirandas,
                                             CHECK);
  }

  // Add read edges to the unnamed modules of the bootstrap and app class loaders.
  if (changed_by_loadhook && !module_handle.is_null() && module_entry->is_named() &&
      !module_entry->has_default_read_edges()) {
    if (!module_entry->set_has_default_read_edges()) {
      // We won a potential race
      JvmtiExport::add_default_read_edges(module_handle, THREAD);
    }
  }

  int nfields = ik->java_fields_count();
  if (ik->is_value()) nfields++;
  for (int i = 0; i < nfields; i++) {
    if (ik->field_access_flags(i) & JVM_ACC_FLATTENABLE) {
      Symbol* klass_name = ik->field_signature(i)->fundamental_name(CHECK);
      // Value classes must have been pre-loaded
      Klass* klass = SystemDictionary::find(klass_name,
          Handle(THREAD, ik->class_loader()),
          Handle(THREAD, ik->protection_domain()), CHECK);
      assert(klass != NULL, "Sanity check");
      assert(klass->access_flags().is_value_type(), "Value type expected");
      ik->set_value_field_klass(i, klass);
      klass_name->decrement_refcount();
    } else if (is_value_type() && ((ik->field_access_flags(i) & JVM_ACC_FIELD_INTERNAL) != 0)
        && ((ik->field_access_flags(i) & JVM_ACC_STATIC) != 0)) {
      ValueKlass::cast(ik)->set_default_value_offset(ik->field_offset(i));
    }
  }

  if (is_value_type()) {
    ValueKlass::cast(ik)->initialize_calling_convention(CHECK);
  }

  ClassLoadingService::notify_class_loaded(ik, false /* not shared class */);

  if (!is_internal()) {
    if (log_is_enabled(Info, class, load)) {
      ResourceMark rm;
      const char* module_name = (module_entry->name() == NULL) ? UNNAMED_MODULE : module_entry->name()->as_C_string();
      ik->print_class_load_logging(_loader_data, module_name, _stream);
    }

    if (ik->minor_version() == JAVA_PREVIEW_MINOR_VERSION &&
        ik->major_version() == JVM_CLASSFILE_MAJOR_VERSION &&
        log_is_enabled(Info, class, preview)) {
      ResourceMark rm;
      log_info(class, preview)("Loading class %s that depends on preview features (class file version %d.65535)",
                               ik->external_name(), JVM_CLASSFILE_MAJOR_VERSION);
    }

    if (log_is_enabled(Debug, class, resolve))  {
      ResourceMark rm;
      // print out the superclass.
      const char * from = ik->external_name();
      if (ik->java_super() != NULL) {
        log_debug(class, resolve)("%s %s (super)",
                   from,
                   ik->java_super()->external_name());
      }
      // print out each of the interface classes referred to by this class.
      const Array<InstanceKlass*>* const local_interfaces = ik->local_interfaces();
      if (local_interfaces != NULL) {
        const int length = local_interfaces->length();
        for (int i = 0; i < length; i++) {
          const InstanceKlass* const k = local_interfaces->at(i);
          const char * to = k->external_name();
          log_debug(class, resolve)("%s %s (interface)", from, to);
        }
      }
    }
  }

  JFR_ONLY(INIT_ID(ik);)

  // If we reach here, all is well.
  // Now remove the InstanceKlass* from the _klass_to_deallocate field
  // in order for it to not be destroyed in the ClassFileParser destructor.
  set_klass_to_deallocate(NULL);

  // it's official
  set_klass(ik);

  debug_only(ik->verify();)
}

void ClassFileParser::update_class_name(Symbol* new_class_name) {
  // Decrement the refcount in the old name, since we're clobbering it.
  _class_name->decrement_refcount();

  _class_name = new_class_name;
  // Increment the refcount of the new name.
  // Now the ClassFileParser owns this name and will decrement in
  // the destructor.
  _class_name->increment_refcount();
}


// For an unsafe anonymous class that is in the unnamed package, move it to its host class's
// package by prepending its host class's package name to its class name and setting
// its _class_name field.
void ClassFileParser::prepend_host_package_name(const InstanceKlass* unsafe_anonymous_host, TRAPS) {
  ResourceMark rm(THREAD);
  assert(strrchr(_class_name->as_C_string(), '/') == NULL,
         "Unsafe anonymous class should not be in a package");
  const char* host_pkg_name =
    ClassLoader::package_from_name(unsafe_anonymous_host->name()->as_C_string(), NULL);

  if (host_pkg_name != NULL) {
    int host_pkg_len = (int)strlen(host_pkg_name);
    int class_name_len = _class_name->utf8_length();
    int symbol_len = host_pkg_len + 1 + class_name_len;
    char* new_anon_name = NEW_RESOURCE_ARRAY(char, symbol_len + 1);
    int n = os::snprintf(new_anon_name, symbol_len + 1, "%s/%.*s",
                         host_pkg_name, class_name_len, _class_name->base());
    assert(n == symbol_len, "Unexpected number of characters in string");

    // Decrement old _class_name to avoid leaking.
    _class_name->decrement_refcount();

    // Create a symbol and update the anonymous class name.
    // The new class name is created with a refcount of one. When installed into the InstanceKlass,
    // it'll be two and when the ClassFileParser destructor runs, it'll go back to one and get deleted
    // when the class is unloaded.
    _class_name = SymbolTable::new_symbol(new_anon_name, symbol_len);
  }
}

// If the host class and the anonymous class are in the same package then do
// nothing.  If the anonymous class is in the unnamed package then move it to its
// host's package.  If the classes are in different packages then throw an IAE
// exception.
void ClassFileParser::fix_unsafe_anonymous_class_name(TRAPS) {
  assert(_unsafe_anonymous_host != NULL, "Expected an unsafe anonymous class");

  const jbyte* anon_last_slash = UTF8::strrchr((const jbyte*)_class_name->base(),
                                               _class_name->utf8_length(), '/');
  if (anon_last_slash == NULL) {  // Unnamed package
    prepend_host_package_name(_unsafe_anonymous_host, CHECK);
  } else {
    if (!_unsafe_anonymous_host->is_same_class_package(_unsafe_anonymous_host->class_loader(), _class_name)) {
      ResourceMark rm(THREAD);
      THROW_MSG(vmSymbols::java_lang_IllegalArgumentException(),
        err_msg("Host class %s and anonymous class %s are in different packages",
        _unsafe_anonymous_host->name()->as_C_string(), _class_name->as_C_string()));
    }
  }
}

static bool relax_format_check_for(ClassLoaderData* loader_data) {
  bool trusted = (loader_data->is_the_null_class_loader_data() ||
                  SystemDictionary::is_platform_class_loader(loader_data->class_loader()));
  bool need_verify =
    // verifyAll
    (BytecodeVerificationLocal && BytecodeVerificationRemote) ||
    // verifyRemote
    (!BytecodeVerificationLocal && BytecodeVerificationRemote && !trusted);
  return !need_verify;
}

ClassFileParser::ClassFileParser(ClassFileStream* stream,
                                 Symbol* name,
                                 ClassLoaderData* loader_data,
                                 Handle protection_domain,
                                 const InstanceKlass* unsafe_anonymous_host,
                                 GrowableArray<Handle>* cp_patches,
                                 Publicity pub_level,
                                 TRAPS) :
  _stream(stream),
  _requested_name(name),
  _class_name(NULL),
  _loader_data(loader_data),
  _unsafe_anonymous_host(unsafe_anonymous_host),
  _cp_patches(cp_patches),
  _num_patched_klasses(0),
  _max_num_patched_klasses(0),
  _orig_cp_size(0),
  _first_patched_klass_resolved_index(0),
  _super_klass(),
  _cp(NULL),
  _fields(NULL),
  _methods(NULL),
  _inner_classes(NULL),
  _nest_members(NULL),
  _nest_host(0),
  _local_interfaces(NULL),
  _transitive_interfaces(NULL),
  _combined_annotations(NULL),
  _annotations(NULL),
  _type_annotations(NULL),
  _fields_annotations(NULL),
  _fields_type_annotations(NULL),
  _klass(NULL),
  _klass_to_deallocate(NULL),
  _parsed_annotations(NULL),
  _fac(NULL),
  _field_info(NULL),
  _method_ordering(NULL),
  _all_mirandas(NULL),
  _vtable_size(0),
  _itable_size(0),
  _num_miranda_methods(0),
  _rt(REF_NONE),
  _protection_domain(protection_domain),
  _access_flags(),
  _pub_level(pub_level),
  _bad_constant_seen(0),
  _synthetic_flag(false),
  _sde_length(false),
  _sde_buffer(NULL),
  _sourcefile_index(0),
  _generic_signature_index(0),
  _major_version(0),
  _minor_version(0),
  _this_class_index(0),
  _super_class_index(0),
  _itfs_len(0),
  _java_fields_count(0),
  _need_verify(false),
  _relax_verify(false),
  _has_nonstatic_concrete_methods(false),
  _declares_nonstatic_concrete_methods(false),
  _has_final_method(false),
  _has_flattenable_fields(false),
  _has_finalizer(false),
  _has_empty_finalizer(false),
  _has_vanilla_constructor(false),
  _max_bootstrap_specifier_index(-1) {

  _class_name = name != NULL ? name : vmSymbols::unknown_class_name();
  _class_name->increment_refcount();

  assert(THREAD->is_Java_thread(), "invariant");
  assert(_loader_data != NULL, "invariant");
  assert(stream != NULL, "invariant");
  assert(_stream != NULL, "invariant");
  assert(_stream->buffer() == _stream->current(), "invariant");
  assert(_class_name != NULL, "invariant");
  assert(0 == _access_flags.as_int(), "invariant");

  // Figure out whether we can skip format checking (matching classic VM behavior)
  if (DumpSharedSpaces) {
    // verify == true means it's a 'remote' class (i.e., non-boot class)
    // Verification decision is based on BytecodeVerificationRemote flag
    // for those classes.
    _need_verify = (stream->need_verify()) ? BytecodeVerificationRemote :
                                              BytecodeVerificationLocal;
  }
  else {
    _need_verify = Verifier::should_verify_for(_loader_data->class_loader(),
                                               stream->need_verify());
  }
  if (_cp_patches != NULL) {
    int len = _cp_patches->length();
    for (int i=0; i<len; i++) {
      if (has_cp_patch_at(i)) {
        Handle patch = cp_patch_at(i);
        if (java_lang_String::is_instance(patch()) || java_lang_Class::is_instance(patch())) {
          // We need to append the names of the patched classes to the end of the constant pool,
          // because a patched class may have a Utf8 name that's not already included in the
          // original constant pool. These class names are used when patch_constant_pool()
          // calls patch_class().
          //
          // Note that a String in cp_patch_at(i) may be used to patch a Utf8, a String, or a Class.
          // At this point, we don't know the tag for index i yet, because we haven't parsed the
          // constant pool. So we can only assume the worst -- every String is used to patch a Class.
          _max_num_patched_klasses++;
        }
      }
    }
  }

  // synch back verification state to stream
  stream->set_verify(_need_verify);

  // Check if verification needs to be relaxed for this class file
  // Do not restrict it to jdk1.0 or jdk1.1 to maintain backward compatibility (4982376)
  _relax_verify = relax_format_check_for(_loader_data);

  parse_stream(stream, CHECK);

  post_process_parsed_stream(stream, _cp, CHECK);
}

void ClassFileParser::clear_class_metadata() {
  // metadata created before the instance klass is created.  Must be
  // deallocated if classfile parsing returns an error.
  _cp = NULL;
  _fields = NULL;
  _methods = NULL;
  _inner_classes = NULL;
  _nest_members = NULL;
  _local_interfaces = NULL;
  _combined_annotations = NULL;
  _annotations = _type_annotations = NULL;
  _fields_annotations = _fields_type_annotations = NULL;
}

// Destructor to clean up
ClassFileParser::~ClassFileParser() {
  _class_name->decrement_refcount();

  if (_cp != NULL) {
    MetadataFactory::free_metadata(_loader_data, _cp);
  }
  if (_fields != NULL) {
    MetadataFactory::free_array<u2>(_loader_data, _fields);
  }

  if (_methods != NULL) {
    // Free methods
    InstanceKlass::deallocate_methods(_loader_data, _methods);
  }

  // beware of the Universe::empty_blah_array!!
  if (_inner_classes != NULL && _inner_classes != Universe::the_empty_short_array()) {
    MetadataFactory::free_array<u2>(_loader_data, _inner_classes);
  }

  if (_nest_members != NULL && _nest_members != Universe::the_empty_short_array()) {
    MetadataFactory::free_array<u2>(_loader_data, _nest_members);
  }

  // Free interfaces
  InstanceKlass::deallocate_interfaces(_loader_data, _super_klass,
                                       _local_interfaces, _transitive_interfaces);

  if (_combined_annotations != NULL) {
    // After all annotations arrays have been created, they are installed into the
    // Annotations object that will be assigned to the InstanceKlass being created.

    // Deallocate the Annotations object and the installed annotations arrays.
    _combined_annotations->deallocate_contents(_loader_data);

    // If the _combined_annotations pointer is non-NULL,
    // then the other annotations fields should have been cleared.
    assert(_annotations             == NULL, "Should have been cleared");
    assert(_type_annotations        == NULL, "Should have been cleared");
    assert(_fields_annotations      == NULL, "Should have been cleared");
    assert(_fields_type_annotations == NULL, "Should have been cleared");
  } else {
    // If the annotations arrays were not installed into the Annotations object,
    // then they have to be deallocated explicitly.
    MetadataFactory::free_array<u1>(_loader_data, _annotations);
    MetadataFactory::free_array<u1>(_loader_data, _type_annotations);
    Annotations::free_contents(_loader_data, _fields_annotations);
    Annotations::free_contents(_loader_data, _fields_type_annotations);
  }

  clear_class_metadata();
  _transitive_interfaces = NULL;

  // deallocate the klass if already created.  Don't directly deallocate, but add
  // to the deallocate list so that the klass is removed from the CLD::_klasses list
  // at a safepoint.
  if (_klass_to_deallocate != NULL) {
    _loader_data->add_to_deallocate_list(_klass_to_deallocate);
  }
}

void ClassFileParser::parse_stream(const ClassFileStream* const stream,
                                   TRAPS) {

  assert(stream != NULL, "invariant");
  assert(_class_name != NULL, "invariant");

  // BEGIN STREAM PARSING
  stream->guarantee_more(8, CHECK);  // magic, major, minor
  // Magic value
  const u4 magic = stream->get_u4_fast();
  guarantee_property(magic == JAVA_CLASSFILE_MAGIC,
                     "Incompatible magic value %u in class file %s",
                     magic, CHECK);

  // Version numbers
  _minor_version = stream->get_u2_fast();
  _major_version = stream->get_u2_fast();

  if (DumpSharedSpaces && _major_version < JAVA_6_VERSION) {
    ResourceMark rm;
    warning("Pre JDK 6 class not supported by CDS: %u.%u %s",
            _major_version,  _minor_version, _class_name->as_C_string());
    Exceptions::fthrow(
      THREAD_AND_LOCATION,
      vmSymbols::java_lang_UnsupportedClassVersionError(),
      "Unsupported major.minor version for dump time %u.%u",
      _major_version,
      _minor_version);
  }

  // Check version numbers - we check this even with verifier off
  verify_class_version(_major_version, _minor_version, _class_name, CHECK);

  stream->guarantee_more(3, CHECK); // length, first cp tag
  u2 cp_size = stream->get_u2_fast();

  guarantee_property(
    cp_size >= 1, "Illegal constant pool size %u in class file %s",
    cp_size, CHECK);

  _orig_cp_size = cp_size;
  if (int(cp_size) + _max_num_patched_klasses > 0xffff) {
    THROW_MSG(vmSymbols::java_lang_InternalError(), "not enough space for patched classes");
  }
  cp_size += _max_num_patched_klasses;

  _cp = ConstantPool::allocate(_loader_data,
                               cp_size,
                               CHECK);

  ConstantPool* const cp = _cp;

  parse_constant_pool(stream, cp, _orig_cp_size, CHECK);

  assert(cp_size == (const u2)cp->length(), "invariant");

  // ACCESS FLAGS
  stream->guarantee_more(8, CHECK);  // flags, this_class, super_class, infs_len

  jint recognized_modifiers = JVM_RECOGNIZED_CLASS_MODIFIERS;
  // JVM_ACC_MODULE is defined in JDK-9 and later.
  if (_major_version >= JAVA_9_VERSION) {
    recognized_modifiers |= JVM_ACC_MODULE;
  }
  // JVM_ACC_VALUE is defined for class file version 55 and later
  if (supports_value_types()) {
    recognized_modifiers |= JVM_ACC_VALUE;
  }

  // Access flags
  jint flags = stream->get_u2_fast() & recognized_modifiers;

  if ((flags & JVM_ACC_INTERFACE) && _major_version < JAVA_6_VERSION) {
    // Set abstract bit for old class files for backward compatibility
    flags |= JVM_ACC_ABSTRACT;
  }

  verify_legal_class_modifiers(flags, CHECK);

  short bad_constant = class_bad_constant_seen();
  if (bad_constant != 0) {
    // Do not throw CFE until after the access_flags are checked because if
    // ACC_MODULE is set in the access flags, then NCDFE must be thrown, not CFE.
    classfile_parse_error("Unknown constant tag %u in class file %s", bad_constant, CHECK);
  }

  _access_flags.set_flags(flags);

  // This class and superclass
  _this_class_index = stream->get_u2_fast();
  check_property(
    valid_cp_range(_this_class_index, cp_size) &&
      cp->tag_at(_this_class_index).is_unresolved_klass(),
    "Invalid this class index %u in constant pool in class file %s",
    _this_class_index, CHECK);

  Symbol* const class_name_in_cp = cp->klass_name_at(_this_class_index);
  assert(class_name_in_cp != NULL, "class_name can't be null");

  // Update _class_name to reflect the name in the constant pool
  update_class_name(class_name_in_cp);

  // Don't need to check whether this class name is legal or not.
  // It has been checked when constant pool is parsed.
  // However, make sure it is not an array type.
  if (_need_verify) {
    guarantee_property(_class_name->char_at(0) != JVM_SIGNATURE_ARRAY,
                       "Bad class name in class file %s",
                       CHECK);
  }

  // Checks if name in class file matches requested name
  if (_requested_name != NULL && _requested_name != _class_name) {
    ResourceMark rm(THREAD);
    Exceptions::fthrow(
      THREAD_AND_LOCATION,
      vmSymbols::java_lang_NoClassDefFoundError(),
      "%s (wrong name: %s)",
      _class_name->as_C_string(),
      _requested_name != NULL ? _requested_name->as_C_string() : "NoName"
    );
    return;
  }

  // if this is an anonymous class fix up its name if it's in the unnamed
  // package.  Otherwise, throw IAE if it is in a different package than
  // its host class.
  if (_unsafe_anonymous_host != NULL) {
    fix_unsafe_anonymous_class_name(CHECK);
  }

  // Verification prevents us from creating names with dots in them, this
  // asserts that that's the case.
  assert(is_internal_format(_class_name), "external class name format used internally");

  if (!is_internal()) {
    LogTarget(Debug, class, preorder) lt;
    if (lt.is_enabled()){
      ResourceMark rm(THREAD);
      LogStream ls(lt);
      ls.print("%s", _class_name->as_klass_external_name());
      if (stream->source() != NULL) {
        ls.print(" source: %s", stream->source());
      }
      ls.cr();
    }

#if INCLUDE_CDS
    if (DumpLoadedClassList != NULL && stream->source() != NULL && classlist_file->is_open()) {
      if (!ClassLoader::has_jrt_entry()) {
        warning("DumpLoadedClassList and CDS are not supported in exploded build");
        DumpLoadedClassList = NULL;
      } else if (SystemDictionaryShared::is_sharing_possible(_loader_data) &&
                 _unsafe_anonymous_host == NULL) {
        // Only dump the classes that can be stored into CDS archive.
        // Unsafe anonymous classes such as generated LambdaForm classes are also not included.
        oop class_loader = _loader_data->class_loader();
        ResourceMark rm(THREAD);
        bool skip = false;
        if (class_loader == NULL || SystemDictionary::is_platform_class_loader(class_loader)) {
          // For the boot and platform class loaders, skip classes that are not found in the
          // java runtime image, such as those found in the --patch-module entries.
          // These classes can't be loaded from the archive during runtime.
          if (!stream->from_boot_loader_modules_image() && strncmp(stream->source(), "jrt:", 4) != 0) {
            skip = true;
          }

          if (class_loader == NULL && ClassLoader::contains_append_entry(stream->source())) {
            // .. but don't skip the boot classes that are loaded from -Xbootclasspath/a
            // as they can be loaded from the archive during runtime.
            skip = false;
          }
        }
        if (skip) {
          tty->print_cr("skip writing class %s from source %s to classlist file",
            _class_name->as_C_string(), stream->source());
        } else {
          classlist_file->print_cr("%s", _class_name->as_C_string());
          classlist_file->flush();
        }
      }
    }
#endif
  }

  // SUPERKLASS
  _super_class_index = stream->get_u2_fast();
  _super_klass = parse_super_class(cp,
                                   _super_class_index,
                                   _need_verify,
                                   CHECK);

  // Interfaces
  _itfs_len = stream->get_u2_fast();
  parse_interfaces(stream,
                   _itfs_len,
                   cp,
                   &_has_nonstatic_concrete_methods,
                   CHECK);

  assert(_local_interfaces != NULL, "invariant");

  // Fields (offsets are filled in later)
  _fac = new FieldAllocationCount();
  parse_fields(stream,
               _access_flags.is_interface(),
               _access_flags.is_value_type(),
               _fac,
               cp,
               cp_size,
               &_java_fields_count,
               CHECK);

  assert(_fields != NULL, "invariant");

  // Methods
  AccessFlags promoted_flags;
  parse_methods(stream,
                _access_flags.is_interface(),
                _access_flags.is_value_type(),
                &promoted_flags,
                &_has_final_method,
                &_declares_nonstatic_concrete_methods,
                CHECK);

  assert(_methods != NULL, "invariant");

  // promote flags from parse_methods() to the klass' flags
  _access_flags.add_promoted_flags(promoted_flags.as_int());

  if (_declares_nonstatic_concrete_methods) {
    _has_nonstatic_concrete_methods = true;
  }

  // Additional attributes/annotations
  _parsed_annotations = new ClassAnnotationCollector();
  parse_classfile_attributes(stream, cp, _parsed_annotations, CHECK);

  assert(_inner_classes != NULL, "invariant");

  // Finalize the Annotations metadata object,
  // now that all annotation arrays have been created.
  create_combined_annotations(CHECK);

  // Make sure this is the end of class file stream
  guarantee_property(stream->at_eos(),
                     "Extra bytes at the end of class file %s",
                     CHECK);

  // all bytes in stream read and parsed
}

void ClassFileParser::post_process_parsed_stream(const ClassFileStream* const stream,
                                                 ConstantPool* cp,
                                                 TRAPS) {
  assert(stream != NULL, "invariant");
  assert(stream->at_eos(), "invariant");
  assert(cp != NULL, "invariant");
  assert(_loader_data != NULL, "invariant");

  if (_class_name == vmSymbols::java_lang_Object()) {
    check_property(_local_interfaces == Universe::the_empty_instance_klass_array(),
                   "java.lang.Object cannot implement an interface in class file %s",
                   CHECK);
  }
  // We check super class after class file is parsed and format is checked
  if (_super_class_index > 0 && NULL ==_super_klass) {
    Symbol* const super_class_name = cp->klass_name_at(_super_class_index);
    if (_access_flags.is_interface()) {
      // Before attempting to resolve the superclass, check for class format
      // errors not checked yet.
      guarantee_property(super_class_name == vmSymbols::java_lang_Object(),
        "Interfaces must have java.lang.Object as superclass in class file %s",
        CHECK);
    }
    Handle loader(THREAD, _loader_data->class_loader());
    _super_klass = (const InstanceKlass*)
                       SystemDictionary::resolve_super_or_fail(_class_name,
                                                               super_class_name,
                                                               loader,
                                                               _protection_domain,
                                                               true,
                                                               CHECK);
  }

  if (_super_klass != NULL) {
    if (_super_klass->has_nonstatic_concrete_methods()) {
      _has_nonstatic_concrete_methods = true;
    }

    if (_super_klass->is_interface()) {
      ResourceMark rm(THREAD);
      Exceptions::fthrow(
        THREAD_AND_LOCATION,
        vmSymbols::java_lang_IncompatibleClassChangeError(),
        "class %s has interface %s as super class",
        _class_name->as_klass_external_name(),
        _super_klass->external_name()
      );
      return;
    }

    // For a value class, only java/lang/Object is an acceptable super class
    if (_access_flags.get_flags() & JVM_ACC_VALUE) {
      guarantee_property(_super_klass->name() == vmSymbols::java_lang_Object(),
        "Value type must have java.lang.Object as superclass in class file %s",
        CHECK);
    }

    // Make sure super class is not final
    if (_super_klass->is_final()) {
      THROW_MSG(vmSymbols::java_lang_VerifyError(), "Cannot inherit from final class");
    }
  }

  // Compute the transitive list of all unique interfaces implemented by this class
  _transitive_interfaces =
    compute_transitive_interfaces(_super_klass,
                                  _local_interfaces,
                                  _loader_data,
                                  CHECK);

  assert(_transitive_interfaces != NULL, "invariant");

  // sort methods
  _method_ordering = sort_methods(_methods);

  _all_mirandas = new GrowableArray<Method*>(20);

  Handle loader(THREAD, _loader_data->class_loader());
  klassVtable::compute_vtable_size_and_num_mirandas(&_vtable_size,
                                                    &_num_miranda_methods,
                                                    _all_mirandas,
                                                    _super_klass,
                                                    _methods,
                                                    _access_flags,
                                                    _major_version,
                                                    loader,
                                                    _class_name,
                                                    _local_interfaces,
                                                    CHECK);

  // Size of Java itable (in words)
  _itable_size = _access_flags.is_interface() ? 0 :
    klassItable::compute_itable_size(_transitive_interfaces);

  assert(_fac != NULL, "invariant");
  assert(_parsed_annotations != NULL, "invariant");


  for (AllFieldStream fs(_fields, cp); !fs.done(); fs.next()) {
    if (fs.is_flattenable()) {
      // Pre-load value class
      Klass* klass = SystemDictionary::resolve_flattenable_field_or_fail(&fs,
          Handle(THREAD, _loader_data->class_loader()),
          _protection_domain, true, CHECK);
      assert(klass != NULL, "Sanity check");
      assert(klass->access_flags().is_value_type(), "Value type expected");
      _has_flattenable_fields = true;
    }
  }

  _field_info = new FieldLayoutInfo();
  layout_fields(cp, _fac, _parsed_annotations, _field_info, CHECK);

  // Compute reference typ
  _rt = (NULL ==_super_klass) ? REF_NONE : _super_klass->reference_type();

}

void ClassFileParser::set_klass(InstanceKlass* klass) {

#ifdef ASSERT
  if (klass != NULL) {
    assert(NULL == _klass, "leaking?");
  }
#endif

  _klass = klass;
}

void ClassFileParser::set_klass_to_deallocate(InstanceKlass* klass) {

#ifdef ASSERT
  if (klass != NULL) {
    assert(NULL == _klass_to_deallocate, "leaking?");
  }
#endif

  _klass_to_deallocate = klass;
}

// Caller responsible for ResourceMark
// clone stream with rewound position
const ClassFileStream* ClassFileParser::clone_stream() const {
  assert(_stream != NULL, "invariant");

  return _stream->clone();
}

// ----------------------------------------------------------------------------
// debugging

#ifdef ASSERT

// return true if class_name contains no '.' (internal format is '/')
bool ClassFileParser::is_internal_format(Symbol* class_name) {
  if (class_name != NULL) {
    ResourceMark rm;
    char* name = class_name->as_C_string();
    return strchr(name, '.') == NULL;
  } else {
    return true;
  }
}

#endif<|MERGE_RESOLUTION|>--- conflicted
+++ resolved
@@ -126,11 +126,9 @@
 
 #define JAVA_13_VERSION                   57
 
-<<<<<<< HEAD
-#define CONSTANT_CLASS_DESCRIPTORS        57
-=======
 #define JAVA_14_VERSION                   58
->>>>>>> 2548e0bc
+
+#define CONSTANT_CLASS_DESCRIPTORS        58
 
 void ClassFileParser::set_class_bad_constant_seen(short bad_constant) {
   assert((bad_constant == JVM_CONSTANT_Module ||
