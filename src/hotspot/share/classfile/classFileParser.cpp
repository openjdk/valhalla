/*
 * Copyright (c) 1997, 2024, Oracle and/or its affiliates. All rights reserved.
 * DO NOT ALTER OR REMOVE COPYRIGHT NOTICES OR THIS FILE HEADER.
 *
 * This code is free software; you can redistribute it and/or modify it
 * under the terms of the GNU General Public License version 2 only, as
 * published by the Free Software Foundation.
 *
 * This code is distributed in the hope that it will be useful, but WITHOUT
 * ANY WARRANTY; without even the implied warranty of MERCHANTABILITY or
 * FITNESS FOR A PARTICULAR PURPOSE.  See the GNU General Public License
 * version 2 for more details (a copy is included in the LICENSE file that
 * accompanied this code).
 *
 * You should have received a copy of the GNU General Public License version
 * 2 along with this work; if not, write to the Free Software Foundation,
 * Inc., 51 Franklin St, Fifth Floor, Boston, MA 02110-1301 USA.
 *
 * Please contact Oracle, 500 Oracle Parkway, Redwood Shores, CA 94065 USA
 * or visit www.oracle.com if you need additional information or have any
 * questions.
 *
 */

#include "oops/inlineKlass.hpp"
#include "precompiled.hpp"
#include "cds/cdsConfig.hpp"
#include "classfile/classFileParser.hpp"
#include "classfile/classFileStream.hpp"
#include "classfile/classLoader.hpp"
#include "classfile/classLoaderData.inline.hpp"
#include "classfile/classLoadInfo.hpp"
#include "classfile/defaultMethods.hpp"
#include "classfile/fieldLayoutBuilder.hpp"
#include "classfile/javaClasses.inline.hpp"
#include "classfile/moduleEntry.hpp"
#include "classfile/packageEntry.hpp"
#include "classfile/symbolTable.hpp"
#include "classfile/systemDictionary.hpp"
#include "classfile/verificationType.hpp"
#include "classfile/verifier.hpp"
#include "classfile/vmClasses.hpp"
#include "classfile/vmSymbols.hpp"
#include "jvm.h"
#include "logging/log.hpp"
#include "logging/logStream.hpp"
#include "memory/allocation.hpp"
#include "memory/metadataFactory.hpp"
#include "memory/oopFactory.hpp"
#include "memory/resourceArea.hpp"
#include "memory/universe.hpp"
#include "oops/annotations.hpp"
#include "oops/constantPool.inline.hpp"
#include "oops/fieldInfo.hpp"
#include "oops/fieldStreams.inline.hpp"
#include "oops/inlineKlass.inline.hpp"
#include "oops/instanceKlass.inline.hpp"
#include "oops/instanceMirrorKlass.hpp"
#include "oops/klass.inline.hpp"
#include "oops/klassVtable.hpp"
#include "oops/metadata.hpp"
#include "oops/method.inline.hpp"
#include "oops/oop.inline.hpp"
#include "oops/recordComponent.hpp"
#include "oops/symbol.hpp"
#include "prims/jvmtiExport.hpp"
#include "prims/jvmtiThreadState.hpp"
#include "runtime/arguments.hpp"
#include "runtime/fieldDescriptor.inline.hpp"
#include "runtime/handles.inline.hpp"
#include "runtime/javaCalls.hpp"
#include "runtime/os.hpp"
#include "runtime/perfData.hpp"
#include "runtime/reflection.hpp"
#include "runtime/safepointVerifiers.hpp"
#include "runtime/signature.hpp"
#include "runtime/timer.hpp"
#include "services/classLoadingService.hpp"
#include "services/threadService.hpp"
#include "utilities/align.hpp"
#include "utilities/bitMap.inline.hpp"
#include "utilities/checkedCast.hpp"
#include "utilities/copy.hpp"
#include "utilities/formatBuffer.hpp"
#include "utilities/exceptions.hpp"
#include "utilities/globalDefinitions.hpp"
#include "utilities/growableArray.hpp"
#include "utilities/macros.hpp"
#include "utilities/ostream.hpp"
#include "utilities/resourceHash.hpp"
#include "utilities/stringUtils.hpp"
#include "utilities/utf8.hpp"
#if INCLUDE_CDS
#include "classfile/systemDictionaryShared.hpp"
#endif
#if INCLUDE_JFR
#include "jfr/support/jfrTraceIdExtension.hpp"
#endif

// We generally try to create the oops directly when parsing, rather than
// allocating temporary data structures and copying the bytes twice. A
// temporary area is only needed when parsing utf8 entries in the constant
// pool and when parsing line number tables.

// We add assert in debug mode when class format is not checked.

#define JAVA_CLASSFILE_MAGIC              0xCAFEBABE
#define JAVA_MIN_SUPPORTED_VERSION        45
#define JAVA_PREVIEW_MINOR_VERSION        65535

// Used for two backward compatibility reasons:
// - to check for new additions to the class file format in JDK1.5
// - to check for bug fixes in the format checker in JDK1.5
#define JAVA_1_5_VERSION                  49

// Used for backward compatibility reasons:
// - to check for javac bug fixes that happened after 1.5
// - also used as the max version when running in jdk6
#define JAVA_6_VERSION                    50

// Used for backward compatibility reasons:
// - to disallow argument and require ACC_STATIC for <clinit> methods
#define JAVA_7_VERSION                    51

// Extension method support.
#define JAVA_8_VERSION                    52

#define JAVA_9_VERSION                    53

#define JAVA_10_VERSION                   54

#define JAVA_11_VERSION                   55

#define JAVA_12_VERSION                   56

#define JAVA_13_VERSION                   57

#define JAVA_14_VERSION                   58

#define JAVA_15_VERSION                   59

#define JAVA_16_VERSION                   60

#define JAVA_17_VERSION                   61

#define JAVA_18_VERSION                   62

#define JAVA_19_VERSION                   63

#define JAVA_20_VERSION                   64

#define JAVA_21_VERSION                   65

#define JAVA_22_VERSION                   66

#define JAVA_23_VERSION                   67

#define CONSTANT_CLASS_DESCRIPTORS        68

#define JAVA_24_VERSION                   68

void ClassFileParser::set_class_bad_constant_seen(short bad_constant) {
  assert((bad_constant == JVM_CONSTANT_Module ||
          bad_constant == JVM_CONSTANT_Package) && _major_version >= JAVA_9_VERSION,
         "Unexpected bad constant pool entry");
  if (_bad_constant_seen == 0) _bad_constant_seen = bad_constant;
}

void ClassFileParser::parse_constant_pool_entries(const ClassFileStream* const stream,
                                                  ConstantPool* cp,
                                                  const int length,
                                                  TRAPS) {
  assert(stream != nullptr, "invariant");
  assert(cp != nullptr, "invariant");

  // Use a local copy of ClassFileStream. It helps the C++ compiler to optimize
  // this function (_current can be allocated in a register, with scalar
  // replacement of aggregates). The _current pointer is copied back to
  // stream() when this function returns. DON'T call another method within
  // this method that uses stream().
  const ClassFileStream cfs1 = *stream;
  const ClassFileStream* const cfs = &cfs1;

  debug_only(const u1* const old_current = stream->current();)

  // Used for batching symbol allocations.
  const char* names[SymbolTable::symbol_alloc_batch_size];
  int lengths[SymbolTable::symbol_alloc_batch_size];
  int indices[SymbolTable::symbol_alloc_batch_size];
  unsigned int hashValues[SymbolTable::symbol_alloc_batch_size];
  int names_count = 0;

  // parsing  Index 0 is unused
  for (int index = 1; index < length; index++) {
    // Each of the following case guarantees one more byte in the stream
    // for the following tag or the access_flags following constant pool,
    // so we don't need bounds-check for reading tag.
    const u1 tag = cfs->get_u1_fast();
    switch (tag) {
      case JVM_CONSTANT_Class: {
        cfs->guarantee_more(3, CHECK);  // name_index, tag/access_flags
        const u2 name_index = cfs->get_u2_fast();
        cp->klass_index_at_put(index, name_index);
        break;
      }
      case JVM_CONSTANT_Fieldref: {
        cfs->guarantee_more(5, CHECK);  // class_index, name_and_type_index, tag/access_flags
        const u2 class_index = cfs->get_u2_fast();
        const u2 name_and_type_index = cfs->get_u2_fast();
        cp->field_at_put(index, class_index, name_and_type_index);
        break;
      }
      case JVM_CONSTANT_Methodref: {
        cfs->guarantee_more(5, CHECK);  // class_index, name_and_type_index, tag/access_flags
        const u2 class_index = cfs->get_u2_fast();
        const u2 name_and_type_index = cfs->get_u2_fast();
        cp->method_at_put(index, class_index, name_and_type_index);
        break;
      }
      case JVM_CONSTANT_InterfaceMethodref: {
        cfs->guarantee_more(5, CHECK);  // class_index, name_and_type_index, tag/access_flags
        const u2 class_index = cfs->get_u2_fast();
        const u2 name_and_type_index = cfs->get_u2_fast();
        cp->interface_method_at_put(index, class_index, name_and_type_index);
        break;
      }
      case JVM_CONSTANT_String : {
        cfs->guarantee_more(3, CHECK);  // string_index, tag/access_flags
        const u2 string_index = cfs->get_u2_fast();
        cp->string_index_at_put(index, string_index);
        break;
      }
      case JVM_CONSTANT_MethodHandle :
      case JVM_CONSTANT_MethodType: {
        if (_major_version < Verifier::INVOKEDYNAMIC_MAJOR_VERSION) {
          classfile_parse_error(
            "Class file version does not support constant tag %u in class file %s",
            tag, THREAD);
          return;
        }
        if (tag == JVM_CONSTANT_MethodHandle) {
          cfs->guarantee_more(4, CHECK);  // ref_kind, method_index, tag/access_flags
          const u1 ref_kind = cfs->get_u1_fast();
          const u2 method_index = cfs->get_u2_fast();
          cp->method_handle_index_at_put(index, ref_kind, method_index);
        }
        else if (tag == JVM_CONSTANT_MethodType) {
          cfs->guarantee_more(3, CHECK);  // signature_index, tag/access_flags
          const u2 signature_index = cfs->get_u2_fast();
          cp->method_type_index_at_put(index, signature_index);
        }
        else {
          ShouldNotReachHere();
        }
        break;
      }
      case JVM_CONSTANT_Dynamic : {
        if (_major_version < Verifier::DYNAMICCONSTANT_MAJOR_VERSION) {
          classfile_parse_error(
              "Class file version does not support constant tag %u in class file %s",
              tag, THREAD);
          return;
        }
        cfs->guarantee_more(5, CHECK);  // bsm_index, nt, tag/access_flags
        const u2 bootstrap_specifier_index = cfs->get_u2_fast();
        const u2 name_and_type_index = cfs->get_u2_fast();
        if (_max_bootstrap_specifier_index < (int) bootstrap_specifier_index) {
          _max_bootstrap_specifier_index = (int) bootstrap_specifier_index;  // collect for later
        }
        cp->dynamic_constant_at_put(index, bootstrap_specifier_index, name_and_type_index);
        break;
      }
      case JVM_CONSTANT_InvokeDynamic : {
        if (_major_version < Verifier::INVOKEDYNAMIC_MAJOR_VERSION) {
          classfile_parse_error(
              "Class file version does not support constant tag %u in class file %s",
              tag, THREAD);
          return;
        }
        cfs->guarantee_more(5, CHECK);  // bsm_index, nt, tag/access_flags
        const u2 bootstrap_specifier_index = cfs->get_u2_fast();
        const u2 name_and_type_index = cfs->get_u2_fast();
        if (_max_bootstrap_specifier_index < (int) bootstrap_specifier_index) {
          _max_bootstrap_specifier_index = (int) bootstrap_specifier_index;  // collect for later
        }
        cp->invoke_dynamic_at_put(index, bootstrap_specifier_index, name_and_type_index);
        break;
      }
      case JVM_CONSTANT_Integer: {
        cfs->guarantee_more(5, CHECK);  // bytes, tag/access_flags
        const u4 bytes = cfs->get_u4_fast();
        cp->int_at_put(index, (jint)bytes);
        break;
      }
      case JVM_CONSTANT_Float: {
        cfs->guarantee_more(5, CHECK);  // bytes, tag/access_flags
        const u4 bytes = cfs->get_u4_fast();
        cp->float_at_put(index, *(jfloat*)&bytes);
        break;
      }
      case JVM_CONSTANT_Long: {
        // A mangled type might cause you to overrun allocated memory
        guarantee_property(index + 1 < length,
                           "Invalid constant pool entry %u in class file %s",
                           index,
                           CHECK);
        cfs->guarantee_more(9, CHECK);  // bytes, tag/access_flags
        const u8 bytes = cfs->get_u8_fast();
        cp->long_at_put(index, bytes);
        index++;   // Skip entry following eigth-byte constant, see JVM book p. 98
        break;
      }
      case JVM_CONSTANT_Double: {
        // A mangled type might cause you to overrun allocated memory
        guarantee_property(index+1 < length,
                           "Invalid constant pool entry %u in class file %s",
                           index,
                           CHECK);
        cfs->guarantee_more(9, CHECK);  // bytes, tag/access_flags
        const u8 bytes = cfs->get_u8_fast();
        cp->double_at_put(index, *(jdouble*)&bytes);
        index++;   // Skip entry following eigth-byte constant, see JVM book p. 98
        break;
      }
      case JVM_CONSTANT_NameAndType: {
        cfs->guarantee_more(5, CHECK);  // name_index, signature_index, tag/access_flags
        const u2 name_index = cfs->get_u2_fast();
        const u2 signature_index = cfs->get_u2_fast();
        cp->name_and_type_at_put(index, name_index, signature_index);
        break;
      }
      case JVM_CONSTANT_Utf8 : {
        cfs->guarantee_more(2, CHECK);  // utf8_length
        u2  utf8_length = cfs->get_u2_fast();
        const u1* utf8_buffer = cfs->current();
        assert(utf8_buffer != nullptr, "null utf8 buffer");
        // Got utf8 string, guarantee utf8_length+1 bytes, set stream position forward.
        cfs->guarantee_more(utf8_length+1, CHECK);  // utf8 string, tag/access_flags
        cfs->skip_u1_fast(utf8_length);

        // Before storing the symbol, make sure it's legal
        if (_need_verify) {
          verify_legal_utf8(utf8_buffer, utf8_length, CHECK);
        }

        unsigned int hash;
        Symbol* const result = SymbolTable::lookup_only((const char*)utf8_buffer,
                                                        utf8_length,
                                                        hash);
        if (result == nullptr) {
          names[names_count] = (const char*)utf8_buffer;
          lengths[names_count] = utf8_length;
          indices[names_count] = index;
          hashValues[names_count++] = hash;
          if (names_count == SymbolTable::symbol_alloc_batch_size) {
            SymbolTable::new_symbols(_loader_data,
                                     constantPoolHandle(THREAD, cp),
                                     names_count,
                                     names,
                                     lengths,
                                     indices,
                                     hashValues);
            names_count = 0;
          }
        } else {
          cp->symbol_at_put(index, result);
        }
        break;
      }
      case JVM_CONSTANT_Module:
      case JVM_CONSTANT_Package: {
        // Record that an error occurred in these two cases but keep parsing so
        // that ACC_Module can be checked for in the access_flags.  Need to
        // throw NoClassDefFoundError in that case.
        if (_major_version >= JAVA_9_VERSION) {
          cfs->guarantee_more(3, CHECK);
          cfs->get_u2_fast();
          set_class_bad_constant_seen(tag);
          break;
        }
      }
      default: {
        classfile_parse_error("Unknown constant tag %u in class file %s",
                              tag,
                              THREAD);
        return;
      }
    } // end of switch(tag)
  } // end of for

  // Allocate the remaining symbols
  if (names_count > 0) {
    SymbolTable::new_symbols(_loader_data,
                             constantPoolHandle(THREAD, cp),
                             names_count,
                             names,
                             lengths,
                             indices,
                             hashValues);
  }

  // Copy _current pointer of local copy back to stream.
  assert(stream->current() == old_current, "non-exclusive use of stream");
  stream->set_current(cfs1.current());

}

static inline bool valid_cp_range(int index, int length) {
  return (index > 0 && index < length);
}

static inline Symbol* check_symbol_at(const ConstantPool* cp, int index) {
  assert(cp != nullptr, "invariant");
  if (valid_cp_range(index, cp->length()) && cp->tag_at(index).is_utf8()) {
    return cp->symbol_at(index);
  }
  return nullptr;
}

void ClassFileParser::parse_constant_pool(const ClassFileStream* const stream,
                                         ConstantPool* const cp,
                                         const int length,
                                         TRAPS) {
  assert(cp != nullptr, "invariant");
  assert(stream != nullptr, "invariant");

  // parsing constant pool entries
  parse_constant_pool_entries(stream, cp, length, CHECK);
  if (class_bad_constant_seen() != 0) {
    // a bad CP entry has been detected previously so stop parsing and just return.
    return;
  }

  int index = 1;  // declared outside of loops for portability
  int num_klasses = 0;

  // first verification pass - validate cross references
  // and fixup class and string constants
  for (index = 1; index < length; index++) {          // Index 0 is unused
    const jbyte tag = cp->tag_at(index).value();
    switch (tag) {
      case JVM_CONSTANT_Class: {
        ShouldNotReachHere();     // Only JVM_CONSTANT_ClassIndex should be present
        break;
      }
      case JVM_CONSTANT_Fieldref:
        // fall through
      case JVM_CONSTANT_Methodref:
        // fall through
      case JVM_CONSTANT_InterfaceMethodref: {
        if (!_need_verify) break;
        const int klass_ref_index = cp->uncached_klass_ref_index_at(index);
        const int name_and_type_ref_index = cp->uncached_name_and_type_ref_index_at(index);
        guarantee_property(valid_klass_reference_at(klass_ref_index),
                       "Invalid constant pool index %u in class file %s",
                       klass_ref_index, CHECK);
        guarantee_property(valid_cp_range(name_and_type_ref_index, length) &&
          cp->tag_at(name_and_type_ref_index).is_name_and_type(),
          "Invalid constant pool index %u in class file %s",
          name_and_type_ref_index, CHECK);
        break;
      }
      case JVM_CONSTANT_String: {
        ShouldNotReachHere();     // Only JVM_CONSTANT_StringIndex should be present
        break;
      }
      case JVM_CONSTANT_Integer:
        break;
      case JVM_CONSTANT_Float:
        break;
      case JVM_CONSTANT_Long:
      case JVM_CONSTANT_Double: {
        index++;
        guarantee_property(
          (index < length && cp->tag_at(index).is_invalid()),
          "Improper constant pool long/double index %u in class file %s",
          index, CHECK);
        break;
      }
      case JVM_CONSTANT_NameAndType: {
        if (!_need_verify) break;
        const int name_ref_index = cp->name_ref_index_at(index);
        const int signature_ref_index = cp->signature_ref_index_at(index);
        guarantee_property(valid_symbol_at(name_ref_index),
          "Invalid constant pool index %u in class file %s",
          name_ref_index, CHECK);
        guarantee_property(valid_symbol_at(signature_ref_index),
          "Invalid constant pool index %u in class file %s",
          signature_ref_index, CHECK);
        break;
      }
      case JVM_CONSTANT_Utf8:
        break;
      case JVM_CONSTANT_UnresolvedClass:         // fall-through
      case JVM_CONSTANT_UnresolvedClassInError: {
        ShouldNotReachHere();     // Only JVM_CONSTANT_ClassIndex should be present
        break;
      }
      case JVM_CONSTANT_ClassIndex: {
        const int class_index = cp->klass_index_at(index);
        guarantee_property(valid_symbol_at(class_index),
          "Invalid constant pool index %u in class file %s",
          class_index, CHECK);

        Symbol* const name = cp->symbol_at(class_index);
        const unsigned int name_len = name->utf8_length();
        cp->unresolved_klass_at_put(index, class_index, num_klasses++);
        break;
      }
      case JVM_CONSTANT_StringIndex: {
        const int string_index = cp->string_index_at(index);
        guarantee_property(valid_symbol_at(string_index),
          "Invalid constant pool index %u in class file %s",
          string_index, CHECK);
        Symbol* const sym = cp->symbol_at(string_index);
        cp->unresolved_string_at_put(index, sym);
        break;
      }
      case JVM_CONSTANT_MethodHandle: {
        const int ref_index = cp->method_handle_index_at(index);
        guarantee_property(valid_cp_range(ref_index, length),
          "Invalid constant pool index %u in class file %s",
          ref_index, CHECK);
        const constantTag tag = cp->tag_at(ref_index);
        const int ref_kind = cp->method_handle_ref_kind_at(index);

        switch (ref_kind) {
          case JVM_REF_getField:
          case JVM_REF_getStatic:
          case JVM_REF_putField:
          case JVM_REF_putStatic: {
            guarantee_property(
              tag.is_field(),
              "Invalid constant pool index %u in class file %s (not a field)",
              ref_index, CHECK);
            break;
          }
          case JVM_REF_invokeVirtual:
          case JVM_REF_newInvokeSpecial: {
            guarantee_property(
              tag.is_method(),
              "Invalid constant pool index %u in class file %s (not a method)",
              ref_index, CHECK);
            break;
          }
          case JVM_REF_invokeStatic:
          case JVM_REF_invokeSpecial: {
            guarantee_property(
              tag.is_method() ||
              ((_major_version >= JAVA_8_VERSION) && tag.is_interface_method()),
              "Invalid constant pool index %u in class file %s (not a method)",
              ref_index, CHECK);
            break;
          }
          case JVM_REF_invokeInterface: {
            guarantee_property(
              tag.is_interface_method(),
              "Invalid constant pool index %u in class file %s (not an interface method)",
              ref_index, CHECK);
            break;
          }
          default: {
            classfile_parse_error(
              "Bad method handle kind at constant pool index %u in class file %s",
              index, THREAD);
            return;
          }
        } // switch(refkind)
        // Keep the ref_index unchanged.  It will be indirected at link-time.
        break;
      } // case MethodHandle
      case JVM_CONSTANT_MethodType: {
        const int ref_index = cp->method_type_index_at(index);
        guarantee_property(valid_symbol_at(ref_index),
          "Invalid constant pool index %u in class file %s",
          ref_index, CHECK);
        break;
      }
      case JVM_CONSTANT_Dynamic: {
        const int name_and_type_ref_index =
          cp->bootstrap_name_and_type_ref_index_at(index);

        guarantee_property(valid_cp_range(name_and_type_ref_index, length) &&
          cp->tag_at(name_and_type_ref_index).is_name_and_type(),
          "Invalid constant pool index %u in class file %s",
          name_and_type_ref_index, CHECK);
        // bootstrap specifier index must be checked later,
        // when BootstrapMethods attr is available

        // Mark the constant pool as having a CONSTANT_Dynamic_info structure
        cp->set_has_dynamic_constant();
        break;
      }
      case JVM_CONSTANT_InvokeDynamic: {
        const int name_and_type_ref_index =
          cp->bootstrap_name_and_type_ref_index_at(index);

        guarantee_property(valid_cp_range(name_and_type_ref_index, length) &&
          cp->tag_at(name_and_type_ref_index).is_name_and_type(),
          "Invalid constant pool index %u in class file %s",
          name_and_type_ref_index, CHECK);
        // bootstrap specifier index must be checked later,
        // when BootstrapMethods attr is available
        break;
      }
      default: {
        fatal("bad constant pool tag value %u", cp->tag_at(index).value());
        ShouldNotReachHere();
        break;
      }
    } // switch(tag)
  } // end of for

  cp->allocate_resolved_klasses(_loader_data, num_klasses, CHECK);

  if (!_need_verify) {
    return;
  }

  // second verification pass - checks the strings are of the right format.
  // but not yet to the other entries
  for (index = 1; index < length; index++) {
    const jbyte tag = cp->tag_at(index).value();
    switch (tag) {
      case JVM_CONSTANT_UnresolvedClass: {
        const Symbol* const class_name = cp->klass_name_at(index);
        // check the name
        verify_legal_class_name(class_name, CHECK);
        break;
      }
      case JVM_CONSTANT_NameAndType: {
        if (_need_verify) {
          const int sig_index = cp->signature_ref_index_at(index);
          const int name_index = cp->name_ref_index_at(index);
          const Symbol* const name = cp->symbol_at(name_index);
          const Symbol* const sig = cp->symbol_at(sig_index);
          guarantee_property(sig->utf8_length() != 0,
            "Illegal zero length constant pool entry at %d in class %s",
            sig_index, CHECK);
          guarantee_property(name->utf8_length() != 0,
            "Illegal zero length constant pool entry at %d in class %s",
            name_index, CHECK);

          if (Signature::is_method(sig)) {
            // Format check method name and signature
            verify_legal_method_name(name, CHECK);
            verify_legal_method_signature(name, sig, CHECK);
          } else {
            // Format check field name and signature
            verify_legal_field_name(name, CHECK);
            verify_legal_field_signature(name, sig, CHECK);
          }
        }
        break;
      }
      case JVM_CONSTANT_Dynamic: {
        const int name_and_type_ref_index =
          cp->uncached_name_and_type_ref_index_at(index);
        // already verified to be utf8
        const int name_ref_index =
          cp->name_ref_index_at(name_and_type_ref_index);
        // already verified to be utf8
        const int signature_ref_index =
          cp->signature_ref_index_at(name_and_type_ref_index);
        const Symbol* const name = cp->symbol_at(name_ref_index);
        const Symbol* const signature = cp->symbol_at(signature_ref_index);
        if (_need_verify) {
          // CONSTANT_Dynamic's name and signature are verified above, when iterating NameAndType_info.
          // Need only to be sure signature is the right type.
          if (Signature::is_method(signature)) {
            throwIllegalSignature("CONSTANT_Dynamic", name, signature, CHECK);
          }
        }
        break;
      }
      case JVM_CONSTANT_InvokeDynamic:
      case JVM_CONSTANT_Fieldref:
      case JVM_CONSTANT_Methodref:
      case JVM_CONSTANT_InterfaceMethodref: {
        const int name_and_type_ref_index =
          cp->uncached_name_and_type_ref_index_at(index);
        // already verified to be utf8
        const int name_ref_index =
          cp->name_ref_index_at(name_and_type_ref_index);
        // already verified to be utf8
        const int signature_ref_index =
          cp->signature_ref_index_at(name_and_type_ref_index);
        const Symbol* const name = cp->symbol_at(name_ref_index);
        const Symbol* const signature = cp->symbol_at(signature_ref_index);
        if (tag == JVM_CONSTANT_Fieldref) {
          if (_need_verify) {
            // Field name and signature are verified above, when iterating NameAndType_info.
            // Need only to be sure signature is non-zero length and the right type.
            if (Signature::is_method(signature)) {
              throwIllegalSignature("Field", name, signature, CHECK);
            }
          }
        } else {
          if (_need_verify) {
            // Method name and signature are individually verified above, when iterating
            // NameAndType_info.  Need to check here that signature is non-zero length and
            // the right type.
            if (!Signature::is_method(signature)) {
              throwIllegalSignature("Method", name, signature, CHECK);
            }
          }
          // If a class method name begins with '<', it must be "<init>" and have void signature.
          const unsigned int name_len = name->utf8_length();
          if (tag == JVM_CONSTANT_Methodref && name_len != 0 &&
              name->char_at(0) == JVM_SIGNATURE_SPECIAL) {
            if (name != vmSymbols::object_initializer_name()) {
              classfile_parse_error(
                "Bad method name at constant pool index %u in class file %s",
                name_ref_index, THREAD);
              return;
            } else if (!Signature::is_void_method(signature)) {  // must have void signature.
              throwIllegalSignature("Method", name, signature, CHECK);
            }
          }
        }
        break;
      }
      case JVM_CONSTANT_MethodHandle: {
        const int ref_index = cp->method_handle_index_at(index);
        const int ref_kind = cp->method_handle_ref_kind_at(index);
        switch (ref_kind) {
          case JVM_REF_invokeVirtual:
          case JVM_REF_invokeStatic:
          case JVM_REF_invokeSpecial:
          case JVM_REF_newInvokeSpecial: {
            const int name_and_type_ref_index =
              cp->uncached_name_and_type_ref_index_at(ref_index);
            const int name_ref_index =
              cp->name_ref_index_at(name_and_type_ref_index);
            const Symbol* const name = cp->symbol_at(name_ref_index);

            if (name != vmSymbols::object_initializer_name()) { // !<init>
              if (ref_kind == JVM_REF_newInvokeSpecial) {
                classfile_parse_error(
                  "Bad constructor name at constant pool index %u in class file %s",
                    name_ref_index, THREAD);
                return;
              }
            } else { // <init>
              // The allowed invocation mode of <init> depends on its signature.
              // This test corresponds to verify_invoke_instructions in the verifier.
              const int signature_ref_index =
                cp->signature_ref_index_at(name_and_type_ref_index);
              const Symbol* const signature = cp->symbol_at(signature_ref_index);
              if (signature->is_void_method_signature()
                  && ref_kind == JVM_REF_newInvokeSpecial) {
                // OK, could be a constructor call
              } else {
                classfile_parse_error(
                  "Bad method name at constant pool index %u in class file %s",
                  name_ref_index, THREAD);
                return;
              }
            }
            break;
          }
          // Other ref_kinds are already fully checked in previous pass.
        } // switch(ref_kind)
        break;
      }
      case JVM_CONSTANT_MethodType: {
        const Symbol* const no_name = vmSymbols::type_name(); // place holder
        const Symbol* const signature = cp->method_type_signature_at(index);
        verify_legal_method_signature(no_name, signature, CHECK);
        break;
      }
      case JVM_CONSTANT_Utf8: {
        assert(cp->symbol_at(index)->refcount() != 0, "count corrupted");
      }
    }  // switch(tag)
  }  // end of for
}

class NameSigHash: public ResourceObj {
 public:
  const Symbol*       _name;       // name
  const Symbol*       _sig;        // signature

  static const int HASH_ROW_SIZE = 256;

  NameSigHash(Symbol* name, Symbol* sig) :
    _name(name),
    _sig(sig) {}

  static unsigned int hash(NameSigHash const& namesig) {
    return namesig._name->identity_hash() ^ namesig._sig->identity_hash();
  }

  static bool equals(NameSigHash const& e0, NameSigHash const& e1) {
    return (e0._name == e1._name) &&
          (e0._sig  == e1._sig);
  }
};

using NameSigHashtable = ResourceHashtable<NameSigHash, int,
                                           NameSigHash::HASH_ROW_SIZE,
                                           AnyObj::RESOURCE_AREA, mtInternal,
                                           &NameSigHash::hash, &NameSigHash::equals>;

static void check_identity_and_value_modifiers(ClassFileParser* current, const InstanceKlass* super_type, TRAPS) {
  assert(super_type != nullptr,"Method doesn't support null super type");
  if (super_type->access_flags().is_identity_class() && !current->access_flags().is_identity_class()
      && super_type->name() != vmSymbols::java_lang_Object()) {
      THROW_MSG(vmSymbols::java_lang_IncompatibleClassChangeError(),
                err_msg("Value type %s has an identity type as supertype",
                current->class_name()->as_klass_external_name()));
  }
}

void ClassFileParser::parse_interfaces(const ClassFileStream* stream,
                                       int itfs_len,
                                       ConstantPool* cp,
                                       bool* const has_nonstatic_concrete_methods,
                                       // FIXME: lots of these functions
                                       // declare their parameters as const,
                                       // which adds only noise to the code.
                                       // Remove the spurious const modifiers.
                                       // Many are of the form "const int x"
                                       // or "T* const x".
                                       TRAPS) {
  assert(stream != nullptr, "invariant");
  assert(cp != nullptr, "invariant");
  assert(has_nonstatic_concrete_methods != nullptr, "invariant");

  if (itfs_len == 0) {
    _local_interfaces = Universe::the_empty_instance_klass_array();

  } else {
    assert(itfs_len > 0, "only called for len>0");
    _local_interface_indexes = new GrowableArray<u2>(itfs_len);
    int index = 0;
    for (index = 0; index < itfs_len; index++) {
      const u2 interface_index = stream->get_u2(CHECK);
<<<<<<< HEAD
      check_property(
=======
      Klass* interf;
      guarantee_property(
>>>>>>> 388d44fb
        valid_klass_reference_at(interface_index),
        "Interface name has bad constant pool index %u in class file %s",
        interface_index, CHECK);
      _local_interface_indexes->at_put_grow(index, interface_index);
    }

    if (!_need_verify || itfs_len <= 1) {
      return;
    }

    // Check if there's any duplicates in interfaces
    ResourceMark rm(THREAD);
    // Set containing interface names
    ResourceHashtable<Symbol*, int>* interface_names = new ResourceHashtable<Symbol*, int>();
    for (index = 0; index < itfs_len; index++) {
      Symbol* interface_name = cp->klass_name_at(_local_interface_indexes->at(index));
      // If no duplicates, add (name, nullptr) in hashtable interface_names.
      if (!interface_names->put(interface_name, 0)) {
        classfile_parse_error("Duplicate interface name \"%s\" in class file %s",
                               interface_name->as_C_string(), THREAD);
        return;
      }
    }
  }
}

void ClassFileParser::verify_constantvalue(const ConstantPool* const cp,
                                           int constantvalue_index,
                                           int signature_index,
                                           TRAPS) const {
  // Make sure the constant pool entry is of a type appropriate to this field
  guarantee_property(
    (constantvalue_index > 0 &&
      constantvalue_index < cp->length()),
    "Bad initial value index %u in ConstantValue attribute in class file %s",
    constantvalue_index, CHECK);

  const constantTag value_type = cp->tag_at(constantvalue_index);
  switch(cp->basic_type_for_signature_at(signature_index)) {
    case T_LONG: {
      guarantee_property(value_type.is_long(),
                         "Inconsistent constant value type in class file %s",
                         CHECK);
      break;
    }
    case T_FLOAT: {
      guarantee_property(value_type.is_float(),
                         "Inconsistent constant value type in class file %s",
                         CHECK);
      break;
    }
    case T_DOUBLE: {
      guarantee_property(value_type.is_double(),
                         "Inconsistent constant value type in class file %s",
                         CHECK);
      break;
    }
    case T_BYTE:
    case T_CHAR:
    case T_SHORT:
    case T_BOOLEAN:
    case T_INT: {
      guarantee_property(value_type.is_int(),
                         "Inconsistent constant value type in class file %s",
                         CHECK);
      break;
    }
    case T_OBJECT: {
      guarantee_property((cp->symbol_at(signature_index)->equals("Ljava/lang/String;")
                         && value_type.is_string()),
                         "Bad string initial value in class file %s",
                         CHECK);
      break;
    }
    default: {
      classfile_parse_error("Unable to set initial value %u in class file %s",
                             constantvalue_index,
                             THREAD);
    }
  }
}

class AnnotationCollector : public ResourceObj{
public:
  enum Location { _in_field, _in_method, _in_class };
  enum ID {
    _unknown = 0,
    _method_CallerSensitive,
    _method_ForceInline,
    _method_DontInline,
    _method_ChangesCurrentThread,
    _method_JvmtiHideEvents,
    _method_JvmtiMountTransition,
    _method_InjectedProfile,
    _method_LambdaForm_Compiled,
    _method_Hidden,
    _method_Scoped,
    _method_IntrinsicCandidate,
    _jdk_internal_vm_annotation_Contended,
    _field_Stable,
    _jdk_internal_vm_annotation_ReservedStackAccess,
    _jdk_internal_ValueBased,
    _jdk_internal_ImplicitlyConstructible,
    _jdk_internal_LooselyConsistentValue,
    _jdk_internal_NullRestricted,
    _java_lang_Deprecated,
    _java_lang_Deprecated_for_removal,
    _annotation_LIMIT
  };
  const Location _location;
  int _annotations_present;
  u2 _contended_group;

  AnnotationCollector(Location location)
    : _location(location), _annotations_present(0), _contended_group(0)
  {
    assert((int)_annotation_LIMIT <= (int)sizeof(_annotations_present) * BitsPerByte, "");
  }
  // If this annotation name has an ID, report it (or _none).
  ID annotation_index(const ClassLoaderData* loader_data, const Symbol* name, bool can_access_vm_annotations);
  // Set the annotation name:
  void set_annotation(ID id) {
    assert((int)id >= 0 && (int)id < (int)_annotation_LIMIT, "oob");
    _annotations_present |= (int)nth_bit((int)id);
  }

  void remove_annotation(ID id) {
    assert((int)id >= 0 && (int)id < (int)_annotation_LIMIT, "oob");
    _annotations_present &= (int)~nth_bit((int)id);
  }

  // Report if the annotation is present.
  bool has_any_annotations() const { return _annotations_present != 0; }
  bool has_annotation(ID id) const { return (nth_bit((int)id) & _annotations_present) != 0; }

  void set_contended_group(u2 group) { _contended_group = group; }
  u2 contended_group() const { return _contended_group; }

  bool is_contended() const { return has_annotation(_jdk_internal_vm_annotation_Contended); }

  void set_stable(bool stable) { set_annotation(_field_Stable); }
  bool is_stable() const { return has_annotation(_field_Stable); }
};

// This class also doubles as a holder for metadata cleanup.
class ClassFileParser::FieldAnnotationCollector : public AnnotationCollector {
private:
  ClassLoaderData* _loader_data;
  AnnotationArray* _field_annotations;
  AnnotationArray* _field_type_annotations;
public:
  FieldAnnotationCollector(ClassLoaderData* loader_data) :
    AnnotationCollector(_in_field),
    _loader_data(loader_data),
    _field_annotations(nullptr),
    _field_type_annotations(nullptr) {}
  ~FieldAnnotationCollector();
  void apply_to(FieldInfo* f);
  AnnotationArray* field_annotations()      { return _field_annotations; }
  AnnotationArray* field_type_annotations() { return _field_type_annotations; }

  void set_field_annotations(AnnotationArray* a)      { _field_annotations = a; }
  void set_field_type_annotations(AnnotationArray* a) { _field_type_annotations = a; }
};

class MethodAnnotationCollector : public AnnotationCollector{
public:
  MethodAnnotationCollector() : AnnotationCollector(_in_method) { }
  void apply_to(const methodHandle& m);
};

class ClassFileParser::ClassAnnotationCollector : public AnnotationCollector{
public:
  ClassAnnotationCollector() : AnnotationCollector(_in_class) { }
  void apply_to(InstanceKlass* ik);
};


static int skip_annotation_value(const u1*, int, int); // fwd decl

// Safely increment index by val if does not pass limit
#define SAFE_ADD(index, limit, val) \
if (index >= limit - val) return limit; \
index += val;

// Skip an annotation.  Return >=limit if there is any problem.
static int skip_annotation(const u1* buffer, int limit, int index) {
  assert(buffer != nullptr, "invariant");
  // annotation := atype:u2 do(nmem:u2) {member:u2 value}
  // value := switch (tag:u1) { ... }
  SAFE_ADD(index, limit, 4); // skip atype and read nmem
  int nmem = Bytes::get_Java_u2((address)buffer + index - 2);
  while (--nmem >= 0 && index < limit) {
    SAFE_ADD(index, limit, 2); // skip member
    index = skip_annotation_value(buffer, limit, index);
  }
  return index;
}

// Skip an annotation value.  Return >=limit if there is any problem.
static int skip_annotation_value(const u1* buffer, int limit, int index) {
  assert(buffer != nullptr, "invariant");

  // value := switch (tag:u1) {
  //   case B, C, I, S, Z, D, F, J, c: con:u2;
  //   case e: e_class:u2 e_name:u2;
  //   case s: s_con:u2;
  //   case [: do(nval:u2) {value};
  //   case @: annotation;
  //   case s: s_con:u2;
  // }
  SAFE_ADD(index, limit, 1); // read tag
  const u1 tag = buffer[index - 1];
  switch (tag) {
    case 'B':
    case 'C':
    case 'I':
    case 'S':
    case 'Z':
    case 'D':
    case 'F':
    case 'J':
    case 'c':
    case 's':
      SAFE_ADD(index, limit, 2);  // skip con or s_con
      break;
    case 'e':
      SAFE_ADD(index, limit, 4);  // skip e_class, e_name
      break;
    case '[':
    {
      SAFE_ADD(index, limit, 2); // read nval
      int nval = Bytes::get_Java_u2((address)buffer + index - 2);
      while (--nval >= 0 && index < limit) {
        index = skip_annotation_value(buffer, limit, index);
      }
    }
    break;
    case '@':
      index = skip_annotation(buffer, limit, index);
      break;
    default:
      return limit;  //  bad tag byte
  }
  return index;
}

// Sift through annotations, looking for those significant to the VM:
static void parse_annotations(const ConstantPool* const cp,
                              const u1* buffer, int limit,
                              AnnotationCollector* coll,
                              ClassLoaderData* loader_data,
                              const bool can_access_vm_annotations) {

  assert(cp != nullptr, "invariant");
  assert(buffer != nullptr, "invariant");
  assert(coll != nullptr, "invariant");
  assert(loader_data != nullptr, "invariant");

  // annotations := do(nann:u2) {annotation}
  int index = 2; // read nann
  if (index >= limit)  return;
  int nann = Bytes::get_Java_u2((address)buffer + index - 2);
  enum {  // initial annotation layout
    atype_off = 0,      // utf8 such as 'Ljava/lang/annotation/Retention;'
    count_off = 2,      // u2   such as 1 (one value)
    member_off = 4,     // utf8 such as 'value'
    tag_off = 6,        // u1   such as 'c' (type) or 'e' (enum)
    e_tag_val = 'e',
    e_type_off = 7,   // utf8 such as 'Ljava/lang/annotation/RetentionPolicy;'
    e_con_off = 9,    // utf8 payload, such as 'SOURCE', 'CLASS', 'RUNTIME'
    e_size = 11,     // end of 'e' annotation
    c_tag_val = 'c',    // payload is type
    c_con_off = 7,    // utf8 payload, such as 'I'
    c_size = 9,       // end of 'c' annotation
    s_tag_val = 's',    // payload is String
    s_con_off = 7,    // utf8 payload, such as 'Ljava/lang/String;'
    s_size = 9,
    b_tag_val = 'Z',  // payload is boolean
    min_size = 6        // smallest possible size (zero members)
  };
  // Cannot add min_size to index in case of overflow MAX_INT
  while ((--nann) >= 0 && (index - 2 <= limit - min_size)) {
    int index0 = index;
    index = skip_annotation(buffer, limit, index);
    const u1* const abase = buffer + index0;
    const int atype = Bytes::get_Java_u2((address)abase + atype_off);
    const int count = Bytes::get_Java_u2((address)abase + count_off);
    const Symbol* const aname = check_symbol_at(cp, atype);
    if (aname == nullptr)  break;  // invalid annotation name
    const Symbol* member = nullptr;
    if (count >= 1) {
      const int member_index = Bytes::get_Java_u2((address)abase + member_off);
      member = check_symbol_at(cp, member_index);
      if (member == nullptr)  break;  // invalid member name
    }

    // Here is where parsing particular annotations will take place.
    AnnotationCollector::ID id = coll->annotation_index(loader_data, aname, can_access_vm_annotations);
    if (AnnotationCollector::_unknown == id)  continue;
    coll->set_annotation(id);
    if (AnnotationCollector::_java_lang_Deprecated == id) {
      // @Deprecated can specify forRemoval=true, which we need
      // to record for JFR to use. If the annotation is not well-formed
      // then we may not be able to determine that.
      const u1* offset = abase + member_off;
      // There are only 2 members in @Deprecated.
      int n_members = MIN2(count, 2);
      for (int i = 0; i < n_members; ++i) {
        int member_index = Bytes::get_Java_u2((address)offset);
        offset += 2;
        member = check_symbol_at(cp, member_index);
        if (member == vmSymbols::since() &&
            (*((address)offset) == s_tag_val)) {
          // Found `since` first so skip over it
          offset += 3;
        }
        else if (member == vmSymbols::for_removal() &&
                 (*((address)offset) == b_tag_val)) {
          const u2 boolean_value_index = Bytes::get_Java_u2((address)offset + 1);
          // No guarantee the entry is valid so check it refers to an int in the CP.
          if (cp->is_within_bounds(boolean_value_index) &&
              cp->tag_at(boolean_value_index).is_int() &&
              cp->int_at(boolean_value_index) == 1) {
            // forRemoval == true
            coll->set_annotation(AnnotationCollector::_java_lang_Deprecated_for_removal);
          }
          break; // no need to check further
        }
        else {
          // This @Deprecated annotation is malformed so we don't try to
          // determine whether forRemoval is set.
          break;
        }
      }
      continue; // proceed to next annotation
    }

    if (AnnotationCollector::_jdk_internal_vm_annotation_Contended == id) {
      // @Contended can optionally specify the contention group.
      //
      // Contended group defines the equivalence class over the fields:
      // the fields within the same contended group are not treated distinct.
      // The only exception is default group, which does not incur the
      // equivalence. Naturally, contention group for classes is meaningless.
      //
      // While the contention group is specified as String, annotation
      // values are already interned, and we might as well use the constant
      // pool index as the group tag.
      //
      u2 group_index = 0; // default contended group
      if (count == 1
        && s_size == (index - index0)  // match size
        && s_tag_val == *(abase + tag_off)
        && member == vmSymbols::value_name()) {
        group_index = Bytes::get_Java_u2((address)abase + s_con_off);
        // No guarantee the group_index is valid so check it refers to a
        // symbol in the CP.
        if (cp->is_within_bounds(group_index) &&
            cp->tag_at(group_index).is_utf8()) {
          // Seems valid, so check for empty string and reset
          if (cp->symbol_at(group_index)->utf8_length() == 0) {
            group_index = 0; // default contended group
          }
        } else {
          // Not valid so use the default
          group_index = 0;
        }
      }
      coll->set_contended_group(group_index);
      continue; // proceed to next annotation
    }
  }
}


// Parse attributes for a field.
void ClassFileParser::parse_field_attributes(const ClassFileStream* const cfs,
                                             u2 attributes_count,
                                             bool is_static, u2 signature_index,
                                             u2* const constantvalue_index_addr,
                                             bool* const is_synthetic_addr,
                                             u2* const generic_signature_index_addr,
                                             ClassFileParser::FieldAnnotationCollector* parsed_annotations,
                                             TRAPS) {
  assert(cfs != nullptr, "invariant");
  assert(constantvalue_index_addr != nullptr, "invariant");
  assert(is_synthetic_addr != nullptr, "invariant");
  assert(generic_signature_index_addr != nullptr, "invariant");
  assert(parsed_annotations != nullptr, "invariant");
  assert(attributes_count > 0, "attributes_count should be greater than 0");

  u2 constantvalue_index = 0;
  u2 generic_signature_index = 0;
  bool is_synthetic = false;
  const u1* runtime_visible_annotations = nullptr;
  int runtime_visible_annotations_length = 0;
  const u1* runtime_visible_type_annotations = nullptr;
  int runtime_visible_type_annotations_length = 0;
  bool runtime_invisible_annotations_exists = false;
  bool runtime_invisible_type_annotations_exists = false;
  const ConstantPool* const cp = _cp;

  while (attributes_count--) {
    cfs->guarantee_more(6, CHECK);  // attribute_name_index, attribute_length
    const u2 attribute_name_index = cfs->get_u2_fast();
    const u4 attribute_length = cfs->get_u4_fast();
    guarantee_property(valid_symbol_at(attribute_name_index),
                       "Invalid field attribute index %u in class file %s",
                       attribute_name_index,
                       CHECK);

    const Symbol* const attribute_name = cp->symbol_at(attribute_name_index);
    if (is_static && attribute_name == vmSymbols::tag_constant_value()) {
      // ignore if non-static
      if (constantvalue_index != 0) {
        classfile_parse_error("Duplicate ConstantValue attribute in class file %s", THREAD);
        return;
      }
      guarantee_property(
        attribute_length == 2,
        "Invalid ConstantValue field attribute length %u in class file %s",
        attribute_length, CHECK);

      constantvalue_index = cfs->get_u2(CHECK);
      if (_need_verify) {
        verify_constantvalue(cp, constantvalue_index, signature_index, CHECK);
      }
    } else if (attribute_name == vmSymbols::tag_synthetic()) {
      if (attribute_length != 0) {
        classfile_parse_error(
          "Invalid Synthetic field attribute length %u in class file %s",
          attribute_length, THREAD);
        return;
      }
      is_synthetic = true;
    } else if (attribute_name == vmSymbols::tag_deprecated()) { // 4276120
      if (attribute_length != 0) {
        classfile_parse_error(
          "Invalid Deprecated field attribute length %u in class file %s",
          attribute_length, THREAD);
        return;
      }
    } else if (_major_version >= JAVA_1_5_VERSION) {
      if (attribute_name == vmSymbols::tag_signature()) {
        if (generic_signature_index != 0) {
          classfile_parse_error(
            "Multiple Signature attributes for field in class file %s", THREAD);
          return;
        }
        if (attribute_length != 2) {
          classfile_parse_error(
            "Wrong size %u for field's Signature attribute in class file %s",
            attribute_length, THREAD);
          return;
        }
        generic_signature_index = parse_generic_signature_attribute(cfs, CHECK);
      } else if (attribute_name == vmSymbols::tag_runtime_visible_annotations()) {
        if (runtime_visible_annotations != nullptr) {
          classfile_parse_error(
            "Multiple RuntimeVisibleAnnotations attributes for field in class file %s", THREAD);
          return;
        }
        runtime_visible_annotations_length = attribute_length;
        runtime_visible_annotations = cfs->current();
        assert(runtime_visible_annotations != nullptr, "null visible annotations");
        cfs->guarantee_more(runtime_visible_annotations_length, CHECK);
        parse_annotations(cp,
                          runtime_visible_annotations,
                          runtime_visible_annotations_length,
                          parsed_annotations,
                          _loader_data,
                          _can_access_vm_annotations);
        cfs->skip_u1_fast(runtime_visible_annotations_length);
      } else if (attribute_name == vmSymbols::tag_runtime_invisible_annotations()) {
        if (runtime_invisible_annotations_exists) {
          classfile_parse_error(
            "Multiple RuntimeInvisibleAnnotations attributes for field in class file %s", THREAD);
          return;
        }
        runtime_invisible_annotations_exists = true;
        cfs->skip_u1(attribute_length, CHECK);
      } else if (attribute_name == vmSymbols::tag_runtime_visible_type_annotations()) {
        if (runtime_visible_type_annotations != nullptr) {
          classfile_parse_error(
            "Multiple RuntimeVisibleTypeAnnotations attributes for field in class file %s", THREAD);
          return;
        }
        runtime_visible_type_annotations_length = attribute_length;
        runtime_visible_type_annotations = cfs->current();
        assert(runtime_visible_type_annotations != nullptr, "null visible type annotations");
        cfs->skip_u1(runtime_visible_type_annotations_length, CHECK);
      } else if (attribute_name == vmSymbols::tag_runtime_invisible_type_annotations()) {
        if (runtime_invisible_type_annotations_exists) {
          classfile_parse_error(
            "Multiple RuntimeInvisibleTypeAnnotations attributes for field in class file %s", THREAD);
          return;
        } else {
          runtime_invisible_type_annotations_exists = true;
        }
        cfs->skip_u1(attribute_length, CHECK);
      } else {
        cfs->skip_u1(attribute_length, CHECK);  // Skip unknown attributes
      }
    } else {
      cfs->skip_u1(attribute_length, CHECK);  // Skip unknown attributes
    }
  }

  *constantvalue_index_addr = constantvalue_index;
  *is_synthetic_addr = is_synthetic;
  *generic_signature_index_addr = generic_signature_index;
  AnnotationArray* a = allocate_annotations(runtime_visible_annotations,
                                            runtime_visible_annotations_length,
                                            CHECK);
  parsed_annotations->set_field_annotations(a);
  a = allocate_annotations(runtime_visible_type_annotations,
                           runtime_visible_type_annotations_length,
                           CHECK);
  parsed_annotations->set_field_type_annotations(a);
  return;
}


// Side-effects: populates the _fields, _fields_annotations,
// _fields_type_annotations fields
void ClassFileParser::parse_fields(const ClassFileStream* const cfs,
                                   AccessFlags class_access_flags,
                                   ConstantPool* cp,
                                   const int cp_size,
                                   u2* const java_fields_count_ptr,
                                   TRAPS) {

  assert(cfs != nullptr, "invariant");
  assert(cp != nullptr, "invariant");
  assert(java_fields_count_ptr != nullptr, "invariant");

  assert(nullptr == _fields_annotations, "invariant");
  assert(nullptr == _fields_type_annotations, "invariant");

  bool is_inline_type = !class_access_flags.is_identity_class() && !class_access_flags.is_abstract();
  cfs->guarantee_more(2, CHECK);  // length
  const u2 length = cfs->get_u2_fast();
  *java_fields_count_ptr = length;

  int num_injected = 0;
  const InjectedField* const injected = JavaClasses::get_injected(_class_name,
                                                                  &num_injected);

  // two more slots are required for inline classes:
  // one for the static field with a reference to the pre-allocated default value
  // one for the field the JVM injects when detecting an empty inline class
  const int total_fields = length + num_injected + (is_inline_type ? 2 : 0);

  // Allocate a temporary resource array to collect field data.
  // After parsing all fields, data are stored in a UNSIGNED5 compressed stream.
  _temp_field_info = new GrowableArray<FieldInfo>(total_fields);

  int instance_fields_count = 0;
  ResourceMark rm(THREAD);
  for (int n = 0; n < length; n++) {
    // access_flags, name_index, descriptor_index, attributes_count
    cfs->guarantee_more(8, CHECK);

    jint recognized_modifiers = JVM_RECOGNIZED_FIELD_MODIFIERS;
    if (!supports_inline_types()) {
      recognized_modifiers &= ~JVM_ACC_STRICT;
    }

    const jint flags = cfs->get_u2_fast() & recognized_modifiers;
    verify_legal_field_modifiers(flags, class_access_flags, CHECK);
    AccessFlags access_flags;
    access_flags.set_flags(flags);
    FieldInfo::FieldFlags fieldFlags(0);

    const u2 name_index = cfs->get_u2_fast();
    guarantee_property(valid_symbol_at(name_index),
      "Invalid constant pool index %u for field name in class file %s",
      name_index, CHECK);
    const Symbol* const name = cp->symbol_at(name_index);
    verify_legal_field_name(name, CHECK);

    const u2 signature_index = cfs->get_u2_fast();
    guarantee_property(valid_symbol_at(signature_index),
      "Invalid constant pool index %u for field signature in class file %s",
      signature_index, CHECK);
    const Symbol* const sig = cp->symbol_at(signature_index);
    verify_legal_field_signature(name, sig, CHECK);
    if (!access_flags.is_static()) instance_fields_count++;

    u2 constantvalue_index = 0;
    bool is_synthetic = false;
    u2 generic_signature_index = 0;
    const bool is_static = access_flags.is_static();
    FieldAnnotationCollector parsed_annotations(_loader_data);

    bool is_null_restricted = false;

    const u2 attributes_count = cfs->get_u2_fast();
    if (attributes_count > 0) {
      parse_field_attributes(cfs,
                             attributes_count,
                             is_static,
                             signature_index,
                             &constantvalue_index,
                             &is_synthetic,
                             &generic_signature_index,
                             &parsed_annotations,
                             CHECK);

      if (parsed_annotations.field_annotations() != nullptr) {
        if (_fields_annotations == nullptr) {
          _fields_annotations = MetadataFactory::new_array<AnnotationArray*>(
                                             _loader_data, length, nullptr,
                                             CHECK);
        }
        _fields_annotations->at_put(n, parsed_annotations.field_annotations());
        if (parsed_annotations.has_annotation(AnnotationCollector::_jdk_internal_NullRestricted)) {
          if (!Signature::has_envelope(sig)) {
            Exceptions::fthrow(
              THREAD_AND_LOCATION,
              vmSymbols::java_lang_ClassFormatError(),
              "Illegal use of @jdk.internal.vm.annotation.NullRestricted annotation on field %s with signature %s (primitive types can never be null)",
              name->as_C_string(), sig->as_C_string());
          }
          is_null_restricted = true;
        }
        parsed_annotations.set_field_annotations(nullptr);
      }
      if (parsed_annotations.field_type_annotations() != nullptr) {
        if (_fields_type_annotations == nullptr) {
          _fields_type_annotations =
            MetadataFactory::new_array<AnnotationArray*>(_loader_data,
                                                         length,
                                                         nullptr,
                                                         CHECK);
        }
        _fields_type_annotations->at_put(n, parsed_annotations.field_type_annotations());
        parsed_annotations.set_field_type_annotations(nullptr);
      }

      if (is_synthetic) {
        access_flags.set_is_synthetic();
      }
      if (generic_signature_index != 0) {
        fieldFlags.update_generic(true);
      }
    }

    if (is_null_restricted) {
      fieldFlags.update_null_free_inline_type(true);
    }

    const BasicType type = cp->basic_type_for_signature_at(signature_index);

    // Update number of static oop fields.
    if (is_static && is_reference_type(type)) {
      _static_oop_count++;
    }

    FieldInfo fi(access_flags, name_index, signature_index, constantvalue_index, fieldFlags);
    fi.set_index(n);
    if (fieldFlags.is_generic()) {
      fi.set_generic_signature_index(generic_signature_index);
    }
    parsed_annotations.apply_to(&fi);
    if (fi.field_flags().is_contended()) {
      _has_contended_fields = true;
    }
    _temp_field_info->append(fi);
  }
  assert(_temp_field_info->length() == length, "Must be");

  if (num_injected != 0) {
    for (int n = 0; n < num_injected; n++) {
      // Check for duplicates
      if (injected[n].may_be_java) {
        const Symbol* const name      = injected[n].name();
        const Symbol* const signature = injected[n].signature();
        bool duplicate = false;
        for (int i = 0; i < length; i++) {
          const FieldInfo* const f = _temp_field_info->adr_at(i);
          if (name      == cp->symbol_at(f->name_index()) &&
              signature == cp->symbol_at(f->signature_index())) {
            // Symbol is desclared in Java so skip this one
            duplicate = true;
            break;
          }
        }
        if (duplicate) {
          // These will be removed from the field array at the end
          continue;
        }
      }

      // Injected field
      FieldInfo::FieldFlags fflags(0);
      fflags.update_injected(true);
      AccessFlags aflags;
      FieldInfo fi(aflags, (u2)(injected[n].name_index), (u2)(injected[n].signature_index), 0, fflags);
      int idx = _temp_field_info->append(fi);
      _temp_field_info->adr_at(idx)->set_index(idx);
    }
  }

  if (is_inline_type) {
    // Inject static ".default" field
    FieldInfo::FieldFlags fflags(0);
    fflags.update_injected(true);
    AccessFlags aflags(JVM_ACC_STATIC);
    FieldInfo fi(aflags,
                 (u2)vmSymbols::as_int(VM_SYMBOL_ENUM_NAME(default_value_name)),
                 (u2)vmSymbols::as_int(VM_SYMBOL_ENUM_NAME(object_signature)),
                 0,
                 fflags);
    int idx = _temp_field_info->append(fi);
    _temp_field_info->adr_at(idx)->set_index(idx);
    _static_oop_count++;
    // Inject static ".null_reset" field. This is the same as the .default field but will never have its null-channel set to non-zero.
    FieldInfo::FieldFlags fflags2(0);
    fflags2.update_injected(true);
    AccessFlags aflags2(JVM_ACC_STATIC);
    FieldInfo fi2(aflags2,
                 (u2)vmSymbols::as_int(VM_SYMBOL_ENUM_NAME(null_reset_value_name)),
                 (u2)vmSymbols::as_int(VM_SYMBOL_ENUM_NAME(object_signature)),
                 0,
                 fflags2);
    int idx2 = _temp_field_info->append(fi2);
    _temp_field_info->adr_at(idx2)->set_index(idx2);
    _static_oop_count++;
  }

  if (_need_verify && length > 1) {
    // Check duplicated fields
    ResourceMark rm(THREAD);
    // Set containing name-signature pairs
    NameSigHashtable* names_and_sigs = new NameSigHashtable();
    for (int i = 0; i < _temp_field_info->length(); i++) {
      NameSigHash name_and_sig(_temp_field_info->adr_at(i)->name(_cp),
                               _temp_field_info->adr_at(i)->signature(_cp));
      // If no duplicates, add name/signature in hashtable names_and_sigs.
      if(!names_and_sigs->put(name_and_sig, 0)) {
        classfile_parse_error("Duplicate field name \"%s\" with signature \"%s\" in class file %s",
                               name_and_sig._name->as_C_string(), name_and_sig._sig->as_klass_external_name(), THREAD);
        return;
      }
    }
  }
}


const ClassFileParser::unsafe_u2* ClassFileParser::parse_exception_table(const ClassFileStream* const cfs,
                                                                         u4 code_length,
                                                                         u4 exception_table_length,
                                                                         TRAPS) {
  assert(cfs != nullptr, "invariant");

  const unsafe_u2* const exception_table_start = cfs->current();
  assert(exception_table_start != nullptr, "null exception table");

  cfs->guarantee_more(8 * exception_table_length, CHECK_NULL); // start_pc,
                                                               // end_pc,
                                                               // handler_pc,
                                                               // catch_type_index

  // Will check legal target after parsing code array in verifier.
  if (_need_verify) {
    for (unsigned int i = 0; i < exception_table_length; i++) {
      const u2 start_pc = cfs->get_u2_fast();
      const u2 end_pc = cfs->get_u2_fast();
      const u2 handler_pc = cfs->get_u2_fast();
      const u2 catch_type_index = cfs->get_u2_fast();
      guarantee_property((start_pc < end_pc) && (end_pc <= code_length),
                         "Illegal exception table range in class file %s",
                         CHECK_NULL);
      guarantee_property(handler_pc < code_length,
                         "Illegal exception table handler in class file %s",
                         CHECK_NULL);
      if (catch_type_index != 0) {
        guarantee_property(valid_klass_reference_at(catch_type_index),
                           "Catch type in exception table has bad constant type in class file %s", CHECK_NULL);
      }
    }
  } else {
    cfs->skip_u2_fast(exception_table_length * 4);
  }
  return exception_table_start;
}

void ClassFileParser::parse_linenumber_table(u4 code_attribute_length,
                                             u4 code_length,
                                             CompressedLineNumberWriteStream**const write_stream,
                                             TRAPS) {

  const ClassFileStream* const cfs = _stream;
  unsigned int num_entries = cfs->get_u2(CHECK);

  // Each entry is a u2 start_pc, and a u2 line_number
  const unsigned int length_in_bytes = num_entries * (sizeof(u2) * 2);

  // Verify line number attribute and table length
  guarantee_property(
    code_attribute_length == sizeof(u2) + length_in_bytes,
    "LineNumberTable attribute has wrong length in class file %s", CHECK);

  cfs->guarantee_more(length_in_bytes, CHECK);

  if ((*write_stream) == nullptr) {
    if (length_in_bytes > fixed_buffer_size) {
      (*write_stream) = new CompressedLineNumberWriteStream(length_in_bytes);
    } else {
      (*write_stream) = new CompressedLineNumberWriteStream(
        _linenumbertable_buffer, fixed_buffer_size);
    }
  }

  while (num_entries-- > 0) {
    const u2 bci  = cfs->get_u2_fast(); // start_pc
    const u2 line = cfs->get_u2_fast(); // line_number
    guarantee_property(bci < code_length,
        "Invalid pc in LineNumberTable in class file %s", CHECK);
    (*write_stream)->write_pair(bci, line);
  }
}


class LVT_Hash : public AllStatic {
 public:

  static bool equals(LocalVariableTableElement const& e0, LocalVariableTableElement const& e1) {
  /*
   * 3-tuple start_bci/length/slot has to be unique key,
   * so the following comparison seems to be redundant:
   *       && elem->name_cp_index == entry->_elem->name_cp_index
   */
    return (e0.start_bci     == e1.start_bci &&
            e0.length        == e1.length &&
            e0.name_cp_index == e1.name_cp_index &&
            e0.slot          == e1.slot);
  }

  static unsigned int hash(LocalVariableTableElement const& e0) {
    unsigned int raw_hash = e0.start_bci;

    raw_hash = e0.length        + raw_hash * 37;
    raw_hash = e0.name_cp_index + raw_hash * 37;
    raw_hash = e0.slot          + raw_hash * 37;

    return raw_hash;
  }
};


// Class file LocalVariableTable elements.
class Classfile_LVT_Element {
 public:
  u2 start_bci;
  u2 length;
  u2 name_cp_index;
  u2 descriptor_cp_index;
  u2 slot;
};

static void copy_lvt_element(const Classfile_LVT_Element* const src,
                             LocalVariableTableElement* const lvt) {
  lvt->start_bci           = Bytes::get_Java_u2((u1*) &src->start_bci);
  lvt->length              = Bytes::get_Java_u2((u1*) &src->length);
  lvt->name_cp_index       = Bytes::get_Java_u2((u1*) &src->name_cp_index);
  lvt->descriptor_cp_index = Bytes::get_Java_u2((u1*) &src->descriptor_cp_index);
  lvt->signature_cp_index  = 0;
  lvt->slot                = Bytes::get_Java_u2((u1*) &src->slot);
}

// Function is used to parse both attributes:
// LocalVariableTable (LVT) and LocalVariableTypeTable (LVTT)
const ClassFileParser::unsafe_u2* ClassFileParser::parse_localvariable_table(const ClassFileStream* cfs,
                                                                             u4 code_length,
                                                                             u2 max_locals,
                                                                             u4 code_attribute_length,
                                                                             u2* const localvariable_table_length,
                                                                             bool isLVTT,
                                                                             TRAPS) {
  const char* const tbl_name = (isLVTT) ? "LocalVariableTypeTable" : "LocalVariableTable";
  *localvariable_table_length = cfs->get_u2(CHECK_NULL);
  const unsigned int size = checked_cast<unsigned>(
    (*localvariable_table_length) * sizeof(Classfile_LVT_Element) / sizeof(u2));

  const ConstantPool* const cp = _cp;

  // Verify local variable table attribute has right length
  if (_need_verify) {
    guarantee_property(code_attribute_length == (sizeof(*localvariable_table_length) + size * sizeof(u2)),
                       "%s has wrong length in class file %s", tbl_name, CHECK_NULL);
  }

  const unsafe_u2* const localvariable_table_start = cfs->current();
  assert(localvariable_table_start != nullptr, "null local variable table");
  if (!_need_verify) {
    cfs->skip_u2_fast(size);
  } else {
    cfs->guarantee_more(size * 2, CHECK_NULL);
    for(int i = 0; i < (*localvariable_table_length); i++) {
      const u2 start_pc = cfs->get_u2_fast();
      const u2 length = cfs->get_u2_fast();
      const u2 name_index = cfs->get_u2_fast();
      const u2 descriptor_index = cfs->get_u2_fast();
      const u2 index = cfs->get_u2_fast();
      // Assign to a u4 to avoid overflow
      const u4 end_pc = (u4)start_pc + (u4)length;

      if (start_pc >= code_length) {
        classfile_parse_error(
          "Invalid start_pc %u in %s in class file %s",
          start_pc, tbl_name, THREAD);
        return nullptr;
      }
      if (end_pc > code_length) {
        classfile_parse_error(
          "Invalid length %u in %s in class file %s",
          length, tbl_name, THREAD);
        return nullptr;
      }
      const int cp_size = cp->length();
      guarantee_property(valid_symbol_at(name_index),
        "Name index %u in %s has bad constant type in class file %s",
        name_index, tbl_name, CHECK_NULL);
      guarantee_property(valid_symbol_at(descriptor_index),
        "Signature index %u in %s has bad constant type in class file %s",
        descriptor_index, tbl_name, CHECK_NULL);

      const Symbol* const name = cp->symbol_at(name_index);
      const Symbol* const sig = cp->symbol_at(descriptor_index);
      verify_legal_field_name(name, CHECK_NULL);
      u2 extra_slot = 0;
      if (!isLVTT) {
        verify_legal_field_signature(name, sig, CHECK_NULL);

        // 4894874: check special cases for double and long local variables
        if (sig == vmSymbols::type_signature(T_DOUBLE) ||
            sig == vmSymbols::type_signature(T_LONG)) {
          extra_slot = 1;
        }
      }
      guarantee_property((index + extra_slot) < max_locals,
                          "Invalid index %u in %s in class file %s",
                          index, tbl_name, CHECK_NULL);
    }
  }
  return localvariable_table_start;
}

static const u1* parse_stackmap_table(const ClassFileStream* const cfs,
                                      u4 code_attribute_length,
                                      TRAPS) {
  assert(cfs != nullptr, "invariant");

  if (0 == code_attribute_length) {
    return nullptr;
  }

  const u1* const stackmap_table_start = cfs->current();
  assert(stackmap_table_start != nullptr, "null stackmap table");

  // check code_attribute_length
  cfs->skip_u1(code_attribute_length, CHECK_NULL);

  return stackmap_table_start;
}

const ClassFileParser::unsafe_u2* ClassFileParser::parse_checked_exceptions(const ClassFileStream* const cfs,
                                                                            u2* const checked_exceptions_length,
                                                                            u4 method_attribute_length,
                                                                            TRAPS) {
  assert(cfs != nullptr, "invariant");
  assert(checked_exceptions_length != nullptr, "invariant");

  cfs->guarantee_more(2, CHECK_NULL);  // checked_exceptions_length
  *checked_exceptions_length = cfs->get_u2_fast();
  const unsigned int size =
    (*checked_exceptions_length) * sizeof(CheckedExceptionElement) / sizeof(u2);
  const unsafe_u2* const checked_exceptions_start = cfs->current();
  assert(checked_exceptions_start != nullptr, "null checked exceptions");
  if (!_need_verify) {
    cfs->skip_u2_fast(size);
  } else {
    // Verify each value in the checked exception table
    u2 checked_exception;
    const u2 len = *checked_exceptions_length;
    cfs->guarantee_more(2 * len, CHECK_NULL);
    for (int i = 0; i < len; i++) {
      checked_exception = cfs->get_u2_fast();
      guarantee_property(
        valid_klass_reference_at(checked_exception),
        "Exception name has bad type at constant pool %u in class file %s",
        checked_exception, CHECK_NULL);
    }
  }
  // check exceptions attribute length
  if (_need_verify) {
    guarantee_property(method_attribute_length == (sizeof(*checked_exceptions_length) +
                                                   sizeof(u2) * size),
                      "Exceptions attribute has wrong length in class file %s", CHECK_NULL);
  }
  return checked_exceptions_start;
}

void ClassFileParser::throwIllegalSignature(const char* type,
                                            const Symbol* name,
                                            const Symbol* sig,
                                            TRAPS) const {
  assert(name != nullptr, "invariant");
  assert(sig != nullptr, "invariant");

  ResourceMark rm(THREAD);
  Exceptions::fthrow(THREAD_AND_LOCATION,
      vmSymbols::java_lang_ClassFormatError(),
      "%s \"%s\" in class %s has illegal signature \"%s\"", type,
      name->as_C_string(), _class_name->as_C_string(), sig->as_C_string());
}

AnnotationCollector::ID
AnnotationCollector::annotation_index(const ClassLoaderData* loader_data,
                                      const Symbol* name,
                                      const bool can_access_vm_annotations) {
  const vmSymbolID sid = vmSymbols::find_sid(name);
  // Privileged code can use all annotations.  Other code silently drops some.
  const bool privileged = loader_data->is_boot_class_loader_data() ||
                          loader_data->is_platform_class_loader_data() ||
                          can_access_vm_annotations;
  switch (sid) {
    case VM_SYMBOL_ENUM_NAME(reflect_CallerSensitive_signature): {
      if (_location != _in_method)  break;  // only allow for methods
      if (!privileged)              break;  // only allow in privileged code
      return _method_CallerSensitive;
    }
    case VM_SYMBOL_ENUM_NAME(jdk_internal_vm_annotation_ForceInline_signature): {
      if (_location != _in_method)  break;  // only allow for methods
      if (!privileged)              break;  // only allow in privileged code
      return _method_ForceInline;
    }
    case VM_SYMBOL_ENUM_NAME(jdk_internal_vm_annotation_DontInline_signature): {
      if (_location != _in_method)  break;  // only allow for methods
      if (!privileged)              break;  // only allow in privileged code
      return _method_DontInline;
    }
    case VM_SYMBOL_ENUM_NAME(jdk_internal_vm_annotation_ChangesCurrentThread_signature): {
      if (_location != _in_method)  break;  // only allow for methods
      if (!privileged)              break;  // only allow in privileged code
      return _method_ChangesCurrentThread;
    }
    case VM_SYMBOL_ENUM_NAME(jdk_internal_vm_annotation_JvmtiHideEvents_signature): {
      if (_location != _in_method)  break;  // only allow for methods
      if (!privileged)              break;  // only allow in privileged code
      return _method_JvmtiHideEvents;
    }
    case VM_SYMBOL_ENUM_NAME(jdk_internal_vm_annotation_JvmtiMountTransition_signature): {
      if (_location != _in_method)  break;  // only allow for methods
      if (!privileged)              break;  // only allow in privileged code
      return _method_JvmtiMountTransition;
    }
    case VM_SYMBOL_ENUM_NAME(java_lang_invoke_InjectedProfile_signature): {
      if (_location != _in_method)  break;  // only allow for methods
      if (!privileged)              break;  // only allow in privileged code
      return _method_InjectedProfile;
    }
    case VM_SYMBOL_ENUM_NAME(java_lang_invoke_LambdaForm_Compiled_signature): {
      if (_location != _in_method)  break;  // only allow for methods
      if (!privileged)              break;  // only allow in privileged code
      return _method_LambdaForm_Compiled;
    }
    case VM_SYMBOL_ENUM_NAME(jdk_internal_vm_annotation_Hidden_signature): {
      if (_location != _in_method)  break;  // only allow for methods
      if (!privileged)              break;  // only allow in privileged code
      return _method_Hidden;
    }
    case VM_SYMBOL_ENUM_NAME(jdk_internal_misc_Scoped_signature): {
      if (_location != _in_method)  break;  // only allow for methods
      if (!privileged)              break;  // only allow in privileged code
      return _method_Scoped;
    }
    case VM_SYMBOL_ENUM_NAME(jdk_internal_vm_annotation_IntrinsicCandidate_signature): {
      if (_location != _in_method)  break;  // only allow for methods
      if (!privileged)              break;  // only allow in privileged code
      return _method_IntrinsicCandidate;
    }
    case VM_SYMBOL_ENUM_NAME(jdk_internal_vm_annotation_Stable_signature): {
      if (_location != _in_field)   break;  // only allow for fields
      if (!privileged)              break;  // only allow in privileged code
      return _field_Stable;
    }
    case VM_SYMBOL_ENUM_NAME(jdk_internal_vm_annotation_Contended_signature): {
      if (_location != _in_field && _location != _in_class) {
        break;  // only allow for fields and classes
      }
      if (!EnableContended || (RestrictContended && !privileged)) {
        break;  // honor privileges
      }
      return _jdk_internal_vm_annotation_Contended;
    }
    case VM_SYMBOL_ENUM_NAME(jdk_internal_vm_annotation_ReservedStackAccess_signature): {
      if (_location != _in_method)  break;  // only allow for methods
      if (RestrictReservedStack && !privileged) break; // honor privileges
      return _jdk_internal_vm_annotation_ReservedStackAccess;
    }
    case VM_SYMBOL_ENUM_NAME(jdk_internal_ValueBased_signature): {
      if (_location != _in_class)   break;  // only allow for classes
      if (!privileged)              break;  // only allow in privileged code
      return _jdk_internal_ValueBased;
    }
    case VM_SYMBOL_ENUM_NAME(jdk_internal_vm_annotation_ImplicitlyConstructible_signature): {
      if (_location != _in_class)   break; // only allow for classes
      return _jdk_internal_ImplicitlyConstructible;
    }
    case VM_SYMBOL_ENUM_NAME(jdk_internal_vm_annotation_LooselyConsistentValue_signature): {
      if (_location != _in_class)   break; // only allow for classes
      return _jdk_internal_LooselyConsistentValue;
    }
    case VM_SYMBOL_ENUM_NAME(jdk_internal_vm_annotation_NullRestricted_signature): {
      if (_location != _in_field)   break; // only allow for fields
      return _jdk_internal_NullRestricted;
    }
    case VM_SYMBOL_ENUM_NAME(java_lang_Deprecated): {
      return _java_lang_Deprecated;
    }
    default: {
      break;
    }
  }
  return AnnotationCollector::_unknown;
}

void ClassFileParser::FieldAnnotationCollector::apply_to(FieldInfo* f) {
  if (is_contended())
    // Setting the contended group also sets the contended bit in field flags
    f->set_contended_group(contended_group());
  if (is_stable())
    (f->field_flags_addr())->update_stable(true);
}

ClassFileParser::FieldAnnotationCollector::~FieldAnnotationCollector() {
  // If there's an error deallocate metadata for field annotations
  MetadataFactory::free_array<u1>(_loader_data, _field_annotations);
  MetadataFactory::free_array<u1>(_loader_data, _field_type_annotations);
}

void MethodAnnotationCollector::apply_to(const methodHandle& m) {
  if (has_annotation(_method_CallerSensitive))
    m->set_caller_sensitive();
  if (has_annotation(_method_ForceInline))
    m->set_force_inline();
  if (has_annotation(_method_DontInline))
    m->set_dont_inline();
  if (has_annotation(_method_ChangesCurrentThread))
    m->set_changes_current_thread();
  if (has_annotation(_method_JvmtiHideEvents))
    m->set_jvmti_hide_events();
  if (has_annotation(_method_JvmtiMountTransition))
    m->set_jvmti_mount_transition();
  if (has_annotation(_method_InjectedProfile))
    m->set_has_injected_profile();
  if (has_annotation(_method_LambdaForm_Compiled) && m->intrinsic_id() == vmIntrinsics::_none)
    m->set_intrinsic_id(vmIntrinsics::_compiledLambdaForm);
  if (has_annotation(_method_Hidden))
    m->set_is_hidden();
  if (has_annotation(_method_Scoped))
    m->set_scoped();
  if (has_annotation(_method_IntrinsicCandidate) && !m->is_synthetic())
    m->set_intrinsic_candidate();
  if (has_annotation(_jdk_internal_vm_annotation_ReservedStackAccess))
    m->set_has_reserved_stack_access();
  if (has_annotation(_java_lang_Deprecated))
    m->set_deprecated();
  if (has_annotation(_java_lang_Deprecated_for_removal))
    m->set_deprecated_for_removal();
}

void ClassFileParser::ClassAnnotationCollector::apply_to(InstanceKlass* ik) {
  assert(ik != nullptr, "invariant");
  if (has_annotation(_jdk_internal_vm_annotation_Contended)) {
    ik->set_is_contended(is_contended());
  }
  if (has_annotation(_jdk_internal_ValueBased)) {
    ik->set_has_value_based_class_annotation();
    if (DiagnoseSyncOnValueBasedClasses) {
      ik->set_is_value_based();
    }
  }
  if (has_annotation(_java_lang_Deprecated)) {
    Array<Method*>* methods = ik->methods();
    int length = ik->methods()->length();
    for (int i = 0; i < length; i++) {
      Method* m = methods->at(i);
      m->set_deprecated();
    }
  }
  if (has_annotation(_java_lang_Deprecated_for_removal)) {
    Array<Method*>* methods = ik->methods();
    int length = ik->methods()->length();
    for (int i = 0; i < length; i++) {
      Method* m = methods->at(i);
      m->set_deprecated_for_removal();
    }
  }
}

#define MAX_ARGS_SIZE 255
#define MAX_CODE_SIZE 65535
#define INITIAL_MAX_LVT_NUMBER 256

/* Copy class file LVT's/LVTT's into the HotSpot internal LVT.
 *
 * Rules for LVT's and LVTT's are:
 *   - There can be any number of LVT's and LVTT's.
 *   - If there are n LVT's, it is the same as if there was just
 *     one LVT containing all the entries from the n LVT's.
 *   - There may be no more than one LVT entry per local variable.
 *     Two LVT entries are 'equal' if these fields are the same:
 *        start_pc, length, name, slot
 *   - There may be no more than one LVTT entry per each LVT entry.
 *     Each LVTT entry has to match some LVT entry.
 *   - HotSpot internal LVT keeps natural ordering of class file LVT entries.
 */
void ClassFileParser::copy_localvariable_table(const ConstMethod* cm,
                                               int lvt_cnt,
                                               u2* const localvariable_table_length,
                                               const unsafe_u2** const localvariable_table_start,
                                               int lvtt_cnt,
                                               u2* const localvariable_type_table_length,
                                               const unsafe_u2** const localvariable_type_table_start,
                                               TRAPS) {

  ResourceMark rm(THREAD);

  typedef ResourceHashtable<LocalVariableTableElement, LocalVariableTableElement*,
                            256, AnyObj::RESOURCE_AREA, mtInternal,
                            &LVT_Hash::hash, &LVT_Hash::equals> LVT_HashTable;

  LVT_HashTable* const table = new LVT_HashTable();

  // To fill LocalVariableTable in
  const Classfile_LVT_Element* cf_lvt;
  LocalVariableTableElement* lvt = cm->localvariable_table_start();

  for (int tbl_no = 0; tbl_no < lvt_cnt; tbl_no++) {
    cf_lvt = (Classfile_LVT_Element *) localvariable_table_start[tbl_no];
    for (int idx = 0; idx < localvariable_table_length[tbl_no]; idx++, lvt++) {
      copy_lvt_element(&cf_lvt[idx], lvt);
      // If no duplicates, add LVT elem in hashtable.
      if (table->put(*lvt, lvt) == false
          && _need_verify
          && _major_version >= JAVA_1_5_VERSION) {
        classfile_parse_error("Duplicated LocalVariableTable attribute "
                              "entry for '%s' in class file %s",
                               _cp->symbol_at(lvt->name_cp_index)->as_utf8(),
                               THREAD);
        return;
      }
    }
  }

  // To merge LocalVariableTable and LocalVariableTypeTable
  const Classfile_LVT_Element* cf_lvtt;
  LocalVariableTableElement lvtt_elem;

  for (int tbl_no = 0; tbl_no < lvtt_cnt; tbl_no++) {
    cf_lvtt = (Classfile_LVT_Element *) localvariable_type_table_start[tbl_no];
    for (int idx = 0; idx < localvariable_type_table_length[tbl_no]; idx++) {
      copy_lvt_element(&cf_lvtt[idx], &lvtt_elem);
      LocalVariableTableElement** entry = table->get(lvtt_elem);
      if (entry == nullptr) {
        if (_need_verify) {
          classfile_parse_error("LVTT entry for '%s' in class file %s "
                                "does not match any LVT entry",
                                 _cp->symbol_at(lvtt_elem.name_cp_index)->as_utf8(),
                                 THREAD);
          return;
        }
      } else if ((*entry)->signature_cp_index != 0 && _need_verify) {
        classfile_parse_error("Duplicated LocalVariableTypeTable attribute "
                              "entry for '%s' in class file %s",
                               _cp->symbol_at(lvtt_elem.name_cp_index)->as_utf8(),
                               THREAD);
        return;
      } else {
        // to add generic signatures into LocalVariableTable
        (*entry)->signature_cp_index = lvtt_elem.descriptor_cp_index;
      }
    }
  }
}


void ClassFileParser::copy_method_annotations(ConstMethod* cm,
                                       const u1* runtime_visible_annotations,
                                       int runtime_visible_annotations_length,
                                       const u1* runtime_visible_parameter_annotations,
                                       int runtime_visible_parameter_annotations_length,
                                       const u1* runtime_visible_type_annotations,
                                       int runtime_visible_type_annotations_length,
                                       const u1* annotation_default,
                                       int annotation_default_length,
                                       TRAPS) {

  AnnotationArray* a;

  if (runtime_visible_annotations_length > 0) {
     a = allocate_annotations(runtime_visible_annotations,
                              runtime_visible_annotations_length,
                              CHECK);
     cm->set_method_annotations(a);
  }

  if (runtime_visible_parameter_annotations_length > 0) {
    a = allocate_annotations(runtime_visible_parameter_annotations,
                             runtime_visible_parameter_annotations_length,
                             CHECK);
    cm->set_parameter_annotations(a);
  }

  if (annotation_default_length > 0) {
    a = allocate_annotations(annotation_default,
                             annotation_default_length,
                             CHECK);
    cm->set_default_annotations(a);
  }

  if (runtime_visible_type_annotations_length > 0) {
    a = allocate_annotations(runtime_visible_type_annotations,
                             runtime_visible_type_annotations_length,
                             CHECK);
    cm->set_type_annotations(a);
  }
}


// Note: the parse_method below is big and clunky because all parsing of the code and exceptions
// attribute is inlined. This is cumbersome to avoid since we inline most of the parts in the
// Method* to save footprint, so we only know the size of the resulting Method* when the
// entire method attribute is parsed.
//
// The has_localvariable_table parameter is used to pass up the value to InstanceKlass.

Method* ClassFileParser::parse_method(const ClassFileStream* const cfs,
                                      bool is_interface,
                                      bool is_value_class,
                                      bool is_abstract_class,
                                      const ConstantPool* cp,
                                      bool* const has_localvariable_table,
                                      TRAPS) {
  assert(cfs != nullptr, "invariant");
  assert(cp != nullptr, "invariant");
  assert(has_localvariable_table != nullptr, "invariant");

  ResourceMark rm(THREAD);
  // Parse fixed parts:
  // access_flags, name_index, descriptor_index, attributes_count
  cfs->guarantee_more(8, CHECK_NULL);

  int flags = cfs->get_u2_fast();
  const u2 name_index = cfs->get_u2_fast();
  const int cp_size = cp->length();
  guarantee_property(
    valid_symbol_at(name_index),
    "Illegal constant pool index %u for method name in class file %s",
    name_index, CHECK_NULL);
  const Symbol* const name = cp->symbol_at(name_index);
  verify_legal_method_name(name, CHECK_NULL);

  const u2 signature_index = cfs->get_u2_fast();
  guarantee_property(
    valid_symbol_at(signature_index),
    "Illegal constant pool index %u for method signature in class file %s",
    signature_index, CHECK_NULL);
  const Symbol* const signature = cp->symbol_at(signature_index);

  if (name == vmSymbols::class_initializer_name()) {
    // We ignore the other access flags for a valid class initializer.
    // (JVM Spec 2nd ed., chapter 4.6)
    if (_major_version < 51) { // backward compatibility
      flags = JVM_ACC_STATIC;
    } else if ((flags & JVM_ACC_STATIC) == JVM_ACC_STATIC) {
      flags &= JVM_ACC_STATIC | (_major_version <= JAVA_16_VERSION ? JVM_ACC_STRICT : 0);
    } else {
      classfile_parse_error("Method <clinit> is not static in class file %s", THREAD);
      return nullptr;
    }
  } else {
    verify_legal_method_modifiers(flags, access_flags() , name, CHECK_NULL);
  }

  if (name == vmSymbols::object_initializer_name() && is_interface) {
    classfile_parse_error("Interface cannot have a method named <init>, class file %s", THREAD);
    return nullptr;
  }

  if (EnableValhalla) {
    if (((flags & JVM_ACC_SYNCHRONIZED) == JVM_ACC_SYNCHRONIZED)
        && ((flags & JVM_ACC_STATIC) == 0 )
        && !_access_flags.is_identity_class()) {
      classfile_parse_error("Invalid synchronized method in non-identity class %s", THREAD);
        return nullptr;
    }
  }

  int args_size = -1;  // only used when _need_verify is true
  if (_need_verify) {
    verify_legal_name_with_signature(name, signature, CHECK_NULL);
    args_size = ((flags & JVM_ACC_STATIC) ? 0 : 1) +
                 verify_legal_method_signature(name, signature, CHECK_NULL);
    if (args_size > MAX_ARGS_SIZE) {
      classfile_parse_error("Too many arguments in method signature in class file %s", THREAD);
      return nullptr;
    }
  }

  AccessFlags access_flags(flags & JVM_RECOGNIZED_METHOD_MODIFIERS);

  // Default values for code and exceptions attribute elements
  u2 max_stack = 0;
  u2 max_locals = 0;
  u4 code_length = 0;
  const u1* code_start = nullptr;
  u2 exception_table_length = 0;
  const unsafe_u2* exception_table_start = nullptr; // (potentially unaligned) pointer to array of u2 elements
  Array<int>* exception_handlers = Universe::the_empty_int_array();
  u2 checked_exceptions_length = 0;
  const unsafe_u2* checked_exceptions_start = nullptr; // (potentially unaligned) pointer to array of u2 elements
  CompressedLineNumberWriteStream* linenumber_table = nullptr;
  int linenumber_table_length = 0;
  int total_lvt_length = 0;
  u2 lvt_cnt = 0;
  u2 lvtt_cnt = 0;
  bool lvt_allocated = false;
  u2 max_lvt_cnt = INITIAL_MAX_LVT_NUMBER;
  u2 max_lvtt_cnt = INITIAL_MAX_LVT_NUMBER;
  u2* localvariable_table_length = nullptr;
  const unsafe_u2** localvariable_table_start = nullptr; // (potentially unaligned) pointer to array of LVT attributes
  u2* localvariable_type_table_length = nullptr;
  const unsafe_u2** localvariable_type_table_start = nullptr; // (potentially unaligned) pointer to LVTT attributes
  int method_parameters_length = -1;
  const u1* method_parameters_data = nullptr;
  bool method_parameters_seen = false;
  bool parsed_code_attribute = false;
  bool parsed_checked_exceptions_attribute = false;
  bool parsed_stackmap_attribute = false;
  // stackmap attribute - JDK1.5
  const u1* stackmap_data = nullptr;
  int stackmap_data_length = 0;
  u2 generic_signature_index = 0;
  MethodAnnotationCollector parsed_annotations;
  const u1* runtime_visible_annotations = nullptr;
  int runtime_visible_annotations_length = 0;
  const u1* runtime_visible_parameter_annotations = nullptr;
  int runtime_visible_parameter_annotations_length = 0;
  const u1* runtime_visible_type_annotations = nullptr;
  int runtime_visible_type_annotations_length = 0;
  bool runtime_invisible_annotations_exists = false;
  bool runtime_invisible_type_annotations_exists = false;
  bool runtime_invisible_parameter_annotations_exists = false;
  const u1* annotation_default = nullptr;
  int annotation_default_length = 0;

  // Parse code and exceptions attribute
  u2 method_attributes_count = cfs->get_u2_fast();
  while (method_attributes_count--) {
    cfs->guarantee_more(6, CHECK_NULL);  // method_attribute_name_index, method_attribute_length
    const u2 method_attribute_name_index = cfs->get_u2_fast();
    const u4 method_attribute_length = cfs->get_u4_fast();
    guarantee_property(
      valid_symbol_at(method_attribute_name_index),
      "Invalid method attribute name index %u in class file %s",
      method_attribute_name_index, CHECK_NULL);

    const Symbol* const method_attribute_name = cp->symbol_at(method_attribute_name_index);
    if (method_attribute_name == vmSymbols::tag_code()) {
      // Parse Code attribute
      if (_need_verify) {
        guarantee_property(
            !access_flags.is_native() && !access_flags.is_abstract(),
                        "Code attribute in native or abstract methods in class file %s",
                         CHECK_NULL);
      }
      if (parsed_code_attribute) {
        classfile_parse_error("Multiple Code attributes in class file %s",
                              THREAD);
        return nullptr;
      }
      parsed_code_attribute = true;

      // Stack size, locals size, and code size
      cfs->guarantee_more(8, CHECK_NULL);
      max_stack = cfs->get_u2_fast();
      max_locals = cfs->get_u2_fast();
      code_length = cfs->get_u4_fast();
      if (_need_verify) {
        guarantee_property(args_size <= max_locals,
                           "Arguments can't fit into locals in class file %s",
                           CHECK_NULL);
        guarantee_property(code_length > 0 && code_length <= MAX_CODE_SIZE,
                           "Invalid method Code length %u in class file %s",
                           code_length, CHECK_NULL);
      }
      // Code pointer
      code_start = cfs->current();
      assert(code_start != nullptr, "null code start");
      cfs->guarantee_more(code_length, CHECK_NULL);
      cfs->skip_u1_fast(code_length);

      // Exception handler table
      cfs->guarantee_more(2, CHECK_NULL);  // exception_table_length
      exception_table_length = cfs->get_u2_fast();
      if (exception_table_length > 0) {
        exception_table_start = parse_exception_table(cfs,
                                                      code_length,
                                                      exception_table_length,
                                                      CHECK_NULL);
      }

      // Parse additional attributes in code attribute
      cfs->guarantee_more(2, CHECK_NULL);  // code_attributes_count
      u2 code_attributes_count = cfs->get_u2_fast();

      unsigned int calculated_attribute_length = 0;

      calculated_attribute_length =
          sizeof(max_stack) + sizeof(max_locals) + sizeof(code_length);
      calculated_attribute_length += checked_cast<unsigned int>(
        code_length +
        sizeof(exception_table_length) +
        sizeof(code_attributes_count) +
        exception_table_length *
            ( sizeof(u2) +   // start_pc
              sizeof(u2) +   // end_pc
              sizeof(u2) +   // handler_pc
              sizeof(u2) )); // catch_type_index

      while (code_attributes_count--) {
        cfs->guarantee_more(6, CHECK_NULL);  // code_attribute_name_index, code_attribute_length
        const u2 code_attribute_name_index = cfs->get_u2_fast();
        const u4 code_attribute_length = cfs->get_u4_fast();
        calculated_attribute_length += code_attribute_length +
                                       (unsigned)sizeof(code_attribute_name_index) +
                                       (unsigned)sizeof(code_attribute_length);
        guarantee_property(valid_symbol_at(code_attribute_name_index),
                           "Invalid code attribute name index %u in class file %s",
                           code_attribute_name_index,
                           CHECK_NULL);
        if (LoadLineNumberTables &&
            cp->symbol_at(code_attribute_name_index) == vmSymbols::tag_line_number_table()) {
          // Parse and compress line number table
          parse_linenumber_table(code_attribute_length,
                                 code_length,
                                 &linenumber_table,
                                 CHECK_NULL);

        } else if (LoadLocalVariableTables &&
                   cp->symbol_at(code_attribute_name_index) == vmSymbols::tag_local_variable_table()) {
          // Parse local variable table
          if (!lvt_allocated) {
            localvariable_table_length = NEW_RESOURCE_ARRAY_IN_THREAD(
              THREAD, u2,  INITIAL_MAX_LVT_NUMBER);
            localvariable_table_start = NEW_RESOURCE_ARRAY_IN_THREAD(
              THREAD, const unsafe_u2*, INITIAL_MAX_LVT_NUMBER);
            localvariable_type_table_length = NEW_RESOURCE_ARRAY_IN_THREAD(
              THREAD, u2,  INITIAL_MAX_LVT_NUMBER);
            localvariable_type_table_start = NEW_RESOURCE_ARRAY_IN_THREAD(
              THREAD, const unsafe_u2*, INITIAL_MAX_LVT_NUMBER);
            lvt_allocated = true;
          }
          if (lvt_cnt == max_lvt_cnt) {
            max_lvt_cnt <<= 1;
            localvariable_table_length = REALLOC_RESOURCE_ARRAY(u2, localvariable_table_length, lvt_cnt, max_lvt_cnt);
            localvariable_table_start  = REALLOC_RESOURCE_ARRAY(const unsafe_u2*, localvariable_table_start, lvt_cnt, max_lvt_cnt);
          }
          localvariable_table_start[lvt_cnt] =
            parse_localvariable_table(cfs,
                                      code_length,
                                      max_locals,
                                      code_attribute_length,
                                      &localvariable_table_length[lvt_cnt],
                                      false,    // is not LVTT
                                      CHECK_NULL);
          total_lvt_length += localvariable_table_length[lvt_cnt];
          lvt_cnt++;
        } else if (LoadLocalVariableTypeTables &&
                   _major_version >= JAVA_1_5_VERSION &&
                   cp->symbol_at(code_attribute_name_index) == vmSymbols::tag_local_variable_type_table()) {
          if (!lvt_allocated) {
            localvariable_table_length = NEW_RESOURCE_ARRAY_IN_THREAD(
              THREAD, u2,  INITIAL_MAX_LVT_NUMBER);
            localvariable_table_start = NEW_RESOURCE_ARRAY_IN_THREAD(
              THREAD, const unsafe_u2*, INITIAL_MAX_LVT_NUMBER);
            localvariable_type_table_length = NEW_RESOURCE_ARRAY_IN_THREAD(
              THREAD, u2,  INITIAL_MAX_LVT_NUMBER);
            localvariable_type_table_start = NEW_RESOURCE_ARRAY_IN_THREAD(
              THREAD, const unsafe_u2*, INITIAL_MAX_LVT_NUMBER);
            lvt_allocated = true;
          }
          // Parse local variable type table
          if (lvtt_cnt == max_lvtt_cnt) {
            max_lvtt_cnt <<= 1;
            localvariable_type_table_length = REALLOC_RESOURCE_ARRAY(u2, localvariable_type_table_length, lvtt_cnt, max_lvtt_cnt);
            localvariable_type_table_start  = REALLOC_RESOURCE_ARRAY(const unsafe_u2*, localvariable_type_table_start, lvtt_cnt, max_lvtt_cnt);
          }
          localvariable_type_table_start[lvtt_cnt] =
            parse_localvariable_table(cfs,
                                      code_length,
                                      max_locals,
                                      code_attribute_length,
                                      &localvariable_type_table_length[lvtt_cnt],
                                      true,     // is LVTT
                                      CHECK_NULL);
          lvtt_cnt++;
        } else if (_major_version >= Verifier::STACKMAP_ATTRIBUTE_MAJOR_VERSION &&
                   cp->symbol_at(code_attribute_name_index) == vmSymbols::tag_stack_map_table()) {
          // Stack map is only needed by the new verifier in JDK1.5.
          if (parsed_stackmap_attribute) {
            classfile_parse_error("Multiple StackMapTable attributes in class file %s", THREAD);
            return nullptr;
          }
          stackmap_data = parse_stackmap_table(cfs, code_attribute_length, CHECK_NULL);
          stackmap_data_length = code_attribute_length;
          parsed_stackmap_attribute = true;
        } else {
          // Skip unknown attributes
          cfs->skip_u1(code_attribute_length, CHECK_NULL);
        }
      }
      // check method attribute length
      if (_need_verify) {
        guarantee_property(method_attribute_length == calculated_attribute_length,
                           "Code segment has wrong length in class file %s",
                           CHECK_NULL);
      }
    } else if (method_attribute_name == vmSymbols::tag_exceptions()) {
      // Parse Exceptions attribute
      if (parsed_checked_exceptions_attribute) {
        classfile_parse_error("Multiple Exceptions attributes in class file %s",
                              THREAD);
        return nullptr;
      }
      parsed_checked_exceptions_attribute = true;
      checked_exceptions_start =
            parse_checked_exceptions(cfs,
                                     &checked_exceptions_length,
                                     method_attribute_length,
                                     CHECK_NULL);
    } else if (method_attribute_name == vmSymbols::tag_method_parameters()) {
      // reject multiple method parameters
      if (method_parameters_seen) {
        classfile_parse_error("Multiple MethodParameters attributes in class file %s",
                              THREAD);
        return nullptr;
      }
      method_parameters_seen = true;
      method_parameters_length = cfs->get_u1_fast();
      const u4 real_length = (method_parameters_length * 4u) + 1u;
      if (method_attribute_length != real_length) {
        classfile_parse_error(
          "Invalid MethodParameters method attribute length %u in class file",
          method_attribute_length, THREAD);
        return nullptr;
      }
      method_parameters_data = cfs->current();
      cfs->skip_u2_fast(method_parameters_length);
      cfs->skip_u2_fast(method_parameters_length);
      // ignore this attribute if it cannot be reflected
      if (!vmClasses::Parameter_klass_loaded())
        method_parameters_length = -1;
    } else if (method_attribute_name == vmSymbols::tag_synthetic()) {
      if (method_attribute_length != 0) {
        classfile_parse_error(
          "Invalid Synthetic method attribute length %u in class file %s",
          method_attribute_length, THREAD);
        return nullptr;
      }
      // Should we check that there hasn't already been a synthetic attribute?
      access_flags.set_is_synthetic();
    } else if (method_attribute_name == vmSymbols::tag_deprecated()) { // 4276120
      if (method_attribute_length != 0) {
        classfile_parse_error(
          "Invalid Deprecated method attribute length %u in class file %s",
          method_attribute_length, THREAD);
        return nullptr;
      }
    } else if (_major_version >= JAVA_1_5_VERSION) {
      if (method_attribute_name == vmSymbols::tag_signature()) {
        if (generic_signature_index != 0) {
          classfile_parse_error(
            "Multiple Signature attributes for method in class file %s",
            THREAD);
          return nullptr;
        }
        if (method_attribute_length != 2) {
          classfile_parse_error(
            "Invalid Signature attribute length %u in class file %s",
            method_attribute_length, THREAD);
          return nullptr;
        }
        generic_signature_index = parse_generic_signature_attribute(cfs, CHECK_NULL);
      } else if (method_attribute_name == vmSymbols::tag_runtime_visible_annotations()) {
        if (runtime_visible_annotations != nullptr) {
          classfile_parse_error(
            "Multiple RuntimeVisibleAnnotations attributes for method in class file %s",
            THREAD);
          return nullptr;
        }
        runtime_visible_annotations_length = method_attribute_length;
        runtime_visible_annotations = cfs->current();
        assert(runtime_visible_annotations != nullptr, "null visible annotations");
        cfs->guarantee_more(runtime_visible_annotations_length, CHECK_NULL);
        parse_annotations(cp,
                          runtime_visible_annotations,
                          runtime_visible_annotations_length,
                          &parsed_annotations,
                          _loader_data,
                          _can_access_vm_annotations);
        cfs->skip_u1_fast(runtime_visible_annotations_length);
      } else if (method_attribute_name == vmSymbols::tag_runtime_invisible_annotations()) {
        if (runtime_invisible_annotations_exists) {
          classfile_parse_error(
            "Multiple RuntimeInvisibleAnnotations attributes for method in class file %s",
            THREAD);
          return nullptr;
        }
        runtime_invisible_annotations_exists = true;
        cfs->skip_u1(method_attribute_length, CHECK_NULL);
      } else if (method_attribute_name == vmSymbols::tag_runtime_visible_parameter_annotations()) {
        if (runtime_visible_parameter_annotations != nullptr) {
          classfile_parse_error(
            "Multiple RuntimeVisibleParameterAnnotations attributes for method in class file %s",
            THREAD);
          return nullptr;
        }
        runtime_visible_parameter_annotations_length = method_attribute_length;
        runtime_visible_parameter_annotations = cfs->current();
        assert(runtime_visible_parameter_annotations != nullptr, "null visible parameter annotations");
        cfs->skip_u1(runtime_visible_parameter_annotations_length, CHECK_NULL);
      } else if (method_attribute_name == vmSymbols::tag_runtime_invisible_parameter_annotations()) {
        if (runtime_invisible_parameter_annotations_exists) {
          classfile_parse_error(
            "Multiple RuntimeInvisibleParameterAnnotations attributes for method in class file %s",
            THREAD);
          return nullptr;
        }
        runtime_invisible_parameter_annotations_exists = true;
        cfs->skip_u1(method_attribute_length, CHECK_NULL);
      } else if (method_attribute_name == vmSymbols::tag_annotation_default()) {
        if (annotation_default != nullptr) {
          classfile_parse_error(
            "Multiple AnnotationDefault attributes for method in class file %s",
            THREAD);
          return nullptr;
        }
        annotation_default_length = method_attribute_length;
        annotation_default = cfs->current();
        assert(annotation_default != nullptr, "null annotation default");
        cfs->skip_u1(annotation_default_length, CHECK_NULL);
      } else if (method_attribute_name == vmSymbols::tag_runtime_visible_type_annotations()) {
        if (runtime_visible_type_annotations != nullptr) {
          classfile_parse_error(
            "Multiple RuntimeVisibleTypeAnnotations attributes for method in class file %s",
            THREAD);
          return nullptr;
        }
        runtime_visible_type_annotations_length = method_attribute_length;
        runtime_visible_type_annotations = cfs->current();
        assert(runtime_visible_type_annotations != nullptr, "null visible type annotations");
        // No need for the VM to parse Type annotations
        cfs->skip_u1(runtime_visible_type_annotations_length, CHECK_NULL);
      } else if (method_attribute_name == vmSymbols::tag_runtime_invisible_type_annotations()) {
        if (runtime_invisible_type_annotations_exists) {
          classfile_parse_error(
            "Multiple RuntimeInvisibleTypeAnnotations attributes for method in class file %s",
            THREAD);
          return nullptr;
        }
        runtime_invisible_type_annotations_exists = true;
        cfs->skip_u1(method_attribute_length, CHECK_NULL);
      } else {
        // Skip unknown attributes
        cfs->skip_u1(method_attribute_length, CHECK_NULL);
      }
    } else {
      // Skip unknown attributes
      cfs->skip_u1(method_attribute_length, CHECK_NULL);
    }
  }

  if (linenumber_table != nullptr) {
    linenumber_table->write_terminator();
    linenumber_table_length = linenumber_table->position();
  }

  // Make sure there's at least one Code attribute in non-native/non-abstract method
  if (_need_verify) {
    guarantee_property(access_flags.is_native() ||
                       access_flags.is_abstract() ||
                       parsed_code_attribute,
                       "Absent Code attribute in method that is not native or abstract in class file %s",
                       CHECK_NULL);
  }

  // All sizing information for a Method* is finally available, now create it
  InlineTableSizes sizes(
      total_lvt_length,
      linenumber_table_length,
      exception_table_length,
      checked_exceptions_length,
      method_parameters_length,
      generic_signature_index,
      runtime_visible_annotations_length,
      runtime_visible_parameter_annotations_length,
      runtime_visible_type_annotations_length,
      annotation_default_length,
      0);

  Method* const m = Method::allocate(_loader_data,
                                     code_length,
                                     access_flags,
                                     &sizes,
                                     ConstMethod::NORMAL,
                                     _cp->symbol_at(name_index),
                                     CHECK_NULL);

  ClassLoadingService::add_class_method_size(m->size()*wordSize);

  // Fill in information from fixed part (access_flags already set)
  m->set_constants(_cp);
  m->set_name_index(name_index);
  m->set_signature_index(signature_index);
  m->constMethod()->compute_from_signature(cp->symbol_at(signature_index), access_flags.is_static());
  assert(args_size < 0 || args_size == m->size_of_parameters(), "");

  // Fill in code attribute information
  m->set_max_stack(max_stack);
  m->set_max_locals(max_locals);
  if (stackmap_data != nullptr) {
    m->constMethod()->copy_stackmap_data(_loader_data,
                                         (u1*)stackmap_data,
                                         stackmap_data_length,
                                         CHECK_NULL);
  }

  // Copy byte codes
  m->set_code((u1*)code_start);

  // Copy line number table
  if (linenumber_table != nullptr) {
    memcpy(m->compressed_linenumber_table(),
           linenumber_table->buffer(),
           linenumber_table_length);
  }

  // Copy exception table
  if (exception_table_length > 0) {
    Copy::conjoint_swap_if_needed<Endian::JAVA>(exception_table_start,
                                                m->exception_table_start(),
                                                exception_table_length * sizeof(ExceptionTableElement),
                                                sizeof(u2));
  }

  // Copy method parameters
  if (method_parameters_length > 0) {
    MethodParametersElement* elem = m->constMethod()->method_parameters_start();
    for (int i = 0; i < method_parameters_length; i++) {
      elem[i].name_cp_index = Bytes::get_Java_u2((address)method_parameters_data);
      method_parameters_data += 2;
      elem[i].flags = Bytes::get_Java_u2((address)method_parameters_data);
      method_parameters_data += 2;
    }
  }

  // Copy checked exceptions
  if (checked_exceptions_length > 0) {
    Copy::conjoint_swap_if_needed<Endian::JAVA>(checked_exceptions_start,
                                                m->checked_exceptions_start(),
                                                checked_exceptions_length * sizeof(CheckedExceptionElement),
                                                sizeof(u2));
  }

  // Copy class file LVT's/LVTT's into the HotSpot internal LVT.
  if (total_lvt_length > 0) {
    *has_localvariable_table = true;
    copy_localvariable_table(m->constMethod(),
                             lvt_cnt,
                             localvariable_table_length,
                             localvariable_table_start,
                             lvtt_cnt,
                             localvariable_type_table_length,
                             localvariable_type_table_start,
                             CHECK_NULL);
  }

  if (parsed_annotations.has_any_annotations())
    parsed_annotations.apply_to(methodHandle(THREAD, m));

  if (is_hidden()) { // Mark methods in hidden classes as 'hidden'.
    m->set_is_hidden();
  }

  // Copy annotations
  copy_method_annotations(m->constMethod(),
                          runtime_visible_annotations,
                          runtime_visible_annotations_length,
                          runtime_visible_parameter_annotations,
                          runtime_visible_parameter_annotations_length,
                          runtime_visible_type_annotations,
                          runtime_visible_type_annotations_length,
                          annotation_default,
                          annotation_default_length,
                          CHECK_NULL);

  if (InstanceKlass::is_finalization_enabled() &&
      name == vmSymbols::finalize_method_name() &&
      signature == vmSymbols::void_method_signature()) {
    if (m->is_empty_method()) {
      _has_empty_finalizer = true;
    } else {
      _has_finalizer = true;
    }
  }

  NOT_PRODUCT(m->verify());
  return m;
}


// Side-effects: populates the _methods field in the parser
void ClassFileParser::parse_methods(const ClassFileStream* const cfs,
                                    bool is_interface,
                                    bool is_value_class,
                                    bool is_abstract_type,
                                    bool* const has_localvariable_table,
                                    bool* has_final_method,
                                    bool* declares_nonstatic_concrete_methods,
                                    TRAPS) {
  assert(cfs != nullptr, "invariant");
  assert(has_localvariable_table != nullptr, "invariant");
  assert(has_final_method != nullptr, "invariant");
  assert(declares_nonstatic_concrete_methods != nullptr, "invariant");

  assert(nullptr == _methods, "invariant");

  cfs->guarantee_more(2, CHECK);  // length
  const u2 length = cfs->get_u2_fast();
  if (length == 0) {
    _methods = Universe::the_empty_method_array();
  } else {
    _methods = MetadataFactory::new_array<Method*>(_loader_data,
                                                   length,
                                                   nullptr,
                                                   CHECK);

    for (int index = 0; index < length; index++) {
      Method* method = parse_method(cfs,
                                    is_interface,
                                    is_value_class,
                                    is_abstract_type,
                                    _cp,
                                    has_localvariable_table,
                                    CHECK);

      if (method->is_final()) {
        *has_final_method = true;
      }
      // declares_nonstatic_concrete_methods: declares concrete instance methods, any access flags
      // used for interface initialization, and default method inheritance analysis
      if (is_interface && !(*declares_nonstatic_concrete_methods)
        && !method->is_abstract() && !method->is_static()) {
        *declares_nonstatic_concrete_methods = true;
      }
      _methods->at_put(index, method);
    }

    if (_need_verify && length > 1) {
      // Check duplicated methods
      ResourceMark rm(THREAD);
      // Set containing name-signature pairs
      NameSigHashtable* names_and_sigs = new NameSigHashtable();
      for (int i = 0; i < length; i++) {
        const Method* const m = _methods->at(i);
        NameSigHash name_and_sig(m->name(), m->signature());
        // If no duplicates, add name/signature in hashtable names_and_sigs.
        if(!names_and_sigs->put(name_and_sig, 0)) {
          classfile_parse_error("Duplicate method name \"%s\" with signature \"%s\" in class file %s",
                                 name_and_sig._name->as_C_string(), name_and_sig._sig->as_klass_external_name(), THREAD);
          return;
        }
      }
    }
  }
}

static const intArray* sort_methods(Array<Method*>* methods) {
  const int length = methods->length();
  // If JVMTI original method ordering or sharing is enabled we have to
  // remember the original class file ordering.
  // We temporarily use the vtable_index field in the Method* to store the
  // class file index, so we can read in after calling qsort.
  // Put the method ordering in the shared archive.
  if (JvmtiExport::can_maintain_original_method_order() || CDSConfig::is_dumping_archive()) {
    for (int index = 0; index < length; index++) {
      Method* const m = methods->at(index);
      assert(!m->valid_vtable_index(), "vtable index should not be set");
      m->set_vtable_index(index);
    }
  }
  // Sort method array by ascending method name (for faster lookups & vtable construction)
  // Note that the ordering is not alphabetical, see Symbol::fast_compare
  Method::sort_methods(methods);

  intArray* method_ordering = nullptr;
  // If JVMTI original method ordering or sharing is enabled construct int
  // array remembering the original ordering
  if (JvmtiExport::can_maintain_original_method_order() || CDSConfig::is_dumping_archive()) {
    method_ordering = new intArray(length, length, -1);
    for (int index = 0; index < length; index++) {
      Method* const m = methods->at(index);
      const int old_index = m->vtable_index();
      assert(old_index >= 0 && old_index < length, "invalid method index");
      method_ordering->at_put(index, old_index);
      m->set_vtable_index(Method::invalid_vtable_index);
    }
  }
  return method_ordering;
}

// Parse generic_signature attribute for methods and fields
u2 ClassFileParser::parse_generic_signature_attribute(const ClassFileStream* const cfs,
                                                      TRAPS) {
  assert(cfs != nullptr, "invariant");

  cfs->guarantee_more(2, CHECK_0);  // generic_signature_index
  const u2 generic_signature_index = cfs->get_u2_fast();
  guarantee_property(
    valid_symbol_at(generic_signature_index),
    "Invalid Signature attribute at constant pool index %u in class file %s",
    generic_signature_index, CHECK_0);
  return generic_signature_index;
}

void ClassFileParser::parse_classfile_sourcefile_attribute(const ClassFileStream* const cfs,
                                                           TRAPS) {

  assert(cfs != nullptr, "invariant");

  cfs->guarantee_more(2, CHECK);  // sourcefile_index
  const u2 sourcefile_index = cfs->get_u2_fast();
  guarantee_property(
    valid_symbol_at(sourcefile_index),
    "Invalid SourceFile attribute at constant pool index %u in class file %s",
    sourcefile_index, CHECK);
  set_class_sourcefile_index(sourcefile_index);
}

void ClassFileParser::parse_classfile_source_debug_extension_attribute(const ClassFileStream* const cfs,
                                                                       int length,
                                                                       TRAPS) {
  assert(cfs != nullptr, "invariant");

  const u1* const sde_buffer = cfs->current();
  assert(sde_buffer != nullptr, "null sde buffer");

  // Don't bother storing it if there is no way to retrieve it
  if (JvmtiExport::can_get_source_debug_extension()) {
    assert((length+1) > length, "Overflow checking");
    u1* const sde = NEW_RESOURCE_ARRAY_IN_THREAD(THREAD, u1, length+1);
    for (int i = 0; i < length; i++) {
      sde[i] = sde_buffer[i];
    }
    sde[length] = '\0';
    set_class_sde_buffer((const char*)sde, length);
  }
  // Got utf8 string, set stream position forward
  cfs->skip_u1(length, CHECK);
}


// Inner classes can be static, private or protected (classic VM does this)
#define RECOGNIZED_INNER_CLASS_MODIFIERS ( JVM_RECOGNIZED_CLASS_MODIFIERS | \
                                           JVM_ACC_PRIVATE |                \
                                           JVM_ACC_PROTECTED |              \
                                           JVM_ACC_STATIC                   \
                                         )

// Find index of the InnerClasses entry for the specified inner_class_info_index.
// Return -1 if none is found.
static int inner_classes_find_index(const Array<u2>* inner_classes, int inner, const ConstantPool* cp, int length) {
  Symbol* cp_klass_name =  cp->klass_name_at(inner);
  for (int idx = 0; idx < length; idx += InstanceKlass::inner_class_next_offset) {
    int idx_inner = inner_classes->at(idx + InstanceKlass::inner_class_inner_class_info_offset);
    if (cp->klass_name_at(idx_inner) == cp_klass_name) {
      return idx;
    }
  }
  return -1;
}

// Return the outer_class_info_index for the InnerClasses entry containing the
// specified inner_class_info_index.  Return -1 if no InnerClasses entry is found.
static int inner_classes_jump_to_outer(const Array<u2>* inner_classes, int inner, const ConstantPool* cp, int length) {
  if (inner == 0) return -1;
  int idx = inner_classes_find_index(inner_classes, inner, cp, length);
  if (idx == -1) return -1;
  int result = inner_classes->at(idx + InstanceKlass::inner_class_outer_class_info_offset);
  return result;
}

// Return true if circularity is found, false if no circularity is found.
// Use Floyd's cycle finding algorithm.
static bool inner_classes_check_loop_through_outer(const Array<u2>* inner_classes, int idx, const ConstantPool* cp, int length) {
  int slow = inner_classes->at(idx + InstanceKlass::inner_class_inner_class_info_offset);
  int fast = inner_classes->at(idx + InstanceKlass::inner_class_outer_class_info_offset);

  while (fast != -1 && fast != 0) {
    if (slow != 0 && (cp->klass_name_at(slow) == cp->klass_name_at(fast))) {
      return true;  // found a circularity
    }
    fast = inner_classes_jump_to_outer(inner_classes, fast, cp, length);
    if (fast == -1) return false;
    fast = inner_classes_jump_to_outer(inner_classes, fast, cp, length);
    if (fast == -1) return false;
    slow = inner_classes_jump_to_outer(inner_classes, slow, cp, length);
    assert(slow != -1, "sanity check");
  }
  return false;
}

// Loop through each InnerClasses entry checking for circularities and duplications
// with other entries.  If duplicate entries are found then throw CFE.  Otherwise,
// return true if a circularity or entries with duplicate inner_class_info_indexes
// are found.
bool ClassFileParser::check_inner_classes_circularity(const ConstantPool* cp, int length, TRAPS) {
  // Loop through each InnerClasses entry.
  for (int idx = 0; idx < length; idx += InstanceKlass::inner_class_next_offset) {
    // Return true if there are circular entries.
    if (inner_classes_check_loop_through_outer(_inner_classes, idx, cp, length)) {
      return true;
    }
    // Check if there are duplicate entries or entries with the same inner_class_info_index.
    for (int y = idx + InstanceKlass::inner_class_next_offset; y < length;
         y += InstanceKlass::inner_class_next_offset) {

      // 4347400: make sure there's no duplicate entry in the classes array
      if (_major_version >= JAVA_1_5_VERSION) {
        guarantee_property((_inner_classes->at(idx) != _inner_classes->at(y) ||
                            _inner_classes->at(idx+1) != _inner_classes->at(y+1) ||
                            _inner_classes->at(idx+2) != _inner_classes->at(y+2) ||
                            _inner_classes->at(idx+3) != _inner_classes->at(y+3)),
                           "Duplicate entry in InnerClasses attribute in class file %s",
                           CHECK_(true));
      }
      // Return true if there are two entries with the same inner_class_info_index.
      if (_inner_classes->at(y) == _inner_classes->at(idx)) {
        return true;
      }
    }
  }
  return false;
}

// Return number of classes in the inner classes attribute table
u2 ClassFileParser::parse_classfile_inner_classes_attribute(const ClassFileStream* const cfs,
                                                            const ConstantPool* cp,
                                                            const u1* const inner_classes_attribute_start,
                                                            bool parsed_enclosingmethod_attribute,
                                                            u2 enclosing_method_class_index,
                                                            u2 enclosing_method_method_index,
                                                            TRAPS) {
  const u1* const current_mark = cfs->current();
  u2 length = 0;
  if (inner_classes_attribute_start != nullptr) {
    cfs->set_current(inner_classes_attribute_start);
    cfs->guarantee_more(2, CHECK_0);  // length
    length = cfs->get_u2_fast();
  }

  // 4-tuples of shorts of inner classes data and 2 shorts of enclosing
  // method data:
  //   [inner_class_info_index,
  //    outer_class_info_index,
  //    inner_name_index,
  //    inner_class_access_flags,
  //    ...
  //    enclosing_method_class_index,
  //    enclosing_method_method_index]
  const int size = length * 4 + (parsed_enclosingmethod_attribute ? 2 : 0);
  Array<u2>* inner_classes = MetadataFactory::new_array<u2>(_loader_data, size, CHECK_0);
  _inner_classes = inner_classes;

  int index = 0;
  cfs->guarantee_more(8 * length, CHECK_0);  // 4-tuples of u2
  for (int n = 0; n < length; n++) {
    // Inner class index
    const u2 inner_class_info_index = cfs->get_u2_fast();
    guarantee_property(
      valid_klass_reference_at(inner_class_info_index),
      "inner_class_info_index %u has bad constant type in class file %s",
      inner_class_info_index, CHECK_0);
    // Outer class index
    const u2 outer_class_info_index = cfs->get_u2_fast();
    guarantee_property(
      outer_class_info_index == 0 ||
        valid_klass_reference_at(outer_class_info_index),
      "outer_class_info_index %u has bad constant type in class file %s",
      outer_class_info_index, CHECK_0);

    if (outer_class_info_index != 0) {
      const Symbol* const outer_class_name = cp->klass_name_at(outer_class_info_index);
      char* bytes = (char*)outer_class_name->bytes();
      guarantee_property(bytes[0] != JVM_SIGNATURE_ARRAY,
                         "Outer class is an array class in class file %s", CHECK_0);
    }
    // Inner class name
    const u2 inner_name_index = cfs->get_u2_fast();
    guarantee_property(
      inner_name_index == 0 || valid_symbol_at(inner_name_index),
      "inner_name_index %u has bad constant type in class file %s",
      inner_name_index, CHECK_0);
    if (_need_verify) {
      guarantee_property(inner_class_info_index != outer_class_info_index,
                         "Class is both outer and inner class in class file %s", CHECK_0);
    }

    jint recognized_modifiers = RECOGNIZED_INNER_CLASS_MODIFIERS;
    // JVM_ACC_MODULE is defined in JDK-9 and later.
    if (_major_version >= JAVA_9_VERSION) {
      recognized_modifiers |= JVM_ACC_MODULE;
    }

    // Access flags
    jint flags = cfs->get_u2_fast() & recognized_modifiers;

    if ((flags & JVM_ACC_INTERFACE) && _major_version < JAVA_6_VERSION) {
      // Set abstract bit for old class files for backward compatibility
      flags |= JVM_ACC_ABSTRACT;
    }

    if (!supports_inline_types()) {
      const bool is_module = (flags & JVM_ACC_MODULE) != 0;
      const bool is_interface = (flags & JVM_ACC_INTERFACE) != 0;
      if (!is_module && !is_interface) {
        flags |= JVM_ACC_IDENTITY;
      }
    }

    const char* name = inner_name_index == 0 ? "unnamed" : cp->symbol_at(inner_name_index)->as_utf8();
    verify_legal_class_modifiers(flags, name, false, CHECK_0);
    AccessFlags inner_access_flags(flags);

    inner_classes->at_put(index++, inner_class_info_index);
    inner_classes->at_put(index++, outer_class_info_index);
    inner_classes->at_put(index++, inner_name_index);
    inner_classes->at_put(index++, inner_access_flags.as_short());
  }

  // Check for circular and duplicate entries.
  bool has_circularity = false;
  if (_need_verify) {
    has_circularity = check_inner_classes_circularity(cp, length * 4, CHECK_0);
    if (has_circularity) {
      // If circularity check failed then ignore InnerClasses attribute.
      MetadataFactory::free_array<u2>(_loader_data, _inner_classes);
      index = 0;
      if (parsed_enclosingmethod_attribute) {
        inner_classes = MetadataFactory::new_array<u2>(_loader_data, 2, CHECK_0);
        _inner_classes = inner_classes;
      } else {
        _inner_classes = Universe::the_empty_short_array();
      }
    }
  }
  // Set EnclosingMethod class and method indexes.
  if (parsed_enclosingmethod_attribute) {
    inner_classes->at_put(index++, enclosing_method_class_index);
    inner_classes->at_put(index++, enclosing_method_method_index);
  }
  assert(index == size || has_circularity, "wrong size");

  // Restore buffer's current position.
  cfs->set_current(current_mark);

  return length;
}

u2 ClassFileParser::parse_classfile_nest_members_attribute(const ClassFileStream* const cfs,
                                                           const u1* const nest_members_attribute_start,
                                                           TRAPS) {
  const u1* const current_mark = cfs->current();
  u2 length = 0;
  if (nest_members_attribute_start != nullptr) {
    cfs->set_current(nest_members_attribute_start);
    cfs->guarantee_more(2, CHECK_0);  // length
    length = cfs->get_u2_fast();
  }
  const int size = length;
  Array<u2>* const nest_members = MetadataFactory::new_array<u2>(_loader_data, size, CHECK_0);
  _nest_members = nest_members;

  int index = 0;
  cfs->guarantee_more(2 * length, CHECK_0);
  for (int n = 0; n < length; n++) {
    const u2 class_info_index = cfs->get_u2_fast();
    guarantee_property(
      valid_klass_reference_at(class_info_index),
      "Nest member class_info_index %u has bad constant type in class file %s",
      class_info_index, CHECK_0);
    nest_members->at_put(index++, class_info_index);
  }
  assert(index == size, "wrong size");

  // Restore buffer's current position.
  cfs->set_current(current_mark);

  return length;
}

u2 ClassFileParser::parse_classfile_permitted_subclasses_attribute(const ClassFileStream* const cfs,
                                                                   const u1* const permitted_subclasses_attribute_start,
                                                                   TRAPS) {
  const u1* const current_mark = cfs->current();
  u2 length = 0;
  if (permitted_subclasses_attribute_start != nullptr) {
    cfs->set_current(permitted_subclasses_attribute_start);
    cfs->guarantee_more(2, CHECK_0);  // length
    length = cfs->get_u2_fast();
  }
  const int size = length;
  Array<u2>* const permitted_subclasses = MetadataFactory::new_array<u2>(_loader_data, size, CHECK_0);
  _permitted_subclasses = permitted_subclasses;

  if (length > 0) {
    int index = 0;
    cfs->guarantee_more(2 * length, CHECK_0);
    for (int n = 0; n < length; n++) {
      const u2 class_info_index = cfs->get_u2_fast();
      guarantee_property(
        valid_klass_reference_at(class_info_index),
        "Permitted subclass class_info_index %u has bad constant type in class file %s",
        class_info_index, CHECK_0);
      permitted_subclasses->at_put(index++, class_info_index);
    }
    assert(index == size, "wrong size");
  }

  // Restore buffer's current position.
  cfs->set_current(current_mark);

  return length;
}

u2 ClassFileParser::parse_classfile_loadable_descriptors_attribute(const ClassFileStream* const cfs,
                                                                   const u1* const loadable_descriptors_attribute_start,
                                                                   TRAPS) {
  const u1* const current_mark = cfs->current();
  u2 length = 0;
  if (loadable_descriptors_attribute_start != nullptr) {
    cfs->set_current(loadable_descriptors_attribute_start);
    cfs->guarantee_more(2, CHECK_0);  // length
    length = cfs->get_u2_fast();
  }
  const int size = length;
  Array<u2>* const loadable_descriptors = MetadataFactory::new_array<u2>(_loader_data, size, CHECK_0);
  _loadable_descriptors = loadable_descriptors;
  if (length > 0) {
    int index = 0;
    cfs->guarantee_more(2 * length, CHECK_0);
    for (int n = 0; n < length; n++) {
      const u2 descriptor_index = cfs->get_u2_fast();
      check_property(
        valid_symbol_at(descriptor_index),
        "LoadableDescriptors descriptor_index %u has bad constant type in class file %s",
        descriptor_index, CHECK_0);
      Symbol* descriptor = _cp->symbol_at(descriptor_index);
      bool valid = legal_field_signature(descriptor, CHECK_0);
      if(!valid) {
        ResourceMark rm(THREAD);
        Exceptions::fthrow(THREAD_AND_LOCATION,
          vmSymbols::java_lang_ClassFormatError(),
          "Descriptor from LoadableDescriptors attribute at index \"%d\" in class %s has illegal signature \"%s\"",
          descriptor_index, _class_name->as_C_string(), descriptor->as_C_string());
        return 0;
      }
      loadable_descriptors->at_put(index++, descriptor_index);
    }
    assert(index == size, "wrong size");
  }

  // Restore buffer's current position.
  cfs->set_current(current_mark);

  return length;
}

//  Record {
//    u2 attribute_name_index;
//    u4 attribute_length;
//    u2 components_count;
//    component_info components[components_count];
//  }
//  component_info {
//    u2 name_index;
//    u2 descriptor_index
//    u2 attributes_count;
//    attribute_info_attributes[attributes_count];
//  }
u4 ClassFileParser::parse_classfile_record_attribute(const ClassFileStream* const cfs,
                                                     const ConstantPool* cp,
                                                     const u1* const record_attribute_start,
                                                     TRAPS) {
  const u1* const current_mark = cfs->current();
  int components_count = 0;
  unsigned int calculate_attr_size = 0;
  if (record_attribute_start != nullptr) {
    cfs->set_current(record_attribute_start);
    cfs->guarantee_more(2, CHECK_0);  // num of components
    components_count = (int)cfs->get_u2_fast();
    calculate_attr_size = 2;
  }

  Array<RecordComponent*>* const record_components =
    MetadataFactory::new_array<RecordComponent*>(_loader_data, components_count, nullptr, CHECK_0);
  _record_components = record_components;

  for (int x = 0; x < components_count; x++) {
    cfs->guarantee_more(6, CHECK_0); // name_index, descriptor_index, attributes_count

    const u2 name_index = cfs->get_u2_fast();
    guarantee_property(valid_symbol_at(name_index),
      "Invalid constant pool index %u for name in Record attribute in class file %s",
      name_index, CHECK_0);
    const Symbol* const name = cp->symbol_at(name_index);
    verify_legal_field_name(name, CHECK_0);

    const u2 descriptor_index = cfs->get_u2_fast();
    guarantee_property(valid_symbol_at(descriptor_index),
      "Invalid constant pool index %u for descriptor in Record attribute in class file %s",
      descriptor_index, CHECK_0);
    const Symbol* const descr = cp->symbol_at(descriptor_index);
    verify_legal_field_signature(name, descr, CHECK_0);

    const u2 attributes_count = cfs->get_u2_fast();
    calculate_attr_size += 6;
    u2 generic_sig_index = 0;
    const u1* runtime_visible_annotations = nullptr;
    int runtime_visible_annotations_length = 0;
    bool runtime_invisible_annotations_exists = false;
    const u1* runtime_visible_type_annotations = nullptr;
    int runtime_visible_type_annotations_length = 0;
    bool runtime_invisible_type_annotations_exists = false;

    // Expected attributes for record components are Signature, Runtime(In)VisibleAnnotations,
    // and Runtime(In)VisibleTypeAnnotations.  Other attributes are ignored.
    for (int y = 0; y < attributes_count; y++) {
      cfs->guarantee_more(6, CHECK_0);  // attribute_name_index, attribute_length
      const u2 attribute_name_index = cfs->get_u2_fast();
      const u4 attribute_length = cfs->get_u4_fast();
      calculate_attr_size += 6;
      guarantee_property(
        valid_symbol_at(attribute_name_index),
        "Invalid Record attribute name index %u in class file %s",
        attribute_name_index, CHECK_0);

      const Symbol* const attribute_name = cp->symbol_at(attribute_name_index);
      if (attribute_name == vmSymbols::tag_signature()) {
        if (generic_sig_index != 0) {
          classfile_parse_error(
            "Multiple Signature attributes for Record component in class file %s",
            THREAD);
          return 0;
        }
        if (attribute_length != 2) {
          classfile_parse_error(
            "Invalid Signature attribute length %u in Record component in class file %s",
            attribute_length, THREAD);
          return 0;
        }
        generic_sig_index = parse_generic_signature_attribute(cfs, CHECK_0);

      } else if (attribute_name == vmSymbols::tag_runtime_visible_annotations()) {
        if (runtime_visible_annotations != nullptr) {
          classfile_parse_error(
            "Multiple RuntimeVisibleAnnotations attributes for Record component in class file %s", THREAD);
          return 0;
        }
        runtime_visible_annotations_length = attribute_length;
        runtime_visible_annotations = cfs->current();

        assert(runtime_visible_annotations != nullptr, "null record component visible annotation");
        cfs->guarantee_more(runtime_visible_annotations_length, CHECK_0);
        cfs->skip_u1_fast(runtime_visible_annotations_length);

      } else if (attribute_name == vmSymbols::tag_runtime_invisible_annotations()) {
        if (runtime_invisible_annotations_exists) {
          classfile_parse_error(
            "Multiple RuntimeInvisibleAnnotations attributes for Record component in class file %s", THREAD);
          return 0;
        }
        runtime_invisible_annotations_exists = true;
        cfs->skip_u1(attribute_length, CHECK_0);

      } else if (attribute_name == vmSymbols::tag_runtime_visible_type_annotations()) {
        if (runtime_visible_type_annotations != nullptr) {
          classfile_parse_error(
            "Multiple RuntimeVisibleTypeAnnotations attributes for Record component in class file %s", THREAD);
          return 0;
        }
        runtime_visible_type_annotations_length = attribute_length;
        runtime_visible_type_annotations = cfs->current();

        assert(runtime_visible_type_annotations != nullptr, "null record component visible type annotation");
        cfs->guarantee_more(runtime_visible_type_annotations_length, CHECK_0);
        cfs->skip_u1_fast(runtime_visible_type_annotations_length);

      } else if (attribute_name == vmSymbols::tag_runtime_invisible_type_annotations()) {
        if (runtime_invisible_type_annotations_exists) {
          classfile_parse_error(
            "Multiple RuntimeInvisibleTypeAnnotations attributes for Record component in class file %s", THREAD);
          return 0;
        }
        runtime_invisible_type_annotations_exists = true;
        cfs->skip_u1(attribute_length, CHECK_0);

      } else {
        // Skip unknown attributes
        cfs->skip_u1(attribute_length, CHECK_0);
      }
      calculate_attr_size += attribute_length;
    } // End of attributes For loop

    AnnotationArray* annotations = allocate_annotations(runtime_visible_annotations,
                                                        runtime_visible_annotations_length,
                                                        CHECK_0);
    AnnotationArray* type_annotations = allocate_annotations(runtime_visible_type_annotations,
                                                             runtime_visible_type_annotations_length,
                                                             CHECK_0);

    RecordComponent* record_component =
      RecordComponent::allocate(_loader_data, name_index, descriptor_index, generic_sig_index,
                                annotations, type_annotations, CHECK_0);
    record_components->at_put(x, record_component);
  }  // End of component processing loop

  // Restore buffer's current position.
  cfs->set_current(current_mark);
  return calculate_attr_size;
}

void ClassFileParser::parse_classfile_synthetic_attribute() {
  set_class_synthetic_flag(true);
}

void ClassFileParser::parse_classfile_signature_attribute(const ClassFileStream* const cfs, TRAPS) {
  assert(cfs != nullptr, "invariant");

  const u2 signature_index = cfs->get_u2(CHECK);
  guarantee_property(
    valid_symbol_at(signature_index),
    "Invalid constant pool index %u in Signature attribute in class file %s",
    signature_index, CHECK);
  set_class_generic_signature_index(signature_index);
}

void ClassFileParser::parse_classfile_bootstrap_methods_attribute(const ClassFileStream* const cfs,
                                                                  ConstantPool* cp,
                                                                  u4 attribute_byte_length,
                                                                  TRAPS) {
  assert(cfs != nullptr, "invariant");
  assert(cp != nullptr, "invariant");

  const u1* const current_start = cfs->current();

  guarantee_property(attribute_byte_length >= sizeof(u2),
                     "Invalid BootstrapMethods attribute length %u in class file %s",
                     attribute_byte_length,
                     CHECK);

  cfs->guarantee_more(attribute_byte_length, CHECK);

  const int attribute_array_length = cfs->get_u2_fast();

  guarantee_property(_max_bootstrap_specifier_index < attribute_array_length,
                     "Short length on BootstrapMethods in class file %s",
                     CHECK);


  // The attribute contains a counted array of counted tuples of shorts,
  // represending bootstrap specifiers:
  //    length*{bootstrap_method_index, argument_count*{argument_index}}
  const unsigned int operand_count = (attribute_byte_length - (unsigned)sizeof(u2)) / (unsigned)sizeof(u2);
  // operand_count = number of shorts in attr, except for leading length

  // The attribute is copied into a short[] array.
  // The array begins with a series of short[2] pairs, one for each tuple.
  const int index_size = (attribute_array_length * 2);

  Array<u2>* const operands =
    MetadataFactory::new_array<u2>(_loader_data, index_size + operand_count, CHECK);

  // Eagerly assign operands so they will be deallocated with the constant
  // pool if there is an error.
  cp->set_operands(operands);

  int operand_fill_index = index_size;
  const int cp_size = cp->length();

  for (int n = 0; n < attribute_array_length; n++) {
    // Store a 32-bit offset into the header of the operand array.
    ConstantPool::operand_offset_at_put(operands, n, operand_fill_index);

    // Read a bootstrap specifier.
    cfs->guarantee_more(sizeof(u2) * 2, CHECK);  // bsm, argc
    const u2 bootstrap_method_index = cfs->get_u2_fast();
    const u2 argument_count = cfs->get_u2_fast();
    guarantee_property(
      valid_cp_range(bootstrap_method_index, cp_size) &&
      cp->tag_at(bootstrap_method_index).is_method_handle(),
      "bootstrap_method_index %u has bad constant type in class file %s",
      bootstrap_method_index,
      CHECK);

    guarantee_property((operand_fill_index + 1 + argument_count) < operands->length(),
      "Invalid BootstrapMethods num_bootstrap_methods or num_bootstrap_arguments value in class file %s",
      CHECK);

    operands->at_put(operand_fill_index++, bootstrap_method_index);
    operands->at_put(operand_fill_index++, argument_count);

    cfs->guarantee_more(sizeof(u2) * argument_count, CHECK);  // argv[argc]
    for (int j = 0; j < argument_count; j++) {
      const u2 argument_index = cfs->get_u2_fast();
      guarantee_property(
        valid_cp_range(argument_index, cp_size) &&
        cp->tag_at(argument_index).is_loadable_constant(),
        "argument_index %u has bad constant type in class file %s",
        argument_index,
        CHECK);
      operands->at_put(operand_fill_index++, argument_index);
    }
  }
  guarantee_property(current_start + attribute_byte_length == cfs->current(),
                     "Bad length on BootstrapMethods in class file %s",
                     CHECK);
}

void ClassFileParser::parse_classfile_attributes(const ClassFileStream* const cfs,
                                                 ConstantPool* cp,
                 ClassFileParser::ClassAnnotationCollector* parsed_annotations,
                                                 TRAPS) {
  assert(cfs != nullptr, "invariant");
  assert(cp != nullptr, "invariant");
  assert(parsed_annotations != nullptr, "invariant");

  // Set inner classes attribute to default sentinel
  _inner_classes = Universe::the_empty_short_array();
  // Set nest members attribute to default sentinel
  _nest_members = Universe::the_empty_short_array();
  // Set _permitted_subclasses attribute to default sentinel
  _permitted_subclasses = Universe::the_empty_short_array();
  // Set _loadable_descriptors attribute to default sentinel
  _loadable_descriptors = Universe::the_empty_short_array();
  cfs->guarantee_more(2, CHECK);  // attributes_count
  u2 attributes_count = cfs->get_u2_fast();
  bool parsed_sourcefile_attribute = false;
  bool parsed_innerclasses_attribute = false;
  bool parsed_nest_members_attribute = false;
  bool parsed_permitted_subclasses_attribute = false;
  bool parsed_loadable_descriptors_attribute = false;
  bool parsed_nest_host_attribute = false;
  bool parsed_record_attribute = false;
  bool parsed_enclosingmethod_attribute = false;
  bool parsed_bootstrap_methods_attribute = false;
  const u1* runtime_visible_annotations = nullptr;
  int runtime_visible_annotations_length = 0;
  const u1* runtime_visible_type_annotations = nullptr;
  int runtime_visible_type_annotations_length = 0;
  bool runtime_invisible_type_annotations_exists = false;
  bool runtime_invisible_annotations_exists = false;
  bool parsed_source_debug_ext_annotations_exist = false;
  const u1* inner_classes_attribute_start = nullptr;
  u4  inner_classes_attribute_length = 0;
  u2  enclosing_method_class_index = 0;
  u2  enclosing_method_method_index = 0;
  const u1* nest_members_attribute_start = nullptr;
  u4  nest_members_attribute_length = 0;
  const u1* record_attribute_start = nullptr;
  u4  record_attribute_length = 0;
  const u1* permitted_subclasses_attribute_start = nullptr;
  u4  permitted_subclasses_attribute_length = 0;
  const u1* loadable_descriptors_attribute_start = nullptr;
  u4  loadable_descriptors_attribute_length = 0;

  // Iterate over attributes
  while (attributes_count--) {
    cfs->guarantee_more(6, CHECK);  // attribute_name_index, attribute_length
    const u2 attribute_name_index = cfs->get_u2_fast();
    const u4 attribute_length = cfs->get_u4_fast();
    guarantee_property(
      valid_symbol_at(attribute_name_index),
      "Attribute name has bad constant pool index %u in class file %s",
      attribute_name_index, CHECK);
    const Symbol* const tag = cp->symbol_at(attribute_name_index);
    if (tag == vmSymbols::tag_source_file()) {
      // Check for SourceFile tag
      if (_need_verify) {
        guarantee_property(attribute_length == 2, "Wrong SourceFile attribute length in class file %s", CHECK);
      }
      if (parsed_sourcefile_attribute) {
        classfile_parse_error("Multiple SourceFile attributes in class file %s", THREAD);
        return;
      } else {
        parsed_sourcefile_attribute = true;
      }
      parse_classfile_sourcefile_attribute(cfs, CHECK);
    } else if (tag == vmSymbols::tag_source_debug_extension()) {
      // Check for SourceDebugExtension tag
      if (parsed_source_debug_ext_annotations_exist) {
        classfile_parse_error(
          "Multiple SourceDebugExtension attributes in class file %s", THREAD);
        return;
      }
      parsed_source_debug_ext_annotations_exist = true;
      parse_classfile_source_debug_extension_attribute(cfs, (int)attribute_length, CHECK);
    } else if (tag == vmSymbols::tag_inner_classes()) {
      // Check for InnerClasses tag
      if (parsed_innerclasses_attribute) {
        classfile_parse_error("Multiple InnerClasses attributes in class file %s", THREAD);
        return;
      } else {
        parsed_innerclasses_attribute = true;
      }
      inner_classes_attribute_start = cfs->current();
      inner_classes_attribute_length = attribute_length;
      cfs->skip_u1(inner_classes_attribute_length, CHECK);
    } else if (tag == vmSymbols::tag_synthetic()) {
      // Check for Synthetic tag
      // Shouldn't we check that the synthetic flags wasn't already set? - not required in spec
      if (attribute_length != 0) {
        classfile_parse_error(
          "Invalid Synthetic classfile attribute length %u in class file %s",
          attribute_length, THREAD);
        return;
      }
      parse_classfile_synthetic_attribute();
    } else if (tag == vmSymbols::tag_deprecated()) {
      // Check for Deprecated tag - 4276120
      if (attribute_length != 0) {
        classfile_parse_error(
          "Invalid Deprecated classfile attribute length %u in class file %s",
          attribute_length, THREAD);
        return;
      }
    } else if (_major_version >= JAVA_1_5_VERSION) {
      if (tag == vmSymbols::tag_signature()) {
        if (_generic_signature_index != 0) {
          classfile_parse_error(
            "Multiple Signature attributes in class file %s", THREAD);
          return;
        }
        if (attribute_length != 2) {
          classfile_parse_error(
            "Wrong Signature attribute length %u in class file %s",
            attribute_length, THREAD);
          return;
        }
        parse_classfile_signature_attribute(cfs, CHECK);
      } else if (tag == vmSymbols::tag_runtime_visible_annotations()) {
        if (runtime_visible_annotations != nullptr) {
          classfile_parse_error(
            "Multiple RuntimeVisibleAnnotations attributes in class file %s", THREAD);
          return;
        }
        runtime_visible_annotations_length = attribute_length;
        runtime_visible_annotations = cfs->current();
        assert(runtime_visible_annotations != nullptr, "null visible annotations");
        cfs->guarantee_more(runtime_visible_annotations_length, CHECK);
        parse_annotations(cp,
                          runtime_visible_annotations,
                          runtime_visible_annotations_length,
                          parsed_annotations,
                          _loader_data,
                          _can_access_vm_annotations);
        cfs->skip_u1_fast(runtime_visible_annotations_length);
      } else if (tag == vmSymbols::tag_runtime_invisible_annotations()) {
        if (runtime_invisible_annotations_exists) {
          classfile_parse_error(
            "Multiple RuntimeInvisibleAnnotations attributes in class file %s", THREAD);
          return;
        }
        runtime_invisible_annotations_exists = true;
        cfs->skip_u1(attribute_length, CHECK);
      } else if (tag == vmSymbols::tag_enclosing_method()) {
        if (parsed_enclosingmethod_attribute) {
          classfile_parse_error("Multiple EnclosingMethod attributes in class file %s", THREAD);
          return;
        } else {
          parsed_enclosingmethod_attribute = true;
        }
        guarantee_property(attribute_length == 4,
          "Wrong EnclosingMethod attribute length %u in class file %s",
          attribute_length, CHECK);
        cfs->guarantee_more(4, CHECK);  // class_index, method_index
        enclosing_method_class_index  = cfs->get_u2_fast();
        enclosing_method_method_index = cfs->get_u2_fast();
        if (enclosing_method_class_index == 0) {
          classfile_parse_error("Invalid class index in EnclosingMethod attribute in class file %s", THREAD);
          return;
        }
        // Validate the constant pool indices and types
        guarantee_property(valid_klass_reference_at(enclosing_method_class_index),
          "Invalid or out-of-bounds class index in EnclosingMethod attribute in class file %s", CHECK);
        if (enclosing_method_method_index != 0 &&
            (!cp->is_within_bounds(enclosing_method_method_index) ||
             !cp->tag_at(enclosing_method_method_index).is_name_and_type())) {
          classfile_parse_error("Invalid or out-of-bounds method index in EnclosingMethod attribute in class file %s", THREAD);
          return;
        }
      } else if (tag == vmSymbols::tag_bootstrap_methods() &&
                 _major_version >= Verifier::INVOKEDYNAMIC_MAJOR_VERSION) {
        if (parsed_bootstrap_methods_attribute) {
          classfile_parse_error("Multiple BootstrapMethods attributes in class file %s", THREAD);
          return;
        }
        parsed_bootstrap_methods_attribute = true;
        parse_classfile_bootstrap_methods_attribute(cfs, cp, attribute_length, CHECK);
      } else if (tag == vmSymbols::tag_runtime_visible_type_annotations()) {
        if (runtime_visible_type_annotations != nullptr) {
          classfile_parse_error(
            "Multiple RuntimeVisibleTypeAnnotations attributes in class file %s", THREAD);
          return;
        }
        runtime_visible_type_annotations_length = attribute_length;
        runtime_visible_type_annotations = cfs->current();
        assert(runtime_visible_type_annotations != nullptr, "null visible type annotations");
        // No need for the VM to parse Type annotations
        cfs->skip_u1(runtime_visible_type_annotations_length, CHECK);
      } else if (tag == vmSymbols::tag_runtime_invisible_type_annotations()) {
        if (runtime_invisible_type_annotations_exists) {
          classfile_parse_error(
            "Multiple RuntimeInvisibleTypeAnnotations attributes in class file %s", THREAD);
          return;
        }
        runtime_invisible_type_annotations_exists = true;
        cfs->skip_u1(attribute_length, CHECK);
      } else if (_major_version >= JAVA_11_VERSION) {
        if (tag == vmSymbols::tag_nest_members()) {
          // Check for NestMembers tag
          if (parsed_nest_members_attribute) {
            classfile_parse_error("Multiple NestMembers attributes in class file %s", THREAD);
            return;
          } else {
            parsed_nest_members_attribute = true;
          }
          if (parsed_nest_host_attribute) {
            classfile_parse_error("Conflicting NestHost and NestMembers attributes in class file %s", THREAD);
            return;
          }
          nest_members_attribute_start = cfs->current();
          nest_members_attribute_length = attribute_length;
          cfs->skip_u1(nest_members_attribute_length, CHECK);
        } else if (tag == vmSymbols::tag_nest_host()) {
          if (parsed_nest_host_attribute) {
            classfile_parse_error("Multiple NestHost attributes in class file %s", THREAD);
            return;
          } else {
            parsed_nest_host_attribute = true;
          }
          if (parsed_nest_members_attribute) {
            classfile_parse_error("Conflicting NestMembers and NestHost attributes in class file %s", THREAD);
            return;
          }
          if (_need_verify) {
            guarantee_property(attribute_length == 2, "Wrong NestHost attribute length in class file %s", CHECK);
          }
          cfs->guarantee_more(2, CHECK);
          u2 class_info_index = cfs->get_u2_fast();
          guarantee_property(
                         valid_klass_reference_at(class_info_index),
                         "Nest-host class_info_index %u has bad constant type in class file %s",
                         class_info_index, CHECK);
          _nest_host = class_info_index;

        } else if (_major_version >= JAVA_16_VERSION) {
          if (tag == vmSymbols::tag_record()) {
            if (parsed_record_attribute) {
              classfile_parse_error("Multiple Record attributes in class file %s", THREAD);
              return;
            }
            parsed_record_attribute = true;
            record_attribute_start = cfs->current();
            record_attribute_length = attribute_length;
          } else if (_major_version >= JAVA_17_VERSION) {
            if (tag == vmSymbols::tag_permitted_subclasses()) {
              if (parsed_permitted_subclasses_attribute) {
                classfile_parse_error("Multiple PermittedSubclasses attributes in class file %s", CHECK);
                return;
              }
              // Classes marked ACC_FINAL cannot have a PermittedSubclasses attribute.
              if (_access_flags.is_final()) {
                classfile_parse_error("PermittedSubclasses attribute in final class file %s", CHECK);
                return;
              }
              parsed_permitted_subclasses_attribute = true;
              permitted_subclasses_attribute_start = cfs->current();
              permitted_subclasses_attribute_length = attribute_length;
            }
            if (EnableValhalla && tag == vmSymbols::tag_loadable_descriptors()) {
              if (parsed_loadable_descriptors_attribute) {
                classfile_parse_error("Multiple LoadableDescriptors attributes in class file %s", CHECK);
                return;
              }
              parsed_loadable_descriptors_attribute = true;
              loadable_descriptors_attribute_start = cfs->current();
              loadable_descriptors_attribute_length = attribute_length;
            }
          }
          // Skip attribute_length for any attribute where major_verson >= JAVA_17_VERSION
          cfs->skip_u1(attribute_length, CHECK);
        } else {
          // Unknown attribute
          cfs->skip_u1(attribute_length, CHECK);
        }
      } else {
        // Unknown attribute
        cfs->skip_u1(attribute_length, CHECK);
      }
    } else {
      // Unknown attribute
      cfs->skip_u1(attribute_length, CHECK);
    }
  }
  _class_annotations = allocate_annotations(runtime_visible_annotations,
                                            runtime_visible_annotations_length,
                                            CHECK);
  _class_type_annotations = allocate_annotations(runtime_visible_type_annotations,
                                                 runtime_visible_type_annotations_length,
                                                 CHECK);

  if (parsed_innerclasses_attribute || parsed_enclosingmethod_attribute) {
    const u2 num_of_classes = parse_classfile_inner_classes_attribute(
                            cfs,
                            cp,
                            inner_classes_attribute_start,
                            parsed_innerclasses_attribute,
                            enclosing_method_class_index,
                            enclosing_method_method_index,
                            CHECK);
    if (parsed_innerclasses_attribute && _need_verify && _major_version >= JAVA_1_5_VERSION) {
      guarantee_property(
        inner_classes_attribute_length == sizeof(num_of_classes) + 4 * sizeof(u2) * num_of_classes,
        "Wrong InnerClasses attribute length in class file %s", CHECK);
    }
  }

  if (parsed_nest_members_attribute) {
    const u2 num_of_classes = parse_classfile_nest_members_attribute(
                            cfs,
                            nest_members_attribute_start,
                            CHECK);
    if (_need_verify) {
      guarantee_property(
        nest_members_attribute_length == sizeof(num_of_classes) + sizeof(u2) * num_of_classes,
        "Wrong NestMembers attribute length in class file %s", CHECK);
    }
  }

  if (parsed_record_attribute) {
    const unsigned int calculated_attr_length = parse_classfile_record_attribute(
                            cfs,
                            cp,
                            record_attribute_start,
                            CHECK);
    if (_need_verify) {
      guarantee_property(record_attribute_length == calculated_attr_length,
                         "Record attribute has wrong length in class file %s",
                         CHECK);
    }
  }

  if (parsed_permitted_subclasses_attribute) {
    const u2 num_subclasses = parse_classfile_permitted_subclasses_attribute(
                            cfs,
                            permitted_subclasses_attribute_start,
                            CHECK);
    if (_need_verify) {
      guarantee_property(
        permitted_subclasses_attribute_length == sizeof(num_subclasses) + sizeof(u2) * num_subclasses,
        "Wrong PermittedSubclasses attribute length in class file %s", CHECK);
    }
  }

  if (parsed_loadable_descriptors_attribute) {
    const u2 num_classes = parse_classfile_loadable_descriptors_attribute(
                            cfs,
                            loadable_descriptors_attribute_start,
                            CHECK);
    if (_need_verify) {
      guarantee_property(
        loadable_descriptors_attribute_length == sizeof(num_classes) + sizeof(u2) * num_classes,
        "Wrong LoadableDescriptors attribute length in class file %s", CHECK);
    }
  }

  if (_max_bootstrap_specifier_index >= 0) {
    guarantee_property(parsed_bootstrap_methods_attribute,
                       "Missing BootstrapMethods attribute in class file %s", CHECK);
  }
}

void ClassFileParser::apply_parsed_class_attributes(InstanceKlass* k) {
  assert(k != nullptr, "invariant");

  if (_synthetic_flag)
    k->set_is_synthetic();
  if (_sourcefile_index != 0) {
    k->set_source_file_name_index(_sourcefile_index);
  }
  if (_generic_signature_index != 0) {
    k->set_generic_signature_index(_generic_signature_index);
  }
  if (_sde_buffer != nullptr) {
    k->set_source_debug_extension(_sde_buffer, _sde_length);
  }
}

// Create the Annotations object that will
// hold the annotations array for the Klass.
void ClassFileParser::create_combined_annotations(TRAPS) {
    if (_class_annotations == nullptr &&
        _class_type_annotations == nullptr &&
        _fields_annotations == nullptr &&
        _fields_type_annotations == nullptr) {
      // Don't create the Annotations object unnecessarily.
      return;
    }

    Annotations* const annotations = Annotations::allocate(_loader_data, CHECK);
    annotations->set_class_annotations(_class_annotations);
    annotations->set_class_type_annotations(_class_type_annotations);
    annotations->set_fields_annotations(_fields_annotations);
    annotations->set_fields_type_annotations(_fields_type_annotations);

    // This is the Annotations object that will be
    // assigned to InstanceKlass being constructed.
    _combined_annotations = annotations;

    // The annotations arrays below has been transferred the
    // _combined_annotations so these fields can now be cleared.
    _class_annotations       = nullptr;
    _class_type_annotations  = nullptr;
    _fields_annotations      = nullptr;
    _fields_type_annotations = nullptr;
}

// Transfer ownership of metadata allocated to the InstanceKlass.
void ClassFileParser::apply_parsed_class_metadata(
                                            InstanceKlass* this_klass,
                                            int java_fields_count) {
  assert(this_klass != nullptr, "invariant");

  _cp->set_pool_holder(this_klass);
  this_klass->set_constants(_cp);
  this_klass->set_fieldinfo_stream(_fieldinfo_stream);
  this_klass->set_fields_status(_fields_status);
  this_klass->set_methods(_methods);
  this_klass->set_inner_classes(_inner_classes);
  this_klass->set_nest_members(_nest_members);
  this_klass->set_nest_host_index(_nest_host);
  this_klass->set_loadable_descriptors(_loadable_descriptors);
  this_klass->set_annotations(_combined_annotations);
  this_klass->set_permitted_subclasses(_permitted_subclasses);
  this_klass->set_record_components(_record_components);
  this_klass->set_inline_layout_info_array(_inline_layout_info_array);
  // Delay the setting of _local_interfaces and _transitive_interfaces until after
  // initialize_supers() in fill_instance_klass(). It is because the _local_interfaces could
  // be shared with _transitive_interfaces and _transitive_interfaces may be shared with
  // its _super. If an OOM occurs while loading the current klass, its _super field
  // may not have been set. When GC tries to free the klass, the _transitive_interfaces
  // may be deallocated mistakenly in InstanceKlass::deallocate_interfaces(). Subsequent
  // dereferences to the deallocated _transitive_interfaces will result in a crash.

  // Clear out these fields so they don't get deallocated by the destructor
  clear_class_metadata();
}

AnnotationArray* ClassFileParser::allocate_annotations(const u1* const anno,
                                                       int anno_length,
                                                       TRAPS) {
  AnnotationArray* annotations = nullptr;
  if (anno != nullptr) {
    annotations = MetadataFactory::new_array<u1>(_loader_data,
                                                 anno_length,
                                                 CHECK_(annotations));
    for (int i = 0; i < anno_length; i++) {
      annotations->at_put(i, anno[i]);
    }
  }
  return annotations;
}

const InstanceKlass* ClassFileParser::parse_super_class(ConstantPool* const cp,
                                                        const int super_class_index,
                                                        const bool need_verify,
                                                        TRAPS) {
  assert(cp != nullptr, "invariant");
  const InstanceKlass* super_klass = nullptr;

  if (super_class_index == 0) {
<<<<<<< HEAD
    check_property(_class_name == vmSymbols::java_lang_Object(),
                   "Invalid superclass index 0 in class file %s",
                   CHECK_NULL);
=======
    guarantee_property(_class_name == vmSymbols::java_lang_Object(),
                       "Invalid superclass index %u in class file %s",
                       super_class_index,
                       CHECK_NULL);
>>>>>>> 388d44fb
  } else {
    guarantee_property(valid_klass_reference_at(super_class_index),
                       "Invalid superclass index %u in class file %s",
                       super_class_index,
                       CHECK_NULL);
    // The class name should be legal because it is checked when parsing constant pool.
    // However, make sure it is not an array type.
    if (cp->tag_at(super_class_index).is_klass()) {
      super_klass = InstanceKlass::cast(cp->resolved_klass_at(super_class_index));
    }
    if (need_verify) {
      bool is_array = (cp->klass_name_at(super_class_index)->char_at(0) == JVM_SIGNATURE_ARRAY);
      guarantee_property(!is_array,
                        "Bad superclass name in class file %s", CHECK_NULL);
    }
  }
  return super_klass;
}

OopMapBlocksBuilder::OopMapBlocksBuilder(unsigned int max_blocks) {
  _max_nonstatic_oop_maps = max_blocks;
  _nonstatic_oop_map_count = 0;
  if (max_blocks == 0) {
    _nonstatic_oop_maps = nullptr;
  } else {
    _nonstatic_oop_maps =
        NEW_RESOURCE_ARRAY(OopMapBlock, _max_nonstatic_oop_maps);
    memset(_nonstatic_oop_maps, 0, sizeof(OopMapBlock) * max_blocks);
  }
}

OopMapBlock* OopMapBlocksBuilder::last_oop_map() const {
  assert(_nonstatic_oop_map_count > 0, "Has no oop maps");
  return _nonstatic_oop_maps + (_nonstatic_oop_map_count - 1);
}

// addition of super oop maps
void OopMapBlocksBuilder::initialize_inherited_blocks(OopMapBlock* blocks, unsigned int nof_blocks) {
  assert(nof_blocks && _nonstatic_oop_map_count == 0 &&
         nof_blocks <= _max_nonstatic_oop_maps, "invariant");

  memcpy(_nonstatic_oop_maps, blocks, sizeof(OopMapBlock) * nof_blocks);
  _nonstatic_oop_map_count += nof_blocks;
}

// collection of oops
void OopMapBlocksBuilder::add(int offset, int count) {
  if (_nonstatic_oop_map_count == 0) {
    _nonstatic_oop_map_count++;
  }
  OopMapBlock* nonstatic_oop_map = last_oop_map();
  if (nonstatic_oop_map->count() == 0) {  // Unused map, set it up
    nonstatic_oop_map->set_offset(offset);
    nonstatic_oop_map->set_count(count);
  } else if (nonstatic_oop_map->is_contiguous(offset)) { // contiguous, add
    nonstatic_oop_map->increment_count(count);
  } else { // Need a new one...
    _nonstatic_oop_map_count++;
    assert(_nonstatic_oop_map_count <= _max_nonstatic_oop_maps, "range check");
    nonstatic_oop_map = last_oop_map();
    nonstatic_oop_map->set_offset(offset);
    nonstatic_oop_map->set_count(count);
  }
}

// general purpose copy, e.g. into allocated instanceKlass
void OopMapBlocksBuilder::copy(OopMapBlock* dst) {
  if (_nonstatic_oop_map_count != 0) {
    memcpy(dst, _nonstatic_oop_maps, sizeof(OopMapBlock) * _nonstatic_oop_map_count);
  }
}

// Sort and compact adjacent blocks
void OopMapBlocksBuilder::compact() {
  if (_nonstatic_oop_map_count <= 1) {
    return;
  }
  /*
   * Since field layout sneaks in oops before values, we will be able to condense
   * blocks. There is potential to compact between super, own refs and values
   * containing refs.
   *
   * Currently compaction is slightly limited due to values being 8 byte aligned.
   * This may well change: FixMe if it doesn't, the code below is fairly general purpose
   * and maybe it doesn't need to be.
   */
  qsort(_nonstatic_oop_maps, _nonstatic_oop_map_count, sizeof(OopMapBlock),
        (_sort_Fn)OopMapBlock::compare_offset);
  if (_nonstatic_oop_map_count < 2) {
    return;
  }

  // Make a temp copy, and iterate through and copy back into the original
  ResourceMark rm;
  OopMapBlock* oop_maps_copy =
      NEW_RESOURCE_ARRAY(OopMapBlock, _nonstatic_oop_map_count);
  OopMapBlock* oop_maps_copy_end = oop_maps_copy + _nonstatic_oop_map_count;
  copy(oop_maps_copy);
  OopMapBlock* nonstatic_oop_map = _nonstatic_oop_maps;
  unsigned int new_count = 1;
  oop_maps_copy++;
  while(oop_maps_copy < oop_maps_copy_end) {
    assert(nonstatic_oop_map->offset() < oop_maps_copy->offset(), "invariant");
    if (nonstatic_oop_map->is_contiguous(oop_maps_copy->offset())) {
      nonstatic_oop_map->increment_count(oop_maps_copy->count());
    } else {
      nonstatic_oop_map++;
      new_count++;
      nonstatic_oop_map->set_offset(oop_maps_copy->offset());
      nonstatic_oop_map->set_count(oop_maps_copy->count());
    }
    oop_maps_copy++;
  }
  assert(new_count <= _nonstatic_oop_map_count, "end up with more maps after compact() ?");
  _nonstatic_oop_map_count = new_count;
}

void OopMapBlocksBuilder::print_on(outputStream* st) const {
  st->print_cr("  OopMapBlocks: %3d  /%3d", _nonstatic_oop_map_count, _max_nonstatic_oop_maps);
  if (_nonstatic_oop_map_count > 0) {
    OopMapBlock* map = _nonstatic_oop_maps;
    OopMapBlock* last_map = last_oop_map();
    assert(map <= last_map, "Last less than first");
    while (map <= last_map) {
      st->print_cr("    Offset: %3d  -%3d Count: %3d", map->offset(),
                   map->offset() + map->offset_span() - heapOopSize, map->count());
      map++;
    }
  }
}

void OopMapBlocksBuilder::print_value_on(outputStream* st) const {
  print_on(st);
}

void ClassFileParser::set_precomputed_flags(InstanceKlass* ik) {
  assert(ik != nullptr, "invariant");

  const InstanceKlass* const super = ik->java_super();

  // Check if this klass has an empty finalize method (i.e. one with return bytecode only),
  // in which case we don't have to register objects as finalizable
  if (!_has_empty_finalizer) {
    if (_has_finalizer ||
        (super != nullptr && super->has_finalizer())) {
      ik->set_has_finalizer();
    }
  }

#ifdef ASSERT
  bool f = false;
  const Method* const m = ik->lookup_method(vmSymbols::finalize_method_name(),
                                           vmSymbols::void_method_signature());
  if (InstanceKlass::is_finalization_enabled() &&
      (m != nullptr) && !m->is_empty_method()) {
      f = true;
  }

  // Spec doesn't prevent agent from redefinition of empty finalizer.
  // Despite the fact that it's generally bad idea and redefined finalizer
  // will not work as expected we shouldn't abort vm in this case
  if (!ik->has_redefined_this_or_super()) {
    assert(ik->has_finalizer() == f, "inconsistent has_finalizer");
  }
#endif

  // Check if this klass supports the java.lang.Cloneable interface
  if (vmClasses::Cloneable_klass_loaded()) {
    if (ik->is_subtype_of(vmClasses::Cloneable_klass())) {
      ik->set_is_cloneable();
    }
  }

  // If it cannot be fast-path allocated, set a bit in the layout helper.
  // See documentation of InstanceKlass::can_be_fastpath_allocated().
  assert(ik->size_helper() > 0, "layout_helper is initialized");
  if (ik->is_abstract() || ik->is_interface()
      || (ik->name() == vmSymbols::java_lang_Class() && ik->class_loader() == nullptr)
      || ik->size_helper() >= FastAllocateSizeLimit) {
    // Forbid fast-path allocation.
    const jint lh = Klass::instance_layout_helper(ik->size_helper(), true);
    ik->set_layout_helper(lh);
  }
}

bool ClassFileParser::supports_inline_types() const {
  // Inline types are only supported by class file version 68.65535 and later
  return _major_version > JAVA_24_VERSION ||
         (_major_version == JAVA_24_VERSION && _minor_version == JAVA_PREVIEW_MINOR_VERSION);
}

// utility methods for appending an array with check for duplicates

static void append_interfaces(GrowableArray<InstanceKlass*>* result,
                              const Array<InstanceKlass*>* const ifs) {
  // iterate over new interfaces
  for (int i = 0; i < ifs->length(); i++) {
    InstanceKlass* const e = ifs->at(i);
    assert(e->is_klass() && e->is_interface(), "just checking");
    // add new interface
    result->append_if_missing(e);
  }
}

static Array<InstanceKlass*>* compute_transitive_interfaces(const InstanceKlass* super,
                                                            Array<InstanceKlass*>* local_ifs,
                                                            ClassLoaderData* loader_data,
                                                            TRAPS) {
  assert(local_ifs != nullptr, "invariant");
  assert(loader_data != nullptr, "invariant");

  // Compute maximum size for transitive interfaces
  int max_transitive_size = 0;
  int super_size = 0;
  // Add superclass transitive interfaces size
  if (super != nullptr) {
    super_size = super->transitive_interfaces()->length();
    max_transitive_size += super_size;
  }
  // Add local interfaces' super interfaces
  const int local_size = local_ifs->length();
  for (int i = 0; i < local_size; i++) {
    InstanceKlass* const l = local_ifs->at(i);
    max_transitive_size += l->transitive_interfaces()->length();
  }
  // Finally add local interfaces
  max_transitive_size += local_size;
  // Construct array
  if (max_transitive_size == 0) {
    // no interfaces, use canonicalized array
    return Universe::the_empty_instance_klass_array();
  } else if (max_transitive_size == super_size) {
    // no new local interfaces added, share superklass' transitive interface array
    return super->transitive_interfaces();
    // The three lines below are commented to work around bug JDK-8245487
//  } else if (max_transitive_size == local_size) {
//    // only local interfaces added, share local interface array
//    return local_ifs;
  } else {
    ResourceMark rm;
    GrowableArray<InstanceKlass*>* const result = new GrowableArray<InstanceKlass*>(max_transitive_size);

    // Copy down from superclass
    if (super != nullptr) {
      append_interfaces(result, super->transitive_interfaces());
    }

    // Copy down from local interfaces' superinterfaces
    for (int i = 0; i < local_size; i++) {
      InstanceKlass* const l = local_ifs->at(i);
      append_interfaces(result, l->transitive_interfaces());
    }
    // Finally add local interfaces
    append_interfaces(result, local_ifs);

    // length will be less than the max_transitive_size if duplicates were removed
    const int length = result->length();
    assert(length <= max_transitive_size, "just checking");

    Array<InstanceKlass*>* const new_result =
      MetadataFactory::new_array<InstanceKlass*>(loader_data, length, CHECK_NULL);
    for (int i = 0; i < length; i++) {
      InstanceKlass* const e = result->at(i);
      assert(e != nullptr, "just checking");
      new_result->at_put(i, e);
    }
    return new_result;
  }
}

void ClassFileParser::check_super_class_access(const InstanceKlass* this_klass, TRAPS) {
  assert(this_klass != nullptr, "invariant");
  const Klass* const super = this_klass->super();

  if (super != nullptr) {
    const InstanceKlass* super_ik = InstanceKlass::cast(super);

    if (super->is_final()) {
      classfile_icce_error("class %s cannot inherit from final class %s", super_ik, THREAD);
      return;
    }

    if (super_ik->is_sealed() && !super_ik->has_as_permitted_subclass(this_klass)) {
      classfile_icce_error("class %s cannot inherit from sealed class %s", super_ik, THREAD);
      return;
    }

<<<<<<< HEAD
    // The JVMS says that super classes for value types must not have the ACC_IDENTITY
    // flag set. But, java.lang.Object must still be allowed to be a direct super class
    // for a value classes.  So, it is treated as a special case for now.
    if (!this_klass->access_flags().is_identity_class() &&
        super_ik->name() != vmSymbols::java_lang_Object() &&
        super_ik->is_identity_class()) {
      classfile_icce_error("value class %s cannot inherit from class %s", super_ik, THREAD);
      return;
    }

    // If the loader is not the boot loader then throw an exception if its
    // superclass is in package jdk.internal.reflect and its loader is not a
    // special reflection class loader
    if (!this_klass->class_loader_data()->is_the_null_class_loader_data()) {
      PackageEntry* super_package = super->package();
      if (super_package != nullptr &&
          super_package->name()->fast_compare(vmSymbols::jdk_internal_reflect()) == 0 &&
          !java_lang_ClassLoader::is_reflection_class_loader(this_klass->class_loader())) {
        ResourceMark rm(THREAD);
        Exceptions::fthrow(
          THREAD_AND_LOCATION,
          vmSymbols::java_lang_IllegalAccessError(),
          "class %s loaded by %s cannot access jdk/internal/reflect superclass %s",
          this_klass->external_name(),
          this_klass->class_loader_data()->loader_name_and_id(),
          super->external_name());
        return;
      }
    }

=======
>>>>>>> 388d44fb
    Reflection::VerifyClassAccessResults vca_result =
      Reflection::verify_class_access(this_klass, InstanceKlass::cast(super), false);
    if (vca_result != Reflection::ACCESS_OK) {
      ResourceMark rm(THREAD);
      char* msg = Reflection::verify_class_access_msg(this_klass,
                                                      InstanceKlass::cast(super),
                                                      vca_result);
      if (msg == nullptr) {
        bool same_module = (this_klass->module() == super->module());
        Exceptions::fthrow(
          THREAD_AND_LOCATION,
          vmSymbols::java_lang_IllegalAccessError(),
          "class %s cannot access its %ssuperclass %s (%s%s%s)",
          this_klass->external_name(),
          super->is_abstract() ? "abstract " : "",
          super->external_name(),
          (same_module) ? this_klass->joint_in_module_of_loader(super) : this_klass->class_in_module_of_loader(),
          (same_module) ? "" : "; ",
          (same_module) ? "" : super->class_in_module_of_loader());
      } else {
        // Add additional message content.
        Exceptions::fthrow(
          THREAD_AND_LOCATION,
          vmSymbols::java_lang_IllegalAccessError(),
          "superclass access check failed: %s",
          msg);
      }
    }
  }
}


void ClassFileParser::check_super_interface_access(const InstanceKlass* this_klass, TRAPS) {
  assert(this_klass != nullptr, "invariant");
  const Array<InstanceKlass*>* const local_interfaces = this_klass->local_interfaces();
  const int lng = local_interfaces->length();
  for (int i = lng - 1; i >= 0; i--) {
    InstanceKlass* const k = local_interfaces->at(i);
    assert (k != nullptr && k->is_interface(), "invalid interface");

    if (k->is_sealed() && !k->has_as_permitted_subclass(this_klass)) {
      classfile_icce_error(this_klass->is_interface() ?
                             "class %s cannot extend sealed interface %s" :
                             "class %s cannot implement sealed interface %s",
                           k, THREAD);
      return;
    }

    Reflection::VerifyClassAccessResults vca_result =
      Reflection::verify_class_access(this_klass, k, false);
    if (vca_result != Reflection::ACCESS_OK) {
      ResourceMark rm(THREAD);
      char* msg = Reflection::verify_class_access_msg(this_klass,
                                                      k,
                                                      vca_result);
      if (msg == nullptr) {
        bool same_module = (this_klass->module() == k->module());
        Exceptions::fthrow(
          THREAD_AND_LOCATION,
          vmSymbols::java_lang_IllegalAccessError(),
          "class %s cannot access its superinterface %s (%s%s%s)",
          this_klass->external_name(),
          k->external_name(),
          (same_module) ? this_klass->joint_in_module_of_loader(k) : this_klass->class_in_module_of_loader(),
          (same_module) ? "" : "; ",
          (same_module) ? "" : k->class_in_module_of_loader());
        return;
      } else {
        // Add additional message content.
        Exceptions::fthrow(
          THREAD_AND_LOCATION,
          vmSymbols::java_lang_IllegalAccessError(),
          "superinterface check failed: %s",
          msg);
        return;
      }
    }
  }
}


static void check_final_method_override(const InstanceKlass* this_klass, TRAPS) {
  assert(this_klass != nullptr, "invariant");
  const Array<Method*>* const methods = this_klass->methods();
  const int num_methods = methods->length();

  // go thru each method and check if it overrides a final method
  for (int index = 0; index < num_methods; index++) {
    const Method* const m = methods->at(index);

    // skip private, static, and <init> methods
    if ((!m->is_private() && !m->is_static()) &&
        (m->name() != vmSymbols::object_initializer_name())) {

      const Symbol* const name = m->name();
      const Symbol* const signature = m->signature();
      const InstanceKlass* k = this_klass->java_super();
      const Method* super_m = nullptr;
      while (k != nullptr) {
        // skip supers that don't have final methods.
        if (k->has_final_method()) {
          // lookup a matching method in the super class hierarchy
          super_m = InstanceKlass::cast(k)->lookup_method(name, signature);
          if (super_m == nullptr) {
            break; // didn't find any match; get out
          }

          if (super_m->is_final() && !super_m->is_static() &&
              !super_m->access_flags().is_private()) {
            // matching method in super is final, and not static or private
            bool can_access = Reflection::verify_member_access(this_klass,
                                                               super_m->method_holder(),
                                                               super_m->method_holder(),
                                                               super_m->access_flags(),
                                                              false, false, CHECK);
            if (can_access) {
              // this class can access super final method and therefore override
              ResourceMark rm(THREAD);
              THROW_MSG(vmSymbols::java_lang_IncompatibleClassChangeError(),
                        err_msg("class %s overrides final method %s.%s%s",
                                this_klass->external_name(),
                                super_m->method_holder()->external_name(),
                                name->as_C_string(),
                                signature->as_C_string()));
            }
          }

          // continue to look from super_m's holder's super.
          k = super_m->method_holder()->java_super();
          continue;
        }

        k = k->java_super();
      }
    }
  }
}


// assumes that this_klass is an interface
static void check_illegal_static_method(const InstanceKlass* this_klass, TRAPS) {
  assert(this_klass != nullptr, "invariant");
  assert(this_klass->is_interface(), "not an interface");
  const Array<Method*>* methods = this_klass->methods();
  const int num_methods = methods->length();

  for (int index = 0; index < num_methods; index++) {
    const Method* const m = methods->at(index);
    // if m is static and not the init method, throw a verify error
    if ((m->is_static()) && (m->name() != vmSymbols::class_initializer_name())) {
      ResourceMark rm(THREAD);
      Exceptions::fthrow(
        THREAD_AND_LOCATION,
        vmSymbols::java_lang_VerifyError(),
        "Illegal static method %s in interface %s",
        m->name()->as_C_string(),
        this_klass->external_name()
      );
      return;
    }
  }
}

// utility methods for format checking

void ClassFileParser::verify_legal_class_modifiers(jint flags, const char* name, bool is_Object, TRAPS) const {
  const bool is_module = (flags & JVM_ACC_MODULE) != 0;
  const bool is_inner_class = name != nullptr;
  assert(_major_version >= JAVA_9_VERSION || !is_module, "JVM_ACC_MODULE should not be set");
  if (is_module) {
    ResourceMark rm(THREAD);
    Exceptions::fthrow(
      THREAD_AND_LOCATION,
      vmSymbols::java_lang_NoClassDefFoundError(),
      "%s is not a class because access_flag ACC_MODULE is set",
      _class_name->as_C_string());
    return;
  }

  if (!_need_verify) { return; }

  const bool is_interface  = (flags & JVM_ACC_INTERFACE)  != 0;
  const bool is_abstract   = (flags & JVM_ACC_ABSTRACT)   != 0;
  const bool is_final      = (flags & JVM_ACC_FINAL)      != 0;
  const bool is_identity   = (flags & JVM_ACC_IDENTITY)   != 0;
  const bool is_enum       = (flags & JVM_ACC_ENUM)       != 0;
  const bool is_annotation = (flags & JVM_ACC_ANNOTATION) != 0;
  const bool major_gte_1_5 = _major_version >= JAVA_1_5_VERSION;
  const bool valid_value_class = is_identity || is_interface ||
                                 (supports_inline_types() && (!is_identity && (is_abstract || is_final)));

  if ((is_abstract && is_final) ||
      (is_interface && !is_abstract) ||
      (is_interface && major_gte_1_5 && (is_identity || is_enum)) ||   //  ACC_SUPER (now ACC_IDENTITY) was illegal for interfaces
      (!is_interface && major_gte_1_5 && is_annotation) ||
      (!valid_value_class)) {
    ResourceMark rm(THREAD);
    const char* class_note = "";
    if (!valid_value_class) {
      class_note = " (a value class must be final or else abstract)";
    }
    if (name == nullptr) { // Not an inner class
      Exceptions::fthrow(
        THREAD_AND_LOCATION,
        vmSymbols::java_lang_ClassFormatError(),
        "Illegal class modifiers in class %s%s: 0x%X",
        _class_name->as_C_string(), class_note, flags
      );
      return;
    } else {
      Exceptions::fthrow(
        THREAD_AND_LOCATION,
        vmSymbols::java_lang_ClassFormatError(),
        "Illegal class modifiers in declaration of inner class %s%s of class %s: 0x%X",
        name, class_note, _class_name->as_C_string(), flags
      );
      return;
    }
  }
}

static bool has_illegal_visibility(jint flags) {
  const bool is_public    = (flags & JVM_ACC_PUBLIC)    != 0;
  const bool is_protected = (flags & JVM_ACC_PROTECTED) != 0;
  const bool is_private   = (flags & JVM_ACC_PRIVATE)   != 0;

  return ((is_public && is_protected) ||
          (is_public && is_private) ||
          (is_protected && is_private));
}

// A legal major_version.minor_version must be one of the following:
//
//  Major_version >= 45 and major_version < 56, any minor_version.
//  Major_version >= 56 and major_version <= JVM_CLASSFILE_MAJOR_VERSION and minor_version = 0.
//  Major_version = JVM_CLASSFILE_MAJOR_VERSION and minor_version = 65535 and --enable-preview is present.
//
void ClassFileParser::verify_class_version(u2 major, u2 minor, Symbol* class_name, TRAPS){
  ResourceMark rm(THREAD);
  const u2 max_version = JVM_CLASSFILE_MAJOR_VERSION;
  if (major < JAVA_MIN_SUPPORTED_VERSION) {
    classfile_ucve_error("%s (class file version %u.%u) was compiled with an invalid major version",
                         class_name, major, minor, THREAD);
    return;
  }

  if (major > max_version) {
    Exceptions::fthrow(
      THREAD_AND_LOCATION,
      vmSymbols::java_lang_UnsupportedClassVersionError(),
      "%s has been compiled by a more recent version of the Java Runtime (class file version %u.%u), "
      "this version of the Java Runtime only recognizes class file versions up to %u.0",
      class_name->as_C_string(), major, minor, JVM_CLASSFILE_MAJOR_VERSION);
    return;
  }

  if (major < JAVA_12_VERSION || minor == 0) {
    return;
  }

  if (minor == JAVA_PREVIEW_MINOR_VERSION) {
    if (major != max_version) {
      Exceptions::fthrow(
        THREAD_AND_LOCATION,
        vmSymbols::java_lang_UnsupportedClassVersionError(),
        "%s (class file version %u.%u) was compiled with preview features that are unsupported. "
        "This version of the Java Runtime only recognizes preview features for class file version %u.%u",
        class_name->as_C_string(), major, minor, JVM_CLASSFILE_MAJOR_VERSION, JAVA_PREVIEW_MINOR_VERSION);
      return;
    }

    if (!Arguments::enable_preview()) {
      classfile_ucve_error("Preview features are not enabled for %s (class file version %u.%u). Try running with '--enable-preview'",
                           class_name, major, minor, THREAD);
      return;
    }

  } else { // minor != JAVA_PREVIEW_MINOR_VERSION
    classfile_ucve_error("%s (class file version %u.%u) was compiled with an invalid non-zero minor version",
                         class_name, major, minor, THREAD);
  }
}

void ClassFileParser:: verify_legal_field_modifiers(jint flags,
                                                   AccessFlags class_access_flags,
                                                   TRAPS) const {
  if (!_need_verify) { return; }

  const bool is_public    = (flags & JVM_ACC_PUBLIC)    != 0;
  const bool is_protected = (flags & JVM_ACC_PROTECTED) != 0;
  const bool is_private   = (flags & JVM_ACC_PRIVATE)   != 0;
  const bool is_static    = (flags & JVM_ACC_STATIC)    != 0;
  const bool is_final     = (flags & JVM_ACC_FINAL)     != 0;
  const bool is_volatile  = (flags & JVM_ACC_VOLATILE)  != 0;
  const bool is_transient = (flags & JVM_ACC_TRANSIENT) != 0;
  const bool is_enum      = (flags & JVM_ACC_ENUM)      != 0;
  const bool is_strict    = (flags & JVM_ACC_STRICT)    != 0;
  const bool major_gte_1_5 = _major_version >= JAVA_1_5_VERSION;

  const bool is_interface = class_access_flags.is_interface();
  const bool is_identity_class = class_access_flags.is_identity_class();

  bool is_illegal = false;
  const char* error_msg = "";

  // There is some overlap in the checks that apply, for example interface fields
  // must be static, static fields can't be strict, and therefore interfaces can't
  // have strict fields. So we don't have to check every possible invalid combination
  // individually as long as all are covered. Once we have found an illegal combination
  // we can stop checking.

  if (supports_inline_types()) {
    if (is_strict && is_static) {
      is_illegal = true;
      error_msg = "field cannot be strict and static";
    }
    else if (is_strict && !is_final) {
      is_illegal = true;
      error_msg = "strict field must be final";
    }
  }

  if (!is_illegal) {
    if (is_interface) {
      if (!is_public || !is_static || !is_final || is_private ||
          is_protected || is_volatile || is_transient ||
          (major_gte_1_5 && is_enum)) {
        is_illegal = true;
        error_msg = "interface fields must be public, static and final, and may be synthetic";
      }
    } else { // not interface
      if (has_illegal_visibility(flags)) {
        is_illegal = true;
        error_msg = "invalid visibility flags for class field";
      } else if (is_final && is_volatile) {
        is_illegal = true;
        error_msg = "fields cannot be final and volatile";
      } else if (supports_inline_types()) {
        if (!is_identity_class && !is_static && !is_strict) {
          is_illegal = true;
          error_msg = "value class fields must be either strict or static";
        }
      }
    }
  }

  if (is_illegal) {
    ResourceMark rm(THREAD);
    Exceptions::fthrow(
      THREAD_AND_LOCATION,
      vmSymbols::java_lang_ClassFormatError(),
      "Illegal field modifiers (%s) in class %s: 0x%X",
      error_msg, _class_name->as_C_string(), flags);
    return;
  }
}

void ClassFileParser::verify_legal_method_modifiers(jint flags,
                                                    AccessFlags class_access_flags,
                                                    const Symbol* name,
                                                    TRAPS) const {
  if (!_need_verify) { return; }

  const bool is_public       = (flags & JVM_ACC_PUBLIC)       != 0;
  const bool is_private      = (flags & JVM_ACC_PRIVATE)      != 0;
  const bool is_static       = (flags & JVM_ACC_STATIC)       != 0;
  const bool is_final        = (flags & JVM_ACC_FINAL)        != 0;
  const bool is_native       = (flags & JVM_ACC_NATIVE)       != 0;
  const bool is_abstract     = (flags & JVM_ACC_ABSTRACT)     != 0;
  const bool is_bridge       = (flags & JVM_ACC_BRIDGE)       != 0;
  const bool is_strict       = (flags & JVM_ACC_STRICT)       != 0;
  const bool is_synchronized = (flags & JVM_ACC_SYNCHRONIZED) != 0;
  const bool is_protected    = (flags & JVM_ACC_PROTECTED)    != 0;
  const bool major_gte_1_5   = _major_version >= JAVA_1_5_VERSION;
  const bool major_gte_8     = _major_version >= JAVA_8_VERSION;
  const bool major_gte_17    = _major_version >= JAVA_17_VERSION;
  const bool is_initializer  = (name == vmSymbols::object_initializer_name());
  // LW401 CR required: removal of value factories support
  const bool is_interface    = class_access_flags.is_interface();
  const bool is_identity_class = class_access_flags.is_identity_class();
  const bool is_abstract_class = class_access_flags.is_abstract();

  bool is_illegal = false;

  const char* class_note = "";
  if (is_interface) {
    if (major_gte_8) {
      // Class file version is JAVA_8_VERSION or later Methods of
      // interfaces may set any of the flags except ACC_PROTECTED,
      // ACC_FINAL, ACC_NATIVE, and ACC_SYNCHRONIZED; they must
      // have exactly one of the ACC_PUBLIC or ACC_PRIVATE flags set.
      if ((is_public == is_private) || /* Only one of private and public should be true - XNOR */
          (is_native || is_protected || is_final || is_synchronized) ||
          // If a specific method of a class or interface has its
          // ACC_ABSTRACT flag set, it must not have any of its
          // ACC_FINAL, ACC_NATIVE, ACC_PRIVATE, ACC_STATIC,
          // ACC_STRICT, or ACC_SYNCHRONIZED flags set.  No need to
          // check for ACC_FINAL, ACC_NATIVE or ACC_SYNCHRONIZED as
          // those flags are illegal irrespective of ACC_ABSTRACT being set or not.
          (is_abstract && (is_private || is_static || (!major_gte_17 && is_strict)))) {
        is_illegal = true;
      }
    } else if (major_gte_1_5) {
      // Class file version in the interval [JAVA_1_5_VERSION, JAVA_8_VERSION)
      if (!is_public || is_private || is_protected || is_static || is_final ||
          is_synchronized || is_native || !is_abstract || is_strict) {
        is_illegal = true;
      }
    } else {
      // Class file version is pre-JAVA_1_5_VERSION
      if (!is_public || is_static || is_final || is_native || !is_abstract) {
        is_illegal = true;
      }
    }
  } else { // not interface
    if (has_illegal_visibility(flags)) {
      is_illegal = true;
    } else {
      if (is_initializer) {
        if (is_static || is_final || is_synchronized || is_native ||
            is_abstract || (major_gte_1_5 && is_bridge)) {
          is_illegal = true;
        }
      } else { // not initializer
        if (!is_identity_class && is_synchronized && !is_static) {
          is_illegal = true;
          class_note = " (not an identity class)";
        } else {
          if (is_abstract) {
            if ((is_final || is_native || is_private || is_static ||
                (major_gte_1_5 && (is_synchronized || (!major_gte_17 && is_strict))))) {
              is_illegal = true;
            }
          }
        }
      }
    }
  }

  if (is_illegal) {
    ResourceMark rm(THREAD);
    Exceptions::fthrow(
      THREAD_AND_LOCATION,
      vmSymbols::java_lang_ClassFormatError(),
      "Method %s in class %s%s has illegal modifiers: 0x%X",
      name->as_C_string(), _class_name->as_C_string(),
      class_note, flags);
    return;
  }
}

void ClassFileParser::verify_legal_utf8(const unsigned char* buffer,
                                        int length,
                                        TRAPS) const {
  assert(_need_verify, "only called when _need_verify is true");
  // Note: 0 <= length < 64K, as it comes from a u2 entry in the CP.
  if (!UTF8::is_legal_utf8(buffer, static_cast<size_t>(length), _major_version <= 47)) {
    classfile_parse_error("Illegal UTF8 string in constant pool in class file %s", THREAD);
  }
}

// Unqualified names may not contain the characters '.', ';', '[', or '/'.
// In class names, '/' separates unqualified names.  This is verified in this function also.
// Method names also may not contain the characters '<' or '>', unless <init>
// or <clinit>.  Note that method names may not be <init> or <clinit> in this
// method.  Because these names have been checked as special cases before
// calling this method in verify_legal_method_name.
//
// This method is also called from the modular system APIs in modules.cpp
// to verify the validity of module and package names.
bool ClassFileParser::verify_unqualified_name(const char* name,
                                              unsigned int length,
                                              int type) {
  if (length == 0) return false;  // Must have at least one char.
  for (const char* p = name; p != name + length; p++) {
    switch(*p) {
      case JVM_SIGNATURE_DOT:
      case JVM_SIGNATURE_ENDCLASS:
      case JVM_SIGNATURE_ARRAY:
        // do not permit '.', ';', or '['
        return false;
      case JVM_SIGNATURE_SLASH:
        // check for '//' or leading or trailing '/' which are not legal
        // unqualified name must not be empty
        if (type == ClassFileParser::LegalClass) {
          if (p == name || p+1 >= name+length ||
              *(p+1) == JVM_SIGNATURE_SLASH) {
            return false;
          }
        } else {
          return false;   // do not permit '/' unless it's class name
        }
        break;
      case JVM_SIGNATURE_SPECIAL:
      case JVM_SIGNATURE_ENDSPECIAL:
        // do not permit '<' or '>' in method names
        if (type == ClassFileParser::LegalMethod) {
          return false;
        }
    }
  }
  return true;
}

bool ClassFileParser::is_class_in_loadable_descriptors_attribute(Symbol *klass) {
  if (_loadable_descriptors == nullptr) return false;
  for (int i = 0; i < _loadable_descriptors->length(); i++) {
        Symbol* class_name = _cp->symbol_at(_loadable_descriptors->at(i));
        if (class_name == klass) return true;
  }
  return false;
}

// Take pointer to a UTF8 byte string (not NUL-terminated).
// Skip over the longest part of the string that could
// be taken as a fieldname. Allow non-trailing '/'s if slash_ok is true.
// Return a pointer to just past the fieldname.
// Return null if no fieldname at all was found, or in the case of slash_ok
// being true, we saw consecutive slashes (meaning we were looking for a
// qualified path but found something that was badly-formed).
static const char* skip_over_field_name(const char* const name,
                                        bool slash_ok,
                                        unsigned int length) {
  const char* p;
  jboolean last_is_slash = false;
  jboolean not_first_ch = false;

  for (p = name; p != name + length; not_first_ch = true) {
    const char* old_p = p;
    jchar ch = *p;
    if (ch < 128) {
      p++;
      // quick check for ascii
      if ((ch >= 'a' && ch <= 'z') ||
        (ch >= 'A' && ch <= 'Z') ||
        (ch == '_' || ch == '$') ||
        (not_first_ch && ch >= '0' && ch <= '9')) {
        last_is_slash = false;
        continue;
      }
      if (slash_ok && ch == JVM_SIGNATURE_SLASH) {
        if (last_is_slash) {
          return nullptr;  // Don't permit consecutive slashes
        }
        last_is_slash = true;
        continue;
      }
    }
    else {
      jint unicode_ch;
      char* tmp_p = UTF8::next_character(p, &unicode_ch);
      p = tmp_p;
      last_is_slash = false;
      // Check if ch is Java identifier start or is Java identifier part
      // 4672820: call java.lang.Character methods directly without generating separate tables.
      EXCEPTION_MARK;
      // return value
      JavaValue result(T_BOOLEAN);
      // Set up the arguments to isJavaIdentifierStart or isJavaIdentifierPart
      JavaCallArguments args;
      args.push_int(unicode_ch);

      if (not_first_ch) {
        // public static boolean isJavaIdentifierPart(char ch);
        JavaCalls::call_static(&result,
          vmClasses::Character_klass(),
          vmSymbols::isJavaIdentifierPart_name(),
          vmSymbols::int_bool_signature(),
          &args,
          THREAD);
      } else {
        // public static boolean isJavaIdentifierStart(char ch);
        JavaCalls::call_static(&result,
          vmClasses::Character_klass(),
          vmSymbols::isJavaIdentifierStart_name(),
          vmSymbols::int_bool_signature(),
          &args,
          THREAD);
      }
      if (HAS_PENDING_EXCEPTION) {
        CLEAR_PENDING_EXCEPTION;
        return nullptr;
      }
      if(result.get_jboolean()) {
        continue;
      }
    }
    return (not_first_ch) ? old_p : nullptr;
  }
  return (not_first_ch && !last_is_slash) ? p : nullptr;
}

// Take pointer to a UTF8 byte string (not NUL-terminated).
// Skip over the longest part of the string that could
// be taken as a field signature. Allow "void" if void_ok.
// Return a pointer to just past the signature.
// Return null if no legal signature is found.
const char* ClassFileParser::skip_over_field_signature(const char* signature,
                                                       bool void_ok,
                                                       unsigned int length,
                                                       TRAPS) const {
  unsigned int array_dim = 0;
  while (length > 0) {
    switch (signature[0]) {
    case JVM_SIGNATURE_VOID: if (!void_ok) { return nullptr; }
    case JVM_SIGNATURE_BOOLEAN:
    case JVM_SIGNATURE_BYTE:
    case JVM_SIGNATURE_CHAR:
    case JVM_SIGNATURE_SHORT:
    case JVM_SIGNATURE_INT:
    case JVM_SIGNATURE_FLOAT:
    case JVM_SIGNATURE_LONG:
    case JVM_SIGNATURE_DOUBLE:
      return signature + 1;
    case JVM_SIGNATURE_CLASS:
    {
      if (_major_version < JAVA_1_5_VERSION) {
        // Skip over the class name if one is there
        const char* const p = skip_over_field_name(signature + 1, true, --length);

        // The next character better be a semicolon
        if (p && (p - signature) > 1 && p[0] == JVM_SIGNATURE_ENDCLASS) {
          return p + 1;
        }
      }
      else {
        // Skip leading 'L' or 'Q' and ignore first appearance of ';'
        signature++;
        const char* c = (const char*) memchr(signature, JVM_SIGNATURE_ENDCLASS, length - 1);
        // Format check signature
        if (c != nullptr) {
          int newlen = pointer_delta_as_int(c, (char*) signature);
          bool legal = verify_unqualified_name(signature, newlen, LegalClass);
          if (!legal) {
            classfile_parse_error("Class name is empty or contains illegal character "
                                  "in descriptor in class file %s",
                                  THREAD);
            return nullptr;
          }
          return signature + newlen + 1;
        }
      }
      return nullptr;
    }
    case JVM_SIGNATURE_ARRAY:
      array_dim++;
      if (array_dim > 255) {
        // 4277370: array descriptor is valid only if it represents 255 or fewer dimensions.
        classfile_parse_error("Array type descriptor has more than 255 dimensions in class file %s", THREAD);
        return nullptr;
      }
      // The rest of what's there better be a legal signature
      signature++;
      length--;
      void_ok = false;
      break;
    default:
      return nullptr;
    }
  }
  return nullptr;
}

// Checks if name is a legal class name.
void ClassFileParser::verify_legal_class_name(const Symbol* name, TRAPS) const {
  if (!_need_verify || _relax_verify) { return; }

  assert(name->refcount() > 0, "symbol must be kept alive");
  char* bytes = (char*)name->bytes();
  unsigned int length = name->utf8_length();
  bool legal = false;

  if (length > 0) {
    const char* p;
    if (bytes[0] == JVM_SIGNATURE_ARRAY) {
      p = skip_over_field_signature(bytes, false, length, CHECK);
      legal = (p != nullptr) && ((p - bytes) == (int)length);
    } else if (_major_version < JAVA_1_5_VERSION) {
      if (bytes[0] != JVM_SIGNATURE_SPECIAL) {
        p = skip_over_field_name(bytes, true, length);
        legal = (p != nullptr) && ((p - bytes) == (int)length);
      }
    } else if ((_major_version >= CONSTANT_CLASS_DESCRIPTORS || _class_name->starts_with("jdk/internal/reflect/"))
                   && bytes[length - 1] == ';' ) {
      // Support for L...; descriptors
      legal = verify_unqualified_name(bytes + 1, length - 2, LegalClass);
    } else {
      // 4900761: relax the constraints based on JSR202 spec
      // Class names may be drawn from the entire Unicode character set.
      // Identifiers between '/' must be unqualified names.
      // The utf8 string has been verified when parsing cpool entries.
      legal = verify_unqualified_name(bytes, length, LegalClass);
    }
  }
  if (!legal) {
    ResourceMark rm(THREAD);
    assert(_class_name != nullptr, "invariant");
    Exceptions::fthrow(
      THREAD_AND_LOCATION,
      vmSymbols::java_lang_ClassFormatError(),
      "Illegal class name \"%.*s\" in class file %s", length, bytes,
      _class_name->as_C_string()
    );
    return;
  }
}

// Checks if name is a legal field name.
void ClassFileParser::verify_legal_field_name(const Symbol* name, TRAPS) const {
  if (!_need_verify || _relax_verify) { return; }

  char* bytes = (char*)name->bytes();
  unsigned int length = name->utf8_length();
  bool legal = false;

  if (length > 0) {
    if (_major_version < JAVA_1_5_VERSION) {
      if (bytes[0] != JVM_SIGNATURE_SPECIAL) {
        const char* p = skip_over_field_name(bytes, false, length);
        legal = (p != nullptr) && ((p - bytes) == (int)length);
      }
    } else {
      // 4881221: relax the constraints based on JSR202 spec
      legal = verify_unqualified_name(bytes, length, LegalField);
    }
  }

  if (!legal) {
    ResourceMark rm(THREAD);
    assert(_class_name != nullptr, "invariant");
    Exceptions::fthrow(
      THREAD_AND_LOCATION,
      vmSymbols::java_lang_ClassFormatError(),
      "Illegal field name \"%.*s\" in class %s", length, bytes,
      _class_name->as_C_string()
    );
    return;
  }
}

// Checks if name is a legal method name.
void ClassFileParser::verify_legal_method_name(const Symbol* name, TRAPS) const {
  if (!_need_verify || _relax_verify) { return; }

  assert(name != nullptr, "method name is null");
  char* bytes = (char*)name->bytes();
  unsigned int length = name->utf8_length();
  bool legal = false;

  if (length > 0) {
    if (bytes[0] == JVM_SIGNATURE_SPECIAL) {
      if (name == vmSymbols::object_initializer_name() ||
          name == vmSymbols::class_initializer_name()) {
        legal = true;
      }
    } else if (_major_version < JAVA_1_5_VERSION) {
      const char* p;
      p = skip_over_field_name(bytes, false, length);
      legal = (p != nullptr) && ((p - bytes) == (int)length);
    } else {
      // 4881221: relax the constraints based on JSR202 spec
      legal = verify_unqualified_name(bytes, length, LegalMethod);
    }
  }

  if (!legal) {
    ResourceMark rm(THREAD);
    assert(_class_name != nullptr, "invariant");
    Exceptions::fthrow(
      THREAD_AND_LOCATION,
      vmSymbols::java_lang_ClassFormatError(),
      "Illegal method name \"%.*s\" in class %s", length, bytes,
      _class_name->as_C_string()
    );
    return;
  }
}

bool ClassFileParser::legal_field_signature(const Symbol* signature, TRAPS) const {
  const char* const bytes = (const char*)signature->bytes();
  const unsigned int length = signature->utf8_length();
  const char* const p = skip_over_field_signature(bytes, false, length, CHECK_false);

  if (p == nullptr || (p - bytes) != (int)length) {
    return false;
  }
  return true;
}

// Checks if signature is a legal field signature.
void ClassFileParser::verify_legal_field_signature(const Symbol* name,
                                                   const Symbol* signature,
                                                   TRAPS) const {
  if (!_need_verify) { return; }

  const char* const bytes = (const char*)signature->bytes();
  const unsigned int length = signature->utf8_length();
  const char* const p = skip_over_field_signature(bytes, false, length, CHECK);

  if (p == nullptr || (p - bytes) != (int)length) {
    throwIllegalSignature("Field", name, signature, CHECK);
  }
}

// Check that the signature is compatible with the method name.  For example,
// check that <init> has a void signature.
void ClassFileParser::verify_legal_name_with_signature(const Symbol* name,
                                                       const Symbol* signature,
                                                       TRAPS) const {
  if (!_need_verify) {
    return;
  }

  // Class initializers cannot have args for class format version >= 51.
  if (name == vmSymbols::class_initializer_name() &&
      signature != vmSymbols::void_method_signature() &&
      _major_version >= JAVA_7_VERSION) {
    throwIllegalSignature("Method", name, signature, THREAD);
    return;
  }

  int sig_length = signature->utf8_length();
  if (name->utf8_length() > 0 &&
    name->char_at(0) == JVM_SIGNATURE_SPECIAL &&
    sig_length > 0 &&
    signature->char_at(sig_length - 1) != JVM_SIGNATURE_VOID) {
    throwIllegalSignature("Method", name, signature, THREAD);
  }
}

// Checks if signature is a legal method signature.
// Returns number of parameters
int ClassFileParser::verify_legal_method_signature(const Symbol* name,
                                                   const Symbol* signature,
                                                   TRAPS) const {
  if (!_need_verify) {
    // make sure caller's args_size will be less than 0 even for non-static
    // method so it will be recomputed in compute_size_of_parameters().
    return -2;
  }

  unsigned int args_size = 0;
  const char* p = (const char*)signature->bytes();
  unsigned int length = signature->utf8_length();
  const char* nextp;

  // The first character must be a '('
  if ((length > 0) && (*p++ == JVM_SIGNATURE_FUNC)) {
    length--;
    // Skip over legal field signatures
    nextp = skip_over_field_signature(p, false, length, CHECK_0);
    while ((length > 0) && (nextp != nullptr)) {
      args_size++;
      if (p[0] == 'J' || p[0] == 'D') {
        args_size++;
      }
      length -= pointer_delta_as_int(nextp, p);
      p = nextp;
      nextp = skip_over_field_signature(p, false, length, CHECK_0);
    }
    // The first non-signature thing better be a ')'
    if ((length > 0) && (*p++ == JVM_SIGNATURE_ENDFUNC)) {
      length--;
      // Now we better just have a return value
      nextp = skip_over_field_signature(p, true, length, CHECK_0);
      if (nextp && ((int)length == (nextp - p))) {
        return args_size;
      }
    }
  }
  // Report error
  throwIllegalSignature("Method", name, signature, THREAD);
  return 0;
}

int ClassFileParser::static_field_size() const {
  assert(_layout_info != nullptr, "invariant");
  return _layout_info->_static_field_size;
}

int ClassFileParser::total_oop_map_count() const {
  assert(_layout_info != nullptr, "invariant");
  return _layout_info->oop_map_blocks->_nonstatic_oop_map_count;
}

jint ClassFileParser::layout_size() const {
  assert(_layout_info != nullptr, "invariant");
  return _layout_info->_instance_size;
}

static void check_methods_for_intrinsics(const InstanceKlass* ik,
                                         const Array<Method*>* methods) {
  assert(ik != nullptr, "invariant");
  assert(methods != nullptr, "invariant");

  // Set up Method*::intrinsic_id as soon as we know the names of methods.
  // (We used to do this lazily, but now we query it in Rewriter,
  // which is eagerly done for every method, so we might as well do it now,
  // when everything is fresh in memory.)
  const vmSymbolID klass_id = Method::klass_id_for_intrinsics(ik);

  if (klass_id != vmSymbolID::NO_SID) {
    for (int j = 0; j < methods->length(); ++j) {
      Method* method = methods->at(j);
      method->init_intrinsic_id(klass_id);

      if (CheckIntrinsics) {
        // Check if an intrinsic is defined for method 'method',
        // but the method is not annotated with @IntrinsicCandidate.
        if (method->intrinsic_id() != vmIntrinsics::_none &&
            !method->intrinsic_candidate()) {
              tty->print("Compiler intrinsic is defined for method [%s], "
              "but the method is not annotated with @IntrinsicCandidate.%s",
              method->name_and_sig_as_C_string(),
              NOT_DEBUG(" Method will not be inlined.") DEBUG_ONLY(" Exiting.")
            );
          tty->cr();
          DEBUG_ONLY(vm_exit(1));
        }
        // Check is the method 'method' is annotated with @IntrinsicCandidate,
        // but there is no intrinsic available for it.
        if (method->intrinsic_candidate() &&
          method->intrinsic_id() == vmIntrinsics::_none) {
            tty->print("Method [%s] is annotated with @IntrinsicCandidate, "
              "but no compiler intrinsic is defined for the method.%s",
              method->name_and_sig_as_C_string(),
              NOT_DEBUG("") DEBUG_ONLY(" Exiting.")
            );
          tty->cr();
          DEBUG_ONLY(vm_exit(1));
        }
      }
    } // end for

#ifdef ASSERT
    if (CheckIntrinsics) {
      // Check for orphan methods in the current class. A method m
      // of a class C is orphan if an intrinsic is defined for method m,
      // but class C does not declare m.
      // The check is potentially expensive, therefore it is available
      // only in debug builds.

      for (auto id : EnumRange<vmIntrinsicID>{}) {
        if (vmIntrinsics::_compiledLambdaForm == id) {
          // The _compiledLamdbdaForm intrinsic is a special marker for bytecode
          // generated for the JVM from a LambdaForm and therefore no method
          // is defined for it.
          continue;
        }
        if (vmIntrinsics::_blackhole == id) {
          // The _blackhole intrinsic is a special marker. No explicit method
          // is defined for it.
          continue;
        }

        if (vmIntrinsics::class_for(id) == klass_id) {
          // Check if the current class contains a method with the same
          // name, flags, signature.
          bool match = false;
          for (int j = 0; j < methods->length(); ++j) {
            const Method* method = methods->at(j);
            if (method->intrinsic_id() == id) {
              match = true;
              break;
            }
          }

          if (!match) {
            char buf[1000];
            tty->print("Compiler intrinsic is defined for method [%s], "
                       "but the method is not available in class [%s].%s",
                        vmIntrinsics::short_name_as_C_string(id, buf, sizeof(buf)),
                        ik->name()->as_C_string(),
                        NOT_DEBUG("") DEBUG_ONLY(" Exiting.")
            );
            tty->cr();
            DEBUG_ONLY(vm_exit(1));
          }
        }
      } // end for
    } // CheckIntrinsics
#endif // ASSERT
  }
}

InstanceKlass* ClassFileParser::create_instance_klass(bool changed_by_loadhook,
                                                      const ClassInstanceInfo& cl_inst_info,
                                                      TRAPS) {
  if (_klass != nullptr) {
    return _klass;
  }

  InstanceKlass* const ik =
    InstanceKlass::allocate_instance_klass(*this, CHECK_NULL);

  if (is_hidden()) {
    mangle_hidden_class_name(ik);
  }

  fill_instance_klass(ik, changed_by_loadhook, cl_inst_info, CHECK_NULL);

  assert(_klass == ik, "invariant");
  return ik;
}

void ClassFileParser::fill_instance_klass(InstanceKlass* ik,
                                          bool changed_by_loadhook,
                                          const ClassInstanceInfo& cl_inst_info,
                                          TRAPS) {
  assert(ik != nullptr, "invariant");

  // Set name and CLD before adding to CLD
  ik->set_class_loader_data(_loader_data);
  ik->set_name(_class_name);

  // Add all classes to our internal class loader list here,
  // including classes in the bootstrap (null) class loader.
  const bool publicize = !is_internal();

  _loader_data->add_class(ik, publicize);

  set_klass_to_deallocate(ik);

  assert(_layout_info != nullptr, "invariant");
  assert(ik->static_field_size() == _layout_info->_static_field_size, "sanity");
  assert(ik->nonstatic_oop_map_count() == _layout_info->oop_map_blocks->_nonstatic_oop_map_count,
         "sanity");

  assert(ik->is_instance_klass(), "sanity");
  assert(ik->size_helper() == _layout_info->_instance_size, "sanity");

  // Fill in information already parsed
  ik->set_should_verify_class(_need_verify);

  // Not yet: supers are done below to support the new subtype-checking fields
  ik->set_nonstatic_field_size(_layout_info->_nonstatic_field_size);
  ik->set_has_nonstatic_fields(_layout_info->_has_nonstatic_fields);

  if (_layout_info->_is_naturally_atomic) {
    ik->set_is_naturally_atomic();
  }

  if (_layout_info->_must_be_atomic) {
    ik->set_must_be_atomic();
  }
  if (_is_implicitly_constructible) {
    ik->set_is_implicitly_constructible();
  }

  ik->set_static_oop_field_count(_static_oop_count);

  // this transfers ownership of a lot of arrays from
  // the parser onto the InstanceKlass*
  apply_parsed_class_metadata(ik, _java_fields_count);
  if (ik->is_inline_klass()) {
    InlineKlass::cast(ik)->init_fixed_block();
  }

  // can only set dynamic nest-host after static nest information is set
  if (cl_inst_info.dynamic_nest_host() != nullptr) {
    ik->set_nest_host(cl_inst_info.dynamic_nest_host());
  }

  // note that is not safe to use the fields in the parser from this point on
  assert(nullptr == _cp, "invariant");
  assert(nullptr == _fieldinfo_stream, "invariant");
  assert(nullptr == _fields_status, "invariant");
  assert(nullptr == _methods, "invariant");
  assert(nullptr == _inner_classes, "invariant");
  assert(nullptr == _nest_members, "invariant");
  assert(nullptr == _loadable_descriptors, "invariant");
  assert(nullptr == _combined_annotations, "invariant");
  assert(nullptr == _record_components, "invariant");
  assert(nullptr == _permitted_subclasses, "invariant");
  assert(nullptr == _inline_layout_info_array, "invariant");

  if (_has_localvariable_table) {
    ik->set_has_localvariable_table(true);
  }

  if (_has_final_method) {
    ik->set_has_final_method();
  }

  ik->copy_method_ordering(_method_ordering, CHECK);
  // The InstanceKlass::_methods_jmethod_ids cache
  // is managed on the assumption that the initial cache
  // size is equal to the number of methods in the class. If
  // that changes, then InstanceKlass::idnum_can_increment()
  // has to be changed accordingly.
  ik->set_initial_method_idnum(checked_cast<u2>(ik->methods()->length()));

  ik->set_this_class_index(_this_class_index);

  if (_is_hidden) {
    // _this_class_index is a CONSTANT_Class entry that refers to this
    // hidden class itself. If this class needs to refer to its own methods
    // or fields, it would use a CONSTANT_MethodRef, etc, which would reference
    // _this_class_index. However, because this class is hidden (it's
    // not stored in SystemDictionary), _this_class_index cannot be resolved
    // with ConstantPool::klass_at_impl, which does a SystemDictionary lookup.
    // Therefore, we must eagerly resolve _this_class_index now.
    ik->constants()->klass_at_put(_this_class_index, ik);
  }

  ik->set_minor_version(_minor_version);
  ik->set_major_version(_major_version);
  ik->set_has_nonstatic_concrete_methods(_has_nonstatic_concrete_methods);
  ik->set_declares_nonstatic_concrete_methods(_declares_nonstatic_concrete_methods);

  assert(!_is_hidden || ik->is_hidden(), "must be set already");

  // Set PackageEntry for this_klass
  oop cl = ik->class_loader();
  Handle clh = Handle(THREAD, cl);
  ClassLoaderData* cld = ClassLoaderData::class_loader_data_or_null(clh());
  ik->set_package(cld, nullptr, CHECK);

  const Array<Method*>* const methods = ik->methods();
  assert(methods != nullptr, "invariant");
  const int methods_len = methods->length();

  check_methods_for_intrinsics(ik, methods);

  // Fill in field values obtained by parse_classfile_attributes
  if (_parsed_annotations->has_any_annotations()) {
    _parsed_annotations->apply_to(ik);
  }

  apply_parsed_class_attributes(ik);

  // Miranda methods
  if ((_num_miranda_methods > 0) ||
      // if this class introduced new miranda methods or
      (_super_klass != nullptr && _super_klass->has_miranda_methods())
        // super class exists and this class inherited miranda methods
     ) {
       ik->set_has_miranda_methods(); // then set a flag
  }

  // Fill in information needed to compute superclasses.
  ik->initialize_supers(const_cast<InstanceKlass*>(_super_klass), _transitive_interfaces, CHECK);
  ik->set_transitive_interfaces(_transitive_interfaces);
  ik->set_local_interfaces(_local_interfaces);
  _transitive_interfaces = nullptr;
  _local_interfaces = nullptr;

  // Initialize itable offset tables
  klassItable::setup_itable_offset_table(ik);

  // Compute transitive closure of interfaces this class implements
  // Do final class setup
  OopMapBlocksBuilder* oop_map_blocks = _layout_info->oop_map_blocks;
  if (oop_map_blocks->_nonstatic_oop_map_count > 0) {
    oop_map_blocks->copy(ik->start_of_nonstatic_oop_maps());
  }

  if (_has_contended_fields || _parsed_annotations->is_contended() ||
      ( _super_klass != nullptr && _super_klass->has_contended_annotations())) {
    ik->set_has_contended_annotations(true);
  }

  // Fill in has_finalizer and layout_helper
  set_precomputed_flags(ik);

  // check if this class can access its super class
  check_super_class_access(ik, CHECK);

  // check if this class can access its superinterfaces
  check_super_interface_access(ik, CHECK);

  // check if this class overrides any final method
  check_final_method_override(ik, CHECK);

  // reject static interface methods prior to Java 8
  if (ik->is_interface() && _major_version < JAVA_8_VERSION) {
    check_illegal_static_method(ik, CHECK);
  }

  // Obtain this_klass' module entry
  ModuleEntry* module_entry = ik->module();
  assert(module_entry != nullptr, "module_entry should always be set");

  // Obtain java.lang.Module
  Handle module_handle(THREAD, module_entry->module());

  // Allocate mirror and initialize static fields
  // The create_mirror() call will also call compute_modifiers()
  java_lang_Class::create_mirror(ik,
                                 Handle(THREAD, _loader_data->class_loader()),
                                 module_handle,
                                 _protection_domain,
                                 cl_inst_info.class_data(),
                                 CHECK);

  assert(_all_mirandas != nullptr, "invariant");

  // Generate any default methods - default methods are public interface methods
  // that have a default implementation.  This is new with Java 8.
  if (_has_nonstatic_concrete_methods) {
    DefaultMethods::generate_default_methods(ik,
                                             _all_mirandas,
                                             CHECK);
  }

  // Add read edges to the unnamed modules of the bootstrap and app class loaders.
  if (changed_by_loadhook && !module_handle.is_null() && module_entry->is_named() &&
      !module_entry->has_default_read_edges()) {
    if (!module_entry->set_has_default_read_edges()) {
      // We won a potential race
      JvmtiExport::add_default_read_edges(module_handle, THREAD);
    }
  }

  if (is_inline_type()) {
    InlineKlass* vk = InlineKlass::cast(ik);
    vk->set_payload_alignment(_layout_info->_payload_alignment);
    vk->set_first_field_offset(_layout_info->_first_field_offset);
    vk->set_payload_size_in_bytes(_layout_info->_payload_size_in_bytes);
    vk->set_non_atomic_size_in_bytes(_layout_info->_non_atomic_size_in_bytes);
    vk->set_non_atomic_alignment(_layout_info->_non_atomic_alignment);
    vk->set_atomic_size_in_bytes(_layout_info->_atomic_layout_size_in_bytes);
    vk->set_nullable_size_in_bytes(_layout_info->_nullable_layout_size_in_bytes);
    vk->set_null_marker_offset(_layout_info->_null_marker_offset);
    vk->set_default_value_offset(_layout_info->_default_value_offset);
    vk->set_null_reset_value_offset(_layout_info->_null_reset_value_offset);
    if (_layout_info->_is_empty_inline_klass) vk->set_is_empty_inline_type();
    vk->initialize_calling_convention(CHECK);
  }

  ClassLoadingService::notify_class_loaded(ik, false /* not shared class */);

  if (!is_internal()) {
    ik->print_class_load_logging(_loader_data, module_entry, _stream);

    if (ik->minor_version() == JAVA_PREVIEW_MINOR_VERSION &&
        ik->major_version() == JVM_CLASSFILE_MAJOR_VERSION &&
        log_is_enabled(Info, class, preview)) {
      ResourceMark rm;
      log_info(class, preview)("Loading class %s that depends on preview features (class file version %d.65535)",
                               ik->external_name(), JVM_CLASSFILE_MAJOR_VERSION);
    }

    if (log_is_enabled(Debug, class, resolve))  {
      ResourceMark rm;
      // print out the superclass.
      const char * from = ik->external_name();
      if (ik->java_super() != nullptr) {
        log_debug(class, resolve)("%s %s (super)",
                   from,
                   ik->java_super()->external_name());
      }
      // print out each of the interface classes referred to by this class.
      const Array<InstanceKlass*>* const local_interfaces = ik->local_interfaces();
      if (local_interfaces != nullptr) {
        const int length = local_interfaces->length();
        for (int i = 0; i < length; i++) {
          const InstanceKlass* const k = local_interfaces->at(i);
          const char * to = k->external_name();
          log_debug(class, resolve)("%s %s (interface)", from, to);
        }
      }
    }
  }

  JFR_ONLY(INIT_ID(ik);)

  // If we reach here, all is well.
  // Now remove the InstanceKlass* from the _klass_to_deallocate field
  // in order for it to not be destroyed in the ClassFileParser destructor.
  set_klass_to_deallocate(nullptr);

  // it's official
  set_klass(ik);

  debug_only(ik->verify();)
}

void ClassFileParser::update_class_name(Symbol* new_class_name) {
  // Decrement the refcount in the old name, since we're clobbering it.
  _class_name->decrement_refcount();

  _class_name = new_class_name;
  // Increment the refcount of the new name.
  // Now the ClassFileParser owns this name and will decrement in
  // the destructor.
  _class_name->increment_refcount();
}

static bool relax_format_check_for(ClassLoaderData* loader_data) {
  bool trusted = loader_data->is_boot_class_loader_data() ||
                 loader_data->is_platform_class_loader_data();
  bool need_verify =
    // verifyAll
    (BytecodeVerificationLocal && BytecodeVerificationRemote) ||
    // verifyRemote
    (!BytecodeVerificationLocal && BytecodeVerificationRemote && !trusted);
  return !need_verify;
}

ClassFileParser::ClassFileParser(ClassFileStream* stream,
                                 Symbol* name,
                                 ClassLoaderData* loader_data,
                                 const ClassLoadInfo* cl_info,
                                 Publicity pub_level,
                                 TRAPS) :
  _stream(stream),
  _class_name(nullptr),
  _loader_data(loader_data),
  _is_hidden(cl_info->is_hidden()),
  _can_access_vm_annotations(cl_info->can_access_vm_annotations()),
  _orig_cp_size(0),
  _static_oop_count(0),
  _super_klass(),
  _cp(nullptr),
  _fieldinfo_stream(nullptr),
  _fields_status(nullptr),
  _methods(nullptr),
  _inner_classes(nullptr),
  _nest_members(nullptr),
  _nest_host(0),
  _permitted_subclasses(nullptr),
  _loadable_descriptors(nullptr),
  _record_components(nullptr),
  _local_interfaces(nullptr),
  _local_interface_indexes(nullptr),
  _transitive_interfaces(nullptr),
  _combined_annotations(nullptr),
  _class_annotations(nullptr),
  _class_type_annotations(nullptr),
  _fields_annotations(nullptr),
  _fields_type_annotations(nullptr),
  _klass(nullptr),
  _klass_to_deallocate(nullptr),
  _parsed_annotations(nullptr),
  _layout_info(nullptr),
  _inline_layout_info_array(nullptr),
  _temp_field_info(nullptr),
  _method_ordering(nullptr),
  _all_mirandas(nullptr),
  _vtable_size(0),
  _itable_size(0),
  _num_miranda_methods(0),
  _protection_domain(cl_info->protection_domain()),
  _access_flags(),
  _pub_level(pub_level),
  _bad_constant_seen(0),
  _synthetic_flag(false),
  _sde_length(false),
  _sde_buffer(nullptr),
  _sourcefile_index(0),
  _generic_signature_index(0),
  _major_version(0),
  _minor_version(0),
  _this_class_index(0),
  _super_class_index(0),
  _itfs_len(0),
  _java_fields_count(0),
  _need_verify(false),
  _relax_verify(false),
  _has_nonstatic_concrete_methods(false),
  _declares_nonstatic_concrete_methods(false),
  _has_localvariable_table(false),
  _has_final_method(false),
  _has_contended_fields(false),
  _has_inline_type_fields(false),
  _is_naturally_atomic(false),
  _must_be_atomic(true),
  _is_implicitly_constructible(false),
  _has_loosely_consistent_annotation(false),
  _has_implicitly_constructible_annotation(false),
  _has_finalizer(false),
  _has_empty_finalizer(false),
  _max_bootstrap_specifier_index(-1) {

  _class_name = name != nullptr ? name : vmSymbols::unknown_class_name();
  _class_name->increment_refcount();

  assert(_loader_data != nullptr, "invariant");
  assert(stream != nullptr, "invariant");
  assert(_stream != nullptr, "invariant");
  assert(_stream->buffer() == _stream->current(), "invariant");
  assert(_class_name != nullptr, "invariant");
  assert(0 == _access_flags.as_int(), "invariant");

  // Figure out whether we can skip format checking (matching classic VM behavior)
  if (CDSConfig::is_dumping_static_archive()) {
    // verify == true means it's a 'remote' class (i.e., non-boot class)
    // Verification decision is based on BytecodeVerificationRemote flag
    // for those classes.
    _need_verify = (stream->need_verify()) ? BytecodeVerificationRemote :
                                              BytecodeVerificationLocal;
  }
  else {
    _need_verify = Verifier::should_verify_for(_loader_data->class_loader(),
                                               stream->need_verify());
  }

  // synch back verification state to stream
  stream->set_verify(_need_verify);

  // Check if verification needs to be relaxed for this class file
  // Do not restrict it to jdk1.0 or jdk1.1 to maintain backward compatibility (4982376)
  _relax_verify = relax_format_check_for(_loader_data);

  parse_stream(stream, CHECK);

  post_process_parsed_stream(stream, _cp, CHECK);
}

void ClassFileParser::clear_class_metadata() {
  // metadata created before the instance klass is created.  Must be
  // deallocated if classfile parsing returns an error.
  _cp = nullptr;
  _fieldinfo_stream = nullptr;
  _fields_status = nullptr;
  _methods = nullptr;
  _inner_classes = nullptr;
  _nest_members = nullptr;
  _permitted_subclasses = nullptr;
  _loadable_descriptors = nullptr;
  _combined_annotations = nullptr;
  _class_annotations = _class_type_annotations = nullptr;
  _fields_annotations = _fields_type_annotations = nullptr;
  _record_components = nullptr;
  _inline_layout_info_array = nullptr;
}

// Destructor to clean up
ClassFileParser::~ClassFileParser() {
  _class_name->decrement_refcount();

  if (_cp != nullptr) {
    MetadataFactory::free_metadata(_loader_data, _cp);
  }

  if (_fieldinfo_stream != nullptr) {
    MetadataFactory::free_array<u1>(_loader_data, _fieldinfo_stream);
  }

  if (_fields_status != nullptr) {
    MetadataFactory::free_array<FieldStatus>(_loader_data, _fields_status);
  }

  if (_inline_layout_info_array != nullptr) {
    MetadataFactory::free_array<InlineLayoutInfo>(_loader_data, _inline_layout_info_array);
  }

  if (_methods != nullptr) {
    // Free methods
    InstanceKlass::deallocate_methods(_loader_data, _methods);
  }

  // beware of the Universe::empty_blah_array!!
  if (_inner_classes != nullptr && _inner_classes != Universe::the_empty_short_array()) {
    MetadataFactory::free_array<u2>(_loader_data, _inner_classes);
  }

  if (_nest_members != nullptr && _nest_members != Universe::the_empty_short_array()) {
    MetadataFactory::free_array<u2>(_loader_data, _nest_members);
  }

  if (_record_components != nullptr) {
    InstanceKlass::deallocate_record_components(_loader_data, _record_components);
  }

  if (_permitted_subclasses != nullptr && _permitted_subclasses != Universe::the_empty_short_array()) {
    MetadataFactory::free_array<u2>(_loader_data, _permitted_subclasses);
  }

  if (_loadable_descriptors != nullptr && _loadable_descriptors != Universe::the_empty_short_array()) {
    MetadataFactory::free_array<u2>(_loader_data, _loadable_descriptors);
  }

  // Free interfaces
  InstanceKlass::deallocate_interfaces(_loader_data, _super_klass,
                                       _local_interfaces, _transitive_interfaces);

  if (_combined_annotations != nullptr) {
    // After all annotations arrays have been created, they are installed into the
    // Annotations object that will be assigned to the InstanceKlass being created.

    // Deallocate the Annotations object and the installed annotations arrays.
    _combined_annotations->deallocate_contents(_loader_data);

    // If the _combined_annotations pointer is non-null,
    // then the other annotations fields should have been cleared.
    assert(_class_annotations       == nullptr, "Should have been cleared");
    assert(_class_type_annotations  == nullptr, "Should have been cleared");
    assert(_fields_annotations      == nullptr, "Should have been cleared");
    assert(_fields_type_annotations == nullptr, "Should have been cleared");
  } else {
    // If the annotations arrays were not installed into the Annotations object,
    // then they have to be deallocated explicitly.
    MetadataFactory::free_array<u1>(_loader_data, _class_annotations);
    MetadataFactory::free_array<u1>(_loader_data, _class_type_annotations);
    Annotations::free_contents(_loader_data, _fields_annotations);
    Annotations::free_contents(_loader_data, _fields_type_annotations);
  }

  clear_class_metadata();
  _transitive_interfaces = nullptr;
  _local_interfaces = nullptr;

  // deallocate the klass if already created.  Don't directly deallocate, but add
  // to the deallocate list so that the klass is removed from the CLD::_klasses list
  // at a safepoint.
  if (_klass_to_deallocate != nullptr) {
    _loader_data->add_to_deallocate_list(_klass_to_deallocate);
  }
}

void ClassFileParser::parse_stream(const ClassFileStream* const stream,
                                   TRAPS) {

  assert(stream != nullptr, "invariant");
  assert(_class_name != nullptr, "invariant");

  // BEGIN STREAM PARSING
  stream->guarantee_more(8, CHECK);  // magic, major, minor
  // Magic value
  const u4 magic = stream->get_u4_fast();
  guarantee_property(magic == JAVA_CLASSFILE_MAGIC,
                     "Incompatible magic value %u in class file %s",
                     magic, CHECK);

  // Version numbers
  _minor_version = stream->get_u2_fast();
  _major_version = stream->get_u2_fast();

  // Check version numbers - we check this even with verifier off
  verify_class_version(_major_version, _minor_version, _class_name, CHECK);

  stream->guarantee_more(3, CHECK); // length, first cp tag
  u2 cp_size = stream->get_u2_fast();

  guarantee_property(
    cp_size >= 1, "Illegal constant pool size %u in class file %s",
    cp_size, CHECK);

  _orig_cp_size = cp_size;
  if (is_hidden()) { // Add a slot for hidden class name.
    cp_size++;
  }

  _cp = ConstantPool::allocate(_loader_data,
                               cp_size,
                               CHECK);

  ConstantPool* const cp = _cp;

  parse_constant_pool(stream, cp, _orig_cp_size, CHECK);

  assert(cp_size == (u2)cp->length(), "invariant");

  // ACCESS FLAGS
  stream->guarantee_more(8, CHECK);  // flags, this_class, super_class, infs_len

  jint recognized_modifiers = JVM_RECOGNIZED_CLASS_MODIFIERS;
  // JVM_ACC_MODULE is defined in JDK-9 and later.
  if (_major_version >= JAVA_9_VERSION) {
    recognized_modifiers |= JVM_ACC_MODULE;
  }

  // Access flags
  jint flags = stream->get_u2_fast() & recognized_modifiers;

  if ((flags & JVM_ACC_INTERFACE) && _major_version < JAVA_6_VERSION) {
    // Set abstract bit for old class files for backward compatibility
    flags |= JVM_ACC_ABSTRACT;
  }

  // Fixing ACC_SUPER/ACC_IDENTITY for old class files
  if (!supports_inline_types()) {
    const bool is_module = (flags & JVM_ACC_MODULE) != 0;
    const bool is_interface = (flags & JVM_ACC_INTERFACE) != 0;
    if (!is_module && !is_interface) {
      flags |= JVM_ACC_IDENTITY;
    }
  }


  // This class and superclass
  _this_class_index = stream->get_u2_fast();
  guarantee_property(
    valid_cp_range(_this_class_index, cp_size) &&
      cp->tag_at(_this_class_index).is_unresolved_klass(),
    "Invalid this class index %u in constant pool in class file %s",
    _this_class_index, CHECK);

  Symbol* const class_name_in_cp = cp->klass_name_at(_this_class_index);
  assert(class_name_in_cp != nullptr, "class_name can't be null");

  bool is_java_lang_Object = class_name_in_cp == vmSymbols::java_lang_Object();

  verify_legal_class_modifiers(flags, nullptr, is_java_lang_Object, CHECK);

  _access_flags.set_flags(flags);

  short bad_constant = class_bad_constant_seen();
  if (bad_constant != 0) {
    // Do not throw CFE until after the access_flags are checked because if
    // ACC_MODULE is set in the access flags, then NCDFE must be thrown, not CFE.
    classfile_parse_error("Unknown constant tag %u in class file %s", bad_constant, THREAD);
    return;
  }

  // Don't need to check whether this class name is legal or not.
  // It has been checked when constant pool is parsed.
  // However, make sure it is not an array type.
  if (_need_verify) {
    guarantee_property(class_name_in_cp->char_at(0) != JVM_SIGNATURE_ARRAY,
                       "Bad class name in class file %s",
                       CHECK);
  }

#ifdef ASSERT
  // Basic sanity checks
  if (_is_hidden) {
    assert(_class_name != vmSymbols::unknown_class_name(), "hidden classes should have a special name");
  }
#endif

  // Update the _class_name as needed depending on whether this is a named, un-named, or hidden class.

  if (_is_hidden) {
    assert(_class_name != nullptr, "Unexpected null _class_name");
#ifdef ASSERT
    if (_need_verify) {
      verify_legal_class_name(_class_name, CHECK);
    }
#endif

  } else {
    // Check if name in class file matches given name
    if (_class_name != class_name_in_cp) {
      if (_class_name != vmSymbols::unknown_class_name()) {
        ResourceMark rm(THREAD);
        Exceptions::fthrow(THREAD_AND_LOCATION,
                           vmSymbols::java_lang_NoClassDefFoundError(),
                           "%s (wrong name: %s)",
                           _class_name->as_C_string(),
                           class_name_in_cp->as_C_string()
                           );
        return;
      } else {
        // The class name was not known by the caller so we set it from
        // the value in the CP.
        update_class_name(class_name_in_cp);
      }
      // else nothing to do: the expected class name matches what is in the CP
    }
  }

  // Verification prevents us from creating names with dots in them, this
  // asserts that that's the case.
  assert(is_internal_format(_class_name), "external class name format used internally");

  if (!is_internal()) {
    LogTarget(Debug, class, preorder) lt;
    if (lt.is_enabled()){
      ResourceMark rm(THREAD);
      LogStream ls(lt);
      ls.print("%s", _class_name->as_klass_external_name());
      if (stream->source() != nullptr) {
        ls.print(" source: %s", stream->source());
      }
      ls.cr();
    }
  }

  // SUPERKLASS
  _super_class_index = stream->get_u2_fast();
  _super_klass = parse_super_class(cp,
                                   _super_class_index,
                                   _need_verify,
                                   CHECK);

  // Interfaces
  _itfs_len = stream->get_u2_fast();
  parse_interfaces(stream,
                   _itfs_len,
                   cp,
                   &_has_nonstatic_concrete_methods,
                   CHECK);

  // Fields (offsets are filled in later)
  parse_fields(stream,
               _access_flags,
               cp,
               cp_size,
               &_java_fields_count,
               CHECK);

  assert(_temp_field_info != nullptr, "invariant");

  // Methods
  parse_methods(stream,
                is_interface(),
                !is_identity_class(),
                is_abstract_class(),
                &_has_localvariable_table,
                &_has_final_method,
                &_declares_nonstatic_concrete_methods,
                CHECK);

  assert(_methods != nullptr, "invariant");

  if (_declares_nonstatic_concrete_methods) {
    _has_nonstatic_concrete_methods = true;
  }

  // Additional attributes/annotations
  _parsed_annotations = new ClassAnnotationCollector();
  parse_classfile_attributes(stream, cp, _parsed_annotations, CHECK);

  assert(_inner_classes != nullptr, "invariant");

  // Finalize the Annotations metadata object,
  // now that all annotation arrays have been created.
  create_combined_annotations(CHECK);

  // Make sure this is the end of class file stream
  guarantee_property(stream->at_eos(),
                     "Extra bytes at the end of class file %s",
                     CHECK);

  // all bytes in stream read and parsed
}

void ClassFileParser::mangle_hidden_class_name(InstanceKlass* const ik) {
  ResourceMark rm;
  // Construct hidden name from _class_name, "+", and &ik. Note that we can't
  // use a '/' because that confuses finding the class's package.  Also, can't
  // use an illegal char such as ';' because that causes serialization issues
  // and issues with hidden classes that create their own hidden classes.
  char addr_buf[20];
  if (CDSConfig::is_dumping_static_archive()) {
    // We want stable names for the archived hidden classes (only for static
    // archive for now). Spaces under default_SharedBaseAddress() will be
    // occupied by the archive at run time, so we know that no dynamically
    // loaded InstanceKlass will be placed under there.
    static volatile size_t counter = 0;
    Atomic::cmpxchg(&counter, (size_t)0, Arguments::default_SharedBaseAddress()); // initialize it
    size_t new_id = Atomic::add(&counter, (size_t)1);
    jio_snprintf(addr_buf, 20, SIZE_FORMAT_X, new_id);
  } else {
    jio_snprintf(addr_buf, 20, INTPTR_FORMAT, p2i(ik));
  }
  size_t new_name_len = _class_name->utf8_length() + 2 + strlen(addr_buf);
  char* new_name = NEW_RESOURCE_ARRAY(char, new_name_len);
  jio_snprintf(new_name, new_name_len, "%s+%s",
               _class_name->as_C_string(), addr_buf);
  update_class_name(SymbolTable::new_symbol(new_name));

  // Add a Utf8 entry containing the hidden name.
  assert(_class_name != nullptr, "Unexpected null _class_name");
  int hidden_index = _orig_cp_size; // this is an extra slot we added
  _cp->symbol_at_put(hidden_index, _class_name);

  // Update this_class_index's slot in the constant pool with the new Utf8 entry.
  // We have to update the resolved_klass_index and the name_index together
  // so extract the existing resolved_klass_index first.
  CPKlassSlot cp_klass_slot = _cp->klass_slot_at(_this_class_index);
  int resolved_klass_index = cp_klass_slot.resolved_klass_index();
  _cp->unresolved_klass_at_put(_this_class_index, hidden_index, resolved_klass_index);
  assert(_cp->klass_slot_at(_this_class_index).name_index() == _orig_cp_size,
         "Bad name_index");
}

void ClassFileParser::post_process_parsed_stream(const ClassFileStream* const stream,
                                                 ConstantPool* cp,
                                                 TRAPS) {
  assert(stream != nullptr, "invariant");
  assert(stream->at_eos(), "invariant");
  assert(cp != nullptr, "invariant");
  assert(_loader_data != nullptr, "invariant");

  if (_class_name == vmSymbols::java_lang_Object()) {
<<<<<<< HEAD
    check_property(_local_interfaces == Universe::the_empty_instance_klass_array(),
        "java.lang.Object cannot implement an interface in class file %s",
        CHECK);
=======
    guarantee_property(_local_interfaces == Universe::the_empty_instance_klass_array(),
                       "java.lang.Object cannot implement an interface in class file %s",
                       CHECK);
>>>>>>> 388d44fb
  }
  // We check super class after class file is parsed and format is checked
  if (_super_class_index > 0 && nullptr == _super_klass) {
    Symbol* const super_class_name = cp->klass_name_at(_super_class_index);
    if (is_interface()) {
      // Before attempting to resolve the superclass, check for class format
      // errors not checked yet.
      guarantee_property(super_class_name == vmSymbols::java_lang_Object(),
        "Interfaces must have java.lang.Object as superclass in class file %s",
        CHECK);
    }
    Handle loader(THREAD, _loader_data->class_loader());
    if (loader.is_null() && super_class_name == vmSymbols::java_lang_Object()) {
      _super_klass = vmClasses::Object_klass();
    } else {
      _super_klass = (const InstanceKlass*)
                       SystemDictionary::resolve_with_circularity_detection_or_fail(_class_name,
                                                               super_class_name,
                                                               loader,
                                                               _protection_domain,
                                                               true,
                                                               CHECK);
    }
  }

  if (_super_klass != nullptr) {
    if (_super_klass->is_interface()) {
      classfile_icce_error("class %s has interface %s as super class", _super_klass, THREAD);
      return;
    }

    if (_super_klass->is_final()) {
      classfile_icce_error("class %s cannot inherit from final class %s", _super_klass, THREAD);
      return;
    }

    if (EnableValhalla) {
      check_identity_and_value_modifiers(this, _super_klass, CHECK);
    }

    if (_super_klass->has_nonstatic_concrete_methods()) {
      _has_nonstatic_concrete_methods = true;
    }
  }

  if (_parsed_annotations->has_annotation(AnnotationCollector::_jdk_internal_LooselyConsistentValue) && _access_flags.is_identity_class()) {
    THROW_MSG(vmSymbols::java_lang_ClassFormatError(),
          err_msg("class %s cannot have annotation jdk.internal.vm.annotation.LooselyConsistentValue, because it is not a value class",
                  _class_name->as_klass_external_name()));
  }
  if (_parsed_annotations->has_annotation(AnnotationCollector::_jdk_internal_ImplicitlyConstructible) && _access_flags.is_identity_class()) {
    THROW_MSG(vmSymbols::java_lang_ClassFormatError(),
          err_msg("class %s cannot have annotation jdk.internal.vm.annotation.ImplicitlyConstructible, because it is not a value class",
                  _class_name->as_klass_external_name()));
  }

  // Determining is the class allows tearing or not (default is not)
  if (EnableValhalla && !_access_flags.is_identity_class()) {
    if (_parsed_annotations->has_annotation(ClassAnnotationCollector::_jdk_internal_LooselyConsistentValue)
        && (_super_klass == vmClasses::Object_klass() || !_super_klass->must_be_atomic())) {
      // Conditions above are not sufficient to determine atomicity requirements,
      // the presence of fields with atomic requirements could force the current class to have atomicy requirements too
      // Marking as not needing atomicity for now, can be updated when computing the fields layout
      // The InstanceKlass must be filled with the value from the FieldLayoutInfo returned by
      // the FieldLayoutBuilder, not with this _must_be_atomic field.
      _must_be_atomic = false;
    }
    if (_parsed_annotations->has_annotation(ClassAnnotationCollector::_jdk_internal_ImplicitlyConstructible)
        && (_super_klass == vmClasses::Object_klass() || _super_klass->is_implicitly_constructible())) {
      _is_implicitly_constructible = true;
    }
    // Apply VM options override
    if (*ForceNonTearable != '\0') {
      // Allow a command line switch to force the same atomicity property:
      const char* class_name_str = _class_name->as_C_string();
      if (StringUtils::class_list_match(ForceNonTearable, class_name_str)) {
        _must_be_atomic = true;
      }
    }
  }

  int itfs_len = _local_interface_indexes == nullptr ? 0 : _local_interface_indexes->length();
  _local_interfaces = MetadataFactory::new_array<InstanceKlass*>(_loader_data, itfs_len, nullptr, CHECK);
  if (_local_interface_indexes != nullptr) {
    for (int i = 0; i < _local_interface_indexes->length(); i++) {
      u2 interface_index = _local_interface_indexes->at(i);
      Klass* interf;
      if (cp->tag_at(interface_index).is_klass()) {
        interf = cp->resolved_klass_at(interface_index);
      } else {
        Symbol* const unresolved_klass  = cp->klass_name_at(interface_index);

        // Don't need to check legal name because it's checked when parsing constant pool.
        // But need to make sure it's not an array type.
        guarantee_property(unresolved_klass->char_at(0) != JVM_SIGNATURE_ARRAY,
                            "Bad interface name in class file %s", CHECK);

        // Call resolve on the interface class name with class circularity checking
        interf = SystemDictionary::resolve_with_circularity_detection_or_fail(
                                                  _class_name,
                                                  unresolved_klass,
                                                  Handle(THREAD, _loader_data->class_loader()),
                                                  _protection_domain,
                                                  false,
                                                  CHECK);
      }

      if (!interf->is_interface()) {
        THROW_MSG(vmSymbols::java_lang_IncompatibleClassChangeError(),
                  err_msg("class %s can not implement %s, because it is not an interface (%s)",
                          _class_name->as_klass_external_name(),
                          interf->external_name(),
                          interf->class_in_module_of_loader()));
      }

      if (EnableValhalla) {
        // Check modifiers and set carries_identity_modifier/carries_value_modifier flags
        check_identity_and_value_modifiers(this, InstanceKlass::cast(interf), CHECK);
      }

      if (InstanceKlass::cast(interf)->has_nonstatic_concrete_methods()) {
        _has_nonstatic_concrete_methods = true;
      }
      _local_interfaces->at_put(i, InstanceKlass::cast(interf));
    }
  }
  assert(_local_interfaces != nullptr, "invariant");

  // Compute the transitive list of all unique interfaces implemented by this class
  _transitive_interfaces =
    compute_transitive_interfaces(_super_klass,
                                  _local_interfaces,
                                  _loader_data,
                                  CHECK);

  assert(_transitive_interfaces != nullptr, "invariant");

  // sort methods
  _method_ordering = sort_methods(_methods);

  _all_mirandas = new GrowableArray<Method*>(20);

  Handle loader(THREAD, _loader_data->class_loader());
  klassVtable::compute_vtable_size_and_num_mirandas(&_vtable_size,
                                                    &_num_miranda_methods,
                                                    _all_mirandas,
                                                    _super_klass,
                                                    _methods,
                                                    _access_flags,
                                                    _major_version,
                                                    loader,
                                                    _class_name,
                                                    _local_interfaces);

  // Size of Java itable (in words)
  _itable_size = is_interface() ? 0 :
    klassItable::compute_itable_size(_transitive_interfaces);

  assert(_parsed_annotations != nullptr, "invariant");

  if (EnableValhalla) {
    _inline_layout_info_array = MetadataFactory::new_array<InlineLayoutInfo>(_loader_data,
                                                   java_fields_count(),
                                                   CHECK);
    for (GrowableArrayIterator<FieldInfo> it = _temp_field_info->begin(); it != _temp_field_info->end(); ++it) {
      FieldInfo fieldinfo = *it;
      if (fieldinfo.access_flags().is_static()) continue;  // Only non-static fields are processed at load time
      Symbol* sig = fieldinfo.signature(cp);
      if (fieldinfo.field_flags().is_null_free_inline_type()) {
        // Pre-load classes of null-free fields that are candidate for flattening
        TempNewSymbol s = Signature::strip_envelope(sig);
        if (s == _class_name) {
          THROW_MSG(vmSymbols::java_lang_ClassCircularityError(), err_msg("Class %s cannot have a null-free non-static field of its own type", _class_name->as_C_string()));
        }
        log_info(class, preload)("Preloading class %s during loading of class %s. Cause: a null-free non-static field is declared with this type", s->as_C_string(), _class_name->as_C_string());
        Klass* klass = SystemDictionary::resolve_with_circularity_detection_or_fail(_class_name, s, Handle(THREAD, _loader_data->class_loader()), _protection_domain, false, THREAD);
        if (HAS_PENDING_EXCEPTION) {
          log_warning(class, preload)("Preloading of class %s during loading of class %s (cause: null-free non-static field) failed: %s",
                                      s->as_C_string(), _class_name->as_C_string(), PENDING_EXCEPTION->klass()->name()->as_C_string());
          return; // Exception is still pending
        }
        assert(klass != nullptr, "Sanity check");
        if (klass->access_flags().is_identity_class()) {
          assert(klass->is_instance_klass(), "Sanity check");
          ResourceMark rm(THREAD);
          THROW_MSG(vmSymbols::java_lang_IncompatibleClassChangeError(),
                    err_msg("Class %s expects class %s to be a value class, but it is an identity class",
                    _class_name->as_C_string(),
                    InstanceKlass::cast(klass)->external_name()));
        }
        if (klass->is_abstract()) {
          assert(klass->is_instance_klass(), "Sanity check");
          ResourceMark rm(THREAD);
          THROW_MSG(vmSymbols::java_lang_IncompatibleClassChangeError(),
                    err_msg("Class %s expects class %s to be concrete value type, but it is an abstract class",
                    _class_name->as_C_string(),
                    InstanceKlass::cast(klass)->external_name()));
        }
        InlineKlass* vk = InlineKlass::cast(klass);
        if (!vk->is_implicitly_constructible()) {
          THROW_MSG(vmSymbols::java_lang_IncompatibleClassChangeError(),
                    err_msg("class %s is not implicitly constructible and it is used in a null restricted non-static field (not supported)",
                    klass->name()->as_C_string()));
        }
        _inline_layout_info_array->adr_at(fieldinfo.index())->set_klass(vk);
        log_info(class, preload)("Preloading of class %s during loading of class %s (cause: null-free non-static field) succeeded", s->as_C_string(), _class_name->as_C_string());
      } else if (Signature::has_envelope(sig)) {
        // Preloading classes for nullable fields that are listed in the LoadableDescriptors attribute
        // Those classes would be required later for the flattening of nullable inline type fields
        TempNewSymbol name = Signature::strip_envelope(sig);
        if (name != _class_name && is_class_in_loadable_descriptors_attribute(sig)) {
          log_info(class, preload)("Preloading class %s during loading of class %s. Cause: field type in LoadableDescriptors attribute", name->as_C_string(), _class_name->as_C_string());
          oop loader = loader_data()->class_loader();
          Klass* klass = SystemDictionary::resolve_with_circularity_detection_or_fail(_class_name, name, Handle(THREAD, loader), _protection_domain, false, THREAD);
          if (klass != nullptr) {
            if (klass->is_inline_klass()) {
              _inline_layout_info_array->adr_at(fieldinfo.index())->set_klass(InlineKlass::cast(klass));
              log_info(class, preload)("Preloading of class %s during loading of class %s (cause: field type in LoadableDescriptors attribute) succeeded", name->as_C_string(), _class_name->as_C_string());
            } else {
              // Non value class are allowed by the current spec, but it could be an indication of an issue so let's log a warning
              log_warning(class, preload)("Preloading class %s during loading of class %s (cause: field type in LoadableDescriptors attribute) but loaded class is not a value class", name->as_C_string(), _class_name->as_C_string());
            }
            } else {
            log_warning(class, preload)("Preloading of class %s during loading of class %s (cause: field type in LoadableDescriptors attribute) failed : %s",
                                          name->as_C_string(), _class_name->as_C_string(), PENDING_EXCEPTION->klass()->name()->as_C_string());
          }
          // Loads triggered by the LoadableDescriptors attribute are speculative, failures must not impact loading of current class
          if (HAS_PENDING_EXCEPTION) {
            CLEAR_PENDING_EXCEPTION;
          }
        }
      }
    }
  }

  _layout_info = new FieldLayoutInfo();
  FieldLayoutBuilder lb(class_name(), loader_data(), super_klass(), _cp, /*_fields*/ _temp_field_info,
      _parsed_annotations->is_contended(), is_inline_type(),
      access_flags().is_abstract() && !access_flags().is_identity_class() && !access_flags().is_interface(),
      _must_be_atomic, _layout_info, _inline_layout_info_array);
  lb.build_layout();
  _has_inline_type_fields = _layout_info->_has_inline_fields;

  int injected_fields_count = _temp_field_info->length() - _java_fields_count;
  _fieldinfo_stream =
    FieldInfoStream::create_FieldInfoStream(_temp_field_info, _java_fields_count,
                                            injected_fields_count, loader_data(), CHECK);

  _fields_status =
    MetadataFactory::new_array<FieldStatus>(_loader_data, _temp_field_info->length(),
                                            FieldStatus(0), CHECK);
}

void ClassFileParser::set_klass(InstanceKlass* klass) {

#ifdef ASSERT
  if (klass != nullptr) {
    assert(nullptr == _klass, "leaking?");
  }
#endif

  _klass = klass;
}

void ClassFileParser::set_klass_to_deallocate(InstanceKlass* klass) {

#ifdef ASSERT
  if (klass != nullptr) {
    assert(nullptr == _klass_to_deallocate, "leaking?");
  }
#endif

  _klass_to_deallocate = klass;
}

// Caller responsible for ResourceMark
// clone stream with rewound position
const ClassFileStream* ClassFileParser::clone_stream() const {
  assert(_stream != nullptr, "invariant");

  return _stream->clone();
}

ReferenceType ClassFileParser::super_reference_type() const {
  return _super_klass == nullptr ? REF_NONE : _super_klass->reference_type();
}

bool ClassFileParser::is_instance_ref_klass() const {
  // Only the subclasses of j.l.r.Reference are InstanceRefKlass.
  // j.l.r.Reference itself is InstanceKlass because InstanceRefKlass denotes a
  // klass requiring special treatment in ref-processing. The abstract
  // j.l.r.Reference cannot be instantiated so doesn't partake in
  // ref-processing.
  return is_java_lang_ref_Reference_subclass();
}

bool ClassFileParser::is_java_lang_ref_Reference_subclass() const {
  if (_super_klass == nullptr) {
    return false;
  }

  if (_super_klass->name() == vmSymbols::java_lang_ref_Reference()) {
    // Direct subclass of j.l.r.Reference: Soft|Weak|Final|Phantom
    return true;
  }

  return _super_klass->reference_type() != REF_NONE;
}

// ----------------------------------------------------------------------------
// debugging

#ifdef ASSERT

// return true if class_name contains no '.' (internal format is '/')
bool ClassFileParser::is_internal_format(Symbol* class_name) {
  if (class_name != nullptr) {
    ResourceMark rm;
    char* name = class_name->as_C_string();
    return strchr(name, JVM_SIGNATURE_DOT) == nullptr;
  } else {
    return true;
  }
}

#endif<|MERGE_RESOLUTION|>--- conflicted
+++ resolved
@@ -836,12 +836,7 @@
     int index = 0;
     for (index = 0; index < itfs_len; index++) {
       const u2 interface_index = stream->get_u2(CHECK);
-<<<<<<< HEAD
-      check_property(
-=======
-      Klass* interf;
       guarantee_property(
->>>>>>> 388d44fb
         valid_klass_reference_at(interface_index),
         "Interface name has bad constant pool index %u in class file %s",
         interface_index, CHECK);
@@ -3212,7 +3207,7 @@
     cfs->guarantee_more(2 * length, CHECK_0);
     for (int n = 0; n < length; n++) {
       const u2 descriptor_index = cfs->get_u2_fast();
-      check_property(
+      guarantee_property(
         valid_symbol_at(descriptor_index),
         "LoadableDescriptors descriptor_index %u has bad constant type in class file %s",
         descriptor_index, CHECK_0);
@@ -3951,16 +3946,9 @@
   const InstanceKlass* super_klass = nullptr;
 
   if (super_class_index == 0) {
-<<<<<<< HEAD
-    check_property(_class_name == vmSymbols::java_lang_Object(),
+    guarantee_property(_class_name == vmSymbols::java_lang_Object(),
                    "Invalid superclass index 0 in class file %s",
                    CHECK_NULL);
-=======
-    guarantee_property(_class_name == vmSymbols::java_lang_Object(),
-                       "Invalid superclass index %u in class file %s",
-                       super_class_index,
-                       CHECK_NULL);
->>>>>>> 388d44fb
   } else {
     guarantee_property(valid_klass_reference_at(super_class_index),
                        "Invalid superclass index %u in class file %s",
@@ -4248,7 +4236,6 @@
       return;
     }
 
-<<<<<<< HEAD
     // The JVMS says that super classes for value types must not have the ACC_IDENTITY
     // flag set. But, java.lang.Object must still be allowed to be a direct super class
     // for a value classes.  So, it is treated as a special case for now.
@@ -4259,28 +4246,6 @@
       return;
     }
 
-    // If the loader is not the boot loader then throw an exception if its
-    // superclass is in package jdk.internal.reflect and its loader is not a
-    // special reflection class loader
-    if (!this_klass->class_loader_data()->is_the_null_class_loader_data()) {
-      PackageEntry* super_package = super->package();
-      if (super_package != nullptr &&
-          super_package->name()->fast_compare(vmSymbols::jdk_internal_reflect()) == 0 &&
-          !java_lang_ClassLoader::is_reflection_class_loader(this_klass->class_loader())) {
-        ResourceMark rm(THREAD);
-        Exceptions::fthrow(
-          THREAD_AND_LOCATION,
-          vmSymbols::java_lang_IllegalAccessError(),
-          "class %s loaded by %s cannot access jdk/internal/reflect superclass %s",
-          this_klass->external_name(),
-          this_klass->class_loader_data()->loader_name_and_id(),
-          super->external_name());
-        return;
-      }
-    }
-
-=======
->>>>>>> 388d44fb
     Reflection::VerifyClassAccessResults vca_result =
       Reflection::verify_class_access(this_klass, InstanceKlass::cast(super), false);
     if (vca_result != Reflection::ACCESS_OK) {
@@ -6060,15 +6025,9 @@
   assert(_loader_data != nullptr, "invariant");
 
   if (_class_name == vmSymbols::java_lang_Object()) {
-<<<<<<< HEAD
-    check_property(_local_interfaces == Universe::the_empty_instance_klass_array(),
+    guarantee_property(_local_interfaces == Universe::the_empty_instance_klass_array(),
         "java.lang.Object cannot implement an interface in class file %s",
         CHECK);
-=======
-    guarantee_property(_local_interfaces == Universe::the_empty_instance_klass_array(),
-                       "java.lang.Object cannot implement an interface in class file %s",
-                       CHECK);
->>>>>>> 388d44fb
   }
   // We check super class after class file is parsed and format is checked
   if (_super_class_index > 0 && nullptr == _super_klass) {
