--- conflicted
+++ resolved
@@ -3913,16 +3913,13 @@
   this_klass->set_annotations(_combined_annotations);
   this_klass->set_permitted_subclasses(_permitted_subclasses);
   this_klass->set_record_components(_record_components);
-<<<<<<< HEAD
   this_klass->set_inline_layout_info_array(_inline_layout_info_array);
-=======
 
   // Initialize cached modifier_flags to support Class.getModifiers().
   // This must follow setting inner_class attributes.
   int computed_modifiers = this_klass->compute_modifier_flags();
   this_klass->set_modifier_flags(computed_modifiers);
 
->>>>>>> 23d6f747
   // Delay the setting of _local_interfaces and _transitive_interfaces until after
   // initialize_supers() in fill_instance_klass(). It is because the _local_interfaces could
   // be shared with _transitive_interfaces and _transitive_interfaces may be shared with
