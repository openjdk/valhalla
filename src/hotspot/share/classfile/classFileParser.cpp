--- conflicted
+++ resolved
@@ -856,7 +856,7 @@
 }
 
 static void check_identity_and_value_modifiers(ClassFileParser* current, const InstanceKlass* super_type, TRAPS) {
-  assert(super_type != NULL,"Method doesn't support null super type");
+  assert(super_type != nullptr,"Method doesn't support null super type");
   if (super_type->carries_identity_modifier()) {
     if (current->carries_value_modifier()) {
         ResourceMark rm(THREAD);
@@ -904,14 +904,8 @@
 
   } else {
     assert(itfs_len > 0, "only called for len>0");
-<<<<<<< HEAD
     _local_interface_indexes = new GrowableArray<u2>(itfs_len);
     int index = 0;
-=======
-    _local_interfaces = MetadataFactory::new_array<InstanceKlass*>(_loader_data, itfs_len, nullptr, CHECK);
-
-    int index;
->>>>>>> 861e3020
     for (index = 0; index < itfs_len; index++) {
       const u2 interface_index = stream->get_u2(CHECK);
       check_property(
@@ -936,16 +930,9 @@
     {
       debug_only(NoSafepointVerifier nsv;)
       for (index = 0; index < itfs_len; index++) {
-<<<<<<< HEAD
         name = cp->klass_name_at(_local_interface_indexes->at(index));
-        // If no duplicates, add (name, NULL) in hashtable interface_names.
-        if (!put_after_lookup(name, NULL, interface_names)) {
-=======
-        const InstanceKlass* const k = _local_interfaces->at(index);
-        name = k->name();
         // If no duplicates, add (name, nullptr) in hashtable interface_names.
         if (!put_after_lookup(name, nullptr, interface_names)) {
->>>>>>> 861e3020
           dup = true;
           break;
         }
@@ -1710,7 +1697,6 @@
     }
   }
 
-<<<<<<< HEAD
   if (is_inline_type) {
     FieldInfo* const field = FieldInfo::from_field_array(fa, index);
     field->initialize(JVM_ACC_FIELD_INTERNAL | JVM_ACC_STATIC,
@@ -1738,10 +1724,7 @@
     _has_nonstatic_fields = true;
   }
 
-  assert(NULL == _fields, "invariant");
-=======
   assert(nullptr == _fields, "invariant");
->>>>>>> 861e3020
 
   _fields =
     MetadataFactory::new_array<u2>(_loader_data,
@@ -2443,7 +2426,6 @@
     }
   }
 
-<<<<<<< HEAD
   if (name == vmSymbols::object_initializer_name()) {
     if (is_interface) {
       classfile_parse_error("Interface cannot have a method named <init>, class file %s", CHECK_NULL);
@@ -2466,13 +2448,8 @@
         && ((flags & JVM_ACC_STATIC) == 0 )
         && !carries_identity_modifier()) {
       classfile_parse_error("Invalid synchronized method in non-identity class %s", THREAD);
-        return NULL;
-    }
-=======
-  if (name == vmSymbols::object_initializer_name() && is_interface) {
-    classfile_parse_error("Interface cannot have a method named <init>, class file %s", THREAD);
-    return nullptr;
->>>>>>> 861e3020
+        return nullptr;
+    }
   }
 
   int args_size = -1;  // only used when _need_verify is true
@@ -3481,7 +3458,7 @@
                                                                    TRAPS) {
   const u1* const current_mark = cfs->current();
   u2 length = 0;
-  if (preload_attribute_start != NULL) {
+  if (preload_attribute_start != nullptr) {
     cfs->set_current(preload_attribute_start);
     cfs->guarantee_more(2, CHECK_0);  // length
     length = cfs->get_u2_fast();
@@ -3827,7 +3804,7 @@
   u4  record_attribute_length = 0;
   const u1* permitted_subclasses_attribute_start = nullptr;
   u4  permitted_subclasses_attribute_length = 0;
-  const u1* preload_attribute_start = NULL;
+  const u1* preload_attribute_start = nullptr;
   u4  preload_attribute_length = 0;
 
   // Iterate over attributes
@@ -4415,7 +4392,7 @@
                                                 const Symbol* sig) const {
 
   ResourceMark rm(THREAD);
-  if (name == NULL || sig == NULL) {
+  if (name == nullptr || sig == nullptr) {
     Exceptions::fthrow(THREAD_AND_LOCATION_ARGS,
         vmSymbols::java_lang_ClassFormatError(),
         "class: %s - %s", _class_name->as_C_string(), msg);
@@ -4807,7 +4784,7 @@
   const bool is_value_class = (flags & JVM_ACC_VALUE) != 0;
   const bool is_primitive_class = (flags & JVM_ACC_PRIMITIVE) != 0;
   const bool is_identity_class = (flags & JVM_ACC_IDENTITY) != 0;
-  const bool is_inner_class = name != NULL;
+  const bool is_inner_class = name != nullptr;
   assert(_major_version >= JAVA_9_VERSION || !is_module, "JVM_ACC_MODULE should not be set");
   if (is_module) {
     ResourceMark rm(THREAD);
@@ -4864,7 +4841,7 @@
     if (is_value_class)  class_note = " (a value class)";
     if (is_primitive_class)  class_note = " (a primitive class)";
     if (is_value_class && is_identity_class) class_note = " (a value and identity class)";
-    if (name == NULL) { // Not an inner class
+    if (name == nullptr) { // Not an inner class
       Exceptions::fthrow(
         THREAD_AND_LOCATION,
         vmSymbols::java_lang_ClassFormatError(),
@@ -5266,7 +5243,7 @@
         classfile_parse_error("Class name contains illegal Q-signature "
                               "in descriptor in class file %s, requires option -XX:+EnablePrimitiveClasses",
                               CHECK_0);
-        return NULL;
+        return nullptr;
       }
       // fall through
     case JVM_SIGNATURE_CLASS:
@@ -5689,7 +5666,6 @@
   // Not yet: supers are done below to support the new subtype-checking fields
   ik->set_nonstatic_field_size(_field_info->_nonstatic_field_size);
   ik->set_has_nonstatic_fields(_field_info->_has_nonstatic_fields);
-<<<<<<< HEAD
   if (_field_info->_is_naturally_atomic && ik->is_inline_klass()) {
     ik->set_is_naturally_atomic();
   }
@@ -5700,12 +5676,8 @@
     ik->set_carries_value_modifier();
   }
 
-  assert(_fac != NULL, "invariant");
+  assert(_fac != nullptr, "invariant");
   ik->set_static_oop_field_count(_fac->count[STATIC_OOP] + _fac->count[STATIC_INLINE]);
-=======
-  assert(_fac != nullptr, "invariant");
-  ik->set_static_oop_field_count(_fac->count[STATIC_OOP]);
->>>>>>> 861e3020
 
   // this transfers ownership of a lot of arrays from
   // the parser onto the InstanceKlass*
@@ -5717,26 +5689,15 @@
   }
 
   // note that is not safe to use the fields in the parser from this point on
-<<<<<<< HEAD
-  assert(NULL == _cp, "invariant");
-  assert(NULL == _fields, "invariant");
-  assert(NULL == _methods, "invariant");
-  assert(NULL == _inner_classes, "invariant");
-  assert(NULL == _nest_members, "invariant");
-  assert(NULL == _preload_classes, "invariant");
-  assert(NULL == _combined_annotations, "invariant");
-  assert(NULL == _record_components, "invariant");
-  assert(NULL == _permitted_subclasses, "invariant");
-=======
   assert(nullptr == _cp, "invariant");
   assert(nullptr == _fields, "invariant");
   assert(nullptr == _methods, "invariant");
   assert(nullptr == _inner_classes, "invariant");
   assert(nullptr == _nest_members, "invariant");
+  assert(nullptr == _preload_classes, "invariant");
   assert(nullptr == _combined_annotations, "invariant");
   assert(nullptr == _record_components, "invariant");
   assert(nullptr == _permitted_subclasses, "invariant");
->>>>>>> 861e3020
 
   if (_has_localvariable_table) {
     ik->set_has_localvariable_table(true);
@@ -5997,30 +5958,11 @@
   _inner_classes(nullptr),
   _nest_members(nullptr),
   _nest_host(0),
-<<<<<<< HEAD
-  _permitted_subclasses(NULL),
-  _preload_classes(NULL),
-  _record_components(NULL),
-  _local_interfaces(NULL),
-  _local_interface_indexes(NULL),
-  _transitive_interfaces(NULL),
-  _combined_annotations(NULL),
-  _class_annotations(NULL),
-  _class_type_annotations(NULL),
-  _fields_annotations(NULL),
-  _fields_type_annotations(NULL),
-  _klass(NULL),
-  _klass_to_deallocate(NULL),
-  _parsed_annotations(NULL),
-  _fac(NULL),
-  _field_info(NULL),
-  _inline_type_field_klasses(NULL),
-  _method_ordering(NULL),
-  _all_mirandas(NULL),
-=======
   _permitted_subclasses(nullptr),
+  _preload_classes(nullptr),
   _record_components(nullptr),
   _local_interfaces(nullptr),
+  _local_interface_indexes(nullptr),
   _transitive_interfaces(nullptr),
   _combined_annotations(nullptr),
   _class_annotations(nullptr),
@@ -6032,9 +5974,9 @@
   _parsed_annotations(nullptr),
   _fac(nullptr),
   _field_info(nullptr),
+  _inline_type_field_klasses(nullptr),
   _method_ordering(nullptr),
   _all_mirandas(nullptr),
->>>>>>> 861e3020
   _vtable_size(0),
   _itable_size(0),
   _num_miranda_methods(0),
@@ -6110,30 +6052,17 @@
 void ClassFileParser::clear_class_metadata() {
   // metadata created before the instance klass is created.  Must be
   // deallocated if classfile parsing returns an error.
-<<<<<<< HEAD
-  _cp = NULL;
-  _fields = NULL;
-  _methods = NULL;
-  _inner_classes = NULL;
-  _nest_members = NULL;
-  _permitted_subclasses = NULL;
-  _preload_classes = NULL;
-  _combined_annotations = NULL;
-  _class_annotations = _class_type_annotations = NULL;
-  _fields_annotations = _fields_type_annotations = NULL;
-  _record_components = NULL;
-=======
   _cp = nullptr;
   _fields = nullptr;
   _methods = nullptr;
   _inner_classes = nullptr;
   _nest_members = nullptr;
   _permitted_subclasses = nullptr;
+  _preload_classes = nullptr;
   _combined_annotations = nullptr;
   _class_annotations = _class_type_annotations = nullptr;
   _fields_annotations = _fields_type_annotations = nullptr;
   _record_components = nullptr;
->>>>>>> 861e3020
 }
 
 // Destructor to clean up
@@ -6147,15 +6076,11 @@
     MetadataFactory::free_array<u2>(_loader_data, _fields);
   }
 
-<<<<<<< HEAD
-  if (_inline_type_field_klasses != NULL) {
+  if (_inline_type_field_klasses != nullptr) {
      MetadataFactory::free_array<InlineKlass*>(_loader_data, _inline_type_field_klasses);
   }
 
-  if (_methods != NULL) {
-=======
   if (_methods != nullptr) {
->>>>>>> 861e3020
     // Free methods
     InstanceKlass::deallocate_methods(_loader_data, _methods);
   }
@@ -6177,7 +6102,7 @@
     MetadataFactory::free_array<u2>(_loader_data, _permitted_subclasses);
   }
 
-  if (_preload_classes != NULL && _preload_classes != Universe::the_empty_short_array()) {
+  if (_preload_classes != nullptr && _preload_classes != Universe::the_empty_short_array()) {
     MetadataFactory::free_array<u2>(_loader_data, _preload_classes);
   }
 
@@ -6296,7 +6221,7 @@
 
   bool is_java_lang_Object = class_name_in_cp == vmSymbols::java_lang_Object();
 
-  verify_legal_class_modifiers(flags, NULL, is_java_lang_Object, CHECK);
+  verify_legal_class_modifiers(flags, nullptr, is_java_lang_Object, CHECK);
 
   if (EnableValhalla) {
     if(!supports_inline_types()) {
@@ -6406,11 +6331,6 @@
                    &_is_declared_atomic,
                    CHECK);
 
-<<<<<<< HEAD
-=======
-  assert(_local_interfaces != nullptr, "invariant");
-
->>>>>>> 861e3020
   // Fields (offsets are filled in later)
   _fac = new FieldAllocationCount();
   parse_fields(stream,
@@ -6534,8 +6454,7 @@
     }
   }
 
-<<<<<<< HEAD
-  if (_super_klass != NULL) {
+  if (_super_klass != nullptr) {
     if (_super_klass->is_interface()) {
       classfile_icce_error("class %s has interface %s as super class", _super_klass, THREAD);
       return;
@@ -6545,9 +6464,6 @@
       check_identity_and_value_modifiers(this, _super_klass, CHECK);
     }
 
-=======
-  if (_super_klass != nullptr) {
->>>>>>> 861e3020
     if (_super_klass->has_nonstatic_concrete_methods()) {
       _has_nonstatic_concrete_methods = true;
     }
@@ -6564,9 +6480,9 @@
     }
   }
 
-  int itfs_len = _local_interface_indexes == NULL ? 0 : _local_interface_indexes->length();
-  _local_interfaces = MetadataFactory::new_array<InstanceKlass*>(_loader_data, itfs_len, NULL, CHECK);
-  if (_local_interface_indexes != NULL) {
+  int itfs_len = _local_interface_indexes == nullptr ? 0 : _local_interface_indexes->length();
+  _local_interfaces = MetadataFactory::new_array<InstanceKlass*>(_loader_data, itfs_len, nullptr, CHECK);
+  if (_local_interface_indexes != nullptr) {
     for (int i = 0; i < _local_interface_indexes->length(); i++) {
       u2 interface_index = _local_interface_indexes->at(i);
       Klass* interf;
@@ -6612,7 +6528,7 @@
       _local_interfaces->at_put(i, InstanceKlass::cast(interf));
     }
   }
-  assert(_local_interfaces != NULL, "invariant");
+  assert(_local_interfaces != nullptr, "invariant");
 
   // Compute the transitive list of all unique interfaces implemented by this class
   _transitive_interfaces =
@@ -6651,7 +6567,7 @@
   if (EnablePrimitiveClasses) {
     _inline_type_field_klasses = MetadataFactory::new_array<InlineKlass*>(_loader_data,
                                                    java_fields_count(),
-                                                   NULL,
+                                                   nullptr,
                                                    CHECK);
     for (AllFieldStream fs(_fields, cp); !fs.done(); fs.next()) {
       if (Signature::basic_type(fs.signature()) == T_PRIMITIVE_OBJECT && !fs.access_flags().is_static()) {
@@ -6659,7 +6575,7 @@
         Klass* klass = SystemDictionary::resolve_inline_type_field_or_fail(&fs,
             Handle(THREAD, _loader_data->class_loader()),
             _protection_domain, true, CHECK);
-        assert(klass != NULL, "Sanity check");
+        assert(klass != nullptr, "Sanity check");
         if (!klass->access_flags().is_value_class()) {
           assert(klass->is_instance_klass(), "Sanity check");
           ResourceMark rm(THREAD);
