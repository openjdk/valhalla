--- conflicted
+++ resolved
@@ -857,40 +857,7 @@
         valid_klass_reference_at(interface_index),
         "Interface name has bad constant pool index %u in class file %s",
         interface_index, CHECK);
-<<<<<<< HEAD
       _local_interface_indexes->at_put_grow(index, interface_index);
-=======
-      if (cp->tag_at(interface_index).is_klass()) {
-        interf = cp->resolved_klass_at(interface_index);
-      } else {
-        Symbol* const unresolved_klass  = cp->klass_name_at(interface_index);
-
-        // Don't need to check legal name because it's checked when parsing constant pool.
-        // But need to make sure it's not an array type.
-        guarantee_property(unresolved_klass->char_at(0) != JVM_SIGNATURE_ARRAY,
-                           "Bad interface name in class file %s", CHECK);
-
-        // Call resolve on the interface class name with class circularity checking
-        interf = SystemDictionary::resolve_super_or_fail(_class_name,
-                                                         unresolved_klass,
-                                                         Handle(THREAD, _loader_data->class_loader()),
-                                                         _protection_domain,
-                                                         false, CHECK);
-      }
-
-      if (!interf->is_interface()) {
-        THROW_MSG(vmSymbols::java_lang_IncompatibleClassChangeError(),
-                  err_msg("class %s can not implement %s, because it is not an interface (%s)",
-                          _class_name->as_klass_external_name(),
-                          interf->external_name(),
-                          interf->class_in_module_of_loader()));
-      }
-
-      if (InstanceKlass::cast(interf)->has_nonstatic_concrete_methods()) {
-        *has_nonstatic_concrete_methods = true;
-      }
-      _local_interfaces->at_put(index, InstanceKlass::cast(interf));
->>>>>>> 1d05989b
     }
 
     if (!_need_verify || itfs_len <= 1) {
@@ -6302,7 +6269,7 @@
         guarantee_property(unresolved_klass->char_at(0) != JVM_SIGNATURE_ARRAY,
                             "Bad interface name in class file %s", CHECK);
 
-        // Call resolve_super so class circularity is checked
+        // Call resolve on the interface class name with class circularity checking
         interf = SystemDictionary::resolve_with_circularity_detection_or_fail(
                                                   _class_name,
                                                   unresolved_klass,
