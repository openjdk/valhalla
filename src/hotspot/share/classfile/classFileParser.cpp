--- conflicted
+++ resolved
@@ -3464,12 +3464,9 @@
   u2 attributes_count = cfs->get_u2_fast();
   bool parsed_sourcefile_attribute = false;
   bool parsed_innerclasses_attribute = false;
-<<<<<<< HEAD
-  bool parsed_value_types_attribute = false;
-=======
   bool parsed_nest_members_attribute = false;
   bool parsed_nest_host_attribute = false;
->>>>>>> 6ccb6093
+  bool parsed_value_types_attribute = false;
   bool parsed_enclosingmethod_attribute = false;
   bool parsed_bootstrap_methods_attribute = false;
   const u1* runtime_visible_annotations = NULL;
@@ -3722,10 +3719,6 @@
     }
   }
 
-<<<<<<< HEAD
-  if (parsed_value_types_attribute) {
-    parse_value_types_attribute(cfs, value_types_attribute_start, CHECK);
-=======
   if (parsed_nest_members_attribute) {
     const u2 num_of_classes = parse_classfile_nest_members_attribute(
                             cfs,
@@ -3736,7 +3729,10 @@
         nest_members_attribute_length == sizeof(num_of_classes) + sizeof(u2) * num_of_classes,
         "Wrong NestMembers attribute length in class file %s", CHECK);
     }
->>>>>>> 6ccb6093
+  }
+
+  if (parsed_value_types_attribute) {
+    parse_value_types_attribute(cfs, value_types_attribute_start, CHECK);
   }
 
   if (_max_bootstrap_specifier_index >= 0) {
@@ -3801,12 +3797,9 @@
   this_klass->set_fields(_fields, java_fields_count);
   this_klass->set_methods(_methods);
   this_klass->set_inner_classes(_inner_classes);
-<<<<<<< HEAD
-  this_klass->set_value_types(_value_types);
-=======
   this_klass->set_nest_members(_nest_members);
   this_klass->set_nest_host_index(_nest_host);
->>>>>>> 6ccb6093
+  this_klass->set_value_types(_value_types);
   this_klass->set_local_interfaces(_local_interfaces);
   this_klass->set_annotations(_combined_annotations);
   // Delay the setting of _transitive_interfaces until after initialize_supers() in
@@ -6228,12 +6221,9 @@
   _fields(NULL),
   _methods(NULL),
   _inner_classes(NULL),
-<<<<<<< HEAD
-  _value_types(NULL),
-=======
   _nest_members(NULL),
   _nest_host(0),
->>>>>>> 6ccb6093
+  _value_types(NULL),
   _local_interfaces(NULL),
   _transitive_interfaces(NULL),
   _combined_annotations(NULL),
