/*
 * Copyright (c) 1997, 2025, Oracle and/or its affiliates. All rights reserved.
 * DO NOT ALTER OR REMOVE COPYRIGHT NOTICES OR THIS FILE HEADER.
 *
 * This code is free software; you can redistribute it and/or modify it
 * under the terms of the GNU General Public License version 2 only, as
 * published by the Free Software Foundation.
 *
 * This code is distributed in the hope that it will be useful, but WITHOUT
 * ANY WARRANTY; without even the implied warranty of MERCHANTABILITY or
 * FITNESS FOR A PARTICULAR PURPOSE.  See the GNU General Public License
 * version 2 for more details (a copy is included in the LICENSE file that
 * accompanied this code).
 *
 * You should have received a copy of the GNU General Public License version
 * 2 along with this work; if not, write to the Free Software Foundation,
 * Inc., 51 Franklin St, Fifth Floor, Boston, MA 02110-1301 USA.
 *
 * Please contact Oracle, 500 Oracle Parkway, Redwood Shores, CA 94065 USA
 * or visit www.oracle.com if you need additional information or have any
 * questions.
 *
 */

#include "oops/inlineKlass.hpp"
#include "precompiled.hpp"
#include "cds/cdsConfig.hpp"
#include "classfile/classFileParser.hpp"
#include "classfile/classFileStream.hpp"
#include "classfile/classLoader.hpp"
#include "classfile/classLoaderData.inline.hpp"
#include "classfile/classLoadInfo.hpp"
#include "classfile/defaultMethods.hpp"
#include "classfile/fieldLayoutBuilder.hpp"
#include "classfile/javaClasses.inline.hpp"
#include "classfile/moduleEntry.hpp"
#include "classfile/packageEntry.hpp"
#include "classfile/symbolTable.hpp"
#include "classfile/systemDictionary.hpp"
#include "classfile/verificationType.hpp"
#include "classfile/verifier.hpp"
#include "classfile/vmClasses.hpp"
#include "classfile/vmSymbols.hpp"
#include "jvm.h"
#include "logging/log.hpp"
#include "logging/logStream.hpp"
#include "memory/allocation.hpp"
#include "memory/metadataFactory.hpp"
#include "memory/oopFactory.hpp"
#include "memory/resourceArea.hpp"
#include "memory/universe.hpp"
#include "oops/annotations.hpp"
#include "oops/constantPool.inline.hpp"
#include "oops/fieldInfo.hpp"
#include "oops/fieldStreams.inline.hpp"
#include "oops/inlineKlass.inline.hpp"
#include "oops/instanceKlass.inline.hpp"
#include "oops/instanceMirrorKlass.hpp"
#include "oops/klass.inline.hpp"
#include "oops/klassVtable.hpp"
#include "oops/metadata.hpp"
#include "oops/method.inline.hpp"
#include "oops/oop.inline.hpp"
#include "oops/recordComponent.hpp"
#include "oops/symbol.hpp"
#include "prims/jvmtiExport.hpp"
#include "prims/jvmtiThreadState.hpp"
#include "runtime/arguments.hpp"
#include "runtime/fieldDescriptor.inline.hpp"
#include "runtime/handles.inline.hpp"
#include "runtime/javaCalls.hpp"
#include "runtime/os.hpp"
#include "runtime/perfData.hpp"
#include "runtime/reflection.hpp"
#include "runtime/safepointVerifiers.hpp"
#include "runtime/signature.hpp"
#include "runtime/timer.hpp"
#include "services/classLoadingService.hpp"
#include "services/threadService.hpp"
#include "utilities/align.hpp"
#include "utilities/bitMap.inline.hpp"
#include "utilities/checkedCast.hpp"
#include "utilities/copy.hpp"
#include "utilities/formatBuffer.hpp"
#include "utilities/exceptions.hpp"
#include "utilities/globalDefinitions.hpp"
#include "utilities/growableArray.hpp"
#include "utilities/macros.hpp"
#include "utilities/ostream.hpp"
#include "utilities/resourceHash.hpp"
#include "utilities/stringUtils.hpp"
#include "utilities/utf8.hpp"
#if INCLUDE_CDS
#include "classfile/systemDictionaryShared.hpp"
#endif
#if INCLUDE_JFR
#include "jfr/support/jfrTraceIdExtension.hpp"
#endif

// We generally try to create the oops directly when parsing, rather than
// allocating temporary data structures and copying the bytes twice. A
// temporary area is only needed when parsing utf8 entries in the constant
// pool and when parsing line number tables.

// We add assert in debug mode when class format is not checked.

#define JAVA_CLASSFILE_MAGIC              0xCAFEBABE
#define JAVA_MIN_SUPPORTED_VERSION        45
#define JAVA_PREVIEW_MINOR_VERSION        65535

// Used for two backward compatibility reasons:
// - to check for new additions to the class file format in JDK1.5
// - to check for bug fixes in the format checker in JDK1.5
#define JAVA_1_5_VERSION                  49

// Used for backward compatibility reasons:
// - to check for javac bug fixes that happened after 1.5
// - also used as the max version when running in jdk6
#define JAVA_6_VERSION                    50

// Used for backward compatibility reasons:
// - to disallow argument and require ACC_STATIC for <clinit> methods
#define JAVA_7_VERSION                    51

// Extension method support.
#define JAVA_8_VERSION                    52

#define JAVA_9_VERSION                    53

#define JAVA_10_VERSION                   54

#define JAVA_11_VERSION                   55

#define JAVA_12_VERSION                   56

#define JAVA_13_VERSION                   57

#define JAVA_14_VERSION                   58

#define JAVA_15_VERSION                   59

#define JAVA_16_VERSION                   60

#define JAVA_17_VERSION                   61

#define JAVA_18_VERSION                   62

#define JAVA_19_VERSION                   63

#define JAVA_20_VERSION                   64

#define JAVA_21_VERSION                   65

#define JAVA_22_VERSION                   66

#define JAVA_23_VERSION                   67

#define CONSTANT_CLASS_DESCRIPTORS        69

#define JAVA_24_VERSION                   68

#define JAVA_25_VERSION                   69

void ClassFileParser::set_class_bad_constant_seen(short bad_constant) {
  assert((bad_constant == JVM_CONSTANT_Module ||
          bad_constant == JVM_CONSTANT_Package) && _major_version >= JAVA_9_VERSION,
         "Unexpected bad constant pool entry");
  if (_bad_constant_seen == 0) _bad_constant_seen = bad_constant;
}

void ClassFileParser::parse_constant_pool_entries(const ClassFileStream* const stream,
                                                  ConstantPool* cp,
                                                  const int length,
                                                  TRAPS) {
  assert(stream != nullptr, "invariant");
  assert(cp != nullptr, "invariant");

  // Use a local copy of ClassFileStream. It helps the C++ compiler to optimize
  // this function (_current can be allocated in a register, with scalar
  // replacement of aggregates). The _current pointer is copied back to
  // stream() when this function returns. DON'T call another method within
  // this method that uses stream().
  const ClassFileStream cfs1 = *stream;
  const ClassFileStream* const cfs = &cfs1;

  debug_only(const u1* const old_current = stream->current();)

  // Used for batching symbol allocations.
  const char* names[SymbolTable::symbol_alloc_batch_size];
  int lengths[SymbolTable::symbol_alloc_batch_size];
  int indices[SymbolTable::symbol_alloc_batch_size];
  unsigned int hashValues[SymbolTable::symbol_alloc_batch_size];
  int names_count = 0;

  // parsing  Index 0 is unused
  for (int index = 1; index < length; index++) {
    // Each of the following case guarantees one more byte in the stream
    // for the following tag or the access_flags following constant pool,
    // so we don't need bounds-check for reading tag.
    const u1 tag = cfs->get_u1_fast();
    switch (tag) {
      case JVM_CONSTANT_Class: {
        cfs->guarantee_more(3, CHECK);  // name_index, tag/access_flags
        const u2 name_index = cfs->get_u2_fast();
        cp->klass_index_at_put(index, name_index);
        break;
      }
      case JVM_CONSTANT_Fieldref: {
        cfs->guarantee_more(5, CHECK);  // class_index, name_and_type_index, tag/access_flags
        const u2 class_index = cfs->get_u2_fast();
        const u2 name_and_type_index = cfs->get_u2_fast();
        cp->field_at_put(index, class_index, name_and_type_index);
        break;
      }
      case JVM_CONSTANT_Methodref: {
        cfs->guarantee_more(5, CHECK);  // class_index, name_and_type_index, tag/access_flags
        const u2 class_index = cfs->get_u2_fast();
        const u2 name_and_type_index = cfs->get_u2_fast();
        cp->method_at_put(index, class_index, name_and_type_index);
        break;
      }
      case JVM_CONSTANT_InterfaceMethodref: {
        cfs->guarantee_more(5, CHECK);  // class_index, name_and_type_index, tag/access_flags
        const u2 class_index = cfs->get_u2_fast();
        const u2 name_and_type_index = cfs->get_u2_fast();
        cp->interface_method_at_put(index, class_index, name_and_type_index);
        break;
      }
      case JVM_CONSTANT_String : {
        cfs->guarantee_more(3, CHECK);  // string_index, tag/access_flags
        const u2 string_index = cfs->get_u2_fast();
        cp->string_index_at_put(index, string_index);
        break;
      }
      case JVM_CONSTANT_MethodHandle :
      case JVM_CONSTANT_MethodType: {
        if (_major_version < Verifier::INVOKEDYNAMIC_MAJOR_VERSION) {
          classfile_parse_error(
            "Class file version does not support constant tag %u in class file %s",
            tag, THREAD);
          return;
        }
        if (tag == JVM_CONSTANT_MethodHandle) {
          cfs->guarantee_more(4, CHECK);  // ref_kind, method_index, tag/access_flags
          const u1 ref_kind = cfs->get_u1_fast();
          const u2 method_index = cfs->get_u2_fast();
          cp->method_handle_index_at_put(index, ref_kind, method_index);
        }
        else if (tag == JVM_CONSTANT_MethodType) {
          cfs->guarantee_more(3, CHECK);  // signature_index, tag/access_flags
          const u2 signature_index = cfs->get_u2_fast();
          cp->method_type_index_at_put(index, signature_index);
        }
        else {
          ShouldNotReachHere();
        }
        break;
      }
      case JVM_CONSTANT_Dynamic : {
        if (_major_version < Verifier::DYNAMICCONSTANT_MAJOR_VERSION) {
          classfile_parse_error(
              "Class file version does not support constant tag %u in class file %s",
              tag, THREAD);
          return;
        }
        cfs->guarantee_more(5, CHECK);  // bsm_index, nt, tag/access_flags
        const u2 bootstrap_specifier_index = cfs->get_u2_fast();
        const u2 name_and_type_index = cfs->get_u2_fast();
        if (_max_bootstrap_specifier_index < (int) bootstrap_specifier_index) {
          _max_bootstrap_specifier_index = (int) bootstrap_specifier_index;  // collect for later
        }
        cp->dynamic_constant_at_put(index, bootstrap_specifier_index, name_and_type_index);
        break;
      }
      case JVM_CONSTANT_InvokeDynamic : {
        if (_major_version < Verifier::INVOKEDYNAMIC_MAJOR_VERSION) {
          classfile_parse_error(
              "Class file version does not support constant tag %u in class file %s",
              tag, THREAD);
          return;
        }
        cfs->guarantee_more(5, CHECK);  // bsm_index, nt, tag/access_flags
        const u2 bootstrap_specifier_index = cfs->get_u2_fast();
        const u2 name_and_type_index = cfs->get_u2_fast();
        if (_max_bootstrap_specifier_index < (int) bootstrap_specifier_index) {
          _max_bootstrap_specifier_index = (int) bootstrap_specifier_index;  // collect for later
        }
        cp->invoke_dynamic_at_put(index, bootstrap_specifier_index, name_and_type_index);
        break;
      }
      case JVM_CONSTANT_Integer: {
        cfs->guarantee_more(5, CHECK);  // bytes, tag/access_flags
        const u4 bytes = cfs->get_u4_fast();
        cp->int_at_put(index, (jint)bytes);
        break;
      }
      case JVM_CONSTANT_Float: {
        cfs->guarantee_more(5, CHECK);  // bytes, tag/access_flags
        const u4 bytes = cfs->get_u4_fast();
        cp->float_at_put(index, *(jfloat*)&bytes);
        break;
      }
      case JVM_CONSTANT_Long: {
        // A mangled type might cause you to overrun allocated memory
        guarantee_property(index + 1 < length,
                           "Invalid constant pool entry %u in class file %s",
                           index,
                           CHECK);
        cfs->guarantee_more(9, CHECK);  // bytes, tag/access_flags
        const u8 bytes = cfs->get_u8_fast();
        cp->long_at_put(index, bytes);
        index++;   // Skip entry following eigth-byte constant, see JVM book p. 98
        break;
      }
      case JVM_CONSTANT_Double: {
        // A mangled type might cause you to overrun allocated memory
        guarantee_property(index+1 < length,
                           "Invalid constant pool entry %u in class file %s",
                           index,
                           CHECK);
        cfs->guarantee_more(9, CHECK);  // bytes, tag/access_flags
        const u8 bytes = cfs->get_u8_fast();
        cp->double_at_put(index, *(jdouble*)&bytes);
        index++;   // Skip entry following eigth-byte constant, see JVM book p. 98
        break;
      }
      case JVM_CONSTANT_NameAndType: {
        cfs->guarantee_more(5, CHECK);  // name_index, signature_index, tag/access_flags
        const u2 name_index = cfs->get_u2_fast();
        const u2 signature_index = cfs->get_u2_fast();
        cp->name_and_type_at_put(index, name_index, signature_index);
        break;
      }
      case JVM_CONSTANT_Utf8 : {
        cfs->guarantee_more(2, CHECK);  // utf8_length
        u2  utf8_length = cfs->get_u2_fast();
        const u1* utf8_buffer = cfs->current();
        assert(utf8_buffer != nullptr, "null utf8 buffer");
        // Got utf8 string, guarantee utf8_length+1 bytes, set stream position forward.
        cfs->guarantee_more(utf8_length+1, CHECK);  // utf8 string, tag/access_flags
        cfs->skip_u1_fast(utf8_length);

        // Before storing the symbol, make sure it's legal
        if (_need_verify) {
          verify_legal_utf8(utf8_buffer, utf8_length, CHECK);
        }

        unsigned int hash;
        Symbol* const result = SymbolTable::lookup_only((const char*)utf8_buffer,
                                                        utf8_length,
                                                        hash);
        if (result == nullptr) {
          names[names_count] = (const char*)utf8_buffer;
          lengths[names_count] = utf8_length;
          indices[names_count] = index;
          hashValues[names_count++] = hash;
          if (names_count == SymbolTable::symbol_alloc_batch_size) {
            SymbolTable::new_symbols(_loader_data,
                                     constantPoolHandle(THREAD, cp),
                                     names_count,
                                     names,
                                     lengths,
                                     indices,
                                     hashValues);
            names_count = 0;
          }
        } else {
          cp->symbol_at_put(index, result);
        }
        break;
      }
      case JVM_CONSTANT_Module:
      case JVM_CONSTANT_Package: {
        // Record that an error occurred in these two cases but keep parsing so
        // that ACC_Module can be checked for in the access_flags.  Need to
        // throw NoClassDefFoundError in that case.
        if (_major_version >= JAVA_9_VERSION) {
          cfs->guarantee_more(3, CHECK);
          cfs->get_u2_fast();
          set_class_bad_constant_seen(tag);
          break;
        }
      }
      default: {
        classfile_parse_error("Unknown constant tag %u in class file %s",
                              tag,
                              THREAD);
        return;
      }
    } // end of switch(tag)
  } // end of for

  // Allocate the remaining symbols
  if (names_count > 0) {
    SymbolTable::new_symbols(_loader_data,
                             constantPoolHandle(THREAD, cp),
                             names_count,
                             names,
                             lengths,
                             indices,
                             hashValues);
  }

  // Copy _current pointer of local copy back to stream.
  assert(stream->current() == old_current, "non-exclusive use of stream");
  stream->set_current(cfs1.current());

}

static inline bool valid_cp_range(int index, int length) {
  return (index > 0 && index < length);
}

static inline Symbol* check_symbol_at(const ConstantPool* cp, int index) {
  assert(cp != nullptr, "invariant");
  if (valid_cp_range(index, cp->length()) && cp->tag_at(index).is_utf8()) {
    return cp->symbol_at(index);
  }
  return nullptr;
}

void ClassFileParser::parse_constant_pool(const ClassFileStream* const stream,
                                         ConstantPool* const cp,
                                         const int length,
                                         TRAPS) {
  assert(cp != nullptr, "invariant");
  assert(stream != nullptr, "invariant");

  // parsing constant pool entries
  parse_constant_pool_entries(stream, cp, length, CHECK);
  if (class_bad_constant_seen() != 0) {
    // a bad CP entry has been detected previously so stop parsing and just return.
    return;
  }

  int index = 1;  // declared outside of loops for portability
  int num_klasses = 0;

  // first verification pass - validate cross references
  // and fixup class and string constants
  for (index = 1; index < length; index++) {          // Index 0 is unused
    const jbyte tag = cp->tag_at(index).value();
    switch (tag) {
      case JVM_CONSTANT_Class: {
        ShouldNotReachHere();     // Only JVM_CONSTANT_ClassIndex should be present
        break;
      }
      case JVM_CONSTANT_Fieldref:
        // fall through
      case JVM_CONSTANT_Methodref:
        // fall through
      case JVM_CONSTANT_InterfaceMethodref: {
        if (!_need_verify) break;
        const int klass_ref_index = cp->uncached_klass_ref_index_at(index);
        const int name_and_type_ref_index = cp->uncached_name_and_type_ref_index_at(index);
        guarantee_property(valid_klass_reference_at(klass_ref_index),
                       "Invalid constant pool index %u in class file %s",
                       klass_ref_index, CHECK);
        guarantee_property(valid_cp_range(name_and_type_ref_index, length) &&
          cp->tag_at(name_and_type_ref_index).is_name_and_type(),
          "Invalid constant pool index %u in class file %s",
          name_and_type_ref_index, CHECK);
        break;
      }
      case JVM_CONSTANT_String: {
        ShouldNotReachHere();     // Only JVM_CONSTANT_StringIndex should be present
        break;
      }
      case JVM_CONSTANT_Integer:
        break;
      case JVM_CONSTANT_Float:
        break;
      case JVM_CONSTANT_Long:
      case JVM_CONSTANT_Double: {
        index++;
        guarantee_property(
          (index < length && cp->tag_at(index).is_invalid()),
          "Improper constant pool long/double index %u in class file %s",
          index, CHECK);
        break;
      }
      case JVM_CONSTANT_NameAndType: {
        if (!_need_verify) break;
        const int name_ref_index = cp->name_ref_index_at(index);
        const int signature_ref_index = cp->signature_ref_index_at(index);
        guarantee_property(valid_symbol_at(name_ref_index),
          "Invalid constant pool index %u in class file %s",
          name_ref_index, CHECK);
        guarantee_property(valid_symbol_at(signature_ref_index),
          "Invalid constant pool index %u in class file %s",
          signature_ref_index, CHECK);
        break;
      }
      case JVM_CONSTANT_Utf8:
        break;
      case JVM_CONSTANT_UnresolvedClass:         // fall-through
      case JVM_CONSTANT_UnresolvedClassInError: {
        ShouldNotReachHere();     // Only JVM_CONSTANT_ClassIndex should be present
        break;
      }
      case JVM_CONSTANT_ClassIndex: {
        const int class_index = cp->klass_index_at(index);
        guarantee_property(valid_symbol_at(class_index),
          "Invalid constant pool index %u in class file %s",
          class_index, CHECK);

        Symbol* const name = cp->symbol_at(class_index);
        const unsigned int name_len = name->utf8_length();
        cp->unresolved_klass_at_put(index, class_index, num_klasses++);
        break;
      }
      case JVM_CONSTANT_StringIndex: {
        const int string_index = cp->string_index_at(index);
        guarantee_property(valid_symbol_at(string_index),
          "Invalid constant pool index %u in class file %s",
          string_index, CHECK);
        Symbol* const sym = cp->symbol_at(string_index);
        cp->unresolved_string_at_put(index, sym);
        break;
      }
      case JVM_CONSTANT_MethodHandle: {
        const int ref_index = cp->method_handle_index_at(index);
        guarantee_property(valid_cp_range(ref_index, length),
          "Invalid constant pool index %u in class file %s",
          ref_index, CHECK);
        const constantTag tag = cp->tag_at(ref_index);
        const int ref_kind = cp->method_handle_ref_kind_at(index);

        switch (ref_kind) {
          case JVM_REF_getField:
          case JVM_REF_getStatic:
          case JVM_REF_putField:
          case JVM_REF_putStatic: {
            guarantee_property(
              tag.is_field(),
              "Invalid constant pool index %u in class file %s (not a field)",
              ref_index, CHECK);
            break;
          }
          case JVM_REF_invokeVirtual:
          case JVM_REF_newInvokeSpecial: {
            guarantee_property(
              tag.is_method(),
              "Invalid constant pool index %u in class file %s (not a method)",
              ref_index, CHECK);
            break;
          }
          case JVM_REF_invokeStatic:
          case JVM_REF_invokeSpecial: {
            guarantee_property(
              tag.is_method() ||
              ((_major_version >= JAVA_8_VERSION) && tag.is_interface_method()),
              "Invalid constant pool index %u in class file %s (not a method)",
              ref_index, CHECK);
            break;
          }
          case JVM_REF_invokeInterface: {
            guarantee_property(
              tag.is_interface_method(),
              "Invalid constant pool index %u in class file %s (not an interface method)",
              ref_index, CHECK);
            break;
          }
          default: {
            classfile_parse_error(
              "Bad method handle kind at constant pool index %u in class file %s",
              index, THREAD);
            return;
          }
        } // switch(refkind)
        // Keep the ref_index unchanged.  It will be indirected at link-time.
        break;
      } // case MethodHandle
      case JVM_CONSTANT_MethodType: {
        const int ref_index = cp->method_type_index_at(index);
        guarantee_property(valid_symbol_at(ref_index),
          "Invalid constant pool index %u in class file %s",
          ref_index, CHECK);
        break;
      }
      case JVM_CONSTANT_Dynamic: {
        const int name_and_type_ref_index =
          cp->bootstrap_name_and_type_ref_index_at(index);

        guarantee_property(valid_cp_range(name_and_type_ref_index, length) &&
          cp->tag_at(name_and_type_ref_index).is_name_and_type(),
          "Invalid constant pool index %u in class file %s",
          name_and_type_ref_index, CHECK);
        // bootstrap specifier index must be checked later,
        // when BootstrapMethods attr is available

        // Mark the constant pool as having a CONSTANT_Dynamic_info structure
        cp->set_has_dynamic_constant();
        break;
      }
      case JVM_CONSTANT_InvokeDynamic: {
        const int name_and_type_ref_index =
          cp->bootstrap_name_and_type_ref_index_at(index);

        guarantee_property(valid_cp_range(name_and_type_ref_index, length) &&
          cp->tag_at(name_and_type_ref_index).is_name_and_type(),
          "Invalid constant pool index %u in class file %s",
          name_and_type_ref_index, CHECK);
        // bootstrap specifier index must be checked later,
        // when BootstrapMethods attr is available
        break;
      }
      default: {
        fatal("bad constant pool tag value %u", cp->tag_at(index).value());
        ShouldNotReachHere();
        break;
      }
    } // switch(tag)
  } // end of for

  cp->allocate_resolved_klasses(_loader_data, num_klasses, CHECK);

  if (!_need_verify) {
    return;
  }

  // second verification pass - checks the strings are of the right format.
  // but not yet to the other entries
  for (index = 1; index < length; index++) {
    const jbyte tag = cp->tag_at(index).value();
    switch (tag) {
      case JVM_CONSTANT_UnresolvedClass: {
        const Symbol* const class_name = cp->klass_name_at(index);
        // check the name
        verify_legal_class_name(class_name, CHECK);
        break;
      }
      case JVM_CONSTANT_NameAndType: {
        if (_need_verify) {
          const int sig_index = cp->signature_ref_index_at(index);
          const int name_index = cp->name_ref_index_at(index);
          const Symbol* const name = cp->symbol_at(name_index);
          const Symbol* const sig = cp->symbol_at(sig_index);
          guarantee_property(sig->utf8_length() != 0,
            "Illegal zero length constant pool entry at %d in class %s",
            sig_index, CHECK);
          guarantee_property(name->utf8_length() != 0,
            "Illegal zero length constant pool entry at %d in class %s",
            name_index, CHECK);

          if (Signature::is_method(sig)) {
            // Format check method name and signature
            verify_legal_method_name(name, CHECK);
            verify_legal_method_signature(name, sig, CHECK);
          } else {
            // Format check field name and signature
            verify_legal_field_name(name, CHECK);
            verify_legal_field_signature(name, sig, CHECK);
          }
        }
        break;
      }
      case JVM_CONSTANT_Dynamic: {
        const int name_and_type_ref_index =
          cp->uncached_name_and_type_ref_index_at(index);
        // already verified to be utf8
        const int name_ref_index =
          cp->name_ref_index_at(name_and_type_ref_index);
        // already verified to be utf8
        const int signature_ref_index =
          cp->signature_ref_index_at(name_and_type_ref_index);
        const Symbol* const name = cp->symbol_at(name_ref_index);
        const Symbol* const signature = cp->symbol_at(signature_ref_index);
        if (_need_verify) {
          // CONSTANT_Dynamic's name and signature are verified above, when iterating NameAndType_info.
          // Need only to be sure signature is the right type.
          if (Signature::is_method(signature)) {
            throwIllegalSignature("CONSTANT_Dynamic", name, signature, CHECK);
          }
        }
        break;
      }
      case JVM_CONSTANT_InvokeDynamic:
      case JVM_CONSTANT_Fieldref:
      case JVM_CONSTANT_Methodref:
      case JVM_CONSTANT_InterfaceMethodref: {
        const int name_and_type_ref_index =
          cp->uncached_name_and_type_ref_index_at(index);
        // already verified to be utf8
        const int name_ref_index =
          cp->name_ref_index_at(name_and_type_ref_index);
        // already verified to be utf8
        const int signature_ref_index =
          cp->signature_ref_index_at(name_and_type_ref_index);
        const Symbol* const name = cp->symbol_at(name_ref_index);
        const Symbol* const signature = cp->symbol_at(signature_ref_index);
        if (tag == JVM_CONSTANT_Fieldref) {
          if (_need_verify) {
            // Field name and signature are verified above, when iterating NameAndType_info.
            // Need only to be sure signature is non-zero length and the right type.
            if (Signature::is_method(signature)) {
              throwIllegalSignature("Field", name, signature, CHECK);
            }
          }
        } else {
          if (_need_verify) {
            // Method name and signature are individually verified above, when iterating
            // NameAndType_info.  Need to check here that signature is non-zero length and
            // the right type.
            if (!Signature::is_method(signature)) {
              throwIllegalSignature("Method", name, signature, CHECK);
            }
          }
          // If a class method name begins with '<', it must be "<init>" and have void signature.
          const unsigned int name_len = name->utf8_length();
          if (tag == JVM_CONSTANT_Methodref && name_len != 0 &&
              name->char_at(0) == JVM_SIGNATURE_SPECIAL) {
            if (name != vmSymbols::object_initializer_name()) {
              classfile_parse_error(
                "Bad method name at constant pool index %u in class file %s",
                name_ref_index, THREAD);
              return;
            } else if (!Signature::is_void_method(signature)) {  // must have void signature.
              throwIllegalSignature("Method", name, signature, CHECK);
            }
          }
        }
        break;
      }
      case JVM_CONSTANT_MethodHandle: {
        const int ref_index = cp->method_handle_index_at(index);
        const int ref_kind = cp->method_handle_ref_kind_at(index);
        switch (ref_kind) {
          case JVM_REF_invokeVirtual:
          case JVM_REF_invokeStatic:
          case JVM_REF_invokeSpecial:
          case JVM_REF_newInvokeSpecial: {
            const int name_and_type_ref_index =
              cp->uncached_name_and_type_ref_index_at(ref_index);
            const int name_ref_index =
              cp->name_ref_index_at(name_and_type_ref_index);
            const Symbol* const name = cp->symbol_at(name_ref_index);

            if (name != vmSymbols::object_initializer_name()) { // !<init>
              if (ref_kind == JVM_REF_newInvokeSpecial) {
                classfile_parse_error(
                  "Bad constructor name at constant pool index %u in class file %s",
                    name_ref_index, THREAD);
                return;
              }
            } else { // <init>
              // The allowed invocation mode of <init> depends on its signature.
              // This test corresponds to verify_invoke_instructions in the verifier.
              const int signature_ref_index =
                cp->signature_ref_index_at(name_and_type_ref_index);
              const Symbol* const signature = cp->symbol_at(signature_ref_index);
              if (signature->is_void_method_signature()
                  && ref_kind == JVM_REF_newInvokeSpecial) {
                // OK, could be a constructor call
              } else {
                classfile_parse_error(
                  "Bad method name at constant pool index %u in class file %s",
                  name_ref_index, THREAD);
                return;
              }
            }
            break;
          }
          // Other ref_kinds are already fully checked in previous pass.
        } // switch(ref_kind)
        break;
      }
      case JVM_CONSTANT_MethodType: {
        const Symbol* const no_name = vmSymbols::type_name(); // place holder
        const Symbol* const signature = cp->method_type_signature_at(index);
        verify_legal_method_signature(no_name, signature, CHECK);
        break;
      }
      case JVM_CONSTANT_Utf8: {
        assert(cp->symbol_at(index)->refcount() != 0, "count corrupted");
      }
    }  // switch(tag)
  }  // end of for
}

class NameSigHash: public ResourceObj {
 public:
  const Symbol*       _name;       // name
  const Symbol*       _sig;        // signature

  static const int HASH_ROW_SIZE = 256;

  NameSigHash(Symbol* name, Symbol* sig) :
    _name(name),
    _sig(sig) {}

  static unsigned int hash(NameSigHash const& namesig) {
    return namesig._name->identity_hash() ^ namesig._sig->identity_hash();
  }

  static bool equals(NameSigHash const& e0, NameSigHash const& e1) {
    return (e0._name == e1._name) &&
          (e0._sig  == e1._sig);
  }
};

using NameSigHashtable = ResourceHashtable<NameSigHash, int,
                                           NameSigHash::HASH_ROW_SIZE,
                                           AnyObj::RESOURCE_AREA, mtInternal,
                                           &NameSigHash::hash, &NameSigHash::equals>;

static void check_identity_and_value_modifiers(ClassFileParser* current, const InstanceKlass* super_type, TRAPS) {
  assert(super_type != nullptr,"Method doesn't support null super type");
  if (super_type->access_flags().is_identity_class() && !current->access_flags().is_identity_class()
      && super_type->name() != vmSymbols::java_lang_Object()) {
      THROW_MSG(vmSymbols::java_lang_IncompatibleClassChangeError(),
                err_msg("Value type %s has an identity type as supertype",
                current->class_name()->as_klass_external_name()));
  }
}

void ClassFileParser::parse_interfaces(const ClassFileStream* stream,
                                       int itfs_len,
                                       ConstantPool* cp,
                                       bool* const has_nonstatic_concrete_methods,
                                       // FIXME: lots of these functions
                                       // declare their parameters as const,
                                       // which adds only noise to the code.
                                       // Remove the spurious const modifiers.
                                       // Many are of the form "const int x"
                                       // or "T* const x".
                                       TRAPS) {
  assert(stream != nullptr, "invariant");
  assert(cp != nullptr, "invariant");
  assert(has_nonstatic_concrete_methods != nullptr, "invariant");

  if (itfs_len == 0) {
    _local_interfaces = Universe::the_empty_instance_klass_array();

  } else {
    assert(itfs_len > 0, "only called for len>0");
    _local_interface_indexes = new GrowableArray<u2>(itfs_len);
    int index = 0;
    for (index = 0; index < itfs_len; index++) {
      const u2 interface_index = stream->get_u2(CHECK);
      guarantee_property(
        valid_klass_reference_at(interface_index),
        "Interface name has bad constant pool index %u in class file %s",
        interface_index, CHECK);
      _local_interface_indexes->at_put_grow(index, interface_index);
    }

    if (!_need_verify || itfs_len <= 1) {
      return;
    }

    // Check if there's any duplicates in interfaces
    ResourceMark rm(THREAD);
    // Set containing interface names
    ResourceHashtable<Symbol*, int>* interface_names = new ResourceHashtable<Symbol*, int>();
    for (index = 0; index < itfs_len; index++) {
      Symbol* interface_name = cp->klass_name_at(_local_interface_indexes->at(index));
      // If no duplicates, add (name, nullptr) in hashtable interface_names.
      if (!interface_names->put(interface_name, 0)) {
        classfile_parse_error("Duplicate interface name \"%s\" in class file %s",
                               interface_name->as_C_string(), THREAD);
        return;
      }
    }
  }
}

void ClassFileParser::verify_constantvalue(const ConstantPool* const cp,
                                           int constantvalue_index,
                                           int signature_index,
                                           TRAPS) const {
  // Make sure the constant pool entry is of a type appropriate to this field
  guarantee_property(
    (constantvalue_index > 0 &&
      constantvalue_index < cp->length()),
    "Bad initial value index %u in ConstantValue attribute in class file %s",
    constantvalue_index, CHECK);

  const constantTag value_type = cp->tag_at(constantvalue_index);
  switch(cp->basic_type_for_signature_at(signature_index)) {
    case T_LONG: {
      guarantee_property(value_type.is_long(),
                         "Inconsistent constant value type in class file %s",
                         CHECK);
      break;
    }
    case T_FLOAT: {
      guarantee_property(value_type.is_float(),
                         "Inconsistent constant value type in class file %s",
                         CHECK);
      break;
    }
    case T_DOUBLE: {
      guarantee_property(value_type.is_double(),
                         "Inconsistent constant value type in class file %s",
                         CHECK);
      break;
    }
    case T_BYTE:
    case T_CHAR:
    case T_SHORT:
    case T_BOOLEAN:
    case T_INT: {
      guarantee_property(value_type.is_int(),
                         "Inconsistent constant value type in class file %s",
                         CHECK);
      break;
    }
    case T_OBJECT: {
      guarantee_property((cp->symbol_at(signature_index)->equals("Ljava/lang/String;")
                         && value_type.is_string()),
                         "Bad string initial value in class file %s",
                         CHECK);
      break;
    }
    default: {
      classfile_parse_error("Unable to set initial value %u in class file %s",
                             constantvalue_index,
                             THREAD);
    }
  }
}

class AnnotationCollector : public ResourceObj{
public:
  enum Location { _in_field, _in_method, _in_class };
  enum ID {
    _unknown = 0,
    _method_CallerSensitive,
    _method_ForceInline,
    _method_DontInline,
    _method_ChangesCurrentThread,
    _method_JvmtiHideEvents,
    _method_JvmtiMountTransition,
    _method_InjectedProfile,
    _method_LambdaForm_Compiled,
    _method_Hidden,
    _method_Scoped,
    _method_IntrinsicCandidate,
    _jdk_internal_vm_annotation_Contended,
    _field_Stable,
    _jdk_internal_vm_annotation_ReservedStackAccess,
    _jdk_internal_ValueBased,
    _jdk_internal_ImplicitlyConstructible,
    _jdk_internal_LooselyConsistentValue,
    _jdk_internal_NullRestricted,
    _java_lang_Deprecated,
    _java_lang_Deprecated_for_removal,
    _annotation_LIMIT
  };
  const Location _location;
  int _annotations_present;
  u2 _contended_group;

  AnnotationCollector(Location location)
    : _location(location), _annotations_present(0), _contended_group(0)
  {
    assert((int)_annotation_LIMIT <= (int)sizeof(_annotations_present) * BitsPerByte, "");
  }
  // If this annotation name has an ID, report it (or _none).
  ID annotation_index(const ClassLoaderData* loader_data, const Symbol* name, bool can_access_vm_annotations);
  // Set the annotation name:
  void set_annotation(ID id) {
    assert((int)id >= 0 && (int)id < (int)_annotation_LIMIT, "oob");
    _annotations_present |= (int)nth_bit((int)id);
  }

  void remove_annotation(ID id) {
    assert((int)id >= 0 && (int)id < (int)_annotation_LIMIT, "oob");
    _annotations_present &= (int)~nth_bit((int)id);
  }

  // Report if the annotation is present.
  bool has_any_annotations() const { return _annotations_present != 0; }
  bool has_annotation(ID id) const { return (nth_bit((int)id) & _annotations_present) != 0; }

  void set_contended_group(u2 group) { _contended_group = group; }
  u2 contended_group() const { return _contended_group; }

  bool is_contended() const { return has_annotation(_jdk_internal_vm_annotation_Contended); }

  void set_stable(bool stable) { set_annotation(_field_Stable); }
  bool is_stable() const { return has_annotation(_field_Stable); }
};

// This class also doubles as a holder for metadata cleanup.
class ClassFileParser::FieldAnnotationCollector : public AnnotationCollector {
private:
  ClassLoaderData* _loader_data;
  AnnotationArray* _field_annotations;
  AnnotationArray* _field_type_annotations;
public:
  FieldAnnotationCollector(ClassLoaderData* loader_data) :
    AnnotationCollector(_in_field),
    _loader_data(loader_data),
    _field_annotations(nullptr),
    _field_type_annotations(nullptr) {}
  ~FieldAnnotationCollector();
  void apply_to(FieldInfo* f);
  AnnotationArray* field_annotations()      { return _field_annotations; }
  AnnotationArray* field_type_annotations() { return _field_type_annotations; }

  void set_field_annotations(AnnotationArray* a)      { _field_annotations = a; }
  void set_field_type_annotations(AnnotationArray* a) { _field_type_annotations = a; }
};

class MethodAnnotationCollector : public AnnotationCollector{
public:
  MethodAnnotationCollector() : AnnotationCollector(_in_method) { }
  void apply_to(const methodHandle& m);
};

class ClassFileParser::ClassAnnotationCollector : public AnnotationCollector{
public:
  ClassAnnotationCollector() : AnnotationCollector(_in_class) { }
  void apply_to(InstanceKlass* ik);
};


static int skip_annotation_value(const u1*, int, int); // fwd decl

// Safely increment index by val if does not pass limit
#define SAFE_ADD(index, limit, val) \
if (index >= limit - val) return limit; \
index += val;

// Skip an annotation.  Return >=limit if there is any problem.
static int skip_annotation(const u1* buffer, int limit, int index) {
  assert(buffer != nullptr, "invariant");
  // annotation := atype:u2 do(nmem:u2) {member:u2 value}
  // value := switch (tag:u1) { ... }
  SAFE_ADD(index, limit, 4); // skip atype and read nmem
  int nmem = Bytes::get_Java_u2((address)buffer + index - 2);
  while (--nmem >= 0 && index < limit) {
    SAFE_ADD(index, limit, 2); // skip member
    index = skip_annotation_value(buffer, limit, index);
  }
  return index;
}

// Skip an annotation value.  Return >=limit if there is any problem.
static int skip_annotation_value(const u1* buffer, int limit, int index) {
  assert(buffer != nullptr, "invariant");

  // value := switch (tag:u1) {
  //   case B, C, I, S, Z, D, F, J, c: con:u2;
  //   case e: e_class:u2 e_name:u2;
  //   case s: s_con:u2;
  //   case [: do(nval:u2) {value};
  //   case @: annotation;
  //   case s: s_con:u2;
  // }
  SAFE_ADD(index, limit, 1); // read tag
  const u1 tag = buffer[index - 1];
  switch (tag) {
    case 'B':
    case 'C':
    case 'I':
    case 'S':
    case 'Z':
    case 'D':
    case 'F':
    case 'J':
    case 'c':
    case 's':
      SAFE_ADD(index, limit, 2);  // skip con or s_con
      break;
    case 'e':
      SAFE_ADD(index, limit, 4);  // skip e_class, e_name
      break;
    case '[':
    {
      SAFE_ADD(index, limit, 2); // read nval
      int nval = Bytes::get_Java_u2((address)buffer + index - 2);
      while (--nval >= 0 && index < limit) {
        index = skip_annotation_value(buffer, limit, index);
      }
    }
    break;
    case '@':
      index = skip_annotation(buffer, limit, index);
      break;
    default:
      return limit;  //  bad tag byte
  }
  return index;
}

// Sift through annotations, looking for those significant to the VM:
static void parse_annotations(const ConstantPool* const cp,
                              const u1* buffer, int limit,
                              AnnotationCollector* coll,
                              ClassLoaderData* loader_data,
                              const bool can_access_vm_annotations) {

  assert(cp != nullptr, "invariant");
  assert(buffer != nullptr, "invariant");
  assert(coll != nullptr, "invariant");
  assert(loader_data != nullptr, "invariant");

  // annotations := do(nann:u2) {annotation}
  int index = 2; // read nann
  if (index >= limit)  return;
  int nann = Bytes::get_Java_u2((address)buffer + index - 2);
  enum {  // initial annotation layout
    atype_off = 0,      // utf8 such as 'Ljava/lang/annotation/Retention;'
    count_off = 2,      // u2   such as 1 (one value)
    member_off = 4,     // utf8 such as 'value'
    tag_off = 6,        // u1   such as 'c' (type) or 'e' (enum)
    e_tag_val = 'e',
    e_type_off = 7,   // utf8 such as 'Ljava/lang/annotation/RetentionPolicy;'
    e_con_off = 9,    // utf8 payload, such as 'SOURCE', 'CLASS', 'RUNTIME'
    e_size = 11,     // end of 'e' annotation
    c_tag_val = 'c',    // payload is type
    c_con_off = 7,    // utf8 payload, such as 'I'
    c_size = 9,       // end of 'c' annotation
    s_tag_val = 's',    // payload is String
    s_con_off = 7,    // utf8 payload, such as 'Ljava/lang/String;'
    s_size = 9,
    b_tag_val = 'Z',  // payload is boolean
    min_size = 6        // smallest possible size (zero members)
  };
  // Cannot add min_size to index in case of overflow MAX_INT
  while ((--nann) >= 0 && (index - 2 <= limit - min_size)) {
    int index0 = index;
    index = skip_annotation(buffer, limit, index);
    const u1* const abase = buffer + index0;
    const int atype = Bytes::get_Java_u2((address)abase + atype_off);
    const int count = Bytes::get_Java_u2((address)abase + count_off);
    const Symbol* const aname = check_symbol_at(cp, atype);
    if (aname == nullptr)  break;  // invalid annotation name
    const Symbol* member = nullptr;
    if (count >= 1) {
      const int member_index = Bytes::get_Java_u2((address)abase + member_off);
      member = check_symbol_at(cp, member_index);
      if (member == nullptr)  break;  // invalid member name
    }

    // Here is where parsing particular annotations will take place.
    AnnotationCollector::ID id = coll->annotation_index(loader_data, aname, can_access_vm_annotations);
    if (AnnotationCollector::_unknown == id)  continue;
    coll->set_annotation(id);
    if (AnnotationCollector::_java_lang_Deprecated == id) {
      // @Deprecated can specify forRemoval=true, which we need
      // to record for JFR to use. If the annotation is not well-formed
      // then we may not be able to determine that.
      const u1* offset = abase + member_off;
      // There are only 2 members in @Deprecated.
      int n_members = MIN2(count, 2);
      for (int i = 0; i < n_members; ++i) {
        int member_index = Bytes::get_Java_u2((address)offset);
        offset += 2;
        member = check_symbol_at(cp, member_index);
        if (member == vmSymbols::since() &&
            (*((address)offset) == s_tag_val)) {
          // Found `since` first so skip over it
          offset += 3;
        }
        else if (member == vmSymbols::for_removal() &&
                 (*((address)offset) == b_tag_val)) {
          const u2 boolean_value_index = Bytes::get_Java_u2((address)offset + 1);
          // No guarantee the entry is valid so check it refers to an int in the CP.
          if (cp->is_within_bounds(boolean_value_index) &&
              cp->tag_at(boolean_value_index).is_int() &&
              cp->int_at(boolean_value_index) == 1) {
            // forRemoval == true
            coll->set_annotation(AnnotationCollector::_java_lang_Deprecated_for_removal);
          }
          break; // no need to check further
        }
        else {
          // This @Deprecated annotation is malformed so we don't try to
          // determine whether forRemoval is set.
          break;
        }
      }
      continue; // proceed to next annotation
    }

    if (AnnotationCollector::_jdk_internal_vm_annotation_Contended == id) {
      // @Contended can optionally specify the contention group.
      //
      // Contended group defines the equivalence class over the fields:
      // the fields within the same contended group are not treated distinct.
      // The only exception is default group, which does not incur the
      // equivalence. Naturally, contention group for classes is meaningless.
      //
      // While the contention group is specified as String, annotation
      // values are already interned, and we might as well use the constant
      // pool index as the group tag.
      //
      u2 group_index = 0; // default contended group
      if (count == 1
        && s_size == (index - index0)  // match size
        && s_tag_val == *(abase + tag_off)
        && member == vmSymbols::value_name()) {
        group_index = Bytes::get_Java_u2((address)abase + s_con_off);
        // No guarantee the group_index is valid so check it refers to a
        // symbol in the CP.
        if (cp->is_within_bounds(group_index) &&
            cp->tag_at(group_index).is_utf8()) {
          // Seems valid, so check for empty string and reset
          if (cp->symbol_at(group_index)->utf8_length() == 0) {
            group_index = 0; // default contended group
          }
        } else {
          // Not valid so use the default
          group_index = 0;
        }
      }
      coll->set_contended_group(group_index);
      continue; // proceed to next annotation
    }
  }
}


// Parse attributes for a field.
void ClassFileParser::parse_field_attributes(const ClassFileStream* const cfs,
                                             u2 attributes_count,
                                             bool is_static, u2 signature_index,
                                             u2* const constantvalue_index_addr,
                                             bool* const is_synthetic_addr,
                                             u2* const generic_signature_index_addr,
                                             ClassFileParser::FieldAnnotationCollector* parsed_annotations,
                                             TRAPS) {
  assert(cfs != nullptr, "invariant");
  assert(constantvalue_index_addr != nullptr, "invariant");
  assert(is_synthetic_addr != nullptr, "invariant");
  assert(generic_signature_index_addr != nullptr, "invariant");
  assert(parsed_annotations != nullptr, "invariant");
  assert(attributes_count > 0, "attributes_count should be greater than 0");

  u2 constantvalue_index = 0;
  u2 generic_signature_index = 0;
  bool is_synthetic = false;
  const u1* runtime_visible_annotations = nullptr;
  int runtime_visible_annotations_length = 0;
  const u1* runtime_visible_type_annotations = nullptr;
  int runtime_visible_type_annotations_length = 0;
  bool runtime_invisible_annotations_exists = false;
  bool runtime_invisible_type_annotations_exists = false;
  const ConstantPool* const cp = _cp;

  while (attributes_count--) {
    cfs->guarantee_more(6, CHECK);  // attribute_name_index, attribute_length
    const u2 attribute_name_index = cfs->get_u2_fast();
    const u4 attribute_length = cfs->get_u4_fast();
    guarantee_property(valid_symbol_at(attribute_name_index),
                       "Invalid field attribute index %u in class file %s",
                       attribute_name_index,
                       CHECK);

    const Symbol* const attribute_name = cp->symbol_at(attribute_name_index);
    if (is_static && attribute_name == vmSymbols::tag_constant_value()) {
      // ignore if non-static
      if (constantvalue_index != 0) {
        classfile_parse_error("Duplicate ConstantValue attribute in class file %s", THREAD);
        return;
      }
      guarantee_property(
        attribute_length == 2,
        "Invalid ConstantValue field attribute length %u in class file %s",
        attribute_length, CHECK);

      constantvalue_index = cfs->get_u2(CHECK);
      if (_need_verify) {
        verify_constantvalue(cp, constantvalue_index, signature_index, CHECK);
      }
    } else if (attribute_name == vmSymbols::tag_synthetic()) {
      if (attribute_length != 0) {
        classfile_parse_error(
          "Invalid Synthetic field attribute length %u in class file %s",
          attribute_length, THREAD);
        return;
      }
      is_synthetic = true;
    } else if (attribute_name == vmSymbols::tag_deprecated()) { // 4276120
      if (attribute_length != 0) {
        classfile_parse_error(
          "Invalid Deprecated field attribute length %u in class file %s",
          attribute_length, THREAD);
        return;
      }
    } else if (_major_version >= JAVA_1_5_VERSION) {
      if (attribute_name == vmSymbols::tag_signature()) {
        if (generic_signature_index != 0) {
          classfile_parse_error(
            "Multiple Signature attributes for field in class file %s", THREAD);
          return;
        }
        if (attribute_length != 2) {
          classfile_parse_error(
            "Wrong size %u for field's Signature attribute in class file %s",
            attribute_length, THREAD);
          return;
        }
        generic_signature_index = parse_generic_signature_attribute(cfs, CHECK);
      } else if (attribute_name == vmSymbols::tag_runtime_visible_annotations()) {
        if (runtime_visible_annotations != nullptr) {
          classfile_parse_error(
            "Multiple RuntimeVisibleAnnotations attributes for field in class file %s", THREAD);
          return;
        }
        runtime_visible_annotations_length = attribute_length;
        runtime_visible_annotations = cfs->current();
        assert(runtime_visible_annotations != nullptr, "null visible annotations");
        cfs->guarantee_more(runtime_visible_annotations_length, CHECK);
        parse_annotations(cp,
                          runtime_visible_annotations,
                          runtime_visible_annotations_length,
                          parsed_annotations,
                          _loader_data,
                          _can_access_vm_annotations);
        cfs->skip_u1_fast(runtime_visible_annotations_length);
      } else if (attribute_name == vmSymbols::tag_runtime_invisible_annotations()) {
        if (runtime_invisible_annotations_exists) {
          classfile_parse_error(
            "Multiple RuntimeInvisibleAnnotations attributes for field in class file %s", THREAD);
          return;
        }
        runtime_invisible_annotations_exists = true;
        cfs->skip_u1(attribute_length, CHECK);
      } else if (attribute_name == vmSymbols::tag_runtime_visible_type_annotations()) {
        if (runtime_visible_type_annotations != nullptr) {
          classfile_parse_error(
            "Multiple RuntimeVisibleTypeAnnotations attributes for field in class file %s", THREAD);
          return;
        }
        runtime_visible_type_annotations_length = attribute_length;
        runtime_visible_type_annotations = cfs->current();
        assert(runtime_visible_type_annotations != nullptr, "null visible type annotations");
        cfs->skip_u1(runtime_visible_type_annotations_length, CHECK);
      } else if (attribute_name == vmSymbols::tag_runtime_invisible_type_annotations()) {
        if (runtime_invisible_type_annotations_exists) {
          classfile_parse_error(
            "Multiple RuntimeInvisibleTypeAnnotations attributes for field in class file %s", THREAD);
          return;
        } else {
          runtime_invisible_type_annotations_exists = true;
        }
        cfs->skip_u1(attribute_length, CHECK);
      } else {
        cfs->skip_u1(attribute_length, CHECK);  // Skip unknown attributes
      }
    } else {
      cfs->skip_u1(attribute_length, CHECK);  // Skip unknown attributes
    }
  }

  *constantvalue_index_addr = constantvalue_index;
  *is_synthetic_addr = is_synthetic;
  *generic_signature_index_addr = generic_signature_index;
  AnnotationArray* a = allocate_annotations(runtime_visible_annotations,
                                            runtime_visible_annotations_length,
                                            CHECK);
  parsed_annotations->set_field_annotations(a);
  a = allocate_annotations(runtime_visible_type_annotations,
                           runtime_visible_type_annotations_length,
                           CHECK);
  parsed_annotations->set_field_type_annotations(a);
  return;
}


// Side-effects: populates the _fields, _fields_annotations,
// _fields_type_annotations fields
void ClassFileParser::parse_fields(const ClassFileStream* const cfs,
                                   AccessFlags class_access_flags,
                                   ConstantPool* cp,
                                   const int cp_size,
                                   u2* const java_fields_count_ptr,
                                   TRAPS) {

  assert(cfs != nullptr, "invariant");
  assert(cp != nullptr, "invariant");
  assert(java_fields_count_ptr != nullptr, "invariant");

  assert(nullptr == _fields_annotations, "invariant");
  assert(nullptr == _fields_type_annotations, "invariant");

  bool is_inline_type = !class_access_flags.is_identity_class() && !class_access_flags.is_abstract();
  cfs->guarantee_more(2, CHECK);  // length
  const u2 length = cfs->get_u2_fast();
  *java_fields_count_ptr = length;

  int num_injected = 0;
  const InjectedField* const injected = JavaClasses::get_injected(_class_name,
                                                                  &num_injected);

  // two more slots are required for inline classes:
  // one for the static field with a reference to the pre-allocated default value
  // one for the field the JVM injects when detecting an empty inline class
  const int total_fields = length + num_injected + (is_inline_type ? 2 : 0);

  // Allocate a temporary resource array to collect field data.
  // After parsing all fields, data are stored in a UNSIGNED5 compressed stream.
  _temp_field_info = new GrowableArray<FieldInfo>(total_fields);

  int instance_fields_count = 0;
  ResourceMark rm(THREAD);
  for (int n = 0; n < length; n++) {
    // access_flags, name_index, descriptor_index, attributes_count
    cfs->guarantee_more(8, CHECK);

    jint recognized_modifiers = JVM_RECOGNIZED_FIELD_MODIFIERS;
    if (!supports_inline_types()) {
      recognized_modifiers &= ~JVM_ACC_STRICT;
    }

    const jint flags = cfs->get_u2_fast() & recognized_modifiers;
    verify_legal_field_modifiers(flags, class_access_flags, CHECK);
    AccessFlags access_flags;
    access_flags.set_flags(flags);
    FieldInfo::FieldFlags fieldFlags(0);

    const u2 name_index = cfs->get_u2_fast();
    guarantee_property(valid_symbol_at(name_index),
      "Invalid constant pool index %u for field name in class file %s",
      name_index, CHECK);
    const Symbol* const name = cp->symbol_at(name_index);
    verify_legal_field_name(name, CHECK);

    const u2 signature_index = cfs->get_u2_fast();
    guarantee_property(valid_symbol_at(signature_index),
      "Invalid constant pool index %u for field signature in class file %s",
      signature_index, CHECK);
    const Symbol* const sig = cp->symbol_at(signature_index);
    verify_legal_field_signature(name, sig, CHECK);
    if (!access_flags.is_static()) instance_fields_count++;

    u2 constantvalue_index = 0;
    bool is_synthetic = false;
    u2 generic_signature_index = 0;
    const bool is_static = access_flags.is_static();
    FieldAnnotationCollector parsed_annotations(_loader_data);

    bool is_null_restricted = false;

    const u2 attributes_count = cfs->get_u2_fast();
    if (attributes_count > 0) {
      parse_field_attributes(cfs,
                             attributes_count,
                             is_static,
                             signature_index,
                             &constantvalue_index,
                             &is_synthetic,
                             &generic_signature_index,
                             &parsed_annotations,
                             CHECK);

      if (parsed_annotations.field_annotations() != nullptr) {
        if (_fields_annotations == nullptr) {
          _fields_annotations = MetadataFactory::new_array<AnnotationArray*>(
                                             _loader_data, length, nullptr,
                                             CHECK);
        }
        _fields_annotations->at_put(n, parsed_annotations.field_annotations());
        if (parsed_annotations.has_annotation(AnnotationCollector::_jdk_internal_NullRestricted)) {
          if (!Signature::has_envelope(sig)) {
            Exceptions::fthrow(
              THREAD_AND_LOCATION,
              vmSymbols::java_lang_ClassFormatError(),
              "Illegal use of @jdk.internal.vm.annotation.NullRestricted annotation on field %s with signature %s (primitive types can never be null)",
              name->as_C_string(), sig->as_C_string());
          }
          is_null_restricted = true;
        }
        parsed_annotations.set_field_annotations(nullptr);
      }
      if (parsed_annotations.field_type_annotations() != nullptr) {
        if (_fields_type_annotations == nullptr) {
          _fields_type_annotations =
            MetadataFactory::new_array<AnnotationArray*>(_loader_data,
                                                         length,
                                                         nullptr,
                                                         CHECK);
        }
        _fields_type_annotations->at_put(n, parsed_annotations.field_type_annotations());
        parsed_annotations.set_field_type_annotations(nullptr);
      }

      if (is_synthetic) {
        access_flags.set_is_synthetic();
      }
      if (generic_signature_index != 0) {
        fieldFlags.update_generic(true);
      }
    }

    if (is_null_restricted) {
      fieldFlags.update_null_free_inline_type(true);
    }

    const BasicType type = cp->basic_type_for_signature_at(signature_index);

    // Update number of static oop fields.
    if (is_static && is_reference_type(type)) {
      _static_oop_count++;
    }

    FieldInfo fi(access_flags, name_index, signature_index, constantvalue_index, fieldFlags);
    fi.set_index(n);
    if (fieldFlags.is_generic()) {
      fi.set_generic_signature_index(generic_signature_index);
    }
    parsed_annotations.apply_to(&fi);
    if (fi.field_flags().is_contended()) {
      _has_contended_fields = true;
    }
    _temp_field_info->append(fi);
  }
  assert(_temp_field_info->length() == length, "Must be");

  if (num_injected != 0) {
    for (int n = 0; n < num_injected; n++) {
      // Check for duplicates
      if (injected[n].may_be_java) {
        const Symbol* const name      = injected[n].name();
        const Symbol* const signature = injected[n].signature();
        bool duplicate = false;
        for (int i = 0; i < length; i++) {
          const FieldInfo* const f = _temp_field_info->adr_at(i);
          if (name      == cp->symbol_at(f->name_index()) &&
              signature == cp->symbol_at(f->signature_index())) {
            // Symbol is desclared in Java so skip this one
            duplicate = true;
            break;
          }
        }
        if (duplicate) {
          // These will be removed from the field array at the end
          continue;
        }
      }

      // Injected field
      FieldInfo::FieldFlags fflags(0);
      fflags.update_injected(true);
      AccessFlags aflags;
      FieldInfo fi(aflags, (u2)(injected[n].name_index), (u2)(injected[n].signature_index), 0, fflags);
      int idx = _temp_field_info->append(fi);
      _temp_field_info->adr_at(idx)->set_index(idx);
    }
  }

  if (is_inline_type) {
    // Inject static ".default" field
    FieldInfo::FieldFlags fflags(0);
    fflags.update_injected(true);
    AccessFlags aflags(JVM_ACC_STATIC);
    FieldInfo fi(aflags,
                 (u2)vmSymbols::as_int(VM_SYMBOL_ENUM_NAME(default_value_name)),
                 (u2)vmSymbols::as_int(VM_SYMBOL_ENUM_NAME(object_signature)),
                 0,
                 fflags);
    int idx = _temp_field_info->append(fi);
    _temp_field_info->adr_at(idx)->set_index(idx);
    _static_oop_count++;
    // Inject static ".null_reset" field. This is the same as the .default field but will never have its null-channel set to non-zero.
    FieldInfo::FieldFlags fflags2(0);
    fflags2.update_injected(true);
    AccessFlags aflags2(JVM_ACC_STATIC);
    FieldInfo fi2(aflags2,
                 (u2)vmSymbols::as_int(VM_SYMBOL_ENUM_NAME(null_reset_value_name)),
                 (u2)vmSymbols::as_int(VM_SYMBOL_ENUM_NAME(object_signature)),
                 0,
                 fflags2);
    int idx2 = _temp_field_info->append(fi2);
    _temp_field_info->adr_at(idx2)->set_index(idx2);
    _static_oop_count++;
  }

  if (_need_verify && length > 1) {
    // Check duplicated fields
    ResourceMark rm(THREAD);
    // Set containing name-signature pairs
    NameSigHashtable* names_and_sigs = new NameSigHashtable();
    for (int i = 0; i < _temp_field_info->length(); i++) {
      NameSigHash name_and_sig(_temp_field_info->adr_at(i)->name(_cp),
                               _temp_field_info->adr_at(i)->signature(_cp));
      // If no duplicates, add name/signature in hashtable names_and_sigs.
      if(!names_and_sigs->put(name_and_sig, 0)) {
        classfile_parse_error("Duplicate field name \"%s\" with signature \"%s\" in class file %s",
                               name_and_sig._name->as_C_string(), name_and_sig._sig->as_klass_external_name(), THREAD);
        return;
      }
    }
  }
}


const ClassFileParser::unsafe_u2* ClassFileParser::parse_exception_table(const ClassFileStream* const cfs,
                                                                         u4 code_length,
                                                                         u4 exception_table_length,
                                                                         TRAPS) {
  assert(cfs != nullptr, "invariant");

  const unsafe_u2* const exception_table_start = cfs->current();
  assert(exception_table_start != nullptr, "null exception table");

  cfs->guarantee_more(8 * exception_table_length, CHECK_NULL); // start_pc,
                                                               // end_pc,
                                                               // handler_pc,
                                                               // catch_type_index

  // Will check legal target after parsing code array in verifier.
  if (_need_verify) {
    for (unsigned int i = 0; i < exception_table_length; i++) {
      const u2 start_pc = cfs->get_u2_fast();
      const u2 end_pc = cfs->get_u2_fast();
      const u2 handler_pc = cfs->get_u2_fast();
      const u2 catch_type_index = cfs->get_u2_fast();
      guarantee_property((start_pc < end_pc) && (end_pc <= code_length),
                         "Illegal exception table range in class file %s",
                         CHECK_NULL);
      guarantee_property(handler_pc < code_length,
                         "Illegal exception table handler in class file %s",
                         CHECK_NULL);
      if (catch_type_index != 0) {
        guarantee_property(valid_klass_reference_at(catch_type_index),
                           "Catch type in exception table has bad constant type in class file %s", CHECK_NULL);
      }
    }
  } else {
    cfs->skip_u2_fast(exception_table_length * 4);
  }
  return exception_table_start;
}

void ClassFileParser::parse_linenumber_table(u4 code_attribute_length,
                                             u4 code_length,
                                             CompressedLineNumberWriteStream**const write_stream,
                                             TRAPS) {

  const ClassFileStream* const cfs = _stream;
  unsigned int num_entries = cfs->get_u2(CHECK);

  // Each entry is a u2 start_pc, and a u2 line_number
  const unsigned int length_in_bytes = num_entries * (sizeof(u2) * 2);

  // Verify line number attribute and table length
  guarantee_property(
    code_attribute_length == sizeof(u2) + length_in_bytes,
    "LineNumberTable attribute has wrong length in class file %s", CHECK);

  cfs->guarantee_more(length_in_bytes, CHECK);

  if ((*write_stream) == nullptr) {
    if (length_in_bytes > fixed_buffer_size) {
      (*write_stream) = new CompressedLineNumberWriteStream(length_in_bytes);
    } else {
      (*write_stream) = new CompressedLineNumberWriteStream(
        _linenumbertable_buffer, fixed_buffer_size);
    }
  }

  while (num_entries-- > 0) {
    const u2 bci  = cfs->get_u2_fast(); // start_pc
    const u2 line = cfs->get_u2_fast(); // line_number
    guarantee_property(bci < code_length,
        "Invalid pc in LineNumberTable in class file %s", CHECK);
    (*write_stream)->write_pair(bci, line);
  }
}


class LVT_Hash : public AllStatic {
 public:

  static bool equals(LocalVariableTableElement const& e0, LocalVariableTableElement const& e1) {
  /*
   * 3-tuple start_bci/length/slot has to be unique key,
   * so the following comparison seems to be redundant:
   *       && elem->name_cp_index == entry->_elem->name_cp_index
   */
    return (e0.start_bci     == e1.start_bci &&
            e0.length        == e1.length &&
            e0.name_cp_index == e1.name_cp_index &&
            e0.slot          == e1.slot);
  }

  static unsigned int hash(LocalVariableTableElement const& e0) {
    unsigned int raw_hash = e0.start_bci;

    raw_hash = e0.length        + raw_hash * 37;
    raw_hash = e0.name_cp_index + raw_hash * 37;
    raw_hash = e0.slot          + raw_hash * 37;

    return raw_hash;
  }
};


// Class file LocalVariableTable elements.
class Classfile_LVT_Element {
 public:
  u2 start_bci;
  u2 length;
  u2 name_cp_index;
  u2 descriptor_cp_index;
  u2 slot;
};

static void copy_lvt_element(const Classfile_LVT_Element* const src,
                             LocalVariableTableElement* const lvt) {
  lvt->start_bci           = Bytes::get_Java_u2((u1*) &src->start_bci);
  lvt->length              = Bytes::get_Java_u2((u1*) &src->length);
  lvt->name_cp_index       = Bytes::get_Java_u2((u1*) &src->name_cp_index);
  lvt->descriptor_cp_index = Bytes::get_Java_u2((u1*) &src->descriptor_cp_index);
  lvt->signature_cp_index  = 0;
  lvt->slot                = Bytes::get_Java_u2((u1*) &src->slot);
}

// Function is used to parse both attributes:
// LocalVariableTable (LVT) and LocalVariableTypeTable (LVTT)
const ClassFileParser::unsafe_u2* ClassFileParser::parse_localvariable_table(const ClassFileStream* cfs,
                                                                             u4 code_length,
                                                                             u2 max_locals,
                                                                             u4 code_attribute_length,
                                                                             u2* const localvariable_table_length,
                                                                             bool isLVTT,
                                                                             TRAPS) {
  const char* const tbl_name = (isLVTT) ? "LocalVariableTypeTable" : "LocalVariableTable";
  *localvariable_table_length = cfs->get_u2(CHECK_NULL);
  const unsigned int size = checked_cast<unsigned>(
    (*localvariable_table_length) * sizeof(Classfile_LVT_Element) / sizeof(u2));

  const ConstantPool* const cp = _cp;

  // Verify local variable table attribute has right length
  if (_need_verify) {
    guarantee_property(code_attribute_length == (sizeof(*localvariable_table_length) + size * sizeof(u2)),
                       "%s has wrong length in class file %s", tbl_name, CHECK_NULL);
  }

  const unsafe_u2* const localvariable_table_start = cfs->current();
  assert(localvariable_table_start != nullptr, "null local variable table");
  if (!_need_verify) {
    cfs->skip_u2_fast(size);
  } else {
    cfs->guarantee_more(size * 2, CHECK_NULL);
    for(int i = 0; i < (*localvariable_table_length); i++) {
      const u2 start_pc = cfs->get_u2_fast();
      const u2 length = cfs->get_u2_fast();
      const u2 name_index = cfs->get_u2_fast();
      const u2 descriptor_index = cfs->get_u2_fast();
      const u2 index = cfs->get_u2_fast();
      // Assign to a u4 to avoid overflow
      const u4 end_pc = (u4)start_pc + (u4)length;

      if (start_pc >= code_length) {
        classfile_parse_error(
          "Invalid start_pc %u in %s in class file %s",
          start_pc, tbl_name, THREAD);
        return nullptr;
      }
      if (end_pc > code_length) {
        classfile_parse_error(
          "Invalid length %u in %s in class file %s",
          length, tbl_name, THREAD);
        return nullptr;
      }
      const int cp_size = cp->length();
      guarantee_property(valid_symbol_at(name_index),
        "Name index %u in %s has bad constant type in class file %s",
        name_index, tbl_name, CHECK_NULL);
      guarantee_property(valid_symbol_at(descriptor_index),
        "Signature index %u in %s has bad constant type in class file %s",
        descriptor_index, tbl_name, CHECK_NULL);

      const Symbol* const name = cp->symbol_at(name_index);
      const Symbol* const sig = cp->symbol_at(descriptor_index);
      verify_legal_field_name(name, CHECK_NULL);
      u2 extra_slot = 0;
      if (!isLVTT) {
        verify_legal_field_signature(name, sig, CHECK_NULL);

        // 4894874: check special cases for double and long local variables
        if (sig == vmSymbols::type_signature(T_DOUBLE) ||
            sig == vmSymbols::type_signature(T_LONG)) {
          extra_slot = 1;
        }
      }
      guarantee_property((index + extra_slot) < max_locals,
                          "Invalid index %u in %s in class file %s",
                          index, tbl_name, CHECK_NULL);
    }
  }
  return localvariable_table_start;
}

static const u1* parse_stackmap_table(const ClassFileStream* const cfs,
                                      u4 code_attribute_length,
                                      TRAPS) {
  assert(cfs != nullptr, "invariant");

  if (0 == code_attribute_length) {
    return nullptr;
  }

  const u1* const stackmap_table_start = cfs->current();
  assert(stackmap_table_start != nullptr, "null stackmap table");

  // check code_attribute_length
  cfs->skip_u1(code_attribute_length, CHECK_NULL);

  return stackmap_table_start;
}

const ClassFileParser::unsafe_u2* ClassFileParser::parse_checked_exceptions(const ClassFileStream* const cfs,
                                                                            u2* const checked_exceptions_length,
                                                                            u4 method_attribute_length,
                                                                            TRAPS) {
  assert(cfs != nullptr, "invariant");
  assert(checked_exceptions_length != nullptr, "invariant");

  cfs->guarantee_more(2, CHECK_NULL);  // checked_exceptions_length
  *checked_exceptions_length = cfs->get_u2_fast();
  const unsigned int size =
    (*checked_exceptions_length) * sizeof(CheckedExceptionElement) / sizeof(u2);
  const unsafe_u2* const checked_exceptions_start = cfs->current();
  assert(checked_exceptions_start != nullptr, "null checked exceptions");
  if (!_need_verify) {
    cfs->skip_u2_fast(size);
  } else {
    // Verify each value in the checked exception table
    u2 checked_exception;
    const u2 len = *checked_exceptions_length;
    cfs->guarantee_more(2 * len, CHECK_NULL);
    for (int i = 0; i < len; i++) {
      checked_exception = cfs->get_u2_fast();
      guarantee_property(
        valid_klass_reference_at(checked_exception),
        "Exception name has bad type at constant pool %u in class file %s",
        checked_exception, CHECK_NULL);
    }
  }
  // check exceptions attribute length
  if (_need_verify) {
    guarantee_property(method_attribute_length == (sizeof(*checked_exceptions_length) +
                                                   sizeof(u2) * size),
                      "Exceptions attribute has wrong length in class file %s", CHECK_NULL);
  }
  return checked_exceptions_start;
}

void ClassFileParser::throwIllegalSignature(const char* type,
                                            const Symbol* name,
                                            const Symbol* sig,
                                            TRAPS) const {
  assert(name != nullptr, "invariant");
  assert(sig != nullptr, "invariant");

  ResourceMark rm(THREAD);
  // Names are all known to be < 64k so we know this formatted message is not excessively large.
  Exceptions::fthrow(THREAD_AND_LOCATION,
      vmSymbols::java_lang_ClassFormatError(),
      "%s \"%s\" in class %s has illegal signature \"%s\"", type,
      name->as_C_string(), _class_name->as_C_string(), sig->as_C_string());
}

AnnotationCollector::ID
AnnotationCollector::annotation_index(const ClassLoaderData* loader_data,
                                      const Symbol* name,
                                      const bool can_access_vm_annotations) {
  const vmSymbolID sid = vmSymbols::find_sid(name);
  // Privileged code can use all annotations.  Other code silently drops some.
  const bool privileged = loader_data->is_boot_class_loader_data() ||
                          loader_data->is_platform_class_loader_data() ||
                          can_access_vm_annotations;
  switch (sid) {
    case VM_SYMBOL_ENUM_NAME(reflect_CallerSensitive_signature): {
      if (_location != _in_method)  break;  // only allow for methods
      if (!privileged)              break;  // only allow in privileged code
      return _method_CallerSensitive;
    }
    case VM_SYMBOL_ENUM_NAME(jdk_internal_vm_annotation_ForceInline_signature): {
      if (_location != _in_method)  break;  // only allow for methods
      if (!privileged)              break;  // only allow in privileged code
      return _method_ForceInline;
    }
    case VM_SYMBOL_ENUM_NAME(jdk_internal_vm_annotation_DontInline_signature): {
      if (_location != _in_method)  break;  // only allow for methods
      if (!privileged)              break;  // only allow in privileged code
      return _method_DontInline;
    }
    case VM_SYMBOL_ENUM_NAME(jdk_internal_vm_annotation_ChangesCurrentThread_signature): {
      if (_location != _in_method)  break;  // only allow for methods
      if (!privileged)              break;  // only allow in privileged code
      return _method_ChangesCurrentThread;
    }
    case VM_SYMBOL_ENUM_NAME(jdk_internal_vm_annotation_JvmtiHideEvents_signature): {
      if (_location != _in_method)  break;  // only allow for methods
      if (!privileged)              break;  // only allow in privileged code
      return _method_JvmtiHideEvents;
    }
    case VM_SYMBOL_ENUM_NAME(jdk_internal_vm_annotation_JvmtiMountTransition_signature): {
      if (_location != _in_method)  break;  // only allow for methods
      if (!privileged)              break;  // only allow in privileged code
      return _method_JvmtiMountTransition;
    }
    case VM_SYMBOL_ENUM_NAME(java_lang_invoke_InjectedProfile_signature): {
      if (_location != _in_method)  break;  // only allow for methods
      if (!privileged)              break;  // only allow in privileged code
      return _method_InjectedProfile;
    }
    case VM_SYMBOL_ENUM_NAME(java_lang_invoke_LambdaForm_Compiled_signature): {
      if (_location != _in_method)  break;  // only allow for methods
      if (!privileged)              break;  // only allow in privileged code
      return _method_LambdaForm_Compiled;
    }
    case VM_SYMBOL_ENUM_NAME(jdk_internal_vm_annotation_Hidden_signature): {
      if (_location != _in_method)  break;  // only allow for methods
      if (!privileged)              break;  // only allow in privileged code
      return _method_Hidden;
    }
    case VM_SYMBOL_ENUM_NAME(jdk_internal_misc_Scoped_signature): {
      if (_location != _in_method)  break;  // only allow for methods
      if (!privileged)              break;  // only allow in privileged code
      return _method_Scoped;
    }
    case VM_SYMBOL_ENUM_NAME(jdk_internal_vm_annotation_IntrinsicCandidate_signature): {
      if (_location != _in_method)  break;  // only allow for methods
      if (!privileged)              break;  // only allow in privileged code
      return _method_IntrinsicCandidate;
    }
    case VM_SYMBOL_ENUM_NAME(jdk_internal_vm_annotation_Stable_signature): {
      if (_location != _in_field)   break;  // only allow for fields
      if (!privileged)              break;  // only allow in privileged code
      return _field_Stable;
    }
    case VM_SYMBOL_ENUM_NAME(jdk_internal_vm_annotation_Contended_signature): {
      if (_location != _in_field && _location != _in_class) {
        break;  // only allow for fields and classes
      }
      if (!EnableContended || (RestrictContended && !privileged)) {
        break;  // honor privileges
      }
      return _jdk_internal_vm_annotation_Contended;
    }
    case VM_SYMBOL_ENUM_NAME(jdk_internal_vm_annotation_ReservedStackAccess_signature): {
      if (_location != _in_method)  break;  // only allow for methods
      if (RestrictReservedStack && !privileged) break; // honor privileges
      return _jdk_internal_vm_annotation_ReservedStackAccess;
    }
    case VM_SYMBOL_ENUM_NAME(jdk_internal_ValueBased_signature): {
      if (_location != _in_class)   break;  // only allow for classes
      if (!privileged)              break;  // only allow in privileged code
      return _jdk_internal_ValueBased;
    }
    case VM_SYMBOL_ENUM_NAME(jdk_internal_vm_annotation_ImplicitlyConstructible_signature): {
      if (_location != _in_class)   break; // only allow for classes
      return _jdk_internal_ImplicitlyConstructible;
    }
    case VM_SYMBOL_ENUM_NAME(jdk_internal_vm_annotation_LooselyConsistentValue_signature): {
      if (_location != _in_class)   break; // only allow for classes
      return _jdk_internal_LooselyConsistentValue;
    }
    case VM_SYMBOL_ENUM_NAME(jdk_internal_vm_annotation_NullRestricted_signature): {
      if (_location != _in_field)   break; // only allow for fields
      return _jdk_internal_NullRestricted;
    }
    case VM_SYMBOL_ENUM_NAME(java_lang_Deprecated): {
      return _java_lang_Deprecated;
    }
    default: {
      break;
    }
  }
  return AnnotationCollector::_unknown;
}

void ClassFileParser::FieldAnnotationCollector::apply_to(FieldInfo* f) {
  if (is_contended())
    // Setting the contended group also sets the contended bit in field flags
    f->set_contended_group(contended_group());
  if (is_stable())
    (f->field_flags_addr())->update_stable(true);
}

ClassFileParser::FieldAnnotationCollector::~FieldAnnotationCollector() {
  // If there's an error deallocate metadata for field annotations
  MetadataFactory::free_array<u1>(_loader_data, _field_annotations);
  MetadataFactory::free_array<u1>(_loader_data, _field_type_annotations);
}

void MethodAnnotationCollector::apply_to(const methodHandle& m) {
  if (has_annotation(_method_CallerSensitive))
    m->set_caller_sensitive();
  if (has_annotation(_method_ForceInline))
    m->set_force_inline();
  if (has_annotation(_method_DontInline))
    m->set_dont_inline();
  if (has_annotation(_method_ChangesCurrentThread))
    m->set_changes_current_thread();
  if (has_annotation(_method_JvmtiHideEvents))
    m->set_jvmti_hide_events();
  if (has_annotation(_method_JvmtiMountTransition))
    m->set_jvmti_mount_transition();
  if (has_annotation(_method_InjectedProfile))
    m->set_has_injected_profile();
  if (has_annotation(_method_LambdaForm_Compiled) && m->intrinsic_id() == vmIntrinsics::_none)
    m->set_intrinsic_id(vmIntrinsics::_compiledLambdaForm);
  if (has_annotation(_method_Hidden))
    m->set_is_hidden();
  if (has_annotation(_method_Scoped))
    m->set_scoped();
  if (has_annotation(_method_IntrinsicCandidate) && !m->is_synthetic())
    m->set_intrinsic_candidate();
  if (has_annotation(_jdk_internal_vm_annotation_ReservedStackAccess))
    m->set_has_reserved_stack_access();
  if (has_annotation(_java_lang_Deprecated))
    m->set_deprecated();
  if (has_annotation(_java_lang_Deprecated_for_removal))
    m->set_deprecated_for_removal();
}

void ClassFileParser::ClassAnnotationCollector::apply_to(InstanceKlass* ik) {
  assert(ik != nullptr, "invariant");
  if (has_annotation(_jdk_internal_vm_annotation_Contended)) {
    ik->set_is_contended(is_contended());
  }
  if (has_annotation(_jdk_internal_ValueBased)) {
    ik->set_has_value_based_class_annotation();
    if (DiagnoseSyncOnValueBasedClasses) {
      ik->set_is_value_based();
    }
  }
  if (has_annotation(_java_lang_Deprecated)) {
    Array<Method*>* methods = ik->methods();
    int length = ik->methods()->length();
    for (int i = 0; i < length; i++) {
      Method* m = methods->at(i);
      m->set_deprecated();
    }
  }
  if (has_annotation(_java_lang_Deprecated_for_removal)) {
    Array<Method*>* methods = ik->methods();
    int length = ik->methods()->length();
    for (int i = 0; i < length; i++) {
      Method* m = methods->at(i);
      m->set_deprecated_for_removal();
    }
  }
}

#define MAX_ARGS_SIZE 255
#define MAX_CODE_SIZE 65535
#define INITIAL_MAX_LVT_NUMBER 256

/* Copy class file LVT's/LVTT's into the HotSpot internal LVT.
 *
 * Rules for LVT's and LVTT's are:
 *   - There can be any number of LVT's and LVTT's.
 *   - If there are n LVT's, it is the same as if there was just
 *     one LVT containing all the entries from the n LVT's.
 *   - There may be no more than one LVT entry per local variable.
 *     Two LVT entries are 'equal' if these fields are the same:
 *        start_pc, length, name, slot
 *   - There may be no more than one LVTT entry per each LVT entry.
 *     Each LVTT entry has to match some LVT entry.
 *   - HotSpot internal LVT keeps natural ordering of class file LVT entries.
 */
void ClassFileParser::copy_localvariable_table(const ConstMethod* cm,
                                               int lvt_cnt,
                                               u2* const localvariable_table_length,
                                               const unsafe_u2** const localvariable_table_start,
                                               int lvtt_cnt,
                                               u2* const localvariable_type_table_length,
                                               const unsafe_u2** const localvariable_type_table_start,
                                               TRAPS) {

  ResourceMark rm(THREAD);

  typedef ResourceHashtable<LocalVariableTableElement, LocalVariableTableElement*,
                            256, AnyObj::RESOURCE_AREA, mtInternal,
                            &LVT_Hash::hash, &LVT_Hash::equals> LVT_HashTable;

  LVT_HashTable* const table = new LVT_HashTable();

  // To fill LocalVariableTable in
  const Classfile_LVT_Element* cf_lvt;
  LocalVariableTableElement* lvt = cm->localvariable_table_start();

  for (int tbl_no = 0; tbl_no < lvt_cnt; tbl_no++) {
    cf_lvt = (Classfile_LVT_Element *) localvariable_table_start[tbl_no];
    for (int idx = 0; idx < localvariable_table_length[tbl_no]; idx++, lvt++) {
      copy_lvt_element(&cf_lvt[idx], lvt);
      // If no duplicates, add LVT elem in hashtable.
      if (table->put(*lvt, lvt) == false
          && _need_verify
          && _major_version >= JAVA_1_5_VERSION) {
        classfile_parse_error("Duplicated LocalVariableTable attribute "
                              "entry for '%s' in class file %s",
                               _cp->symbol_at(lvt->name_cp_index)->as_utf8(),
                               THREAD);
        return;
      }
    }
  }

  // To merge LocalVariableTable and LocalVariableTypeTable
  const Classfile_LVT_Element* cf_lvtt;
  LocalVariableTableElement lvtt_elem;

  for (int tbl_no = 0; tbl_no < lvtt_cnt; tbl_no++) {
    cf_lvtt = (Classfile_LVT_Element *) localvariable_type_table_start[tbl_no];
    for (int idx = 0; idx < localvariable_type_table_length[tbl_no]; idx++) {
      copy_lvt_element(&cf_lvtt[idx], &lvtt_elem);
      LocalVariableTableElement** entry = table->get(lvtt_elem);
      if (entry == nullptr) {
        if (_need_verify) {
          classfile_parse_error("LVTT entry for '%s' in class file %s "
                                "does not match any LVT entry",
                                 _cp->symbol_at(lvtt_elem.name_cp_index)->as_utf8(),
                                 THREAD);
          return;
        }
      } else if ((*entry)->signature_cp_index != 0 && _need_verify) {
        classfile_parse_error("Duplicated LocalVariableTypeTable attribute "
                              "entry for '%s' in class file %s",
                               _cp->symbol_at(lvtt_elem.name_cp_index)->as_utf8(),
                               THREAD);
        return;
      } else {
        // to add generic signatures into LocalVariableTable
        (*entry)->signature_cp_index = lvtt_elem.descriptor_cp_index;
      }
    }
  }
}


void ClassFileParser::copy_method_annotations(ConstMethod* cm,
                                       const u1* runtime_visible_annotations,
                                       int runtime_visible_annotations_length,
                                       const u1* runtime_visible_parameter_annotations,
                                       int runtime_visible_parameter_annotations_length,
                                       const u1* runtime_visible_type_annotations,
                                       int runtime_visible_type_annotations_length,
                                       const u1* annotation_default,
                                       int annotation_default_length,
                                       TRAPS) {

  AnnotationArray* a;

  if (runtime_visible_annotations_length > 0) {
     a = allocate_annotations(runtime_visible_annotations,
                              runtime_visible_annotations_length,
                              CHECK);
     cm->set_method_annotations(a);
  }

  if (runtime_visible_parameter_annotations_length > 0) {
    a = allocate_annotations(runtime_visible_parameter_annotations,
                             runtime_visible_parameter_annotations_length,
                             CHECK);
    cm->set_parameter_annotations(a);
  }

  if (annotation_default_length > 0) {
    a = allocate_annotations(annotation_default,
                             annotation_default_length,
                             CHECK);
    cm->set_default_annotations(a);
  }

  if (runtime_visible_type_annotations_length > 0) {
    a = allocate_annotations(runtime_visible_type_annotations,
                             runtime_visible_type_annotations_length,
                             CHECK);
    cm->set_type_annotations(a);
  }
}


// Note: the parse_method below is big and clunky because all parsing of the code and exceptions
// attribute is inlined. This is cumbersome to avoid since we inline most of the parts in the
// Method* to save footprint, so we only know the size of the resulting Method* when the
// entire method attribute is parsed.
//
// The has_localvariable_table parameter is used to pass up the value to InstanceKlass.

Method* ClassFileParser::parse_method(const ClassFileStream* const cfs,
                                      bool is_interface,
                                      bool is_value_class,
                                      bool is_abstract_class,
                                      const ConstantPool* cp,
                                      bool* const has_localvariable_table,
                                      TRAPS) {
  assert(cfs != nullptr, "invariant");
  assert(cp != nullptr, "invariant");
  assert(has_localvariable_table != nullptr, "invariant");

  ResourceMark rm(THREAD);
  // Parse fixed parts:
  // access_flags, name_index, descriptor_index, attributes_count
  cfs->guarantee_more(8, CHECK_NULL);

  int flags = cfs->get_u2_fast();
  const u2 name_index = cfs->get_u2_fast();
  const int cp_size = cp->length();
  guarantee_property(
    valid_symbol_at(name_index),
    "Illegal constant pool index %u for method name in class file %s",
    name_index, CHECK_NULL);
  const Symbol* const name = cp->symbol_at(name_index);
  verify_legal_method_name(name, CHECK_NULL);

  const u2 signature_index = cfs->get_u2_fast();
  guarantee_property(
    valid_symbol_at(signature_index),
    "Illegal constant pool index %u for method signature in class file %s",
    signature_index, CHECK_NULL);
  const Symbol* const signature = cp->symbol_at(signature_index);

  if (name == vmSymbols::class_initializer_name()) {
    // We ignore the other access flags for a valid class initializer.
    // (JVM Spec 2nd ed., chapter 4.6)
    if (_major_version < 51) { // backward compatibility
      flags = JVM_ACC_STATIC;
    } else if ((flags & JVM_ACC_STATIC) == JVM_ACC_STATIC) {
      flags &= JVM_ACC_STATIC | (_major_version <= JAVA_16_VERSION ? JVM_ACC_STRICT : 0);
    } else {
      classfile_parse_error("Method <clinit> is not static in class file %s", THREAD);
      return nullptr;
    }
  } else {
    verify_legal_method_modifiers(flags, access_flags() , name, CHECK_NULL);
  }

  if (name == vmSymbols::object_initializer_name() && is_interface) {
    classfile_parse_error("Interface cannot have a method named <init>, class file %s", THREAD);
    return nullptr;
  }

  if (EnableValhalla) {
    if (((flags & JVM_ACC_SYNCHRONIZED) == JVM_ACC_SYNCHRONIZED)
        && ((flags & JVM_ACC_STATIC) == 0 )
        && !_access_flags.is_identity_class()) {
      classfile_parse_error("Invalid synchronized method in non-identity class %s", THREAD);
        return nullptr;
    }
  }

  int args_size = -1;  // only used when _need_verify is true
  if (_need_verify) {
    verify_legal_name_with_signature(name, signature, CHECK_NULL);
    args_size = ((flags & JVM_ACC_STATIC) ? 0 : 1) +
                 verify_legal_method_signature(name, signature, CHECK_NULL);
    if (args_size > MAX_ARGS_SIZE) {
      classfile_parse_error("Too many arguments in method signature in class file %s", THREAD);
      return nullptr;
    }
  }

  AccessFlags access_flags(flags & JVM_RECOGNIZED_METHOD_MODIFIERS);

  // Default values for code and exceptions attribute elements
  u2 max_stack = 0;
  u2 max_locals = 0;
  u4 code_length = 0;
  const u1* code_start = nullptr;
  u2 exception_table_length = 0;
  const unsafe_u2* exception_table_start = nullptr; // (potentially unaligned) pointer to array of u2 elements
  Array<int>* exception_handlers = Universe::the_empty_int_array();
  u2 checked_exceptions_length = 0;
  const unsafe_u2* checked_exceptions_start = nullptr; // (potentially unaligned) pointer to array of u2 elements
  CompressedLineNumberWriteStream* linenumber_table = nullptr;
  int linenumber_table_length = 0;
  int total_lvt_length = 0;
  u2 lvt_cnt = 0;
  u2 lvtt_cnt = 0;
  bool lvt_allocated = false;
  u2 max_lvt_cnt = INITIAL_MAX_LVT_NUMBER;
  u2 max_lvtt_cnt = INITIAL_MAX_LVT_NUMBER;
  u2* localvariable_table_length = nullptr;
  const unsafe_u2** localvariable_table_start = nullptr; // (potentially unaligned) pointer to array of LVT attributes
  u2* localvariable_type_table_length = nullptr;
  const unsafe_u2** localvariable_type_table_start = nullptr; // (potentially unaligned) pointer to LVTT attributes
  int method_parameters_length = -1;
  const u1* method_parameters_data = nullptr;
  bool method_parameters_seen = false;
  bool parsed_code_attribute = false;
  bool parsed_checked_exceptions_attribute = false;
  bool parsed_stackmap_attribute = false;
  // stackmap attribute - JDK1.5
  const u1* stackmap_data = nullptr;
  int stackmap_data_length = 0;
  u2 generic_signature_index = 0;
  MethodAnnotationCollector parsed_annotations;
  const u1* runtime_visible_annotations = nullptr;
  int runtime_visible_annotations_length = 0;
  const u1* runtime_visible_parameter_annotations = nullptr;
  int runtime_visible_parameter_annotations_length = 0;
  const u1* runtime_visible_type_annotations = nullptr;
  int runtime_visible_type_annotations_length = 0;
  bool runtime_invisible_annotations_exists = false;
  bool runtime_invisible_type_annotations_exists = false;
  bool runtime_invisible_parameter_annotations_exists = false;
  const u1* annotation_default = nullptr;
  int annotation_default_length = 0;

  // Parse code and exceptions attribute
  u2 method_attributes_count = cfs->get_u2_fast();
  while (method_attributes_count--) {
    cfs->guarantee_more(6, CHECK_NULL);  // method_attribute_name_index, method_attribute_length
    const u2 method_attribute_name_index = cfs->get_u2_fast();
    const u4 method_attribute_length = cfs->get_u4_fast();
    guarantee_property(
      valid_symbol_at(method_attribute_name_index),
      "Invalid method attribute name index %u in class file %s",
      method_attribute_name_index, CHECK_NULL);

    const Symbol* const method_attribute_name = cp->symbol_at(method_attribute_name_index);
    if (method_attribute_name == vmSymbols::tag_code()) {
      // Parse Code attribute
      if (_need_verify) {
        guarantee_property(
            !access_flags.is_native() && !access_flags.is_abstract(),
                        "Code attribute in native or abstract methods in class file %s",
                         CHECK_NULL);
      }
      if (parsed_code_attribute) {
        classfile_parse_error("Multiple Code attributes in class file %s",
                              THREAD);
        return nullptr;
      }
      parsed_code_attribute = true;

      // Stack size, locals size, and code size
      cfs->guarantee_more(8, CHECK_NULL);
      max_stack = cfs->get_u2_fast();
      max_locals = cfs->get_u2_fast();
      code_length = cfs->get_u4_fast();
      if (_need_verify) {
        guarantee_property(args_size <= max_locals,
                           "Arguments can't fit into locals in class file %s",
                           CHECK_NULL);
        guarantee_property(code_length > 0 && code_length <= MAX_CODE_SIZE,
                           "Invalid method Code length %u in class file %s",
                           code_length, CHECK_NULL);
      }
      // Code pointer
      code_start = cfs->current();
      assert(code_start != nullptr, "null code start");
      cfs->guarantee_more(code_length, CHECK_NULL);
      cfs->skip_u1_fast(code_length);

      // Exception handler table
      cfs->guarantee_more(2, CHECK_NULL);  // exception_table_length
      exception_table_length = cfs->get_u2_fast();
      if (exception_table_length > 0) {
        exception_table_start = parse_exception_table(cfs,
                                                      code_length,
                                                      exception_table_length,
                                                      CHECK_NULL);
      }

      // Parse additional attributes in code attribute
      cfs->guarantee_more(2, CHECK_NULL);  // code_attributes_count
      u2 code_attributes_count = cfs->get_u2_fast();

      unsigned int calculated_attribute_length = 0;

      calculated_attribute_length =
          sizeof(max_stack) + sizeof(max_locals) + sizeof(code_length);
      calculated_attribute_length += checked_cast<unsigned int>(
        code_length +
        sizeof(exception_table_length) +
        sizeof(code_attributes_count) +
        exception_table_length *
            ( sizeof(u2) +   // start_pc
              sizeof(u2) +   // end_pc
              sizeof(u2) +   // handler_pc
              sizeof(u2) )); // catch_type_index

      while (code_attributes_count--) {
        cfs->guarantee_more(6, CHECK_NULL);  // code_attribute_name_index, code_attribute_length
        const u2 code_attribute_name_index = cfs->get_u2_fast();
        const u4 code_attribute_length = cfs->get_u4_fast();
        calculated_attribute_length += code_attribute_length +
                                       (unsigned)sizeof(code_attribute_name_index) +
                                       (unsigned)sizeof(code_attribute_length);
        guarantee_property(valid_symbol_at(code_attribute_name_index),
                           "Invalid code attribute name index %u in class file %s",
                           code_attribute_name_index,
                           CHECK_NULL);
        if (LoadLineNumberTables &&
            cp->symbol_at(code_attribute_name_index) == vmSymbols::tag_line_number_table()) {
          // Parse and compress line number table
          parse_linenumber_table(code_attribute_length,
                                 code_length,
                                 &linenumber_table,
                                 CHECK_NULL);

        } else if (LoadLocalVariableTables &&
                   cp->symbol_at(code_attribute_name_index) == vmSymbols::tag_local_variable_table()) {
          // Parse local variable table
          if (!lvt_allocated) {
            localvariable_table_length = NEW_RESOURCE_ARRAY_IN_THREAD(
              THREAD, u2,  INITIAL_MAX_LVT_NUMBER);
            localvariable_table_start = NEW_RESOURCE_ARRAY_IN_THREAD(
              THREAD, const unsafe_u2*, INITIAL_MAX_LVT_NUMBER);
            localvariable_type_table_length = NEW_RESOURCE_ARRAY_IN_THREAD(
              THREAD, u2,  INITIAL_MAX_LVT_NUMBER);
            localvariable_type_table_start = NEW_RESOURCE_ARRAY_IN_THREAD(
              THREAD, const unsafe_u2*, INITIAL_MAX_LVT_NUMBER);
            lvt_allocated = true;
          }
          if (lvt_cnt == max_lvt_cnt) {
            max_lvt_cnt <<= 1;
            localvariable_table_length = REALLOC_RESOURCE_ARRAY(u2, localvariable_table_length, lvt_cnt, max_lvt_cnt);
            localvariable_table_start  = REALLOC_RESOURCE_ARRAY(const unsafe_u2*, localvariable_table_start, lvt_cnt, max_lvt_cnt);
          }
          localvariable_table_start[lvt_cnt] =
            parse_localvariable_table(cfs,
                                      code_length,
                                      max_locals,
                                      code_attribute_length,
                                      &localvariable_table_length[lvt_cnt],
                                      false,    // is not LVTT
                                      CHECK_NULL);
          total_lvt_length += localvariable_table_length[lvt_cnt];
          lvt_cnt++;
        } else if (LoadLocalVariableTypeTables &&
                   _major_version >= JAVA_1_5_VERSION &&
                   cp->symbol_at(code_attribute_name_index) == vmSymbols::tag_local_variable_type_table()) {
          if (!lvt_allocated) {
            localvariable_table_length = NEW_RESOURCE_ARRAY_IN_THREAD(
              THREAD, u2,  INITIAL_MAX_LVT_NUMBER);
            localvariable_table_start = NEW_RESOURCE_ARRAY_IN_THREAD(
              THREAD, const unsafe_u2*, INITIAL_MAX_LVT_NUMBER);
            localvariable_type_table_length = NEW_RESOURCE_ARRAY_IN_THREAD(
              THREAD, u2,  INITIAL_MAX_LVT_NUMBER);
            localvariable_type_table_start = NEW_RESOURCE_ARRAY_IN_THREAD(
              THREAD, const unsafe_u2*, INITIAL_MAX_LVT_NUMBER);
            lvt_allocated = true;
          }
          // Parse local variable type table
          if (lvtt_cnt == max_lvtt_cnt) {
            max_lvtt_cnt <<= 1;
            localvariable_type_table_length = REALLOC_RESOURCE_ARRAY(u2, localvariable_type_table_length, lvtt_cnt, max_lvtt_cnt);
            localvariable_type_table_start  = REALLOC_RESOURCE_ARRAY(const unsafe_u2*, localvariable_type_table_start, lvtt_cnt, max_lvtt_cnt);
          }
          localvariable_type_table_start[lvtt_cnt] =
            parse_localvariable_table(cfs,
                                      code_length,
                                      max_locals,
                                      code_attribute_length,
                                      &localvariable_type_table_length[lvtt_cnt],
                                      true,     // is LVTT
                                      CHECK_NULL);
          lvtt_cnt++;
        } else if (_major_version >= Verifier::STACKMAP_ATTRIBUTE_MAJOR_VERSION &&
                   cp->symbol_at(code_attribute_name_index) == vmSymbols::tag_stack_map_table()) {
          // Stack map is only needed by the new verifier in JDK1.5.
          if (parsed_stackmap_attribute) {
            classfile_parse_error("Multiple StackMapTable attributes in class file %s", THREAD);
            return nullptr;
          }
          stackmap_data = parse_stackmap_table(cfs, code_attribute_length, CHECK_NULL);
          stackmap_data_length = code_attribute_length;
          parsed_stackmap_attribute = true;
        } else {
          // Skip unknown attributes
          cfs->skip_u1(code_attribute_length, CHECK_NULL);
        }
      }
      // check method attribute length
      if (_need_verify) {
        guarantee_property(method_attribute_length == calculated_attribute_length,
                           "Code segment has wrong length in class file %s",
                           CHECK_NULL);
      }
    } else if (method_attribute_name == vmSymbols::tag_exceptions()) {
      // Parse Exceptions attribute
      if (parsed_checked_exceptions_attribute) {
        classfile_parse_error("Multiple Exceptions attributes in class file %s",
                              THREAD);
        return nullptr;
      }
      parsed_checked_exceptions_attribute = true;
      checked_exceptions_start =
            parse_checked_exceptions(cfs,
                                     &checked_exceptions_length,
                                     method_attribute_length,
                                     CHECK_NULL);
    } else if (method_attribute_name == vmSymbols::tag_method_parameters()) {
      // reject multiple method parameters
      if (method_parameters_seen) {
        classfile_parse_error("Multiple MethodParameters attributes in class file %s",
                              THREAD);
        return nullptr;
      }
      method_parameters_seen = true;
      method_parameters_length = cfs->get_u1_fast();
      const u4 real_length = (method_parameters_length * 4u) + 1u;
      if (method_attribute_length != real_length) {
        classfile_parse_error(
          "Invalid MethodParameters method attribute length %u in class file",
          method_attribute_length, THREAD);
        return nullptr;
      }
      method_parameters_data = cfs->current();
      cfs->skip_u2_fast(method_parameters_length);
      cfs->skip_u2_fast(method_parameters_length);
      // ignore this attribute if it cannot be reflected
      if (!vmClasses::Parameter_klass_loaded())
        method_parameters_length = -1;
    } else if (method_attribute_name == vmSymbols::tag_synthetic()) {
      if (method_attribute_length != 0) {
        classfile_parse_error(
          "Invalid Synthetic method attribute length %u in class file %s",
          method_attribute_length, THREAD);
        return nullptr;
      }
      // Should we check that there hasn't already been a synthetic attribute?
      access_flags.set_is_synthetic();
    } else if (method_attribute_name == vmSymbols::tag_deprecated()) { // 4276120
      if (method_attribute_length != 0) {
        classfile_parse_error(
          "Invalid Deprecated method attribute length %u in class file %s",
          method_attribute_length, THREAD);
        return nullptr;
      }
    } else if (_major_version >= JAVA_1_5_VERSION) {
      if (method_attribute_name == vmSymbols::tag_signature()) {
        if (generic_signature_index != 0) {
          classfile_parse_error(
            "Multiple Signature attributes for method in class file %s",
            THREAD);
          return nullptr;
        }
        if (method_attribute_length != 2) {
          classfile_parse_error(
            "Invalid Signature attribute length %u in class file %s",
            method_attribute_length, THREAD);
          return nullptr;
        }
        generic_signature_index = parse_generic_signature_attribute(cfs, CHECK_NULL);
      } else if (method_attribute_name == vmSymbols::tag_runtime_visible_annotations()) {
        if (runtime_visible_annotations != nullptr) {
          classfile_parse_error(
            "Multiple RuntimeVisibleAnnotations attributes for method in class file %s",
            THREAD);
          return nullptr;
        }
        runtime_visible_annotations_length = method_attribute_length;
        runtime_visible_annotations = cfs->current();
        assert(runtime_visible_annotations != nullptr, "null visible annotations");
        cfs->guarantee_more(runtime_visible_annotations_length, CHECK_NULL);
        parse_annotations(cp,
                          runtime_visible_annotations,
                          runtime_visible_annotations_length,
                          &parsed_annotations,
                          _loader_data,
                          _can_access_vm_annotations);
        cfs->skip_u1_fast(runtime_visible_annotations_length);
      } else if (method_attribute_name == vmSymbols::tag_runtime_invisible_annotations()) {
        if (runtime_invisible_annotations_exists) {
          classfile_parse_error(
            "Multiple RuntimeInvisibleAnnotations attributes for method in class file %s",
            THREAD);
          return nullptr;
        }
        runtime_invisible_annotations_exists = true;
        cfs->skip_u1(method_attribute_length, CHECK_NULL);
      } else if (method_attribute_name == vmSymbols::tag_runtime_visible_parameter_annotations()) {
        if (runtime_visible_parameter_annotations != nullptr) {
          classfile_parse_error(
            "Multiple RuntimeVisibleParameterAnnotations attributes for method in class file %s",
            THREAD);
          return nullptr;
        }
        runtime_visible_parameter_annotations_length = method_attribute_length;
        runtime_visible_parameter_annotations = cfs->current();
        assert(runtime_visible_parameter_annotations != nullptr, "null visible parameter annotations");
        cfs->skip_u1(runtime_visible_parameter_annotations_length, CHECK_NULL);
      } else if (method_attribute_name == vmSymbols::tag_runtime_invisible_parameter_annotations()) {
        if (runtime_invisible_parameter_annotations_exists) {
          classfile_parse_error(
            "Multiple RuntimeInvisibleParameterAnnotations attributes for method in class file %s",
            THREAD);
          return nullptr;
        }
        runtime_invisible_parameter_annotations_exists = true;
        cfs->skip_u1(method_attribute_length, CHECK_NULL);
      } else if (method_attribute_name == vmSymbols::tag_annotation_default()) {
        if (annotation_default != nullptr) {
          classfile_parse_error(
            "Multiple AnnotationDefault attributes for method in class file %s",
            THREAD);
          return nullptr;
        }
        annotation_default_length = method_attribute_length;
        annotation_default = cfs->current();
        assert(annotation_default != nullptr, "null annotation default");
        cfs->skip_u1(annotation_default_length, CHECK_NULL);
      } else if (method_attribute_name == vmSymbols::tag_runtime_visible_type_annotations()) {
        if (runtime_visible_type_annotations != nullptr) {
          classfile_parse_error(
            "Multiple RuntimeVisibleTypeAnnotations attributes for method in class file %s",
            THREAD);
          return nullptr;
        }
        runtime_visible_type_annotations_length = method_attribute_length;
        runtime_visible_type_annotations = cfs->current();
        assert(runtime_visible_type_annotations != nullptr, "null visible type annotations");
        // No need for the VM to parse Type annotations
        cfs->skip_u1(runtime_visible_type_annotations_length, CHECK_NULL);
      } else if (method_attribute_name == vmSymbols::tag_runtime_invisible_type_annotations()) {
        if (runtime_invisible_type_annotations_exists) {
          classfile_parse_error(
            "Multiple RuntimeInvisibleTypeAnnotations attributes for method in class file %s",
            THREAD);
          return nullptr;
        }
        runtime_invisible_type_annotations_exists = true;
        cfs->skip_u1(method_attribute_length, CHECK_NULL);
      } else {
        // Skip unknown attributes
        cfs->skip_u1(method_attribute_length, CHECK_NULL);
      }
    } else {
      // Skip unknown attributes
      cfs->skip_u1(method_attribute_length, CHECK_NULL);
    }
  }

  if (linenumber_table != nullptr) {
    linenumber_table->write_terminator();
    linenumber_table_length = linenumber_table->position();
  }

  // Make sure there's at least one Code attribute in non-native/non-abstract method
  if (_need_verify) {
    guarantee_property(access_flags.is_native() ||
                       access_flags.is_abstract() ||
                       parsed_code_attribute,
                       "Absent Code attribute in method that is not native or abstract in class file %s",
                       CHECK_NULL);
  }

  // All sizing information for a Method* is finally available, now create it
  InlineTableSizes sizes(
      total_lvt_length,
      linenumber_table_length,
      exception_table_length,
      checked_exceptions_length,
      method_parameters_length,
      generic_signature_index,
      runtime_visible_annotations_length,
      runtime_visible_parameter_annotations_length,
      runtime_visible_type_annotations_length,
      annotation_default_length,
      0);

  Method* const m = Method::allocate(_loader_data,
                                     code_length,
                                     access_flags,
                                     &sizes,
                                     ConstMethod::NORMAL,
                                     _cp->symbol_at(name_index),
                                     CHECK_NULL);

  ClassLoadingService::add_class_method_size(m->size()*wordSize);

  // Fill in information from fixed part (access_flags already set)
  m->set_constants(_cp);
  m->set_name_index(name_index);
  m->set_signature_index(signature_index);
  m->constMethod()->compute_from_signature(cp->symbol_at(signature_index), access_flags.is_static());
  assert(args_size < 0 || args_size == m->size_of_parameters(), "");

  // Fill in code attribute information
  m->set_max_stack(max_stack);
  m->set_max_locals(max_locals);
  if (stackmap_data != nullptr) {
    m->constMethod()->copy_stackmap_data(_loader_data,
                                         (u1*)stackmap_data,
                                         stackmap_data_length,
                                         CHECK_NULL);
  }

  // Copy byte codes
  m->set_code((u1*)code_start);

  // Copy line number table
  if (linenumber_table != nullptr) {
    memcpy(m->compressed_linenumber_table(),
           linenumber_table->buffer(),
           linenumber_table_length);
  }

  // Copy exception table
  if (exception_table_length > 0) {
    Copy::conjoint_swap_if_needed<Endian::JAVA>(exception_table_start,
                                                m->exception_table_start(),
                                                exception_table_length * sizeof(ExceptionTableElement),
                                                sizeof(u2));
  }

  // Copy method parameters
  if (method_parameters_length > 0) {
    MethodParametersElement* elem = m->constMethod()->method_parameters_start();
    for (int i = 0; i < method_parameters_length; i++) {
      elem[i].name_cp_index = Bytes::get_Java_u2((address)method_parameters_data);
      method_parameters_data += 2;
      elem[i].flags = Bytes::get_Java_u2((address)method_parameters_data);
      method_parameters_data += 2;
    }
  }

  // Copy checked exceptions
  if (checked_exceptions_length > 0) {
    Copy::conjoint_swap_if_needed<Endian::JAVA>(checked_exceptions_start,
                                                m->checked_exceptions_start(),
                                                checked_exceptions_length * sizeof(CheckedExceptionElement),
                                                sizeof(u2));
  }

  // Copy class file LVT's/LVTT's into the HotSpot internal LVT.
  if (total_lvt_length > 0) {
    *has_localvariable_table = true;
    copy_localvariable_table(m->constMethod(),
                             lvt_cnt,
                             localvariable_table_length,
                             localvariable_table_start,
                             lvtt_cnt,
                             localvariable_type_table_length,
                             localvariable_type_table_start,
                             CHECK_NULL);
  }

  if (parsed_annotations.has_any_annotations())
    parsed_annotations.apply_to(methodHandle(THREAD, m));

  if (is_hidden()) { // Mark methods in hidden classes as 'hidden'.
    m->set_is_hidden();
  }

  // Copy annotations
  copy_method_annotations(m->constMethod(),
                          runtime_visible_annotations,
                          runtime_visible_annotations_length,
                          runtime_visible_parameter_annotations,
                          runtime_visible_parameter_annotations_length,
                          runtime_visible_type_annotations,
                          runtime_visible_type_annotations_length,
                          annotation_default,
                          annotation_default_length,
                          CHECK_NULL);

  if (InstanceKlass::is_finalization_enabled() &&
      name == vmSymbols::finalize_method_name() &&
      signature == vmSymbols::void_method_signature()) {
    if (m->is_empty_method()) {
      _has_empty_finalizer = true;
    } else {
      _has_finalizer = true;
    }
  }

  NOT_PRODUCT(m->verify());
  return m;
}


// Side-effects: populates the _methods field in the parser
void ClassFileParser::parse_methods(const ClassFileStream* const cfs,
                                    bool is_interface,
                                    bool is_value_class,
                                    bool is_abstract_type,
                                    bool* const has_localvariable_table,
                                    bool* has_final_method,
                                    bool* declares_nonstatic_concrete_methods,
                                    TRAPS) {
  assert(cfs != nullptr, "invariant");
  assert(has_localvariable_table != nullptr, "invariant");
  assert(has_final_method != nullptr, "invariant");
  assert(declares_nonstatic_concrete_methods != nullptr, "invariant");

  assert(nullptr == _methods, "invariant");

  cfs->guarantee_more(2, CHECK);  // length
  const u2 length = cfs->get_u2_fast();
  if (length == 0) {
    _methods = Universe::the_empty_method_array();
  } else {
    _methods = MetadataFactory::new_array<Method*>(_loader_data,
                                                   length,
                                                   nullptr,
                                                   CHECK);

    for (int index = 0; index < length; index++) {
      Method* method = parse_method(cfs,
                                    is_interface,
                                    is_value_class,
                                    is_abstract_type,
                                    _cp,
                                    has_localvariable_table,
                                    CHECK);

      if (method->is_final()) {
        *has_final_method = true;
      }
      // declares_nonstatic_concrete_methods: declares concrete instance methods, any access flags
      // used for interface initialization, and default method inheritance analysis
      if (is_interface && !(*declares_nonstatic_concrete_methods)
        && !method->is_abstract() && !method->is_static()) {
        *declares_nonstatic_concrete_methods = true;
      }
      _methods->at_put(index, method);
    }

    if (_need_verify && length > 1) {
      // Check duplicated methods
      ResourceMark rm(THREAD);
      // Set containing name-signature pairs
      NameSigHashtable* names_and_sigs = new NameSigHashtable();
      for (int i = 0; i < length; i++) {
        const Method* const m = _methods->at(i);
        NameSigHash name_and_sig(m->name(), m->signature());
        // If no duplicates, add name/signature in hashtable names_and_sigs.
        if(!names_and_sigs->put(name_and_sig, 0)) {
          classfile_parse_error("Duplicate method name \"%s\" with signature \"%s\" in class file %s",
                                 name_and_sig._name->as_C_string(), name_and_sig._sig->as_klass_external_name(), THREAD);
          return;
        }
      }
    }
  }
}

static const intArray* sort_methods(Array<Method*>* methods) {
  const int length = methods->length();
  // If JVMTI original method ordering or sharing is enabled we have to
  // remember the original class file ordering.
  // We temporarily use the vtable_index field in the Method* to store the
  // class file index, so we can read in after calling qsort.
  // Put the method ordering in the shared archive.
  if (JvmtiExport::can_maintain_original_method_order() || CDSConfig::is_dumping_archive()) {
    for (int index = 0; index < length; index++) {
      Method* const m = methods->at(index);
      assert(!m->valid_vtable_index(), "vtable index should not be set");
      m->set_vtable_index(index);
    }
  }
  // Sort method array by ascending method name (for faster lookups & vtable construction)
  // Note that the ordering is not alphabetical, see Symbol::fast_compare
  Method::sort_methods(methods);

  intArray* method_ordering = nullptr;
  // If JVMTI original method ordering or sharing is enabled construct int
  // array remembering the original ordering
  if (JvmtiExport::can_maintain_original_method_order() || CDSConfig::is_dumping_archive()) {
    method_ordering = new intArray(length, length, -1);
    for (int index = 0; index < length; index++) {
      Method* const m = methods->at(index);
      const int old_index = m->vtable_index();
      assert(old_index >= 0 && old_index < length, "invalid method index");
      method_ordering->at_put(index, old_index);
      m->set_vtable_index(Method::invalid_vtable_index);
    }
  }
  return method_ordering;
}

// Parse generic_signature attribute for methods and fields
u2 ClassFileParser::parse_generic_signature_attribute(const ClassFileStream* const cfs,
                                                      TRAPS) {
  assert(cfs != nullptr, "invariant");

  cfs->guarantee_more(2, CHECK_0);  // generic_signature_index
  const u2 generic_signature_index = cfs->get_u2_fast();
  guarantee_property(
    valid_symbol_at(generic_signature_index),
    "Invalid Signature attribute at constant pool index %u in class file %s",
    generic_signature_index, CHECK_0);
  return generic_signature_index;
}

void ClassFileParser::parse_classfile_sourcefile_attribute(const ClassFileStream* const cfs,
                                                           TRAPS) {

  assert(cfs != nullptr, "invariant");

  cfs->guarantee_more(2, CHECK);  // sourcefile_index
  const u2 sourcefile_index = cfs->get_u2_fast();
  guarantee_property(
    valid_symbol_at(sourcefile_index),
    "Invalid SourceFile attribute at constant pool index %u in class file %s",
    sourcefile_index, CHECK);
  set_class_sourcefile_index(sourcefile_index);
}

void ClassFileParser::parse_classfile_source_debug_extension_attribute(const ClassFileStream* const cfs,
                                                                       int length,
                                                                       TRAPS) {
  assert(cfs != nullptr, "invariant");

  const u1* const sde_buffer = cfs->current();
  assert(sde_buffer != nullptr, "null sde buffer");

  // Don't bother storing it if there is no way to retrieve it
  if (JvmtiExport::can_get_source_debug_extension()) {
    assert((length+1) > length, "Overflow checking");
    u1* const sde = NEW_RESOURCE_ARRAY_IN_THREAD(THREAD, u1, length+1);
    for (int i = 0; i < length; i++) {
      sde[i] = sde_buffer[i];
    }
    sde[length] = '\0';
    set_class_sde_buffer((const char*)sde, length);
  }
  // Got utf8 string, set stream position forward
  cfs->skip_u1(length, CHECK);
}


// Inner classes can be static, private or protected (classic VM does this)
#define RECOGNIZED_INNER_CLASS_MODIFIERS ( JVM_RECOGNIZED_CLASS_MODIFIERS | \
                                           JVM_ACC_PRIVATE |                \
                                           JVM_ACC_PROTECTED |              \
                                           JVM_ACC_STATIC                   \
                                         )

// Find index of the InnerClasses entry for the specified inner_class_info_index.
// Return -1 if none is found.
static int inner_classes_find_index(const Array<u2>* inner_classes, int inner, const ConstantPool* cp, int length) {
  Symbol* cp_klass_name =  cp->klass_name_at(inner);
  for (int idx = 0; idx < length; idx += InstanceKlass::inner_class_next_offset) {
    int idx_inner = inner_classes->at(idx + InstanceKlass::inner_class_inner_class_info_offset);
    if (cp->klass_name_at(idx_inner) == cp_klass_name) {
      return idx;
    }
  }
  return -1;
}

// Return the outer_class_info_index for the InnerClasses entry containing the
// specified inner_class_info_index.  Return -1 if no InnerClasses entry is found.
static int inner_classes_jump_to_outer(const Array<u2>* inner_classes, int inner, const ConstantPool* cp, int length) {
  if (inner == 0) return -1;
  int idx = inner_classes_find_index(inner_classes, inner, cp, length);
  if (idx == -1) return -1;
  int result = inner_classes->at(idx + InstanceKlass::inner_class_outer_class_info_offset);
  return result;
}

// Return true if circularity is found, false if no circularity is found.
// Use Floyd's cycle finding algorithm.
static bool inner_classes_check_loop_through_outer(const Array<u2>* inner_classes, int idx, const ConstantPool* cp, int length) {
  int slow = inner_classes->at(idx + InstanceKlass::inner_class_inner_class_info_offset);
  int fast = inner_classes->at(idx + InstanceKlass::inner_class_outer_class_info_offset);

  while (fast != -1 && fast != 0) {
    if (slow != 0 && (cp->klass_name_at(slow) == cp->klass_name_at(fast))) {
      return true;  // found a circularity
    }
    fast = inner_classes_jump_to_outer(inner_classes, fast, cp, length);
    if (fast == -1) return false;
    fast = inner_classes_jump_to_outer(inner_classes, fast, cp, length);
    if (fast == -1) return false;
    slow = inner_classes_jump_to_outer(inner_classes, slow, cp, length);
    assert(slow != -1, "sanity check");
  }
  return false;
}

// Loop through each InnerClasses entry checking for circularities and duplications
// with other entries.  If duplicate entries are found then throw CFE.  Otherwise,
// return true if a circularity or entries with duplicate inner_class_info_indexes
// are found.
bool ClassFileParser::check_inner_classes_circularity(const ConstantPool* cp, int length, TRAPS) {
  // Loop through each InnerClasses entry.
  for (int idx = 0; idx < length; idx += InstanceKlass::inner_class_next_offset) {
    // Return true if there are circular entries.
    if (inner_classes_check_loop_through_outer(_inner_classes, idx, cp, length)) {
      return true;
    }
    // Check if there are duplicate entries or entries with the same inner_class_info_index.
    for (int y = idx + InstanceKlass::inner_class_next_offset; y < length;
         y += InstanceKlass::inner_class_next_offset) {

      // 4347400: make sure there's no duplicate entry in the classes array
      if (_major_version >= JAVA_1_5_VERSION) {
        guarantee_property((_inner_classes->at(idx) != _inner_classes->at(y) ||
                            _inner_classes->at(idx+1) != _inner_classes->at(y+1) ||
                            _inner_classes->at(idx+2) != _inner_classes->at(y+2) ||
                            _inner_classes->at(idx+3) != _inner_classes->at(y+3)),
                           "Duplicate entry in InnerClasses attribute in class file %s",
                           CHECK_(true));
      }
      // Return true if there are two entries with the same inner_class_info_index.
      if (_inner_classes->at(y) == _inner_classes->at(idx)) {
        return true;
      }
    }
  }
  return false;
}

// Return number of classes in the inner classes attribute table
u2 ClassFileParser::parse_classfile_inner_classes_attribute(const ClassFileStream* const cfs,
                                                            const ConstantPool* cp,
                                                            const u1* const inner_classes_attribute_start,
                                                            bool parsed_enclosingmethod_attribute,
                                                            u2 enclosing_method_class_index,
                                                            u2 enclosing_method_method_index,
                                                            TRAPS) {
  const u1* const current_mark = cfs->current();
  u2 length = 0;
  if (inner_classes_attribute_start != nullptr) {
    cfs->set_current(inner_classes_attribute_start);
    cfs->guarantee_more(2, CHECK_0);  // length
    length = cfs->get_u2_fast();
  }

  // 4-tuples of shorts of inner classes data and 2 shorts of enclosing
  // method data:
  //   [inner_class_info_index,
  //    outer_class_info_index,
  //    inner_name_index,
  //    inner_class_access_flags,
  //    ...
  //    enclosing_method_class_index,
  //    enclosing_method_method_index]
  const int size = length * 4 + (parsed_enclosingmethod_attribute ? 2 : 0);
  Array<u2>* inner_classes = MetadataFactory::new_array<u2>(_loader_data, size, CHECK_0);
  _inner_classes = inner_classes;

  int index = 0;
  cfs->guarantee_more(8 * length, CHECK_0);  // 4-tuples of u2
  for (int n = 0; n < length; n++) {
    // Inner class index
    const u2 inner_class_info_index = cfs->get_u2_fast();
    guarantee_property(
      valid_klass_reference_at(inner_class_info_index),
      "inner_class_info_index %u has bad constant type in class file %s",
      inner_class_info_index, CHECK_0);
    // Outer class index
    const u2 outer_class_info_index = cfs->get_u2_fast();
    guarantee_property(
      outer_class_info_index == 0 ||
        valid_klass_reference_at(outer_class_info_index),
      "outer_class_info_index %u has bad constant type in class file %s",
      outer_class_info_index, CHECK_0);

    if (outer_class_info_index != 0) {
      const Symbol* const outer_class_name = cp->klass_name_at(outer_class_info_index);
      char* bytes = (char*)outer_class_name->bytes();
      guarantee_property(bytes[0] != JVM_SIGNATURE_ARRAY,
                         "Outer class is an array class in class file %s", CHECK_0);
    }
    // Inner class name
    const u2 inner_name_index = cfs->get_u2_fast();
    guarantee_property(
      inner_name_index == 0 || valid_symbol_at(inner_name_index),
      "inner_name_index %u has bad constant type in class file %s",
      inner_name_index, CHECK_0);
    if (_need_verify) {
      guarantee_property(inner_class_info_index != outer_class_info_index,
                         "Class is both outer and inner class in class file %s", CHECK_0);
    }
<<<<<<< HEAD

    jint recognized_modifiers = RECOGNIZED_INNER_CLASS_MODIFIERS;
=======
    // Access flags
    u2 flags;
>>>>>>> 2e00816a
    // JVM_ACC_MODULE is defined in JDK-9 and later.
    if (_major_version >= JAVA_9_VERSION) {
      recognized_modifiers |= JVM_ACC_MODULE;
    }

    // Access flags
    jint flags = cfs->get_u2_fast() & recognized_modifiers;

    if ((flags & JVM_ACC_INTERFACE) && _major_version < JAVA_6_VERSION) {
      // Set abstract bit for old class files for backward compatibility
      flags |= JVM_ACC_ABSTRACT;
    }

    if (!supports_inline_types()) {
      const bool is_module = (flags & JVM_ACC_MODULE) != 0;
      const bool is_interface = (flags & JVM_ACC_INTERFACE) != 0;
      if (!is_module && !is_interface) {
        flags |= JVM_ACC_IDENTITY;
      }
    }

    const char* name = inner_name_index == 0 ? "unnamed" : cp->symbol_at(inner_name_index)->as_utf8();
    verify_legal_class_modifiers(flags, name, false, CHECK_0);
    AccessFlags inner_access_flags(flags);

    inner_classes->at_put(index++, inner_class_info_index);
    inner_classes->at_put(index++, outer_class_info_index);
    inner_classes->at_put(index++, inner_name_index);
    inner_classes->at_put(index++, inner_access_flags.as_unsigned_short());
  }

  // Check for circular and duplicate entries.
  bool has_circularity = false;
  if (_need_verify) {
    has_circularity = check_inner_classes_circularity(cp, length * 4, CHECK_0);
    if (has_circularity) {
      // If circularity check failed then ignore InnerClasses attribute.
      MetadataFactory::free_array<u2>(_loader_data, _inner_classes);
      index = 0;
      if (parsed_enclosingmethod_attribute) {
        inner_classes = MetadataFactory::new_array<u2>(_loader_data, 2, CHECK_0);
        _inner_classes = inner_classes;
      } else {
        _inner_classes = Universe::the_empty_short_array();
      }
    }
  }
  // Set EnclosingMethod class and method indexes.
  if (parsed_enclosingmethod_attribute) {
    inner_classes->at_put(index++, enclosing_method_class_index);
    inner_classes->at_put(index++, enclosing_method_method_index);
  }
  assert(index == size || has_circularity, "wrong size");

  // Restore buffer's current position.
  cfs->set_current(current_mark);

  return length;
}

u2 ClassFileParser::parse_classfile_nest_members_attribute(const ClassFileStream* const cfs,
                                                           const u1* const nest_members_attribute_start,
                                                           TRAPS) {
  const u1* const current_mark = cfs->current();
  u2 length = 0;
  if (nest_members_attribute_start != nullptr) {
    cfs->set_current(nest_members_attribute_start);
    cfs->guarantee_more(2, CHECK_0);  // length
    length = cfs->get_u2_fast();
  }
  const int size = length;
  Array<u2>* const nest_members = MetadataFactory::new_array<u2>(_loader_data, size, CHECK_0);
  _nest_members = nest_members;

  int index = 0;
  cfs->guarantee_more(2 * length, CHECK_0);
  for (int n = 0; n < length; n++) {
    const u2 class_info_index = cfs->get_u2_fast();
    guarantee_property(
      valid_klass_reference_at(class_info_index),
      "Nest member class_info_index %u has bad constant type in class file %s",
      class_info_index, CHECK_0);
    nest_members->at_put(index++, class_info_index);
  }
  assert(index == size, "wrong size");

  // Restore buffer's current position.
  cfs->set_current(current_mark);

  return length;
}

u2 ClassFileParser::parse_classfile_permitted_subclasses_attribute(const ClassFileStream* const cfs,
                                                                   const u1* const permitted_subclasses_attribute_start,
                                                                   TRAPS) {
  const u1* const current_mark = cfs->current();
  u2 length = 0;
  if (permitted_subclasses_attribute_start != nullptr) {
    cfs->set_current(permitted_subclasses_attribute_start);
    cfs->guarantee_more(2, CHECK_0);  // length
    length = cfs->get_u2_fast();
  }
  const int size = length;
  Array<u2>* const permitted_subclasses = MetadataFactory::new_array<u2>(_loader_data, size, CHECK_0);
  _permitted_subclasses = permitted_subclasses;

  if (length > 0) {
    int index = 0;
    cfs->guarantee_more(2 * length, CHECK_0);
    for (int n = 0; n < length; n++) {
      const u2 class_info_index = cfs->get_u2_fast();
      guarantee_property(
        valid_klass_reference_at(class_info_index),
        "Permitted subclass class_info_index %u has bad constant type in class file %s",
        class_info_index, CHECK_0);
      permitted_subclasses->at_put(index++, class_info_index);
    }
    assert(index == size, "wrong size");
  }

  // Restore buffer's current position.
  cfs->set_current(current_mark);

  return length;
}

u2 ClassFileParser::parse_classfile_loadable_descriptors_attribute(const ClassFileStream* const cfs,
                                                                   const u1* const loadable_descriptors_attribute_start,
                                                                   TRAPS) {
  const u1* const current_mark = cfs->current();
  u2 length = 0;
  if (loadable_descriptors_attribute_start != nullptr) {
    cfs->set_current(loadable_descriptors_attribute_start);
    cfs->guarantee_more(2, CHECK_0);  // length
    length = cfs->get_u2_fast();
  }
  const int size = length;
  Array<u2>* const loadable_descriptors = MetadataFactory::new_array<u2>(_loader_data, size, CHECK_0);
  _loadable_descriptors = loadable_descriptors;
  if (length > 0) {
    int index = 0;
    cfs->guarantee_more(2 * length, CHECK_0);
    for (int n = 0; n < length; n++) {
      const u2 descriptor_index = cfs->get_u2_fast();
      guarantee_property(
        valid_symbol_at(descriptor_index),
        "LoadableDescriptors descriptor_index %u has bad constant type in class file %s",
        descriptor_index, CHECK_0);
      Symbol* descriptor = _cp->symbol_at(descriptor_index);
      bool valid = legal_field_signature(descriptor, CHECK_0);
      if(!valid) {
        ResourceMark rm(THREAD);
        Exceptions::fthrow(THREAD_AND_LOCATION,
          vmSymbols::java_lang_ClassFormatError(),
          "Descriptor from LoadableDescriptors attribute at index \"%d\" in class %s has illegal signature \"%s\"",
          descriptor_index, _class_name->as_C_string(), descriptor->as_C_string());
        return 0;
      }
      loadable_descriptors->at_put(index++, descriptor_index);
    }
    assert(index == size, "wrong size");
  }

  // Restore buffer's current position.
  cfs->set_current(current_mark);

  return length;
}

//  Record {
//    u2 attribute_name_index;
//    u4 attribute_length;
//    u2 components_count;
//    component_info components[components_count];
//  }
//  component_info {
//    u2 name_index;
//    u2 descriptor_index
//    u2 attributes_count;
//    attribute_info_attributes[attributes_count];
//  }
u4 ClassFileParser::parse_classfile_record_attribute(const ClassFileStream* const cfs,
                                                     const ConstantPool* cp,
                                                     const u1* const record_attribute_start,
                                                     TRAPS) {
  const u1* const current_mark = cfs->current();
  int components_count = 0;
  unsigned int calculate_attr_size = 0;
  if (record_attribute_start != nullptr) {
    cfs->set_current(record_attribute_start);
    cfs->guarantee_more(2, CHECK_0);  // num of components
    components_count = (int)cfs->get_u2_fast();
    calculate_attr_size = 2;
  }

  Array<RecordComponent*>* const record_components =
    MetadataFactory::new_array<RecordComponent*>(_loader_data, components_count, nullptr, CHECK_0);
  _record_components = record_components;

  for (int x = 0; x < components_count; x++) {
    cfs->guarantee_more(6, CHECK_0); // name_index, descriptor_index, attributes_count

    const u2 name_index = cfs->get_u2_fast();
    guarantee_property(valid_symbol_at(name_index),
      "Invalid constant pool index %u for name in Record attribute in class file %s",
      name_index, CHECK_0);
    const Symbol* const name = cp->symbol_at(name_index);
    verify_legal_field_name(name, CHECK_0);

    const u2 descriptor_index = cfs->get_u2_fast();
    guarantee_property(valid_symbol_at(descriptor_index),
      "Invalid constant pool index %u for descriptor in Record attribute in class file %s",
      descriptor_index, CHECK_0);
    const Symbol* const descr = cp->symbol_at(descriptor_index);
    verify_legal_field_signature(name, descr, CHECK_0);

    const u2 attributes_count = cfs->get_u2_fast();
    calculate_attr_size += 6;
    u2 generic_sig_index = 0;
    const u1* runtime_visible_annotations = nullptr;
    int runtime_visible_annotations_length = 0;
    bool runtime_invisible_annotations_exists = false;
    const u1* runtime_visible_type_annotations = nullptr;
    int runtime_visible_type_annotations_length = 0;
    bool runtime_invisible_type_annotations_exists = false;

    // Expected attributes for record components are Signature, Runtime(In)VisibleAnnotations,
    // and Runtime(In)VisibleTypeAnnotations.  Other attributes are ignored.
    for (int y = 0; y < attributes_count; y++) {
      cfs->guarantee_more(6, CHECK_0);  // attribute_name_index, attribute_length
      const u2 attribute_name_index = cfs->get_u2_fast();
      const u4 attribute_length = cfs->get_u4_fast();
      calculate_attr_size += 6;
      guarantee_property(
        valid_symbol_at(attribute_name_index),
        "Invalid Record attribute name index %u in class file %s",
        attribute_name_index, CHECK_0);

      const Symbol* const attribute_name = cp->symbol_at(attribute_name_index);
      if (attribute_name == vmSymbols::tag_signature()) {
        if (generic_sig_index != 0) {
          classfile_parse_error(
            "Multiple Signature attributes for Record component in class file %s",
            THREAD);
          return 0;
        }
        if (attribute_length != 2) {
          classfile_parse_error(
            "Invalid Signature attribute length %u in Record component in class file %s",
            attribute_length, THREAD);
          return 0;
        }
        generic_sig_index = parse_generic_signature_attribute(cfs, CHECK_0);

      } else if (attribute_name == vmSymbols::tag_runtime_visible_annotations()) {
        if (runtime_visible_annotations != nullptr) {
          classfile_parse_error(
            "Multiple RuntimeVisibleAnnotations attributes for Record component in class file %s", THREAD);
          return 0;
        }
        runtime_visible_annotations_length = attribute_length;
        runtime_visible_annotations = cfs->current();

        assert(runtime_visible_annotations != nullptr, "null record component visible annotation");
        cfs->guarantee_more(runtime_visible_annotations_length, CHECK_0);
        cfs->skip_u1_fast(runtime_visible_annotations_length);

      } else if (attribute_name == vmSymbols::tag_runtime_invisible_annotations()) {
        if (runtime_invisible_annotations_exists) {
          classfile_parse_error(
            "Multiple RuntimeInvisibleAnnotations attributes for Record component in class file %s", THREAD);
          return 0;
        }
        runtime_invisible_annotations_exists = true;
        cfs->skip_u1(attribute_length, CHECK_0);

      } else if (attribute_name == vmSymbols::tag_runtime_visible_type_annotations()) {
        if (runtime_visible_type_annotations != nullptr) {
          classfile_parse_error(
            "Multiple RuntimeVisibleTypeAnnotations attributes for Record component in class file %s", THREAD);
          return 0;
        }
        runtime_visible_type_annotations_length = attribute_length;
        runtime_visible_type_annotations = cfs->current();

        assert(runtime_visible_type_annotations != nullptr, "null record component visible type annotation");
        cfs->guarantee_more(runtime_visible_type_annotations_length, CHECK_0);
        cfs->skip_u1_fast(runtime_visible_type_annotations_length);

      } else if (attribute_name == vmSymbols::tag_runtime_invisible_type_annotations()) {
        if (runtime_invisible_type_annotations_exists) {
          classfile_parse_error(
            "Multiple RuntimeInvisibleTypeAnnotations attributes for Record component in class file %s", THREAD);
          return 0;
        }
        runtime_invisible_type_annotations_exists = true;
        cfs->skip_u1(attribute_length, CHECK_0);

      } else {
        // Skip unknown attributes
        cfs->skip_u1(attribute_length, CHECK_0);
      }
      calculate_attr_size += attribute_length;
    } // End of attributes For loop

    AnnotationArray* annotations = allocate_annotations(runtime_visible_annotations,
                                                        runtime_visible_annotations_length,
                                                        CHECK_0);
    AnnotationArray* type_annotations = allocate_annotations(runtime_visible_type_annotations,
                                                             runtime_visible_type_annotations_length,
                                                             CHECK_0);

    RecordComponent* record_component =
      RecordComponent::allocate(_loader_data, name_index, descriptor_index, generic_sig_index,
                                annotations, type_annotations, CHECK_0);
    record_components->at_put(x, record_component);
  }  // End of component processing loop

  // Restore buffer's current position.
  cfs->set_current(current_mark);
  return calculate_attr_size;
}

void ClassFileParser::parse_classfile_synthetic_attribute() {
  set_class_synthetic_flag(true);
}

void ClassFileParser::parse_classfile_signature_attribute(const ClassFileStream* const cfs, TRAPS) {
  assert(cfs != nullptr, "invariant");

  const u2 signature_index = cfs->get_u2(CHECK);
  guarantee_property(
    valid_symbol_at(signature_index),
    "Invalid constant pool index %u in Signature attribute in class file %s",
    signature_index, CHECK);
  set_class_generic_signature_index(signature_index);
}

void ClassFileParser::parse_classfile_bootstrap_methods_attribute(const ClassFileStream* const cfs,
                                                                  ConstantPool* cp,
                                                                  u4 attribute_byte_length,
                                                                  TRAPS) {
  assert(cfs != nullptr, "invariant");
  assert(cp != nullptr, "invariant");

  const u1* const current_start = cfs->current();

  guarantee_property(attribute_byte_length >= sizeof(u2),
                     "Invalid BootstrapMethods attribute length %u in class file %s",
                     attribute_byte_length,
                     CHECK);

  cfs->guarantee_more(attribute_byte_length, CHECK);

  const int attribute_array_length = cfs->get_u2_fast();

  guarantee_property(_max_bootstrap_specifier_index < attribute_array_length,
                     "Short length on BootstrapMethods in class file %s",
                     CHECK);


  // The attribute contains a counted array of counted tuples of shorts,
  // represending bootstrap specifiers:
  //    length*{bootstrap_method_index, argument_count*{argument_index}}
  const unsigned int operand_count = (attribute_byte_length - (unsigned)sizeof(u2)) / (unsigned)sizeof(u2);
  // operand_count = number of shorts in attr, except for leading length

  // The attribute is copied into a short[] array.
  // The array begins with a series of short[2] pairs, one for each tuple.
  const int index_size = (attribute_array_length * 2);

  Array<u2>* const operands =
    MetadataFactory::new_array<u2>(_loader_data, index_size + operand_count, CHECK);

  // Eagerly assign operands so they will be deallocated with the constant
  // pool if there is an error.
  cp->set_operands(operands);

  int operand_fill_index = index_size;
  const int cp_size = cp->length();

  for (int n = 0; n < attribute_array_length; n++) {
    // Store a 32-bit offset into the header of the operand array.
    ConstantPool::operand_offset_at_put(operands, n, operand_fill_index);

    // Read a bootstrap specifier.
    cfs->guarantee_more(sizeof(u2) * 2, CHECK);  // bsm, argc
    const u2 bootstrap_method_index = cfs->get_u2_fast();
    const u2 argument_count = cfs->get_u2_fast();
    guarantee_property(
      valid_cp_range(bootstrap_method_index, cp_size) &&
      cp->tag_at(bootstrap_method_index).is_method_handle(),
      "bootstrap_method_index %u has bad constant type in class file %s",
      bootstrap_method_index,
      CHECK);

    guarantee_property((operand_fill_index + 1 + argument_count) < operands->length(),
      "Invalid BootstrapMethods num_bootstrap_methods or num_bootstrap_arguments value in class file %s",
      CHECK);

    operands->at_put(operand_fill_index++, bootstrap_method_index);
    operands->at_put(operand_fill_index++, argument_count);

    cfs->guarantee_more(sizeof(u2) * argument_count, CHECK);  // argv[argc]
    for (int j = 0; j < argument_count; j++) {
      const u2 argument_index = cfs->get_u2_fast();
      guarantee_property(
        valid_cp_range(argument_index, cp_size) &&
        cp->tag_at(argument_index).is_loadable_constant(),
        "argument_index %u has bad constant type in class file %s",
        argument_index,
        CHECK);
      operands->at_put(operand_fill_index++, argument_index);
    }
  }
  guarantee_property(current_start + attribute_byte_length == cfs->current(),
                     "Bad length on BootstrapMethods in class file %s",
                     CHECK);
}

void ClassFileParser::parse_classfile_attributes(const ClassFileStream* const cfs,
                                                 ConstantPool* cp,
                 ClassFileParser::ClassAnnotationCollector* parsed_annotations,
                                                 TRAPS) {
  assert(cfs != nullptr, "invariant");
  assert(cp != nullptr, "invariant");
  assert(parsed_annotations != nullptr, "invariant");

  // Set inner classes attribute to default sentinel
  _inner_classes = Universe::the_empty_short_array();
  // Set nest members attribute to default sentinel
  _nest_members = Universe::the_empty_short_array();
  // Set _permitted_subclasses attribute to default sentinel
  _permitted_subclasses = Universe::the_empty_short_array();
  // Set _loadable_descriptors attribute to default sentinel
  _loadable_descriptors = Universe::the_empty_short_array();
  cfs->guarantee_more(2, CHECK);  // attributes_count
  u2 attributes_count = cfs->get_u2_fast();
  bool parsed_sourcefile_attribute = false;
  bool parsed_innerclasses_attribute = false;
  bool parsed_nest_members_attribute = false;
  bool parsed_permitted_subclasses_attribute = false;
  bool parsed_loadable_descriptors_attribute = false;
  bool parsed_nest_host_attribute = false;
  bool parsed_record_attribute = false;
  bool parsed_enclosingmethod_attribute = false;
  bool parsed_bootstrap_methods_attribute = false;
  const u1* runtime_visible_annotations = nullptr;
  int runtime_visible_annotations_length = 0;
  const u1* runtime_visible_type_annotations = nullptr;
  int runtime_visible_type_annotations_length = 0;
  bool runtime_invisible_type_annotations_exists = false;
  bool runtime_invisible_annotations_exists = false;
  bool parsed_source_debug_ext_annotations_exist = false;
  const u1* inner_classes_attribute_start = nullptr;
  u4  inner_classes_attribute_length = 0;
  u2  enclosing_method_class_index = 0;
  u2  enclosing_method_method_index = 0;
  const u1* nest_members_attribute_start = nullptr;
  u4  nest_members_attribute_length = 0;
  const u1* record_attribute_start = nullptr;
  u4  record_attribute_length = 0;
  const u1* permitted_subclasses_attribute_start = nullptr;
  u4  permitted_subclasses_attribute_length = 0;
  const u1* loadable_descriptors_attribute_start = nullptr;
  u4  loadable_descriptors_attribute_length = 0;

  // Iterate over attributes
  while (attributes_count--) {
    cfs->guarantee_more(6, CHECK);  // attribute_name_index, attribute_length
    const u2 attribute_name_index = cfs->get_u2_fast();
    const u4 attribute_length = cfs->get_u4_fast();
    guarantee_property(
      valid_symbol_at(attribute_name_index),
      "Attribute name has bad constant pool index %u in class file %s",
      attribute_name_index, CHECK);
    const Symbol* const tag = cp->symbol_at(attribute_name_index);
    if (tag == vmSymbols::tag_source_file()) {
      // Check for SourceFile tag
      if (_need_verify) {
        guarantee_property(attribute_length == 2, "Wrong SourceFile attribute length in class file %s", CHECK);
      }
      if (parsed_sourcefile_attribute) {
        classfile_parse_error("Multiple SourceFile attributes in class file %s", THREAD);
        return;
      } else {
        parsed_sourcefile_attribute = true;
      }
      parse_classfile_sourcefile_attribute(cfs, CHECK);
    } else if (tag == vmSymbols::tag_source_debug_extension()) {
      // Check for SourceDebugExtension tag
      if (parsed_source_debug_ext_annotations_exist) {
        classfile_parse_error(
          "Multiple SourceDebugExtension attributes in class file %s", THREAD);
        return;
      }
      parsed_source_debug_ext_annotations_exist = true;
      parse_classfile_source_debug_extension_attribute(cfs, (int)attribute_length, CHECK);
    } else if (tag == vmSymbols::tag_inner_classes()) {
      // Check for InnerClasses tag
      if (parsed_innerclasses_attribute) {
        classfile_parse_error("Multiple InnerClasses attributes in class file %s", THREAD);
        return;
      } else {
        parsed_innerclasses_attribute = true;
      }
      inner_classes_attribute_start = cfs->current();
      inner_classes_attribute_length = attribute_length;
      cfs->skip_u1(inner_classes_attribute_length, CHECK);
    } else if (tag == vmSymbols::tag_synthetic()) {
      // Check for Synthetic tag
      // Shouldn't we check that the synthetic flags wasn't already set? - not required in spec
      if (attribute_length != 0) {
        classfile_parse_error(
          "Invalid Synthetic classfile attribute length %u in class file %s",
          attribute_length, THREAD);
        return;
      }
      parse_classfile_synthetic_attribute();
    } else if (tag == vmSymbols::tag_deprecated()) {
      // Check for Deprecated tag - 4276120
      if (attribute_length != 0) {
        classfile_parse_error(
          "Invalid Deprecated classfile attribute length %u in class file %s",
          attribute_length, THREAD);
        return;
      }
    } else if (_major_version >= JAVA_1_5_VERSION) {
      if (tag == vmSymbols::tag_signature()) {
        if (_generic_signature_index != 0) {
          classfile_parse_error(
            "Multiple Signature attributes in class file %s", THREAD);
          return;
        }
        if (attribute_length != 2) {
          classfile_parse_error(
            "Wrong Signature attribute length %u in class file %s",
            attribute_length, THREAD);
          return;
        }
        parse_classfile_signature_attribute(cfs, CHECK);
      } else if (tag == vmSymbols::tag_runtime_visible_annotations()) {
        if (runtime_visible_annotations != nullptr) {
          classfile_parse_error(
            "Multiple RuntimeVisibleAnnotations attributes in class file %s", THREAD);
          return;
        }
        runtime_visible_annotations_length = attribute_length;
        runtime_visible_annotations = cfs->current();
        assert(runtime_visible_annotations != nullptr, "null visible annotations");
        cfs->guarantee_more(runtime_visible_annotations_length, CHECK);
        parse_annotations(cp,
                          runtime_visible_annotations,
                          runtime_visible_annotations_length,
                          parsed_annotations,
                          _loader_data,
                          _can_access_vm_annotations);
        cfs->skip_u1_fast(runtime_visible_annotations_length);
      } else if (tag == vmSymbols::tag_runtime_invisible_annotations()) {
        if (runtime_invisible_annotations_exists) {
          classfile_parse_error(
            "Multiple RuntimeInvisibleAnnotations attributes in class file %s", THREAD);
          return;
        }
        runtime_invisible_annotations_exists = true;
        cfs->skip_u1(attribute_length, CHECK);
      } else if (tag == vmSymbols::tag_enclosing_method()) {
        if (parsed_enclosingmethod_attribute) {
          classfile_parse_error("Multiple EnclosingMethod attributes in class file %s", THREAD);
          return;
        } else {
          parsed_enclosingmethod_attribute = true;
        }
        guarantee_property(attribute_length == 4,
          "Wrong EnclosingMethod attribute length %u in class file %s",
          attribute_length, CHECK);
        cfs->guarantee_more(4, CHECK);  // class_index, method_index
        enclosing_method_class_index  = cfs->get_u2_fast();
        enclosing_method_method_index = cfs->get_u2_fast();
        if (enclosing_method_class_index == 0) {
          classfile_parse_error("Invalid class index in EnclosingMethod attribute in class file %s", THREAD);
          return;
        }
        // Validate the constant pool indices and types
        guarantee_property(valid_klass_reference_at(enclosing_method_class_index),
          "Invalid or out-of-bounds class index in EnclosingMethod attribute in class file %s", CHECK);
        if (enclosing_method_method_index != 0 &&
            (!cp->is_within_bounds(enclosing_method_method_index) ||
             !cp->tag_at(enclosing_method_method_index).is_name_and_type())) {
          classfile_parse_error("Invalid or out-of-bounds method index in EnclosingMethod attribute in class file %s", THREAD);
          return;
        }
      } else if (tag == vmSymbols::tag_bootstrap_methods() &&
                 _major_version >= Verifier::INVOKEDYNAMIC_MAJOR_VERSION) {
        if (parsed_bootstrap_methods_attribute) {
          classfile_parse_error("Multiple BootstrapMethods attributes in class file %s", THREAD);
          return;
        }
        parsed_bootstrap_methods_attribute = true;
        parse_classfile_bootstrap_methods_attribute(cfs, cp, attribute_length, CHECK);
      } else if (tag == vmSymbols::tag_runtime_visible_type_annotations()) {
        if (runtime_visible_type_annotations != nullptr) {
          classfile_parse_error(
            "Multiple RuntimeVisibleTypeAnnotations attributes in class file %s", THREAD);
          return;
        }
        runtime_visible_type_annotations_length = attribute_length;
        runtime_visible_type_annotations = cfs->current();
        assert(runtime_visible_type_annotations != nullptr, "null visible type annotations");
        // No need for the VM to parse Type annotations
        cfs->skip_u1(runtime_visible_type_annotations_length, CHECK);
      } else if (tag == vmSymbols::tag_runtime_invisible_type_annotations()) {
        if (runtime_invisible_type_annotations_exists) {
          classfile_parse_error(
            "Multiple RuntimeInvisibleTypeAnnotations attributes in class file %s", THREAD);
          return;
        }
        runtime_invisible_type_annotations_exists = true;
        cfs->skip_u1(attribute_length, CHECK);
      } else if (_major_version >= JAVA_11_VERSION) {
        if (tag == vmSymbols::tag_nest_members()) {
          // Check for NestMembers tag
          if (parsed_nest_members_attribute) {
            classfile_parse_error("Multiple NestMembers attributes in class file %s", THREAD);
            return;
          } else {
            parsed_nest_members_attribute = true;
          }
          if (parsed_nest_host_attribute) {
            classfile_parse_error("Conflicting NestHost and NestMembers attributes in class file %s", THREAD);
            return;
          }
          nest_members_attribute_start = cfs->current();
          nest_members_attribute_length = attribute_length;
          cfs->skip_u1(nest_members_attribute_length, CHECK);
        } else if (tag == vmSymbols::tag_nest_host()) {
          if (parsed_nest_host_attribute) {
            classfile_parse_error("Multiple NestHost attributes in class file %s", THREAD);
            return;
          } else {
            parsed_nest_host_attribute = true;
          }
          if (parsed_nest_members_attribute) {
            classfile_parse_error("Conflicting NestMembers and NestHost attributes in class file %s", THREAD);
            return;
          }
          if (_need_verify) {
            guarantee_property(attribute_length == 2, "Wrong NestHost attribute length in class file %s", CHECK);
          }
          cfs->guarantee_more(2, CHECK);
          u2 class_info_index = cfs->get_u2_fast();
          guarantee_property(
                         valid_klass_reference_at(class_info_index),
                         "Nest-host class_info_index %u has bad constant type in class file %s",
                         class_info_index, CHECK);
          _nest_host = class_info_index;

        } else if (_major_version >= JAVA_16_VERSION) {
          if (tag == vmSymbols::tag_record()) {
            if (parsed_record_attribute) {
              classfile_parse_error("Multiple Record attributes in class file %s", THREAD);
              return;
            }
            parsed_record_attribute = true;
            record_attribute_start = cfs->current();
            record_attribute_length = attribute_length;
          } else if (_major_version >= JAVA_17_VERSION) {
            if (tag == vmSymbols::tag_permitted_subclasses()) {
              if (parsed_permitted_subclasses_attribute) {
                classfile_parse_error("Multiple PermittedSubclasses attributes in class file %s", CHECK);
                return;
              }
              // Classes marked ACC_FINAL cannot have a PermittedSubclasses attribute.
              if (_access_flags.is_final()) {
                classfile_parse_error("PermittedSubclasses attribute in final class file %s", CHECK);
                return;
              }
              parsed_permitted_subclasses_attribute = true;
              permitted_subclasses_attribute_start = cfs->current();
              permitted_subclasses_attribute_length = attribute_length;
            }
            if (EnableValhalla && tag == vmSymbols::tag_loadable_descriptors()) {
              if (parsed_loadable_descriptors_attribute) {
                classfile_parse_error("Multiple LoadableDescriptors attributes in class file %s", CHECK);
                return;
              }
              parsed_loadable_descriptors_attribute = true;
              loadable_descriptors_attribute_start = cfs->current();
              loadable_descriptors_attribute_length = attribute_length;
            }
          }
          // Skip attribute_length for any attribute where major_verson >= JAVA_17_VERSION
          cfs->skip_u1(attribute_length, CHECK);
        } else {
          // Unknown attribute
          cfs->skip_u1(attribute_length, CHECK);
        }
      } else {
        // Unknown attribute
        cfs->skip_u1(attribute_length, CHECK);
      }
    } else {
      // Unknown attribute
      cfs->skip_u1(attribute_length, CHECK);
    }
  }
  _class_annotations = allocate_annotations(runtime_visible_annotations,
                                            runtime_visible_annotations_length,
                                            CHECK);
  _class_type_annotations = allocate_annotations(runtime_visible_type_annotations,
                                                 runtime_visible_type_annotations_length,
                                                 CHECK);

  if (parsed_innerclasses_attribute || parsed_enclosingmethod_attribute) {
    const u2 num_of_classes = parse_classfile_inner_classes_attribute(
                            cfs,
                            cp,
                            inner_classes_attribute_start,
                            parsed_innerclasses_attribute,
                            enclosing_method_class_index,
                            enclosing_method_method_index,
                            CHECK);
    if (parsed_innerclasses_attribute && _need_verify && _major_version >= JAVA_1_5_VERSION) {
      guarantee_property(
        inner_classes_attribute_length == sizeof(num_of_classes) + 4 * sizeof(u2) * num_of_classes,
        "Wrong InnerClasses attribute length in class file %s", CHECK);
    }
  }

  if (parsed_nest_members_attribute) {
    const u2 num_of_classes = parse_classfile_nest_members_attribute(
                            cfs,
                            nest_members_attribute_start,
                            CHECK);
    if (_need_verify) {
      guarantee_property(
        nest_members_attribute_length == sizeof(num_of_classes) + sizeof(u2) * num_of_classes,
        "Wrong NestMembers attribute length in class file %s", CHECK);
    }
  }

  if (parsed_record_attribute) {
    const unsigned int calculated_attr_length = parse_classfile_record_attribute(
                            cfs,
                            cp,
                            record_attribute_start,
                            CHECK);
    if (_need_verify) {
      guarantee_property(record_attribute_length == calculated_attr_length,
                         "Record attribute has wrong length in class file %s",
                         CHECK);
    }
  }

  if (parsed_permitted_subclasses_attribute) {
    const u2 num_subclasses = parse_classfile_permitted_subclasses_attribute(
                            cfs,
                            permitted_subclasses_attribute_start,
                            CHECK);
    if (_need_verify) {
      guarantee_property(
        permitted_subclasses_attribute_length == sizeof(num_subclasses) + sizeof(u2) * num_subclasses,
        "Wrong PermittedSubclasses attribute length in class file %s", CHECK);
    }
  }

  if (parsed_loadable_descriptors_attribute) {
    const u2 num_classes = parse_classfile_loadable_descriptors_attribute(
                            cfs,
                            loadable_descriptors_attribute_start,
                            CHECK);
    if (_need_verify) {
      guarantee_property(
        loadable_descriptors_attribute_length == sizeof(num_classes) + sizeof(u2) * num_classes,
        "Wrong LoadableDescriptors attribute length in class file %s", CHECK);
    }
  }

  if (_max_bootstrap_specifier_index >= 0) {
    guarantee_property(parsed_bootstrap_methods_attribute,
                       "Missing BootstrapMethods attribute in class file %s", CHECK);
  }
}

void ClassFileParser::apply_parsed_class_attributes(InstanceKlass* k) {
  assert(k != nullptr, "invariant");

  if (_synthetic_flag)
    k->set_is_synthetic();
  if (_sourcefile_index != 0) {
    k->set_source_file_name_index(_sourcefile_index);
  }
  if (_generic_signature_index != 0) {
    k->set_generic_signature_index(_generic_signature_index);
  }
  if (_sde_buffer != nullptr) {
    k->set_source_debug_extension(_sde_buffer, _sde_length);
  }
}

// Create the Annotations object that will
// hold the annotations array for the Klass.
void ClassFileParser::create_combined_annotations(TRAPS) {
    if (_class_annotations == nullptr &&
        _class_type_annotations == nullptr &&
        _fields_annotations == nullptr &&
        _fields_type_annotations == nullptr) {
      // Don't create the Annotations object unnecessarily.
      return;
    }

    Annotations* const annotations = Annotations::allocate(_loader_data, CHECK);
    annotations->set_class_annotations(_class_annotations);
    annotations->set_class_type_annotations(_class_type_annotations);
    annotations->set_fields_annotations(_fields_annotations);
    annotations->set_fields_type_annotations(_fields_type_annotations);

    // This is the Annotations object that will be
    // assigned to InstanceKlass being constructed.
    _combined_annotations = annotations;

    // The annotations arrays below has been transferred the
    // _combined_annotations so these fields can now be cleared.
    _class_annotations       = nullptr;
    _class_type_annotations  = nullptr;
    _fields_annotations      = nullptr;
    _fields_type_annotations = nullptr;
}

// Transfer ownership of metadata allocated to the InstanceKlass.
void ClassFileParser::apply_parsed_class_metadata(
                                            InstanceKlass* this_klass,
                                            int java_fields_count) {
  assert(this_klass != nullptr, "invariant");

  _cp->set_pool_holder(this_klass);
  this_klass->set_constants(_cp);
  this_klass->set_fieldinfo_stream(_fieldinfo_stream);
  this_klass->set_fields_status(_fields_status);
  this_klass->set_methods(_methods);
  this_klass->set_inner_classes(_inner_classes);
  this_klass->set_nest_members(_nest_members);
  this_klass->set_nest_host_index(_nest_host);
  this_klass->set_loadable_descriptors(_loadable_descriptors);
  this_klass->set_annotations(_combined_annotations);
  this_klass->set_permitted_subclasses(_permitted_subclasses);
  this_klass->set_record_components(_record_components);
  this_klass->set_inline_layout_info_array(_inline_layout_info_array);

  // Initialize cached modifier_flags to support Class.getModifiers().
  // This must follow setting inner_class attributes.
  u2 computed_modifiers = this_klass->compute_modifier_flags();
  this_klass->set_modifier_flags(computed_modifiers);

  // Delay the setting of _local_interfaces and _transitive_interfaces until after
  // initialize_supers() in fill_instance_klass(). It is because the _local_interfaces could
  // be shared with _transitive_interfaces and _transitive_interfaces may be shared with
  // its _super. If an OOM occurs while loading the current klass, its _super field
  // may not have been set. When GC tries to free the klass, the _transitive_interfaces
  // may be deallocated mistakenly in InstanceKlass::deallocate_interfaces(). Subsequent
  // dereferences to the deallocated _transitive_interfaces will result in a crash.

  // Clear out these fields so they don't get deallocated by the destructor
  clear_class_metadata();
}

AnnotationArray* ClassFileParser::allocate_annotations(const u1* const anno,
                                                       int anno_length,
                                                       TRAPS) {
  AnnotationArray* annotations = nullptr;
  if (anno != nullptr) {
    annotations = MetadataFactory::new_array<u1>(_loader_data,
                                                 anno_length,
                                                 CHECK_(annotations));
    for (int i = 0; i < anno_length; i++) {
      annotations->at_put(i, anno[i]);
    }
  }
  return annotations;
}

const InstanceKlass* ClassFileParser::parse_super_class(ConstantPool* const cp,
                                                        const int super_class_index,
                                                        const bool need_verify,
                                                        TRAPS) {
  assert(cp != nullptr, "invariant");
  const InstanceKlass* super_klass = nullptr;

  if (super_class_index == 0) {
    guarantee_property(_class_name == vmSymbols::java_lang_Object(),
                   "Invalid superclass index 0 in class file %s",
                   CHECK_NULL);
  } else {
    guarantee_property(valid_klass_reference_at(super_class_index),
                       "Invalid superclass index %u in class file %s",
                       super_class_index,
                       CHECK_NULL);
    // The class name should be legal because it is checked when parsing constant pool.
    // However, make sure it is not an array type.
    if (cp->tag_at(super_class_index).is_klass()) {
      super_klass = InstanceKlass::cast(cp->resolved_klass_at(super_class_index));
    }
    if (need_verify) {
      bool is_array = (cp->klass_name_at(super_class_index)->char_at(0) == JVM_SIGNATURE_ARRAY);
      guarantee_property(!is_array,
                        "Bad superclass name in class file %s", CHECK_NULL);
    }
  }
  return super_klass;
}

OopMapBlocksBuilder::OopMapBlocksBuilder(unsigned int max_blocks) {
  _max_nonstatic_oop_maps = max_blocks;
  _nonstatic_oop_map_count = 0;
  if (max_blocks == 0) {
    _nonstatic_oop_maps = nullptr;
  } else {
    _nonstatic_oop_maps =
        NEW_RESOURCE_ARRAY(OopMapBlock, _max_nonstatic_oop_maps);
    memset(_nonstatic_oop_maps, 0, sizeof(OopMapBlock) * max_blocks);
  }
}

OopMapBlock* OopMapBlocksBuilder::last_oop_map() const {
  assert(_nonstatic_oop_map_count > 0, "Has no oop maps");
  return _nonstatic_oop_maps + (_nonstatic_oop_map_count - 1);
}

// addition of super oop maps
void OopMapBlocksBuilder::initialize_inherited_blocks(OopMapBlock* blocks, unsigned int nof_blocks) {
  assert(nof_blocks && _nonstatic_oop_map_count == 0 &&
         nof_blocks <= _max_nonstatic_oop_maps, "invariant");

  memcpy(_nonstatic_oop_maps, blocks, sizeof(OopMapBlock) * nof_blocks);
  _nonstatic_oop_map_count += nof_blocks;
}

// collection of oops
void OopMapBlocksBuilder::add(int offset, int count) {
  if (_nonstatic_oop_map_count == 0) {
    _nonstatic_oop_map_count++;
  }
  OopMapBlock* nonstatic_oop_map = last_oop_map();
  if (nonstatic_oop_map->count() == 0) {  // Unused map, set it up
    nonstatic_oop_map->set_offset(offset);
    nonstatic_oop_map->set_count(count);
  } else if (nonstatic_oop_map->is_contiguous(offset)) { // contiguous, add
    nonstatic_oop_map->increment_count(count);
  } else { // Need a new one...
    _nonstatic_oop_map_count++;
    assert(_nonstatic_oop_map_count <= _max_nonstatic_oop_maps, "range check");
    nonstatic_oop_map = last_oop_map();
    nonstatic_oop_map->set_offset(offset);
    nonstatic_oop_map->set_count(count);
  }
}

// general purpose copy, e.g. into allocated instanceKlass
void OopMapBlocksBuilder::copy(OopMapBlock* dst) {
  if (_nonstatic_oop_map_count != 0) {
    memcpy(dst, _nonstatic_oop_maps, sizeof(OopMapBlock) * _nonstatic_oop_map_count);
  }
}

// Sort and compact adjacent blocks
void OopMapBlocksBuilder::compact() {
  if (_nonstatic_oop_map_count <= 1) {
    return;
  }
  /*
   * Since field layout sneaks in oops before values, we will be able to condense
   * blocks. There is potential to compact between super, own refs and values
   * containing refs.
   *
   * Currently compaction is slightly limited due to values being 8 byte aligned.
   * This may well change: FixMe if it doesn't, the code below is fairly general purpose
   * and maybe it doesn't need to be.
   */
  qsort(_nonstatic_oop_maps, _nonstatic_oop_map_count, sizeof(OopMapBlock),
        (_sort_Fn)OopMapBlock::compare_offset);
  if (_nonstatic_oop_map_count < 2) {
    return;
  }

  // Make a temp copy, and iterate through and copy back into the original
  ResourceMark rm;
  OopMapBlock* oop_maps_copy =
      NEW_RESOURCE_ARRAY(OopMapBlock, _nonstatic_oop_map_count);
  OopMapBlock* oop_maps_copy_end = oop_maps_copy + _nonstatic_oop_map_count;
  copy(oop_maps_copy);
  OopMapBlock* nonstatic_oop_map = _nonstatic_oop_maps;
  unsigned int new_count = 1;
  oop_maps_copy++;
  while(oop_maps_copy < oop_maps_copy_end) {
    assert(nonstatic_oop_map->offset() < oop_maps_copy->offset(), "invariant");
    if (nonstatic_oop_map->is_contiguous(oop_maps_copy->offset())) {
      nonstatic_oop_map->increment_count(oop_maps_copy->count());
    } else {
      nonstatic_oop_map++;
      new_count++;
      nonstatic_oop_map->set_offset(oop_maps_copy->offset());
      nonstatic_oop_map->set_count(oop_maps_copy->count());
    }
    oop_maps_copy++;
  }
  assert(new_count <= _nonstatic_oop_map_count, "end up with more maps after compact() ?");
  _nonstatic_oop_map_count = new_count;
}

void OopMapBlocksBuilder::print_on(outputStream* st) const {
  st->print_cr("  OopMapBlocks: %3d  /%3d", _nonstatic_oop_map_count, _max_nonstatic_oop_maps);
  if (_nonstatic_oop_map_count > 0) {
    OopMapBlock* map = _nonstatic_oop_maps;
    OopMapBlock* last_map = last_oop_map();
    assert(map <= last_map, "Last less than first");
    while (map <= last_map) {
      st->print_cr("    Offset: %3d  -%3d Count: %3d", map->offset(),
                   map->offset() + map->offset_span() - heapOopSize, map->count());
      map++;
    }
  }
}

void OopMapBlocksBuilder::print_value_on(outputStream* st) const {
  print_on(st);
}

void ClassFileParser::set_precomputed_flags(InstanceKlass* ik) {
  assert(ik != nullptr, "invariant");

  const InstanceKlass* const super = ik->java_super();

  // Check if this klass has an empty finalize method (i.e. one with return bytecode only),
  // in which case we don't have to register objects as finalizable
  if (!_has_empty_finalizer) {
    if (_has_finalizer ||
        (super != nullptr && super->has_finalizer())) {
      ik->set_has_finalizer();
    }
  }

#ifdef ASSERT
  bool f = false;
  const Method* const m = ik->lookup_method(vmSymbols::finalize_method_name(),
                                           vmSymbols::void_method_signature());
  if (InstanceKlass::is_finalization_enabled() &&
      (m != nullptr) && !m->is_empty_method()) {
      f = true;
  }

  // Spec doesn't prevent agent from redefinition of empty finalizer.
  // Despite the fact that it's generally bad idea and redefined finalizer
  // will not work as expected we shouldn't abort vm in this case
  if (!ik->has_redefined_this_or_super()) {
    assert(ik->has_finalizer() == f, "inconsistent has_finalizer");
  }
#endif

  // Check if this klass supports the java.lang.Cloneable interface
  if (vmClasses::Cloneable_klass_loaded()) {
    if (ik->is_subtype_of(vmClasses::Cloneable_klass())) {
      ik->set_is_cloneable();
    }
  }

  // If it cannot be fast-path allocated, set a bit in the layout helper.
  // See documentation of InstanceKlass::can_be_fastpath_allocated().
  assert(ik->size_helper() > 0, "layout_helper is initialized");
  if (ik->is_abstract() || ik->is_interface()
      || (ik->name() == vmSymbols::java_lang_Class() && ik->class_loader() == nullptr)
      || ik->size_helper() >= FastAllocateSizeLimit) {
    // Forbid fast-path allocation.
    const jint lh = Klass::instance_layout_helper(ik->size_helper(), true);
    ik->set_layout_helper(lh);
  }
}

bool ClassFileParser::supports_inline_types() const {
  // Inline types are only supported by class file version 69.65535 and later
  return _major_version > JAVA_25_VERSION ||
         (_major_version == JAVA_25_VERSION && _minor_version == JAVA_PREVIEW_MINOR_VERSION);
}

// utility methods for appending an array with check for duplicates

static void append_interfaces(GrowableArray<InstanceKlass*>* result,
                              const Array<InstanceKlass*>* const ifs) {
  // iterate over new interfaces
  for (int i = 0; i < ifs->length(); i++) {
    InstanceKlass* const e = ifs->at(i);
    assert(e->is_klass() && e->is_interface(), "just checking");
    // add new interface
    result->append_if_missing(e);
  }
}

static Array<InstanceKlass*>* compute_transitive_interfaces(const InstanceKlass* super,
                                                            Array<InstanceKlass*>* local_ifs,
                                                            ClassLoaderData* loader_data,
                                                            TRAPS) {
  assert(local_ifs != nullptr, "invariant");
  assert(loader_data != nullptr, "invariant");

  // Compute maximum size for transitive interfaces
  int max_transitive_size = 0;
  int super_size = 0;
  // Add superclass transitive interfaces size
  if (super != nullptr) {
    super_size = super->transitive_interfaces()->length();
    max_transitive_size += super_size;
  }
  // Add local interfaces' super interfaces
  const int local_size = local_ifs->length();
  for (int i = 0; i < local_size; i++) {
    InstanceKlass* const l = local_ifs->at(i);
    max_transitive_size += l->transitive_interfaces()->length();
  }
  // Finally add local interfaces
  max_transitive_size += local_size;
  // Construct array
  if (max_transitive_size == 0) {
    // no interfaces, use canonicalized array
    return Universe::the_empty_instance_klass_array();
  } else if (max_transitive_size == super_size) {
    // no new local interfaces added, share superklass' transitive interface array
    return super->transitive_interfaces();
    // The three lines below are commented to work around bug JDK-8245487
//  } else if (max_transitive_size == local_size) {
//    // only local interfaces added, share local interface array
//    return local_ifs;
  } else {
    ResourceMark rm;
    GrowableArray<InstanceKlass*>* const result = new GrowableArray<InstanceKlass*>(max_transitive_size);

    // Copy down from superclass
    if (super != nullptr) {
      append_interfaces(result, super->transitive_interfaces());
    }

    // Copy down from local interfaces' superinterfaces
    for (int i = 0; i < local_size; i++) {
      InstanceKlass* const l = local_ifs->at(i);
      append_interfaces(result, l->transitive_interfaces());
    }
    // Finally add local interfaces
    append_interfaces(result, local_ifs);

    // length will be less than the max_transitive_size if duplicates were removed
    const int length = result->length();
    assert(length <= max_transitive_size, "just checking");

    Array<InstanceKlass*>* const new_result =
      MetadataFactory::new_array<InstanceKlass*>(loader_data, length, CHECK_NULL);
    for (int i = 0; i < length; i++) {
      InstanceKlass* const e = result->at(i);
      assert(e != nullptr, "just checking");
      new_result->at_put(i, e);
    }
    return new_result;
  }
}

void ClassFileParser::check_super_class_access(const InstanceKlass* this_klass, TRAPS) {
  assert(this_klass != nullptr, "invariant");
  const Klass* const super = this_klass->super();

  if (super != nullptr) {
    const InstanceKlass* super_ik = InstanceKlass::cast(super);

    if (super->is_final()) {
      classfile_icce_error("class %s cannot inherit from final class %s", super_ik, THREAD);
      return;
    }

    if (super_ik->is_sealed()) {
      stringStream ss;
      ResourceMark rm(THREAD);
      if (!super_ik->has_as_permitted_subclass(this_klass, ss)) {
        classfile_icce_error(ss.as_string(), THREAD);
        return;
      }
    }

    // The JVMS says that super classes for value types must not have the ACC_IDENTITY
    // flag set. But, java.lang.Object must still be allowed to be a direct super class
    // for a value classes.  So, it is treated as a special case for now.
    if (!this_klass->access_flags().is_identity_class() &&
        super_ik->name() != vmSymbols::java_lang_Object() &&
        super_ik->is_identity_class()) {
      classfile_icce_error("value class %s cannot inherit from class %s", super_ik, THREAD);
      return;
    }

    Reflection::VerifyClassAccessResults vca_result =
      Reflection::verify_class_access(this_klass, InstanceKlass::cast(super), false);
    if (vca_result != Reflection::ACCESS_OK) {
      ResourceMark rm(THREAD);
      char* msg = Reflection::verify_class_access_msg(this_klass,
                                                      InstanceKlass::cast(super),
                                                      vca_result);

      // Names are all known to be < 64k so we know this formatted message is not excessively large.
      if (msg == nullptr) {
        bool same_module = (this_klass->module() == super->module());
        Exceptions::fthrow(
          THREAD_AND_LOCATION,
          vmSymbols::java_lang_IllegalAccessError(),
          "class %s cannot access its %ssuperclass %s (%s%s%s)",
          this_klass->external_name(),
          super->is_abstract() ? "abstract " : "",
          super->external_name(),
          (same_module) ? this_klass->joint_in_module_of_loader(super) : this_klass->class_in_module_of_loader(),
          (same_module) ? "" : "; ",
          (same_module) ? "" : super->class_in_module_of_loader());
      } else {
        // Add additional message content.
        Exceptions::fthrow(
          THREAD_AND_LOCATION,
          vmSymbols::java_lang_IllegalAccessError(),
          "superclass access check failed: %s",
          msg);
      }
    }
  }
}


void ClassFileParser::check_super_interface_access(const InstanceKlass* this_klass, TRAPS) {
  assert(this_klass != nullptr, "invariant");
  const Array<InstanceKlass*>* const local_interfaces = this_klass->local_interfaces();
  const int lng = local_interfaces->length();
  for (int i = lng - 1; i >= 0; i--) {
    InstanceKlass* const k = local_interfaces->at(i);
    assert (k != nullptr && k->is_interface(), "invalid interface");

    if (k->is_sealed()) {
      stringStream ss;
      ResourceMark rm(THREAD);
      if (!k->has_as_permitted_subclass(this_klass, ss)) {
        classfile_icce_error(ss.as_string(), THREAD);
        return;
      }
    }

    Reflection::VerifyClassAccessResults vca_result =
      Reflection::verify_class_access(this_klass, k, false);
    if (vca_result != Reflection::ACCESS_OK) {
      ResourceMark rm(THREAD);
      char* msg = Reflection::verify_class_access_msg(this_klass,
                                                      k,
                                                      vca_result);

      // Names are all known to be < 64k so we know this formatted message is not excessively large.
      if (msg == nullptr) {
        bool same_module = (this_klass->module() == k->module());
        Exceptions::fthrow(
          THREAD_AND_LOCATION,
          vmSymbols::java_lang_IllegalAccessError(),
          "class %s cannot access its superinterface %s (%s%s%s)",
          this_klass->external_name(),
          k->external_name(),
          (same_module) ? this_klass->joint_in_module_of_loader(k) : this_klass->class_in_module_of_loader(),
          (same_module) ? "" : "; ",
          (same_module) ? "" : k->class_in_module_of_loader());
        return;
      } else {
        // Add additional message content.
        Exceptions::fthrow(
          THREAD_AND_LOCATION,
          vmSymbols::java_lang_IllegalAccessError(),
          "superinterface check failed: %s",
          msg);
        return;
      }
    }
  }
}


static void check_final_method_override(const InstanceKlass* this_klass, TRAPS) {
  assert(this_klass != nullptr, "invariant");
  const Array<Method*>* const methods = this_klass->methods();
  const int num_methods = methods->length();

  // go thru each method and check if it overrides a final method
  for (int index = 0; index < num_methods; index++) {
    const Method* const m = methods->at(index);

    // skip private, static, and <init> methods
    if ((!m->is_private() && !m->is_static()) &&
        (m->name() != vmSymbols::object_initializer_name())) {

      const Symbol* const name = m->name();
      const Symbol* const signature = m->signature();
      const InstanceKlass* k = this_klass->java_super();
      const Method* super_m = nullptr;
      while (k != nullptr) {
        // skip supers that don't have final methods.
        if (k->has_final_method()) {
          // lookup a matching method in the super class hierarchy
          super_m = InstanceKlass::cast(k)->lookup_method(name, signature);
          if (super_m == nullptr) {
            break; // didn't find any match; get out
          }

          if (super_m->is_final() && !super_m->is_static() &&
              !super_m->access_flags().is_private()) {
            // matching method in super is final, and not static or private
            bool can_access = Reflection::verify_member_access(this_klass,
                                                               super_m->method_holder(),
                                                               super_m->method_holder(),
                                                               super_m->access_flags(),
                                                              false, false, CHECK);
            if (can_access) {
              // this class can access super final method and therefore override
              ResourceMark rm(THREAD);
              THROW_MSG(vmSymbols::java_lang_IncompatibleClassChangeError(),
                        err_msg("class %s overrides final method %s.%s%s",
                                this_klass->external_name(),
                                super_m->method_holder()->external_name(),
                                name->as_C_string(),
                                signature->as_C_string()));
            }
          }

          // continue to look from super_m's holder's super.
          k = super_m->method_holder()->java_super();
          continue;
        }

        k = k->java_super();
      }
    }
  }
}


// assumes that this_klass is an interface
static void check_illegal_static_method(const InstanceKlass* this_klass, TRAPS) {
  assert(this_klass != nullptr, "invariant");
  assert(this_klass->is_interface(), "not an interface");
  const Array<Method*>* methods = this_klass->methods();
  const int num_methods = methods->length();

  for (int index = 0; index < num_methods; index++) {
    const Method* const m = methods->at(index);
    // if m is static and not the init method, throw a verify error
    if ((m->is_static()) && (m->name() != vmSymbols::class_initializer_name())) {
      ResourceMark rm(THREAD);

      // Names are all known to be < 64k so we know this formatted message is not excessively large.
      Exceptions::fthrow(
        THREAD_AND_LOCATION,
        vmSymbols::java_lang_VerifyError(),
        "Illegal static method %s in interface %s",
        m->name()->as_C_string(),
        this_klass->external_name()
      );
      return;
    }
  }
}

// utility methods for format checking

void ClassFileParser::verify_legal_class_modifiers(jint flags, const char* name, bool is_Object, TRAPS) const {
  const bool is_module = (flags & JVM_ACC_MODULE) != 0;
  const bool is_inner_class = name != nullptr;
  assert(_major_version >= JAVA_9_VERSION || !is_module, "JVM_ACC_MODULE should not be set");
  if (is_module) {
    ResourceMark rm(THREAD);
    // Names are all known to be < 64k so we know this formatted message is not excessively large.
    Exceptions::fthrow(
      THREAD_AND_LOCATION,
      vmSymbols::java_lang_NoClassDefFoundError(),
      "%s is not a class because access_flag ACC_MODULE is set",
      _class_name->as_C_string());
    return;
  }

  if (!_need_verify) { return; }

  const bool is_interface  = (flags & JVM_ACC_INTERFACE)  != 0;
  const bool is_abstract   = (flags & JVM_ACC_ABSTRACT)   != 0;
  const bool is_final      = (flags & JVM_ACC_FINAL)      != 0;
  const bool is_identity   = (flags & JVM_ACC_IDENTITY)   != 0;
  const bool is_enum       = (flags & JVM_ACC_ENUM)       != 0;
  const bool is_annotation = (flags & JVM_ACC_ANNOTATION) != 0;
  const bool major_gte_1_5 = _major_version >= JAVA_1_5_VERSION;
  const bool valid_value_class = is_identity || is_interface ||
                                 (supports_inline_types() && (!is_identity && (is_abstract || is_final)));

  if ((is_abstract && is_final) ||
      (is_interface && !is_abstract) ||
      (is_interface && major_gte_1_5 && (is_identity || is_enum)) ||   //  ACC_SUPER (now ACC_IDENTITY) was illegal for interfaces
      (!is_interface && major_gte_1_5 && is_annotation) ||
      (!valid_value_class)) {
    ResourceMark rm(THREAD);
    const char* class_note = "";
    if (!valid_value_class) {
      class_note = " (a value class must be final or else abstract)";
    }
    if (name == nullptr) { // Not an inner class
      Exceptions::fthrow(
        THREAD_AND_LOCATION,
        vmSymbols::java_lang_ClassFormatError(),
        "Illegal class modifiers in class %s%s: 0x%X",
        _class_name->as_C_string(), class_note, flags
      );
      return;
    } else {
      // Names are all known to be < 64k so we know this formatted message is not excessively large.
      Exceptions::fthrow(
        THREAD_AND_LOCATION,
        vmSymbols::java_lang_ClassFormatError(),
        "Illegal class modifiers in declaration of inner class %s%s of class %s: 0x%X",
        name, class_note, _class_name->as_C_string(), flags
      );
      return;
    }
  }
}

static bool has_illegal_visibility(jint flags) {
  const bool is_public    = (flags & JVM_ACC_PUBLIC)    != 0;
  const bool is_protected = (flags & JVM_ACC_PROTECTED) != 0;
  const bool is_private   = (flags & JVM_ACC_PRIVATE)   != 0;

  return ((is_public && is_protected) ||
          (is_public && is_private) ||
          (is_protected && is_private));
}

// A legal major_version.minor_version must be one of the following:
//
//  Major_version >= 45 and major_version < 56, any minor_version.
//  Major_version >= 56 and major_version <= JVM_CLASSFILE_MAJOR_VERSION and minor_version = 0.
//  Major_version = JVM_CLASSFILE_MAJOR_VERSION and minor_version = 65535 and --enable-preview is present.
//
void ClassFileParser::verify_class_version(u2 major, u2 minor, Symbol* class_name, TRAPS){
  ResourceMark rm(THREAD);
  const u2 max_version = JVM_CLASSFILE_MAJOR_VERSION;
  if (major < JAVA_MIN_SUPPORTED_VERSION) {
    classfile_ucve_error("%s (class file version %u.%u) was compiled with an invalid major version",
                         class_name, major, minor, THREAD);
    return;
  }

  if (major > max_version) {
    // Names are all known to be < 64k so we know this formatted message is not excessively large.
    Exceptions::fthrow(
      THREAD_AND_LOCATION,
      vmSymbols::java_lang_UnsupportedClassVersionError(),
      "%s has been compiled by a more recent version of the Java Runtime (class file version %u.%u), "
      "this version of the Java Runtime only recognizes class file versions up to %u.0",
      class_name->as_C_string(), major, minor, JVM_CLASSFILE_MAJOR_VERSION);
    return;
  }

  if (major < JAVA_12_VERSION || minor == 0) {
    return;
  }

  if (minor == JAVA_PREVIEW_MINOR_VERSION) {
    if (major != max_version) {
      // Names are all known to be < 64k so we know this formatted message is not excessively large.
      Exceptions::fthrow(
        THREAD_AND_LOCATION,
        vmSymbols::java_lang_UnsupportedClassVersionError(),
        "%s (class file version %u.%u) was compiled with preview features that are unsupported. "
        "This version of the Java Runtime only recognizes preview features for class file version %u.%u",
        class_name->as_C_string(), major, minor, JVM_CLASSFILE_MAJOR_VERSION, JAVA_PREVIEW_MINOR_VERSION);
      return;
    }

    if (!Arguments::enable_preview()) {
      classfile_ucve_error("Preview features are not enabled for %s (class file version %u.%u). Try running with '--enable-preview'",
                           class_name, major, minor, THREAD);
      return;
    }

  } else { // minor != JAVA_PREVIEW_MINOR_VERSION
    classfile_ucve_error("%s (class file version %u.%u) was compiled with an invalid non-zero minor version",
                         class_name, major, minor, THREAD);
  }
}

void ClassFileParser:: verify_legal_field_modifiers(jint flags,
                                                   AccessFlags class_access_flags,
                                                   TRAPS) const {
  if (!_need_verify) { return; }

  const bool is_public    = (flags & JVM_ACC_PUBLIC)    != 0;
  const bool is_protected = (flags & JVM_ACC_PROTECTED) != 0;
  const bool is_private   = (flags & JVM_ACC_PRIVATE)   != 0;
  const bool is_static    = (flags & JVM_ACC_STATIC)    != 0;
  const bool is_final     = (flags & JVM_ACC_FINAL)     != 0;
  const bool is_volatile  = (flags & JVM_ACC_VOLATILE)  != 0;
  const bool is_transient = (flags & JVM_ACC_TRANSIENT) != 0;
  const bool is_enum      = (flags & JVM_ACC_ENUM)      != 0;
  const bool is_strict    = (flags & JVM_ACC_STRICT)    != 0;
  const bool major_gte_1_5 = _major_version >= JAVA_1_5_VERSION;

  const bool is_interface = class_access_flags.is_interface();
  const bool is_identity_class = class_access_flags.is_identity_class();

  bool is_illegal = false;
  const char* error_msg = "";

  // There is some overlap in the checks that apply, for example interface fields
  // must be static, static fields can't be strict, and therefore interfaces can't
  // have strict fields. So we don't have to check every possible invalid combination
  // individually as long as all are covered. Once we have found an illegal combination
  // we can stop checking.

  if (supports_inline_types()) {
    if (is_strict && is_static) {
      is_illegal = true;
      error_msg = "field cannot be strict and static";
    }
    else if (is_strict && !is_final) {
      is_illegal = true;
      error_msg = "strict field must be final";
    }
  }

  if (!is_illegal) {
    if (is_interface) {
      if (!is_public || !is_static || !is_final || is_private ||
          is_protected || is_volatile || is_transient ||
          (major_gte_1_5 && is_enum)) {
        is_illegal = true;
        error_msg = "interface fields must be public, static and final, and may be synthetic";
      }
    } else { // not interface
      if (has_illegal_visibility(flags)) {
        is_illegal = true;
        error_msg = "invalid visibility flags for class field";
      } else if (is_final && is_volatile) {
        is_illegal = true;
        error_msg = "fields cannot be final and volatile";
      } else if (supports_inline_types()) {
        if (!is_identity_class && !is_static && !is_strict) {
          is_illegal = true;
          error_msg = "value class fields must be either strict or static";
        }
      }
    }
  }

  if (is_illegal) {
    ResourceMark rm(THREAD);
    // Names are all known to be < 64k so we know this formatted message is not excessively large.
    Exceptions::fthrow(
      THREAD_AND_LOCATION,
      vmSymbols::java_lang_ClassFormatError(),
      "Illegal field modifiers (%s) in class %s: 0x%X",
      error_msg, _class_name->as_C_string(), flags);
    return;
  }
}

void ClassFileParser::verify_legal_method_modifiers(jint flags,
                                                    AccessFlags class_access_flags,
                                                    const Symbol* name,
                                                    TRAPS) const {
  if (!_need_verify) { return; }

  const bool is_public       = (flags & JVM_ACC_PUBLIC)       != 0;
  const bool is_private      = (flags & JVM_ACC_PRIVATE)      != 0;
  const bool is_static       = (flags & JVM_ACC_STATIC)       != 0;
  const bool is_final        = (flags & JVM_ACC_FINAL)        != 0;
  const bool is_native       = (flags & JVM_ACC_NATIVE)       != 0;
  const bool is_abstract     = (flags & JVM_ACC_ABSTRACT)     != 0;
  const bool is_bridge       = (flags & JVM_ACC_BRIDGE)       != 0;
  const bool is_strict       = (flags & JVM_ACC_STRICT)       != 0;
  const bool is_synchronized = (flags & JVM_ACC_SYNCHRONIZED) != 0;
  const bool is_protected    = (flags & JVM_ACC_PROTECTED)    != 0;
  const bool major_gte_1_5   = _major_version >= JAVA_1_5_VERSION;
  const bool major_gte_8     = _major_version >= JAVA_8_VERSION;
  const bool major_gte_17    = _major_version >= JAVA_17_VERSION;
  const bool is_initializer  = (name == vmSymbols::object_initializer_name());
  // LW401 CR required: removal of value factories support
  const bool is_interface    = class_access_flags.is_interface();
  const bool is_identity_class = class_access_flags.is_identity_class();
  const bool is_abstract_class = class_access_flags.is_abstract();

  bool is_illegal = false;

  const char* class_note = "";
  if (is_interface) {
    if (major_gte_8) {
      // Class file version is JAVA_8_VERSION or later Methods of
      // interfaces may set any of the flags except ACC_PROTECTED,
      // ACC_FINAL, ACC_NATIVE, and ACC_SYNCHRONIZED; they must
      // have exactly one of the ACC_PUBLIC or ACC_PRIVATE flags set.
      if ((is_public == is_private) || /* Only one of private and public should be true - XNOR */
          (is_native || is_protected || is_final || is_synchronized) ||
          // If a specific method of a class or interface has its
          // ACC_ABSTRACT flag set, it must not have any of its
          // ACC_FINAL, ACC_NATIVE, ACC_PRIVATE, ACC_STATIC,
          // ACC_STRICT, or ACC_SYNCHRONIZED flags set.  No need to
          // check for ACC_FINAL, ACC_NATIVE or ACC_SYNCHRONIZED as
          // those flags are illegal irrespective of ACC_ABSTRACT being set or not.
          (is_abstract && (is_private || is_static || (!major_gte_17 && is_strict)))) {
        is_illegal = true;
      }
    } else if (major_gte_1_5) {
      // Class file version in the interval [JAVA_1_5_VERSION, JAVA_8_VERSION)
      if (!is_public || is_private || is_protected || is_static || is_final ||
          is_synchronized || is_native || !is_abstract || is_strict) {
        is_illegal = true;
      }
    } else {
      // Class file version is pre-JAVA_1_5_VERSION
      if (!is_public || is_static || is_final || is_native || !is_abstract) {
        is_illegal = true;
      }
    }
  } else { // not interface
    if (has_illegal_visibility(flags)) {
      is_illegal = true;
    } else {
      if (is_initializer) {
        if (is_static || is_final || is_synchronized || is_native ||
            is_abstract || (major_gte_1_5 && is_bridge)) {
          is_illegal = true;
        }
      } else { // not initializer
        if (!is_identity_class && is_synchronized && !is_static) {
          is_illegal = true;
          class_note = " (not an identity class)";
        } else {
          if (is_abstract) {
            if ((is_final || is_native || is_private || is_static ||
                (major_gte_1_5 && (is_synchronized || (!major_gte_17 && is_strict))))) {
              is_illegal = true;
            }
          }
        }
      }
    }
  }

  if (is_illegal) {
    ResourceMark rm(THREAD);
    // Names are all known to be < 64k so we know this formatted message is not excessively large.
    Exceptions::fthrow(
      THREAD_AND_LOCATION,
      vmSymbols::java_lang_ClassFormatError(),
      "Method %s in class %s%s has illegal modifiers: 0x%X",
      name->as_C_string(), _class_name->as_C_string(),
      class_note, flags);
    return;
  }
}

void ClassFileParser::verify_legal_utf8(const unsigned char* buffer,
                                        int length,
                                        TRAPS) const {
  assert(_need_verify, "only called when _need_verify is true");
  // Note: 0 <= length < 64K, as it comes from a u2 entry in the CP.
  if (!UTF8::is_legal_utf8(buffer, static_cast<size_t>(length), _major_version <= 47)) {
    classfile_parse_error("Illegal UTF8 string in constant pool in class file %s", THREAD);
  }
}

// Unqualified names may not contain the characters '.', ';', '[', or '/'.
// In class names, '/' separates unqualified names.  This is verified in this function also.
// Method names also may not contain the characters '<' or '>', unless <init>
// or <clinit>.  Note that method names may not be <init> or <clinit> in this
// method.  Because these names have been checked as special cases before
// calling this method in verify_legal_method_name.
//
// This method is also called from the modular system APIs in modules.cpp
// to verify the validity of module and package names.
bool ClassFileParser::verify_unqualified_name(const char* name,
                                              unsigned int length,
                                              int type) {
  if (length == 0) return false;  // Must have at least one char.
  for (const char* p = name; p != name + length; p++) {
    switch(*p) {
      case JVM_SIGNATURE_DOT:
      case JVM_SIGNATURE_ENDCLASS:
      case JVM_SIGNATURE_ARRAY:
        // do not permit '.', ';', or '['
        return false;
      case JVM_SIGNATURE_SLASH:
        // check for '//' or leading or trailing '/' which are not legal
        // unqualified name must not be empty
        if (type == ClassFileParser::LegalClass) {
          if (p == name || p+1 >= name+length ||
              *(p+1) == JVM_SIGNATURE_SLASH) {
            return false;
          }
        } else {
          return false;   // do not permit '/' unless it's class name
        }
        break;
      case JVM_SIGNATURE_SPECIAL:
      case JVM_SIGNATURE_ENDSPECIAL:
        // do not permit '<' or '>' in method names
        if (type == ClassFileParser::LegalMethod) {
          return false;
        }
    }
  }
  return true;
}

bool ClassFileParser::is_class_in_loadable_descriptors_attribute(Symbol *klass) {
  if (_loadable_descriptors == nullptr) return false;
  for (int i = 0; i < _loadable_descriptors->length(); i++) {
        Symbol* class_name = _cp->symbol_at(_loadable_descriptors->at(i));
        if (class_name == klass) return true;
  }
  return false;
}

// Take pointer to a UTF8 byte string (not NUL-terminated).
// Skip over the longest part of the string that could
// be taken as a fieldname. Allow non-trailing '/'s if slash_ok is true.
// Return a pointer to just past the fieldname.
// Return null if no fieldname at all was found, or in the case of slash_ok
// being true, we saw consecutive slashes (meaning we were looking for a
// qualified path but found something that was badly-formed).
static const char* skip_over_field_name(const char* const name,
                                        bool slash_ok,
                                        unsigned int length) {
  const char* p;
  jboolean last_is_slash = false;
  jboolean not_first_ch = false;

  for (p = name; p != name + length; not_first_ch = true) {
    const char* old_p = p;
    jchar ch = *p;
    if (ch < 128) {
      p++;
      // quick check for ascii
      if ((ch >= 'a' && ch <= 'z') ||
        (ch >= 'A' && ch <= 'Z') ||
        (ch == '_' || ch == '$') ||
        (not_first_ch && ch >= '0' && ch <= '9')) {
        last_is_slash = false;
        continue;
      }
      if (slash_ok && ch == JVM_SIGNATURE_SLASH) {
        if (last_is_slash) {
          return nullptr;  // Don't permit consecutive slashes
        }
        last_is_slash = true;
        continue;
      }
    }
    else {
      jint unicode_ch;
      char* tmp_p = UTF8::next_character(p, &unicode_ch);
      p = tmp_p;
      last_is_slash = false;
      // Check if ch is Java identifier start or is Java identifier part
      // 4672820: call java.lang.Character methods directly without generating separate tables.
      EXCEPTION_MARK;
      // return value
      JavaValue result(T_BOOLEAN);
      // Set up the arguments to isJavaIdentifierStart or isJavaIdentifierPart
      JavaCallArguments args;
      args.push_int(unicode_ch);

      if (not_first_ch) {
        // public static boolean isJavaIdentifierPart(char ch);
        JavaCalls::call_static(&result,
          vmClasses::Character_klass(),
          vmSymbols::isJavaIdentifierPart_name(),
          vmSymbols::int_bool_signature(),
          &args,
          THREAD);
      } else {
        // public static boolean isJavaIdentifierStart(char ch);
        JavaCalls::call_static(&result,
          vmClasses::Character_klass(),
          vmSymbols::isJavaIdentifierStart_name(),
          vmSymbols::int_bool_signature(),
          &args,
          THREAD);
      }
      if (HAS_PENDING_EXCEPTION) {
        CLEAR_PENDING_EXCEPTION;
        return nullptr;
      }
      if(result.get_jboolean()) {
        continue;
      }
    }
    return (not_first_ch) ? old_p : nullptr;
  }
  return (not_first_ch && !last_is_slash) ? p : nullptr;
}

// Take pointer to a UTF8 byte string (not NUL-terminated).
// Skip over the longest part of the string that could
// be taken as a field signature. Allow "void" if void_ok.
// Return a pointer to just past the signature.
// Return null if no legal signature is found.
const char* ClassFileParser::skip_over_field_signature(const char* signature,
                                                       bool void_ok,
                                                       unsigned int length,
                                                       TRAPS) const {
  unsigned int array_dim = 0;
  while (length > 0) {
    switch (signature[0]) {
    case JVM_SIGNATURE_VOID: if (!void_ok) { return nullptr; }
    case JVM_SIGNATURE_BOOLEAN:
    case JVM_SIGNATURE_BYTE:
    case JVM_SIGNATURE_CHAR:
    case JVM_SIGNATURE_SHORT:
    case JVM_SIGNATURE_INT:
    case JVM_SIGNATURE_FLOAT:
    case JVM_SIGNATURE_LONG:
    case JVM_SIGNATURE_DOUBLE:
      return signature + 1;
    case JVM_SIGNATURE_CLASS:
    {
      if (_major_version < JAVA_1_5_VERSION) {
        // Skip over the class name if one is there
        const char* const p = skip_over_field_name(signature + 1, true, --length);

        // The next character better be a semicolon
        if (p && (p - signature) > 1 && p[0] == JVM_SIGNATURE_ENDCLASS) {
          return p + 1;
        }
      }
      else {
        // Skip leading 'L' or 'Q' and ignore first appearance of ';'
        signature++;
        const char* c = (const char*) memchr(signature, JVM_SIGNATURE_ENDCLASS, length - 1);
        // Format check signature
        if (c != nullptr) {
          int newlen = pointer_delta_as_int(c, (char*) signature);
          bool legal = verify_unqualified_name(signature, newlen, LegalClass);
          if (!legal) {
            classfile_parse_error("Class name is empty or contains illegal character "
                                  "in descriptor in class file %s",
                                  THREAD);
            return nullptr;
          }
          return signature + newlen + 1;
        }
      }
      return nullptr;
    }
    case JVM_SIGNATURE_ARRAY:
      array_dim++;
      if (array_dim > 255) {
        // 4277370: array descriptor is valid only if it represents 255 or fewer dimensions.
        classfile_parse_error("Array type descriptor has more than 255 dimensions in class file %s", THREAD);
        return nullptr;
      }
      // The rest of what's there better be a legal signature
      signature++;
      length--;
      void_ok = false;
      break;
    default:
      return nullptr;
    }
  }
  return nullptr;
}

// Checks if name is a legal class name.
void ClassFileParser::verify_legal_class_name(const Symbol* name, TRAPS) const {
  if (!_need_verify) { return; }

  assert(name->refcount() > 0, "symbol must be kept alive");
  char* bytes = (char*)name->bytes();
  unsigned int length = name->utf8_length();
  bool legal = false;

  if (length > 0) {
    const char* p;
    if (bytes[0] == JVM_SIGNATURE_ARRAY) {
      p = skip_over_field_signature(bytes, false, length, CHECK);
      legal = (p != nullptr) && ((p - bytes) == (int)length);
    } else if (_major_version < JAVA_1_5_VERSION) {
      if (bytes[0] != JVM_SIGNATURE_SPECIAL) {
        p = skip_over_field_name(bytes, true, length);
        legal = (p != nullptr) && ((p - bytes) == (int)length);
      }
    } else if ((_major_version >= CONSTANT_CLASS_DESCRIPTORS || _class_name->starts_with("jdk/internal/reflect/"))
                   && bytes[length - 1] == ';' ) {
      // Support for L...; descriptors
      legal = verify_unqualified_name(bytes + 1, length - 2, LegalClass);
    } else {
      // 4900761: relax the constraints based on JSR202 spec
      // Class names may be drawn from the entire Unicode character set.
      // Identifiers between '/' must be unqualified names.
      // The utf8 string has been verified when parsing cpool entries.
      legal = verify_unqualified_name(bytes, length, LegalClass);
    }
  }
  if (!legal) {
    ResourceMark rm(THREAD);
    assert(_class_name != nullptr, "invariant");
    // Names are all known to be < 64k so we know this formatted message is not excessively large.
    Exceptions::fthrow(
      THREAD_AND_LOCATION,
      vmSymbols::java_lang_ClassFormatError(),
      "Illegal class name \"%.*s\" in class file %s", length, bytes,
      _class_name->as_C_string()
    );
    return;
  }
}

// Checks if name is a legal field name.
void ClassFileParser::verify_legal_field_name(const Symbol* name, TRAPS) const {
  if (!_need_verify) { return; }

  char* bytes = (char*)name->bytes();
  unsigned int length = name->utf8_length();
  bool legal = false;

  if (length > 0) {
    if (_major_version < JAVA_1_5_VERSION) {
      if (bytes[0] != JVM_SIGNATURE_SPECIAL) {
        const char* p = skip_over_field_name(bytes, false, length);
        legal = (p != nullptr) && ((p - bytes) == (int)length);
      }
    } else {
      // 4881221: relax the constraints based on JSR202 spec
      legal = verify_unqualified_name(bytes, length, LegalField);
    }
  }

  if (!legal) {
    ResourceMark rm(THREAD);
    assert(_class_name != nullptr, "invariant");
    // Names are all known to be < 64k so we know this formatted message is not excessively large.
    Exceptions::fthrow(
      THREAD_AND_LOCATION,
      vmSymbols::java_lang_ClassFormatError(),
      "Illegal field name \"%.*s\" in class %s", length, bytes,
      _class_name->as_C_string()
    );
    return;
  }
}

// Checks if name is a legal method name.
void ClassFileParser::verify_legal_method_name(const Symbol* name, TRAPS) const {
  if (!_need_verify) { return; }

  assert(name != nullptr, "method name is null");
  char* bytes = (char*)name->bytes();
  unsigned int length = name->utf8_length();
  bool legal = false;

  if (length > 0) {
    if (bytes[0] == JVM_SIGNATURE_SPECIAL) {
      if (name == vmSymbols::object_initializer_name() ||
          name == vmSymbols::class_initializer_name()) {
        legal = true;
      }
    } else if (_major_version < JAVA_1_5_VERSION) {
      const char* p;
      p = skip_over_field_name(bytes, false, length);
      legal = (p != nullptr) && ((p - bytes) == (int)length);
    } else {
      // 4881221: relax the constraints based on JSR202 spec
      legal = verify_unqualified_name(bytes, length, LegalMethod);
    }
  }

  if (!legal) {
    ResourceMark rm(THREAD);
    assert(_class_name != nullptr, "invariant");
    // Names are all known to be < 64k so we know this formatted message is not excessively large.
    Exceptions::fthrow(
      THREAD_AND_LOCATION,
      vmSymbols::java_lang_ClassFormatError(),
      "Illegal method name \"%.*s\" in class %s", length, bytes,
      _class_name->as_C_string()
    );
    return;
  }
}

bool ClassFileParser::legal_field_signature(const Symbol* signature, TRAPS) const {
  const char* const bytes = (const char*)signature->bytes();
  const unsigned int length = signature->utf8_length();
  const char* const p = skip_over_field_signature(bytes, false, length, CHECK_false);

  if (p == nullptr || (p - bytes) != (int)length) {
    return false;
  }
  return true;
}

// Checks if signature is a legal field signature.
void ClassFileParser::verify_legal_field_signature(const Symbol* name,
                                                   const Symbol* signature,
                                                   TRAPS) const {
  if (!_need_verify) { return; }

  const char* const bytes = (const char*)signature->bytes();
  const unsigned int length = signature->utf8_length();
  const char* const p = skip_over_field_signature(bytes, false, length, CHECK);

  if (p == nullptr || (p - bytes) != (int)length) {
    throwIllegalSignature("Field", name, signature, CHECK);
  }
}

// Check that the signature is compatible with the method name.  For example,
// check that <init> has a void signature.
void ClassFileParser::verify_legal_name_with_signature(const Symbol* name,
                                                       const Symbol* signature,
                                                       TRAPS) const {
  if (!_need_verify) {
    return;
  }

  // Class initializers cannot have args for class format version >= 51.
  if (name == vmSymbols::class_initializer_name() &&
      signature != vmSymbols::void_method_signature() &&
      _major_version >= JAVA_7_VERSION) {
    throwIllegalSignature("Method", name, signature, THREAD);
    return;
  }

  int sig_length = signature->utf8_length();
  if (name->utf8_length() > 0 &&
    name->char_at(0) == JVM_SIGNATURE_SPECIAL &&
    sig_length > 0 &&
    signature->char_at(sig_length - 1) != JVM_SIGNATURE_VOID) {
    throwIllegalSignature("Method", name, signature, THREAD);
  }
}

// Checks if signature is a legal method signature.
// Returns number of parameters
int ClassFileParser::verify_legal_method_signature(const Symbol* name,
                                                   const Symbol* signature,
                                                   TRAPS) const {
  if (!_need_verify) {
    // make sure caller's args_size will be less than 0 even for non-static
    // method so it will be recomputed in compute_size_of_parameters().
    return -2;
  }

  unsigned int args_size = 0;
  const char* p = (const char*)signature->bytes();
  unsigned int length = signature->utf8_length();
  const char* nextp;

  // The first character must be a '('
  if ((length > 0) && (*p++ == JVM_SIGNATURE_FUNC)) {
    length--;
    // Skip over legal field signatures
    nextp = skip_over_field_signature(p, false, length, CHECK_0);
    while ((length > 0) && (nextp != nullptr)) {
      args_size++;
      if (p[0] == 'J' || p[0] == 'D') {
        args_size++;
      }
      length -= pointer_delta_as_int(nextp, p);
      p = nextp;
      nextp = skip_over_field_signature(p, false, length, CHECK_0);
    }
    // The first non-signature thing better be a ')'
    if ((length > 0) && (*p++ == JVM_SIGNATURE_ENDFUNC)) {
      length--;
      // Now we better just have a return value
      nextp = skip_over_field_signature(p, true, length, CHECK_0);
      if (nextp && ((int)length == (nextp - p))) {
        return args_size;
      }
    }
  }
  // Report error
  throwIllegalSignature("Method", name, signature, THREAD);
  return 0;
}

int ClassFileParser::static_field_size() const {
  assert(_layout_info != nullptr, "invariant");
  return _layout_info->_static_field_size;
}

int ClassFileParser::total_oop_map_count() const {
  assert(_layout_info != nullptr, "invariant");
  return _layout_info->oop_map_blocks->_nonstatic_oop_map_count;
}

jint ClassFileParser::layout_size() const {
  assert(_layout_info != nullptr, "invariant");
  return _layout_info->_instance_size;
}

static void check_methods_for_intrinsics(const InstanceKlass* ik,
                                         const Array<Method*>* methods) {
  assert(ik != nullptr, "invariant");
  assert(methods != nullptr, "invariant");

  // Set up Method*::intrinsic_id as soon as we know the names of methods.
  // (We used to do this lazily, but now we query it in Rewriter,
  // which is eagerly done for every method, so we might as well do it now,
  // when everything is fresh in memory.)
  const vmSymbolID klass_id = Method::klass_id_for_intrinsics(ik);

  if (klass_id != vmSymbolID::NO_SID) {
    for (int j = 0; j < methods->length(); ++j) {
      Method* method = methods->at(j);
      method->init_intrinsic_id(klass_id);

      if (CheckIntrinsics) {
        // Check if an intrinsic is defined for method 'method',
        // but the method is not annotated with @IntrinsicCandidate.
        if (method->intrinsic_id() != vmIntrinsics::_none &&
            !method->intrinsic_candidate()) {
              tty->print("Compiler intrinsic is defined for method [%s], "
              "but the method is not annotated with @IntrinsicCandidate.%s",
              method->name_and_sig_as_C_string(),
              NOT_DEBUG(" Method will not be inlined.") DEBUG_ONLY(" Exiting.")
            );
          tty->cr();
          DEBUG_ONLY(vm_exit(1));
        }
        // Check is the method 'method' is annotated with @IntrinsicCandidate,
        // but there is no intrinsic available for it.
        if (method->intrinsic_candidate() &&
          method->intrinsic_id() == vmIntrinsics::_none) {
            tty->print("Method [%s] is annotated with @IntrinsicCandidate, "
              "but no compiler intrinsic is defined for the method.%s",
              method->name_and_sig_as_C_string(),
              NOT_DEBUG("") DEBUG_ONLY(" Exiting.")
            );
          tty->cr();
          DEBUG_ONLY(vm_exit(1));
        }
      }
    } // end for

#ifdef ASSERT
    if (CheckIntrinsics) {
      // Check for orphan methods in the current class. A method m
      // of a class C is orphan if an intrinsic is defined for method m,
      // but class C does not declare m.
      // The check is potentially expensive, therefore it is available
      // only in debug builds.

      for (auto id : EnumRange<vmIntrinsicID>{}) {
        if (vmIntrinsics::_compiledLambdaForm == id) {
          // The _compiledLamdbdaForm intrinsic is a special marker for bytecode
          // generated for the JVM from a LambdaForm and therefore no method
          // is defined for it.
          continue;
        }
        if (vmIntrinsics::_blackhole == id) {
          // The _blackhole intrinsic is a special marker. No explicit method
          // is defined for it.
          continue;
        }

        if (vmIntrinsics::class_for(id) == klass_id) {
          // Check if the current class contains a method with the same
          // name, flags, signature.
          bool match = false;
          for (int j = 0; j < methods->length(); ++j) {
            const Method* method = methods->at(j);
            if (method->intrinsic_id() == id) {
              match = true;
              break;
            }
          }

          if (!match) {
            char buf[1000];
            tty->print("Compiler intrinsic is defined for method [%s], "
                       "but the method is not available in class [%s].%s",
                        vmIntrinsics::short_name_as_C_string(id, buf, sizeof(buf)),
                        ik->name()->as_C_string(),
                        NOT_DEBUG("") DEBUG_ONLY(" Exiting.")
            );
            tty->cr();
            DEBUG_ONLY(vm_exit(1));
          }
        }
      } // end for
    } // CheckIntrinsics
#endif // ASSERT
  }
}

InstanceKlass* ClassFileParser::create_instance_klass(bool changed_by_loadhook,
                                                      const ClassInstanceInfo& cl_inst_info,
                                                      TRAPS) {
  if (_klass != nullptr) {
    return _klass;
  }

  InstanceKlass* const ik =
    InstanceKlass::allocate_instance_klass(*this, CHECK_NULL);

  if (is_hidden()) {
    mangle_hidden_class_name(ik);
  }

  fill_instance_klass(ik, changed_by_loadhook, cl_inst_info, CHECK_NULL);

  assert(_klass == ik, "invariant");
  return ik;
}

void ClassFileParser::fill_instance_klass(InstanceKlass* ik,
                                          bool changed_by_loadhook,
                                          const ClassInstanceInfo& cl_inst_info,
                                          TRAPS) {
  assert(ik != nullptr, "invariant");

  // Set name and CLD before adding to CLD
  ik->set_class_loader_data(_loader_data);
  ik->set_name(_class_name);

  // Add all classes to our internal class loader list here,
  // including classes in the bootstrap (null) class loader.
  const bool publicize = !is_internal();

  _loader_data->add_class(ik, publicize);

  set_klass_to_deallocate(ik);

  assert(_layout_info != nullptr, "invariant");
  assert(ik->static_field_size() == _layout_info->_static_field_size, "sanity");
  assert(ik->nonstatic_oop_map_count() == _layout_info->oop_map_blocks->_nonstatic_oop_map_count,
         "sanity");

  assert(ik->is_instance_klass(), "sanity");
  assert(ik->size_helper() == _layout_info->_instance_size, "sanity");

  // Fill in information already parsed
  ik->set_should_verify_class(_need_verify);

  // Not yet: supers are done below to support the new subtype-checking fields
  ik->set_nonstatic_field_size(_layout_info->_nonstatic_field_size);
  ik->set_has_nonstatic_fields(_layout_info->_has_nonstatic_fields);

  if (_layout_info->_is_naturally_atomic) {
    ik->set_is_naturally_atomic();
  }

  if (_layout_info->_must_be_atomic) {
    ik->set_must_be_atomic();
  }
  if (_is_implicitly_constructible) {
    ik->set_is_implicitly_constructible();
  }

  ik->set_static_oop_field_count(_static_oop_count);

  // this transfers ownership of a lot of arrays from
  // the parser onto the InstanceKlass*
  apply_parsed_class_metadata(ik, _java_fields_count);
  if (ik->is_inline_klass()) {
    InlineKlass::cast(ik)->init_fixed_block();
  }

  // can only set dynamic nest-host after static nest information is set
  if (cl_inst_info.dynamic_nest_host() != nullptr) {
    ik->set_nest_host(cl_inst_info.dynamic_nest_host());
  }

  // note that is not safe to use the fields in the parser from this point on
  assert(nullptr == _cp, "invariant");
  assert(nullptr == _fieldinfo_stream, "invariant");
  assert(nullptr == _fields_status, "invariant");
  assert(nullptr == _methods, "invariant");
  assert(nullptr == _inner_classes, "invariant");
  assert(nullptr == _nest_members, "invariant");
  assert(nullptr == _loadable_descriptors, "invariant");
  assert(nullptr == _combined_annotations, "invariant");
  assert(nullptr == _record_components, "invariant");
  assert(nullptr == _permitted_subclasses, "invariant");
  assert(nullptr == _inline_layout_info_array, "invariant");

  if (_has_localvariable_table) {
    ik->set_has_localvariable_table(true);
  }

  if (_has_final_method) {
    ik->set_has_final_method();
  }

  ik->copy_method_ordering(_method_ordering, CHECK);
  // The InstanceKlass::_methods_jmethod_ids cache
  // is managed on the assumption that the initial cache
  // size is equal to the number of methods in the class. If
  // that changes, then InstanceKlass::idnum_can_increment()
  // has to be changed accordingly.
  ik->set_initial_method_idnum(checked_cast<u2>(ik->methods()->length()));

  ik->set_this_class_index(_this_class_index);

  if (_is_hidden) {
    // _this_class_index is a CONSTANT_Class entry that refers to this
    // hidden class itself. If this class needs to refer to its own methods
    // or fields, it would use a CONSTANT_MethodRef, etc, which would reference
    // _this_class_index. However, because this class is hidden (it's
    // not stored in SystemDictionary), _this_class_index cannot be resolved
    // with ConstantPool::klass_at_impl, which does a SystemDictionary lookup.
    // Therefore, we must eagerly resolve _this_class_index now.
    ik->constants()->klass_at_put(_this_class_index, ik);
  }

  ik->set_minor_version(_minor_version);
  ik->set_major_version(_major_version);
  ik->set_has_nonstatic_concrete_methods(_has_nonstatic_concrete_methods);
  ik->set_declares_nonstatic_concrete_methods(_declares_nonstatic_concrete_methods);

  assert(!_is_hidden || ik->is_hidden(), "must be set already");

  // Set PackageEntry for this_klass
  oop cl = ik->class_loader();
  Handle clh = Handle(THREAD, cl);
  ClassLoaderData* cld = ClassLoaderData::class_loader_data_or_null(clh());
  ik->set_package(cld, nullptr, CHECK);

  const Array<Method*>* const methods = ik->methods();
  assert(methods != nullptr, "invariant");
  const int methods_len = methods->length();

  check_methods_for_intrinsics(ik, methods);

  // Fill in field values obtained by parse_classfile_attributes
  if (_parsed_annotations->has_any_annotations()) {
    _parsed_annotations->apply_to(ik);
  }

  apply_parsed_class_attributes(ik);

  // Miranda methods
  if ((_num_miranda_methods > 0) ||
      // if this class introduced new miranda methods or
      (_super_klass != nullptr && _super_klass->has_miranda_methods())
        // super class exists and this class inherited miranda methods
     ) {
       ik->set_has_miranda_methods(); // then set a flag
  }

  // Fill in information needed to compute superclasses.
  ik->initialize_supers(const_cast<InstanceKlass*>(_super_klass), _transitive_interfaces, CHECK);
  ik->set_transitive_interfaces(_transitive_interfaces);
  ik->set_local_interfaces(_local_interfaces);
  _transitive_interfaces = nullptr;
  _local_interfaces = nullptr;

  // Initialize itable offset tables
  klassItable::setup_itable_offset_table(ik);

  // Compute transitive closure of interfaces this class implements
  // Do final class setup
  OopMapBlocksBuilder* oop_map_blocks = _layout_info->oop_map_blocks;
  if (oop_map_blocks->_nonstatic_oop_map_count > 0) {
    oop_map_blocks->copy(ik->start_of_nonstatic_oop_maps());
  }

  if (_has_contended_fields || _parsed_annotations->is_contended() ||
      ( _super_klass != nullptr && _super_klass->has_contended_annotations())) {
    ik->set_has_contended_annotations(true);
  }

  // Fill in has_finalizer and layout_helper
  set_precomputed_flags(ik);

  // check if this class can access its super class
  check_super_class_access(ik, CHECK);

  // check if this class can access its superinterfaces
  check_super_interface_access(ik, CHECK);

  // check if this class overrides any final method
  check_final_method_override(ik, CHECK);

  // reject static interface methods prior to Java 8
  if (ik->is_interface() && _major_version < JAVA_8_VERSION) {
    check_illegal_static_method(ik, CHECK);
  }

  // Obtain this_klass' module entry
  ModuleEntry* module_entry = ik->module();
  assert(module_entry != nullptr, "module_entry should always be set");

  // Obtain java.lang.Module
  Handle module_handle(THREAD, module_entry->module());

  // Allocate mirror and initialize static fields
  java_lang_Class::create_mirror(ik,
                                 Handle(THREAD, _loader_data->class_loader()),
                                 module_handle,
                                 _protection_domain,
                                 cl_inst_info.class_data(),
                                 CHECK);

  assert(_all_mirandas != nullptr, "invariant");

  // Generate any default methods - default methods are public interface methods
  // that have a default implementation.  This is new with Java 8.
  if (_has_nonstatic_concrete_methods) {
    DefaultMethods::generate_default_methods(ik,
                                             _all_mirandas,
                                             CHECK);
  }

  // Add read edges to the unnamed modules of the bootstrap and app class loaders.
  if (changed_by_loadhook && !module_handle.is_null() && module_entry->is_named() &&
      !module_entry->has_default_read_edges()) {
    if (!module_entry->set_has_default_read_edges()) {
      // We won a potential race
      JvmtiExport::add_default_read_edges(module_handle, THREAD);
    }
  }

  if (is_inline_type()) {
    InlineKlass* vk = InlineKlass::cast(ik);
    vk->set_payload_alignment(_layout_info->_payload_alignment);
    vk->set_first_field_offset(_layout_info->_first_field_offset);
    vk->set_payload_size_in_bytes(_layout_info->_payload_size_in_bytes);
    vk->set_non_atomic_size_in_bytes(_layout_info->_non_atomic_size_in_bytes);
    vk->set_non_atomic_alignment(_layout_info->_non_atomic_alignment);
    vk->set_atomic_size_in_bytes(_layout_info->_atomic_layout_size_in_bytes);
    vk->set_nullable_size_in_bytes(_layout_info->_nullable_layout_size_in_bytes);
    vk->set_null_marker_offset(_layout_info->_null_marker_offset);
    vk->set_default_value_offset(_layout_info->_default_value_offset);
    vk->set_null_reset_value_offset(_layout_info->_null_reset_value_offset);
    if (_layout_info->_is_empty_inline_klass) vk->set_is_empty_inline_type();
    vk->initialize_calling_convention(CHECK);
  }

  ClassLoadingService::notify_class_loaded(ik, false /* not shared class */);

  if (!is_internal()) {
    ik->print_class_load_logging(_loader_data, module_entry, _stream);

    if (ik->minor_version() == JAVA_PREVIEW_MINOR_VERSION &&
        ik->major_version() == JVM_CLASSFILE_MAJOR_VERSION &&
        log_is_enabled(Info, class, preview)) {
      ResourceMark rm;
      log_info(class, preview)("Loading class %s that depends on preview features (class file version %d.65535)",
                               ik->external_name(), JVM_CLASSFILE_MAJOR_VERSION);
    }

    if (log_is_enabled(Debug, class, resolve))  {
      ResourceMark rm;
      // print out the superclass.
      const char * from = ik->external_name();
      if (ik->java_super() != nullptr) {
        log_debug(class, resolve)("%s %s (super)",
                   from,
                   ik->java_super()->external_name());
      }
      // print out each of the interface classes referred to by this class.
      const Array<InstanceKlass*>* const local_interfaces = ik->local_interfaces();
      if (local_interfaces != nullptr) {
        const int length = local_interfaces->length();
        for (int i = 0; i < length; i++) {
          const InstanceKlass* const k = local_interfaces->at(i);
          const char * to = k->external_name();
          log_debug(class, resolve)("%s %s (interface)", from, to);
        }
      }
    }
  }

  JFR_ONLY(INIT_ID(ik);)

  // If we reach here, all is well.
  // Now remove the InstanceKlass* from the _klass_to_deallocate field
  // in order for it to not be destroyed in the ClassFileParser destructor.
  set_klass_to_deallocate(nullptr);

  // it's official
  set_klass(ik);

  debug_only(ik->verify();)
}

void ClassFileParser::update_class_name(Symbol* new_class_name) {
  // Decrement the refcount in the old name, since we're clobbering it.
  _class_name->decrement_refcount();

  _class_name = new_class_name;
  // Increment the refcount of the new name.
  // Now the ClassFileParser owns this name and will decrement in
  // the destructor.
  _class_name->increment_refcount();
}

ClassFileParser::ClassFileParser(ClassFileStream* stream,
                                 Symbol* name,
                                 ClassLoaderData* loader_data,
                                 const ClassLoadInfo* cl_info,
                                 Publicity pub_level,
                                 TRAPS) :
  _stream(stream),
  _class_name(nullptr),
  _loader_data(loader_data),
  _is_hidden(cl_info->is_hidden()),
  _can_access_vm_annotations(cl_info->can_access_vm_annotations()),
  _orig_cp_size(0),
  _static_oop_count(0),
  _super_klass(),
  _cp(nullptr),
  _fieldinfo_stream(nullptr),
  _fields_status(nullptr),
  _methods(nullptr),
  _inner_classes(nullptr),
  _nest_members(nullptr),
  _nest_host(0),
  _permitted_subclasses(nullptr),
  _loadable_descriptors(nullptr),
  _record_components(nullptr),
  _local_interfaces(nullptr),
  _local_interface_indexes(nullptr),
  _transitive_interfaces(nullptr),
  _combined_annotations(nullptr),
  _class_annotations(nullptr),
  _class_type_annotations(nullptr),
  _fields_annotations(nullptr),
  _fields_type_annotations(nullptr),
  _klass(nullptr),
  _klass_to_deallocate(nullptr),
  _parsed_annotations(nullptr),
  _layout_info(nullptr),
  _inline_layout_info_array(nullptr),
  _temp_field_info(nullptr),
  _method_ordering(nullptr),
  _all_mirandas(nullptr),
  _vtable_size(0),
  _itable_size(0),
  _num_miranda_methods(0),
  _protection_domain(cl_info->protection_domain()),
  _access_flags(),
  _pub_level(pub_level),
  _bad_constant_seen(0),
  _synthetic_flag(false),
  _sde_length(false),
  _sde_buffer(nullptr),
  _sourcefile_index(0),
  _generic_signature_index(0),
  _major_version(0),
  _minor_version(0),
  _this_class_index(0),
  _super_class_index(0),
  _itfs_len(0),
  _java_fields_count(0),
  _need_verify(false),
  _has_nonstatic_concrete_methods(false),
  _declares_nonstatic_concrete_methods(false),
  _has_localvariable_table(false),
  _has_final_method(false),
  _has_contended_fields(false),
  _has_inline_type_fields(false),
  _is_naturally_atomic(false),
  _must_be_atomic(true),
  _is_implicitly_constructible(false),
  _has_loosely_consistent_annotation(false),
  _has_implicitly_constructible_annotation(false),
  _has_finalizer(false),
  _has_empty_finalizer(false),
  _max_bootstrap_specifier_index(-1) {

  _class_name = name != nullptr ? name : vmSymbols::unknown_class_name();
  _class_name->increment_refcount();

  assert(_loader_data != nullptr, "invariant");
  assert(stream != nullptr, "invariant");
  assert(_stream != nullptr, "invariant");
  assert(_stream->buffer() == _stream->current(), "invariant");
  assert(_class_name != nullptr, "invariant");
  assert(0 == _access_flags.as_unsigned_short(), "invariant");

  // Figure out whether we can skip format checking (matching classic VM behavior)
  _need_verify = Verifier::should_verify_for(_loader_data->class_loader());

  // synch back verification state to stream to check for truncation.
  stream->set_need_verify(_need_verify);

  parse_stream(stream, CHECK);

  post_process_parsed_stream(stream, _cp, CHECK);
}

void ClassFileParser::clear_class_metadata() {
  // metadata created before the instance klass is created.  Must be
  // deallocated if classfile parsing returns an error.
  _cp = nullptr;
  _fieldinfo_stream = nullptr;
  _fields_status = nullptr;
  _methods = nullptr;
  _inner_classes = nullptr;
  _nest_members = nullptr;
  _permitted_subclasses = nullptr;
  _loadable_descriptors = nullptr;
  _combined_annotations = nullptr;
  _class_annotations = _class_type_annotations = nullptr;
  _fields_annotations = _fields_type_annotations = nullptr;
  _record_components = nullptr;
  _inline_layout_info_array = nullptr;
}

// Destructor to clean up
ClassFileParser::~ClassFileParser() {
  _class_name->decrement_refcount();

  if (_cp != nullptr) {
    MetadataFactory::free_metadata(_loader_data, _cp);
  }

  if (_fieldinfo_stream != nullptr) {
    MetadataFactory::free_array<u1>(_loader_data, _fieldinfo_stream);
  }

  if (_fields_status != nullptr) {
    MetadataFactory::free_array<FieldStatus>(_loader_data, _fields_status);
  }

  if (_inline_layout_info_array != nullptr) {
    MetadataFactory::free_array<InlineLayoutInfo>(_loader_data, _inline_layout_info_array);
  }

  if (_methods != nullptr) {
    // Free methods
    InstanceKlass::deallocate_methods(_loader_data, _methods);
  }

  // beware of the Universe::empty_blah_array!!
  if (_inner_classes != nullptr && _inner_classes != Universe::the_empty_short_array()) {
    MetadataFactory::free_array<u2>(_loader_data, _inner_classes);
  }

  if (_nest_members != nullptr && _nest_members != Universe::the_empty_short_array()) {
    MetadataFactory::free_array<u2>(_loader_data, _nest_members);
  }

  if (_record_components != nullptr) {
    InstanceKlass::deallocate_record_components(_loader_data, _record_components);
  }

  if (_permitted_subclasses != nullptr && _permitted_subclasses != Universe::the_empty_short_array()) {
    MetadataFactory::free_array<u2>(_loader_data, _permitted_subclasses);
  }

  if (_loadable_descriptors != nullptr && _loadable_descriptors != Universe::the_empty_short_array()) {
    MetadataFactory::free_array<u2>(_loader_data, _loadable_descriptors);
  }

  // Free interfaces
  InstanceKlass::deallocate_interfaces(_loader_data, _super_klass,
                                       _local_interfaces, _transitive_interfaces);

  if (_combined_annotations != nullptr) {
    // After all annotations arrays have been created, they are installed into the
    // Annotations object that will be assigned to the InstanceKlass being created.

    // Deallocate the Annotations object and the installed annotations arrays.
    _combined_annotations->deallocate_contents(_loader_data);

    // If the _combined_annotations pointer is non-null,
    // then the other annotations fields should have been cleared.
    assert(_class_annotations       == nullptr, "Should have been cleared");
    assert(_class_type_annotations  == nullptr, "Should have been cleared");
    assert(_fields_annotations      == nullptr, "Should have been cleared");
    assert(_fields_type_annotations == nullptr, "Should have been cleared");
  } else {
    // If the annotations arrays were not installed into the Annotations object,
    // then they have to be deallocated explicitly.
    MetadataFactory::free_array<u1>(_loader_data, _class_annotations);
    MetadataFactory::free_array<u1>(_loader_data, _class_type_annotations);
    Annotations::free_contents(_loader_data, _fields_annotations);
    Annotations::free_contents(_loader_data, _fields_type_annotations);
  }

  clear_class_metadata();
  _transitive_interfaces = nullptr;
  _local_interfaces = nullptr;

  // deallocate the klass if already created.  Don't directly deallocate, but add
  // to the deallocate list so that the klass is removed from the CLD::_klasses list
  // at a safepoint.
  if (_klass_to_deallocate != nullptr) {
    _loader_data->add_to_deallocate_list(_klass_to_deallocate);
  }
}

void ClassFileParser::parse_stream(const ClassFileStream* const stream,
                                   TRAPS) {

  assert(stream != nullptr, "invariant");
  assert(_class_name != nullptr, "invariant");

  // BEGIN STREAM PARSING
  stream->guarantee_more(8, CHECK);  // magic, major, minor
  // Magic value
  const u4 magic = stream->get_u4_fast();
  guarantee_property(magic == JAVA_CLASSFILE_MAGIC,
                     "Incompatible magic value %u in class file %s",
                     magic, CHECK);

  // Version numbers
  _minor_version = stream->get_u2_fast();
  _major_version = stream->get_u2_fast();

  // Check version numbers - we check this even with verifier off
  verify_class_version(_major_version, _minor_version, _class_name, CHECK);

  stream->guarantee_more(3, CHECK); // length, first cp tag
  u2 cp_size = stream->get_u2_fast();

  guarantee_property(
    cp_size >= 1, "Illegal constant pool size %u in class file %s",
    cp_size, CHECK);

  _orig_cp_size = cp_size;
  if (is_hidden()) { // Add a slot for hidden class name.
    cp_size++;
  }

  _cp = ConstantPool::allocate(_loader_data,
                               cp_size,
                               CHECK);

  ConstantPool* const cp = _cp;

  parse_constant_pool(stream, cp, _orig_cp_size, CHECK);

  assert(cp_size == (u2)cp->length(), "invariant");

  // ACCESS FLAGS
  stream->guarantee_more(8, CHECK);  // flags, this_class, super_class, infs_len

<<<<<<< HEAD
  jint recognized_modifiers = JVM_RECOGNIZED_CLASS_MODIFIERS;
=======
  // Access flags
  u2 flags;
>>>>>>> 2e00816a
  // JVM_ACC_MODULE is defined in JDK-9 and later.
  if (_major_version >= JAVA_9_VERSION) {
    recognized_modifiers |= JVM_ACC_MODULE;
  }

  // Access flags
  jint flags = stream->get_u2_fast() & recognized_modifiers;

  if ((flags & JVM_ACC_INTERFACE) && _major_version < JAVA_6_VERSION) {
    // Set abstract bit for old class files for backward compatibility
    flags |= JVM_ACC_ABSTRACT;
  }

  // Fixing ACC_SUPER/ACC_IDENTITY for old class files
  if (!supports_inline_types()) {
    const bool is_module = (flags & JVM_ACC_MODULE) != 0;
    const bool is_interface = (flags & JVM_ACC_INTERFACE) != 0;
    if (!is_module && !is_interface) {
      flags |= JVM_ACC_IDENTITY;
    }
  }


  // This class and superclass
  _this_class_index = stream->get_u2_fast();
  guarantee_property(
    valid_cp_range(_this_class_index, cp_size) &&
      cp->tag_at(_this_class_index).is_unresolved_klass(),
    "Invalid this class index %u in constant pool in class file %s",
    _this_class_index, CHECK);

  Symbol* const class_name_in_cp = cp->klass_name_at(_this_class_index);
  assert(class_name_in_cp != nullptr, "class_name can't be null");

  bool is_java_lang_Object = class_name_in_cp == vmSymbols::java_lang_Object();

  verify_legal_class_modifiers(flags, nullptr, is_java_lang_Object, CHECK);

  _access_flags.set_flags(flags);

  short bad_constant = class_bad_constant_seen();
  if (bad_constant != 0) {
    // Do not throw CFE until after the access_flags are checked because if
    // ACC_MODULE is set in the access flags, then NCDFE must be thrown, not CFE.
    classfile_parse_error("Unknown constant tag %u in class file %s", bad_constant, THREAD);
    return;
  }

  // Don't need to check whether this class name is legal or not.
  // It has been checked when constant pool is parsed.
  // However, make sure it is not an array type.
  if (_need_verify) {
    guarantee_property(class_name_in_cp->char_at(0) != JVM_SIGNATURE_ARRAY,
                       "Bad class name in class file %s",
                       CHECK);
  }

#ifdef ASSERT
  // Basic sanity checks
  if (_is_hidden) {
    assert(_class_name != vmSymbols::unknown_class_name(), "hidden classes should have a special name");
  }
#endif

  // Update the _class_name as needed depending on whether this is a named, un-named, or hidden class.

  if (_is_hidden) {
    assert(_class_name != nullptr, "Unexpected null _class_name");
#ifdef ASSERT
    if (_need_verify) {
      verify_legal_class_name(_class_name, CHECK);
    }
#endif

  } else {
    // Check if name in class file matches given name
    if (_class_name != class_name_in_cp) {
      if (_class_name != vmSymbols::unknown_class_name()) {
        ResourceMark rm(THREAD);
        // Names are all known to be < 64k so we know this formatted message is not excessively large.
        Exceptions::fthrow(THREAD_AND_LOCATION,
                           vmSymbols::java_lang_NoClassDefFoundError(),
                           "%s (wrong name: %s)",
                           _class_name->as_C_string(),
                           class_name_in_cp->as_C_string()
                           );
        return;
      } else {
        // The class name was not known by the caller so we set it from
        // the value in the CP.
        update_class_name(class_name_in_cp);
      }
      // else nothing to do: the expected class name matches what is in the CP
    }
  }

  // Verification prevents us from creating names with dots in them, this
  // asserts that that's the case.
  assert(is_internal_format(_class_name), "external class name format used internally");

  if (!is_internal()) {
    LogTarget(Debug, class, preorder) lt;
    if (lt.is_enabled()){
      ResourceMark rm(THREAD);
      LogStream ls(lt);
      ls.print("%s", _class_name->as_klass_external_name());
      if (stream->source() != nullptr) {
        ls.print(" source: %s", stream->source());
      }
      ls.cr();
    }
  }

  // SUPERKLASS
  _super_class_index = stream->get_u2_fast();
  _super_klass = parse_super_class(cp,
                                   _super_class_index,
                                   _need_verify,
                                   CHECK);

  // Interfaces
  _itfs_len = stream->get_u2_fast();
  parse_interfaces(stream,
                   _itfs_len,
                   cp,
                   &_has_nonstatic_concrete_methods,
                   CHECK);

  // Fields (offsets are filled in later)
  parse_fields(stream,
               _access_flags,
               cp,
               cp_size,
               &_java_fields_count,
               CHECK);

  assert(_temp_field_info != nullptr, "invariant");

  // Methods
  parse_methods(stream,
                is_interface(),
                !is_identity_class(),
                is_abstract_class(),
                &_has_localvariable_table,
                &_has_final_method,
                &_declares_nonstatic_concrete_methods,
                CHECK);

  assert(_methods != nullptr, "invariant");

  if (_declares_nonstatic_concrete_methods) {
    _has_nonstatic_concrete_methods = true;
  }

  // Additional attributes/annotations
  _parsed_annotations = new ClassAnnotationCollector();
  parse_classfile_attributes(stream, cp, _parsed_annotations, CHECK);

  assert(_inner_classes != nullptr, "invariant");

  // Finalize the Annotations metadata object,
  // now that all annotation arrays have been created.
  create_combined_annotations(CHECK);

  // Make sure this is the end of class file stream
  guarantee_property(stream->at_eos(),
                     "Extra bytes at the end of class file %s",
                     CHECK);

  // all bytes in stream read and parsed
}

void ClassFileParser::mangle_hidden_class_name(InstanceKlass* const ik) {
  ResourceMark rm;
  // Construct hidden name from _class_name, "+", and &ik. Note that we can't
  // use a '/' because that confuses finding the class's package.  Also, can't
  // use an illegal char such as ';' because that causes serialization issues
  // and issues with hidden classes that create their own hidden classes.
  char addr_buf[20];
  if (CDSConfig::is_dumping_static_archive()) {
    // We want stable names for the archived hidden classes (only for static
    // archive for now). Spaces under default_SharedBaseAddress() will be
    // occupied by the archive at run time, so we know that no dynamically
    // loaded InstanceKlass will be placed under there.
    static volatile size_t counter = 0;
    Atomic::cmpxchg(&counter, (size_t)0, Arguments::default_SharedBaseAddress()); // initialize it
    size_t new_id = Atomic::add(&counter, (size_t)1);
    jio_snprintf(addr_buf, 20, SIZE_FORMAT_X, new_id);
  } else {
    jio_snprintf(addr_buf, 20, INTPTR_FORMAT, p2i(ik));
  }
  size_t new_name_len = _class_name->utf8_length() + 2 + strlen(addr_buf);
  char* new_name = NEW_RESOURCE_ARRAY(char, new_name_len);
  jio_snprintf(new_name, new_name_len, "%s+%s",
               _class_name->as_C_string(), addr_buf);
  update_class_name(SymbolTable::new_symbol(new_name));

  // Add a Utf8 entry containing the hidden name.
  assert(_class_name != nullptr, "Unexpected null _class_name");
  int hidden_index = _orig_cp_size; // this is an extra slot we added
  _cp->symbol_at_put(hidden_index, _class_name);

  // Update this_class_index's slot in the constant pool with the new Utf8 entry.
  // We have to update the resolved_klass_index and the name_index together
  // so extract the existing resolved_klass_index first.
  CPKlassSlot cp_klass_slot = _cp->klass_slot_at(_this_class_index);
  int resolved_klass_index = cp_klass_slot.resolved_klass_index();
  _cp->unresolved_klass_at_put(_this_class_index, hidden_index, resolved_klass_index);
  assert(_cp->klass_slot_at(_this_class_index).name_index() == _orig_cp_size,
         "Bad name_index");
}

void ClassFileParser::post_process_parsed_stream(const ClassFileStream* const stream,
                                                 ConstantPool* cp,
                                                 TRAPS) {
  assert(stream != nullptr, "invariant");
  assert(stream->at_eos(), "invariant");
  assert(cp != nullptr, "invariant");
  assert(_loader_data != nullptr, "invariant");

  if (_class_name == vmSymbols::java_lang_Object()) {
    guarantee_property(_local_interfaces == Universe::the_empty_instance_klass_array(),
        "java.lang.Object cannot implement an interface in class file %s",
        CHECK);
  }
  // We check super class after class file is parsed and format is checked
  if (_super_class_index > 0 && nullptr == _super_klass) {
    Symbol* const super_class_name = cp->klass_name_at(_super_class_index);
    if (is_interface()) {
      // Before attempting to resolve the superclass, check for class format
      // errors not checked yet.
      guarantee_property(super_class_name == vmSymbols::java_lang_Object(),
        "Interfaces must have java.lang.Object as superclass in class file %s",
        CHECK);
    }
    Handle loader(THREAD, _loader_data->class_loader());
    if (loader.is_null() && super_class_name == vmSymbols::java_lang_Object()) {
      _super_klass = vmClasses::Object_klass();
    } else {
      _super_klass = (const InstanceKlass*)
                       SystemDictionary::resolve_with_circularity_detection_or_fail(_class_name,
                                                               super_class_name,
                                                               loader,
                                                               true,
                                                               CHECK);
    }
  }

  if (_super_klass != nullptr) {
    if (_super_klass->is_interface()) {
      classfile_icce_error("class %s has interface %s as super class", _super_klass, THREAD);
      return;
    }

    if (_super_klass->is_final()) {
      classfile_icce_error("class %s cannot inherit from final class %s", _super_klass, THREAD);
      return;
    }

    if (EnableValhalla) {
      check_identity_and_value_modifiers(this, _super_klass, CHECK);
    }

    if (_super_klass->has_nonstatic_concrete_methods()) {
      _has_nonstatic_concrete_methods = true;
    }
  }

  if (_parsed_annotations->has_annotation(AnnotationCollector::_jdk_internal_LooselyConsistentValue) && _access_flags.is_identity_class()) {
    THROW_MSG(vmSymbols::java_lang_ClassFormatError(),
          err_msg("class %s cannot have annotation jdk.internal.vm.annotation.LooselyConsistentValue, because it is not a value class",
                  _class_name->as_klass_external_name()));
  }
  if (_parsed_annotations->has_annotation(AnnotationCollector::_jdk_internal_ImplicitlyConstructible) && _access_flags.is_identity_class()) {
    THROW_MSG(vmSymbols::java_lang_ClassFormatError(),
          err_msg("class %s cannot have annotation jdk.internal.vm.annotation.ImplicitlyConstructible, because it is not a value class",
                  _class_name->as_klass_external_name()));
  }

  // Determining is the class allows tearing or not (default is not)
  if (EnableValhalla && !_access_flags.is_identity_class()) {
    if (_parsed_annotations->has_annotation(ClassAnnotationCollector::_jdk_internal_LooselyConsistentValue)
        && (_super_klass == vmClasses::Object_klass() || !_super_klass->must_be_atomic())) {
      // Conditions above are not sufficient to determine atomicity requirements,
      // the presence of fields with atomic requirements could force the current class to have atomicy requirements too
      // Marking as not needing atomicity for now, can be updated when computing the fields layout
      // The InstanceKlass must be filled with the value from the FieldLayoutInfo returned by
      // the FieldLayoutBuilder, not with this _must_be_atomic field.
      _must_be_atomic = false;
    }
    if (_parsed_annotations->has_annotation(ClassAnnotationCollector::_jdk_internal_ImplicitlyConstructible)
        && (_super_klass == vmClasses::Object_klass() || _super_klass == vmClasses::Record_klass()
        || _super_klass->is_implicitly_constructible())) {
      _is_implicitly_constructible = true;
    }
    // Apply VM options override
    if (*ForceNonTearable != '\0') {
      // Allow a command line switch to force the same atomicity property:
      const char* class_name_str = _class_name->as_C_string();
      if (StringUtils::class_list_match(ForceNonTearable, class_name_str)) {
        _must_be_atomic = true;
      }
    }
  }

  int itfs_len = _local_interface_indexes == nullptr ? 0 : _local_interface_indexes->length();
  _local_interfaces = MetadataFactory::new_array<InstanceKlass*>(_loader_data, itfs_len, nullptr, CHECK);
  if (_local_interface_indexes != nullptr) {
    for (int i = 0; i < _local_interface_indexes->length(); i++) {
      u2 interface_index = _local_interface_indexes->at(i);
      Klass* interf;
      if (cp->tag_at(interface_index).is_klass()) {
        interf = cp->resolved_klass_at(interface_index);
      } else {
        Symbol* const unresolved_klass  = cp->klass_name_at(interface_index);

        // Don't need to check legal name because it's checked when parsing constant pool.
        // But need to make sure it's not an array type.
        guarantee_property(unresolved_klass->char_at(0) != JVM_SIGNATURE_ARRAY,
                            "Bad interface name in class file %s", CHECK);

        // Call resolve on the interface class name with class circularity checking
        interf = SystemDictionary::resolve_with_circularity_detection_or_fail(
                                                  _class_name,
                                                  unresolved_klass,
                                                  Handle(THREAD, _loader_data->class_loader()),
                                                  false,
                                                  CHECK);
      }

      if (!interf->is_interface()) {
        THROW_MSG(vmSymbols::java_lang_IncompatibleClassChangeError(),
                  err_msg("class %s can not implement %s, because it is not an interface (%s)",
                          _class_name->as_klass_external_name(),
                          interf->external_name(),
                          interf->class_in_module_of_loader()));
      }

      if (EnableValhalla) {
        // Check modifiers and set carries_identity_modifier/carries_value_modifier flags
        check_identity_and_value_modifiers(this, InstanceKlass::cast(interf), CHECK);
      }

      if (InstanceKlass::cast(interf)->has_nonstatic_concrete_methods()) {
        _has_nonstatic_concrete_methods = true;
      }
      _local_interfaces->at_put(i, InstanceKlass::cast(interf));
    }
  }
  assert(_local_interfaces != nullptr, "invariant");

  // Compute the transitive list of all unique interfaces implemented by this class
  _transitive_interfaces =
    compute_transitive_interfaces(_super_klass,
                                  _local_interfaces,
                                  _loader_data,
                                  CHECK);

  assert(_transitive_interfaces != nullptr, "invariant");

  // sort methods
  _method_ordering = sort_methods(_methods);

  _all_mirandas = new GrowableArray<Method*>(20);

  Handle loader(THREAD, _loader_data->class_loader());
  klassVtable::compute_vtable_size_and_num_mirandas(&_vtable_size,
                                                    &_num_miranda_methods,
                                                    _all_mirandas,
                                                    _super_klass,
                                                    _methods,
                                                    _access_flags,
                                                    _major_version,
                                                    loader,
                                                    _class_name,
                                                    _local_interfaces);

  // Size of Java itable (in words)
  _itable_size = is_interface() ? 0 :
    klassItable::compute_itable_size(_transitive_interfaces);

  assert(_parsed_annotations != nullptr, "invariant");

  if (EnableValhalla) {
    _inline_layout_info_array = MetadataFactory::new_array<InlineLayoutInfo>(_loader_data,
                                                   java_fields_count(),
                                                   CHECK);
    for (GrowableArrayIterator<FieldInfo> it = _temp_field_info->begin(); it != _temp_field_info->end(); ++it) {
      FieldInfo fieldinfo = *it;
      if (fieldinfo.access_flags().is_static()) continue;  // Only non-static fields are processed at load time
      Symbol* sig = fieldinfo.signature(cp);
      if (fieldinfo.field_flags().is_null_free_inline_type()) {
        // Pre-load classes of null-free fields that are candidate for flattening
        TempNewSymbol s = Signature::strip_envelope(sig);
        if (s == _class_name) {
          THROW_MSG(vmSymbols::java_lang_ClassCircularityError(), err_msg("Class %s cannot have a null-free non-static field of its own type", _class_name->as_C_string()));
        }
        log_info(class, preload)("Preloading class %s during loading of class %s. Cause: a null-free non-static field is declared with this type", s->as_C_string(), _class_name->as_C_string());
        Klass* klass = SystemDictionary::resolve_with_circularity_detection_or_fail(_class_name, s, Handle(THREAD, _loader_data->class_loader()), false, THREAD);
        if (HAS_PENDING_EXCEPTION) {
          log_warning(class, preload)("Preloading of class %s during loading of class %s (cause: null-free non-static field) failed: %s",
                                      s->as_C_string(), _class_name->as_C_string(), PENDING_EXCEPTION->klass()->name()->as_C_string());
          return; // Exception is still pending
        }
        assert(klass != nullptr, "Sanity check");
        if (klass->access_flags().is_identity_class()) {
          assert(klass->is_instance_klass(), "Sanity check");
          ResourceMark rm(THREAD);
          THROW_MSG(vmSymbols::java_lang_IncompatibleClassChangeError(),
                    err_msg("Class %s expects class %s to be a value class, but it is an identity class",
                    _class_name->as_C_string(),
                    InstanceKlass::cast(klass)->external_name()));
        }
        if (klass->is_abstract()) {
          assert(klass->is_instance_klass(), "Sanity check");
          ResourceMark rm(THREAD);
          THROW_MSG(vmSymbols::java_lang_IncompatibleClassChangeError(),
                    err_msg("Class %s expects class %s to be concrete value type, but it is an abstract class",
                    _class_name->as_C_string(),
                    InstanceKlass::cast(klass)->external_name()));
        }
        InlineKlass* vk = InlineKlass::cast(klass);
        if (!vk->is_implicitly_constructible()) {
          THROW_MSG(vmSymbols::java_lang_IncompatibleClassChangeError(),
                    err_msg("class %s is not implicitly constructible and it is used in a null restricted non-static field (not supported)",
                    klass->name()->as_C_string()));
        }
        _inline_layout_info_array->adr_at(fieldinfo.index())->set_klass(vk);
        log_info(class, preload)("Preloading of class %s during loading of class %s (cause: null-free non-static field) succeeded", s->as_C_string(), _class_name->as_C_string());
      } else if (Signature::has_envelope(sig)) {
        // Preloading classes for nullable fields that are listed in the LoadableDescriptors attribute
        // Those classes would be required later for the flattening of nullable inline type fields
        TempNewSymbol name = Signature::strip_envelope(sig);
        if (name != _class_name && is_class_in_loadable_descriptors_attribute(sig)) {
          log_info(class, preload)("Preloading class %s during loading of class %s. Cause: field type in LoadableDescriptors attribute", name->as_C_string(), _class_name->as_C_string());
          oop loader = loader_data()->class_loader();
          Klass* klass = SystemDictionary::resolve_with_circularity_detection_or_fail(_class_name, name, Handle(THREAD, loader), false, THREAD);
          if (klass != nullptr) {
            if (klass->is_inline_klass()) {
              _inline_layout_info_array->adr_at(fieldinfo.index())->set_klass(InlineKlass::cast(klass));
              log_info(class, preload)("Preloading of class %s during loading of class %s (cause: field type in LoadableDescriptors attribute) succeeded", name->as_C_string(), _class_name->as_C_string());
            } else {
              // Non value class are allowed by the current spec, but it could be an indication of an issue so let's log a warning
              log_warning(class, preload)("Preloading class %s during loading of class %s (cause: field type in LoadableDescriptors attribute) but loaded class is not a value class", name->as_C_string(), _class_name->as_C_string());
            }
            } else {
            log_warning(class, preload)("Preloading of class %s during loading of class %s (cause: field type in LoadableDescriptors attribute) failed : %s",
                                          name->as_C_string(), _class_name->as_C_string(), PENDING_EXCEPTION->klass()->name()->as_C_string());
          }
          // Loads triggered by the LoadableDescriptors attribute are speculative, failures must not impact loading of current class
          if (HAS_PENDING_EXCEPTION) {
            CLEAR_PENDING_EXCEPTION;
          }
        }
      }
    }
  }

  _layout_info = new FieldLayoutInfo();
  FieldLayoutBuilder lb(class_name(), loader_data(), super_klass(), _cp, /*_fields*/ _temp_field_info,
      _parsed_annotations->is_contended(), is_inline_type(),
      access_flags().is_abstract() && !access_flags().is_identity_class() && !access_flags().is_interface(),
      _must_be_atomic, _layout_info, _inline_layout_info_array);
  lb.build_layout();
  _has_inline_type_fields = _layout_info->_has_inline_fields;

  int injected_fields_count = _temp_field_info->length() - _java_fields_count;
  _fieldinfo_stream =
    FieldInfoStream::create_FieldInfoStream(_temp_field_info, _java_fields_count,
                                            injected_fields_count, loader_data(), CHECK);

  _fields_status =
    MetadataFactory::new_array<FieldStatus>(_loader_data, _temp_field_info->length(),
                                            FieldStatus(0), CHECK);
}

void ClassFileParser::set_klass(InstanceKlass* klass) {

#ifdef ASSERT
  if (klass != nullptr) {
    assert(nullptr == _klass, "leaking?");
  }
#endif

  _klass = klass;
}

void ClassFileParser::set_klass_to_deallocate(InstanceKlass* klass) {

#ifdef ASSERT
  if (klass != nullptr) {
    assert(nullptr == _klass_to_deallocate, "leaking?");
  }
#endif

  _klass_to_deallocate = klass;
}

// Caller responsible for ResourceMark
// clone stream with rewound position
const ClassFileStream* ClassFileParser::clone_stream() const {
  assert(_stream != nullptr, "invariant");

  return _stream->clone();
}

ReferenceType ClassFileParser::super_reference_type() const {
  return _super_klass == nullptr ? REF_NONE : _super_klass->reference_type();
}

bool ClassFileParser::is_instance_ref_klass() const {
  // Only the subclasses of j.l.r.Reference are InstanceRefKlass.
  // j.l.r.Reference itself is InstanceKlass because InstanceRefKlass denotes a
  // klass requiring special treatment in ref-processing. The abstract
  // j.l.r.Reference cannot be instantiated so doesn't partake in
  // ref-processing.
  return is_java_lang_ref_Reference_subclass();
}

bool ClassFileParser::is_java_lang_ref_Reference_subclass() const {
  if (_super_klass == nullptr) {
    return false;
  }

  if (_super_klass->name() == vmSymbols::java_lang_ref_Reference()) {
    // Direct subclass of j.l.r.Reference: Soft|Weak|Final|Phantom
    return true;
  }

  return _super_klass->reference_type() != REF_NONE;
}

// Returns true if the future Klass will need to be addressable with a narrow Klass ID.
bool ClassFileParser::klass_needs_narrow_id() const {
  // Classes that are never instantiated need no narrow Klass Id, since the
  // only point of having a narrow id is to put it into an object header. Keeping
  // never instantiated classes out of class space lessens the class space pressure.
  // For more details, see JDK-8338526.
  return !is_interface() && !is_abstract();
}

// ----------------------------------------------------------------------------
// debugging

#ifdef ASSERT

// return true if class_name contains no '.' (internal format is '/')
bool ClassFileParser::is_internal_format(Symbol* class_name) {
  if (class_name != nullptr) {
    ResourceMark rm;
    char* name = class_name->as_C_string();
    return strchr(name, JVM_SIGNATURE_DOT) == nullptr;
  } else {
    return true;
  }
}

#endif<|MERGE_RESOLUTION|>--- conflicted
+++ resolved
@@ -3064,20 +3064,15 @@
       guarantee_property(inner_class_info_index != outer_class_info_index,
                          "Class is both outer and inner class in class file %s", CHECK_0);
     }
-<<<<<<< HEAD
-
-    jint recognized_modifiers = RECOGNIZED_INNER_CLASS_MODIFIERS;
-=======
-    // Access flags
-    u2 flags;
->>>>>>> 2e00816a
+
+    u2 recognized_modifiers = RECOGNIZED_INNER_CLASS_MODIFIERS;
     // JVM_ACC_MODULE is defined in JDK-9 and later.
     if (_major_version >= JAVA_9_VERSION) {
       recognized_modifiers |= JVM_ACC_MODULE;
     }
 
     // Access flags
-    jint flags = cfs->get_u2_fast() & recognized_modifiers;
+    u2 flags = cfs->get_u2_fast() & recognized_modifiers;
 
     if ((flags & JVM_ACC_INTERFACE) && _major_version < JAVA_6_VERSION) {
       // Set abstract bit for old class files for backward compatibility
@@ -5811,19 +5806,14 @@
   // ACCESS FLAGS
   stream->guarantee_more(8, CHECK);  // flags, this_class, super_class, infs_len
 
-<<<<<<< HEAD
-  jint recognized_modifiers = JVM_RECOGNIZED_CLASS_MODIFIERS;
-=======
-  // Access flags
-  u2 flags;
->>>>>>> 2e00816a
+  u2 recognized_modifiers = JVM_RECOGNIZED_CLASS_MODIFIERS;
   // JVM_ACC_MODULE is defined in JDK-9 and later.
   if (_major_version >= JAVA_9_VERSION) {
     recognized_modifiers |= JVM_ACC_MODULE;
   }
 
   // Access flags
-  jint flags = stream->get_u2_fast() & recognized_modifiers;
+  u2 flags = stream->get_u2_fast() & recognized_modifiers;
 
   if ((flags & JVM_ACC_INTERFACE) && _major_version < JAVA_6_VERSION) {
     // Set abstract bit for old class files for backward compatibility
