--- conflicted
+++ resolved
@@ -5475,19 +5475,13 @@
   ik->set_has_nonstatic_concrete_methods(_has_nonstatic_concrete_methods);
   ik->set_declares_nonstatic_concrete_methods(_declares_nonstatic_concrete_methods);
 
-<<<<<<< HEAD
   if (_must_be_atomic) {
     ik->set_must_be_atomic();
   }
   if (_is_implicitly_constructible) {
     ik->set_is_implicitly_constructible();
   }
-  if (_is_hidden) {
-    ik->set_is_hidden();
-  }
-=======
   assert(!_is_hidden || ik->is_hidden(), "must be set already");
->>>>>>> 28de44da
 
   // Set PackageEntry for this_klass
   oop cl = ik->class_loader();
