/*
 * Copyright (c) 2012, 2019, Oracle and/or its affiliates. All rights reserved.
 * DO NOT ALTER OR REMOVE COPYRIGHT NOTICES OR THIS FILE HEADER.
 *
 * This code is free software; you can redistribute it and/or modify it
 * under the terms of the GNU General Public License version 2 only, as
 * published by the Free Software Foundation.
 *
 * This code is distributed in the hope that it will be useful, but WITHOUT
 * ANY WARRANTY; without even the implied warranty of MERCHANTABILITY or
 * FITNESS FOR A PARTICULAR PURPOSE.  See the GNU General Public License
 * version 2 for more details (a copy is included in the LICENSE file that
 * accompanied this code).
 *
 * You should have received a copy of the GNU General Public License version
 * 2 along with this work; if not, write to the Free Software Foundation,
 * Inc., 51 Franklin St, Fifth Floor, Boston, MA 02110-1301 USA.
 *
 * Please contact Oracle, 500 Oracle Parkway, Redwood Shores, CA 94065 USA
 * or visit www.oracle.com if you need additional information or have any
 * questions.
 *
 */

#include "precompiled.hpp"

#include "classfile/bytecodeAssembler.hpp"
#include "interpreter/bytecodes.hpp"
#include "memory/oopFactory.hpp"
#include "oops/constantPool.hpp"
#include "runtime/handles.inline.hpp"
#include "utilities/bytes.hpp"

u2 BytecodeConstantPool::find_or_add(BytecodeCPEntry const& bcpe) {
  u2 index;
  u2* probe = _indices.get(bcpe);
  if (probe == NULL) {
    index = _entries.length();
    _entries.append(bcpe);
    _indices.put(bcpe, index);
  } else {
    index = *probe;
  }
  return index + _orig->length();
}

ConstantPool* BytecodeConstantPool::create_constant_pool(TRAPS) const {
  if (_entries.length() == 0) {
    return _orig;
  }

  ConstantPool* cp = ConstantPool::allocate(
      _orig->pool_holder()->class_loader_data(),
      _orig->length() + _entries.length(), CHECK_NULL);

  cp->set_pool_holder(_orig->pool_holder());
  _orig->copy_cp_to(1, _orig->length() - 1, cp, 1, CHECK_NULL);

  // Preserve dynamic constant information from the original pool
  if (_orig->has_dynamic_constant()) {
    cp->set_has_dynamic_constant();
  }

  for (int i = 0; i < _entries.length(); ++i) {
    BytecodeCPEntry entry = _entries.at(i);
    int idx = i + _orig->length();
    switch (entry._tag) {
      case BytecodeCPEntry::UTF8:
        entry._u.utf8->increment_refcount();
        cp->symbol_at_put(idx, entry._u.utf8);
        break;
      case BytecodeCPEntry::KLASS:
        cp->klass_index_at_put(
            idx, entry._u.klass);
        break;
      case BytecodeCPEntry::STRING:
        cp->unresolved_string_at_put(
            idx, cp->symbol_at(entry._u.string));
        break;
      case BytecodeCPEntry::NAME_AND_TYPE:
        cp->name_and_type_at_put(idx,
            entry._u.name_and_type.name_index,
            entry._u.name_and_type.type_index);
        break;
      case BytecodeCPEntry::METHODREF:
        cp->method_at_put(idx,
            entry._u.methodref.class_index,
            entry._u.methodref.name_and_type_index);
        break;
      default:
        ShouldNotReachHere();
    }
  }

  cp->initialize_unresolved_klasses(_orig->pool_holder()->class_loader_data(),
                                    CHECK_NULL);
  return cp;
}

void BytecodeAssembler::append(u1 imm_u1) {
  _code->append(imm_u1);
}

void BytecodeAssembler::append(u2 imm_u2) {
  _code->append(0);
  _code->append(0);
  Bytes::put_Java_u2(_code->adr_at(_code->length() - 2), imm_u2);
}

void BytecodeAssembler::append(u4 imm_u4) {
  _code->append(0);
  _code->append(0);
  _code->append(0);
  _code->append(0);
  Bytes::put_Java_u4(_code->adr_at(_code->length() - 4), imm_u4);
}

void BytecodeAssembler::xload(u4 index, u1 onebyteop, u1 twobyteop) {
  if (index < 4) {
    _code->append(onebyteop + index);
  } else {
    _code->append(twobyteop);
    _code->append((u2)index);
  }
}

void BytecodeAssembler::dup() {
  _code->append(Bytecodes::_dup);
}

void BytecodeAssembler::_new(Symbol* sym) {
  u2 cpool_index = _cp->klass(sym);
  _code->append(Bytecodes::_new);
  append(cpool_index);
}

void BytecodeAssembler::load_string(Symbol* sym) {
  u2 cpool_index = _cp->string(sym);
  if (cpool_index < 0x100) {
    ldc(cpool_index);
  } else {
    ldc_w(cpool_index);
  }
}

void BytecodeAssembler::ldc(u1 index) {
  _code->append(Bytecodes::_ldc);
  append(index);
}

void BytecodeAssembler::ldc_w(u2 index) {
  _code->append(Bytecodes::_ldc_w);
  append(index);
}

void BytecodeAssembler::athrow() {
  _code->append(Bytecodes::_athrow);
}

void BytecodeAssembler::iload(u4 index) {
  xload(index, Bytecodes::_iload_0, Bytecodes::_iload);
}

void BytecodeAssembler::lload(u4 index) {
  xload(index, Bytecodes::_lload_0, Bytecodes::_lload);
}

void BytecodeAssembler::fload(u4 index) {
  xload(index, Bytecodes::_fload_0, Bytecodes::_fload);
}

void BytecodeAssembler::dload(u4 index) {
  xload(index, Bytecodes::_dload_0, Bytecodes::_dload);
}

void BytecodeAssembler::aload(u4 index) {
  xload(index, Bytecodes::_aload_0, Bytecodes::_aload);
}

void BytecodeAssembler::load(BasicType bt, u4 index) {
  switch (bt) {
    case T_BOOLEAN:
    case T_CHAR:
    case T_BYTE:
    case T_SHORT:
    case T_INT:     iload(index); break;
    case T_FLOAT:   fload(index); break;
    case T_DOUBLE:  dload(index); break;
    case T_LONG:    lload(index); break;
<<<<<<< HEAD
    case T_OBJECT:
    case T_VALUETYPE:
    case T_ARRAY:   aload(index); break;
=======
>>>>>>> 72c2079f
    default:
      if (is_reference_type(bt)) {
                    aload(index);
                    break;
      }
      ShouldNotReachHere();
  }
}

void BytecodeAssembler::checkcast(Symbol* sym) {
  u2 cpool_index = _cp->klass(sym);
  _code->append(Bytecodes::_checkcast);
  append(cpool_index);
}

void BytecodeAssembler::invokespecial(Method* method) {
  invokespecial(method->klass_name(), method->name(), method->signature());
}

void BytecodeAssembler::invokespecial(Symbol* klss, Symbol* name, Symbol* sig) {
  u2 methodref_index = _cp->methodref(klss, name, sig);
  _code->append(Bytecodes::_invokespecial);
  append(methodref_index);
}

void BytecodeAssembler::invokevirtual(Method* method) {
  invokevirtual(method->klass_name(), method->name(), method->signature());
}

void BytecodeAssembler::invokevirtual(Symbol* klss, Symbol* name, Symbol* sig) {
  u2 methodref_index = _cp->methodref(klss, name, sig);
  _code->append(Bytecodes::_invokevirtual);
  append(methodref_index);
}

void BytecodeAssembler::ireturn() {
  _code->append(Bytecodes::_ireturn);
}

void BytecodeAssembler::lreturn() {
  _code->append(Bytecodes::_lreturn);
}

void BytecodeAssembler::freturn() {
  _code->append(Bytecodes::_freturn);
}

void BytecodeAssembler::dreturn() {
  _code->append(Bytecodes::_dreturn);
}

void BytecodeAssembler::areturn() {
  _code->append(Bytecodes::_areturn);
}

void BytecodeAssembler::_return() {
  _code->append(Bytecodes::_return);
}

void BytecodeAssembler::_return(BasicType bt) {
  switch (bt) {
    case T_BOOLEAN:
    case T_CHAR:
    case T_BYTE:
    case T_SHORT:
    case T_INT:     ireturn(); break;
    case T_FLOAT:   freturn(); break;
    case T_DOUBLE:  dreturn(); break;
    case T_LONG:    lreturn(); break;
<<<<<<< HEAD
    case T_OBJECT:
    case T_VALUETYPE:
    case T_ARRAY:   areturn(); break;
=======
>>>>>>> 72c2079f
    case T_VOID:    _return(); break;
    default:
      if (is_reference_type(bt)) {
                    areturn();
                    break;
      }
      ShouldNotReachHere();
  }
}<|MERGE_RESOLUTION|>--- conflicted
+++ resolved
@@ -187,12 +187,7 @@
     case T_FLOAT:   fload(index); break;
     case T_DOUBLE:  dload(index); break;
     case T_LONG:    lload(index); break;
-<<<<<<< HEAD
-    case T_OBJECT:
     case T_VALUETYPE:
-    case T_ARRAY:   aload(index); break;
-=======
->>>>>>> 72c2079f
     default:
       if (is_reference_type(bt)) {
                     aload(index);
@@ -262,12 +257,7 @@
     case T_FLOAT:   freturn(); break;
     case T_DOUBLE:  dreturn(); break;
     case T_LONG:    lreturn(); break;
-<<<<<<< HEAD
-    case T_OBJECT:
     case T_VALUETYPE:
-    case T_ARRAY:   areturn(); break;
-=======
->>>>>>> 72c2079f
     case T_VOID:    _return(); break;
     default:
       if (is_reference_type(bt)) {
