--- conflicted
+++ resolved
@@ -402,30 +402,17 @@
 //      superclass checks on its own thread to catch class circularity and
 //      to avoid deadlock.
 //
-<<<<<<< HEAD
-// resolve_with_circularity_detection_or_fail adds a DETECT_CIRCULARITY placeholder to the placeholder table before calling
-=======
 // resolve_with_circularity_detection adds a DETECT_CIRCULARITY placeholder to the placeholder table before calling
->>>>>>> 1d05989b
 // resolve_instance_class_or_null. ClassCircularityError is detected when a DETECT_CIRCULARITY or LOAD_INSTANCE
 // placeholder for the same thread, class, classloader is found.
 // This can be seen with logging option: -Xlog:class+load+placeholders=debug.
 //
-<<<<<<< HEAD
-InstanceKlass* SystemDictionary::resolve_with_circularity_detection_or_fail(Symbol* class_name,
-                                                       Symbol* next_name,
-                                                       Handle class_loader,
-                                                       Handle protection_domain,
-                                                       bool is_superclass,
-                                                       TRAPS) {
-=======
 InstanceKlass* SystemDictionary::resolve_with_circularity_detection(Symbol* class_name,
                                                                     Symbol* next_name,
                                                                     Handle class_loader,
                                                                     Handle protection_domain,
                                                                     bool is_superclass,
                                                                     TRAPS) {
->>>>>>> 1d05989b
 
   assert(next_name != nullptr, "null superclass for resolving");
   assert(!Signature::is_array(next_name), "invalid superclass name");
@@ -456,20 +443,12 @@
     InstanceKlass* quicksuperk;
     // To support parallel loading: if class is done loading, just return the superclass
     // if the next_name matches class->super()->name() and if the class loaders match.
-<<<<<<< HEAD
     // Otherwise, a LinkageError will be thrown later.
-    if (klassk != nullptr && is_superclass &&
-        ((quicksuperk = klassk->java_super()) != nullptr) &&
-         ((quicksuperk->name() == next_name) &&
-            (quicksuperk->class_loader() == class_loader()))) {
-           return quicksuperk;
-=======
     if (klassk != nullptr && is_superclass &&
        ((quicksuperk = klassk->java_super()) != nullptr) &&
        ((quicksuperk->name() == next_name) &&
          (quicksuperk->class_loader() == class_loader()))) {
       return quicksuperk;
->>>>>>> 1d05989b
     } else {
       // Must check ClassCircularity before checking if superclass is already loaded.
       PlaceholderEntry* probe = PlaceholderTable::get_entry(class_name, loader_data);
@@ -526,15 +505,6 @@
                                        Handle class_loader,
                                        Handle protection_domain, TRAPS) {
 
-<<<<<<< HEAD
-  // superk is not used; resolve_super_or_fail is called for circularity check only.
-  Klass* superk = SystemDictionary::resolve_with_circularity_detection_or_fail(name,
-                                                          superclassname,
-                                                          class_loader,
-                                                          protection_domain,
-                                                          false,
-                                                          CHECK);
-=======
   // The result superk is not used; resolve_with_circularity_detection is called for circularity check only.
   // This passes true to is_superclass even though it might not be the super class in order to perform the
   // optimization anyway.
@@ -544,7 +514,6 @@
                                                                        protection_domain,
                                                                        true,
                                                                        CHECK);
->>>>>>> 1d05989b
 }
 
 // Bootstrap and non-parallel capable class loaders use the LOAD_INSTANCE placeholder to
@@ -1088,13 +1057,8 @@
     }
   }
 
-<<<<<<< HEAD
-  Klass *found = resolve_with_circularity_detection_or_fail(klass->name(), super_type->name(),
-                                       class_loader, protection_domain, is_superclass, CHECK_0);
-=======
   Klass *found = resolve_with_circularity_detection(klass->name(), super_type->name(),
                                                     class_loader, protection_domain, is_superclass, CHECK_0);
->>>>>>> 1d05989b
   if (found == super_type) {
     return true;
   } else {
