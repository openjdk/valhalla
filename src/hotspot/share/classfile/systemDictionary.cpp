/*
 * Copyright (c) 1997, 2023, Oracle and/or its affiliates. All rights reserved.
 * DO NOT ALTER OR REMOVE COPYRIGHT NOTICES OR THIS FILE HEADER.
 *
 * This code is free software; you can redistribute it and/or modify it
 * under the terms of the GNU General Public License version 2 only, as
 * published by the Free Software Foundation.
 *
 * This code is distributed in the hope that it will be useful, but WITHOUT
 * ANY WARRANTY; without even the implied warranty of MERCHANTABILITY or
 * FITNESS FOR A PARTICULAR PURPOSE.  See the GNU General Public License
 * version 2 for more details (a copy is included in the LICENSE file that
 * accompanied this code).
 *
 * You should have received a copy of the GNU General Public License version
 * 2 along with this work; if not, write to the Free Software Foundation,
 * Inc., 51 Franklin St, Fifth Floor, Boston, MA 02110-1301 USA.
 *
 * Please contact Oracle, 500 Oracle Parkway, Redwood Shores, CA 94065 USA
 * or visit www.oracle.com if you need additional information or have any
 * questions.
 *
 */

#include "precompiled.hpp"
#include "cds/heapShared.hpp"
#include "classfile/classFileParser.hpp"
#include "classfile/classFileStream.hpp"
#include "classfile/classLoader.hpp"
#include "classfile/classLoaderData.inline.hpp"
#include "classfile/classLoaderDataGraph.inline.hpp"
#include "classfile/classLoaderExt.hpp"
#include "classfile/classLoadInfo.hpp"
#include "classfile/dictionary.hpp"
#include "classfile/javaClasses.inline.hpp"
#include "classfile/klassFactory.hpp"
#include "classfile/loaderConstraints.hpp"
#include "classfile/packageEntry.hpp"
#include "classfile/placeholders.hpp"
#include "classfile/protectionDomainCache.hpp"
#include "classfile/resolutionErrors.hpp"
#include "classfile/stringTable.hpp"
#include "classfile/symbolTable.hpp"
#include "classfile/systemDictionary.hpp"
#include "classfile/vmClasses.hpp"
#include "classfile/vmSymbols.hpp"
#include "code/codeCache.hpp"
#include "gc/shared/gcTraceTime.inline.hpp"
#include "interpreter/bootstrapInfo.hpp"
#include "jfr/jfrEvents.hpp"
#include "jvm.h"
#include "logging/log.hpp"
#include "logging/logStream.hpp"
#include "memory/metaspaceClosure.hpp"
#include "memory/oopFactory.hpp"
#include "memory/resourceArea.hpp"
#include "memory/universe.hpp"
#include "oops/access.inline.hpp"
#include "oops/fieldStreams.inline.hpp"
#include "oops/instanceKlass.hpp"
#include "oops/klass.inline.hpp"
#include "oops/method.inline.hpp"
#include "oops/objArrayKlass.hpp"
#include "oops/objArrayOop.inline.hpp"
#include "oops/oop.inline.hpp"
#include "oops/oop.hpp"
#include "oops/oopHandle.hpp"
#include "oops/oopHandle.inline.hpp"
#include "oops/symbol.hpp"
#include "oops/typeArrayKlass.hpp"
#include "oops/inlineKlass.inline.hpp"
#include "prims/jvmtiExport.hpp"
#include "prims/methodHandles.hpp"
#include "runtime/arguments.hpp"
#include "runtime/deoptimization.hpp"
#include "runtime/handles.inline.hpp"
#include "runtime/java.hpp"
#include "runtime/javaCalls.hpp"
#include "runtime/mutexLocker.hpp"
#include "runtime/os.hpp"
#include "runtime/sharedRuntime.hpp"
#include "runtime/signature.hpp"
#include "runtime/synchronizer.hpp"
#include "services/classLoadingService.hpp"
#include "services/diagnosticCommand.hpp"
#include "services/finalizerService.hpp"
#include "services/threadService.hpp"
#include "utilities/macros.hpp"
#include "utilities/utf8.hpp"
#if INCLUDE_CDS
#include "classfile/systemDictionaryShared.hpp"
#endif
#if INCLUDE_JFR
#include "jfr/jfr.hpp"
#endif

class InvokeMethodKey : public StackObj {
  private:
    Symbol* _symbol;
    intptr_t _iid;

  public:
    InvokeMethodKey(Symbol* symbol, intptr_t iid) :
        _symbol(symbol),
        _iid(iid) {}

    static bool key_comparison(InvokeMethodKey const &k1, InvokeMethodKey const &k2){
        return k1._symbol == k2._symbol && k1._iid == k2._iid;
    }

    static unsigned int compute_hash(const InvokeMethodKey &k) {
        Symbol* sym = k._symbol;
        intptr_t iid = k._iid;
        unsigned int hash = (unsigned int) sym -> identity_hash();
        return (unsigned int) (hash ^ iid);
    }

};

ResourceHashtable<InvokeMethodKey, Method*, 139, AnyObj::C_HEAP, mtClass,
                  InvokeMethodKey::compute_hash, InvokeMethodKey::key_comparison> _invoke_method_intrinsic_table;
ResourceHashtable<SymbolHandle, OopHandle, 139, AnyObj::C_HEAP, mtClass, SymbolHandle::compute_hash> _invoke_method_type_table;

OopHandle   SystemDictionary::_java_system_loader;
OopHandle   SystemDictionary::_java_platform_loader;

// ----------------------------------------------------------------------------
// Java-level SystemLoader and PlatformLoader
oop SystemDictionary::java_system_loader() {
  return _java_system_loader.resolve();
}

oop SystemDictionary::java_platform_loader() {
  return _java_platform_loader.resolve();
}

void SystemDictionary::compute_java_loaders(TRAPS) {
  if (_java_system_loader.is_empty()) {
    oop system_loader = get_system_class_loader_impl(CHECK);
    _java_system_loader = OopHandle(Universe::vm_global(), system_loader);
  } else {
    // It must have been restored from the archived module graph
    assert(UseSharedSpaces, "must be");
    assert(MetaspaceShared::use_full_module_graph(), "must be");
    DEBUG_ONLY(
      oop system_loader = get_system_class_loader_impl(CHECK);
      assert(_java_system_loader.resolve() == system_loader, "must be");
    )
 }

  if (_java_platform_loader.is_empty()) {
    oop platform_loader = get_platform_class_loader_impl(CHECK);
    _java_platform_loader = OopHandle(Universe::vm_global(), platform_loader);
  } else {
    // It must have been restored from the archived module graph
    assert(UseSharedSpaces, "must be");
    assert(MetaspaceShared::use_full_module_graph(), "must be");
    DEBUG_ONLY(
      oop platform_loader = get_platform_class_loader_impl(CHECK);
      assert(_java_platform_loader.resolve() == platform_loader, "must be");
    )
  }
}

oop SystemDictionary::get_system_class_loader_impl(TRAPS) {
  JavaValue result(T_OBJECT);
  InstanceKlass* class_loader_klass = vmClasses::ClassLoader_klass();
  JavaCalls::call_static(&result,
                         class_loader_klass,
                         vmSymbols::getSystemClassLoader_name(),
                         vmSymbols::void_classloader_signature(),
                         CHECK_NULL);
  return result.get_oop();
}

oop SystemDictionary::get_platform_class_loader_impl(TRAPS) {
  JavaValue result(T_OBJECT);
  InstanceKlass* class_loader_klass = vmClasses::ClassLoader_klass();
  JavaCalls::call_static(&result,
                         class_loader_klass,
                         vmSymbols::getPlatformClassLoader_name(),
                         vmSymbols::void_classloader_signature(),
                         CHECK_NULL);
  return result.get_oop();
}

// Helper function
inline ClassLoaderData* class_loader_data(Handle class_loader) {
  return ClassLoaderData::class_loader_data(class_loader());
}

ClassLoaderData* SystemDictionary::register_loader(Handle class_loader, bool create_mirror_cld) {
  if (create_mirror_cld) {
    // Add a new class loader data to the graph.
    return ClassLoaderDataGraph::add(class_loader, true);
  } else {
    return (class_loader() == nullptr) ? ClassLoaderData::the_null_class_loader_data() :
                                      ClassLoaderDataGraph::find_or_create(class_loader);
  }
}

void SystemDictionary::set_system_loader(ClassLoaderData *cld) {
  assert(_java_system_loader.is_empty(), "already set!");
  _java_system_loader = cld->class_loader_handle();

}

void SystemDictionary::set_platform_loader(ClassLoaderData *cld) {
  assert(_java_platform_loader.is_empty(), "already set!");
  _java_platform_loader = cld->class_loader_handle();
}

// ----------------------------------------------------------------------------
// Parallel class loading check

bool is_parallelCapable(Handle class_loader) {
  if (class_loader.is_null()) return true;
  return java_lang_ClassLoader::parallelCapable(class_loader());
}
// ----------------------------------------------------------------------------
// ParallelDefineClass flag does not apply to bootclass loader
bool is_parallelDefine(Handle class_loader) {
   if (class_loader.is_null()) return false;
   if (AllowParallelDefineClass && java_lang_ClassLoader::parallelCapable(class_loader())) {
     return true;
   }
   return false;
}

// Returns true if the passed class loader is the builtin application class loader
// or a custom system class loader. A customer system class loader can be
// specified via -Djava.system.class.loader.
bool SystemDictionary::is_system_class_loader(oop class_loader) {
  if (class_loader == nullptr) {
    return false;
  }
  return (class_loader->klass() == vmClasses::jdk_internal_loader_ClassLoaders_AppClassLoader_klass() ||
         class_loader == _java_system_loader.peek());
}

// Returns true if the passed class loader is the platform class loader.
bool SystemDictionary::is_platform_class_loader(oop class_loader) {
  if (class_loader == nullptr) {
    return false;
  }
  return (class_loader->klass() == vmClasses::jdk_internal_loader_ClassLoaders_PlatformClassLoader_klass());
}

Handle SystemDictionary::get_loader_lock_or_null(Handle class_loader) {
  // If class_loader is null or parallelCapable, the JVM doesn't acquire a lock while loading.
  if (is_parallelCapable(class_loader)) {
    return Handle();
  } else {
    return class_loader;
  }
}

// ----------------------------------------------------------------------------
// Resolving of classes

Symbol* SystemDictionary::class_name_symbol(const char* name, Symbol* exception, TRAPS) {
  if (name == nullptr) {
    THROW_MSG_0(exception, "No class name given");
  }
  if ((int)strlen(name) > Symbol::max_length()) {
    // It's impossible to create this class;  the name cannot fit
    // into the constant pool.
    Exceptions::fthrow(THREAD_AND_LOCATION, exception,
                       "Class name exceeds maximum length of %d: %s",
                       Symbol::max_length(),
                       name);
    return nullptr;
  }
  // Callers should ensure that the name is never an illegal UTF8 string.
  assert(UTF8::is_legal_utf8((const unsigned char*)name, (int)strlen(name), false),
         "Class name is not a valid utf8 string.");

  // Make a new symbol for the class name.
  return SymbolTable::new_symbol(name);
}

#ifdef ASSERT
// Used to verify that class loading succeeded in adding k to the dictionary.
void verify_dictionary_entry(Symbol* class_name, InstanceKlass* k) {
  MutexLocker mu(SystemDictionary_lock);
  ClassLoaderData* loader_data = k->class_loader_data();
  Dictionary* dictionary = loader_data->dictionary();
  assert(class_name == k->name(), "Must be the same");
  InstanceKlass* kk = dictionary->find_class(JavaThread::current(), class_name);
  assert(kk == k, "should be present in dictionary");
}
#endif

static void handle_resolution_exception(Symbol* class_name, bool throw_error, TRAPS) {
  if (HAS_PENDING_EXCEPTION) {
    // If we have a pending exception we forward it to the caller, unless throw_error is true,
    // in which case we have to check whether the pending exception is a ClassNotFoundException,
    // and convert it to a NoClassDefFoundError and chain the original ClassNotFoundException.
    if (throw_error && PENDING_EXCEPTION->is_a(vmClasses::ClassNotFoundException_klass())) {
      ResourceMark rm(THREAD);
      Handle e(THREAD, PENDING_EXCEPTION);
      CLEAR_PENDING_EXCEPTION;
      THROW_MSG_CAUSE(vmSymbols::java_lang_NoClassDefFoundError(), class_name->as_C_string(), e);
    } else {
      return; // the caller will throw the incoming exception
    }
  }
  // If the class is not found, ie, caller has checked that klass is null, throw the appropriate
  // error or exception depending on the value of throw_error.
  ResourceMark rm(THREAD);
  if (throw_error) {
    THROW_MSG(vmSymbols::java_lang_NoClassDefFoundError(), class_name->as_C_string());
  } else {
    THROW_MSG(vmSymbols::java_lang_ClassNotFoundException(), class_name->as_C_string());
  }
}

// Forwards to resolve_or_null

Klass* SystemDictionary::resolve_or_fail(Symbol* class_name, Handle class_loader, Handle protection_domain,
                                         bool throw_error, TRAPS) {
  Klass* klass = resolve_or_null(class_name, class_loader, protection_domain, THREAD);
  // Check for pending exception or null klass, and throw exception
  if (HAS_PENDING_EXCEPTION || klass == nullptr) {
    handle_resolution_exception(class_name, throw_error, CHECK_NULL);
  }
  return klass;
}

// Forwards to resolve_array_class_or_null or resolve_instance_class_or_null

Klass* SystemDictionary::resolve_or_null(Symbol* class_name, Handle class_loader, Handle protection_domain, TRAPS) {
  if (Signature::is_array(class_name)) {
    return resolve_array_class_or_null(class_name, class_loader, protection_domain, THREAD);
  } else {
    assert(class_name != nullptr && !Signature::is_array(class_name), "must be");
    if (Signature::has_envelope(class_name)) {
      ResourceMark rm(THREAD);
      // Ignore wrapping L and ; (and Q and ; for value types).
      TempNewSymbol name = SymbolTable::new_symbol(class_name->as_C_string() + 1,
                                                   class_name->utf8_length() - 2);
      return resolve_instance_class_or_null(name, class_loader, protection_domain, THREAD);
    } else {
      return resolve_instance_class_or_null(class_name, class_loader, protection_domain, THREAD);
    }
  }
}

// Forwards to resolve_instance_class_or_null

Klass* SystemDictionary::resolve_array_class_or_null(Symbol* class_name,
                                                     Handle class_loader,
                                                     Handle protection_domain,
                                                     TRAPS) {
  assert(Signature::is_array(class_name), "must be array");
  ResourceMark rm(THREAD);
  SignatureStream ss(class_name, false);
  int ndims = ss.skip_array_prefix();  // skip all '['s
  Klass* k = nullptr;
  BasicType t = ss.type();
  if (ss.has_envelope()) {
    Symbol* obj_class = ss.as_symbol();
    k = SystemDictionary::resolve_instance_class_or_null(obj_class,
                                                         class_loader,
                                                         protection_domain,
                                                         CHECK_NULL);
    if (k != nullptr) {
      if (class_name->is_Q_array_signature()) {
        if (!k->is_inline_klass()) {
          THROW_MSG_NULL(vmSymbols::java_lang_IncompatibleClassChangeError(), "L/Q mismatch on bottom type");
        }
        k = InlineKlass::cast(k)->value_array_klass(ndims, CHECK_NULL);
      } else {
        k = k->array_klass(ndims, CHECK_NULL);
      }
    }
  } else {
    k = Universe::typeArrayKlassObj(t);
    k = TypeArrayKlass::cast(k)->array_klass(ndims, CHECK_NULL);
  }
  return k;
}

static inline void log_circularity_error(Symbol* name, PlaceholderEntry* probe) {
  LogTarget(Debug, class, load, placeholders) lt;
  if (lt.is_enabled()) {
    ResourceMark rm;
    LogStream ls(lt);
    ls.print("ClassCircularityError detected for placeholder entry %s", name->as_C_string());
    probe->print_on(&ls);
    ls.cr();
  }
}

// Must be called for any superclass or superinterface resolution
// during class definition to allow class circularity checking
// superinterface callers:
//    parse_interfaces - from defineClass
// superclass callers:
//   ClassFileParser - from defineClass
//   load_shared_class - while loading a class from shared archive
//   resolve_instance_class_or_null:
//     via: handle_parallel_super_load
//      when resolving a class that has an existing placeholder with
//      a saved superclass [i.e. a defineClass is currently in progress]
//      If another thread is trying to resolve the class, it must do
//      superclass checks on its own thread to catch class circularity and
//      to avoid deadlock.
//
// resolve_super_or_fail adds a LOAD_SUPER placeholder to the placeholder table before calling
// resolve_instance_class_or_null. ClassCircularityError is detected when a LOAD_SUPER or LOAD_INSTANCE
// placeholder for the same thread, class, classloader is found.
// This can be seen with logging option: -Xlog:class+load+placeholders=debug.
//
InstanceKlass* SystemDictionary::resolve_super_or_fail(Symbol* class_name,
                                                       Symbol* super_name,
                                                       Handle class_loader,
                                                       Handle protection_domain,
                                                       bool is_superclass,
                                                       TRAPS) {

  assert(super_name != nullptr, "null superclass for resolving");
  assert(!Signature::is_array(super_name), "invalid superclass name");
#if INCLUDE_CDS
  if (DumpSharedSpaces) {
    // Special processing for handling UNREGISTERED shared classes.
    InstanceKlass* k = SystemDictionaryShared::lookup_super_for_unregistered_class(class_name,
                           super_name, is_superclass);
    if (k) {
      return k;
    }
  }
#endif // INCLUDE_CDS

  // If klass is already loaded, just return the superclass or superinterface.
  // Make sure there's a placeholder for the class_name before resolving.
  // This is used as a claim that this thread is currently loading superclass/classloader
  // and for ClassCircularity checks.

  ClassLoaderData* loader_data = class_loader_data(class_loader);
  Dictionary* dictionary = loader_data->dictionary();

  // can't throw error holding a lock
  bool throw_circularity_error = false;
  {
    MutexLocker mu(THREAD, SystemDictionary_lock);
    InstanceKlass* klassk = dictionary->find_class(THREAD, class_name);
    InstanceKlass* quicksuperk;
    // To support parallel loading: if class is done loading, just return the superclass
    // if the super_name matches class->super()->name() and if the class loaders match.
    // Otherwise, a LinkageError will be thrown later.
    if (klassk != nullptr && is_superclass &&
        ((quicksuperk = klassk->java_super()) != nullptr) &&
         ((quicksuperk->name() == super_name) &&
            (quicksuperk->class_loader() == class_loader()))) {
           return quicksuperk;
    } else {
      // Must check ClassCircularity before checking if superclass is already loaded.
      PlaceholderEntry* probe = PlaceholderTable::get_entry(class_name, loader_data);
      if (probe && probe->check_seen_thread(THREAD, PlaceholderTable::LOAD_SUPER)) {
          log_circularity_error(class_name, probe);
          throw_circularity_error = true;
      }
    }

    if (!throw_circularity_error) {
      // Be careful not to exit resolve_super without removing this placeholder.
      PlaceholderEntry* newprobe = PlaceholderTable::find_and_add(class_name,
                                                                  loader_data,
                                                                  PlaceholderTable::LOAD_SUPER,
                                                                  super_name, THREAD);
    }
  }

  if (throw_circularity_error) {
      ResourceMark rm(THREAD);
      THROW_MSG_NULL(vmSymbols::java_lang_ClassCircularityError(), class_name->as_C_string());
  }

  // Resolve the superclass or superinterface, check results on return
  InstanceKlass* superk =
    SystemDictionary::resolve_instance_class_or_null(super_name,
                                                     class_loader,
                                                     protection_domain,
                                                     THREAD);

  // Clean up placeholder entry.
  {
    MutexLocker mu(THREAD, SystemDictionary_lock);
    PlaceholderTable::find_and_remove(class_name, loader_data, PlaceholderTable::LOAD_SUPER, THREAD);
    SystemDictionary_lock->notify_all();
  }

  // Check for pending exception or null superk, and throw exception
  if (HAS_PENDING_EXCEPTION || superk == nullptr) {
    handle_resolution_exception(super_name, true, CHECK_NULL);
  }

  return superk;
}

Klass* SystemDictionary::resolve_inline_type_field_or_fail(Symbol* signature,
                                                           Handle class_loader,
                                                           Handle protection_domain,
                                                           bool throw_error,
                                                           TRAPS) {
  Symbol* class_name = signature->fundamental_name(THREAD);
  class_loader = Handle(THREAD, java_lang_ClassLoader::non_reflection_class_loader(class_loader()));
  ClassLoaderData* loader_data = class_loader_data(class_loader);
  bool throw_circularity_error = false;
  PlaceholderEntry* oldprobe;

  {
    MutexLocker mu(THREAD, SystemDictionary_lock);
    oldprobe = PlaceholderTable::get_entry(class_name, loader_data);
    if (oldprobe != nullptr &&
      oldprobe->check_seen_thread(THREAD, PlaceholderTable::PRIMITIVE_OBJECT_FIELD)) {
      throw_circularity_error = true;

    } else {
      PlaceholderTable::find_and_add(class_name, loader_data,
                                   PlaceholderTable::PRIMITIVE_OBJECT_FIELD, nullptr, THREAD);
    }
  }

  Klass* klass = nullptr;
  if (!throw_circularity_error) {
    klass = SystemDictionary::resolve_or_fail(class_name, class_loader,
                                               protection_domain, true, THREAD);
  } else {
    ResourceMark rm(THREAD);
    THROW_MSG_NULL(vmSymbols::java_lang_ClassCircularityError(), class_name->as_C_string());
  }

  {
    MutexLocker mu(THREAD, SystemDictionary_lock);
    PlaceholderTable::find_and_remove(class_name, loader_data,
                                      PlaceholderTable::PRIMITIVE_OBJECT_FIELD, THREAD);
  }

  class_name->decrement_refcount();
  return klass;
}

// If the class in is in the placeholder table, class loading is in progress.
// For cases where the application changes threads to load classes, it
// is critical to ClassCircularity detection that we try loading
// the superclass on the new thread internally, so we do parallel
// superclass loading here.  This avoids deadlock for ClassCircularity
// detection for parallelCapable class loaders that lock on a per-class lock.
static void handle_parallel_super_load(Symbol* name,
                                       Symbol* superclassname,
                                       Handle class_loader,
                                       Handle protection_domain, TRAPS) {

  // superk is not used; resolve_super_or_fail is called for circularity check only.
  Klass* superk = SystemDictionary::resolve_super_or_fail(name,
                                                          superclassname,
                                                          class_loader,
                                                          protection_domain,
                                                          true,
                                                          CHECK);
}

// Bootstrap and non-parallel capable class loaders use the LOAD_INSTANCE placeholder to
// wait for parallel class loading and/or to check for circularity error for Xcomp when loading.
static bool needs_load_placeholder(Handle class_loader) {
  return class_loader.is_null() || !is_parallelCapable(class_loader);
}

// Check for other threads loading this class either to throw CCE or wait in the case of the boot loader.
static InstanceKlass* handle_parallel_loading(JavaThread* current,
                                              Symbol* name,
                                              ClassLoaderData* loader_data,
                                              bool must_wait_for_class_loading,
                                              bool* throw_circularity_error) {
  PlaceholderEntry* oldprobe = PlaceholderTable::get_entry(name, loader_data);
  if (oldprobe != nullptr) {
    // -Xcomp calls load_signature_classes which might result in loading
    // a class that's already in the process of loading, so we detect CCE here also.
    // Only need check_seen_thread once, not on each loop
    if (oldprobe->check_seen_thread(current, PlaceholderTable::LOAD_INSTANCE)) {
      log_circularity_error(name, oldprobe);
      *throw_circularity_error = true;
      return nullptr;
    } else if (must_wait_for_class_loading) {
      // Wait until the first thread has finished loading this class. Also wait until all the
      // threads trying to load its superclass have removed their placeholders.
      while (oldprobe != nullptr &&
             (oldprobe->instance_load_in_progress() || oldprobe->super_load_in_progress())) {

        // LOAD_INSTANCE placeholders are used to implement parallel capable class loading
        // for the bootclass loader.
        SystemDictionary_lock->wait();

        // Check if classloading completed while we were waiting
        InstanceKlass* check = loader_data->dictionary()->find_class(current, name);
        if (check != nullptr) {
          // Klass is already loaded, so just return it
          return check;
        }
        // check if other thread failed to load and cleaned up
        oldprobe = PlaceholderTable::get_entry(name, loader_data);
      }
    }
  }
  return nullptr;
}

void SystemDictionary::post_class_load_event(EventClassLoad* event, const InstanceKlass* k, const ClassLoaderData* init_cld) {
  assert(event != nullptr, "invariant");
  assert(k != nullptr, "invariant");
  event->set_loadedClass(k);
  event->set_definingClassLoader(k->class_loader_data());
  event->set_initiatingClassLoader(init_cld);
  event->commit();
}

// SystemDictionary::resolve_instance_class_or_null is the main function for class name resolution.
// After checking if the InstanceKlass already exists, it checks for ClassCircularityError and
// whether the thread must wait for loading in parallel.  It eventually calls load_instance_class,
// which will load the class via the bootstrap loader or call ClassLoader.loadClass().
// This can return null, an exception or an InstanceKlass.
InstanceKlass* SystemDictionary::resolve_instance_class_or_null(Symbol* name,
                                                                Handle class_loader,
                                                                Handle protection_domain,
                                                                TRAPS) {
  // name must be in the form of "java/lang/Object" -- cannot be "Ljava/lang/Object;"
  assert(name != nullptr && !Signature::is_array(name) &&
         !Signature::has_envelope(name), "invalid class name: %s", name == nullptr ? "nullptr" : name->as_C_string());

  EventClassLoad class_load_start_event;

  HandleMark hm(THREAD);

  // Fix for 4474172; see evaluation for more details
  class_loader = Handle(THREAD, java_lang_ClassLoader::non_reflection_class_loader(class_loader()));
  ClassLoaderData* loader_data = register_loader(class_loader);
  Dictionary* dictionary = loader_data->dictionary();

  // Do lookup to see if class already exists and the protection domain
  // has the right access.
  // This call uses find which checks protection domain already matches
  // All subsequent calls use find_class, and set loaded_class so that
  // before we return a result, we call out to java to check for valid protection domain.
  InstanceKlass* probe = dictionary->find(THREAD, name, protection_domain);
  if (probe != nullptr) return probe;

  // Non-bootstrap class loaders will call out to class loader and
  // define via jvm/jni_DefineClass which will acquire the
  // class loader object lock to protect against multiple threads
  // defining the class in parallel by accident.
  // This lock must be acquired here so the waiter will find
  // any successful result in the SystemDictionary and not attempt
  // the define.
  // ParallelCapable class loaders and the bootstrap classloader
  // do not acquire lock here.
  Handle lockObject = get_loader_lock_or_null(class_loader);
  ObjectLocker ol(lockObject, THREAD);

  bool super_load_in_progress  = false;
  InstanceKlass* loaded_class = nullptr;
  SymbolHandle superclassname; // Keep alive while loading in parallel thread.

  assert(THREAD->can_call_java(),
         "can not load classes with compiler thread: class=%s, classloader=%s",
         name->as_C_string(),
         class_loader.is_null() ? "null" : class_loader->klass()->name()->as_C_string());

  // Check again (after locking) if the class already exists in SystemDictionary
  {
    MutexLocker mu(THREAD, SystemDictionary_lock);
    InstanceKlass* check = dictionary->find_class(THREAD, name);
    if (check != nullptr) {
      // InstanceKlass is already loaded, but we still need to check protection domain below.
      loaded_class = check;
    } else {
      PlaceholderEntry* placeholder = PlaceholderTable::get_entry(name, loader_data);
      if (placeholder != nullptr && placeholder->super_load_in_progress()) {
         super_load_in_progress = true;
         superclassname = placeholder->supername();
         assert(superclassname != nullptr, "superclass has to have a name");
      }
    }
  }

  // If the class is in the placeholder table with super_class set,
  // handle superclass loading in progress.
  if (super_load_in_progress) {
    handle_parallel_super_load(name, superclassname,
                               class_loader,
                               protection_domain,
                               CHECK_NULL);
  }

  bool throw_circularity_error = false;
  if (loaded_class == nullptr) {
    bool load_placeholder_added = false;

    // Add placeholder entry to record loading instance class
    // case 1. Bootstrap classloader
    //    This classloader supports parallelism at the classloader level
    //    but only allows a single thread to load a class/classloader pair.
    //    The LOAD_INSTANCE placeholder is the mechanism for mutual exclusion.
    // case 2. parallelCapable user level classloaders
    //    These class loaders lock a per-class object lock when ClassLoader.loadClass()
    //    is called. A LOAD_INSTANCE placeholder isn't used for mutual exclusion.
    // case 3. traditional classloaders that rely on the classloader object lock
    //    There should be no need for need for LOAD_INSTANCE for mutual exclusion,
    //    except the LOAD_INSTANCE placeholder is used to detect CCE for -Xcomp.
    //    TODO: should also be used to detect CCE for parallel capable class loaders but it's not.
    {
      MutexLocker mu(THREAD, SystemDictionary_lock);
      if (needs_load_placeholder(class_loader)) {
        loaded_class = handle_parallel_loading(THREAD,
                                               name,
                                               loader_data,
                                               class_loader.is_null(),
                                               &throw_circularity_error);
      }

      // Recheck if the class has been loaded for all class loader cases and
      // add a LOAD_INSTANCE placeholder while holding the SystemDictionary_lock.
      if (!throw_circularity_error && loaded_class == nullptr) {
        InstanceKlass* check = dictionary->find_class(THREAD, name);
        if (check != nullptr) {
          loaded_class = check;
        } else if (needs_load_placeholder(class_loader)) {
          // Add the LOAD_INSTANCE token. Threads will wait on loading to complete for this thread.
          PlaceholderEntry* newprobe = PlaceholderTable::find_and_add(name, loader_data,
                                                                      PlaceholderTable::LOAD_INSTANCE,
                                                                      nullptr,
                                                                      THREAD);
          load_placeholder_added = true;
        }
      }
    }

    // Must throw error outside of owning lock
    if (throw_circularity_error) {
      assert(!HAS_PENDING_EXCEPTION && !load_placeholder_added, "circularity error cleanup");
      ResourceMark rm(THREAD);
      THROW_MSG_NULL(vmSymbols::java_lang_ClassCircularityError(), name->as_C_string());
    }

    // Be careful when modifying this code: once you have run
    // PlaceholderTable::find_and_add(PlaceholderTable::LOAD_INSTANCE),
    // you need to find_and_remove it before returning.
    // So be careful to not exit with a CHECK_ macro between these calls.

    if (loaded_class == nullptr) {
      // Do actual loading
      loaded_class = load_instance_class(name, class_loader, THREAD);
    }

    if (load_placeholder_added) {
      // clean up placeholder entries for LOAD_INSTANCE success or error
      // This brackets the SystemDictionary updates for both defining
      // and initiating loaders
      MutexLocker mu(THREAD, SystemDictionary_lock);
      PlaceholderTable::find_and_remove(name, loader_data, PlaceholderTable::LOAD_INSTANCE, THREAD);
      SystemDictionary_lock->notify_all();
    }
  }

  if (HAS_PENDING_EXCEPTION || loaded_class == nullptr) {
    return nullptr;
  }

  if (class_load_start_event.should_commit()) {
    post_class_load_event(&class_load_start_event, loaded_class, loader_data);
  }

  // Make sure we have the right class in the dictionary
  DEBUG_ONLY(verify_dictionary_entry(name, loaded_class));

  // Check if the protection domain is present it has the right access
  if (protection_domain() != nullptr) {
    // Verify protection domain. If it fails an exception is thrown
    dictionary->validate_protection_domain(loaded_class, class_loader, protection_domain, CHECK_NULL);
  }

  return loaded_class;
}


// This routine does not lock the system dictionary.
//
// Since readers don't hold a lock, we must make sure that system
// dictionary entries are added to in a safe way (all links must
// be updated in an MT-safe manner). All entries are removed during class
// unloading, when this class loader is no longer referenced.
//
// Callers should be aware that an entry could be added just after
// Dictionary is read here, so the caller will not see
// the new entry.

InstanceKlass* SystemDictionary::find_instance_klass(Thread* current,
                                                     Symbol* class_name,
                                                     Handle class_loader,
                                                     Handle protection_domain) {

  // The result of this call should be consistent with the result
  // of the call to resolve_instance_class_or_null().
  // See evaluation 6790209 and 4474172 for more details.
  oop class_loader_oop = java_lang_ClassLoader::non_reflection_class_loader(class_loader());
  ClassLoaderData* loader_data = ClassLoaderData::class_loader_data_or_null(class_loader_oop);

  if (loader_data == nullptr) {
    // If the ClassLoaderData has not been setup,
    // then the class loader has no entries in the dictionary.
    return nullptr;
  }

  Dictionary* dictionary = loader_data->dictionary();
  return dictionary->find(current, class_name, protection_domain);
}

// Look for a loaded instance or array klass by name.  Do not do any loading.
// return null in case of error.
Klass* SystemDictionary::find_instance_or_array_klass(Thread* current,
                                                      Symbol* class_name,
                                                      Handle class_loader,
                                                      Handle protection_domain) {
  Klass* k = nullptr;
  assert(class_name != nullptr, "class name must be non nullptr");

  if (Signature::is_array(class_name)) {
    // The name refers to an array.  Parse the name.
    // dimension and object_key in FieldArrayInfo are assigned as a
    // side-effect of this call
    SignatureStream ss(class_name, false);
    int ndims = ss.skip_array_prefix();  // skip all '['s
    BasicType t = ss.type();
    if (t != T_OBJECT && t != T_PRIMITIVE_OBJECT) {
      k = Universe::typeArrayKlassObj(t);
    } else {
      k = SystemDictionary::find_instance_klass(current, ss.as_symbol(), class_loader, protection_domain);
    }
    if (k != nullptr) {
      if (class_name->is_Q_array_signature()) {
        k = InlineKlass::cast(k)->value_array_klass_or_null(ndims);
      } else {
        k = k->array_klass_or_null(ndims);
      }
    }
  } else {
    k = find_instance_klass(current, class_name, class_loader, protection_domain);
  }
  return k;
}

// Note: this method is much like resolve_class_from_stream, but
// does not publish the classes in the SystemDictionary.
// Handles Lookup.defineClass hidden.
InstanceKlass* SystemDictionary::resolve_hidden_class_from_stream(
                                                     ClassFileStream* st,
                                                     Symbol* class_name,
                                                     Handle class_loader,
                                                     const ClassLoadInfo& cl_info,
                                                     TRAPS) {

  EventClassLoad class_load_start_event;
  ClassLoaderData* loader_data;

  // - for hidden classes that are not strong: create a new CLD that has a class holder and
  //                                           whose loader is the Lookup class's loader.
  // - for hidden class: add the class to the Lookup class's loader's CLD.
  assert (cl_info.is_hidden(), "only used for hidden classes");
  bool create_mirror_cld = !cl_info.is_strong_hidden();
  loader_data = register_loader(class_loader, create_mirror_cld);

  assert(st != nullptr, "invariant");
  assert(st->need_verify(), "invariant");

  // Parse stream and create a klass.
  InstanceKlass* k = KlassFactory::create_from_stream(st,
                                                      class_name,
                                                      loader_data,
                                                      cl_info,
                                                      CHECK_NULL);
  assert(k != nullptr, "no klass created");

  // Hidden classes that are not strong must update ClassLoaderData holder
  // so that they can be unloaded when the mirror is no longer referenced.
  if (!cl_info.is_strong_hidden()) {
    k->class_loader_data()->initialize_holder(Handle(THREAD, k->java_mirror()));
  }

  // Add to class hierarchy, and do possible deoptimizations.
  add_to_hierarchy(THREAD, k);
  // But, do not add to dictionary.

  k->link_class(CHECK_NULL);

  // notify jvmti
  if (JvmtiExport::should_post_class_load()) {
    JvmtiExport::post_class_load(THREAD, k);
  }
  if (class_load_start_event.should_commit()) {
    post_class_load_event(&class_load_start_event, k, loader_data);
  }

  return k;
}

// Add a klass to the system from a stream (called by jni_DefineClass and
// JVM_DefineClass).
// Note: class_name can be null. In that case we do not know the name of
// the class until we have parsed the stream.
// This function either returns an InstanceKlass or throws an exception.  It does
// not return null without a pending exception.
InstanceKlass* SystemDictionary::resolve_class_from_stream(
                                                     ClassFileStream* st,
                                                     Symbol* class_name,
                                                     Handle class_loader,
                                                     const ClassLoadInfo& cl_info,
                                                     TRAPS) {

  HandleMark hm(THREAD);

  ClassLoaderData* loader_data = register_loader(class_loader);

  // Classloaders that support parallelism, e.g. bootstrap classloader,
  // do not acquire lock here
  Handle lockObject = get_loader_lock_or_null(class_loader);
  ObjectLocker ol(lockObject, THREAD);

  // Parse the stream and create a klass.
  // Note that we do this even though this klass might
  // already be present in the SystemDictionary, otherwise we would not
  // throw potential ClassFormatErrors.
 InstanceKlass* k = nullptr;

#if INCLUDE_CDS
  if (!DumpSharedSpaces) {
    k = SystemDictionaryShared::lookup_from_stream(class_name,
                                                   class_loader,
                                                   cl_info.protection_domain(),
                                                   st,
                                                   CHECK_NULL);
  }
#endif

  if (k == nullptr) {
    k = KlassFactory::create_from_stream(st, class_name, loader_data, cl_info, CHECK_NULL);
  }

  assert(k != nullptr, "no klass created");
  Symbol* h_name = k->name();
  assert(class_name == nullptr || class_name == h_name, "name mismatch");

  // Add class just loaded
  // If a class loader supports parallel classloading, handle parallel define requests.
  // find_or_define_instance_class may return a different InstanceKlass,
  // in which case the old k would be deallocated
  if (is_parallelCapable(class_loader)) {
    k = find_or_define_instance_class(h_name, class_loader, k, CHECK_NULL);
  } else {
    define_instance_class(k, class_loader, THREAD);

    // If defining the class throws an exception register 'k' for cleanup.
    if (HAS_PENDING_EXCEPTION) {
      assert(k != nullptr, "Must have an instance klass here!");
      loader_data->add_to_deallocate_list(k);
      return nullptr;
    }
  }

  // Make sure we have an entry in the SystemDictionary on success
  DEBUG_ONLY(verify_dictionary_entry(h_name, k));

  return k;
}

InstanceKlass* SystemDictionary::resolve_from_stream(ClassFileStream* st,
                                                     Symbol* class_name,
                                                     Handle class_loader,
                                                     const ClassLoadInfo& cl_info,
                                                     TRAPS) {
  if (cl_info.is_hidden()) {
    return resolve_hidden_class_from_stream(st, class_name, class_loader, cl_info, CHECK_NULL);
  } else {
    return resolve_class_from_stream(st, class_name, class_loader, cl_info, CHECK_NULL);
  }
}


#if INCLUDE_CDS
// Check if a shared class can be loaded by the specific classloader.
bool SystemDictionary::is_shared_class_visible(Symbol* class_name,
                                               InstanceKlass* ik,
                                               PackageEntry* pkg_entry,
                                               Handle class_loader) {
  assert(!ModuleEntryTable::javabase_moduleEntry()->is_patched(),
         "Cannot use sharing if java.base is patched");

  // (1) Check if we are loading into the same loader as in dump time.

  if (ik->is_shared_boot_class()) {
    if (class_loader() != nullptr) {
      return false;
    }
  } else if (ik->is_shared_platform_class()) {
    if (class_loader() != java_platform_loader()) {
      return false;
    }
  } else if (ik->is_shared_app_class()) {
    if (class_loader() != java_system_loader()) {
      return false;
    }
  } else {
    // ik was loaded by a custom loader during dump time
    if (class_loader_data(class_loader)->is_builtin_class_loader_data()) {
      return false;
    } else {
      return true;
    }
  }

  // (2) Check if we are loading into the same module from the same location as in dump time.

  if (MetaspaceShared::use_optimized_module_handling()) {
    // Class visibility has not changed between dump time and run time, so a class
    // that was visible (and thus archived) during dump time is always visible during runtime.
    assert(SystemDictionary::is_shared_class_visible_impl(class_name, ik, pkg_entry, class_loader),
           "visibility cannot change between dump time and runtime");
    return true;
  }
  return is_shared_class_visible_impl(class_name, ik, pkg_entry, class_loader);
}

bool SystemDictionary::is_shared_class_visible_impl(Symbol* class_name,
                                                    InstanceKlass* ik,
                                                    PackageEntry* pkg_entry,
                                                    Handle class_loader) {
  int scp_index = ik->shared_classpath_index();
  assert(!ik->is_shared_unregistered_class(), "this function should be called for built-in classes only");
  assert(scp_index >= 0, "must be");
  SharedClassPathEntry* scp_entry = FileMapInfo::shared_path(scp_index);
  if (!Universe::is_module_initialized()) {
    assert(scp_entry != nullptr, "must be");
    // At this point, no modules have been defined yet. KlassSubGraphInfo::check_allowed_klass()
    // has restricted the classes can be loaded at this step to be only:
    // [1] scp_entry->is_modules_image(): classes in java.base, or,
    // [2] HeapShared::is_a_test_class_in_unnamed_module(ik): classes in bootstrap/unnamed module
    assert(scp_entry->is_modules_image() || HeapShared::is_a_test_class_in_unnamed_module(ik),
           "only these classes can be loaded before the module system is initialized");
    assert(class_loader.is_null(), "sanity");
    return true;
  }

  if (pkg_entry == nullptr) {
    // We might have looked up pkg_entry before the module system was initialized.
    // Need to reload it now.
    TempNewSymbol pkg_name = ClassLoader::package_from_class_name(class_name);
    if (pkg_name != nullptr) {
      pkg_entry = class_loader_data(class_loader)->packages()->lookup_only(pkg_name);
    }
  }

  ModuleEntry* mod_entry = (pkg_entry == nullptr) ? nullptr : pkg_entry->module();
  bool should_be_in_named_module = (mod_entry != nullptr && mod_entry->is_named());
  bool was_archived_from_named_module = scp_entry->in_named_module();
  bool visible;

  if (was_archived_from_named_module) {
    if (should_be_in_named_module) {
      // Is the module loaded from the same location as during dump time?
      visible = mod_entry->shared_path_index() == scp_index;
      if (visible) {
        assert(!mod_entry->is_patched(), "cannot load archived classes for patched module");
      }
    } else {
      // During dump time, this class was in a named module, but at run time, this class should be
      // in an unnamed module.
      visible = false;
    }
  } else {
    if (should_be_in_named_module) {
      // During dump time, this class was in an unnamed, but at run time, this class should be
      // in a named module.
      visible = false;
    } else {
      visible = true;
    }
  }

  return visible;
}

bool SystemDictionary::check_shared_class_super_type(InstanceKlass* klass, InstanceKlass* super_type,
                                                     Handle class_loader,  Handle protection_domain,
                                                     bool is_superclass, TRAPS) {
  assert(super_type->is_shared(), "must be");

  // Quick check if the super type has been already loaded.
  // + Don't do it for unregistered classes -- they can be unloaded so
  //   super_type->class_loader_data() could be stale.
  // + Don't check if loader data is null, ie. the super_type isn't fully loaded.
  if (!super_type->is_shared_unregistered_class() && super_type->class_loader_data() != nullptr) {
    // Check if the superclass is loaded by the current class_loader
    Symbol* name = super_type->name();
    InstanceKlass* check = find_instance_klass(THREAD, name, class_loader, protection_domain);
    if (check == super_type) {
      return true;
    }
  }

  Klass *found = resolve_super_or_fail(klass->name(), super_type->name(),
                                       class_loader, protection_domain, is_superclass, CHECK_0);
  if (found == super_type) {
    return true;
  } else {
    // The dynamically resolved super type is not the same as the one we used during dump time,
    // so we cannot use the class.
    return false;
  }
}

bool SystemDictionary::check_shared_class_super_types(InstanceKlass* ik, Handle class_loader,
                                                      Handle protection_domain, TRAPS) {
  // Check the superclass and interfaces. They must be the same
  // as in dump time, because the layout of <ik> depends on
  // the specific layout of ik->super() and ik->local_interfaces().
  //
  // If unexpected superclass or interfaces are found, we cannot
  // load <ik> from the shared archive.

  if (ik->super() != nullptr &&
      !check_shared_class_super_type(ik, InstanceKlass::cast(ik->super()),
                                     class_loader, protection_domain, true, THREAD)) {
    return false;
  }

  Array<InstanceKlass*>* interfaces = ik->local_interfaces();
  int num_interfaces = interfaces->length();
  for (int index = 0; index < num_interfaces; index++) {
    if (!check_shared_class_super_type(ik, interfaces->at(index), class_loader, protection_domain, false, THREAD)) {
      return false;
    }
  }

  return true;
}

InstanceKlass* SystemDictionary::load_shared_lambda_proxy_class(InstanceKlass* ik,
                                                                Handle class_loader,
                                                                Handle protection_domain,
                                                                PackageEntry* pkg_entry,
                                                                TRAPS) {
  InstanceKlass* shared_nest_host = SystemDictionaryShared::get_shared_nest_host(ik);
  assert(shared_nest_host->is_shared(), "nest host must be in CDS archive");
  Symbol* cn = shared_nest_host->name();
  Klass *s = resolve_or_fail(cn, class_loader, protection_domain, true, CHECK_NULL);
  if (s != shared_nest_host) {
    // The dynamically resolved nest_host is not the same as the one we used during dump time,
    // so we cannot use ik.
    return nullptr;
  } else {
    assert(s->is_shared(), "must be");
  }

  InstanceKlass* loaded_ik = load_shared_class(ik, class_loader, protection_domain, nullptr, pkg_entry, CHECK_NULL);

  if (loaded_ik != nullptr) {
    assert(shared_nest_host->is_same_class_package(ik),
           "lambda proxy class and its nest host must be in the same package");
  }

  // The lambda proxy class and its nest host have the same class loader and class loader data,
  // as verified in SystemDictionaryShared::add_lambda_proxy_class()
  assert(shared_nest_host->class_loader() == class_loader(), "mismatched class loader");
  assert(shared_nest_host->class_loader_data() == class_loader_data(class_loader), "mismatched class loader data");
  ik->set_nest_host(shared_nest_host);

  return loaded_ik;
}

InstanceKlass* SystemDictionary::load_shared_class(InstanceKlass* ik,
                                                   Handle class_loader,
                                                   Handle protection_domain,
                                                   const ClassFileStream *cfs,
                                                   PackageEntry* pkg_entry,
                                                   TRAPS) {
  assert(ik != nullptr, "sanity");
  assert(!ik->is_unshareable_info_restored(), "shared class can be loaded only once");
  Symbol* class_name = ik->name();

  if (!is_shared_class_visible(class_name, ik, pkg_entry, class_loader)) {
    return nullptr;
  }

  if (!check_shared_class_super_types(ik, class_loader, protection_domain, THREAD)) {
    return nullptr;
  }


  if (ik->has_inline_type_fields()) {
    for (AllFieldStream fs(ik); !fs.done(); fs.next()) {
      Symbol* sig = fs.signature();
      if (Signature::basic_type(sig) == T_PRIMITIVE_OBJECT) {
        if (!fs.access_flags().is_static()) {
          // Pre-load inline class
          Klass* real_k = SystemDictionary::resolve_inline_type_field_or_fail(sig,
            class_loader, protection_domain, true, CHECK_NULL);
          Klass* k = ik->get_inline_type_field_klass_or_null(fs.index());
          if (real_k != k) {
            // oops, the app has substituted a different version of k!
            return nullptr;
          }
        }
      }
    }
  }

  InstanceKlass* new_ik = nullptr;
  // CFLH check is skipped for VM hidden classes (see KlassFactory::create_from_stream).
  // It will be skipped for shared VM hidden lambda proxy classes.
  if (!SystemDictionaryShared::is_hidden_lambda_proxy(ik)) {
    new_ik = KlassFactory::check_shared_class_file_load_hook(
      ik, class_name, class_loader, protection_domain, cfs, CHECK_NULL);
  }
  if (new_ik != nullptr) {
    // The class is changed by CFLH. Return the new class. The shared class is
    // not used.
    return new_ik;
  }

  // Adjust methods to recover missing data.  They need addresses for
  // interpreter entry points and their default native method address
  // must be reset.

  // Shared classes are all currently loaded by either the bootstrap or
  // internal parallel class loaders, so this will never cause a deadlock
  // on a custom class loader lock.
  // Since this class is already locked with parallel capable class
  // loaders, including the bootstrap loader via the placeholder table,
  // this lock is currently a nop.

  ClassLoaderData* loader_data = class_loader_data(class_loader);
  {
    HandleMark hm(THREAD);
    Handle lockObject = get_loader_lock_or_null(class_loader);
    ObjectLocker ol(lockObject, THREAD);
    // prohibited package check assumes all classes loaded from archive call
    // restore_unshareable_info which calls ik->set_package()
    ik->restore_unshareable_info(loader_data, protection_domain, pkg_entry, CHECK_NULL);
  }

  load_shared_class_misc(ik, loader_data);

  return ik;
}

void SystemDictionary::load_shared_class_misc(InstanceKlass* ik, ClassLoaderData* loader_data) {
  ik->print_class_load_logging(loader_data, nullptr, nullptr);

  // For boot loader, ensure that GetSystemPackage knows that a class in this
  // package was loaded.
  if (loader_data->is_the_null_class_loader_data()) {
    int path_index = ik->shared_classpath_index();
    ik->set_classpath_index(path_index);
  }

  // notify a class loaded from shared object
  ClassLoadingService::notify_class_loaded(ik, true /* shared class */);
}

#endif // INCLUDE_CDS

InstanceKlass* SystemDictionary::load_instance_class_impl(Symbol* class_name, Handle class_loader, TRAPS) {

  if (class_loader.is_null()) {
    ResourceMark rm(THREAD);
    PackageEntry* pkg_entry = nullptr;
    bool search_only_bootloader_append = false;

    // Find the package in the boot loader's package entry table.
    TempNewSymbol pkg_name = ClassLoader::package_from_class_name(class_name);
    if (pkg_name != nullptr) {
      pkg_entry = class_loader_data(class_loader)->packages()->lookup_only(pkg_name);
    }

    // Prior to attempting to load the class, enforce the boot loader's
    // visibility boundaries.
    if (!Universe::is_module_initialized()) {
      // During bootstrapping, prior to module initialization, any
      // class attempting to be loaded must be checked against the
      // java.base packages in the boot loader's PackageEntryTable.
      // No class outside of java.base is allowed to be loaded during
      // this bootstrapping window.
      if (pkg_entry == nullptr || pkg_entry->in_unnamed_module()) {
        // Class is either in the unnamed package or in
        // a named package within the unnamed module.  Either
        // case is outside of java.base, do not attempt to
        // load the class post java.base definition.  If
        // java.base has not been defined, let the class load
        // and its package will be checked later by
        // ModuleEntryTable::verify_javabase_packages.
        if (ModuleEntryTable::javabase_defined()) {
          return nullptr;
        }
      } else {
        // Check that the class' package is defined within java.base.
        ModuleEntry* mod_entry = pkg_entry->module();
        Symbol* mod_entry_name = mod_entry->name();
        if (mod_entry_name->fast_compare(vmSymbols::java_base()) != 0) {
          return nullptr;
        }
      }
    } else {
      // After the module system has been initialized, check if the class'
      // package is in a module defined to the boot loader.
      if (pkg_name == nullptr || pkg_entry == nullptr || pkg_entry->in_unnamed_module()) {
        // Class is either in the unnamed package, in a named package
        // within a module not defined to the boot loader or in a
        // a named package within the unnamed module.  In all cases,
        // limit visibility to search for the class only in the boot
        // loader's append path.
        if (!ClassLoader::has_bootclasspath_append()) {
           // If there is no bootclasspath append entry, no need to continue
           // searching.
           return nullptr;
        }
        search_only_bootloader_append = true;
      }
    }

    // Prior to bootstrapping's module initialization, never load a class outside
    // of the boot loader's module path
    assert(Universe::is_module_initialized() ||
           !search_only_bootloader_append,
           "Attempt to load a class outside of boot loader's module path");

    // Search for classes in the CDS archive.
    InstanceKlass* k = nullptr;

#if INCLUDE_CDS
    if (UseSharedSpaces)
    {
      PerfTraceTime vmtimer(ClassLoader::perf_shared_classload_time());
      InstanceKlass* ik = SystemDictionaryShared::find_builtin_class(class_name);
      if (ik != nullptr && ik->is_shared_boot_class() && !ik->shared_loading_failed()) {
        SharedClassLoadingMark slm(THREAD, ik);
        k = load_shared_class(ik, class_loader, Handle(), nullptr,  pkg_entry, CHECK_NULL);
      }
    }
#endif

    if (k == nullptr) {
      // Use VM class loader
      PerfTraceTime vmtimer(ClassLoader::perf_sys_classload_time());
      k = ClassLoader::load_class(class_name, search_only_bootloader_append, CHECK_NULL);
    }

    // find_or_define_instance_class may return a different InstanceKlass
    if (k != nullptr) {
      CDS_ONLY(SharedClassLoadingMark slm(THREAD, k);)
      k = find_or_define_instance_class(class_name, class_loader, k, CHECK_NULL);
    }
    return k;
  } else {
    // Use user specified class loader to load class. Call loadClass operation on class_loader.
    ResourceMark rm(THREAD);

    JavaThread* jt = THREAD;

    PerfClassTraceTime vmtimer(ClassLoader::perf_app_classload_time(),
                               ClassLoader::perf_app_classload_selftime(),
                               ClassLoader::perf_app_classload_count(),
                               jt->get_thread_stat()->perf_recursion_counts_addr(),
                               jt->get_thread_stat()->perf_timers_addr(),
                               PerfClassTraceTime::CLASS_LOAD);

    // Translate to external class name format, i.e., convert '/' chars to '.'
    Handle string = java_lang_String::externalize_classname(class_name, CHECK_NULL);

    JavaValue result(T_OBJECT);

    InstanceKlass* spec_klass = vmClasses::ClassLoader_klass();

    // Call public unsynchronized loadClass(String) directly for all class loaders.
    // For parallelCapable class loaders, JDK >=7, loadClass(String, boolean) will
    // acquire a class-name based lock rather than the class loader object lock.
    // JDK < 7 already acquire the class loader lock in loadClass(String, boolean).
    JavaCalls::call_virtual(&result,
                            class_loader,
                            spec_klass,
                            vmSymbols::loadClass_name(),
                            vmSymbols::string_class_signature(),
                            string,
                            CHECK_NULL);

    assert(result.get_type() == T_OBJECT, "just checking");
    oop obj = result.get_oop();

    // Primitive classes return null since forName() can not be
    // used to obtain any of the Class objects representing primitives or void
    if ((obj != nullptr) && !(java_lang_Class::is_primitive(obj))) {
      InstanceKlass* k = InstanceKlass::cast(java_lang_Class::as_Klass(obj));
      // For user defined Java class loaders, check that the name returned is
      // the same as that requested.  This check is done for the bootstrap
      // loader when parsing the class file.
      if (class_name == k->name()) {
        return k;
      }
    }
    // Class is not found or has the wrong name, return null
    return nullptr;
  }
}

InstanceKlass* SystemDictionary::load_instance_class(Symbol* name,
                                                     Handle class_loader,
                                                     TRAPS) {

  InstanceKlass* loaded_class = load_instance_class_impl(name, class_loader, CHECK_NULL);

  // If everything was OK (no exceptions, no null return value), and
  // class_loader is NOT the defining loader, do a little more bookkeeping.
  if (loaded_class != nullptr &&
      loaded_class->class_loader() != class_loader()) {

    ClassLoaderData* loader_data = class_loader_data(class_loader);
    check_constraints(loaded_class, loader_data, false, CHECK_NULL);

    // Record dependency for non-parent delegation.
    // This recording keeps the defining class loader of the klass (loaded_class) found
    // from being unloaded while the initiating class loader is loaded
    // even if the reference to the defining class loader is dropped
    // before references to the initiating class loader.
    loader_data->record_dependency(loaded_class);

    { // Grabbing the Compile_lock prevents systemDictionary updates
      // during compilations.
      MutexLocker mu(THREAD, Compile_lock);
      update_dictionary(THREAD, loaded_class, loader_data);
    }

    if (JvmtiExport::should_post_class_load()) {
      JvmtiExport::post_class_load(THREAD, loaded_class);
    }
  }
  return loaded_class;
}

static void post_class_define_event(InstanceKlass* k, const ClassLoaderData* def_cld) {
  EventClassDefine event;
  if (event.should_commit()) {
    event.set_definedClass(k);
    event.set_definingClassLoader(def_cld);
    event.commit();
  }
}

void SystemDictionary::define_instance_class(InstanceKlass* k, Handle class_loader, TRAPS) {

  ClassLoaderData* loader_data = k->class_loader_data();
  assert(loader_data->class_loader() == class_loader(), "they must be the same");

  // Bootstrap and other parallel classloaders don't acquire a lock,
  // they use placeholder token.
  // If a parallelCapable class loader calls define_instance_class instead of
  // find_or_define_instance_class to get here, we have a timing
  // hole with systemDictionary updates and check_constraints
  if (!is_parallelCapable(class_loader)) {
    assert(ObjectSynchronizer::current_thread_holds_lock(THREAD,
           get_loader_lock_or_null(class_loader)),
           "define called without lock");
  }

  // Check class-loading constraints. Throw exception if violation is detected.
  // Grabs and releases SystemDictionary_lock
  // The check_constraints/find_class call and update_dictionary sequence
  // must be "atomic" for a specific class/classloader pair so we never
  // define two different instanceKlasses for that class/classloader pair.
  // Existing classloaders will call define_instance_class with the
  // classloader lock held
  // Parallel classloaders will call find_or_define_instance_class
  // which will require a token to perform the define class
  check_constraints(k, loader_data, true, CHECK);

  // Register class just loaded with class loader (placed in ArrayList)
  // Note we do this before updating the dictionary, as this can
  // fail with an OutOfMemoryError (if it does, we will *not* put this
  // class in the dictionary and will not update the class hierarchy).
  // JVMTI FollowReferences needs to find the classes this way.
  if (k->class_loader() != nullptr) {
    methodHandle m(THREAD, Universe::loader_addClass_method());
    JavaValue result(T_VOID);
    JavaCallArguments args(class_loader);
    args.push_oop(Handle(THREAD, k->java_mirror()));
    JavaCalls::call(&result, m, &args, CHECK);
  }

  // Add to class hierarchy, and do possible deoptimizations.
  add_to_hierarchy(THREAD, k);

  {
    MutexLocker mu_r(THREAD, Compile_lock);
    // Add to systemDictionary - so other classes can see it.
    // Grabs and releases SystemDictionary_lock
    update_dictionary(THREAD, k, loader_data);
  }

  // notify jvmti
  if (JvmtiExport::should_post_class_load()) {
    JvmtiExport::post_class_load(THREAD, k);
  }
  post_class_define_event(k, loader_data);
}

// Support parallel classloading
// All parallel class loaders, including bootstrap classloader
// lock a placeholder entry for this class/class_loader pair
// to allow parallel defines of different classes for this class loader
// With AllowParallelDefine flag==true, in case they do not synchronize around
// FindLoadedClass/DefineClass, calls, we check for parallel
// loading for them, wait if a defineClass is in progress
// and return the initial requestor's results
// This flag does not apply to the bootstrap classloader.
// With AllowParallelDefine flag==false, call through to define_instance_class
// which will throw LinkageError: duplicate class definition.
// False is the requested default.
// For better performance, the class loaders should synchronize
// findClass(), i.e. FindLoadedClass/DefineClassIfAbsent or they
// potentially waste time reading and parsing the bytestream.
// Note: VM callers should ensure consistency of k/class_name,class_loader
// Be careful when modifying this code: once you have run
// PlaceholderTable::find_and_add(PlaceholderTable::DEFINE_CLASS),
// you need to find_and_remove it before returning.
// So be careful to not exit with a CHECK_ macro between these calls.
InstanceKlass* SystemDictionary::find_or_define_helper(Symbol* class_name, Handle class_loader,
                                                       InstanceKlass* k, TRAPS) {

  Symbol* name_h = k->name();
  ClassLoaderData* loader_data = class_loader_data(class_loader);
  Dictionary* dictionary = loader_data->dictionary();

  // Hold SD lock around find_class and placeholder creation for DEFINE_CLASS
  {
    MutexLocker mu(THREAD, SystemDictionary_lock);
    // First check if class already defined
    if (is_parallelDefine(class_loader)) {
      InstanceKlass* check = dictionary->find_class(THREAD, name_h);
      if (check != nullptr) {
        return check;
      }
    }

    // Acquire define token for this class/classloader
    PlaceholderEntry* probe = PlaceholderTable::find_and_add(name_h, loader_data,
                                                             PlaceholderTable::DEFINE_CLASS, nullptr, THREAD);
    // Wait if another thread defining in parallel
    // All threads wait - even those that will throw duplicate class: otherwise
    // caller is surprised by LinkageError: duplicate, but findLoadedClass fails
    // if other thread has not finished updating dictionary
    while (probe->definer() != nullptr) {
      SystemDictionary_lock->wait();
    }
    // Only special cases allow parallel defines and can use other thread's results
    // Other cases fall through, and may run into duplicate defines
    // caught by finding an entry in the SystemDictionary
    if (is_parallelDefine(class_loader) && (probe->instance_klass() != nullptr)) {
      InstanceKlass* ik = probe->instance_klass();
      PlaceholderTable::find_and_remove(name_h, loader_data, PlaceholderTable::DEFINE_CLASS, THREAD);
      SystemDictionary_lock->notify_all();
#ifdef ASSERT
      InstanceKlass* check = dictionary->find_class(THREAD, name_h);
      assert(check != nullptr, "definer missed recording success");
#endif
      return ik;
    } else {
      // This thread will define the class (even if earlier thread tried and had an error)
      probe->set_definer(THREAD);
    }
  }

  define_instance_class(k, class_loader, THREAD);

  // definer must notify any waiting threads
  {
    MutexLocker mu(THREAD, SystemDictionary_lock);
    PlaceholderEntry* probe = PlaceholderTable::get_entry(name_h, loader_data);
    assert(probe != nullptr, "DEFINE_CLASS placeholder lost?");
    if (!HAS_PENDING_EXCEPTION) {
      probe->set_instance_klass(k);
    }
    probe->set_definer(nullptr);
    PlaceholderTable::find_and_remove(name_h, loader_data, PlaceholderTable::DEFINE_CLASS, THREAD);
    SystemDictionary_lock->notify_all();
  }

  return HAS_PENDING_EXCEPTION ? nullptr : k;
}

// If a class loader supports parallel classloading handle parallel define requests.
// find_or_define_instance_class may return a different InstanceKlass
InstanceKlass* SystemDictionary::find_or_define_instance_class(Symbol* class_name, Handle class_loader,
                                                               InstanceKlass* k, TRAPS) {
  InstanceKlass* defined_k = find_or_define_helper(class_name, class_loader, k, THREAD);
  // Clean up original InstanceKlass if duplicate or error
  if (!HAS_PENDING_EXCEPTION && defined_k != k) {
    // If a parallel capable class loader already defined this class, register 'k' for cleanup.
    assert(defined_k != nullptr, "Should have a klass if there's no exception");
    k->class_loader_data()->add_to_deallocate_list(k);
  } else if (HAS_PENDING_EXCEPTION) {
    assert(defined_k == nullptr, "Should not have a klass if there's an exception");
    k->class_loader_data()->add_to_deallocate_list(k);
  }
  return defined_k;
}


// ----------------------------------------------------------------------------
// Update hierarchy. This is done before the new klass has been added to the SystemDictionary. The Compile_lock
// is grabbed, to ensure that the compiler is not using the class hierarchy.

void SystemDictionary::add_to_hierarchy(JavaThread* current, InstanceKlass* k) {
  assert(k != nullptr, "just checking");
  assert(!SafepointSynchronize::is_at_safepoint(), "must NOT be at safepoint");

  // In case we are not using CHA based vtables we need to make sure the loaded
  // deopt is completed before anyone links this class.
  // Linking is done with _init_monitor held, by loading and deopting with it
  // held we make sure the deopt is completed before linking.
  if (!UseVtableBasedCHA) {
    k->init_monitor()->lock();
  }

  DeoptimizationScope deopt_scope;
  {
    MutexLocker ml(current, Compile_lock);

    k->set_init_state(InstanceKlass::loaded);
    // make sure init_state store is already done.
    // The compiler reads the hierarchy outside of the Compile_lock.
    // Access ordering is used to add to hierarchy.
<<<<<<< HEAD

    // Link into hierarchy.
    k->append_to_sibling_list();                    // add to superklass/sibling list
    k->process_interfaces();                        // handle all "implements" declarations

=======

    // Link into hierarchy.
    k->append_to_sibling_list();                    // add to superklass/sibling list
    k->process_interfaces();                        // handle all "implements" declarations

>>>>>>> 8fee93fa
    // Now mark all code that depended on old class hierarchy.
    // Note: must be done *after* linking k into the hierarchy (was bug 12/9/97)
    if (Universe::is_fully_initialized()) {
      CodeCache::mark_dependents_on(&deopt_scope, k);
    }
  }
  // Perform the deopt handshake outside Compile_lock.
  deopt_scope.deoptimize_marked();

  if (!UseVtableBasedCHA) {
    k->init_monitor()->unlock();
  }
}

// ----------------------------------------------------------------------------
// GC support

// Assumes classes in the SystemDictionary are only unloaded at a safepoint
bool SystemDictionary::do_unloading(GCTimer* gc_timer) {

  bool unloading_occurred;
  bool is_concurrent = !SafepointSynchronize::is_at_safepoint();
  {
    GCTraceTime(Debug, gc, phases) t("ClassLoaderData", gc_timer);
    assert_locked_or_safepoint(ClassLoaderDataGraph_lock);  // caller locks.
    // First, mark for unload all ClassLoaderData referencing a dead class loader.
    unloading_occurred = ClassLoaderDataGraph::do_unloading();
    if (unloading_occurred) {
      MutexLocker ml2(is_concurrent ? Module_lock : nullptr);
      JFR_ONLY(Jfr::on_unloading_classes();)
      MANAGEMENT_ONLY(FinalizerService::purge_unloaded();)
      MutexLocker ml1(is_concurrent ? SystemDictionary_lock : nullptr);
      ClassLoaderDataGraph::clean_module_and_package_info();
      LoaderConstraintTable::purge_loader_constraints();
      ResolutionErrorTable::purge_resolution_errors();
    }
  }

  GCTraceTime(Debug, gc, phases) t("Trigger cleanups", gc_timer);

  if (unloading_occurred) {
    SymbolTable::trigger_cleanup();

    if (java_lang_System::allow_security_manager()) {
      // Oops referenced by the protection domain cache table may get unreachable independently
      // of the class loader (eg. cached protection domain oops). So we need to
      // explicitly unlink them here.
      // All protection domain oops are linked to the caller class, so if nothing
      // unloads, this is not needed.
      ProtectionDomainCacheTable::trigger_cleanup();
    } else {
      assert(ProtectionDomainCacheTable::number_of_entries() == 0, "should be empty");
    }

    MutexLocker ml(is_concurrent ? ClassInitError_lock : nullptr);
    InstanceKlass::clean_initialization_error_table();
  }

  return unloading_occurred;
}

void SystemDictionary::methods_do(void f(Method*)) {
  // Walk methods in loaded classes

  {
    MutexLocker ml(ClassLoaderDataGraph_lock);
    ClassLoaderDataGraph::methods_do(f);
  }

  auto doit = [&] (InvokeMethodKey key, Method* method) {
    f(method);
  };

  {
    MutexLocker ml(InvokeMethodTable_lock);
    _invoke_method_intrinsic_table.iterate_all(doit);
  }

}

// ----------------------------------------------------------------------------
// Initialization

void SystemDictionary::initialize(TRAPS) {
#if INCLUDE_CDS
  SystemDictionaryShared::initialize();
#endif

  // Resolve basic classes
  vmClasses::resolve_all(CHECK);
  // Resolve classes used by archived heap objects
  if (UseSharedSpaces) {
    HeapShared::resolve_classes(THREAD);
  }
}

// Constraints on class loaders. The details of the algorithm can be
// found in the OOPSLA'98 paper "Dynamic Class Loading in the Java
// Virtual Machine" by Sheng Liang and Gilad Bracha.  The basic idea is
// that the dictionary needs to maintain a set of constraints that
// must be satisfied by all classes in the dictionary.
// if defining is true, then LinkageError if already in dictionary
// if initiating loader, then ok if InstanceKlass matches existing entry

void SystemDictionary::check_constraints(InstanceKlass* k,
                                         ClassLoaderData* loader_data,
                                         bool defining,
                                         TRAPS) {
  ResourceMark rm(THREAD);
  stringStream ss;
  bool throwException = false;

  {
    Symbol* name = k->name();

    MutexLocker mu(THREAD, SystemDictionary_lock);

    InstanceKlass* check = loader_data->dictionary()->find_class(THREAD, name);
    if (check != nullptr) {
      // If different InstanceKlass - duplicate class definition,
      // else - ok, class loaded by a different thread in parallel.
      // We should only have found it if it was done loading and ok to use.

      if ((defining == true) || (k != check)) {
        throwException = true;
        ss.print("loader %s", loader_data->loader_name_and_id());
        ss.print(" attempted duplicate %s definition for %s. (%s)",
                 k->external_kind(), k->external_name(), k->class_in_module_of_loader(false, true));
      } else {
        return;
      }
    }

    if (throwException == false) {
      if (LoaderConstraintTable::check_or_update(k, loader_data, name) == false) {
        throwException = true;
        ss.print("loader constraint violation: loader %s", loader_data->loader_name_and_id());
        ss.print(" wants to load %s %s.",
                 k->external_kind(), k->external_name());
        Klass *existing_klass = LoaderConstraintTable::find_constrained_klass(name, loader_data);
        if (existing_klass != nullptr && existing_klass->class_loader_data() != loader_data) {
          ss.print(" A different %s with the same name was previously loaded by %s. (%s)",
                   existing_klass->external_kind(),
                   existing_klass->class_loader_data()->loader_name_and_id(),
                   existing_klass->class_in_module_of_loader(false, true));
        } else {
          ss.print(" (%s)", k->class_in_module_of_loader(false, true));
        }
      }
    }
  }

  // Throw error now if needed (cannot throw while holding
  // SystemDictionary_lock because of rank ordering)
  if (throwException == true) {
    THROW_MSG(vmSymbols::java_lang_LinkageError(), ss.as_string());
  }
}

// Update class loader data dictionary - done after check_constraint and add_to_hierarchy
// have been called.
void SystemDictionary::update_dictionary(JavaThread* current,
                                         InstanceKlass* k,
                                         ClassLoaderData* loader_data) {
  // Compile_lock prevents systemDictionary updates during compilations
  assert_locked_or_safepoint(Compile_lock);
  Symbol* name  = k->name();

  MutexLocker mu1(SystemDictionary_lock);

  // Make a new dictionary entry.
  Dictionary* dictionary = loader_data->dictionary();
  InstanceKlass* sd_check = dictionary->find_class(current, name);
  if (sd_check == nullptr) {
    dictionary->add_klass(current, name, k);
  }
  SystemDictionary_lock->notify_all();
}


// Try to find a class name using the loader constraints.  The
// loader constraints might know about a class that isn't fully loaded
// yet and these will be ignored.
Klass* SystemDictionary::find_constrained_instance_or_array_klass(
                    Thread* current, Symbol* class_name, Handle class_loader) {

  // First see if it has been loaded directly.
  // Force the protection domain to be null.  (This removes protection checks.)
  Handle no_protection_domain;
  Klass* klass = find_instance_or_array_klass(current, class_name, class_loader,
                                              no_protection_domain);
  if (klass != nullptr)
    return klass;

  // Now look to see if it has been loaded elsewhere, and is subject to
  // a loader constraint that would require this loader to return the
  // klass that is already loaded.
  if (Signature::is_array(class_name)) {
    // For array classes, their Klass*s are not kept in the
    // constraint table. The element Klass*s are.
    SignatureStream ss(class_name, false);
    int ndims = ss.skip_array_prefix();  // skip all '['s
    BasicType t = ss.type();
    if (t != T_OBJECT && t != T_PRIMITIVE_OBJECT) {
      klass = Universe::typeArrayKlassObj(t);
    } else {
      MutexLocker mu(current, SystemDictionary_lock);
      klass = LoaderConstraintTable::find_constrained_klass(ss.as_symbol(), class_loader_data(class_loader));
    }
    // If element class already loaded, allocate array klass
    if (klass != nullptr) {
      if (class_name->is_Q_array_signature()) {
        klass = InlineKlass::cast(klass)->value_array_klass_or_null(ndims);
      } else {
        klass = klass->array_klass_or_null(ndims);
      }
    }
  } else {
    MutexLocker mu(current, SystemDictionary_lock);
    // Non-array classes are easy: simply check the constraint table.
    klass = LoaderConstraintTable::find_constrained_klass(class_name, class_loader_data(class_loader));
  }

  return klass;
}

bool SystemDictionary::add_loader_constraint(Symbol* class_name,
                                             Klass* klass_being_linked,
                                             Handle class_loader1,
                                             Handle class_loader2) {
  ClassLoaderData* loader_data1 = class_loader_data(class_loader1);
  ClassLoaderData* loader_data2 = class_loader_data(class_loader2);

  Symbol* constraint_name = nullptr;

  if (!Signature::is_array(class_name)) {
    constraint_name = class_name;
  } else {
    // For array classes, their Klass*s are not kept in the
    // constraint table. The element classes are.
    SignatureStream ss(class_name, false);
    ss.skip_array_prefix();  // skip all '['s
    if (!ss.has_envelope()) {
      return true;     // primitive types always pass
    }
    constraint_name = ss.as_symbol();
    // Increment refcount to keep constraint_name alive after
    // SignatureStream is destructed. It will be decremented below
    // before returning.
    constraint_name->increment_refcount();
  }

  Dictionary* dictionary1 = loader_data1->dictionary();
  Dictionary* dictionary2 = loader_data2->dictionary();

  JavaThread* current = JavaThread::current();
  {
    MutexLocker mu_s(SystemDictionary_lock);
    InstanceKlass* klass1 = dictionary1->find_class(current, constraint_name);
    InstanceKlass* klass2 = dictionary2->find_class(current, constraint_name);
    bool result = LoaderConstraintTable::add_entry(constraint_name, klass1, loader_data1,
                                                   klass2, loader_data2);
#if INCLUDE_CDS
    if (Arguments::is_dumping_archive() && klass_being_linked != nullptr &&
        !klass_being_linked->is_shared()) {
         SystemDictionaryShared::record_linking_constraint(constraint_name,
                                     InstanceKlass::cast(klass_being_linked),
                                     class_loader1, class_loader2);
    }
#endif // INCLUDE_CDS
    if (Signature::is_array(class_name)) {
      constraint_name->decrement_refcount();
    }
    return result;
  }
}

// Add entry to resolution error table to record the error when the first
// attempt to resolve a reference to a class has failed.
void SystemDictionary::add_resolution_error(const constantPoolHandle& pool, int which,
                                            Symbol* error, Symbol* message,
                                            Symbol* cause, Symbol* cause_msg) {
  {
    MutexLocker ml(Thread::current(), SystemDictionary_lock);
    ResolutionErrorEntry* entry = ResolutionErrorTable::find_entry(pool, which);
    if (entry == nullptr) {
      ResolutionErrorTable::add_entry(pool, which, error, message, cause, cause_msg);
    }
  }
}

// Delete a resolution error for RedefineClasses for a constant pool is going away
void SystemDictionary::delete_resolution_error(ConstantPool* pool) {
  ResolutionErrorTable::delete_entry(pool);
}

// Lookup resolution error table. Returns error if found, otherwise null.
Symbol* SystemDictionary::find_resolution_error(const constantPoolHandle& pool, int which,
                                                Symbol** message, Symbol** cause, Symbol** cause_msg) {

  {
    MutexLocker ml(Thread::current(), SystemDictionary_lock);
    ResolutionErrorEntry* entry = ResolutionErrorTable::find_entry(pool, which);
    if (entry != nullptr) {
      *message = entry->message();
      *cause = entry->cause();
      *cause_msg = entry->cause_msg();
      return entry->error();
    } else {
      return nullptr;
    }
  }
}

// Add an entry to resolution error table to record an error in resolving or
// validating a nest host. This is used to construct informative error
// messages when IllegalAccessError's occur. If an entry already exists it will
// be updated with the nest host error message.

void SystemDictionary::add_nest_host_error(const constantPoolHandle& pool,
                                           int which,
                                           const char* message) {
  {
    MutexLocker ml(Thread::current(), SystemDictionary_lock);
    ResolutionErrorEntry* entry = ResolutionErrorTable::find_entry(pool, which);
    if (entry != nullptr && entry->nest_host_error() == nullptr) {
      // An existing entry means we had a true resolution failure (LinkageError) with our nest host, but we
      // still want to add the error message for the higher-level access checks to report. We should
      // only reach here under the same error condition, so we can ignore the potential race with setting
      // the message. If we see it is already set then we can ignore it.
      entry->set_nest_host_error(message);
    } else {
      ResolutionErrorTable::add_entry(pool, which, message);
    }
  }
}

// Lookup any nest host error
const char* SystemDictionary::find_nest_host_error(const constantPoolHandle& pool, int which) {
  {
    MutexLocker ml(Thread::current(), SystemDictionary_lock);
    ResolutionErrorEntry* entry = ResolutionErrorTable::find_entry(pool, which);
    if (entry != nullptr) {
      return entry->nest_host_error();
    } else {
      return nullptr;
    }
  }
}

// Signature constraints ensure that callers and callees agree about
// the meaning of type names in their signatures.  This routine is the
// intake for constraints.  It collects them from several places:
//
//  * LinkResolver::resolve_method (if check_access is true) requires
//    that the resolving class (the caller) and the defining class of
//    the resolved method (the callee) agree on each type in the
//    method's signature.
//
//  * LinkResolver::resolve_interface_method performs exactly the same
//    checks.
//
//  * LinkResolver::resolve_field requires that the constant pool
//    attempting to link to a field agree with the field's defining
//    class about the type of the field signature.
//
//  * klassVtable::initialize_vtable requires that, when a class
//    overrides a vtable entry allocated by a superclass, that the
//    overriding method (i.e., the callee) agree with the superclass
//    on each type in the method's signature.
//
//  * klassItable::initialize_itable requires that, when a class fills
//    in its itables, for each non-abstract method installed in an
//    itable, the method (i.e., the callee) agree with the interface
//    on each type in the method's signature.
//
// All those methods have a boolean (check_access, checkconstraints)
// which turns off the checks.  This is used from specialized contexts
// such as bootstrapping, dumping, and debugging.
//
// No direct constraint is placed between the class and its
// supertypes.  Constraints are only placed along linked relations
// between callers and callees.  When a method overrides or implements
// an abstract method in a supertype (superclass or interface), the
// constraints are placed as if the supertype were the caller to the
// overriding method.  (This works well, since callers to the
// supertype have already established agreement between themselves and
// the supertype.)  As a result of all this, a class can disagree with
// its supertype about the meaning of a type name, as long as that
// class neither calls a relevant method of the supertype, nor is
// called (perhaps via an override) from the supertype.
//
//
// SystemDictionary::check_signature_loaders(sig, klass_being_linked, l1, l2)
//
// Make sure all class components (including arrays) in the given
// signature will be resolved to the same class in both loaders.
// Returns the name of the type that failed a loader constraint check, or
// null if no constraint failed.  No exception except OOME is thrown.
// Arrays are not added to the loader constraint table, their elements are.
Symbol* SystemDictionary::check_signature_loaders(Symbol* signature,
                                                  Klass* klass_being_linked,
                                                  Handle loader1, Handle loader2,
                                                  bool is_method)  {
  // Nothing to do if loaders are the same.
  if (loader1() == loader2()) {
    return nullptr;
  }

  for (SignatureStream ss(signature, is_method); !ss.is_done(); ss.next()) {
    if (ss.is_reference()) {
      Symbol* sig = ss.as_symbol();
      // Note: In the future, if template-like types can take
      // arguments, we will want to recognize them and dig out class
      // names hiding inside the argument lists.
      if (!add_loader_constraint(sig, klass_being_linked, loader1, loader2)) {
        return sig;
      }
    }
  }
  return nullptr;
}

Method* SystemDictionary::find_method_handle_intrinsic(vmIntrinsicID iid,
                                                       Symbol* signature,
                                                       TRAPS) {

  const int iid_as_int = vmIntrinsics::as_int(iid);
  assert(MethodHandles::is_signature_polymorphic(iid) &&
         MethodHandles::is_signature_polymorphic_intrinsic(iid) &&
         iid != vmIntrinsics::_invokeGeneric,
         "must be a known MH intrinsic iid=%d: %s", iid_as_int, vmIntrinsics::name_at(iid));

  {
    MutexLocker ml(THREAD, InvokeMethodTable_lock);
    InvokeMethodKey key(signature, iid_as_int);
    Method** met = _invoke_method_intrinsic_table.get(key);
    if (met != nullptr) {
      return *met;
    }

    bool throw_error = false;
    // This function could get an OOM but it is safe to call inside of a lock because
    // throwing OutOfMemoryError doesn't call Java code.
    methodHandle m = Method::make_method_handle_intrinsic(iid, signature, CHECK_NULL);
    if (!Arguments::is_interpreter_only() || iid == vmIntrinsics::_linkToNative) {
        // Generate a compiled form of the MH intrinsic
        // linkToNative doesn't have interpreter-specific implementation, so always has to go through compiled version.
        AdapterHandlerLibrary::create_native_wrapper(m);
        // Check if have the compiled code.
        throw_error = (!m->has_compiled_code());
    }

    if (!throw_error) {
      signature->make_permanent(); // The signature is never unloaded.
      bool created = _invoke_method_intrinsic_table.put(key, m());
      assert(created, "must be since we still hold the lock");
      assert(Arguments::is_interpreter_only() || (m->has_compiled_code() &&
             m->code()->entry_point() == m->from_compiled_entry()),
             "MH intrinsic invariant");
      return m();
    }
  }

  // Throw error outside of the lock.
  THROW_MSG_NULL(vmSymbols::java_lang_VirtualMachineError(),
                 "Out of space in CodeCache for method handle intrinsic");
}

// Helper for unpacking the return value from linkMethod and linkCallSite.
static Method* unpack_method_and_appendix(Handle mname,
                                          Klass* accessing_klass,
                                          objArrayHandle appendix_box,
                                          Handle* appendix_result,
                                          TRAPS) {
  if (mname.not_null()) {
    Method* m = java_lang_invoke_MemberName::vmtarget(mname());
    if (m != nullptr) {
      oop appendix = appendix_box->obj_at(0);
      LogTarget(Info, methodhandles) lt;
      if (lt.develop_is_enabled()) {
        ResourceMark rm(THREAD);
        LogStream ls(lt);
        ls.print("Linked method=" INTPTR_FORMAT ": ", p2i(m));
        m->print_on(&ls);
        if (appendix != nullptr) { ls.print("appendix = "); appendix->print_on(&ls); }
        ls.cr();
      }

      (*appendix_result) = Handle(THREAD, appendix);
      // the target is stored in the cpCache and if a reference to this
      // MemberName is dropped we need a way to make sure the
      // class_loader containing this method is kept alive.
      methodHandle mh(THREAD, m); // record_dependency can safepoint.
      ClassLoaderData* this_key = accessing_klass->class_loader_data();
      this_key->record_dependency(m->method_holder());
      return mh();
    }
  }
  THROW_MSG_NULL(vmSymbols::java_lang_LinkageError(), "bad value from MethodHandleNatives");
}

Method* SystemDictionary::find_method_handle_invoker(Klass* klass,
                                                     Symbol* name,
                                                     Symbol* signature,
                                                     Klass* accessing_klass,
                                                     Handle* appendix_result,
                                                     TRAPS) {
  assert(THREAD->can_call_java() ,"");
  Handle method_type =
    SystemDictionary::find_method_handle_type(signature, accessing_klass, CHECK_NULL);

  int ref_kind = JVM_REF_invokeVirtual;
  oop name_oop = StringTable::intern(name, CHECK_NULL);
  Handle name_str (THREAD, name_oop);
  objArrayHandle appendix_box = oopFactory::new_objArray_handle(vmClasses::Object_klass(), 1, CHECK_NULL);
  assert(appendix_box->obj_at(0) == nullptr, "");

  // This should not happen.  JDK code should take care of that.
  if (accessing_klass == nullptr || method_type.is_null()) {
    THROW_MSG_NULL(vmSymbols::java_lang_InternalError(), "bad invokehandle");
  }

  // call java.lang.invoke.MethodHandleNatives::linkMethod(... String, MethodType) -> MemberName
  JavaCallArguments args;
  args.push_oop(Handle(THREAD, accessing_klass->java_mirror()));
  args.push_int(ref_kind);
  args.push_oop(Handle(THREAD, klass->java_mirror()));
  args.push_oop(name_str);
  args.push_oop(method_type);
  args.push_oop(appendix_box);
  JavaValue result(T_OBJECT);
  JavaCalls::call_static(&result,
                         vmClasses::MethodHandleNatives_klass(),
                         vmSymbols::linkMethod_name(),
                         vmSymbols::linkMethod_signature(),
                         &args, CHECK_NULL);
  Handle mname(THREAD, result.get_oop());
  return unpack_method_and_appendix(mname, accessing_klass, appendix_box, appendix_result, THREAD);
}

// Decide if we can globally cache a lookup of this class, to be returned to any client that asks.
// We must ensure that all class loaders everywhere will reach this class, for any client.
// This is a safe bet for public classes in java.lang, such as Object and String.
// We also include public classes in java.lang.invoke, because they appear frequently in system-level method types.
// Out of an abundance of caution, we do not include any other classes, not even for packages like java.util.
static bool is_always_visible_class(oop mirror) {
  Klass* klass = java_lang_Class::as_Klass(mirror);
  if (klass->is_objArray_klass()) {
    klass = ObjArrayKlass::cast(klass)->bottom_klass(); // check element type
  }
  if (klass->is_typeArray_klass()) {
    return true; // primitive array
  }
  assert(klass->is_instance_klass(), "%s", klass->external_name());
  return klass->is_public() &&
         (InstanceKlass::cast(klass)->is_same_class_package(vmClasses::Object_klass()) ||       // java.lang
          InstanceKlass::cast(klass)->is_same_class_package(vmClasses::MethodHandle_klass()));  // java.lang.invoke
}

// Find or construct the Java mirror (java.lang.Class instance) for
// the given field type signature, as interpreted relative to the
// given class loader.  Handles primitives, void, references, arrays,
// and all other reflectable types, except method types.
// N.B.  Code in reflection should use this entry point.
Handle SystemDictionary::find_java_mirror_for_type(Symbol* signature,
                                                   Klass* accessing_klass,
                                                   Handle class_loader,
                                                   Handle protection_domain,
                                                   SignatureStream::FailureMode failure_mode,
                                                   TRAPS) {
  assert(accessing_klass == nullptr || (class_loader.is_null() && protection_domain.is_null()),
         "one or the other, or perhaps neither");

  // What we have here must be a valid field descriptor,
  // and all valid field descriptors are supported.
  // Produce the same java.lang.Class that reflection reports.
  if (accessing_klass != nullptr) {
    class_loader      = Handle(THREAD, accessing_klass->class_loader());
    protection_domain = Handle(THREAD, accessing_klass->protection_domain());
  }
  ResolvingSignatureStream ss(signature, class_loader, protection_domain, false);
  oop mirror_oop = ss.as_java_mirror(failure_mode, CHECK_NH);
  if (mirror_oop == nullptr) {
    return Handle();  // report failure this way
  }
  Handle mirror(THREAD, mirror_oop);

  if (accessing_klass != nullptr) {
    // Check accessibility, emulating ConstantPool::verify_constant_pool_resolve.
    Klass* sel_klass = java_lang_Class::as_Klass(mirror());
    if (sel_klass != nullptr) {
      LinkResolver::check_klass_accessibility(accessing_klass, sel_klass, CHECK_NH);
    }
  }
  return mirror;
}


// Ask Java code to find or construct a java.lang.invoke.MethodType for the given
// signature, as interpreted relative to the given class loader.
// Because of class loader constraints, all method handle usage must be
// consistent with this loader.
Handle SystemDictionary::find_method_handle_type(Symbol* signature,
                                                 Klass* accessing_klass,
                                                 TRAPS) {
  Handle empty;
  OopHandle* o;
  {
    MutexLocker ml(THREAD, InvokeMethodTable_lock);
    o = _invoke_method_type_table.get(signature);
  }

  if (o != nullptr) {
    oop mt = o->resolve();
    assert(java_lang_invoke_MethodType::is_instance(mt), "");
    return Handle(THREAD, mt);
  } else if (!THREAD->can_call_java()) {
    warning("SystemDictionary::find_method_handle_type called from compiler thread");  // FIXME
    return Handle();  // do not attempt from within compiler, unless it was cached
  }

  Handle class_loader, protection_domain;
  if (accessing_klass != nullptr) {
    class_loader      = Handle(THREAD, accessing_klass->class_loader());
    protection_domain = Handle(THREAD, accessing_klass->protection_domain());
  }
  bool can_be_cached = true;
  int npts = ArgumentCount(signature).size();
  objArrayHandle pts = oopFactory::new_objArray_handle(vmClasses::Class_klass(), npts, CHECK_(empty));
  int arg = 0;
  Handle rt; // the return type from the signature
  ResourceMark rm(THREAD);
  for (SignatureStream ss(signature); !ss.is_done(); ss.next()) {
    oop mirror = nullptr;
    if (can_be_cached) {
      // Use neutral class loader to lookup candidate classes to be placed in the cache.
      mirror = ss.as_java_mirror(Handle(), Handle(),
                                 SignatureStream::ReturnNull, CHECK_(empty));
      if (mirror == nullptr || (ss.is_reference() && !is_always_visible_class(mirror))) {
        // Fall back to accessing_klass context.
        can_be_cached = false;
      }
    }
    if (!can_be_cached) {
      // Resolve, throwing a real error if it doesn't work.
      mirror = ss.as_java_mirror(class_loader, protection_domain,
                                 SignatureStream::NCDFError, CHECK_(empty));
    }
    assert(mirror != nullptr, "%s", ss.as_symbol()->as_C_string());
    if (ss.at_return_type())
      rt = Handle(THREAD, mirror);
    else
      pts->obj_at_put(arg++, mirror);

    // Check accessibility.
    if (!java_lang_Class::is_primitive(mirror) && accessing_klass != nullptr) {
      Klass* sel_klass = java_lang_Class::as_Klass(mirror);
      mirror = nullptr;  // safety
      // Emulate ConstantPool::verify_constant_pool_resolve.
      LinkResolver::check_klass_accessibility(accessing_klass, sel_klass, CHECK_(empty));
    }
  }
  assert(arg == npts, "");

  // call java.lang.invoke.MethodHandleNatives::findMethodHandleType(Class rt, Class[] pts) -> MethodType
  JavaCallArguments args(Handle(THREAD, rt()));
  args.push_oop(pts);
  JavaValue result(T_OBJECT);
  JavaCalls::call_static(&result,
                         vmClasses::MethodHandleNatives_klass(),
                         vmSymbols::findMethodHandleType_name(),
                         vmSymbols::findMethodHandleType_signature(),
                         &args, CHECK_(empty));
  Handle method_type(THREAD, result.get_oop());

  if (can_be_cached) {
    // We can cache this MethodType inside the JVM.
    MutexLocker ml(THREAD, InvokeMethodTable_lock);
    bool created = false;
    assert(method_type != nullptr, "unexpected null");
    OopHandle* h = _invoke_method_type_table.get(signature);
    if (h == nullptr) {
      signature->make_permanent(); // The signature is never unloaded.
      OopHandle elem = OopHandle(Universe::vm_global(), method_type());
      bool created = _invoke_method_type_table.put(signature, elem);
      assert(created, "better be created");
    }
  }
  // report back to the caller with the MethodType
  return method_type;
}

Handle SystemDictionary::find_field_handle_type(Symbol* signature,
                                                Klass* accessing_klass,
                                                TRAPS) {
  Handle empty;
  ResourceMark rm(THREAD);
  SignatureStream ss(signature, /*is_method=*/ false);
  if (!ss.is_done()) {
    Handle class_loader, protection_domain;
    if (accessing_klass != nullptr) {
      class_loader      = Handle(THREAD, accessing_klass->class_loader());
      protection_domain = Handle(THREAD, accessing_klass->protection_domain());
    }
    oop mirror = ss.as_java_mirror(class_loader, protection_domain, SignatureStream::NCDFError, CHECK_(empty));
    ss.next();
    if (ss.is_done()) {
      return Handle(THREAD, mirror);
    }
  }
  return empty;
}

// Ask Java code to find or construct a method handle constant.
Handle SystemDictionary::link_method_handle_constant(Klass* caller,
                                                     int ref_kind, //e.g., JVM_REF_invokeVirtual
                                                     Klass* callee,
                                                     Symbol* name,
                                                     Symbol* signature,
                                                     TRAPS) {
  Handle empty;
  if (caller == nullptr) {
    THROW_MSG_(vmSymbols::java_lang_InternalError(), "bad MH constant", empty);
  }
  Handle name_str      = java_lang_String::create_from_symbol(name,      CHECK_(empty));
  Handle signature_str = java_lang_String::create_from_symbol(signature, CHECK_(empty));

  // Put symbolic info from the MH constant into freshly created MemberName and resolve it.
  Handle mname = vmClasses::MemberName_klass()->allocate_instance_handle(CHECK_(empty));
  java_lang_invoke_MemberName::set_clazz(mname(), callee->java_mirror());
  java_lang_invoke_MemberName::set_name (mname(), name_str());
  java_lang_invoke_MemberName::set_type (mname(), signature_str());
  java_lang_invoke_MemberName::set_flags(mname(), MethodHandles::ref_kind_to_flags(ref_kind));

  if (ref_kind == JVM_REF_invokeVirtual &&
      MethodHandles::is_signature_polymorphic_public_name(callee, name)) {
    // Skip resolution for public signature polymorphic methods such as
    // j.l.i.MethodHandle.invoke()/invokeExact() and those on VarHandle
    // They require appendix argument which MemberName resolution doesn't handle.
    // There's special logic on JDK side to handle them
    // (see MethodHandles.linkMethodHandleConstant() and MethodHandles.findVirtualForMH()).
  } else {
    MethodHandles::resolve_MemberName(mname, caller, 0, false /*speculative_resolve*/, CHECK_(empty));
  }

  // After method/field resolution succeeded, it's safe to resolve MH signature as well.
  Handle type = MethodHandles::resolve_MemberName_type(mname, caller, CHECK_(empty));

  // call java.lang.invoke.MethodHandleNatives::linkMethodHandleConstant(Class caller, int refKind, Class callee, String name, Object type) -> MethodHandle
  JavaCallArguments args;
  args.push_oop(Handle(THREAD, caller->java_mirror()));  // the referring class
  args.push_int(ref_kind);
  args.push_oop(Handle(THREAD, callee->java_mirror()));  // the target class
  args.push_oop(name_str);
  args.push_oop(type);
  JavaValue result(T_OBJECT);
  JavaCalls::call_static(&result,
                         vmClasses::MethodHandleNatives_klass(),
                         vmSymbols::linkMethodHandleConstant_name(),
                         vmSymbols::linkMethodHandleConstant_signature(),
                         &args, CHECK_(empty));
  return Handle(THREAD, result.get_oop());
}

// Ask Java to run a bootstrap method, in order to create a dynamic call site
// while linking an invokedynamic op, or compute a constant for Dynamic_info CP entry
// with linkage results being stored back into the bootstrap specifier.
void SystemDictionary::invoke_bootstrap_method(BootstrapInfo& bootstrap_specifier, TRAPS) {
  // Resolve the bootstrap specifier, its name, type, and static arguments
  bootstrap_specifier.resolve_bsm(CHECK);

  // This should not happen.  JDK code should take care of that.
  if (bootstrap_specifier.caller() == nullptr || bootstrap_specifier.type_arg().is_null()) {
    THROW_MSG(vmSymbols::java_lang_InternalError(), "Invalid bootstrap method invocation with no caller or type argument");
  }

  bool is_indy = bootstrap_specifier.is_method_call();
  objArrayHandle appendix_box;
  if (is_indy) {
    // Some method calls may require an appendix argument.  Arrange to receive it.
    appendix_box = oopFactory::new_objArray_handle(vmClasses::Object_klass(), 1, CHECK);
    assert(appendix_box->obj_at(0) == nullptr, "");
  }

  // call condy: java.lang.invoke.MethodHandleNatives::linkDynamicConstant(caller, bsm, type, info)
  //       indy: java.lang.invoke.MethodHandleNatives::linkCallSite(caller, bsm, name, mtype, info, &appendix)
  JavaCallArguments args;
  args.push_oop(Handle(THREAD, bootstrap_specifier.caller_mirror()));
  args.push_oop(bootstrap_specifier.bsm());
  args.push_oop(bootstrap_specifier.name_arg());
  args.push_oop(bootstrap_specifier.type_arg());
  args.push_oop(bootstrap_specifier.arg_values());
  if (is_indy) {
    args.push_oop(appendix_box);
  }
  JavaValue result(T_OBJECT);
  JavaCalls::call_static(&result,
                         vmClasses::MethodHandleNatives_klass(),
                         is_indy ? vmSymbols::linkCallSite_name() : vmSymbols::linkDynamicConstant_name(),
                         is_indy ? vmSymbols::linkCallSite_signature() : vmSymbols::linkDynamicConstant_signature(),
                         &args, CHECK);

  Handle value(THREAD, result.get_oop());
  if (is_indy) {
    Handle appendix;
    Method* method = unpack_method_and_appendix(value,
                                                bootstrap_specifier.caller(),
                                                appendix_box,
                                                &appendix, CHECK);
    methodHandle mh(THREAD, method);
    bootstrap_specifier.set_resolved_method(mh, appendix);
  } else {
    bootstrap_specifier.set_resolved_value(value);
  }

  // sanity check
  assert(bootstrap_specifier.is_resolved() ||
         (bootstrap_specifier.is_method_call() &&
          bootstrap_specifier.resolved_method().not_null()), "bootstrap method call failed");
}


bool SystemDictionary::is_nonpublic_Object_method(Method* m) {
  assert(m != nullptr, "Unexpected nullptr Method*");
  return !m->is_public() && m->method_holder() == vmClasses::Object_klass();
}

// ----------------------------------------------------------------------------

void SystemDictionary::print_on(outputStream *st) {
  CDS_ONLY(SystemDictionaryShared::print_on(st));
  GCMutexLocker mu(SystemDictionary_lock);

  ClassLoaderDataGraph::print_dictionary(st);

  // Placeholders
  PlaceholderTable::print_on(st);
  st->cr();

  // loader constraints - print under SD_lock
  LoaderConstraintTable::print_on(st);
  st->cr();

  ProtectionDomainCacheTable::print_on(st);
  st->cr();
}

void SystemDictionary::print() { print_on(tty); }

void SystemDictionary::verify() {

  GCMutexLocker mu(SystemDictionary_lock);

  // Verify dictionary
  ClassLoaderDataGraph::verify_dictionary();

  // Verify constraint table
  LoaderConstraintTable::verify();

  // Verify protection domain table
  ProtectionDomainCacheTable::verify();
}

void SystemDictionary::dump(outputStream *st, bool verbose) {
  assert_locked_or_safepoint(SystemDictionary_lock);
  if (verbose) {
    print_on(st);
  } else {
    CDS_ONLY(SystemDictionaryShared::print_table_statistics(st));
    ClassLoaderDataGraph::print_table_statistics(st);
    LoaderConstraintTable::print_table_statistics(st);
    ProtectionDomainCacheTable::print_table_statistics(st);
  }
}

// Utility for dumping dictionaries.
SystemDictionaryDCmd::SystemDictionaryDCmd(outputStream* output, bool heap) :
                                 DCmdWithParser(output, heap),
  _verbose("-verbose", "Dump the content of each dictionary entry for all class loaders",
           "BOOLEAN", false, "false") {
  _dcmdparser.add_dcmd_option(&_verbose);
}

void SystemDictionaryDCmd::execute(DCmdSource source, TRAPS) {
  VM_DumpHashtable dumper(output(), VM_DumpHashtable::DumpSysDict,
                         _verbose.value());
  VMThread::execute(&dumper);
}<|MERGE_RESOLUTION|>--- conflicted
+++ resolved
@@ -1637,19 +1637,11 @@
     // make sure init_state store is already done.
     // The compiler reads the hierarchy outside of the Compile_lock.
     // Access ordering is used to add to hierarchy.
-<<<<<<< HEAD
 
     // Link into hierarchy.
     k->append_to_sibling_list();                    // add to superklass/sibling list
     k->process_interfaces();                        // handle all "implements" declarations
 
-=======
-
-    // Link into hierarchy.
-    k->append_to_sibling_list();                    // add to superklass/sibling list
-    k->process_interfaces();                        // handle all "implements" declarations
-
->>>>>>> 8fee93fa
     // Now mark all code that depended on old class hierarchy.
     // Note: must be done *after* linking k into the hierarchy (was bug 12/9/97)
     if (Universe::is_fully_initialized()) {
