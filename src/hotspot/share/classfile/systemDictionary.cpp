--- conflicted
+++ resolved
@@ -276,37 +276,16 @@
   if (Signature::is_array(class_name)) {
     return resolve_array_class_or_null(class_name, class_loader, protection_domain, THREAD);
   } else {
-<<<<<<< HEAD
-    return resolve_instance_class_or_null_helper(class_name, class_loader, protection_domain, THREAD);
-  }
-}
-
-// name may be in the form of "java/lang/Object" or "Ljava/lang/Object;"
-InstanceKlass* SystemDictionary::resolve_instance_class_or_null_helper(Symbol* class_name,
-                                                                       Handle class_loader,
-                                                                       Handle protection_domain,
-                                                                       TRAPS) {
-  assert(class_name != NULL && !Signature::is_array(class_name), "must be");
-  if (Signature::has_envelope(class_name)) {
-    ResourceMark rm(THREAD);
-    // Ignore wrapping L and ;. (and Q and ; for value types);
-    TempNewSymbol name = SymbolTable::new_symbol(class_name->as_C_string() + 1,
-                                                 class_name->utf8_length() - 2);
-    return resolve_instance_class_or_null(name, class_loader, protection_domain, THREAD);
-  } else {
-    return resolve_instance_class_or_null(class_name, class_loader, protection_domain, THREAD);
-=======
     assert(class_name != NULL && !Signature::is_array(class_name), "must be");
     if (Signature::has_envelope(class_name)) {
       ResourceMark rm(THREAD);
-      // Ignore wrapping L and ;.
+      // Ignore wrapping L and ; (and Q and ; for value types).
       TempNewSymbol name = SymbolTable::new_symbol(class_name->as_C_string() + 1,
                                                    class_name->utf8_length() - 2);
       return resolve_instance_class_or_null(name, class_loader, protection_domain, THREAD);
     } else {
       return resolve_instance_class_or_null(class_name, class_loader, protection_domain, THREAD);
     }
->>>>>>> c1040897
   }
 }
 
