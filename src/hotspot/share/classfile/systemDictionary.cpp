/*
 * Copyright (c) 1997, 2025, Oracle and/or its affiliates. All rights reserved.
 * DO NOT ALTER OR REMOVE COPYRIGHT NOTICES OR THIS FILE HEADER.
 *
 * This code is free software; you can redistribute it and/or modify it
 * under the terms of the GNU General Public License version 2 only, as
 * published by the Free Software Foundation.
 *
 * This code is distributed in the hope that it will be useful, but WITHOUT
 * ANY WARRANTY; without even the implied warranty of MERCHANTABILITY or
 * FITNESS FOR A PARTICULAR PURPOSE.  See the GNU General Public License
 * version 2 for more details (a copy is included in the LICENSE file that
 * accompanied this code).
 *
 * You should have received a copy of the GNU General Public License version
 * 2 along with this work; if not, write to the Free Software Foundation,
 * Inc., 51 Franklin St, Fifth Floor, Boston, MA 02110-1301 USA.
 *
 * Please contact Oracle, 500 Oracle Parkway, Redwood Shores, CA 94065 USA
 * or visit www.oracle.com if you need additional information or have any
 * questions.
 *
 */

#include "cds/cdsConfig.hpp"
#include "cds/heapShared.hpp"
#include "classfile/classFileParser.hpp"
#include "classfile/classFileStream.hpp"
#include "classfile/classLoader.hpp"
#include "classfile/classLoaderData.inline.hpp"
#include "classfile/classLoaderDataGraph.inline.hpp"
#include "classfile/classLoaderExt.hpp"
#include "classfile/classLoadInfo.hpp"
#include "classfile/dictionary.hpp"
#include "classfile/javaClasses.inline.hpp"
#include "classfile/klassFactory.hpp"
#include "classfile/loaderConstraints.hpp"
#include "classfile/packageEntry.hpp"
#include "classfile/placeholders.hpp"
#include "classfile/resolutionErrors.hpp"
#include "classfile/stringTable.hpp"
#include "classfile/symbolTable.hpp"
#include "classfile/systemDictionary.hpp"
#include "classfile/vmClasses.hpp"
#include "classfile/vmSymbols.hpp"
#include "gc/shared/gcTraceTime.inline.hpp"
#include "interpreter/bootstrapInfo.hpp"
#include "jfr/jfrEvents.hpp"
#include "jvm.h"
#include "logging/log.hpp"
#include "logging/logStream.hpp"
#include "memory/metaspaceClosure.hpp"
#include "memory/oopFactory.hpp"
#include "memory/resourceArea.hpp"
#include "memory/universe.hpp"
#include "oops/access.inline.hpp"
#include "oops/fieldStreams.inline.hpp"
#include "oops/instanceKlass.hpp"
#include "oops/klass.inline.hpp"
#include "oops/method.inline.hpp"
#include "oops/objArrayKlass.hpp"
#include "oops/objArrayOop.inline.hpp"
#include "oops/oop.inline.hpp"
#include "oops/oop.hpp"
#include "oops/oopHandle.hpp"
#include "oops/oopHandle.inline.hpp"
#include "oops/symbol.hpp"
#include "oops/typeArrayKlass.hpp"
#include "oops/inlineKlass.inline.hpp"
#include "prims/jvmtiExport.hpp"
#include "prims/methodHandles.hpp"
#include "runtime/arguments.hpp"
#include "runtime/atomic.hpp"
#include "runtime/handles.inline.hpp"
#include "runtime/java.hpp"
#include "runtime/javaCalls.hpp"
#include "runtime/mutexLocker.hpp"
#include "runtime/os.hpp"
#include "runtime/sharedRuntime.hpp"
#include "runtime/signature.hpp"
#include "runtime/synchronizer.hpp"
#include "services/classLoadingService.hpp"
#include "services/diagnosticCommand.hpp"
#include "services/finalizerService.hpp"
#include "services/threadService.hpp"
#include "utilities/growableArray.hpp"
#include "utilities/macros.hpp"
#include "utilities/utf8.hpp"
#if INCLUDE_CDS
#include "classfile/systemDictionaryShared.hpp"
#endif
#if INCLUDE_JFR
#include "jfr/jfr.hpp"
#endif

class InvokeMethodKey : public StackObj {
  private:
    Symbol* _symbol;
    intptr_t _iid;

  public:
    InvokeMethodKey(Symbol* symbol, intptr_t iid) :
        _symbol(symbol),
        _iid(iid) {}

    static bool key_comparison(InvokeMethodKey const &k1, InvokeMethodKey const &k2){
        return k1._symbol == k2._symbol && k1._iid == k2._iid;
    }

    static unsigned int compute_hash(const InvokeMethodKey &k) {
        Symbol* sym = k._symbol;
        intptr_t iid = k._iid;
        unsigned int hash = (unsigned int) sym -> identity_hash();
        return (unsigned int) (hash ^ iid);
    }

};

using InvokeMethodIntrinsicTable = ResourceHashtable<InvokeMethodKey, Method*, 139, AnyObj::C_HEAP, mtClass,
                  InvokeMethodKey::compute_hash, InvokeMethodKey::key_comparison>;
static InvokeMethodIntrinsicTable* _invoke_method_intrinsic_table;
using InvokeMethodTypeTable = ResourceHashtable<SymbolHandle, OopHandle, 139, AnyObj::C_HEAP, mtClass, SymbolHandle::compute_hash>;
static InvokeMethodTypeTable* _invoke_method_type_table;

OopHandle   SystemDictionary::_java_system_loader;
OopHandle   SystemDictionary::_java_platform_loader;

// ----------------------------------------------------------------------------
// Java-level SystemLoader and PlatformLoader
oop SystemDictionary::java_system_loader() {
  return _java_system_loader.resolve();
}

oop SystemDictionary::java_platform_loader() {
  return _java_platform_loader.resolve();
}

void SystemDictionary::compute_java_loaders(TRAPS) {
  if (_java_platform_loader.is_empty()) {
    oop platform_loader = get_platform_class_loader_impl(CHECK);
    _java_platform_loader = OopHandle(Universe::vm_global(), platform_loader);
  } else {
    // It must have been restored from the archived module graph
    assert(CDSConfig::is_using_archive(), "must be");
    assert(CDSConfig::is_using_full_module_graph(), "must be");
    DEBUG_ONLY(
      oop platform_loader = get_platform_class_loader_impl(CHECK);
      assert(_java_platform_loader.resolve() == platform_loader, "must be");
    )
 }

  if (_java_system_loader.is_empty()) {
    oop system_loader = get_system_class_loader_impl(CHECK);
    _java_system_loader = OopHandle(Universe::vm_global(), system_loader);
  } else {
    // It must have been restored from the archived module graph
    assert(CDSConfig::is_using_archive(), "must be");
    assert(CDSConfig::is_using_full_module_graph(), "must be");
    DEBUG_ONLY(
      oop system_loader = get_system_class_loader_impl(CHECK);
      assert(_java_system_loader.resolve() == system_loader, "must be");
    )
  }
}

oop SystemDictionary::get_system_class_loader_impl(TRAPS) {
  JavaValue result(T_OBJECT);
  InstanceKlass* class_loader_klass = vmClasses::ClassLoader_klass();
  JavaCalls::call_static(&result,
                         class_loader_klass,
                         vmSymbols::getSystemClassLoader_name(),
                         vmSymbols::void_classloader_signature(),
                         CHECK_NULL);
  return result.get_oop();
}

oop SystemDictionary::get_platform_class_loader_impl(TRAPS) {
  JavaValue result(T_OBJECT);
  InstanceKlass* class_loader_klass = vmClasses::ClassLoader_klass();
  JavaCalls::call_static(&result,
                         class_loader_klass,
                         vmSymbols::getPlatformClassLoader_name(),
                         vmSymbols::void_classloader_signature(),
                         CHECK_NULL);
  return result.get_oop();
}

// Helper function
inline ClassLoaderData* class_loader_data(Handle class_loader) {
  return ClassLoaderData::class_loader_data(class_loader());
}

ClassLoaderData* SystemDictionary::register_loader(Handle class_loader, bool create_mirror_cld) {
  if (create_mirror_cld) {
    // Add a new class loader data to the graph.
    return ClassLoaderDataGraph::add(class_loader, true);
  } else {
    return (class_loader() == nullptr) ? ClassLoaderData::the_null_class_loader_data() :
                                      ClassLoaderDataGraph::find_or_create(class_loader);
  }
}

void SystemDictionary::set_system_loader(ClassLoaderData *cld) {
  assert(_java_system_loader.is_empty(), "already set!");
  _java_system_loader = cld->class_loader_handle();

}

void SystemDictionary::set_platform_loader(ClassLoaderData *cld) {
  assert(_java_platform_loader.is_empty(), "already set!");
  _java_platform_loader = cld->class_loader_handle();
}

// ----------------------------------------------------------------------------
// Parallel class loading check

static bool is_parallelCapable(Handle class_loader) {
  if (class_loader.is_null()) return true;
  return java_lang_ClassLoader::parallelCapable(class_loader());
}
// ----------------------------------------------------------------------------
// ParallelDefineClass flag does not apply to bootclass loader
static bool is_parallelDefine(Handle class_loader) {
   if (class_loader.is_null()) return false;
   if (AllowParallelDefineClass && java_lang_ClassLoader::parallelCapable(class_loader())) {
     return true;
   }
   return false;
}

// Returns true if the passed class loader is the builtin application class loader
// or a custom system class loader. A customer system class loader can be
// specified via -Djava.system.class.loader.
bool SystemDictionary::is_system_class_loader(oop class_loader) {
  if (class_loader == nullptr) {
    return false;
  }
  return (class_loader->klass() == vmClasses::jdk_internal_loader_ClassLoaders_AppClassLoader_klass() ||
         class_loader == _java_system_loader.peek());
}

// Returns true if the passed class loader is the platform class loader.
bool SystemDictionary::is_platform_class_loader(oop class_loader) {
  if (class_loader == nullptr) {
    return false;
  }
  return (class_loader->klass() == vmClasses::jdk_internal_loader_ClassLoaders_PlatformClassLoader_klass());
}

Handle SystemDictionary::get_loader_lock_or_null(Handle class_loader) {
  // If class_loader is null or parallelCapable, the JVM doesn't acquire a lock while loading.
  if (is_parallelCapable(class_loader)) {
    return Handle();
  } else {
    return class_loader;
  }
}

// ----------------------------------------------------------------------------
// Resolving of classes

Symbol* SystemDictionary::class_name_symbol(const char* name, Symbol* exception, TRAPS) {
  if (name == nullptr) {
    THROW_MSG_NULL(exception, "No class name given");
  }
  size_t name_len = strlen(name);
  if (name_len > static_cast<size_t>(Symbol::max_length())) {
    // It's impossible to create this class;  the name cannot fit
    // into the constant pool. If necessary report an abridged name
    // in the exception message.
    if (name_len > static_cast<size_t>(MaxStringPrintSize)) {
      Exceptions::fthrow(THREAD_AND_LOCATION, exception,
                         "Class name exceeds maximum length of %d: %.*s ... (%zu characters omitted) ... %.*s",
                         Symbol::max_length(),
                         MaxStringPrintSize / 2,
                         name,
                         name_len - 2 * (MaxStringPrintSize / 2), // allows for odd value
                         MaxStringPrintSize / 2,
                         name + name_len - MaxStringPrintSize / 2);
    }
    else {
      Exceptions::fthrow(THREAD_AND_LOCATION, exception,
                         "Class name exceeds maximum length of %d: %s",
                         Symbol::max_length(),
                         name);
    }
    return nullptr;
  }
  // Callers should ensure that the name is never an illegal UTF8 string.
  assert(UTF8::is_legal_utf8((const unsigned char*)name, name_len, false),
         "Class name is not a valid utf8 string.");

  // Make a new symbol for the class name.
  return SymbolTable::new_symbol(name);
}

#ifdef ASSERT
// Used to verify that class loading succeeded in adding k to the dictionary.
static void verify_dictionary_entry(Symbol* class_name, InstanceKlass* k) {
  MutexLocker mu(SystemDictionary_lock);
  ClassLoaderData* loader_data = k->class_loader_data();
  Dictionary* dictionary = loader_data->dictionary();
  assert(class_name == k->name(), "Must be the same");
  InstanceKlass* kk = dictionary->find_class(JavaThread::current(), class_name);
  assert(kk == k, "should be present in dictionary");
}
#endif

static void handle_resolution_exception(Symbol* class_name, bool throw_error, TRAPS) {
  if (HAS_PENDING_EXCEPTION) {
    // If we have a pending exception we forward it to the caller, unless throw_error is true,
    // in which case we have to check whether the pending exception is a ClassNotFoundException,
    // and convert it to a NoClassDefFoundError and chain the original ClassNotFoundException.
    if (throw_error && PENDING_EXCEPTION->is_a(vmClasses::ClassNotFoundException_klass())) {
      ResourceMark rm(THREAD);
      Handle e(THREAD, PENDING_EXCEPTION);
      CLEAR_PENDING_EXCEPTION;
      THROW_MSG_CAUSE(vmSymbols::java_lang_NoClassDefFoundError(), class_name->as_C_string(), e);
    } else {
      return; // the caller will throw the incoming exception
    }
  }
  // If the class is not found, ie, caller has checked that klass is null, throw the appropriate
  // error or exception depending on the value of throw_error.
  ResourceMark rm(THREAD);
  if (throw_error) {
    THROW_MSG(vmSymbols::java_lang_NoClassDefFoundError(), class_name->as_C_string());
  } else {
    THROW_MSG(vmSymbols::java_lang_ClassNotFoundException(), class_name->as_C_string());
  }
}

// Forwards to resolve_or_null

Klass* SystemDictionary::resolve_or_fail(Symbol* class_name, Handle class_loader,
                                         bool throw_error, TRAPS) {
  Klass* klass = resolve_or_null(class_name, class_loader, THREAD);
  // Check for pending exception or null klass, and throw exception
  if (HAS_PENDING_EXCEPTION || klass == nullptr) {
    handle_resolution_exception(class_name, throw_error, CHECK_NULL);
  }
  return klass;
}

// Forwards to resolve_array_class_or_null or resolve_instance_class_or_null

Klass* SystemDictionary::resolve_or_null(Symbol* class_name, Handle class_loader, TRAPS) {
  if (Signature::is_array(class_name)) {
    return resolve_array_class_or_null(class_name, class_loader, THREAD);
  } else {
    assert(class_name != nullptr && !Signature::is_array(class_name), "must be");
    if (Signature::has_envelope(class_name)) {
      ResourceMark rm(THREAD);
      // Ignore wrapping L and ; (and Q and ; for value types).
      TempNewSymbol name = SymbolTable::new_symbol(class_name->as_C_string() + 1,
                                                   class_name->utf8_length() - 2);
      return resolve_instance_class_or_null(name, class_loader, THREAD);
    } else {
      return resolve_instance_class_or_null(class_name, class_loader, THREAD);
    }
  }
}

// Forwards to resolve_instance_class_or_null

Klass* SystemDictionary::resolve_array_class_or_null(Symbol* class_name,
                                                     Handle class_loader,
                                                     TRAPS) {
  assert(Signature::is_array(class_name), "must be array");
  ResourceMark rm(THREAD);
  SignatureStream ss(class_name, false);
  int ndims = ss.skip_array_prefix();  // skip all '['s
  Klass* k = nullptr;
  BasicType t = ss.type();
  if (ss.has_envelope()) {
    Symbol* obj_class = ss.as_symbol();
    k = SystemDictionary::resolve_instance_class_or_null(obj_class,
                                                         class_loader,
                                                         CHECK_NULL);
    if (k != nullptr) {
      k = k->array_klass(ndims, CHECK_NULL);
    }
  } else {
    k = Universe::typeArrayKlass(t);
    k = k->array_klass(ndims, CHECK_NULL);
  }
  return k;
}

static inline void log_circularity_error(Symbol* name, PlaceholderEntry* probe) {
  LogTarget(Debug, class, load, placeholders) lt;
  if (lt.is_enabled()) {
    ResourceMark rm;
    LogStream ls(lt);
    ls.print("ClassCircularityError detected for placeholder entry %s", name->as_C_string());
    probe->print_on(&ls);
    ls.cr();
  }
}

// Must be called for any superclass or superinterface resolution
// during class definition to allow class circularity checking
// superinterface callers:
//    parse_interfaces - from defineClass
// superclass callers:
//   ClassFileParser - from defineClass
//   load_shared_class - while loading a class from shared archive
//   resolve_instance_class_or_null:
//     via: handle_parallel_super_load
//      when resolving a class that has an existing placeholder with
//      a saved superclass [i.e. a defineClass is currently in progress]
//      If another thread is trying to resolve the class, it must do
//      superclass checks on its own thread to catch class circularity and
//      to avoid deadlock.
//
// resolve_with_circularity_detection adds a DETECT_CIRCULARITY placeholder to the placeholder table before calling
// resolve_instance_class_or_null. ClassCircularityError is detected when a DETECT_CIRCULARITY or LOAD_INSTANCE
// placeholder for the same thread, class, classloader is found.
// This can be seen with logging option: -Xlog:class+load+placeholders=debug.
//
InstanceKlass* SystemDictionary::resolve_with_circularity_detection(Symbol* class_name,
                                                                    Symbol* next_name,
                                                                    Handle class_loader,
                                                                    bool is_superclass,
                                                                    TRAPS) {

  assert(next_name != nullptr, "null superclass for resolving");
  assert(!Signature::is_array(next_name), "invalid superclass name");

  ClassLoaderData* loader_data = class_loader_data(class_loader);

  if (is_superclass) {
    InstanceKlass* klassk = loader_data->dictionary()->find_class(THREAD, class_name);
    if (klassk != nullptr) {
      // We can come here for two reasons:
      // (a) RedefineClasses -- the class is already loaded
      // (b) Rarely, the class might have been loaded by a parallel thread
      // We can do a quick check against the already assigned superclass's name and loader.
      InstanceKlass* superk = klassk->java_super();
      if (superk != nullptr &&
          superk->name() == next_name &&
          superk->class_loader() == class_loader()) {
        return superk;
      }
    }
  }

  // can't throw error holding a lock
  bool throw_circularity_error = false;
  {
    MutexLocker mu(THREAD, SystemDictionary_lock);
<<<<<<< HEAD
    InstanceKlass* klassk = dictionary->find_class(THREAD, class_name);
    InstanceKlass* quicksuperk;
    // To support parallel loading: if class is done loading, just return the superclass
    // if the next_name matches class->super()->name() and if the class loaders match.
    // Otherwise, a LinkageError will be thrown later.
    if (klassk != nullptr && is_superclass &&
       ((quicksuperk = klassk->java_super()) != nullptr) &&
       ((quicksuperk->name() == next_name) &&
         (quicksuperk->class_loader() == class_loader()))) {
      return quicksuperk;
    } else {
      // Must check ClassCircularity before checking if superclass is already loaded.
      PlaceholderEntry* probe = PlaceholderTable::get_entry(class_name, loader_data);
      if (probe && probe->check_seen_thread(THREAD, PlaceholderTable::DETECT_CIRCULARITY)) {
          log_circularity_error(class_name, probe);
          throw_circularity_error = true;
      }
=======

    // Must check ClassCircularity before resolving next_name (superclass or interface).
    PlaceholderEntry* probe = PlaceholderTable::get_entry(class_name, loader_data);
    if (probe != nullptr && probe->check_seen_thread(THREAD, PlaceholderTable::DETECT_CIRCULARITY)) {
        log_circularity_error(class_name, probe);
        throw_circularity_error = true;
>>>>>>> 30f71622
    }

    // Make sure there's a placeholder for the class_name before resolving.
    // This is used as a claim that this thread is currently loading superclass/classloader
    // and for ClassCircularity checks.
    if (!throw_circularity_error) {
      // Be careful not to exit resolve_with_circularity_detection without removing this placeholder.
      PlaceholderEntry* newprobe = PlaceholderTable::find_and_add(class_name,
                                                                  loader_data,
                                                                  PlaceholderTable::DETECT_CIRCULARITY,
                                                                  next_name, THREAD);
    }
  }

  if (throw_circularity_error) {
      ResourceMark rm(THREAD);
      THROW_MSG_NULL(vmSymbols::java_lang_ClassCircularityError(), class_name->as_C_string());
  }

  // Resolve the superclass or superinterface, check results on return
  InstanceKlass* superk =
    SystemDictionary::resolve_instance_class_or_null(next_name,
                                                     class_loader,
                                                     THREAD);

  // Clean up placeholder entry.
  {
    MutexLocker mu(THREAD, SystemDictionary_lock);
    PlaceholderTable::find_and_remove(class_name, loader_data, PlaceholderTable::DETECT_CIRCULARITY, THREAD);
    SystemDictionary_lock->notify_all();
  }

  // Check for pending exception or null superk, and throw exception
  if (HAS_PENDING_EXCEPTION || superk == nullptr) {
    handle_resolution_exception(next_name, true, CHECK_NULL);
  }

  return superk;
}

// If the class in is in the placeholder table, class loading is in progress.
// For cases where the application changes threads to load classes, it
// is critical to ClassCircularity detection that we try loading
// the superclass on the new thread internally, so we do parallel
// superclass loading here.  This avoids deadlock for ClassCircularity
// detection for parallelCapable class loaders that lock on a per-class lock.
static void handle_parallel_super_load(Symbol* name,
                                       Symbol* superclassname,
                                       Handle class_loader,
                                       TRAPS) {

  // The result superk is not used; resolve_with_circularity_detection is called for circularity check only.
  // This passes false to is_superclass to skip doing the unlikely optimization.
  Klass* superk = SystemDictionary::resolve_with_circularity_detection(name,
                                                                       superclassname,
                                                                       class_loader,
                                                                       false,
                                                                       CHECK);
}

// Bootstrap and non-parallel capable class loaders use the LOAD_INSTANCE placeholder to
// wait for parallel class loading and/or to check for circularity error for Xcomp when loading.
static bool needs_load_placeholder(Handle class_loader) {
  return class_loader.is_null() || !is_parallelCapable(class_loader);
}

// Check for other threads loading this class either to throw CCE or wait in the case of the boot loader.
static InstanceKlass* handle_parallel_loading(JavaThread* current,
                                              Symbol* name,
                                              ClassLoaderData* loader_data,
                                              bool must_wait_for_class_loading,
                                              bool* throw_circularity_error) {
  PlaceholderEntry* oldprobe = PlaceholderTable::get_entry(name, loader_data);
  if (oldprobe != nullptr) {
    // -Xcomp calls load_signature_classes which might result in loading
    // a class that's already in the process of loading, so we detect CCE here also.
    // Only need check_seen_thread once, not on each loop
    if (oldprobe->check_seen_thread(current, PlaceholderTable::LOAD_INSTANCE)) {
      log_circularity_error(name, oldprobe);
      *throw_circularity_error = true;
      return nullptr;
    } else if (must_wait_for_class_loading) {
      // Wait until the first thread has finished loading this class. Also wait until all the
      // threads trying to load its superclass have removed their placeholders.
      while (oldprobe != nullptr &&
             (oldprobe->instance_load_in_progress() || oldprobe->circularity_detection_in_progress())) {

        // LOAD_INSTANCE placeholders are used to implement parallel capable class loading
        // for the bootclass loader.
        SystemDictionary_lock->wait();

        // Check if classloading completed while we were waiting
        InstanceKlass* check = loader_data->dictionary()->find_class(current, name);
        if (check != nullptr) {
          // Klass is already loaded, so just return it
          return check;
        }
        // check if other thread failed to load and cleaned up
        oldprobe = PlaceholderTable::get_entry(name, loader_data);
      }
    }
  }
  return nullptr;
}

void SystemDictionary::post_class_load_event(EventClassLoad* event, const InstanceKlass* k, const ClassLoaderData* init_cld) {
  assert(event != nullptr, "invariant");
  assert(k != nullptr, "invariant");
  event->set_loadedClass(k);
  event->set_definingClassLoader(k->class_loader_data());
  event->set_initiatingClassLoader(init_cld);
  event->commit();
}

// SystemDictionary::resolve_instance_class_or_null is the main function for class name resolution.
// After checking if the InstanceKlass already exists, it checks for ClassCircularityError and
// whether the thread must wait for loading in parallel.  It eventually calls load_instance_class,
// which will load the class via the bootstrap loader or call ClassLoader.loadClass().
// This can return null, an exception or an InstanceKlass.
InstanceKlass* SystemDictionary::resolve_instance_class_or_null(Symbol* name,
                                                                Handle class_loader,
                                                                TRAPS) {
  // name must be in the form of "java/lang/Object" -- cannot be "Ljava/lang/Object;"
  DEBUG_ONLY(ResourceMark rm(THREAD));
  assert(name != nullptr && !Signature::is_array(name) &&
         !Signature::has_envelope(name), "invalid class name: %s", name == nullptr ? "nullptr" : name->as_C_string());

  EventClassLoad class_load_start_event;

  HandleMark hm(THREAD);

  ClassLoaderData* loader_data = register_loader(class_loader);
  Dictionary* dictionary = loader_data->dictionary();

  // Do lookup to see if class already exists.
  InstanceKlass* probe = dictionary->find_class(THREAD, name);
  if (probe != nullptr) return probe;

  // Non-bootstrap class loaders will call out to class loader and
  // define via jvm/jni_DefineClass which will acquire the
  // class loader object lock to protect against multiple threads
  // defining the class in parallel by accident.
  // This lock must be acquired here so the waiter will find
  // any successful result in the SystemDictionary and not attempt
  // the define.
  // ParallelCapable class loaders and the bootstrap classloader
  // do not acquire lock here.
  Handle lockObject = get_loader_lock_or_null(class_loader);
  ObjectLocker ol(lockObject, THREAD);

  bool circularity_detection_in_progress  = false;
  InstanceKlass* loaded_class = nullptr;
  SymbolHandle superclassname; // Keep alive while loading in parallel thread.

  guarantee(THREAD->can_call_java(),
         "can not load classes with compiler thread: class=%s, classloader=%s",
         name->as_C_string(),
         class_loader.is_null() ? "null" : class_loader->klass()->name()->as_C_string());

  // Check again (after locking) if the class already exists in SystemDictionary
  {
    MutexLocker mu(THREAD, SystemDictionary_lock);
    InstanceKlass* check = dictionary->find_class(THREAD, name);
    if (check != nullptr) {
      // InstanceKlass is already loaded, but we still need to check protection domain below.
      loaded_class = check;
    } else {
      PlaceholderEntry* placeholder = PlaceholderTable::get_entry(name, loader_data);
      if (placeholder != nullptr && placeholder->circularity_detection_in_progress()) {
         circularity_detection_in_progress = true;
         superclassname = placeholder->next_klass_name();
         assert(superclassname != nullptr, "superclass has to have a name");
      }
    }
  }

  // If the class is in the placeholder table with super_class set,
  // handle superclass loading in progress.
  if (circularity_detection_in_progress) {
    handle_parallel_super_load(name, superclassname,
                               class_loader,
                               CHECK_NULL);
  }

  bool throw_circularity_error = false;
  if (loaded_class == nullptr) {
    bool load_placeholder_added = false;

    // Add placeholder entry to record loading instance class
    // case 1. Bootstrap classloader
    //    This classloader supports parallelism at the classloader level
    //    but only allows a single thread to load a class/classloader pair.
    //    The LOAD_INSTANCE placeholder is the mechanism for mutual exclusion.
    // case 2. parallelCapable user level classloaders
    //    These class loaders lock a per-class object lock when ClassLoader.loadClass()
    //    is called. A LOAD_INSTANCE placeholder isn't used for mutual exclusion.
    // case 3. traditional classloaders that rely on the classloader object lock
    //    There should be no need for need for LOAD_INSTANCE for mutual exclusion,
    //    except the LOAD_INSTANCE placeholder is used to detect CCE for -Xcomp.
    //    TODO: should also be used to detect CCE for parallel capable class loaders but it's not.
    {
      MutexLocker mu(THREAD, SystemDictionary_lock);
      if (needs_load_placeholder(class_loader)) {
        loaded_class = handle_parallel_loading(THREAD,
                                               name,
                                               loader_data,
                                               class_loader.is_null(),
                                               &throw_circularity_error);
      }

      // Recheck if the class has been loaded for all class loader cases and
      // add a LOAD_INSTANCE placeholder while holding the SystemDictionary_lock.
      if (!throw_circularity_error && loaded_class == nullptr) {
        InstanceKlass* check = dictionary->find_class(THREAD, name);
        if (check != nullptr) {
          loaded_class = check;
        } else if (needs_load_placeholder(class_loader)) {
          // Add the LOAD_INSTANCE token. Threads will wait on loading to complete for this thread.
          PlaceholderEntry* newprobe = PlaceholderTable::find_and_add(name, loader_data,
                                                                      PlaceholderTable::LOAD_INSTANCE,
                                                                      nullptr,
                                                                      THREAD);
          load_placeholder_added = true;
        }
      }
    }

    // Must throw error outside of owning lock
    if (throw_circularity_error) {
      assert(!HAS_PENDING_EXCEPTION && !load_placeholder_added, "circularity error cleanup");
      ResourceMark rm(THREAD);
      THROW_MSG_NULL(vmSymbols::java_lang_ClassCircularityError(), name->as_C_string());
    }

    // Be careful when modifying this code: once you have run
    // PlaceholderTable::find_and_add(PlaceholderTable::LOAD_INSTANCE),
    // you need to find_and_remove it before returning.
    // So be careful to not exit with a CHECK_ macro between these calls.

    if (loaded_class == nullptr) {
      // Do actual loading
      loaded_class = load_instance_class(name, class_loader, THREAD);
    }

    if (load_placeholder_added) {
      // clean up placeholder entries for LOAD_INSTANCE success or error
      // This brackets the SystemDictionary updates for both defining
      // and initiating loaders
      MutexLocker mu(THREAD, SystemDictionary_lock);
      PlaceholderTable::find_and_remove(name, loader_data, PlaceholderTable::LOAD_INSTANCE, THREAD);
      SystemDictionary_lock->notify_all();
    }
  }

  if (HAS_PENDING_EXCEPTION || loaded_class == nullptr) {
    return nullptr;
  }

  if (class_load_start_event.should_commit()) {
    post_class_load_event(&class_load_start_event, loaded_class, loader_data);
  }

  // Make sure we have the right class in the dictionary
  DEBUG_ONLY(verify_dictionary_entry(name, loaded_class));

  return loaded_class;
}


// This routine does not lock the system dictionary.
//
// Since readers don't hold a lock, we must make sure that system
// dictionary entries are added to in a safe way (all links must
// be updated in an MT-safe manner). All entries are removed during class
// unloading, when this class loader is no longer referenced.
//
// Callers should be aware that an entry could be added just after
// Dictionary is read here, so the caller will not see
// the new entry.

InstanceKlass* SystemDictionary::find_instance_klass(Thread* current,
                                                     Symbol* class_name,
                                                     Handle class_loader) {

  ClassLoaderData* loader_data = ClassLoaderData::class_loader_data_or_null(class_loader());
  if (loader_data == nullptr) {
    // If the ClassLoaderData has not been setup,
    // then the class loader has no entries in the dictionary.
    return nullptr;
  }

  Dictionary* dictionary = loader_data->dictionary();
  return dictionary->find_class(current, class_name);
}

// Look for a loaded instance or array klass by name.  Do not do any loading.
// return null in case of error.
Klass* SystemDictionary::find_instance_or_array_klass(Thread* current,
                                                      Symbol* class_name,
                                                      Handle class_loader) {
  Klass* k = nullptr;
  assert(class_name != nullptr, "class name must be non nullptr");

  if (Signature::is_array(class_name)) {
    // The name refers to an array.  Parse the name.
    // dimension and object_key in FieldArrayInfo are assigned as a
    // side-effect of this call
    SignatureStream ss(class_name, false);
    int ndims = ss.skip_array_prefix();  // skip all '['s
    BasicType t = ss.type();
    if (t != T_OBJECT) {
      k = Universe::typeArrayKlass(t);
    } else {
      k = SystemDictionary::find_instance_klass(current, ss.as_symbol(), class_loader);
    }
    if (k != nullptr) {
      k = k->array_klass_or_null(ndims);
    }
  } else {
    k = find_instance_klass(current, class_name, class_loader);
  }
  return k;
}

// Note: this method is much like resolve_class_from_stream, but
// does not publish the classes in the SystemDictionary.
// Handles Lookup.defineClass hidden.
InstanceKlass* SystemDictionary::resolve_hidden_class_from_stream(
                                                     ClassFileStream* st,
                                                     Symbol* class_name,
                                                     Handle class_loader,
                                                     const ClassLoadInfo& cl_info,
                                                     TRAPS) {

  EventClassLoad class_load_start_event;
  ClassLoaderData* loader_data;

  // - for hidden classes that are not strong: create a new CLD that has a class holder and
  //                                           whose loader is the Lookup class's loader.
  // - for hidden class: add the class to the Lookup class's loader's CLD.
  assert (cl_info.is_hidden(), "only used for hidden classes");
  bool create_mirror_cld = !cl_info.is_strong_hidden();
  loader_data = register_loader(class_loader, create_mirror_cld);

  assert(st != nullptr, "invariant");

  // Parse stream and create a klass.
  InstanceKlass* k = KlassFactory::create_from_stream(st,
                                                      class_name,
                                                      loader_data,
                                                      cl_info,
                                                      CHECK_NULL);
  assert(k != nullptr, "no klass created");

  // Hidden classes that are not strong must update ClassLoaderData holder
  // so that they can be unloaded when the mirror is no longer referenced.
  if (!cl_info.is_strong_hidden()) {
    k->class_loader_data()->initialize_holder(Handle(THREAD, k->java_mirror()));
  }

  // Add to class hierarchy, and do possible deoptimizations.
  k->add_to_hierarchy(THREAD);
  // But, do not add to dictionary.

  k->link_class(CHECK_NULL);

  // notify jvmti
  if (JvmtiExport::should_post_class_load()) {
    JvmtiExport::post_class_load(THREAD, k);
  }
  if (class_load_start_event.should_commit()) {
    post_class_load_event(&class_load_start_event, k, loader_data);
  }

  return k;
}

// Add a klass to the system from a stream (called by jni_DefineClass and
// JVM_DefineClass).
// Note: class_name can be null. In that case we do not know the name of
// the class until we have parsed the stream.
// This function either returns an InstanceKlass or throws an exception.  It does
// not return null without a pending exception.
InstanceKlass* SystemDictionary::resolve_class_from_stream(
                                                     ClassFileStream* st,
                                                     Symbol* class_name,
                                                     Handle class_loader,
                                                     const ClassLoadInfo& cl_info,
                                                     TRAPS) {

  HandleMark hm(THREAD);

  ClassLoaderData* loader_data = register_loader(class_loader);

  // Classloaders that support parallelism, e.g. bootstrap classloader,
  // do not acquire lock here
  Handle lockObject = get_loader_lock_or_null(class_loader);
  ObjectLocker ol(lockObject, THREAD);

  // Parse the stream and create a klass.
  // Note that we do this even though this klass might
  // already be present in the SystemDictionary, otherwise we would not
  // throw potential ClassFormatErrors.
 InstanceKlass* k = nullptr;

#if INCLUDE_CDS
  if (!CDSConfig::is_dumping_static_archive()) {
    k = SystemDictionaryShared::lookup_from_stream(class_name,
                                                   class_loader,
                                                   cl_info.protection_domain(),
                                                   st,
                                                   CHECK_NULL);
  }
#endif

  if (k == nullptr) {
    k = KlassFactory::create_from_stream(st, class_name, loader_data, cl_info, CHECK_NULL);
  }

  assert(k != nullptr, "no klass created");
  Symbol* h_name = k->name();
  assert(class_name == nullptr || class_name == h_name, "name mismatch");

  // Add class just loaded
  // If a class loader supports parallel classloading, handle parallel define requests.
  // find_or_define_instance_class may return a different InstanceKlass,
  // in which case the old k would be deallocated
  if (is_parallelCapable(class_loader)) {
    k = find_or_define_instance_class(h_name, class_loader, k, CHECK_NULL);
  } else {
    define_instance_class(k, class_loader, THREAD);

    // If defining the class throws an exception register 'k' for cleanup.
    if (HAS_PENDING_EXCEPTION) {
      assert(k != nullptr, "Must have an instance klass here!");
      loader_data->add_to_deallocate_list(k);
      return nullptr;
    }
  }

  // Make sure we have an entry in the SystemDictionary on success
  DEBUG_ONLY(verify_dictionary_entry(h_name, k));

  return k;
}

InstanceKlass* SystemDictionary::resolve_from_stream(ClassFileStream* st,
                                                     Symbol* class_name,
                                                     Handle class_loader,
                                                     const ClassLoadInfo& cl_info,
                                                     TRAPS) {
  if (cl_info.is_hidden()) {
    return resolve_hidden_class_from_stream(st, class_name, class_loader, cl_info, CHECK_NULL);
  } else {
    return resolve_class_from_stream(st, class_name, class_loader, cl_info, CHECK_NULL);
  }
}


#if INCLUDE_CDS
// Check if a shared class can be loaded by the specific classloader.
bool SystemDictionary::is_shared_class_visible(Symbol* class_name,
                                               InstanceKlass* ik,
                                               PackageEntry* pkg_entry,
                                               Handle class_loader) {
  assert(!CDSConfig::module_patching_disables_cds(), "Cannot use CDS");

  // (1) Check if we are loading into the same loader as in dump time.

  if (ik->is_shared_boot_class()) {
    if (class_loader() != nullptr) {
      return false;
    }
  } else if (ik->is_shared_platform_class()) {
    if (class_loader() != java_platform_loader()) {
      return false;
    }
  } else if (ik->is_shared_app_class()) {
    if (class_loader() != java_system_loader()) {
      return false;
    }
  } else {
    // ik was loaded by a custom loader during dump time
    if (class_loader_data(class_loader)->is_builtin_class_loader_data()) {
      return false;
    } else {
      return true;
    }
  }

  // (2) Check if we are loading into the same module from the same location as in dump time.

  if (CDSConfig::is_using_optimized_module_handling()) {
    // Class visibility has not changed between dump time and run time, so a class
    // that was visible (and thus archived) during dump time is always visible during runtime.
    assert(SystemDictionary::is_shared_class_visible_impl(class_name, ik, pkg_entry, class_loader),
           "visibility cannot change between dump time and runtime");
    return true;
  }
  return is_shared_class_visible_impl(class_name, ik, pkg_entry, class_loader);
}

bool SystemDictionary::is_shared_class_visible_impl(Symbol* class_name,
                                                    InstanceKlass* ik,
                                                    PackageEntry* pkg_entry,
                                                    Handle class_loader) {
  int scp_index = ik->shared_classpath_index();
  assert(!ik->is_shared_unregistered_class(), "this function should be called for built-in classes only");
  assert(scp_index >= 0, "must be");
  SharedClassPathEntry* scp_entry = FileMapInfo::shared_path(scp_index);
  if (!Universe::is_module_initialized()) {
    assert(scp_entry != nullptr, "must be");
    // At this point, no modules have been defined yet. KlassSubGraphInfo::check_allowed_klass()
    // has restricted the classes can be loaded at this step to be only:
    // [1] scp_entry->is_modules_image(): classes in java.base, or,
    // [2] HeapShared::is_a_test_class_in_unnamed_module(ik): classes in bootstrap/unnamed module
    assert(scp_entry->is_modules_image() || HeapShared::is_a_test_class_in_unnamed_module(ik),
           "only these classes can be loaded before the module system is initialized");
    assert(class_loader.is_null(), "sanity");
    return true;
  }

  if (pkg_entry == nullptr) {
    // We might have looked up pkg_entry before the module system was initialized.
    // Need to reload it now.
    TempNewSymbol pkg_name = ClassLoader::package_from_class_name(class_name);
    if (pkg_name != nullptr) {
      pkg_entry = class_loader_data(class_loader)->packages()->lookup_only(pkg_name);
    }
  }

  ModuleEntry* mod_entry = (pkg_entry == nullptr) ? nullptr : pkg_entry->module();
  bool should_be_in_named_module = (mod_entry != nullptr && mod_entry->is_named());
  bool was_archived_from_named_module = scp_entry->in_named_module();
  bool visible;

  if (was_archived_from_named_module) {
    if (should_be_in_named_module) {
      // Is the module loaded from the same location as during dump time?
      visible = mod_entry->shared_path_index() == scp_index;
      if (visible) {
        assert(!CDSConfig::module_patching_disables_cds(), "Cannot use CDS");
      }
    } else {
      // During dump time, this class was in a named module, but at run time, this class should be
      // in an unnamed module.
      visible = false;
    }
  } else {
    if (should_be_in_named_module) {
      // During dump time, this class was in an unnamed, but at run time, this class should be
      // in a named module.
      visible = false;
    } else {
      visible = true;
    }
  }

  return visible;
}

bool SystemDictionary::check_shared_class_super_type(InstanceKlass* klass, InstanceKlass* super_type,
                                                     Handle class_loader, bool is_superclass, TRAPS) {
  assert(super_type->is_shared(), "must be");

  // Quick check if the super type has been already loaded.
  // + Don't do it for unregistered classes -- they can be unloaded so
  //   super_type->class_loader_data() could be stale.
  // + Don't check if loader data is null, ie. the super_type isn't fully loaded.
  if (!super_type->is_shared_unregistered_class() && super_type->class_loader_data() != nullptr) {
    // Check if the superclass is loaded by the current class_loader
    Symbol* name = super_type->name();
    InstanceKlass* check = find_instance_klass(THREAD, name, class_loader);
    if (check == super_type) {
      return true;
    }
  }

  Klass *found = resolve_with_circularity_detection(klass->name(), super_type->name(),
                                                    class_loader, is_superclass, CHECK_false);
  if (found == super_type) {
    return true;
  } else {
    // The dynamically resolved super type is not the same as the one we used during dump time,
    // so we cannot use the class.
    return false;
  }
}

bool SystemDictionary::check_shared_class_super_types(InstanceKlass* ik, Handle class_loader, TRAPS) {
  // Check the superclass and interfaces. They must be the same
  // as in dump time, because the layout of <ik> depends on
  // the specific layout of ik->super() and ik->local_interfaces().
  //
  // If unexpected superclass or interfaces are found, we cannot
  // load <ik> from the shared archive.

  if (ik->super() != nullptr) {
    bool check_super = check_shared_class_super_type(ik, InstanceKlass::cast(ik->super()),
                                                     class_loader, true,
                                                     CHECK_false);
    if (!check_super) {
      return false;
    }
  }

  Array<InstanceKlass*>* interfaces = ik->local_interfaces();
  int num_interfaces = interfaces->length();
  for (int index = 0; index < num_interfaces; index++) {
    bool check_interface = check_shared_class_super_type(ik, interfaces->at(index), class_loader, false,
                                                         CHECK_false);
    if (!check_interface) {
      return false;
    }
  }

  return true;
}

InstanceKlass* SystemDictionary::load_shared_lambda_proxy_class(InstanceKlass* ik,
                                                                Handle class_loader,
                                                                Handle protection_domain,
                                                                PackageEntry* pkg_entry,
                                                                TRAPS) {
  InstanceKlass* shared_nest_host = SystemDictionaryShared::get_shared_nest_host(ik);
  assert(shared_nest_host->is_shared(), "nest host must be in CDS archive");
  Symbol* cn = shared_nest_host->name();
  Klass *s = resolve_or_fail(cn, class_loader, true, CHECK_NULL);
  if (s != shared_nest_host) {
    // The dynamically resolved nest_host is not the same as the one we used during dump time,
    // so we cannot use ik.
    return nullptr;
  } else {
    assert(s->is_shared(), "must be");
  }

  InstanceKlass* loaded_ik = load_shared_class(ik, class_loader, protection_domain, nullptr, pkg_entry, CHECK_NULL);

  if (loaded_ik != nullptr) {
    assert(shared_nest_host->is_same_class_package(ik),
           "lambda proxy class and its nest host must be in the same package");
    // The lambda proxy class and its nest host have the same class loader and class loader data,
    // as verified in SystemDictionaryShared::add_lambda_proxy_class()
    assert(shared_nest_host->class_loader() == class_loader(), "mismatched class loader");
    assert(shared_nest_host->class_loader_data() == class_loader_data(class_loader), "mismatched class loader data");
    ik->set_nest_host(shared_nest_host);
  }

  return loaded_ik;
}

InstanceKlass* SystemDictionary::load_shared_class(InstanceKlass* ik,
                                                   Handle class_loader,
                                                   Handle protection_domain,
                                                   const ClassFileStream *cfs,
                                                   PackageEntry* pkg_entry,
                                                   TRAPS) {
  assert(ik != nullptr, "sanity");
  assert(!ik->is_unshareable_info_restored(), "shared class can be restored only once");
  assert(Atomic::add(&ik->_shared_class_load_count, 1) == 1, "shared class loaded more than once");
  Symbol* class_name = ik->name();

  if (!is_shared_class_visible(class_name, ik, pkg_entry, class_loader)) {
    ik->set_shared_loading_failed();
    return nullptr;
  }

  bool check = check_shared_class_super_types(ik, class_loader, CHECK_NULL);
  if (!check) {
    ik->set_shared_loading_failed();
    return nullptr;
  }

  if (ik->has_inline_type_fields()) {
    for (AllFieldStream fs(ik); !fs.done(); fs.next()) {
      if (fs.access_flags().is_static()) continue;
      Symbol* sig = fs.signature();
      if (fs.is_null_free_inline_type()) {
        // Pre-load inline class
        TempNewSymbol name = Signature::strip_envelope(sig);
        Klass* real_k = SystemDictionary::resolve_with_circularity_detection_or_fail(ik->name(), name,
          class_loader, false, CHECK_NULL);
        Klass* k = ik->get_inline_type_field_klass_or_null(fs.index());
        if (real_k != k) {
          // oops, the app has substituted a different version of k!
          return nullptr;
        }
      } else if (Signature::has_envelope(sig)) {
        TempNewSymbol name = Signature::strip_envelope(sig);
        if (name != ik->name() && ik->is_class_in_loadable_descriptors_attribute(name)) {
          Klass* real_k = SystemDictionary::resolve_with_circularity_detection_or_fail(ik->name(), name,
            class_loader, false, THREAD);
          if (HAS_PENDING_EXCEPTION) {
            CLEAR_PENDING_EXCEPTION;
          }
          Klass* k = ik->get_inline_type_field_klass_or_null(fs.index());
          if (real_k != k) {
            // oops, the app has substituted a different version of k!
            return nullptr;
          }
        }
      }
    }
  }

  InstanceKlass* new_ik = nullptr;
  // CFLH check is skipped for VM hidden classes (see KlassFactory::create_from_stream).
  // It will be skipped for shared VM hidden lambda proxy classes.
  if (!SystemDictionaryShared::is_hidden_lambda_proxy(ik)) {
    new_ik = KlassFactory::check_shared_class_file_load_hook(
      ik, class_name, class_loader, protection_domain, cfs, CHECK_NULL);
  }
  if (new_ik != nullptr) {
    // The class is changed by CFLH. Return the new class. The shared class is
    // not used.
    return new_ik;
  }

  // Adjust methods to recover missing data.  They need addresses for
  // interpreter entry points and their default native method address
  // must be reset.

  // Shared classes are all currently loaded by either the bootstrap or
  // internal parallel class loaders, so this will never cause a deadlock
  // on a custom class loader lock.
  // Since this class is already locked with parallel capable class
  // loaders, including the bootstrap loader via the placeholder table,
  // this lock is currently a nop.

  ClassLoaderData* loader_data = class_loader_data(class_loader);
  {
    HandleMark hm(THREAD);
    Handle lockObject = get_loader_lock_or_null(class_loader);
    ObjectLocker ol(lockObject, THREAD);
    // prohibited package check assumes all classes loaded from archive call
    // restore_unshareable_info which calls ik->set_package()
    ik->restore_unshareable_info(loader_data, protection_domain, pkg_entry, CHECK_NULL);
  }

  load_shared_class_misc(ik, loader_data);

  return ik;
}

void SystemDictionary::load_shared_class_misc(InstanceKlass* ik, ClassLoaderData* loader_data) {
  ik->print_class_load_logging(loader_data, nullptr, nullptr);

  // For boot loader, ensure that GetSystemPackage knows that a class in this
  // package was loaded.
  if (loader_data->is_the_null_class_loader_data()) {
    s2 path_index = ik->shared_classpath_index();
    ik->set_classpath_index(path_index);
  }

  // notify a class loaded from shared object
  ClassLoadingService::notify_class_loaded(ik, true /* shared class */);
}

#endif // INCLUDE_CDS

InstanceKlass* SystemDictionary::load_instance_class_impl(Symbol* class_name, Handle class_loader, TRAPS) {

  if (class_loader.is_null()) {
    ResourceMark rm(THREAD);
    PackageEntry* pkg_entry = nullptr;
    bool search_only_bootloader_append = false;

    // Find the package in the boot loader's package entry table.
    TempNewSymbol pkg_name = ClassLoader::package_from_class_name(class_name);
    if (pkg_name != nullptr) {
      pkg_entry = class_loader_data(class_loader)->packages()->lookup_only(pkg_name);
    }

    // Prior to attempting to load the class, enforce the boot loader's
    // visibility boundaries.
    if (!Universe::is_module_initialized()) {
      // During bootstrapping, prior to module initialization, any
      // class attempting to be loaded must be checked against the
      // java.base packages in the boot loader's PackageEntryTable.
      // No class outside of java.base is allowed to be loaded during
      // this bootstrapping window.
      if (pkg_entry == nullptr || pkg_entry->in_unnamed_module()) {
        // Class is either in the unnamed package or in
        // a named package within the unnamed module.  Either
        // case is outside of java.base, do not attempt to
        // load the class post java.base definition.  If
        // java.base has not been defined, let the class load
        // and its package will be checked later by
        // ModuleEntryTable::verify_javabase_packages.
        if (ModuleEntryTable::javabase_defined()) {
          return nullptr;
        }
      } else {
        // Check that the class' package is defined within java.base.
        ModuleEntry* mod_entry = pkg_entry->module();
        Symbol* mod_entry_name = mod_entry->name();
        if (mod_entry_name->fast_compare(vmSymbols::java_base()) != 0) {
          return nullptr;
        }
      }
    } else {
      // After the module system has been initialized, check if the class'
      // package is in a module defined to the boot loader.
      if (pkg_name == nullptr || pkg_entry == nullptr || pkg_entry->in_unnamed_module()) {
        // Class is either in the unnamed package, in a named package
        // within a module not defined to the boot loader or in a
        // a named package within the unnamed module.  In all cases,
        // limit visibility to search for the class only in the boot
        // loader's append path.
        if (!ClassLoader::has_bootclasspath_append()) {
           // If there is no bootclasspath append entry, no need to continue
           // searching.
           return nullptr;
        }
        search_only_bootloader_append = true;
      }
    }

    // Prior to bootstrapping's module initialization, never load a class outside
    // of the boot loader's module path
    assert(Universe::is_module_initialized() ||
           !search_only_bootloader_append,
           "Attempt to load a class outside of boot loader's module path");

    // Search for classes in the CDS archive.
    InstanceKlass* k = nullptr;

#if INCLUDE_CDS
    if (CDSConfig::is_using_archive())
    {
      PerfTraceTime vmtimer(ClassLoader::perf_shared_classload_time());
      InstanceKlass* ik = SystemDictionaryShared::find_builtin_class(class_name);
      if (ik != nullptr && ik->is_shared_boot_class() && !ik->shared_loading_failed()) {
        SharedClassLoadingMark slm(THREAD, ik);
        k = load_shared_class(ik, class_loader, Handle(), nullptr,  pkg_entry, CHECK_NULL);
      }
    }
#endif

    if (k == nullptr) {
      // Use VM class loader
      PerfTraceTime vmtimer(ClassLoader::perf_sys_classload_time());
      k = ClassLoader::load_class(class_name, pkg_entry, search_only_bootloader_append, CHECK_NULL);
    }

    // find_or_define_instance_class may return a different InstanceKlass
    if (k != nullptr) {
      CDS_ONLY(SharedClassLoadingMark slm(THREAD, k);)
      k = find_or_define_instance_class(class_name, class_loader, k, CHECK_NULL);
    }
    return k;
  } else {
    // Use user specified class loader to load class. Call loadClass operation on class_loader.
    ResourceMark rm(THREAD);

    JavaThread* jt = THREAD;

    PerfClassTraceTime vmtimer(ClassLoader::perf_app_classload_time(),
                               ClassLoader::perf_app_classload_selftime(),
                               ClassLoader::perf_app_classload_count(),
                               jt->get_thread_stat()->perf_recursion_counts_addr(),
                               jt->get_thread_stat()->perf_timers_addr(),
                               PerfClassTraceTime::CLASS_LOAD);

    // Translate to external class name format, i.e., convert '/' chars to '.'
    Handle string = java_lang_String::externalize_classname(class_name, CHECK_NULL);

    JavaValue result(T_OBJECT);

    InstanceKlass* spec_klass = vmClasses::ClassLoader_klass();

    // Call public unsynchronized loadClass(String) directly for all class loaders.
    // For parallelCapable class loaders, JDK >=7, loadClass(String, boolean) will
    // acquire a class-name based lock rather than the class loader object lock.
    // JDK < 7 already acquire the class loader lock in loadClass(String, boolean).
    JavaCalls::call_virtual(&result,
                            class_loader,
                            spec_klass,
                            vmSymbols::loadClass_name(),
                            vmSymbols::string_class_signature(),
                            string,
                            CHECK_NULL);

    assert(result.get_type() == T_OBJECT, "just checking");
    oop obj = result.get_oop();

    // Primitive classes return null since forName() can not be
    // used to obtain any of the Class objects representing primitives or void
    if ((obj != nullptr) && !(java_lang_Class::is_primitive(obj))) {
      InstanceKlass* k = InstanceKlass::cast(java_lang_Class::as_Klass(obj));
      // For user defined Java class loaders, check that the name returned is
      // the same as that requested.  This check is done for the bootstrap
      // loader when parsing the class file.
      if (class_name == k->name()) {
        return k;
      }
    }
    // Class is not found or has the wrong name, return null
    return nullptr;
  }
}

InstanceKlass* SystemDictionary::load_instance_class(Symbol* name,
                                                     Handle class_loader,
                                                     TRAPS) {

  InstanceKlass* loaded_class = load_instance_class_impl(name, class_loader, CHECK_NULL);

  // If everything was OK (no exceptions, no null return value), and
  // class_loader is NOT the defining loader, do a little more bookkeeping.
  if (loaded_class != nullptr &&
      loaded_class->class_loader() != class_loader()) {

    ClassLoaderData* loader_data = class_loader_data(class_loader);
    check_constraints(loaded_class, loader_data, false, CHECK_NULL);

    // Record dependency for non-parent delegation.
    // This recording keeps the defining class loader of the klass (loaded_class) found
    // from being unloaded while the initiating class loader is loaded
    // even if the reference to the defining class loader is dropped
    // before references to the initiating class loader.
    loader_data->record_dependency(loaded_class);

    update_dictionary(THREAD, loaded_class, loader_data);

    if (JvmtiExport::should_post_class_load()) {
      JvmtiExport::post_class_load(THREAD, loaded_class);
    }
  }
  return loaded_class;
}

static void post_class_define_event(InstanceKlass* k, const ClassLoaderData* def_cld) {
  EventClassDefine event;
  if (event.should_commit()) {
    event.set_definedClass(k);
    event.set_definingClassLoader(def_cld);
    event.commit();
  }
}

void SystemDictionary::define_instance_class(InstanceKlass* k, Handle class_loader, TRAPS) {

  ClassLoaderData* loader_data = k->class_loader_data();
  assert(loader_data->class_loader() == class_loader(), "they must be the same");

  // Bootstrap and other parallel classloaders don't acquire a lock,
  // they use placeholder token.
  // If a parallelCapable class loader calls define_instance_class instead of
  // find_or_define_instance_class to get here, we have a timing
  // hole with systemDictionary updates and check_constraints
  if (!is_parallelCapable(class_loader)) {
    assert(ObjectSynchronizer::current_thread_holds_lock(THREAD,
           get_loader_lock_or_null(class_loader)),
           "define called without lock");
  }

  // Check class-loading constraints. Throw exception if violation is detected.
  // Grabs and releases SystemDictionary_lock
  // The check_constraints/find_class call and update_dictionary sequence
  // must be "atomic" for a specific class/classloader pair so we never
  // define two different instanceKlasses for that class/classloader pair.
  // Existing classloaders will call define_instance_class with the
  // classloader lock held
  // Parallel classloaders will call find_or_define_instance_class
  // which will require a token to perform the define class
  check_constraints(k, loader_data, true, CHECK);

  // Register class just loaded with class loader (placed in ArrayList)
  // Note we do this before updating the dictionary, as this can
  // fail with an OutOfMemoryError (if it does, we will *not* put this
  // class in the dictionary and will not update the class hierarchy).
  // JVMTI FollowReferences needs to find the classes this way.
  if (k->class_loader() != nullptr) {
    methodHandle m(THREAD, Universe::loader_addClass_method());
    JavaValue result(T_VOID);
    JavaCallArguments args(class_loader);
    args.push_oop(Handle(THREAD, k->java_mirror()));
    JavaCalls::call(&result, m, &args, CHECK);
  }

  // Add to class hierarchy, and do possible deoptimizations.
  k->add_to_hierarchy(THREAD);

  // Add to systemDictionary - so other classes can see it.
  // Grabs and releases SystemDictionary_lock
  update_dictionary(THREAD, k, loader_data);

  // notify jvmti
  if (JvmtiExport::should_post_class_load()) {
    JvmtiExport::post_class_load(THREAD, k);
  }
  post_class_define_event(k, loader_data);
}

// Support parallel classloading
// All parallel class loaders, including bootstrap classloader
// lock a placeholder entry for this class/class_loader pair
// to allow parallel defines of different classes for this class loader
// With AllowParallelDefine flag==true, in case they do not synchronize around
// FindLoadedClass/DefineClass, calls, we check for parallel
// loading for them, wait if a defineClass is in progress
// and return the initial requestor's results
// This flag does not apply to the bootstrap classloader.
// With AllowParallelDefine flag==false, call through to define_instance_class
// which will throw LinkageError: duplicate class definition.
// False is the requested default.
// For better performance, the class loaders should synchronize
// findClass(), i.e. FindLoadedClass/DefineClassIfAbsent or they
// potentially waste time reading and parsing the bytestream.
// Note: VM callers should ensure consistency of k/class_name,class_loader
// Be careful when modifying this code: once you have run
// PlaceholderTable::find_and_add(PlaceholderTable::DEFINE_CLASS),
// you need to find_and_remove it before returning.
// So be careful to not exit with a CHECK_ macro between these calls.
InstanceKlass* SystemDictionary::find_or_define_helper(Symbol* class_name, Handle class_loader,
                                                       InstanceKlass* k, TRAPS) {

  Symbol* name_h = k->name();
  ClassLoaderData* loader_data = class_loader_data(class_loader);
  Dictionary* dictionary = loader_data->dictionary();

  // Hold SD lock around find_class and placeholder creation for DEFINE_CLASS
  {
    MutexLocker mu(THREAD, SystemDictionary_lock);
    // First check if class already defined
    if (is_parallelDefine(class_loader)) {
      InstanceKlass* check = dictionary->find_class(THREAD, name_h);
      if (check != nullptr) {
        return check;
      }
    }

    // Acquire define token for this class/classloader
    PlaceholderEntry* probe = PlaceholderTable::find_and_add(name_h, loader_data,
                                                             PlaceholderTable::DEFINE_CLASS, nullptr, THREAD);
    // Wait if another thread defining in parallel
    // All threads wait - even those that will throw duplicate class: otherwise
    // caller is surprised by LinkageError: duplicate, but findLoadedClass fails
    // if other thread has not finished updating dictionary
    while (probe->definer() != nullptr) {
      SystemDictionary_lock->wait();
    }
    // Only special cases allow parallel defines and can use other thread's results
    // Other cases fall through, and may run into duplicate defines
    // caught by finding an entry in the SystemDictionary
    if (is_parallelDefine(class_loader) && (probe->instance_klass() != nullptr)) {
      InstanceKlass* ik = probe->instance_klass();
      PlaceholderTable::find_and_remove(name_h, loader_data, PlaceholderTable::DEFINE_CLASS, THREAD);
      SystemDictionary_lock->notify_all();
#ifdef ASSERT
      InstanceKlass* check = dictionary->find_class(THREAD, name_h);
      assert(check != nullptr, "definer missed recording success");
#endif
      return ik;
    } else {
      // This thread will define the class (even if earlier thread tried and had an error)
      probe->set_definer(THREAD);
    }
  }

  define_instance_class(k, class_loader, THREAD);

  // definer must notify any waiting threads
  {
    MutexLocker mu(THREAD, SystemDictionary_lock);
    PlaceholderEntry* probe = PlaceholderTable::get_entry(name_h, loader_data);
    assert(probe != nullptr, "DEFINE_CLASS placeholder lost?");
    if (!HAS_PENDING_EXCEPTION) {
      probe->set_instance_klass(k);
    }
    probe->set_definer(nullptr);
    PlaceholderTable::find_and_remove(name_h, loader_data, PlaceholderTable::DEFINE_CLASS, THREAD);
    SystemDictionary_lock->notify_all();
  }

  return HAS_PENDING_EXCEPTION ? nullptr : k;
}

// If a class loader supports parallel classloading handle parallel define requests.
// find_or_define_instance_class may return a different InstanceKlass
InstanceKlass* SystemDictionary::find_or_define_instance_class(Symbol* class_name, Handle class_loader,
                                                               InstanceKlass* k, TRAPS) {
  InstanceKlass* defined_k = find_or_define_helper(class_name, class_loader, k, THREAD);
  // Clean up original InstanceKlass if duplicate or error
  if (!HAS_PENDING_EXCEPTION && defined_k != k) {
    // If a parallel capable class loader already defined this class, register 'k' for cleanup.
    assert(defined_k != nullptr, "Should have a klass if there's no exception");
    k->class_loader_data()->add_to_deallocate_list(k);
  } else if (HAS_PENDING_EXCEPTION) {
    // Remove this InstanceKlass from the LoaderConstraintTable if added.
    LoaderConstraintTable::remove_failed_loaded_klass(k, class_loader_data(class_loader));
    assert(defined_k == nullptr, "Should not have a klass if there's an exception");
    k->class_loader_data()->add_to_deallocate_list(k);
  }
  return defined_k;
}


// ----------------------------------------------------------------------------
// GC support

// Assumes classes in the SystemDictionary are only unloaded at a safepoint
bool SystemDictionary::do_unloading(GCTimer* gc_timer) {

  bool unloading_occurred;
  bool is_concurrent = !SafepointSynchronize::is_at_safepoint();
  {
    GCTraceTime(Debug, gc, phases) t("ClassLoaderData", gc_timer);
    assert_locked_or_safepoint(ClassLoaderDataGraph_lock);  // caller locks.
    // First, mark for unload all ClassLoaderData referencing a dead class loader.
    unloading_occurred = ClassLoaderDataGraph::do_unloading();
    if (unloading_occurred) {
      ConditionalMutexLocker ml2(Module_lock, is_concurrent);
      JFR_ONLY(Jfr::on_unloading_classes();)
      MANAGEMENT_ONLY(FinalizerService::purge_unloaded();)
      ConditionalMutexLocker ml1(SystemDictionary_lock, is_concurrent);
      ClassLoaderDataGraph::clean_module_and_package_info();
      LoaderConstraintTable::purge_loader_constraints();
      ResolutionErrorTable::purge_resolution_errors();
    }
  }

  GCTraceTime(Debug, gc, phases) t("Trigger cleanups", gc_timer);

  if (unloading_occurred) {
    SymbolTable::trigger_cleanup();

    ConditionalMutexLocker ml(ClassInitError_lock, is_concurrent);
    InstanceKlass::clean_initialization_error_table();
  }

  return unloading_occurred;
}

void SystemDictionary::methods_do(void f(Method*)) {
  // Walk methods in loaded classes

  {
    MutexLocker ml(ClassLoaderDataGraph_lock);
    ClassLoaderDataGraph::methods_do(f);
  }

  auto doit = [&] (InvokeMethodKey key, Method* method) {
    if (method != nullptr) {
      f(method);
    }
  };

  {
    MutexLocker ml(InvokeMethodIntrinsicTable_lock);
    _invoke_method_intrinsic_table->iterate_all(doit);
  }

}

// ----------------------------------------------------------------------------
// Initialization

void SystemDictionary::initialize(TRAPS) {
  _invoke_method_intrinsic_table = new (mtClass) InvokeMethodIntrinsicTable();
  _invoke_method_type_table = new (mtClass) InvokeMethodTypeTable();
  ResolutionErrorTable::initialize();
  LoaderConstraintTable::initialize();
  PlaceholderTable::initialize();
#if INCLUDE_CDS
  SystemDictionaryShared::initialize();
#endif
  // Resolve basic classes
  vmClasses::resolve_all(CHECK);
  // Resolve classes used by archived heap objects
  if (CDSConfig::is_using_archive()) {
    HeapShared::resolve_classes(THREAD);
  }
}

// Constraints on class loaders. The details of the algorithm can be
// found in the OOPSLA'98 paper "Dynamic Class Loading in the Java
// Virtual Machine" by Sheng Liang and Gilad Bracha.  The basic idea is
// that the dictionary needs to maintain a set of constraints that
// must be satisfied by all classes in the dictionary.
// if defining is true, then LinkageError if already in dictionary
// if initiating loader, then ok if InstanceKlass matches existing entry

void SystemDictionary::check_constraints(InstanceKlass* k,
                                         ClassLoaderData* loader_data,
                                         bool defining,
                                         TRAPS) {
  ResourceMark rm(THREAD);
  stringStream ss;
  bool throwException = false;

  {
    Symbol* name = k->name();

    MutexLocker mu(THREAD, SystemDictionary_lock);

    InstanceKlass* check = loader_data->dictionary()->find_class(THREAD, name);
    if (check != nullptr) {
      // If different InstanceKlass - duplicate class definition,
      // else - ok, class loaded by a different thread in parallel.
      // We should only have found it if it was done loading and ok to use.

      if ((defining == true) || (k != check)) {
        throwException = true;
        ss.print("loader %s", loader_data->loader_name_and_id());
        ss.print(" attempted duplicate %s definition for %s. (%s)",
                 k->external_kind(), k->external_name(), k->class_in_module_of_loader(false, true));
      } else {
        return;
      }
    }

    if (throwException == false) {
      if (LoaderConstraintTable::check_or_update(k, loader_data, name) == false) {
        throwException = true;
        ss.print("loader constraint violation: loader %s", loader_data->loader_name_and_id());
        ss.print(" wants to load %s %s.",
                 k->external_kind(), k->external_name());
        Klass *existing_klass = LoaderConstraintTable::find_constrained_klass(name, loader_data);
        if (existing_klass != nullptr && existing_klass->class_loader_data() != loader_data) {
          ss.print(" A different %s with the same name was previously loaded by %s. (%s)",
                   existing_klass->external_kind(),
                   existing_klass->class_loader_data()->loader_name_and_id(),
                   existing_klass->class_in_module_of_loader(false, true));
        } else {
          ss.print(" (%s)", k->class_in_module_of_loader(false, true));
        }
      }
    }
  }

  // Throw error now if needed (cannot throw while holding
  // SystemDictionary_lock because of rank ordering)
  if (throwException == true) {
    THROW_MSG(vmSymbols::java_lang_LinkageError(), ss.as_string());
  }
}

// Update class loader data dictionary - done after check_constraint and add_to_hierarchy
// have been called.
void SystemDictionary::update_dictionary(JavaThread* current,
                                         InstanceKlass* k,
                                         ClassLoaderData* loader_data) {
  MonitorLocker mu1(SystemDictionary_lock);

  // Make a new dictionary entry.
  Symbol* name  = k->name();
  Dictionary* dictionary = loader_data->dictionary();
  InstanceKlass* sd_check = dictionary->find_class(current, name);
  if (sd_check == nullptr) {
    dictionary->add_klass(current, name, k);
  }
  mu1.notify_all();
}

#if INCLUDE_CDS
// Indicate that loader_data has initiated the loading of class k, which
// has already been defined by a parent loader.
// This API should be used only by AOTLinkedClassBulkLoader
void SystemDictionary::add_to_initiating_loader(JavaThread* current,
                                                InstanceKlass* k,
                                                ClassLoaderData* loader_data) {
  assert(CDSConfig::is_using_aot_linked_classes(), "must be");
  assert_locked_or_safepoint(SystemDictionary_lock);
  Symbol* name  = k->name();
  Dictionary* dictionary = loader_data->dictionary();
  assert(k->is_loaded(), "must be");
  assert(k->class_loader_data() != loader_data, "only for classes defined by a parent loader");
  assert(dictionary->find_class(current, name) == nullptr, "sanity");
  dictionary->add_klass(current, name, k);
}
#endif

// Try to find a class name using the loader constraints.  The
// loader constraints might know about a class that isn't fully loaded
// yet and these will be ignored.
Klass* SystemDictionary::find_constrained_instance_or_array_klass(
                    Thread* current, Symbol* class_name, Handle class_loader) {

  // First see if it has been loaded directly.
  Klass* klass = find_instance_or_array_klass(current, class_name, class_loader);
  if (klass != nullptr)
    return klass;

  // Now look to see if it has been loaded elsewhere, and is subject to
  // a loader constraint that would require this loader to return the
  // klass that is already loaded.
  if (Signature::is_array(class_name)) {
    // For array classes, their Klass*s are not kept in the
    // constraint table. The element Klass*s are.
    SignatureStream ss(class_name, false);
    int ndims = ss.skip_array_prefix();  // skip all '['s
    BasicType t = ss.type();
    if (t != T_OBJECT) {
      klass = Universe::typeArrayKlass(t);
    } else {
      MutexLocker mu(current, SystemDictionary_lock);
      klass = LoaderConstraintTable::find_constrained_klass(ss.as_symbol(), class_loader_data(class_loader));
    }
    // If element class already loaded, allocate array klass
    if (klass != nullptr) {
      klass = klass->array_klass_or_null(ndims);
    }
  } else {
    MutexLocker mu(current, SystemDictionary_lock);
    // Non-array classes are easy: simply check the constraint table.
    klass = LoaderConstraintTable::find_constrained_klass(class_name, class_loader_data(class_loader));
  }

  return klass;
}

bool SystemDictionary::add_loader_constraint(Symbol* class_name,
                                             Klass* klass_being_linked,
                                             Handle class_loader1,
                                             Handle class_loader2) {
  ClassLoaderData* loader_data1 = class_loader_data(class_loader1);
  ClassLoaderData* loader_data2 = class_loader_data(class_loader2);

  Symbol* constraint_name = nullptr;

  if (!Signature::is_array(class_name)) {
    constraint_name = class_name;
  } else {
    // For array classes, their Klass*s are not kept in the
    // constraint table. The element classes are.
    SignatureStream ss(class_name, false);
    ss.skip_array_prefix();  // skip all '['s
    if (!ss.has_envelope()) {
      return true;     // primitive types always pass
    }
    constraint_name = ss.as_symbol();
    // Increment refcount to keep constraint_name alive after
    // SignatureStream is destructed. It will be decremented below
    // before returning.
    constraint_name->increment_refcount();
  }

  Dictionary* dictionary1 = loader_data1->dictionary();
  Dictionary* dictionary2 = loader_data2->dictionary();

  JavaThread* current = JavaThread::current();
  {
    MutexLocker mu_s(SystemDictionary_lock);
    InstanceKlass* klass1 = dictionary1->find_class(current, constraint_name);
    InstanceKlass* klass2 = dictionary2->find_class(current, constraint_name);
    bool result = LoaderConstraintTable::add_entry(constraint_name, klass1, loader_data1,
                                                   klass2, loader_data2);
#if INCLUDE_CDS
    if (CDSConfig::is_dumping_archive() && klass_being_linked != nullptr &&
        !klass_being_linked->is_shared()) {
         SystemDictionaryShared::record_linking_constraint(constraint_name,
                                     InstanceKlass::cast(klass_being_linked),
                                     class_loader1, class_loader2);
    }
#endif // INCLUDE_CDS
    if (Signature::is_array(class_name)) {
      constraint_name->decrement_refcount();
    }
    return result;
  }
}

// Add entry to resolution error table to record the error when the first
// attempt to resolve a reference to a class has failed.
void SystemDictionary::add_resolution_error(const constantPoolHandle& pool, int which,
                                            Symbol* error, const char* message,
                                            Symbol* cause, const char* cause_msg) {
  {
    MutexLocker ml(Thread::current(), SystemDictionary_lock);
    ResolutionErrorEntry* entry = ResolutionErrorTable::find_entry(pool, which);
    if (entry == nullptr) {
      ResolutionErrorTable::add_entry(pool, which, error, message, cause, cause_msg);
    }
  }
}

// Delete a resolution error for RedefineClasses for a constant pool is going away
void SystemDictionary::delete_resolution_error(ConstantPool* pool) {
  ResolutionErrorTable::delete_entry(pool);
}

// Lookup resolution error table. Returns error if found, otherwise null.
Symbol* SystemDictionary::find_resolution_error(const constantPoolHandle& pool, int which,
                                                const char** message,
                                                Symbol** cause, const char** cause_msg) {

  {
    MutexLocker ml(Thread::current(), SystemDictionary_lock);
    ResolutionErrorEntry* entry = ResolutionErrorTable::find_entry(pool, which);
    if (entry != nullptr) {
      *message = entry->message();
      *cause = entry->cause();
      *cause_msg = entry->cause_msg();
      return entry->error();
    } else {
      return nullptr;
    }
  }
}

// Add an entry to resolution error table to record an error in resolving or
// validating a nest host. This is used to construct informative error
// messages when IllegalAccessError's occur. If an entry already exists it will
// be updated with the nest host error message.

void SystemDictionary::add_nest_host_error(const constantPoolHandle& pool,
                                           int which,
                                           const char* message) {
  {
    MutexLocker ml(Thread::current(), SystemDictionary_lock);
    ResolutionErrorEntry* entry = ResolutionErrorTable::find_entry(pool, which);
    if (entry != nullptr && entry->nest_host_error() == nullptr) {
      // An existing entry means we had a true resolution failure (LinkageError) with our nest host, but we
      // still want to add the error message for the higher-level access checks to report. We should
      // only reach here under the same error condition, so we can ignore the potential race with setting
      // the message. If we see it is already set then we can ignore it.
      entry->set_nest_host_error(message);
    } else {
      ResolutionErrorTable::add_entry(pool, which, message);
    }
  }
}

// Lookup any nest host error
const char* SystemDictionary::find_nest_host_error(const constantPoolHandle& pool, int which) {
  {
    MutexLocker ml(Thread::current(), SystemDictionary_lock);
    ResolutionErrorEntry* entry = ResolutionErrorTable::find_entry(pool, which);
    if (entry != nullptr) {
      return entry->nest_host_error();
    } else {
      return nullptr;
    }
  }
}

// Signature constraints ensure that callers and callees agree about
// the meaning of type names in their signatures.  This routine is the
// intake for constraints.  It collects them from several places:
//
//  * LinkResolver::resolve_method (if check_access is true) requires
//    that the resolving class (the caller) and the defining class of
//    the resolved method (the callee) agree on each type in the
//    method's signature.
//
//  * LinkResolver::resolve_interface_method performs exactly the same
//    checks.
//
//  * LinkResolver::resolve_field requires that the constant pool
//    attempting to link to a field agree with the field's defining
//    class about the type of the field signature.
//
//  * klassVtable::initialize_vtable requires that, when a class
//    overrides a vtable entry allocated by a superclass, that the
//    overriding method (i.e., the callee) agree with the superclass
//    on each type in the method's signature.
//
//  * klassItable::initialize_itable requires that, when a class fills
//    in its itables, for each non-abstract method installed in an
//    itable, the method (i.e., the callee) agree with the interface
//    on each type in the method's signature.
//
// All those methods have a boolean (check_access, checkconstraints)
// which turns off the checks.  This is used from specialized contexts
// such as bootstrapping, dumping, and debugging.
//
// No direct constraint is placed between the class and its
// supertypes.  Constraints are only placed along linked relations
// between callers and callees.  When a method overrides or implements
// an abstract method in a supertype (superclass or interface), the
// constraints are placed as if the supertype were the caller to the
// overriding method.  (This works well, since callers to the
// supertype have already established agreement between themselves and
// the supertype.)  As a result of all this, a class can disagree with
// its supertype about the meaning of a type name, as long as that
// class neither calls a relevant method of the supertype, nor is
// called (perhaps via an override) from the supertype.
//
//
// SystemDictionary::check_signature_loaders(sig, klass_being_linked, l1, l2)
//
// Make sure all class components (including arrays) in the given
// signature will be resolved to the same class in both loaders.
// Returns the name of the type that failed a loader constraint check, or
// null if no constraint failed.  No exception except OOME is thrown.
// Arrays are not added to the loader constraint table, their elements are.
Symbol* SystemDictionary::check_signature_loaders(Symbol* signature,
                                                  Klass* klass_being_linked,
                                                  Handle loader1, Handle loader2,
                                                  bool is_method)  {
  // Nothing to do if loaders are the same.
  if (loader1() == loader2()) {
    return nullptr;
  }

  for (SignatureStream ss(signature, is_method); !ss.is_done(); ss.next()) {
    if (ss.is_reference()) {
      Symbol* sig = ss.as_symbol();
      // Note: In the future, if template-like types can take
      // arguments, we will want to recognize them and dig out class
      // names hiding inside the argument lists.
      if (!add_loader_constraint(sig, klass_being_linked, loader1, loader2)) {
        return sig;
      }
    }
  }
  return nullptr;
}

Method* SystemDictionary::find_method_handle_intrinsic(vmIntrinsicID iid,
                                                       Symbol* signature,
                                                       TRAPS) {

  const int iid_as_int = vmIntrinsics::as_int(iid);
  assert(MethodHandles::is_signature_polymorphic(iid) &&
         MethodHandles::is_signature_polymorphic_intrinsic(iid) &&
         iid != vmIntrinsics::_invokeGeneric,
         "must be a known MH intrinsic iid=%d: %s", iid_as_int, vmIntrinsics::name_at(iid));

  InvokeMethodKey key(signature, iid_as_int);
  Method** met = nullptr;

  // We only want one entry in the table for this (signature/id, method) pair but the code
  // to create the intrinsic method needs to be outside the lock.
  // The first thread claims the entry by adding the key and the other threads wait, until the
  // Method has been added as the value.
  {
    MonitorLocker ml(THREAD, InvokeMethodIntrinsicTable_lock);
    while (true) {
      bool created;
      met = _invoke_method_intrinsic_table->put_if_absent(key, &created);
      assert(met != nullptr, "either created or found");
      if (*met != nullptr) {
        return *met;
      } else if (created) {
        // The current thread won the race and will try to create the full entry.
        break;
      } else {
        // Another thread beat us to it, so wait for them to complete
        // and return *met; or if they hit an error we get another try.
        ml.wait();
        // Note it is not safe to read *met here as that entry could have
        // been deleted, so we must loop and try put_if_absent again.
      }
    }
  }

  methodHandle m = Method::make_method_handle_intrinsic(iid, signature, THREAD);
  bool throw_error = HAS_PENDING_EXCEPTION;
  if (!throw_error && (!Arguments::is_interpreter_only() || iid == vmIntrinsics::_linkToNative)) {
    // Generate a compiled form of the MH intrinsic
    // linkToNative doesn't have interpreter-specific implementation, so always has to go through compiled version.
    AdapterHandlerLibrary::create_native_wrapper(m);
    // Check if have the compiled code.
    throw_error = (!m->has_compiled_code());
  }

  {
    MonitorLocker ml(THREAD, InvokeMethodIntrinsicTable_lock);
    if (throw_error) {
      // Remove the entry and let another thread try, or get the same exception.
      bool removed = _invoke_method_intrinsic_table->remove(key);
      assert(removed, "must be the owner");
      ml.notify_all();
    } else {
      signature->make_permanent(); // The signature is never unloaded.
      assert(Arguments::is_interpreter_only() || (m->has_compiled_code() &&
             m->code()->entry_point() == m->from_compiled_entry()),
             "MH intrinsic invariant");
      *met = m(); // insert the element
      ml.notify_all();
      return m();
    }
  }

  // Throw OOM or the pending exception in the JavaThread
  if (throw_error && !HAS_PENDING_EXCEPTION) {
    THROW_MSG_NULL(vmSymbols::java_lang_OutOfMemoryError(),
                   "Out of space in CodeCache for method handle intrinsic");
  }
  return nullptr;
}

#if INCLUDE_CDS
void SystemDictionary::get_all_method_handle_intrinsics(GrowableArray<Method*>* methods) {
  assert(SafepointSynchronize::is_at_safepoint(), "must be");
  auto do_method = [&] (InvokeMethodKey& key, Method*& m) {
    methods->append(m);
  };
  _invoke_method_intrinsic_table->iterate_all(do_method);
}

void SystemDictionary::restore_archived_method_handle_intrinsics() {
  if (UseSharedSpaces) {
    EXCEPTION_MARK;
    restore_archived_method_handle_intrinsics_impl(THREAD);
    if (HAS_PENDING_EXCEPTION) {
      // This is probably caused by OOM -- other parts of the CDS archive have direct pointers to
      // the archived method handle intrinsics, so we can't really recover from this failure.
      vm_exit_during_initialization(err_msg("Failed to restore archived method handle intrinsics. Try to increase heap size."));
    }
  }
}

void SystemDictionary::restore_archived_method_handle_intrinsics_impl(TRAPS) {
  Array<Method*>* list = MetaspaceShared::archived_method_handle_intrinsics();
  for (int i = 0; i < list->length(); i++) {
    methodHandle m(THREAD, list->at(i));
    Method::restore_archived_method_handle_intrinsic(m, CHECK);
    m->constants()->restore_unshareable_info(CHECK);
    if (!Arguments::is_interpreter_only() || m->intrinsic_id() == vmIntrinsics::_linkToNative) {
      AdapterHandlerLibrary::create_native_wrapper(m);
      if (!m->has_compiled_code()) {
        ResourceMark rm(THREAD);
        vm_exit_during_initialization(err_msg("Failed to initialize method %s", m->external_name()));
      }
    }

    // There's no need to grab the InvokeMethodIntrinsicTable_lock, as we are still very early in
    // VM start-up -- in init_globals2() -- so we are still running a single Java thread. It's not
    // possible to have a contention.
    const int iid_as_int = vmIntrinsics::as_int(m->intrinsic_id());
    InvokeMethodKey key(m->signature(), iid_as_int);
    bool created = _invoke_method_intrinsic_table->put(key, m());
    assert(created, "unexpected contention");
  }
}
#endif // INCLUDE_CDS

// Helper for unpacking the return value from linkMethod and linkCallSite.
static Method* unpack_method_and_appendix(Handle mname,
                                          Klass* accessing_klass,
                                          objArrayHandle appendix_box,
                                          Handle* appendix_result,
                                          TRAPS) {
  if (mname.not_null()) {
    Method* m = java_lang_invoke_MemberName::vmtarget(mname());
    if (m != nullptr) {
      oop appendix = appendix_box->obj_at(0);
      LogTarget(Info, methodhandles) lt;
      if (lt.develop_is_enabled()) {
        ResourceMark rm(THREAD);
        LogStream ls(lt);
        ls.print("Linked method=" INTPTR_FORMAT ": ", p2i(m));
        m->print_on(&ls);
        if (appendix != nullptr) { ls.print("appendix = "); appendix->print_on(&ls); }
        ls.cr();
      }

      (*appendix_result) = Handle(THREAD, appendix);
      // the target is stored in the cpCache and if a reference to this
      // MemberName is dropped we need a way to make sure the
      // class_loader containing this method is kept alive.
      methodHandle mh(THREAD, m); // record_dependency can safepoint.
      ClassLoaderData* this_key = accessing_klass->class_loader_data();
      this_key->record_dependency(m->method_holder());
      return mh();
    }
  }
  THROW_MSG_NULL(vmSymbols::java_lang_LinkageError(), "bad value from MethodHandleNatives");
}

Method* SystemDictionary::find_method_handle_invoker(Klass* klass,
                                                     Symbol* name,
                                                     Symbol* signature,
                                                     Klass* accessing_klass,
                                                     Handle* appendix_result,
                                                     TRAPS) {
  guarantee(THREAD->can_call_java(), "");
  Handle method_type =
    SystemDictionary::find_method_handle_type(signature, accessing_klass, CHECK_NULL);

  int ref_kind = JVM_REF_invokeVirtual;
  oop name_oop = StringTable::intern(name, CHECK_NULL);
  Handle name_str (THREAD, name_oop);
  objArrayHandle appendix_box = oopFactory::new_objArray_handle(vmClasses::Object_klass(), 1, CHECK_NULL);
  assert(appendix_box->obj_at(0) == nullptr, "");

  // This should not happen.  JDK code should take care of that.
  if (accessing_klass == nullptr || method_type.is_null()) {
    THROW_MSG_NULL(vmSymbols::java_lang_InternalError(), "bad invokehandle");
  }

  // call java.lang.invoke.MethodHandleNatives::linkMethod(... String, MethodType) -> MemberName
  JavaCallArguments args;
  args.push_oop(Handle(THREAD, accessing_klass->java_mirror()));
  args.push_int(ref_kind);
  args.push_oop(Handle(THREAD, klass->java_mirror()));
  args.push_oop(name_str);
  args.push_oop(method_type);
  args.push_oop(appendix_box);
  JavaValue result(T_OBJECT);
  JavaCalls::call_static(&result,
                         vmClasses::MethodHandleNatives_klass(),
                         vmSymbols::linkMethod_name(),
                         vmSymbols::linkMethod_signature(),
                         &args, CHECK_NULL);
  Handle mname(THREAD, result.get_oop());
  return unpack_method_and_appendix(mname, accessing_klass, appendix_box, appendix_result, THREAD);
}

// Decide if we can globally cache a lookup of this class, to be returned to any client that asks.
// We must ensure that all class loaders everywhere will reach this class, for any client.
// This is a safe bet for public classes in java.lang, such as Object and String.
// We also include public classes in java.lang.invoke, because they appear frequently in system-level method types.
// Out of an abundance of caution, we do not include any other classes, not even for packages like java.util.
static bool is_always_visible_class(oop mirror) {
  Klass* klass = java_lang_Class::as_Klass(mirror);
  if (klass->is_objArray_klass()) {
    klass = ObjArrayKlass::cast(klass)->bottom_klass(); // check element type
  }
  if (klass->is_typeArray_klass()) {
    return true; // primitive array
  }
  assert(klass->is_instance_klass(), "%s", klass->external_name());
  return klass->is_public() &&
         (InstanceKlass::cast(klass)->is_same_class_package(vmClasses::Object_klass()) ||       // java.lang
          InstanceKlass::cast(klass)->is_same_class_package(vmClasses::MethodHandle_klass()));  // java.lang.invoke
}

// Find or construct the Java mirror (java.lang.Class instance) for
// the given field type signature, as interpreted relative to the
// given class loader.  Handles primitives, void, references, arrays,
// and all other reflectable types, except method types.
// N.B.  Code in reflection should use this entry point.
Handle SystemDictionary::find_java_mirror_for_type(Symbol* signature,
                                                   Klass* accessing_klass,
                                                   SignatureStream::FailureMode failure_mode,
                                                   TRAPS) {

  Handle class_loader;

  // What we have here must be a valid field descriptor,
  // and all valid field descriptors are supported.
  // Produce the same java.lang.Class that reflection reports.
  if (accessing_klass != nullptr) {
    class_loader      = Handle(THREAD, accessing_klass->class_loader());
  }
  ResolvingSignatureStream ss(signature, class_loader, false);
  oop mirror_oop = ss.as_java_mirror(failure_mode, CHECK_NH);
  if (mirror_oop == nullptr) {
    return Handle();  // report failure this way
  }
  Handle mirror(THREAD, mirror_oop);

  if (accessing_klass != nullptr) {
    // Check accessibility, emulating ConstantPool::verify_constant_pool_resolve.
    Klass* sel_klass = java_lang_Class::as_Klass(mirror());
    if (sel_klass != nullptr) {
      LinkResolver::check_klass_accessibility(accessing_klass, sel_klass, CHECK_NH);
    }
  }
  return mirror;
}


// Ask Java code to find or construct a java.lang.invoke.MethodType for the given
// signature, as interpreted relative to the given class loader.
// Because of class loader constraints, all method handle usage must be
// consistent with this loader.
Handle SystemDictionary::find_method_handle_type(Symbol* signature,
                                                 Klass* accessing_klass,
                                                 TRAPS) {
  Handle empty;
  OopHandle* o;
  {
    MutexLocker ml(THREAD, InvokeMethodTypeTable_lock);
    o = _invoke_method_type_table->get(signature);
  }

  if (o != nullptr) {
    oop mt = o->resolve();
    assert(java_lang_invoke_MethodType::is_instance(mt), "");
    return Handle(THREAD, mt);
  } else if (!THREAD->can_call_java()) {
    warning("SystemDictionary::find_method_handle_type called from compiler thread");  // FIXME
    return Handle();  // do not attempt from within compiler, unless it was cached
  }

  Handle class_loader;
  if (accessing_klass != nullptr) {
    class_loader      = Handle(THREAD, accessing_klass->class_loader());
  }
  bool can_be_cached = true;
  int npts = ArgumentCount(signature).size();
  objArrayHandle pts = oopFactory::new_objArray_handle(vmClasses::Class_klass(), npts, CHECK_(empty));
  int arg = 0;
  Handle rt; // the return type from the signature
  ResourceMark rm(THREAD);
  for (SignatureStream ss(signature); !ss.is_done(); ss.next()) {
    oop mirror = nullptr;
    if (can_be_cached) {
      // Use neutral class loader to lookup candidate classes to be placed in the cache.
      mirror = ss.as_java_mirror(Handle(), SignatureStream::ReturnNull, CHECK_(empty));
      if (mirror == nullptr || (ss.is_reference() && !is_always_visible_class(mirror))) {
        // Fall back to accessing_klass context.
        can_be_cached = false;
      }
    }
    if (!can_be_cached) {
      // Resolve, throwing a real error if it doesn't work.
      mirror = ss.as_java_mirror(class_loader, SignatureStream::NCDFError, CHECK_(empty));
    }
    assert(mirror != nullptr, "%s", ss.as_symbol()->as_C_string());
    if (ss.at_return_type())
      rt = Handle(THREAD, mirror);
    else
      pts->obj_at_put(arg++, mirror);

    // Check accessibility.
    if (!java_lang_Class::is_primitive(mirror) && accessing_klass != nullptr) {
      Klass* sel_klass = java_lang_Class::as_Klass(mirror);
      mirror = nullptr;  // safety
      // Emulate ConstantPool::verify_constant_pool_resolve.
      LinkResolver::check_klass_accessibility(accessing_klass, sel_klass, CHECK_(empty));
    }
  }
  assert(arg == npts, "");

  // call java.lang.invoke.MethodHandleNatives::findMethodHandleType(Class rt, Class[] pts) -> MethodType
  JavaCallArguments args(Handle(THREAD, rt()));
  args.push_oop(pts);
  JavaValue result(T_OBJECT);
  JavaCalls::call_static(&result,
                         vmClasses::MethodHandleNatives_klass(),
                         vmSymbols::findMethodHandleType_name(),
                         vmSymbols::findMethodHandleType_signature(),
                         &args, CHECK_(empty));
  Handle method_type(THREAD, result.get_oop());

  if (can_be_cached) {
    // We can cache this MethodType inside the JVM.
    MutexLocker ml(THREAD, InvokeMethodTypeTable_lock);
    bool created = false;
    assert(method_type != nullptr, "unexpected null");
    OopHandle* h = _invoke_method_type_table->get(signature);
    if (h == nullptr) {
      signature->make_permanent(); // The signature is never unloaded.
      OopHandle elem = OopHandle(Universe::vm_global(), method_type());
      bool created = _invoke_method_type_table->put(signature, elem);
      assert(created, "better be created");
    }
  }
  // report back to the caller with the MethodType
  return method_type;
}

Handle SystemDictionary::find_field_handle_type(Symbol* signature,
                                                Klass* accessing_klass,
                                                TRAPS) {
  Handle empty;
  ResourceMark rm(THREAD);
  SignatureStream ss(signature, /*is_method=*/ false);
  if (!ss.is_done()) {
    Handle class_loader;
    if (accessing_klass != nullptr) {
      class_loader      = Handle(THREAD, accessing_klass->class_loader());
    }
    oop mirror = ss.as_java_mirror(class_loader, SignatureStream::NCDFError, CHECK_(empty));
    ss.next();
    if (ss.is_done()) {
      return Handle(THREAD, mirror);
    }
  }
  return empty;
}

// Ask Java code to find or construct a method handle constant.
Handle SystemDictionary::link_method_handle_constant(Klass* caller,
                                                     int ref_kind, //e.g., JVM_REF_invokeVirtual
                                                     Klass* callee,
                                                     Symbol* name,
                                                     Symbol* signature,
                                                     TRAPS) {
  Handle empty;
  if (caller == nullptr) {
    THROW_MSG_(vmSymbols::java_lang_InternalError(), "bad MH constant", empty);
  }
  Handle name_str      = java_lang_String::create_from_symbol(name,      CHECK_(empty));
  Handle signature_str = java_lang_String::create_from_symbol(signature, CHECK_(empty));

  // Put symbolic info from the MH constant into freshly created MemberName and resolve it.
  Handle mname = vmClasses::MemberName_klass()->allocate_instance_handle(CHECK_(empty));
  java_lang_invoke_MemberName::set_clazz(mname(), callee->java_mirror());
  java_lang_invoke_MemberName::set_name (mname(), name_str());
  java_lang_invoke_MemberName::set_type (mname(), signature_str());
  java_lang_invoke_MemberName::set_flags(mname(), MethodHandles::ref_kind_to_flags(ref_kind));

  if (ref_kind == JVM_REF_invokeVirtual &&
      MethodHandles::is_signature_polymorphic_public_name(callee, name)) {
    // Skip resolution for public signature polymorphic methods such as
    // j.l.i.MethodHandle.invoke()/invokeExact() and those on VarHandle
    // They require appendix argument which MemberName resolution doesn't handle.
    // There's special logic on JDK side to handle them
    // (see MethodHandles.linkMethodHandleConstant() and MethodHandles.findVirtualForMH()).
  } else {
    MethodHandles::resolve_MemberName(mname, caller, 0, false /*speculative_resolve*/, CHECK_(empty));
  }

  // After method/field resolution succeeded, it's safe to resolve MH signature as well.
  Handle type = MethodHandles::resolve_MemberName_type(mname, caller, CHECK_(empty));

  // call java.lang.invoke.MethodHandleNatives::linkMethodHandleConstant(Class caller, int refKind, Class callee, String name, Object type) -> MethodHandle
  JavaCallArguments args;
  args.push_oop(Handle(THREAD, caller->java_mirror()));  // the referring class
  args.push_int(ref_kind);
  args.push_oop(Handle(THREAD, callee->java_mirror()));  // the target class
  args.push_oop(name_str);
  args.push_oop(type);
  JavaValue result(T_OBJECT);
  JavaCalls::call_static(&result,
                         vmClasses::MethodHandleNatives_klass(),
                         vmSymbols::linkMethodHandleConstant_name(),
                         vmSymbols::linkMethodHandleConstant_signature(),
                         &args, CHECK_(empty));
  return Handle(THREAD, result.get_oop());
}

// Ask Java to run a bootstrap method, in order to create a dynamic call site
// while linking an invokedynamic op, or compute a constant for Dynamic_info CP entry
// with linkage results being stored back into the bootstrap specifier.
void SystemDictionary::invoke_bootstrap_method(BootstrapInfo& bootstrap_specifier, TRAPS) {
  // Resolve the bootstrap specifier, its name, type, and static arguments
  bootstrap_specifier.resolve_bsm(CHECK);

  // This should not happen.  JDK code should take care of that.
  if (bootstrap_specifier.caller() == nullptr || bootstrap_specifier.type_arg().is_null()) {
    THROW_MSG(vmSymbols::java_lang_InternalError(), "Invalid bootstrap method invocation with no caller or type argument");
  }

  bool is_indy = bootstrap_specifier.is_method_call();
  objArrayHandle appendix_box;
  if (is_indy) {
    // Some method calls may require an appendix argument.  Arrange to receive it.
    appendix_box = oopFactory::new_objArray_handle(vmClasses::Object_klass(), 1, CHECK);
    assert(appendix_box->obj_at(0) == nullptr, "");
  }

  // call condy: java.lang.invoke.MethodHandleNatives::linkDynamicConstant(caller, bsm, type, info)
  //       indy: java.lang.invoke.MethodHandleNatives::linkCallSite(caller, bsm, name, mtype, info, &appendix)
  JavaCallArguments args;
  args.push_oop(Handle(THREAD, bootstrap_specifier.caller_mirror()));
  args.push_oop(bootstrap_specifier.bsm());
  args.push_oop(bootstrap_specifier.name_arg());
  args.push_oop(bootstrap_specifier.type_arg());
  args.push_oop(bootstrap_specifier.arg_values());
  if (is_indy) {
    args.push_oop(appendix_box);
  }
  JavaValue result(T_OBJECT);
  JavaCalls::call_static(&result,
                         vmClasses::MethodHandleNatives_klass(),
                         is_indy ? vmSymbols::linkCallSite_name() : vmSymbols::linkDynamicConstant_name(),
                         is_indy ? vmSymbols::linkCallSite_signature() : vmSymbols::linkDynamicConstant_signature(),
                         &args, CHECK);

  Handle value(THREAD, result.get_oop());
  if (is_indy) {
    Handle appendix;
    Method* method = unpack_method_and_appendix(value,
                                                bootstrap_specifier.caller(),
                                                appendix_box,
                                                &appendix, CHECK);
    methodHandle mh(THREAD, method);
    bootstrap_specifier.set_resolved_method(mh, appendix);
  } else {
    bootstrap_specifier.set_resolved_value(value);
  }

  // sanity check
  assert(bootstrap_specifier.is_resolved() ||
         (bootstrap_specifier.is_method_call() &&
          bootstrap_specifier.resolved_method().not_null()), "bootstrap method call failed");
}


bool SystemDictionary::is_nonpublic_Object_method(Method* m) {
  assert(m != nullptr, "Unexpected nullptr Method*");
  return !m->is_public() && m->method_holder() == vmClasses::Object_klass();
}

// ----------------------------------------------------------------------------

void SystemDictionary::print_on(outputStream *st) {
  CDS_ONLY(SystemDictionaryShared::print_on(st));
  GCMutexLocker mu(SystemDictionary_lock);

  ClassLoaderDataGraph::print_dictionary(st);

  // Placeholders
  PlaceholderTable::print_on(st);
  st->cr();

  // loader constraints - print under SD_lock
  LoaderConstraintTable::print_on(st);
  st->cr();
}

void SystemDictionary::print() { print_on(tty); }

void SystemDictionary::verify() {

  GCMutexLocker mu(SystemDictionary_lock);

  // Verify dictionary
  ClassLoaderDataGraph::verify_dictionary();

  // Verify constraint table
  LoaderConstraintTable::verify();
}

void SystemDictionary::dump(outputStream *st, bool verbose) {
  assert_locked_or_safepoint(SystemDictionary_lock);
  if (verbose) {
    print_on(st);
  } else {
    CDS_ONLY(SystemDictionaryShared::print_table_statistics(st));
    ClassLoaderDataGraph::print_table_statistics(st);
    LoaderConstraintTable::print_table_statistics(st);
  }
}

// Utility for dumping dictionaries.
SystemDictionaryDCmd::SystemDictionaryDCmd(outputStream* output, bool heap) :
                                 DCmdWithParser(output, heap),
  _verbose("-verbose", "Dump the content of each dictionary entry for all class loaders",
           "BOOLEAN", false, "false") {
  _dcmdparser.add_dcmd_option(&_verbose);
}

void SystemDictionaryDCmd::execute(DCmdSource source, TRAPS) {
  VM_DumpHashtable dumper(output(), VM_DumpHashtable::DumpSysDict,
                         _verbose.value());
  VMThread::execute(&dumper);
}<|MERGE_RESOLUTION|>--- conflicted
+++ resolved
@@ -449,32 +449,12 @@
   bool throw_circularity_error = false;
   {
     MutexLocker mu(THREAD, SystemDictionary_lock);
-<<<<<<< HEAD
-    InstanceKlass* klassk = dictionary->find_class(THREAD, class_name);
-    InstanceKlass* quicksuperk;
-    // To support parallel loading: if class is done loading, just return the superclass
-    // if the next_name matches class->super()->name() and if the class loaders match.
-    // Otherwise, a LinkageError will be thrown later.
-    if (klassk != nullptr && is_superclass &&
-       ((quicksuperk = klassk->java_super()) != nullptr) &&
-       ((quicksuperk->name() == next_name) &&
-         (quicksuperk->class_loader() == class_loader()))) {
-      return quicksuperk;
-    } else {
-      // Must check ClassCircularity before checking if superclass is already loaded.
-      PlaceholderEntry* probe = PlaceholderTable::get_entry(class_name, loader_data);
-      if (probe && probe->check_seen_thread(THREAD, PlaceholderTable::DETECT_CIRCULARITY)) {
-          log_circularity_error(class_name, probe);
-          throw_circularity_error = true;
-      }
-=======
 
     // Must check ClassCircularity before resolving next_name (superclass or interface).
     PlaceholderEntry* probe = PlaceholderTable::get_entry(class_name, loader_data);
     if (probe != nullptr && probe->check_seen_thread(THREAD, PlaceholderTable::DETECT_CIRCULARITY)) {
         log_circularity_error(class_name, probe);
         throw_circularity_error = true;
->>>>>>> 30f71622
     }
 
     // Make sure there's a placeholder for the class_name before resolving.
