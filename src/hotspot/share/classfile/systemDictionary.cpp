--- conflicted
+++ resolved
@@ -494,111 +494,6 @@
   return superk;
 }
 
-<<<<<<< HEAD
-Klass* SystemDictionary::resolve_without_circularity_or_fail(Symbol* signature,
-                                                           Handle class_loader,
-                                                           Handle protection_domain,
-                                                           bool throw_error,              // Unused, should be implemented or removed
-                                                           TRAPS) {
-  Symbol* class_name = signature->fundamental_name(THREAD);
-  class_loader = Handle(THREAD, java_lang_ClassLoader::non_reflection_class_loader(class_loader()));
-  ClassLoaderData* loader_data = class_loader_data(class_loader);
-  bool throw_circularity_error = false;
-  PlaceholderEntry* oldprobe;
-
-  {
-    MutexLocker mu(THREAD, SystemDictionary_lock);
-    oldprobe = PlaceholderTable::get_entry(class_name, loader_data);
-    if (oldprobe != nullptr &&
-      oldprobe->check_seen_thread(THREAD, PlaceholderTable::VALUE_OBJECT_FIELD)) {
-      throw_circularity_error = true;
-
-    } else {
-      PlaceholderTable::find_and_add(class_name, loader_data,
-                                   PlaceholderTable::VALUE_OBJECT_FIELD, nullptr, THREAD);
-    }
-  }
-
-  Klass* klass = nullptr;
-  if (!throw_circularity_error) {
-    klass = SystemDictionary::resolve_or_fail(class_name, class_loader,
-                                               protection_domain, true, THREAD);
-  } else {
-    {
-      ResourceMark rm(THREAD);
-      tty->print_cr("Refusing loading of %s because circularity has been detected", class_name->as_C_string());
-    }
-    ResourceMark rm(THREAD);
-    THROW_MSG_NULL(vmSymbols::java_lang_ClassCircularityError(), class_name->as_C_string());
-  }
-
-  {
-    MutexLocker mu(THREAD, SystemDictionary_lock);
-    PlaceholderTable::find_and_remove(class_name, loader_data,
-                                      PlaceholderTable::VALUE_OBJECT_FIELD, THREAD);
-  }
-
-  class_name->decrement_refcount();
-  return klass;
-}
-
-Klass* SystemDictionary::resolve_without_circularity_from_current_klass_or_fail(Symbol* origin,
-                                                           Symbol* signature,
-                                                           Handle class_loader,
-                                                           Handle protection_domain,
-                                                           TRAPS) {
-  TempNewSymbol class_name = signature->fundamental_name(THREAD);
-  class_loader = Handle(THREAD, java_lang_ClassLoader::non_reflection_class_loader(class_loader()));
-  ClassLoaderData* loader_data = class_loader_data(class_loader);
-  bool self_circularity_found = false;
-  bool target_circularity_found = false;
-  PlaceholderEntry* oldprobe;
-
-  {
-    MutexLocker mu(THREAD, SystemDictionary_lock);
-    PlaceholderEntry* targetprobe = PlaceholderTable::get_entry(class_name, loader_data);
-    if (targetprobe != nullptr && targetprobe->check_seen_thread(THREAD, PlaceholderTable::VALUE_OBJECT_FIELD)) {
-      target_circularity_found = true;
-    } else {
-      oldprobe = PlaceholderTable::get_entry(origin, loader_data);
-      if (oldprobe != nullptr &&
-        oldprobe->check_seen_thread(THREAD, PlaceholderTable::VALUE_OBJECT_FIELD)) {
-        self_circularity_found = true;
-      } else {
-        PlaceholderTable::find_and_add(origin, loader_data,
-                                    PlaceholderTable::VALUE_OBJECT_FIELD, nullptr, THREAD);
-      }
-    }
-  }
-
-  if (target_circularity_found) {
-    ResourceMark rm(THREAD);
-    THROW_MSG_NULL(vmSymbols::java_lang_ClassCircularityError(), class_name->as_C_string());
-  }
-
-  if (self_circularity_found) {
-    ResourceMark rm(THREAD);
-    THROW_MSG_NULL(vmSymbols::java_lang_ClassCircularityError(), origin->as_C_string());
-  }
-
-  Klass* klass = SystemDictionary::resolve_or_fail(class_name, class_loader,
-                                               protection_domain,false, THREAD);
-
-  {
-    MutexLocker mu(THREAD, SystemDictionary_lock);
-    PlaceholderTable::find_and_remove(origin, loader_data,
-                                      PlaceholderTable::VALUE_OBJECT_FIELD, THREAD);
-  }
-
-  if (HAS_PENDING_EXCEPTION) {
-    handle_resolution_exception(class_name, true, THREAD);
-  }
-
-  return klass;
-}
-
-=======
->>>>>>> 509b4ea5
 // If the class in is in the placeholder table, class loading is in progress.
 // For cases where the application changes threads to load classes, it
 // is critical to ClassCircularity detection that we try loading
@@ -1254,12 +1149,6 @@
       if (fs.access_flags().is_static()) continue;
       Symbol* sig = fs.signature();
       if (fs.is_null_free_inline_type()) {
-<<<<<<< HEAD
-        if (!fs.access_flags().is_static()) {
-          // Pre-load inline class
-          Klass* real_k = SystemDictionary::resolve_without_circularity_or_fail(sig,
-            class_loader, protection_domain, true, CHECK_NULL);
-=======
         // Pre-load inline class
         TempNewSymbol name = Signature::strip_envelope(sig);
         Klass* real_k = SystemDictionary::resolve_with_circularity_detection_or_fail(ik->name(), name,
@@ -1277,7 +1166,6 @@
           if (HAS_PENDING_EXCEPTION) {
             CLEAR_PENDING_EXCEPTION;
           }
->>>>>>> 509b4ea5
           Klass* k = ik->get_inline_type_field_klass_or_null(fs.index());
           if (real_k != k) {
             // oops, the app has substituted a different version of k!
