/*
 * Copyright (c) 1997, 2023, Oracle and/or its affiliates. All rights reserved.
 * DO NOT ALTER OR REMOVE COPYRIGHT NOTICES OR THIS FILE HEADER.
 *
 * This code is free software; you can redistribute it and/or modify it
 * under the terms of the GNU General Public License version 2 only, as
 * published by the Free Software Foundation.
 *
 * This code is distributed in the hope that it will be useful, but WITHOUT
 * ANY WARRANTY; without even the implied warranty of MERCHANTABILITY or
 * FITNESS FOR A PARTICULAR PURPOSE.  See the GNU General Public License
 * version 2 for more details (a copy is included in the LICENSE file that
 * accompanied this code).
 *
 * You should have received a copy of the GNU General Public License version
 * 2 along with this work; if not, write to the Free Software Foundation,
 * Inc., 51 Franklin St, Fifth Floor, Boston, MA 02110-1301 USA.
 *
 * Please contact Oracle, 500 Oracle Parkway, Redwood Shores, CA 94065 USA
 * or visit www.oracle.com if you need additional information or have any
 * questions.
 *
 */

#ifndef SHARE_CLASSFILE_JAVACLASSES_HPP
#define SHARE_CLASSFILE_JAVACLASSES_HPP

#include "classfile/vmClasses.hpp"
#include "oops/instanceKlass.hpp"
#include "oops/oopsHierarchy.hpp"
#include "oops/symbol.hpp"
#include "runtime/handles.hpp"
#include "runtime/os.hpp"
#include "utilities/macros.hpp"
#include "utilities/vmEnums.hpp"

class JvmtiThreadState;
class RecordComponent;
class SerializeClosure;

#define CHECK_INIT(offset)  assert(offset != 0, "should be initialized"); return offset;

// Interface to java.lang.Object objects

class java_lang_Object : AllStatic {
 public:
  static void register_natives(TRAPS);
};

// Interface to java.lang.String objects

// The flags field is a collection of bits representing boolean values used
// internally by the VM.
#define STRING_INJECTED_FIELDS(macro) \
  macro(java_lang_String, flags, byte_signature, false)

class java_lang_String : AllStatic {
 private:
  static int _value_offset;
  static int _hash_offset;
  static int _hashIsZero_offset;
  static int _coder_offset;
  static int _flags_offset;

  static bool _initialized;

  static Handle basic_create(int length, bool byte_arr, TRAPS);

  static inline void set_coder(oop string, jbyte coder);

  // Bitmasks for values in the injected flags field.
  static const uint8_t _deduplication_forbidden_mask = 1 << 0;
  static const uint8_t _deduplication_requested_mask = 1 << 1;

  static int flags_offset() { CHECK_INIT(_flags_offset); }
  // Return the address of the injected flags field.
  static inline uint8_t* flags_addr(oop java_string);
  // Test whether the designated bit of the injected flags field is set.
  static inline bool is_flag_set(oop java_string, uint8_t flag_mask);
  // Atomically test and set the designated bit of the injected flags field,
  // returning true if the bit was already set.
  static bool test_and_set_flag(oop java_string, uint8_t flag_mask);

  static inline unsigned int hash_code_impl(oop java_string, bool update);

 public:

  // Coders
  enum Coder {
    CODER_LATIN1 =  0,
    CODER_UTF16  =  1
  };

  static void compute_offsets();
  static void serialize_offsets(SerializeClosure* f) NOT_CDS_RETURN;

  // Instance creation
  static Handle create_from_unicode(const jchar* unicode, int len, TRAPS);
  static oop    create_oop_from_unicode(const jchar* unicode, int len, TRAPS);
  static Handle create_from_str(const char* utf8_str, TRAPS);
  static oop    create_oop_from_str(const char* utf8_str, TRAPS);
  static Handle create_from_symbol(Symbol* symbol, TRAPS);
  static Handle create_from_platform_dependent_str(const char* str, TRAPS);

  static void set_compact_strings(bool value);

  static int value_offset() { CHECK_INIT(_value_offset); }
  static int coder_offset() { CHECK_INIT(_coder_offset); }

  static inline void set_value(oop string, typeArrayOop buffer);

  // Set the deduplication_forbidden flag true.  This flag is sticky; once
  // set it never gets cleared.  This is set when a String is interned in
  // the StringTable, to prevent string deduplication from changing the
  // String's value array.
  static inline void set_deduplication_forbidden(oop java_string);

  // Test and set the deduplication_requested flag.  Returns the old value
  // of the flag.  This flag is sticky; once set it never gets cleared.
  // Some GCs may use this flag when deciding whether to request
  // deduplication of a String, to avoid multiple requests for the same
  // object.
  static inline bool test_and_set_deduplication_requested(oop java_string);

  // Accessors
  static inline typeArrayOop value(oop java_string);
  static inline typeArrayOop value_no_keepalive(oop java_string);
  static inline bool hash_is_set(oop string);
  static inline bool is_latin1(oop java_string);
  static inline bool deduplication_forbidden(oop java_string);
  static inline bool deduplication_requested(oop java_string);
  static inline int length(oop java_string);
  static inline int length(oop java_string, typeArrayOop string_value);
  static int utf8_length(oop java_string);
  static int utf8_length(oop java_string, typeArrayOop string_value);

  // String converters
  static char*  as_utf8_string(oop java_string);
  static char*  as_utf8_string(oop java_string, int& length);
  static char*  as_utf8_string_full(oop java_string, char* buf, int buflen, int& length);
  static char*  as_utf8_string(oop java_string, char* buf, int buflen);
  static char*  as_utf8_string(oop java_string, int start, int len);
  static char*  as_utf8_string(oop java_string, typeArrayOop value, char* buf, int buflen);
  static char*  as_utf8_string(oop java_string, typeArrayOop value, int start, int len, char* buf, int buflen);
  static char*  as_platform_dependent_str(Handle java_string, TRAPS);
  static jchar* as_unicode_string(oop java_string, int& length, TRAPS);
  static jchar* as_unicode_string_or_null(oop java_string, int& length);
  // produce an ascii string with all other values quoted using \u####
  static char*  as_quoted_ascii(oop java_string);

  // Compute the hash value for a java.lang.String object which would
  // contain the characters passed in.
  //
  // As the hash value used by the String object itself, in
  // String.hashCode().  This value is normally calculated in Java code
  // in the String.hashCode method(), but is precomputed for String
  // objects in the shared archive file.
  // hash P(31) from Kernighan & Ritchie
  //
  // For this reason, THIS ALGORITHM MUST MATCH String.hashCode().
  static unsigned int hash_code(const jchar* s, int len) {
    unsigned int h = 0;
    while (len-- > 0) {
      h = 31*h + (unsigned int) *s;
      s++;
    }
    return h;
  }

  static unsigned int hash_code(const jbyte* s, int len) {
    unsigned int h = 0;
    while (len-- > 0) {
      h = 31*h + (((unsigned int) *s) & 0xFF);
      s++;
    }
    return h;
  }

  static unsigned int hash_code(oop java_string);
  static unsigned int hash_code_noupdate(oop java_string);

  static bool equals(oop java_string, const jchar* chars, int len);
  static bool equals(oop str1, oop str2);
  static inline bool value_equals(typeArrayOop str_value1, typeArrayOop str_value2);

  // Conversion between '.' and '/' formats, and allocate a String from the result.
  static Handle externalize_classname(Symbol* java_name, TRAPS);

  // Conversion
  static Symbol* as_symbol(oop java_string);
  static Symbol* as_symbol_or_null(oop java_string);

  // Tester
  static inline bool is_instance(oop obj);

  // Debugging
  static void print(oop java_string, outputStream* st);
  friend class JavaClasses;
  friend class StringTable;
};


// Interface to java.lang.Class objects

#define CLASS_INJECTED_FIELDS(macro)                                       \
  macro(java_lang_Class, klass,                  intptr_signature,  false) \
  macro(java_lang_Class, array_klass,            intptr_signature,  false) \
  macro(java_lang_Class, oop_size,               int_signature,     false) \
  macro(java_lang_Class, static_oop_field_count, int_signature,     false) \
  macro(java_lang_Class, protection_domain,      object_signature,  false) \
  macro(java_lang_Class, signers,                object_signature,  false) \
  macro(java_lang_Class, source_file,            object_signature,  false) \

class java_lang_Class : AllStatic {
  friend class VMStructs;
  friend class JVMCIVMStructs;

 private:

  // The fake offsets are added by the class loader when java.lang.Class is loaded

  static int _klass_offset;
  static int _array_klass_offset;

  static int _oop_size_offset;
  static int _static_oop_field_count_offset;

  static int _protection_domain_offset;
  static int _signers_offset;
  static int _class_loader_offset;
  static int _module_offset;
  static int _component_mirror_offset;
  static int _primary_mirror_offset;
  static int _secondary_mirror_offset;

  static int _name_offset;
  static int _source_file_offset;
  static int _classData_offset;
  static int _classRedefinedCount_offset;

  static bool _offsets_computed;

  static GrowableArray<Klass*>* _fixup_mirror_list;
  static GrowableArray<Klass*>* _fixup_module_field_list;

  static void set_protection_domain(oop java_class, oop protection_domain);
  static void set_class_loader(oop java_class, oop class_loader);
  static void set_component_mirror(oop java_class, oop comp_mirror);
  static void set_primary_mirror(oop java_class, oop comp_mirror);
  static void set_secondary_mirror(oop java_class, oop comp_mirror);

  static void initialize_mirror_fields(Klass* k, Handle mirror, Handle protection_domain,
                                       Handle classData, TRAPS);
  static void set_mirror_module_field(JavaThread* current, Klass* K, Handle mirror, Handle module);
 public:
  static void allocate_fixup_lists();
  static void compute_offsets();

  // Instance creation
  static void allocate_mirror(Klass* k, bool is_scratch, Handle protection_domain, Handle classData,
                              Handle& mirror, Handle& comp_mirror, TRAPS); // returns mirror and comp_mirror
  static void create_mirror(Klass* k, Handle class_loader, Handle module,
                            Handle protection_domain, Handle classData, TRAPS);
  static void fixup_mirror(Klass* k, TRAPS);
  static oop  create_basic_type_mirror(const char* basic_type_name, BasicType type, TRAPS);
  static oop  create_secondary_mirror(Klass* k, Handle mirror, TRAPS);

  // Archiving
  static void serialize_offsets(SerializeClosure* f) NOT_CDS_RETURN;
  static void create_scratch_mirror(Klass* k, TRAPS) NOT_CDS_JAVA_HEAP_RETURN;
  static bool restore_archived_mirror(Klass *k, Handle class_loader, Handle module,
                                      Handle protection_domain,
                                      TRAPS) NOT_CDS_JAVA_HEAP_RETURN_(false);

  static void fixup_module_field(Klass* k, Handle module);

  // Conversion
  static Klass* as_Klass(oop java_class);
  static void set_klass(oop java_class, Klass* klass);
  static BasicType as_BasicType(oop java_class, Klass** reference_klass = nullptr);
  static Symbol* as_signature(oop java_class, bool intern_if_not_found);
  static void print_signature(oop java_class, outputStream *st);
  static const char* as_external_name(oop java_class);
  // Testing
  static bool is_instance(oop obj);

  static bool is_primitive(oop java_class);
  static BasicType primitive_type(oop java_class);
  static oop primitive_mirror(BasicType t);
  // JVM_NewArray support
  static Klass* array_klass_acquire(oop java_class);
  static void release_set_array_klass(oop java_class, Klass* klass);
  // compiler support for class operations
  static int klass_offset()                { CHECK_INIT(_klass_offset); }
  static int array_klass_offset()          { CHECK_INIT(_array_klass_offset); }
  static int component_mirror_offset()     { CHECK_INIT(_component_mirror_offset); }
  static int primary_mirror_offset()       { CHECK_INIT(_primary_mirror_offset); }
  static int secondary_mirror_offset()     { CHECK_INIT(_secondary_mirror_offset); }
  // Support for classRedefinedCount field
  static int classRedefinedCount(oop the_class_mirror);
  static void set_classRedefinedCount(oop the_class_mirror, int value);

  // Support for embedded per-class oops
  static oop  protection_domain(oop java_class);
  static oop  component_mirror(oop java_class);
  static oop  primary_mirror(oop java_class);
  static oop  secondary_mirror(oop java_class);
  static bool is_primary_mirror(oop java_class);
  static bool is_secondary_mirror(oop java_class);

  static objArrayOop  signers(oop java_class);
  static void set_signers(oop java_class, objArrayOop signers);
  static oop  class_data(oop java_class);
  static void set_class_data(oop java_class, oop classData);

  static oop class_loader(oop java_class);
  static void set_module(oop java_class, oop module);
  static oop module(oop java_class);

  static oop name(Handle java_class, TRAPS);

  static oop source_file(oop java_class);
  static void set_source_file(oop java_class, oop source_file);

  static size_t oop_size(oop java_class);
  static void set_oop_size(HeapWord* java_class, size_t size);
  static int static_oop_field_count(oop java_class);
  static void set_static_oop_field_count(oop java_class, int size);

  static GrowableArray<Klass*>* fixup_mirror_list() {
    return _fixup_mirror_list;
  }
  static void set_fixup_mirror_list(GrowableArray<Klass*>* v) {
    _fixup_mirror_list = v;
  }

  static GrowableArray<Klass*>* fixup_module_field_list() {
    return _fixup_module_field_list;
  }
  static void set_fixup_module_field_list(GrowableArray<Klass*>* v) {
    _fixup_module_field_list = v;
  }

  // Debugging
  friend class JavaClasses;
};

// Interface to java.lang.Thread objects

#define THREAD_INJECTED_FIELDS(macro)                                  \
  macro(java_lang_Thread, jvmti_thread_state, intptr_signature, false) \
  macro(java_lang_Thread, jvmti_VTMS_transition_disable_count, int_signature, false) \
  macro(java_lang_Thread, jvmti_is_in_VTMS_transition, bool_signature, false) \
  JFR_ONLY(macro(java_lang_Thread, jfr_epoch, short_signature, false))

class java_lang_Thread : AllStatic {
  friend class java_lang_VirtualThread;
  friend class JVMCIVMStructs;
 private:
  // Note that for this class the layout changed between JDK1.2 and JDK1.3,
  // so we compute the offsets at startup rather than hard-wiring them.
  static int _holder_offset;
  static int _name_offset;
  static int _contextClassLoader_offset;
  static int _inheritedAccessControlContext_offset;
  static int _eetop_offset;
  static int _jvmti_thread_state_offset;
  static int _jvmti_VTMS_transition_disable_count_offset;
  static int _jvmti_is_in_VTMS_transition_offset;
  static int _interrupted_offset;
  static int _tid_offset;
  static int _continuation_offset;
  static int _park_blocker_offset;
  static int _scopedValueBindings_offset;
  JFR_ONLY(static int _jfr_epoch_offset;)

  static void compute_offsets();

 public:
  static void serialize_offsets(SerializeClosure* f) NOT_CDS_RETURN;

  // Returns the JavaThread associated with the thread obj
  static JavaThread* thread(oop java_thread);
  static JavaThread* thread_acquire(oop java_thread);
  // Set JavaThread for instance
  static void set_thread(oop java_thread, JavaThread* thread);
  static void release_set_thread(oop java_thread, JavaThread* thread);
  // FieldHolder
  static oop holder(oop java_thread);
  // Interrupted status
  static bool interrupted(oop java_thread);
  static void set_interrupted(oop java_thread, bool val);
  // Name
  static oop name(oop java_thread);
  static void set_name(oop java_thread, oop name);
  // Priority
  static ThreadPriority priority(oop java_thread);
  static void set_priority(oop java_thread, ThreadPriority priority);
  // Thread group
  static oop  threadGroup(oop java_thread);
  // Alive (NOTE: this is not really a field, but provides the correct
  // definition without doing a Java call)
  static bool is_alive(oop java_thread);
  // Daemon
  static bool is_daemon(oop java_thread);
  static void set_daemon(oop java_thread);
  // Context ClassLoader
  static oop context_class_loader(oop java_thread);
  // Control context
  static oop inherited_access_control_context(oop java_thread);
  // Stack size hint
  static jlong stackSize(oop java_thread);
  // Thread ID
  static int64_t thread_id(oop java_thread);
  static ByteSize thread_id_offset();
  // Continuation
  static inline oop continuation(oop java_thread);

  static JvmtiThreadState* jvmti_thread_state(oop java_thread);
  static void set_jvmti_thread_state(oop java_thread, JvmtiThreadState* state);
  static int  VTMS_transition_disable_count(oop java_thread);
  static void inc_VTMS_transition_disable_count(oop java_thread);
  static void dec_VTMS_transition_disable_count(oop java_thread);
  static bool is_in_VTMS_transition(oop java_thread);
  static void set_is_in_VTMS_transition(oop java_thread, bool val);
  static int  is_in_VTMS_transition_offset();

  // Clear all scoped value bindings on error
  static void clear_scopedValueBindings(oop java_thread);

  // Blocker object responsible for thread parking
  static oop park_blocker(oop java_thread);

  // Write thread status info to threadStatus field of java.lang.Thread.
  static void set_thread_status(oop java_thread_oop, JavaThreadStatus status);
  // Read thread status info from threadStatus field of java.lang.Thread.
  static JavaThreadStatus get_thread_status(oop java_thread_oop);

  static const char*  thread_status_name(oop java_thread_oop);

  // Fill in current stack trace, can cause GC
  static oop async_get_stack_trace(oop java_thread, TRAPS);

  JFR_ONLY(static u2 jfr_epoch(oop java_thread);)
  JFR_ONLY(static void set_jfr_epoch(oop java_thread, u2 epoch);)
  JFR_ONLY(static int jfr_epoch_offset() { CHECK_INIT(_jfr_epoch_offset); })

  // Debugging
  friend class JavaClasses;
};

// Interface to java.lang.Thread$FieldHolder objects

class java_lang_Thread_FieldHolder : AllStatic {
 private:
  static int _group_offset;
  static int _priority_offset;
  static int _stackSize_offset;
  static int _daemon_offset;
  static int _thread_status_offset;

  static void compute_offsets();

 public:
  static void serialize_offsets(SerializeClosure* f) NOT_CDS_RETURN;

  static oop threadGroup(oop holder);

  static ThreadPriority priority(oop holder);
  static void set_priority(oop holder, ThreadPriority priority);

  static jlong stackSize(oop holder);

  static bool is_daemon(oop holder);
  static void set_daemon(oop holder, bool val);

  static void set_thread_status(oop holder, JavaThreadStatus status);
  static JavaThreadStatus get_thread_status(oop holder);

  friend class JavaClasses;
};

// Interface to java.lang.Thread$Constants objects

class java_lang_Thread_Constants : AllStatic {
 private:
  static int _static_VTHREAD_GROUP_offset;
  static int _static_NOT_SUPPORTED_CLASSLOADER_offset;

  static void compute_offsets();
  static void serialize_offsets(SerializeClosure* f) NOT_CDS_RETURN;

 public:
  static oop get_VTHREAD_GROUP();

  friend class JavaClasses;
};

// Interface to java.lang.ThreadGroup objects

class java_lang_ThreadGroup : AllStatic {
 private:
  static int _parent_offset;
  static int _name_offset;
  static int _maxPriority_offset;
  static int _daemon_offset;

  static void compute_offsets();
 public:
  static void serialize_offsets(SerializeClosure* f) NOT_CDS_RETURN;

  // parent ThreadGroup
  static oop parent(oop java_thread_group);
  // name
  static const char* name(oop java_thread_group);
  // maxPriority in group
  static ThreadPriority maxPriority(oop java_thread_group);
  // Daemon
  static bool is_daemon(oop java_thread_group);

  // Debugging
  friend class JavaClasses;
};


// Interface to java.lang.VirtualThread objects

class java_lang_VirtualThread : AllStatic {
 private:
  static int static_vthread_scope_offset;
  static int _carrierThread_offset;
  static int _continuation_offset;
  static int _state_offset;
  JFR_ONLY(static int _jfr_epoch_offset;)
 public:
  enum {
    NEW          = 0,
    STARTED      = 1,
    RUNNABLE     = 2,
    RUNNING      = 3,
    PARKING      = 4,
    PARKED       = 5,
    PINNED       = 6,
    YIELDING     = 7,
    TERMINATED   = 99,

    // can be suspended from scheduling when unmounted
    SUSPENDED    = 1 << 8,
    RUNNABLE_SUSPENDED = (RUNNABLE | SUSPENDED),
    PARKED_SUSPENDED   = (PARKED | SUSPENDED)
  };

  static void compute_offsets();
  static void serialize_offsets(SerializeClosure* f) NOT_CDS_RETURN;

  // Testers
  static bool is_subclass(Klass* klass) {
    return klass->is_subclass_of(vmClasses::VirtualThread_klass());
  }
  static bool is_instance(oop obj);

  static oop vthread_scope();
  static oop carrier_thread(oop vthread);
  static oop continuation(oop vthread);
  static int state(oop vthread);
  static JavaThreadStatus map_state_to_thread_status(int state);
};


// Interface to java.lang.Throwable objects

class java_lang_Throwable: AllStatic {
  friend class BacktraceBuilder;
  friend class BacktraceIterator;

 private:
  // Trace constants
  enum {
    trace_methods_offset = 0,
    trace_bcis_offset    = 1,
    trace_mirrors_offset = 2,
    trace_names_offset   = 3,
    trace_conts_offset   = 4,
    trace_next_offset    = 5,
    trace_hidden_offset  = 6,
    trace_size           = 7,
    trace_chunk_size     = 32
  };

  static int _backtrace_offset;
  static int _detailMessage_offset;
  static int _stackTrace_offset;
  static int _depth_offset;
  static int _cause_offset;
  static int _static_unassigned_stacktrace_offset;

  // StackTrace (programmatic access, new since 1.4)
  static void clear_stacktrace(oop throwable);
  // Stacktrace (post JDK 1.7.0 to allow immutability protocol to be followed)
  static void set_stacktrace(oop throwable, oop st_element_array);
  static oop unassigned_stacktrace();

 public:
  // Backtrace
  static oop backtrace(oop throwable);
  static void set_backtrace(oop throwable, oop value);
  static int depth(oop throwable);
  static void set_depth(oop throwable, int value);
  static int get_detailMessage_offset() { CHECK_INIT(_detailMessage_offset); }
  // Message
  static oop message(oop throwable);
  static oop cause(oop throwable);
  static void set_message(oop throwable, oop value);
  static Symbol* detail_message(oop throwable);
  static void print_stack_element(outputStream *st, Method* method, int bci);

  static void compute_offsets();
  static void serialize_offsets(SerializeClosure* f) NOT_CDS_RETURN;

  // Allocate space for backtrace (created but stack trace not filled in)
  static void allocate_backtrace(Handle throwable, TRAPS);
  // Fill in current stack trace for throwable with preallocated backtrace (no GC)
  static void fill_in_stack_trace_of_preallocated_backtrace(Handle throwable);
  // Fill in current stack trace, can cause GC
  static void fill_in_stack_trace(Handle throwable, const methodHandle& method, TRAPS);
  static void fill_in_stack_trace(Handle throwable, const methodHandle& method = methodHandle());

  // Programmatic access to stack trace
  static void get_stack_trace_elements(int depth, Handle backtrace, objArrayHandle stack_trace, TRAPS);

  // For recreating class initialization error exceptions.
  static Handle create_initialization_error(JavaThread* current, Handle throwable);

  // Printing
  static void print(oop throwable, outputStream* st);
  static void print_stack_trace(Handle throwable, outputStream* st);
  static void java_printStackTrace(Handle throwable, TRAPS);
  // Debugging
  friend class JavaClasses;
  // Gets the method and bci of the top frame (TOS). Returns false if this failed.
  static bool get_top_method_and_bci(oop throwable, Method** method, int* bci);
};


// Interface to java.lang.reflect.AccessibleObject objects

class java_lang_reflect_AccessibleObject: AllStatic {
 private:
  // Note that to reduce dependencies on the JDK we compute these
  // offsets at run-time.
  static int _override_offset;

  static void compute_offsets();

 public:
  static void serialize_offsets(SerializeClosure* f) NOT_CDS_RETURN;

  // Accessors
  static jboolean override(oop reflect);
  static void set_override(oop reflect, jboolean value);

  // Debugging
  friend class JavaClasses;
};


// Interface to java.lang.reflect.Method objects

class java_lang_reflect_Method : public java_lang_reflect_AccessibleObject {
 private:
  // Note that to reduce dependencies on the JDK we compute these
  // offsets at run-time.
  static int _clazz_offset;
  static int _name_offset;
  static int _returnType_offset;
  static int _parameterTypes_offset;
  static int _exceptionTypes_offset;
  static int _slot_offset;
  static int _modifiers_offset;
  static int _signature_offset;
  static int _annotations_offset;
  static int _parameter_annotations_offset;
  static int _annotation_default_offset;

  static void compute_offsets();
 public:
  static void serialize_offsets(SerializeClosure* f) NOT_CDS_RETURN;

  // Allocation
  static Handle create(TRAPS);

  // Accessors
  static oop clazz(oop reflect);
  static void set_clazz(oop reflect, oop value);

  static void set_name(oop method, oop value);

  static oop return_type(oop method);
  static void set_return_type(oop method, oop value);

  static oop parameter_types(oop method);
  static void set_parameter_types(oop method, oop value);

  static int slot(oop reflect);
  static void set_slot(oop reflect, int value);

  static void set_exception_types(oop method, oop value);
  static void set_modifiers(oop method, int value);
  static void set_signature(oop method, oop value);
  static void set_annotations(oop method, oop value);
  static void set_parameter_annotations(oop method, oop value);
  static void set_annotation_default(oop method, oop value);

  // Debugging
  friend class JavaClasses;
};


// Interface to java.lang.reflect.Constructor objects

class java_lang_reflect_Constructor : public java_lang_reflect_AccessibleObject {
 private:
  // Note that to reduce dependencies on the JDK we compute these
  // offsets at run-time.
  static int _clazz_offset;
  static int _parameterTypes_offset;
  static int _exceptionTypes_offset;
  static int _slot_offset;
  static int _modifiers_offset;
  static int _signature_offset;
  static int _annotations_offset;
  static int _parameter_annotations_offset;

  static void compute_offsets();
 public:
  static void serialize_offsets(SerializeClosure* f) NOT_CDS_RETURN;

  // Allocation
  static Handle create(TRAPS);

  // Accessors
  static oop clazz(oop reflect);
  static void set_clazz(oop reflect, oop value);

  static oop parameter_types(oop constructor);
  static void set_parameter_types(oop constructor, oop value);

  static int slot(oop reflect);
  static void set_slot(oop reflect, int value);

  static void set_exception_types(oop constructor, oop value);
  static void set_modifiers(oop constructor, int value);
  static void set_signature(oop constructor, oop value);
  static void set_annotations(oop constructor, oop value);
  static void set_parameter_annotations(oop method, oop value);

  // Debugging
  friend class JavaClasses;
};


// Interface to java.lang.reflect.Field objects

class java_lang_reflect_Field : public java_lang_reflect_AccessibleObject {
 private:
  // Note that to reduce dependencies on the JDK we compute these
  // offsets at run-time.
  static int _clazz_offset;
  static int _name_offset;
  static int _type_offset;
  static int _slot_offset;
  static int _modifiers_offset;
  static int _trusted_final_offset;
  static int _signature_offset;
  static int _annotations_offset;

  static void compute_offsets();

 public:
  static void serialize_offsets(SerializeClosure* f) NOT_CDS_RETURN;

  // Allocation
  static Handle create(TRAPS);

  // Accessors
  static oop clazz(oop reflect);
  static void set_clazz(oop reflect, oop value);

  static oop name(oop field);
  static void set_name(oop field, oop value);

  static oop type(oop field);
  static void set_type(oop field, oop value);

  static int slot(oop reflect);
  static void set_slot(oop reflect, int value);

  static int modifiers(oop field);
  static void set_modifiers(oop field, int value);

  static void set_trusted_final(oop field);

  static void set_signature(oop constructor, oop value);
  static void set_annotations(oop constructor, oop value);

  // Debugging
  friend class JavaClasses;
};

class java_lang_reflect_Parameter {
 private:
  // Note that to reduce dependencies on the JDK we compute these
  // offsets at run-time.
  static int _name_offset;
  static int _modifiers_offset;
  static int _index_offset;
  static int _executable_offset;

  static void compute_offsets();

 public:
  static void serialize_offsets(SerializeClosure* f) NOT_CDS_RETURN;

  // Allocation
  static Handle create(TRAPS);

  // Accessors
  static oop name(oop field);
  static void set_name(oop field, oop value);

  static int index(oop reflect);
  static void set_index(oop reflect, int value);

  static int modifiers(oop reflect);
  static void set_modifiers(oop reflect, int value);

  static oop executable(oop constructor);
  static void set_executable(oop constructor, oop value);

  friend class JavaClasses;
};

#define MODULE_INJECTED_FIELDS(macro)                            \
  macro(java_lang_Module, module_entry, intptr_signature, false)

class java_lang_Module {
  private:
    static int _loader_offset;
    static int _name_offset;
    static int _module_entry_offset;

    static void compute_offsets();

  public:
    static void serialize_offsets(SerializeClosure* f) NOT_CDS_RETURN;

    // Allocation
    static Handle create(Handle loader, Handle module_name, TRAPS);

    // Testers
    static bool is_instance(oop obj);

    // Accessors
    static oop loader(oop module);
    static void set_loader(oop module, oop value);

    static oop name(oop module);
    static void set_name(oop module, oop value);

    static ModuleEntry* module_entry(oop module);
    static ModuleEntry* module_entry_raw(oop module);
    static void set_module_entry(oop module, ModuleEntry* module_entry);

  friend class JavaClasses;
};

// Interface to jdk.internal.reflect.ConstantPool objects
class reflect_ConstantPool {
 private:
  // Note that to reduce dependencies on the JDK we compute these
  // offsets at run-time.
  static int _oop_offset;

  static void compute_offsets();

 public:
  static void serialize_offsets(SerializeClosure* f) NOT_CDS_RETURN;

  // Allocation
  static Handle create(TRAPS);

  // Accessors
  static void set_cp(oop reflect, ConstantPool* value);
  static int oop_offset() { CHECK_INIT(_oop_offset); }

  static ConstantPool* get_cp(oop reflect);

  // Debugging
  friend class JavaClasses;
};


// Interface to java.lang primitive type boxing objects:
//  - java.lang.Boolean
//  - java.lang.Character
//  - java.lang.Float
//  - java.lang.Double
//  - java.lang.Byte
//  - java.lang.Short
//  - java.lang.Integer
//  - java.lang.Long

// This could be separated out into 8 individual classes.

class java_lang_boxing_object: AllStatic {
 private:
  static int _value_offset;
  static int _long_value_offset;

  static void compute_offsets();
  static oop initialize_and_allocate(BasicType type, TRAPS);
 public:
  // Allocation. Returns a boxed value, or null for invalid type.
  static oop create(BasicType type, jvalue* value, TRAPS);
  // Accessors. Returns the basic type being boxed, or T_ILLEGAL for invalid oop.
  static BasicType get_value(oop box, jvalue* value);
  static BasicType set_value(oop box, jvalue* value);
  static BasicType basic_type(oop box);
  static bool is_instance(oop box)                 { return basic_type(box) != T_ILLEGAL; }
  static bool is_instance(oop box, BasicType type) { return basic_type(box) == type; }
  static void print(oop box, outputStream* st)     { jvalue value;  print(get_value(box, &value), &value, st); }
  static void print(BasicType type, jvalue* value, outputStream* st);

  static int value_offset(BasicType type) {
    return is_double_word_type(type) ? _long_value_offset : _value_offset;
  }

  static void serialize_offsets(SerializeClosure* f);

  // Debugging
  friend class JavaClasses;
};



// Interface to java.lang.ref.Reference objects

class java_lang_ref_Reference: AllStatic {
  static int _referent_offset;
  static int _queue_offset;
  static int _next_offset;
  static int _discovered_offset;

  static bool _offsets_initialized;

 public:
  // Accessors
  static inline oop weak_referent_no_keepalive(oop ref);
  static inline oop weak_referent(oop ref);
  static inline oop phantom_referent_no_keepalive(oop ref);
  static inline oop unknown_referent_no_keepalive(oop ref);
  static inline void clear_referent(oop ref);
  static inline void clear_referent_raw(oop ref);
  static inline HeapWord* referent_addr_raw(oop ref);
  static inline oop next(oop ref);
  static inline void set_next(oop ref, oop value);
  static inline void set_next_raw(oop ref, oop value);
  static inline HeapWord* next_addr_raw(oop ref);
  static inline oop discovered(oop ref);
  static inline void set_discovered(oop ref, oop value);
  static inline void set_discovered_raw(oop ref, oop value);
  static inline HeapWord* discovered_addr_raw(oop ref);
  static bool is_referent_field(oop obj, ptrdiff_t offset);
  static inline bool is_final(oop ref);
  static inline bool is_phantom(oop ref);
  static inline bool is_weak(oop ref);
  static inline bool is_soft(oop ref);

  static int referent_offset()    { CHECK_INIT(_referent_offset); }
  static int queue_offset()       { CHECK_INIT(_queue_offset); }
  static int next_offset()        { CHECK_INIT(_next_offset); }
  static int discovered_offset()  { CHECK_INIT(_discovered_offset); }

  static void compute_offsets();
  static void serialize_offsets(SerializeClosure* f) NOT_CDS_RETURN;
};


// Interface to java.lang.ref.SoftReference objects

class java_lang_ref_SoftReference: public java_lang_ref_Reference {
  static int _timestamp_offset;
  static int _static_clock_offset;

 public:
  // Accessors
  static jlong timestamp(oop ref);

  // Accessors for statics
  static jlong clock();
  static void set_clock(jlong value);

  static void compute_offsets();
  static void serialize_offsets(SerializeClosure* f) NOT_CDS_RETURN;
};

// Interface to java.lang.invoke.MethodHandle objects

class java_lang_invoke_MethodHandle: AllStatic {
  friend class JavaClasses;

 private:
  static int _type_offset;               // the MethodType of this MH
  static int _form_offset;               // the LambdaForm of this MH

  static void compute_offsets();

 public:
  static void serialize_offsets(SerializeClosure* f) NOT_CDS_RETURN;

  // Accessors
  static oop            type(oop mh);
  static void       set_type(oop mh, oop mtype);

  static oop            form(oop mh);
  static void       set_form(oop mh, oop lform);

  // Testers
  static bool is_subclass(Klass* klass) {
    return klass->is_subclass_of(vmClasses::MethodHandle_klass());
  }
  static bool is_instance(oop obj);

  // Accessors for code generation:
  static int type_offset()             { CHECK_INIT(_type_offset); }
  static int form_offset()             { CHECK_INIT(_form_offset); }
};

// Interface to java.lang.invoke.DirectMethodHandle objects

class java_lang_invoke_DirectMethodHandle: AllStatic {
  friend class JavaClasses;

 private:
  static int _member_offset;               // the MemberName of this DMH

  static void compute_offsets();

 public:
  static void serialize_offsets(SerializeClosure* f) NOT_CDS_RETURN;

  // Accessors
  static oop  member(oop mh);

  // Testers
  static bool is_subclass(Klass* klass) {
    return klass->is_subclass_of(vmClasses::DirectMethodHandle_klass());
  }
  static bool is_instance(oop obj);

  // Accessors for code generation:
  static int member_offset()           { CHECK_INIT(_member_offset); }
};

// Interface to java.lang.invoke.LambdaForm objects
// (These are a private interface for managing adapter code generation.)

class java_lang_invoke_LambdaForm: AllStatic {
  friend class JavaClasses;

 private:
  static int _vmentry_offset;  // type is MemberName

  static void compute_offsets();

 public:
  static void serialize_offsets(SerializeClosure* f) NOT_CDS_RETURN;

  // Accessors
  static oop            vmentry(oop lform);

  // Testers
  static bool is_subclass(Klass* klass) {
    return vmClasses::LambdaForm_klass() != nullptr &&
      klass->is_subclass_of(vmClasses::LambdaForm_klass());
  }
  static bool is_instance(oop obj);

  // Accessors for code generation:
  static int vmentry_offset()          { CHECK_INIT(_vmentry_offset); }
};

// Interface to java.lang.invoke.NativeEntryPoint objects
// (These are a private interface for managing adapter code generation.)

class jdk_internal_foreign_abi_NativeEntryPoint: AllStatic {
  friend class JavaClasses;

 private:
  static int _method_type_offset;
  static int _downcall_stub_address_offset;

  static void compute_offsets();

 public:
  static void serialize_offsets(SerializeClosure* f) NOT_CDS_RETURN;

  // Accessors
  static oop        method_type(oop entry);
  static jlong      downcall_stub_address(oop entry);

  // Testers
  static bool is_subclass(Klass* klass) {
    return vmClasses::NativeEntryPoint_klass() != nullptr &&
      klass->is_subclass_of(vmClasses::NativeEntryPoint_klass());
  }
  static bool is_instance(oop obj);

  // Accessors for code generation:
  static int method_type_offset_in_bytes()           { return _method_type_offset; }
  static int downcall_stub_address_offset_in_bytes() { return _downcall_stub_address_offset; }
};

class jdk_internal_foreign_abi_ABIDescriptor: AllStatic {
  friend class JavaClasses;

 private:
  static int _inputStorage_offset;
  static int _outputStorage_offset;
  static int _volatileStorage_offset;
  static int _stackAlignment_offset;
  static int _shadowSpace_offset;
  static int _scratch1_offset;
  static int _scratch2_offset;

  static void compute_offsets();

 public:
  static void serialize_offsets(SerializeClosure* f) NOT_CDS_RETURN;

  // Accessors
  static objArrayOop inputStorage(oop entry);
  static objArrayOop outputStorage(oop entry);
  static objArrayOop volatileStorage(oop entry);
  static jint        stackAlignment(oop entry);
  static jint        shadowSpace(oop entry);
  static oop         scratch1(oop entry);
  static oop         scratch2(oop entry);

  // Testers
  static bool is_subclass(Klass* klass) {
    return vmClasses::ABIDescriptor_klass() != nullptr &&
      klass->is_subclass_of(vmClasses::ABIDescriptor_klass());
  }
  static bool is_instance(oop obj);
};

class jdk_internal_foreign_abi_VMStorage: AllStatic {
  friend class JavaClasses;

 private:
  static int _type_offset;
  static int _indexOrOffset_offset;
  static int _segmentMaskOrSize_offset;
  static int _debugName_offset;

  static void compute_offsets();

 public:
  static void serialize_offsets(SerializeClosure* f) NOT_CDS_RETURN;

  // Accessors
  static jbyte  type(oop entry);
  static jint   index_or_offset(oop entry);
  static jshort segment_mask_or_size(oop entry);
  static oop    debugName(oop entry);

  // Testers
  static bool is_subclass(Klass* klass) {
    return vmClasses::VMStorage_klass() != nullptr &&
      klass->is_subclass_of(vmClasses::VMStorage_klass());
  }
  static bool is_instance(oop obj);
};

class jdk_internal_foreign_abi_CallConv: AllStatic {
  friend class JavaClasses;

 private:
  static int _argRegs_offset;
  static int _retRegs_offset;

  static void compute_offsets();

 public:
  static void serialize_offsets(SerializeClosure* f) NOT_CDS_RETURN;

  // Accessors
  static objArrayOop argRegs(oop entry);
  static objArrayOop retRegs(oop entry);

  // Testers
  static bool is_subclass(Klass* klass) {
    return vmClasses::CallConv_klass() != nullptr &&
      klass->is_subclass_of(vmClasses::CallConv_klass());
  }
  static bool is_instance(oop obj);
};

// Interface to java.lang.invoke.MemberName objects
// (These are a private interface for Java code to query the class hierarchy.)

#define RESOLVEDMETHOD_INJECTED_FIELDS(macro)                                   \
  macro(java_lang_invoke_ResolvedMethodName, vmtarget, intptr_signature, false)

class java_lang_invoke_ResolvedMethodName : AllStatic {
  friend class JavaClasses;

  static int _vmtarget_offset;
  static int _vmholder_offset;

  static void compute_offsets();
 public:
  static void serialize_offsets(SerializeClosure* f) NOT_CDS_RETURN;

  static int vmtarget_offset() { CHECK_INIT(_vmtarget_offset); }

  static Method* vmtarget(oop resolved_method);
  static void set_vmtarget(oop resolved_method, Method* method);

  static void set_vmholder(oop resolved_method, oop holder);

  // find or create resolved member name
  static oop find_resolved_method(const methodHandle& m, TRAPS);

  static bool is_instance(oop resolved_method);
};


#define MEMBERNAME_INJECTED_FIELDS(macro)                               \
  macro(java_lang_invoke_MemberName, vmindex,  intptr_signature, false)


class java_lang_invoke_MemberName: AllStatic {
  friend class JavaClasses;

 private:
  // From java.lang.invoke.MemberName:
  //    private Class<?>   clazz;       // class in which the method is defined
  //    private String     name;        // may be null if not yet materialized
  //    private Object     type;        // may be null if not yet materialized
  //    private int        flags;       // modifier bits; see reflect.Modifier
  //    private ResolvedMethodName method;    // holds VM-specific target value
  //    private intptr_t   vmindex;     // member index within class or interface
  static int _clazz_offset;
  static int _name_offset;
  static int _type_offset;
  static int _flags_offset;
  static int _method_offset;
  static int _vmindex_offset;

  static void compute_offsets();

 public:
  static void serialize_offsets(SerializeClosure* f) NOT_CDS_RETURN;
  // Accessors
  static oop            clazz(oop mname);
  static void       set_clazz(oop mname, oop clazz);

  static oop            type(oop mname);
  static void       set_type(oop mname, oop type);

  static oop            name(oop mname);
  static void       set_name(oop mname, oop name);

  static int            flags(oop mname);
  static void       set_flags(oop mname, int flags);

  // Link through ResolvedMethodName field to get Method*
  static Method*        vmtarget(oop mname);
  static void       set_method(oop mname, oop method);

  static intptr_t       vmindex(oop mname);
  static void       set_vmindex(oop mname, intptr_t index);

  // Testers
  static bool is_subclass(Klass* klass) {
    return klass->is_subclass_of(vmClasses::MemberName_klass());
  }
  static bool is_instance(oop obj);

  static bool is_method(oop obj);

  // Relevant integer codes (keep these in synch. with MethodHandleNatives.Constants):
  enum {
    MN_IS_METHOD             = 0x00010000, // method (not constructor)
    MN_IS_OBJECT_CONSTRUCTOR = 0x00020000, // constructor
    MN_IS_FIELD              = 0x00040000, // field
    MN_IS_TYPE               = 0x00080000, // nested type
    MN_CALLER_SENSITIVE      = 0x00100000, // @CallerSensitive annotation detected
    MN_TRUSTED_FINAL         = 0x00200000, // trusted final field
<<<<<<< HEAD
    MN_FLAT_FIELD            = 0x00400000, // flat field
=======
    MN_HIDDEN_MEMBER         = 0x00400000, // @Hidden annotation detected
>>>>>>> ce93d27f
    MN_REFERENCE_KIND_SHIFT  = 24, // refKind
    MN_REFERENCE_KIND_MASK   = 0x0F000000 >> MN_REFERENCE_KIND_SHIFT,
    MN_NESTMATE_CLASS        = 0x00000001,
    MN_HIDDEN_CLASS          = 0x00000002,
    MN_STRONG_LOADER_LINK    = 0x00000004,
    MN_ACCESS_VM_ANNOTATIONS = 0x00000008,
    // Lookup modes
    MN_MODULE_MODE           = 0x00000010,
    MN_UNCONDITIONAL_MODE    = 0x00000020,
    MN_TRUSTED_MODE          = -1
  };

  // Accessors for code generation:
  static int clazz_offset()   { CHECK_INIT(_clazz_offset); }
  static int type_offset()    { CHECK_INIT(_type_offset); }
  static int flags_offset()   { CHECK_INIT(_flags_offset); }
  static int method_offset()  { CHECK_INIT(_method_offset); }
  static int vmindex_offset() { CHECK_INIT(_vmindex_offset); }
};


// Interface to java.lang.invoke.MethodType objects

class java_lang_invoke_MethodType: AllStatic {
  friend class JavaClasses;

 private:
  static int _rtype_offset;
  static int _ptypes_offset;

  static void compute_offsets();

 public:
  static void serialize_offsets(SerializeClosure* f) NOT_CDS_RETURN;
  // Accessors
  static oop            rtype(oop mt);
  static objArrayOop    ptypes(oop mt);

  static oop            ptype(oop mt, int index);
  static int            ptype_count(oop mt);

  static int            ptype_slot_count(oop mt);  // extra counts for long/double
  static int            rtype_slot_count(oop mt);  // extra counts for long/double

  static Symbol*        as_signature(oop mt, bool intern_if_not_found);
  static void           print_signature(oop mt, outputStream* st);

  static bool is_instance(oop obj);

  static bool equals(oop mt1, oop mt2);

  // Accessors for code generation:
  static int rtype_offset()  { CHECK_INIT(_rtype_offset); }
  static int ptypes_offset() { CHECK_INIT(_ptypes_offset); }
};


// Interface to java.lang.invoke.CallSite objects

class java_lang_invoke_CallSite: AllStatic {
  friend class JavaClasses;

private:
  static int _target_offset;
  static int _context_offset;

  static void compute_offsets();

public:
  static void serialize_offsets(SerializeClosure* f) NOT_CDS_RETURN;
  // Accessors
  static oop              target(          oop site);
  static void         set_target(          oop site, oop target);
  static void         set_target_volatile( oop site, oop target);

  static oop context_no_keepalive(oop site);

  // Testers
  static bool is_subclass(Klass* klass) {
    return klass->is_subclass_of(vmClasses::CallSite_klass());
  }
  static bool is_instance(oop obj);

  // Accessors for code generation:
  static int target_offset()  { CHECK_INIT(_target_offset); }
  static int context_offset() { CHECK_INIT(_context_offset); }
};

// Interface to java.lang.invoke.ConstantCallSite objects

class java_lang_invoke_ConstantCallSite: AllStatic {
  friend class JavaClasses;

private:
  static int _is_frozen_offset;

  static void compute_offsets();

public:
  static void serialize_offsets(SerializeClosure* f) NOT_CDS_RETURN;
  // Accessors
  static jboolean is_frozen(oop site);

  // Testers
  static bool is_subclass(Klass* klass) {
    return klass->is_subclass_of(vmClasses::ConstantCallSite_klass());
  }
  static bool is_instance(oop obj);
};

// Interface to java.lang.invoke.MethodHandleNatives$CallSiteContext objects

#define CALLSITECONTEXT_INJECTED_FIELDS(macro) \
  macro(java_lang_invoke_MethodHandleNatives_CallSiteContext, vmdependencies, intptr_signature, false) \
  macro(java_lang_invoke_MethodHandleNatives_CallSiteContext, last_cleanup, long_signature, false)

class DependencyContext;

class java_lang_invoke_MethodHandleNatives_CallSiteContext : AllStatic {
  friend class JavaClasses;

private:
  static int _vmdependencies_offset;
  static int _last_cleanup_offset;

  static void compute_offsets();

public:
  static void serialize_offsets(SerializeClosure* f) NOT_CDS_RETURN;
  // Accessors
  static DependencyContext vmdependencies(oop context);

  // Testers
  static bool is_subclass(Klass* klass) {
    return klass->is_subclass_of(vmClasses::Context_klass());
  }
  static bool is_instance(oop obj);
};

// Interface to java.security.AccessControlContext objects

class java_security_AccessControlContext: AllStatic {
 private:
  // Note that for this class the layout changed between JDK1.2 and JDK1.3,
  // so we compute the offsets at startup rather than hard-wiring them.
  static int _context_offset;
  static int _privilegedContext_offset;
  static int _isPrivileged_offset;
  static int _isAuthorized_offset;

  static void compute_offsets();
 public:
  static void serialize_offsets(SerializeClosure* f) NOT_CDS_RETURN;
  static oop create(objArrayHandle context, bool isPrivileged, Handle privileged_context, TRAPS);

  // Debugging/initialization
  friend class JavaClasses;
};


// Interface to java.lang.ClassLoader objects

#define CLASSLOADER_INJECTED_FIELDS(macro)                            \
  macro(java_lang_ClassLoader, loader_data,  intptr_signature, false)

class java_lang_ClassLoader : AllStatic {
 private:
  static int _loader_data_offset;
  static int _parent_offset;
  static int _parallelCapable_offset;
  static int _name_offset;
  static int _nameAndId_offset;
  static int _unnamedModule_offset;

  static void compute_offsets();

 public:
  static void serialize_offsets(SerializeClosure* f) NOT_CDS_RETURN;

  static ClassLoaderData* loader_data_acquire(oop loader);
  static ClassLoaderData* loader_data(oop loader);
  static void release_set_loader_data(oop loader, ClassLoaderData* new_data);

  static oop parent(oop loader);
  static oop parent_no_keepalive(oop loader);
  static oop name(oop loader);
  static oop nameAndId(oop loader);
  static bool isAncestor(oop loader, oop cl);

  // Support for parallelCapable field
  static bool parallelCapable(oop the_class_mirror);

  static bool is_trusted_loader(oop loader);

  // Return true if this is one of the class loaders associated with
  // the generated bytecodes for serialization constructor returned
  // by sun.reflect.ReflectionFactory::newConstructorForSerialization
  static bool is_reflection_class_loader(oop loader);

  // Fix for 4474172
  static oop  non_reflection_class_loader(oop loader);

  // Testers
  static bool is_subclass(Klass* klass) {
    return klass->is_subclass_of(vmClasses::ClassLoader_klass());
  }
  static bool is_instance(oop obj);

  static oop unnamedModule(oop loader);

  // Debugging
  friend class JavaClasses;
};


// Interface to java.lang.System objects

class java_lang_System : AllStatic {
 private:
  static int _static_in_offset;
  static int _static_out_offset;
  static int _static_err_offset;
  static int _static_security_offset;
  static int _static_allow_security_offset;
  static int _static_never_offset;

 public:
  static int  in_offset() { CHECK_INIT(_static_in_offset); }
  static int out_offset() { CHECK_INIT(_static_out_offset); }
  static int err_offset() { CHECK_INIT(_static_err_offset); }
  static bool allow_security_manager();
  static bool has_security_manager();

  static void compute_offsets();
  static void serialize_offsets(SerializeClosure* f) NOT_CDS_RETURN;

  // Debugging
  friend class JavaClasses;
};


// Interface to java.lang.StackTraceElement objects

class java_lang_StackTraceElement: AllStatic {
 private:
  static int _declaringClassObject_offset;
  static int _classLoaderName_offset;
  static int _moduleName_offset;
  static int _moduleVersion_offset;
  static int _declaringClass_offset;
  static int _methodName_offset;
  static int _fileName_offset;
  static int _lineNumber_offset;

  // Setters
  static void set_classLoaderName(oop element, oop value);
  static void set_moduleName(oop element, oop value);
  static void set_moduleVersion(oop element, oop value);
  static void set_declaringClass(oop element, oop value);
  static void set_methodName(oop element, oop value);
  static void set_fileName(oop element, oop value);
  static void set_lineNumber(oop element, int value);
  static void set_declaringClassObject(oop element, oop value);

  static void decode_file_and_line(Handle java_mirror, InstanceKlass* holder, int version,
                                   const methodHandle& method, int bci,
                                   Symbol*& source, oop& source_file, int& line_number, TRAPS);

 public:
  // Create an instance of StackTraceElement
  static oop create(const methodHandle& method, int bci, TRAPS);

  static void fill_in(Handle element, InstanceKlass* holder, const methodHandle& method,
                      int version, int bci, Symbol* name, TRAPS);

  static void compute_offsets();
  static void serialize_offsets(SerializeClosure* f) NOT_CDS_RETURN;

#if INCLUDE_JVMCI
  static void decode(const methodHandle& method, int bci, Symbol*& fileName, int& lineNumber, TRAPS);
#endif

  // Debugging
  friend class JavaClasses;
};


class Backtrace: AllStatic {
 public:
  // Helper backtrace functions to store bci|version together.
  static int merge_bci_and_version(int bci, int version);
  static int merge_mid_and_cpref(int mid, int cpref);
  static int bci_at(unsigned int merged);
  static int version_at(unsigned int merged);
  static int mid_at(unsigned int merged);
  static int cpref_at(unsigned int merged);
  static int get_line_number(Method* method, int bci);
  static Symbol* get_source_file_name(InstanceKlass* holder, int version);

  // Debugging
  friend class JavaClasses;
};

class java_lang_ClassFrameInfo: AllStatic {
private:
  static int _classOrMemberName_offset;
  static int _flags_offset;

public:
  static oop  classOrMemberName(oop info);
  static int  flags(oop info);

  // Setters
  static void init_class(Handle stackFrame, const methodHandle& m);
  static void init_method(Handle stackFrame, const methodHandle& m, TRAPS);

  static void compute_offsets();
  static void serialize_offsets(SerializeClosure* f) NOT_CDS_RETURN;

  // Debugging
  friend class JavaClasses;
};

// Interface to java.lang.StackFrameInfo objects

#define STACKFRAMEINFO_INJECTED_FIELDS(macro)                      \
  macro(java_lang_StackFrameInfo, version, short_signature, false)

class java_lang_StackFrameInfo: AllStatic {
private:
  static int _type_offset;
  static int _name_offset;
  static int _bci_offset;
  static int _version_offset;
  static int _contScope_offset;

public:
  // Getters
  static oop name(oop info);
  static oop type(oop info);
  static Method* get_method(oop info);

  // Setters
  static void set_method_and_bci(Handle stackFrame, const methodHandle& method, int bci, oop cont, TRAPS);
  static void set_name(oop info, oop value);
  static void set_type(oop info, oop value);
  static void set_bci(oop info, int value);

  static void set_version(oop info, short value);
  static void set_contScope(oop info, oop value);

  static void compute_offsets();
  static void serialize_offsets(SerializeClosure* f) NOT_CDS_RETURN;

  static void to_stack_trace_element(Handle stackFrame, Handle stack_trace_element, TRAPS);

  // Debugging
  friend class JavaClasses;
};

class java_lang_LiveStackFrameInfo: AllStatic {
 private:
  static int _monitors_offset;
  static int _locals_offset;
  static int _operands_offset;
  static int _mode_offset;

 public:
  static void set_monitors(oop info, oop value);
  static void set_locals(oop info, oop value);
  static void set_operands(oop info, oop value);
  static void set_mode(oop info, int value);

  static void compute_offsets();
  static void serialize_offsets(SerializeClosure* f) NOT_CDS_RETURN;

  // Debugging
  friend class JavaClasses;
};

// Interface to java.lang.reflect.RecordComponent objects

class java_lang_reflect_RecordComponent: AllStatic {
 private:
  static int _clazz_offset;
  static int _name_offset;
  static int _type_offset;
  static int _accessor_offset;
  static int _signature_offset;
  static int _annotations_offset;
  static int _typeAnnotations_offset;

  // Setters
  static void set_clazz(oop element, oop value);
  static void set_name(oop element, oop value);
  static void set_type(oop element, oop value);
  static void set_accessor(oop element, oop value);
  static void set_signature(oop element, oop value);
  static void set_annotations(oop element, oop value);
  static void set_typeAnnotations(oop element, oop value);

 public:
  // Create an instance of RecordComponent
  static oop create(InstanceKlass* holder, RecordComponent* component, TRAPS);

  static void compute_offsets();
  static void serialize_offsets(SerializeClosure* f) NOT_CDS_RETURN;

  // Debugging
  friend class JavaClasses;
};


// Interface to java.lang.AssertionStatusDirectives objects

class java_lang_AssertionStatusDirectives: AllStatic {
 private:
  static int _classes_offset;
  static int _classEnabled_offset;
  static int _packages_offset;
  static int _packageEnabled_offset;
  static int _deflt_offset;

 public:
  // Setters
  static void set_classes(oop obj, oop val);
  static void set_classEnabled(oop obj, oop val);
  static void set_packages(oop obj, oop val);
  static void set_packageEnabled(oop obj, oop val);
  static void set_deflt(oop obj, bool val);

  static void compute_offsets();
  static void serialize_offsets(SerializeClosure* f) NOT_CDS_RETURN;

  // Debugging
  friend class JavaClasses;
};


class java_util_concurrent_locks_AbstractOwnableSynchronizer : AllStatic {
 private:
  static int  _owner_offset;
 public:
  static void compute_offsets();
  static oop  get_owner_threadObj(oop obj);
  static void serialize_offsets(SerializeClosure* f) NOT_CDS_RETURN;
};

 // Interface to jdk.internal.misc.UnsafeConsants

class jdk_internal_misc_UnsafeConstants : AllStatic {
 public:
  static void set_unsafe_constants();
  static void compute_offsets() { }
  static void serialize_offsets(SerializeClosure* f) { }
};

// Interface to jdk.internal.vm.vector.VectorSupport.VectorPayload objects

class vector_VectorPayload : AllStatic {
 private:
  static int _payload_offset;
 public:
  static void set_payload(oop o, oop val);

  static void compute_offsets();
  static void serialize_offsets(SerializeClosure* f) NOT_CDS_RETURN;

  // Testers
  static bool is_subclass(Klass* klass) {
    return klass->is_subclass_of(vmClasses::vector_VectorPayload_klass());
  }
  static bool is_instance(oop obj);
};

class java_lang_Integer : AllStatic {
public:
  static jint value(oop obj);
};

class java_lang_Long : AllStatic {
public:
  static jlong value(oop obj);
};

class java_lang_Character : AllStatic {
public:
  static jchar value(oop obj);
};

class java_lang_Short : AllStatic {
public:
  static jshort value(oop obj);
};

class java_lang_Byte : AllStatic {
public:
  static jbyte value(oop obj);
};

class java_lang_Boolean : AllStatic {
 private:
  static int _static_TRUE_offset;
  static int _static_FALSE_offset;
 public:
  static Symbol* symbol();
  static void compute_offsets(InstanceKlass* k);
  static oop  get_TRUE(InstanceKlass *k);
  static oop  get_FALSE(InstanceKlass *k);
  static void serialize_offsets(SerializeClosure* f) NOT_CDS_RETURN;
  static jboolean value(oop obj);
};

class java_lang_Integer_IntegerCache : AllStatic {
 private:
  static int _static_cache_offset;
 public:
  static Symbol* symbol();
  static void compute_offsets(InstanceKlass* k);
  static objArrayOop  cache(InstanceKlass *k);
  static void serialize_offsets(SerializeClosure* f) NOT_CDS_RETURN;
};

class java_lang_Long_LongCache : AllStatic {
 private:
  static int _static_cache_offset;
 public:
  static Symbol* symbol();
  static void compute_offsets(InstanceKlass* k);
  static objArrayOop  cache(InstanceKlass *k);
  static void serialize_offsets(SerializeClosure* f) NOT_CDS_RETURN;
};

class java_lang_Character_CharacterCache : AllStatic {
 private:
  static int _static_cache_offset;
 public:
  static Symbol* symbol();
  static void compute_offsets(InstanceKlass* k);
  static objArrayOop  cache(InstanceKlass *k);
  static void serialize_offsets(SerializeClosure* f) NOT_CDS_RETURN;
};

class java_lang_Short_ShortCache : AllStatic {
 private:
  static int _static_cache_offset;
 public:
  static Symbol* symbol();
  static void compute_offsets(InstanceKlass* k);
  static objArrayOop  cache(InstanceKlass *k);
  static void serialize_offsets(SerializeClosure* f) NOT_CDS_RETURN;
};

class java_lang_Byte_ByteCache : AllStatic {
 private:
  static int _static_cache_offset;
 public:
  static Symbol* symbol();
  static void compute_offsets(InstanceKlass* k);
  static objArrayOop  cache(InstanceKlass *k);
  static void serialize_offsets(SerializeClosure* f) NOT_CDS_RETURN;
};

// Interface to java.lang.InternalError objects

#define INTERNALERROR_INJECTED_FIELDS(macro)                      \
  macro(java_lang_InternalError, during_unsafe_access, bool_signature, false)

class java_lang_InternalError : AllStatic {
 private:
  static int _during_unsafe_access_offset;
 public:
  static jboolean during_unsafe_access(oop internal_error);
  static void set_during_unsafe_access(oop internal_error);
  static void compute_offsets();
  static void serialize_offsets(SerializeClosure* f) NOT_CDS_RETURN;
};

// Use to declare fields that need to be injected into Java classes
// for the JVM to use.  The name_index and signature_index are
// declared in vmSymbols.  The may_be_java flag is used to declare
// fields that might already exist in Java but should be injected if
// they don't.  Otherwise the field is unconditionally injected and
// the JVM uses the injected one.  This is to ensure that name
// collisions don't occur.  In general may_be_java should be false
// unless there's a good reason.

class InjectedField {
 public:
  const vmClassID klass_id;
  const vmSymbolID name_index;
  const vmSymbolID signature_index;
  const bool           may_be_java;


  Klass* klass() const      { return vmClasses::klass_at(klass_id); }
  Symbol* name() const      { return lookup_symbol(name_index); }
  Symbol* signature() const { return lookup_symbol(signature_index); }

  int compute_offset();

  // Find the Symbol for this index
  static Symbol* lookup_symbol(vmSymbolID symbol_index) {
    return Symbol::vm_symbol_at(symbol_index);
  }
};


// Interface to hard-coded offset checking

enum class InjectedFieldID : int;

class JavaClasses : AllStatic {
 private:

  static InjectedField _injected_fields[];

  static bool check_offset(const char *klass_name, int offset, const char *field_name, const char* field_sig) PRODUCT_RETURN0;
 public:

  static int compute_injected_offset(InjectedFieldID id);

  static void compute_offsets();
  static void check_offsets() PRODUCT_RETURN;
  static void serialize_offsets(SerializeClosure* soc) NOT_CDS_RETURN;
  static InjectedField* get_injected(Symbol* class_name, int* field_count);
  static bool is_supported_for_archiving(oop obj) NOT_CDS_JAVA_HEAP_RETURN_(false);

  static void compute_offset(int &dest_offset,
                             InstanceKlass* ik, Symbol* name_symbol, Symbol* signature_symbol,
                             bool is_static = false);
  static void compute_offset(int& dest_offset, InstanceKlass* ik,
                             const char* name_string, Symbol* signature_symbol,
                             bool is_static = false);
};

#undef CHECK_INIT

#endif // SHARE_CLASSFILE_JAVACLASSES_HPP<|MERGE_RESOLUTION|>--- conflicted
+++ resolved
@@ -1299,11 +1299,8 @@
     MN_IS_TYPE               = 0x00080000, // nested type
     MN_CALLER_SENSITIVE      = 0x00100000, // @CallerSensitive annotation detected
     MN_TRUSTED_FINAL         = 0x00200000, // trusted final field
-<<<<<<< HEAD
-    MN_FLAT_FIELD            = 0x00400000, // flat field
-=======
     MN_HIDDEN_MEMBER         = 0x00400000, // @Hidden annotation detected
->>>>>>> ce93d27f
+    MN_FLAT_FIELD            = 0x00800000, // flat field
     MN_REFERENCE_KIND_SHIFT  = 24, // refKind
     MN_REFERENCE_KIND_MASK   = 0x0F000000 >> MN_REFERENCE_KIND_SHIFT,
     MN_NESTMATE_CLASS        = 0x00000001,
