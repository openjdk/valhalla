--- conflicted
+++ resolved
@@ -302,13 +302,7 @@
     set_init_lock(java_class, nullptr);
   }
   static oop  component_mirror(oop java_class);
-<<<<<<< HEAD
-
-  static objArrayOop  signers(oop java_class);
-  static void set_signers(oop java_class, objArrayOop signers);
-=======
   static objArrayOop signers(oop java_class);
->>>>>>> 0898ab7f
   static oop  class_data(oop java_class);
   static void set_class_data(oop java_class, oop classData);
 
