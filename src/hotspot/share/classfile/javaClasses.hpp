/*
 * Copyright (c) 1997, 2025, Oracle and/or its affiliates. All rights reserved.
 * DO NOT ALTER OR REMOVE COPYRIGHT NOTICES OR THIS FILE HEADER.
 *
 * This code is free software; you can redistribute it and/or modify it
 * under the terms of the GNU General Public License version 2 only, as
 * published by the Free Software Foundation.
 *
 * This code is distributed in the hope that it will be useful, but WITHOUT
 * ANY WARRANTY; without even the implied warranty of MERCHANTABILITY or
 * FITNESS FOR A PARTICULAR PURPOSE.  See the GNU General Public License
 * version 2 for more details (a copy is included in the LICENSE file that
 * accompanied this code).
 *
 * You should have received a copy of the GNU General Public License version
 * 2 along with this work; if not, write to the Free Software Foundation,
 * Inc., 51 Franklin St, Fifth Floor, Boston, MA 02110-1301 USA.
 *
 * Please contact Oracle, 500 Oracle Parkway, Redwood Shores, CA 94065 USA
 * or visit www.oracle.com if you need additional information or have any
 * questions.
 *
 */

#ifndef SHARE_CLASSFILE_JAVACLASSES_HPP
#define SHARE_CLASSFILE_JAVACLASSES_HPP

#include "classfile/vmClasses.hpp"
#include "oops/instanceKlass.hpp"
#include "oops/oopsHierarchy.hpp"
#include "oops/symbol.hpp"
#include "runtime/handles.hpp"
#include "runtime/os.hpp"
#include "utilities/macros.hpp"
#include "utilities/utf8.hpp"
#include "utilities/vmEnums.hpp"

class JvmtiThreadState;
class RecordComponent;
class SerializeClosure;
class ObjectWaiter;
class ObjectMonitor;

#define CHECK_INIT(offset)  assert(offset != 0, "should be initialized"); return offset;

// Interface to java.lang.Object objects

class java_lang_Object : AllStatic {
 public:
  static void register_natives(TRAPS);
};

// Interface to java.lang.String objects

// The flags field is a collection of bits representing boolean values used
// internally by the VM.
#define STRING_INJECTED_FIELDS(macro) \
  macro(java_lang_String, flags, byte_signature, false)

class java_lang_String : AllStatic {
 private:
  static int _value_offset;
  static int _hash_offset;
  static int _hashIsZero_offset;
  static int _coder_offset;
  static int _flags_offset;

  static bool _initialized;

  static Handle basic_create(int length, bool byte_arr, TRAPS);

  static inline void set_coder(oop string, jbyte coder);

  // Bitmasks for values in the injected flags field.
  static const uint8_t _deduplication_forbidden_mask = 1 << 0;
  static const uint8_t _deduplication_requested_mask = 1 << 1;

  static int flags_offset() { CHECK_INIT(_flags_offset); }
  // Return the address of the injected flags field.
  static inline uint8_t* flags_addr(oop java_string);
  // Test whether the designated bit of the injected flags field is set.
  static inline bool is_flag_set(oop java_string, uint8_t flag_mask);
  // Atomically test and set the designated bit of the injected flags field,
  // returning true if the bit was already set.
  static bool test_and_set_flag(oop java_string, uint8_t flag_mask);

  static inline unsigned int hash_code_impl(oop java_string, bool update);

 public:

  // Coders
  enum Coder {
    CODER_LATIN1 =  0,
    CODER_UTF16  =  1
  };

  static void compute_offsets();
  static void serialize_offsets(SerializeClosure* f) NOT_CDS_RETURN;

  // Instance creation
  static Handle create_from_unicode(const jchar* unicode, int len, TRAPS);
  static oop    create_oop_from_unicode(const jchar* unicode, int len, TRAPS);
  static Handle create_from_str(const char* utf8_str, TRAPS);
  static oop    create_oop_from_str(const char* utf8_str, TRAPS);
  static Handle create_from_symbol(const Symbol* symbol, TRAPS);
  static Handle create_from_platform_dependent_str(const char* str, TRAPS);

  static void set_compact_strings(bool value);

  static int value_offset() { CHECK_INIT(_value_offset); }
  static int coder_offset() { CHECK_INIT(_coder_offset); }

  static inline void set_value(oop string, typeArrayOop buffer);

  // Set the deduplication_forbidden flag true.  This flag is sticky; once
  // set it never gets cleared.  This is set when a String is interned in
  // the StringTable, to prevent string deduplication from changing the
  // String's value array.
  static inline void set_deduplication_forbidden(oop java_string);

  // Test and set the deduplication_requested flag.  Returns the old value
  // of the flag.  This flag is sticky; once set it never gets cleared.
  // Some GCs may use this flag when deciding whether to request
  // deduplication of a String, to avoid multiple requests for the same
  // object.
  static inline bool test_and_set_deduplication_requested(oop java_string);

  // Accessors
  static inline typeArrayOop value(oop java_string);
  static inline typeArrayOop value_no_keepalive(oop java_string);
  static inline bool hash_is_set(oop string);
  static inline bool is_latin1(oop java_string);
  static inline bool deduplication_forbidden(oop java_string);
  static inline bool deduplication_requested(oop java_string);
  static inline int length(oop java_string);
  static inline int length(oop java_string, typeArrayOop string_value);
  static size_t utf8_length(oop java_string);
  static size_t utf8_length(oop java_string, typeArrayOop string_value);
  // Legacy variants that truncate the length if needed
  static int    utf8_length_as_int(oop java_string);
  static int    utf8_length_as_int(oop java_string, typeArrayOop string_value);

  // String converters
  static char*  as_utf8_string(oop java_string);
  // `length` is set to the length of the utf8 sequence.
  static char*  as_utf8_string(oop java_string, size_t& length);
  static char*  as_utf8_string_full(oop java_string, char* buf, size_t buflen, size_t& length);
  static char*  as_utf8_string(oop java_string, char* buf, size_t buflen);
  static char*  as_utf8_string(oop java_string, int start, int len);
  static char*  as_utf8_string(oop java_string, typeArrayOop value, char* buf, size_t buflen);
  static char*  as_utf8_string(oop java_string, typeArrayOop value, int start, int len, char* buf, size_t buflen);
  static char*  as_platform_dependent_str(Handle java_string, TRAPS);
  static jchar* as_unicode_string(oop java_string, int& length, TRAPS);
  static jchar* as_unicode_string_or_null(oop java_string, int& length);
  // produce an ascii string with all other values quoted using \u####
  static char*  as_quoted_ascii(oop java_string);

  // Compute the hash value for a java.lang.String object which would
  // contain the characters passed in.
  //
  // As the hash value used by the String object itself, in
  // String.hashCode().  This value is normally calculated in Java code
  // in the String.hashCode method(), but is precomputed for String
  // objects in the shared archive file.
  // hash P(31) from Kernighan & Ritchie
  //
  // For this reason, THIS ALGORITHM MUST MATCH String.hashCode().
  static unsigned int hash_code(const jchar* s, int len) {
    unsigned int h = 0;
    while (len-- > 0) {
      h = 31*h + (unsigned int) *s;
      s++;
    }
    return h;
  }

  static unsigned int hash_code(const jbyte* s, int len) {
    unsigned int h = 0;
    while (len-- > 0) {
      h = 31*h + (((unsigned int) *s) & 0xFF);
      s++;
    }
    return h;
  }

  static unsigned int hash_code(const char* utf8_str, size_t utf8_len) {
    unsigned int h = 0;
    int unicode_length = UTF8::unicode_length(utf8_str, utf8_len);

    jchar c;
    while (unicode_length-- > 0) {
      utf8_str = UTF8::next(utf8_str, &c);
      h = 31 * h + ((unsigned int)c);
    }
    return h;
  }

  static unsigned int hash_code(oop java_string);
  static unsigned int hash_code_noupdate(oop java_string);

  // Compare strings (of different types/encodings), length is the string (array) length
  static bool equals(oop java_string, const jchar* chars, int len);
  static bool equals(oop java_string, const char* utf8_str, size_t utf8_len);
  static bool equals(oop str1, oop str2);
  static inline bool value_equals(typeArrayOop str_value1, typeArrayOop str_value2);

  // Conversion between '.' and '/' formats, and allocate a String from the result.
  static Handle externalize_classname(Symbol* java_name, TRAPS);

  // Conversion
  static Symbol* as_symbol(oop java_string);
  static Symbol* as_symbol_or_null(oop java_string);

  // Tester
  static inline bool is_instance(oop obj);
  static inline bool is_instance_without_asserts(oop obj);

  // Debugging
  static void print(oop java_string, outputStream* st, int max_length = MaxStringPrintSize);
  friend class JavaClasses;
  friend class StringTable;
};


// Interface to java.lang.Class objects

#define CLASS_INJECTED_FIELDS(macro)                                       \
  macro(java_lang_Class, klass,                  intptr_signature,  false) \
  macro(java_lang_Class, array_klass,            intptr_signature,  false) \
  macro(java_lang_Class, oop_size,               int_signature,     false) \
  macro(java_lang_Class, static_oop_field_count, int_signature,     false) \
  macro(java_lang_Class, source_file,            object_signature,  false) \
  macro(java_lang_Class, init_lock,              object_signature,  false)

class java_lang_Class : AllStatic {
  friend class VMStructs;
  friend class JVMCIVMStructs;
  friend class HeapShared;

 private:

  // The fake offsets are added by the class loader when java.lang.Class is loaded

  static int _klass_offset;
  static int _array_klass_offset;

  static int _oop_size_offset;
  static int _static_oop_field_count_offset;

  static int _protection_domain_offset;
  static int _init_lock_offset;
  static int _signers_offset;
  static int _class_loader_offset;
  static int _module_offset;
  static int _component_mirror_offset;

  static int _name_offset;
  static int _source_file_offset;
  static int _classData_offset;
  static int _classRedefinedCount_offset;
  static int _reflectionData_offset;
  static int _modifiers_offset;
  static int _is_primitive_offset;
  static int _is_identity_offset;
  static int _raw_access_flags_offset;

  static bool _offsets_computed;

  static GrowableArray<Klass*>* _fixup_mirror_list;
  static GrowableArray<Klass*>* _fixup_module_field_list;

  static void set_init_lock(oop java_class, oop init_lock);
  static void set_protection_domain(oop java_class, oop protection_domain);
  static void set_class_loader(oop java_class, oop class_loader);
  static void set_component_mirror(oop java_class, oop comp_mirror);
  static void initialize_mirror_fields(InstanceKlass* ik, Handle mirror, Handle protection_domain,
                                       Handle classData, TRAPS);
  static void set_mirror_module_field(JavaThread* current, Klass* K, Handle mirror, Handle module);
<<<<<<< HEAD
  static void set_is_identity(oop java_class, bool value);
=======

  static void set_modifiers(oop java_class, u2 value);
  static void set_raw_access_flags(oop java_class, u2 value);
  static void set_is_primitive(oop java_class);
  static void release_set_array_klass(oop java_class, Klass* klass);

>>>>>>> 2acd8776
 public:
  static void allocate_fixup_lists();
  static void compute_offsets();

  // Instance creation
  static void allocate_mirror(Klass* k, bool is_scratch, Handle protection_domain, Handle classData,
                              Handle& mirror, Handle& comp_mirror, TRAPS); // returns mirror and comp_mirror
  static void create_mirror(Klass* k, Handle class_loader, Handle module,
                            Handle protection_domain, Handle classData, TRAPS);
  static void fixup_mirror(Klass* k, TRAPS);
  static oop  create_basic_type_mirror(const char* basic_type_name, BasicType type, TRAPS);

  // Archiving
  static void serialize_offsets(SerializeClosure* f) NOT_CDS_RETURN;
  static void create_scratch_mirror(Klass* k, TRAPS) NOT_CDS_JAVA_HEAP_RETURN;
  static bool restore_archived_mirror(Klass *k, Handle class_loader, Handle module,
                                      Handle protection_domain,
                                      TRAPS) NOT_CDS_JAVA_HEAP_RETURN_(false);

  static void fixup_module_field(Klass* k, Handle module);

  // Conversion -- java_class must not be null. The return value is null only if java_class is a primitive type.
  static Klass* as_Klass(oop java_class);
  static InstanceKlass* as_InstanceKlass(oop java_class);

  static void set_klass(oop java_class, Klass* klass);
  static BasicType as_BasicType(oop java_class, Klass** reference_klass = nullptr);
  static Symbol* as_signature(oop java_class, bool intern_if_not_found);
  static void print_signature(oop java_class, outputStream *st);
  static const char* as_external_name(oop java_class);
  // Testing
  static bool is_instance(oop obj);

  static bool is_primitive(oop java_class);
  static BasicType primitive_type(oop java_class);
  static oop primitive_mirror(BasicType t);
  static Klass* array_klass_acquire(oop java_class);

  // compiler support for class operations
  static int klass_offset()                { CHECK_INIT(_klass_offset); }
  static int array_klass_offset()          { CHECK_INIT(_array_klass_offset); }

  // Support for classRedefinedCount field
  static int classRedefinedCount(oop the_class_mirror);
  static void set_classRedefinedCount(oop the_class_mirror, int value);

  // Support for embedded per-class oops
  static oop  protection_domain(oop java_class);
  static oop  init_lock(oop java_class);
  static void clear_init_lock(oop java_class) {
    set_init_lock(java_class, nullptr);
  }
  static oop  component_mirror(oop java_class);
  static int component_mirror_offset() { return _component_mirror_offset; }
  static objArrayOop signers(oop java_class);
  static oop  class_data(oop java_class);
  static void set_class_data(oop java_class, oop classData);
  static int reflection_data_offset() { return _reflectionData_offset; }

  static oop class_loader(oop java_class);
  static void set_module(oop java_class, oop module);
  static oop module(oop java_class);

  static oop name(Handle java_class, TRAPS);

  static oop source_file(oop java_class);
  static void set_source_file(oop java_class, oop source_file);

  static int modifiers(oop java_class);

  static size_t oop_size(oop java_class);
  static void set_oop_size(HeapWord* java_class, size_t size);
  static int static_oop_field_count(oop java_class);
  static void set_static_oop_field_count(oop java_class, int size);

  static GrowableArray<Klass*>* fixup_mirror_list() {
    return _fixup_mirror_list;
  }
  static void set_fixup_mirror_list(GrowableArray<Klass*>* v) {
    _fixup_mirror_list = v;
  }

  static GrowableArray<Klass*>* fixup_module_field_list() {
    return _fixup_module_field_list;
  }
  static void set_fixup_module_field_list(GrowableArray<Klass*>* v) {
    _fixup_module_field_list = v;
  }

  // Debugging
  friend class JavaClasses;
};

// Interface to java.lang.Thread objects

#define THREAD_INJECTED_FIELDS(macro)                                  \
  macro(java_lang_Thread, jvmti_thread_state, intptr_signature, false) \
  macro(java_lang_Thread, jvmti_VTMS_transition_disable_count, int_signature, false) \
  macro(java_lang_Thread, jvmti_is_in_VTMS_transition, bool_signature, false) \
  JFR_ONLY(macro(java_lang_Thread, jfr_epoch, short_signature, false))

class java_lang_Thread : AllStatic {
  friend class java_lang_VirtualThread;
  friend class JVMCIVMStructs;
 private:
  // Note that for this class the layout changed between JDK1.2 and JDK1.3,
  // so we compute the offsets at startup rather than hard-wiring them.
  static int _holder_offset;
  static int _name_offset;
  static int _contextClassLoader_offset;
  static int _eetop_offset;
  static int _jvmti_thread_state_offset;
  static int _jvmti_VTMS_transition_disable_count_offset;
  static int _jvmti_is_in_VTMS_transition_offset;
  static int _interrupted_offset;
  static int _interruptLock_offset;
  static int _tid_offset;
  static int _continuation_offset;
  static int _park_blocker_offset;
  static int _scopedValueBindings_offset;
  JFR_ONLY(static int _jfr_epoch_offset;)

  static void compute_offsets();

 public:
  static void serialize_offsets(SerializeClosure* f) NOT_CDS_RETURN;

  // Returns the JavaThread associated with the thread obj
  static JavaThread* thread(oop java_thread);
  static JavaThread* thread_acquire(oop java_thread);
  // Set JavaThread for instance
  static void set_thread(oop java_thread, JavaThread* thread);
  static void release_set_thread(oop java_thread, JavaThread* thread);
  // FieldHolder
  static oop holder(oop java_thread);
  // interruptLock
  static oop interrupt_lock(oop java_thread);
  // Interrupted status
  static bool interrupted(oop java_thread);
  static void set_interrupted(oop java_thread, bool val);
  // Name
  static oop name(oop java_thread);
  static void set_name(oop java_thread, oop name);
  // Priority
  static ThreadPriority priority(oop java_thread);
  static void set_priority(oop java_thread, ThreadPriority priority);
  // Thread group
  static oop  threadGroup(oop java_thread);
  // Alive (NOTE: this is not really a field, but provides the correct
  // definition without doing a Java call)
  static bool is_alive(oop java_thread);
  // Daemon
  static bool is_daemon(oop java_thread);
  static void set_daemon(oop java_thread);
  // Context ClassLoader
  static oop context_class_loader(oop java_thread);
  // Stack size hint
  static jlong stackSize(oop java_thread);
  // Thread ID
  static int64_t thread_id(oop java_thread);
  static ByteSize thread_id_offset();
  // Continuation
  static inline oop continuation(oop java_thread);

  static JvmtiThreadState* jvmti_thread_state(oop java_thread);
  static void set_jvmti_thread_state(oop java_thread, JvmtiThreadState* state);
  static int  VTMS_transition_disable_count(oop java_thread);
  static void inc_VTMS_transition_disable_count(oop java_thread);
  static void dec_VTMS_transition_disable_count(oop java_thread);
  static bool is_in_VTMS_transition(oop java_thread);
  static void set_is_in_VTMS_transition(oop java_thread, bool val);
  static int  is_in_VTMS_transition_offset();

  // Clear all scoped value bindings on error
  static void clear_scopedValueBindings(oop java_thread);

  // Blocker object responsible for thread parking
  static oop park_blocker(oop java_thread);

  // Write thread status info to threadStatus field of java.lang.Thread.
  static void set_thread_status(oop java_thread_oop, JavaThreadStatus status);
  // Read thread status info from threadStatus field of java.lang.Thread.
  static JavaThreadStatus get_thread_status(oop java_thread_oop);

  static const char*  thread_status_name(oop java_thread_oop);

  // Fill in current stack trace, can cause GC
  static oop async_get_stack_trace(jobject jthread, TRAPS);

  JFR_ONLY(static u2 jfr_epoch(oop java_thread);)
  JFR_ONLY(static void set_jfr_epoch(oop java_thread, u2 epoch);)
  JFR_ONLY(static int jfr_epoch_offset() { CHECK_INIT(_jfr_epoch_offset); })

  // Debugging
  friend class JavaClasses;
};

// Interface to java.lang.Thread$FieldHolder objects

class java_lang_Thread_FieldHolder : AllStatic {
 private:
  static int _group_offset;
  static int _priority_offset;
  static int _stackSize_offset;
  static int _daemon_offset;
  static int _thread_status_offset;

  static void compute_offsets();

 public:
  static void serialize_offsets(SerializeClosure* f) NOT_CDS_RETURN;

  static oop threadGroup(oop holder);

  static ThreadPriority priority(oop holder);
  static void set_priority(oop holder, ThreadPriority priority);

  static jlong stackSize(oop holder);

  static bool is_daemon(oop holder);
  static void set_daemon(oop holder, bool val);

  static void set_thread_status(oop holder, JavaThreadStatus status);
  static JavaThreadStatus get_thread_status(oop holder);

  friend class JavaClasses;
};

// Interface to java.lang.Thread$Constants objects

class java_lang_Thread_Constants : AllStatic {
 private:
  static int _static_VTHREAD_GROUP_offset;
  static int _static_NOT_SUPPORTED_CLASSLOADER_offset;

  static void compute_offsets();
  static void serialize_offsets(SerializeClosure* f) NOT_CDS_RETURN;

 public:
  static oop get_VTHREAD_GROUP();

  friend class JavaClasses;
};

// Interface to java.lang.ThreadGroup objects

class java_lang_ThreadGroup : AllStatic {
 private:
  static int _parent_offset;
  static int _name_offset;
  static int _maxPriority_offset;
  static int _daemon_offset;

  static void compute_offsets();
 public:
  static void serialize_offsets(SerializeClosure* f) NOT_CDS_RETURN;

  // parent ThreadGroup
  static oop parent(oop java_thread_group);
  // name
  static const char* name(oop java_thread_group);
  // maxPriority in group
  static ThreadPriority maxPriority(oop java_thread_group);
  // Daemon
  static bool is_daemon(oop java_thread_group);

  // Debugging
  friend class JavaClasses;
};


// Interface to java.lang.VirtualThread objects
#define VTHREAD_INJECTED_FIELDS(macro)                                           \
  macro(java_lang_VirtualThread,   objectWaiter,  intptr_signature,       false)

class java_lang_VirtualThread : AllStatic {
 private:
  static int static_vthread_scope_offset;
  static int _carrierThread_offset;
  static int _continuation_offset;
  static int _state_offset;
  static int _next_offset;
  static int _onWaitingList_offset;
  static int _notified_offset;
  static int _interruptible_wait_offset;
  static int _recheckInterval_offset;
  static int _timeout_offset;
  static int _objectWaiter_offset;
  JFR_ONLY(static int _jfr_epoch_offset;)
 public:
  enum {
    NEW           = 0,
    STARTED       = 1,
    RUNNING       = 2,
    PARKING       = 3,
    PARKED        = 4,
    PINNED        = 5,
    TIMED_PARKING = 6,
    TIMED_PARKED  = 7,
    TIMED_PINNED  = 8,
    UNPARKED      = 9,
    YIELDING      = 10,
    YIELDED       = 11,
    BLOCKING      = 12,
    BLOCKED       = 13,
    UNBLOCKED     = 14,
    WAITING       = 15,
    WAIT          = 16,  // waiting in Object.wait
    TIMED_WAITING = 17,
    TIMED_WAIT    = 18,  // waiting in timed-Object.wait
    TERMINATED    = 99,

    // additional state bits
    SUSPENDED    = 1 << 8,   // suspended when unmounted
  };

  static void compute_offsets();
  static void serialize_offsets(SerializeClosure* f) NOT_CDS_RETURN;

  // Testers
  static bool is_subclass(Klass* klass) {
    return klass->is_subclass_of(vmClasses::VirtualThread_klass());
  }
  static bool is_instance(oop obj);

  static oop vthread_scope();
  static oop carrier_thread(oop vthread);
  static oop continuation(oop vthread);
  static int state(oop vthread);
  static void set_state(oop vthread, int state);
  static int cmpxchg_state(oop vthread, int old_state, int new_state);
  static oop next(oop vthread);
  static void set_next(oop vthread, oop next_vthread);
  static bool set_onWaitingList(oop vthread, OopHandle& list_head);
  static jlong timeout(oop vthread);
  static void set_timeout(oop vthread, jlong value);
  static void set_notified(oop vthread, jboolean value);
  static void set_interruptible_wait(oop vthread, jboolean value);
  static bool is_preempted(oop vthread);
  static JavaThreadStatus map_state_to_thread_status(int state);

  static inline ObjectWaiter* objectWaiter(oop vthread);
  static inline void set_objectWaiter(oop vthread, ObjectWaiter* waiter);
  static ObjectMonitor* current_pending_monitor(oop vthread);
  static ObjectMonitor* current_waiting_monitor(oop vthread);
};


// Interface to java.lang.Throwable objects

class java_lang_Throwable: AllStatic {
  friend class BacktraceBuilder;
  friend class BacktraceIterator;

 private:
  // Trace constants
  enum {
    trace_methods_offset = 0,
    trace_bcis_offset    = 1,
    trace_mirrors_offset = 2,
    trace_names_offset   = 3,
    trace_conts_offset   = 4,
    trace_next_offset    = 5,
    trace_hidden_offset  = 6,
    trace_size           = 7,
    trace_chunk_size     = 32
  };

  static int _backtrace_offset;
  static int _detailMessage_offset;
  static int _stackTrace_offset;
  static int _depth_offset;
  static int _cause_offset;
  static int _static_unassigned_stacktrace_offset;

  // StackTrace (programmatic access, new since 1.4)
  static void clear_stacktrace(oop throwable);
  // Stacktrace (post JDK 1.7.0 to allow immutability protocol to be followed)
  static void set_stacktrace(oop throwable, oop st_element_array);
  static oop unassigned_stacktrace();

 public:
  // Backtrace
  static oop backtrace(oop throwable);
  static void set_backtrace(oop throwable, oop value);
  static int depth(oop throwable);
  static void set_depth(oop throwable, int value);
  // Message
  static int get_detailMessage_offset() { CHECK_INIT(_detailMessage_offset); }
  static oop message(oop throwable);
  static const char* message_as_utf8(oop throwable);
  static void set_message(oop throwable, oop value);

  static oop cause(oop throwable);

  static void print_stack_element(outputStream *st, Method* method, int bci);

  static void compute_offsets();
  static void serialize_offsets(SerializeClosure* f) NOT_CDS_RETURN;

  // Allocate space for backtrace (created but stack trace not filled in)
  static void allocate_backtrace(Handle throwable, TRAPS);
  // Fill in current stack trace for throwable with preallocated backtrace (no GC)
  static void fill_in_stack_trace_of_preallocated_backtrace(Handle throwable);
  // Fill in current stack trace, can cause GC
  static void fill_in_stack_trace(Handle throwable, const methodHandle& method, TRAPS);
  static void fill_in_stack_trace(Handle throwable, const methodHandle& method = methodHandle());

  // Programmatic access to stack trace
  static void get_stack_trace_elements(int depth, Handle backtrace, objArrayHandle stack_trace, TRAPS);

  // For recreating class initialization error exceptions.
  static Handle create_initialization_error(JavaThread* current, Handle throwable);

  // Printing
  static void print(oop throwable, outputStream* st);
  static void print_stack_trace(Handle throwable, outputStream* st);
  static void java_printStackTrace(Handle throwable, TRAPS);
  // Debugging
  friend class JavaClasses;
  // Gets the method and bci of the top frame (TOS). Returns false if this failed.
  static bool get_top_method_and_bci(oop throwable, Method** method, int* bci);
};


// Interface to java.lang.reflect.AccessibleObject objects

class java_lang_reflect_AccessibleObject: AllStatic {
 private:
  // Note that to reduce dependencies on the JDK we compute these
  // offsets at run-time.
  static int _override_offset;

  static void compute_offsets();

 public:
  static void serialize_offsets(SerializeClosure* f) NOT_CDS_RETURN;

  // Accessors
  static jboolean override(oop reflect);
  static void set_override(oop reflect, jboolean value);

  // Debugging
  friend class JavaClasses;
};


// Interface to java.lang.reflect.Method objects

class java_lang_reflect_Method : public java_lang_reflect_AccessibleObject {
 private:
  // Note that to reduce dependencies on the JDK we compute these
  // offsets at run-time.
  static int _clazz_offset;
  static int _name_offset;
  static int _returnType_offset;
  static int _parameterTypes_offset;
  static int _exceptionTypes_offset;
  static int _slot_offset;
  static int _modifiers_offset;
  static int _signature_offset;
  static int _annotations_offset;
  static int _parameter_annotations_offset;
  static int _annotation_default_offset;

  static void compute_offsets();
 public:
  static void serialize_offsets(SerializeClosure* f) NOT_CDS_RETURN;

  // Allocation
  static Handle create(TRAPS);

  // Accessors
  static oop clazz(oop reflect);
  static void set_clazz(oop reflect, oop value);

  static void set_name(oop method, oop value);

  static oop return_type(oop method);
  static void set_return_type(oop method, oop value);

  static oop parameter_types(oop method);
  static void set_parameter_types(oop method, oop value);

  static int slot(oop reflect);
  static void set_slot(oop reflect, int value);

  static void set_exception_types(oop method, oop value);
  static void set_modifiers(oop method, int value);
  static void set_signature(oop method, oop value);
  static void set_annotations(oop method, oop value);
  static void set_parameter_annotations(oop method, oop value);
  static void set_annotation_default(oop method, oop value);

  // Debugging
  friend class JavaClasses;
};


// Interface to java.lang.reflect.Constructor objects

class java_lang_reflect_Constructor : public java_lang_reflect_AccessibleObject {
 private:
  // Note that to reduce dependencies on the JDK we compute these
  // offsets at run-time.
  static int _clazz_offset;
  static int _parameterTypes_offset;
  static int _exceptionTypes_offset;
  static int _slot_offset;
  static int _modifiers_offset;
  static int _signature_offset;
  static int _annotations_offset;
  static int _parameter_annotations_offset;

  static void compute_offsets();
 public:
  static void serialize_offsets(SerializeClosure* f) NOT_CDS_RETURN;

  // Allocation
  static Handle create(TRAPS);

  // Accessors
  static oop clazz(oop reflect);
  static void set_clazz(oop reflect, oop value);

  static oop parameter_types(oop constructor);
  static void set_parameter_types(oop constructor, oop value);

  static int slot(oop reflect);
  static void set_slot(oop reflect, int value);

  static void set_exception_types(oop constructor, oop value);
  static void set_modifiers(oop constructor, int value);
  static void set_signature(oop constructor, oop value);
  static void set_annotations(oop constructor, oop value);
  static void set_parameter_annotations(oop method, oop value);

  // Debugging
  friend class JavaClasses;
};


// Interface to java.lang.reflect.Field objects

class java_lang_reflect_Field : public java_lang_reflect_AccessibleObject {
 private:
  // Note that to reduce dependencies on the JDK we compute these
  // offsets at run-time.
  static int _clazz_offset;
  static int _name_offset;
  static int _type_offset;
  static int _slot_offset;
  static int _modifiers_offset;
  static int _flags_offset;
  static int _signature_offset;
  static int _annotations_offset;

  static void compute_offsets();

 public:
  static void serialize_offsets(SerializeClosure* f) NOT_CDS_RETURN;

  // Allocation
  static Handle create(TRAPS);

  // Accessors
  static oop clazz(oop reflect);
  static void set_clazz(oop reflect, oop value);

  static oop name(oop field);
  static void set_name(oop field, oop value);

  static oop type(oop field);
  static void set_type(oop field, oop value);

  static int slot(oop reflect);
  static void set_slot(oop reflect, int value);

  static int modifiers(oop field);
  static void set_modifiers(oop field, int value);

  static void set_flags(oop field, int value);

  static void set_signature(oop constructor, oop value);
  static void set_annotations(oop constructor, oop value);

  // Debugging
  friend class JavaClasses;
};

class java_lang_reflect_Parameter {
 private:
  // Note that to reduce dependencies on the JDK we compute these
  // offsets at run-time.
  static int _name_offset;
  static int _modifiers_offset;
  static int _index_offset;
  static int _executable_offset;

  static void compute_offsets();

 public:
  static void serialize_offsets(SerializeClosure* f) NOT_CDS_RETURN;

  // Allocation
  static Handle create(TRAPS);

  // Accessors
  static oop name(oop field);
  static void set_name(oop field, oop value);

  static int index(oop reflect);
  static void set_index(oop reflect, int value);

  static int modifiers(oop reflect);
  static void set_modifiers(oop reflect, int value);

  static oop executable(oop constructor);
  static void set_executable(oop constructor, oop value);

  friend class JavaClasses;
};

#define MODULE_INJECTED_FIELDS(macro)                            \
  macro(java_lang_Module, module_entry, intptr_signature, false)

class java_lang_Module {
  private:
    static int _loader_offset;
    static int _name_offset;
    static int _module_entry_offset;

    static void compute_offsets();

  public:
    static void serialize_offsets(SerializeClosure* f) NOT_CDS_RETURN;

    // Allocation
    static Handle create(Handle loader, Handle module_name, TRAPS);

    // Testers
    static bool is_instance(oop obj);

    // Accessors
    static oop loader(oop module);
    static void set_loader(oop module, oop value);

    // CDS
    static int module_entry_offset() { return _module_entry_offset; }

    static oop name(oop module);
    static void set_name(oop module, oop value);

    static ModuleEntry* module_entry(oop module);
    static ModuleEntry* module_entry_raw(oop module);
    static void set_module_entry(oop module, ModuleEntry* module_entry);

  friend class JavaClasses;
};

#define CONSTANTPOOL_INJECTED_FIELDS(macro)                             \
  macro(reflect_ConstantPool, vmholder, object_signature, false)

// Interface to jdk.internal.reflect.ConstantPool objects
class reflect_ConstantPool {
 private:
  // Note that to reduce dependencies on the JDK we compute these
  // offsets at run-time. This field is the oop offset for the
  // actual constant pool, previously called constantPoolOop.
  static int _vmholder_offset;

  static void compute_offsets();

 public:
  static void serialize_offsets(SerializeClosure* f) NOT_CDS_RETURN;

  // Allocation
  static Handle create(TRAPS);

  // Accessors
  static void set_cp(oop reflect, ConstantPool* value);

  static ConstantPool* get_cp(oop reflect);

  // Debugging
  friend class JavaClasses;
};


// Interface to java.lang primitive type boxing objects:
//  - java.lang.Boolean
//  - java.lang.Character
//  - java.lang.Float
//  - java.lang.Double
//  - java.lang.Byte
//  - java.lang.Short
//  - java.lang.Integer
//  - java.lang.Long

// This could be separated out into 8 individual classes.

class java_lang_boxing_object: AllStatic {
 private:
  static int* _offsets;

  static void compute_offsets();
  static oop initialize_and_allocate(BasicType type, TRAPS);
 public:
  // Allocation. Returns a boxed value, or null for invalid type.
  static oop create(BasicType type, jvalue* value, TRAPS);
  // Accessors. Returns the basic type being boxed, or T_ILLEGAL for invalid oop.
  static BasicType get_value(oop box, jvalue* value);
  static BasicType set_value(oop box, jvalue* value);
  static BasicType basic_type(oop box);
  static bool is_instance(oop box)                 { return basic_type(box) != T_ILLEGAL; }
  static bool is_instance(oop box, BasicType type) { return basic_type(box) == type; }
  static void print(oop box, outputStream* st)     { jvalue value;  print(get_value(box, &value), &value, st); }
  static void print(BasicType type, jvalue* value, outputStream* st);

  static int value_offset(BasicType type) {
    assert(type >= T_BOOLEAN && type <= T_LONG, "BasicType out of range");
    assert(_offsets != nullptr, "Uninitialized offsets");
    return _offsets[type - T_BOOLEAN];
  }

  static void serialize_offsets(SerializeClosure* f);

  // Debugging
  friend class JavaClasses;
};



// Interface to java.lang.ref.Reference objects

class java_lang_ref_Reference: AllStatic {
  static int _referent_offset;
  static int _queue_offset;
  static int _next_offset;
  static int _discovered_offset;

  static bool _offsets_initialized;

 public:
  // Accessors
  static inline oop weak_referent_no_keepalive(oop ref);
  static inline oop weak_referent(oop ref);
  static inline oop phantom_referent_no_keepalive(oop ref);
  static inline oop unknown_referent_no_keepalive(oop ref);
  static inline void clear_referent(oop ref);
  static inline void clear_referent_raw(oop ref);
  static inline HeapWord* referent_addr_raw(oop ref);
  static inline oop next(oop ref);
  static inline void set_next(oop ref, oop value);
  static inline void set_next_raw(oop ref, oop value);
  static inline HeapWord* next_addr_raw(oop ref);
  static inline oop discovered(oop ref);
  static inline void set_discovered(oop ref, oop value);
  static inline void set_discovered_raw(oop ref, oop value);
  static inline HeapWord* discovered_addr_raw(oop ref);
  static bool is_referent_field(oop obj, ptrdiff_t offset);
  static inline bool is_final(oop ref);
  static inline bool is_phantom(oop ref);
  static inline bool is_weak(oop ref);
  static inline bool is_soft(oop ref);

  static int referent_offset()    { CHECK_INIT(_referent_offset); }
  static int queue_offset()       { CHECK_INIT(_queue_offset); }
  static int next_offset()        { CHECK_INIT(_next_offset); }
  static int discovered_offset()  { CHECK_INIT(_discovered_offset); }

  static void compute_offsets();
  static void serialize_offsets(SerializeClosure* f) NOT_CDS_RETURN;
};


// Interface to java.lang.ref.SoftReference objects

class java_lang_ref_SoftReference: public java_lang_ref_Reference {
  static int _timestamp_offset;
  static int _static_clock_offset;

 public:
  // Accessors
  static jlong timestamp(oop ref);

  // Accessors for statics
  static jlong clock();
  static void set_clock(jlong value);

  static void compute_offsets();
  static void serialize_offsets(SerializeClosure* f) NOT_CDS_RETURN;
};

// Interface to java.lang.invoke.MethodHandle objects

class java_lang_invoke_MethodHandle: AllStatic {
  friend class JavaClasses;

 private:
  static int _type_offset;               // the MethodType of this MH
  static int _form_offset;               // the LambdaForm of this MH

  static void compute_offsets();

 public:
  static void serialize_offsets(SerializeClosure* f) NOT_CDS_RETURN;

  // Accessors
  static oop            type(oop mh);
  static void       set_type(oop mh, oop mtype);

  static oop            form(oop mh);
  static void       set_form(oop mh, oop lform);

  // Testers
  static bool is_subclass(Klass* klass) {
    return klass->is_subclass_of(vmClasses::MethodHandle_klass());
  }
  static bool is_instance(oop obj);

  // Accessors for code generation:
  static int type_offset()             { CHECK_INIT(_type_offset); }
  static int form_offset()             { CHECK_INIT(_form_offset); }
};

// Interface to java.lang.invoke.DirectMethodHandle objects

class java_lang_invoke_DirectMethodHandle: AllStatic {
  friend class JavaClasses;

 private:
  static int _member_offset;               // the MemberName of this DMH

  static void compute_offsets();

 public:
  static void serialize_offsets(SerializeClosure* f) NOT_CDS_RETURN;

  // Accessors
  static oop  member(oop mh);

  // Testers
  static bool is_subclass(Klass* klass) {
    return klass->is_subclass_of(vmClasses::DirectMethodHandle_klass());
  }
  static bool is_instance(oop obj);

  // Accessors for code generation:
  static int member_offset()           { CHECK_INIT(_member_offset); }
};

// Interface to java.lang.invoke.LambdaForm objects
// (These are a private interface for managing adapter code generation.)

class java_lang_invoke_LambdaForm: AllStatic {
  friend class JavaClasses;

 private:
  static int _vmentry_offset;  // type is MemberName

  static void compute_offsets();

 public:
  static void serialize_offsets(SerializeClosure* f) NOT_CDS_RETURN;

  // Accessors
  static oop            vmentry(oop lform);

  // Testers
  static bool is_subclass(Klass* klass) {
    return vmClasses::LambdaForm_klass() != nullptr &&
      klass->is_subclass_of(vmClasses::LambdaForm_klass());
  }
  static bool is_instance(oop obj);

  // Accessors for code generation:
  static int vmentry_offset()          { CHECK_INIT(_vmentry_offset); }
};

// Interface to java.lang.invoke.NativeEntryPoint objects
// (These are a private interface for managing adapter code generation.)

class jdk_internal_foreign_abi_NativeEntryPoint: AllStatic {
  friend class JavaClasses;

 private:
  static int _method_type_offset;
  static int _downcall_stub_address_offset;

  static void compute_offsets();

 public:
  static void serialize_offsets(SerializeClosure* f) NOT_CDS_RETURN;

  // Accessors
  static oop        method_type(oop entry);
  static jlong      downcall_stub_address(oop entry);

  // Testers
  static bool is_subclass(Klass* klass) {
    return vmClasses::NativeEntryPoint_klass() != nullptr &&
      klass->is_subclass_of(vmClasses::NativeEntryPoint_klass());
  }
  static bool is_instance(oop obj);

  // Accessors for code generation:
  static int method_type_offset_in_bytes()           { return _method_type_offset; }
  static int downcall_stub_address_offset_in_bytes() { return _downcall_stub_address_offset; }
};

class jdk_internal_foreign_abi_ABIDescriptor: AllStatic {
  friend class JavaClasses;

 private:
  static int _inputStorage_offset;
  static int _outputStorage_offset;
  static int _volatileStorage_offset;
  static int _stackAlignment_offset;
  static int _shadowSpace_offset;
  static int _scratch1_offset;
  static int _scratch2_offset;

  static void compute_offsets();

 public:
  static void serialize_offsets(SerializeClosure* f) NOT_CDS_RETURN;

  // Accessors
  static objArrayOop inputStorage(oop entry);
  static objArrayOop outputStorage(oop entry);
  static objArrayOop volatileStorage(oop entry);
  static jint        stackAlignment(oop entry);
  static jint        shadowSpace(oop entry);
  static oop         scratch1(oop entry);
  static oop         scratch2(oop entry);

  // Testers
  static bool is_subclass(Klass* klass) {
    return vmClasses::ABIDescriptor_klass() != nullptr &&
      klass->is_subclass_of(vmClasses::ABIDescriptor_klass());
  }
  static bool is_instance(oop obj);
};

class jdk_internal_foreign_abi_VMStorage: AllStatic {
  friend class JavaClasses;

 private:
  static int _type_offset;
  static int _indexOrOffset_offset;
  static int _segmentMaskOrSize_offset;
  static int _debugName_offset;

  static void compute_offsets();

 public:
  static void serialize_offsets(SerializeClosure* f) NOT_CDS_RETURN;

  // Accessors
  static jbyte  type(oop entry);
  static jint   index_or_offset(oop entry);
  static jshort segment_mask_or_size(oop entry);
  static oop    debugName(oop entry);

  // Testers
  static bool is_subclass(Klass* klass) {
    return vmClasses::VMStorage_klass() != nullptr &&
      klass->is_subclass_of(vmClasses::VMStorage_klass());
  }
  static bool is_instance(oop obj);
};

class jdk_internal_foreign_abi_CallConv: AllStatic {
  friend class JavaClasses;

 private:
  static int _argRegs_offset;
  static int _retRegs_offset;

  static void compute_offsets();

 public:
  static void serialize_offsets(SerializeClosure* f) NOT_CDS_RETURN;

  // Accessors
  static objArrayOop argRegs(oop entry);
  static objArrayOop retRegs(oop entry);

  // Testers
  static bool is_subclass(Klass* klass) {
    return vmClasses::CallConv_klass() != nullptr &&
      klass->is_subclass_of(vmClasses::CallConv_klass());
  }
  static bool is_instance(oop obj);
};

// Interface to java.lang.invoke.MemberName objects
// (These are a private interface for Java code to query the class hierarchy.)

#define RESOLVEDMETHOD_INJECTED_FIELDS(macro)                                   \
  macro(java_lang_invoke_ResolvedMethodName, vmtarget, intptr_signature, false)

class java_lang_invoke_ResolvedMethodName : AllStatic {
  friend class JavaClasses;

  static int _vmtarget_offset;
  static int _vmholder_offset;

  static void compute_offsets();
 public:
  static void serialize_offsets(SerializeClosure* f) NOT_CDS_RETURN;

  static int vmtarget_offset() { CHECK_INIT(_vmtarget_offset); }

  static Method* vmtarget(oop resolved_method);
  static void set_vmtarget(oop resolved_method, Method* method);

  static void set_vmholder(oop resolved_method, oop holder);

  // find or create resolved member name
  static oop find_resolved_method(const methodHandle& m, TRAPS);

  static bool is_instance(oop resolved_method);
};


#define MEMBERNAME_INJECTED_FIELDS(macro)                               \
  macro(java_lang_invoke_MemberName, vmindex,  intptr_signature, false)


class java_lang_invoke_MemberName: AllStatic {
  friend class JavaClasses;

 private:
  // From java.lang.invoke.MemberName:
  //    private Class<?>   clazz;       // class in which the method is defined
  //    private String     name;        // may be null if not yet materialized
  //    private Object     type;        // may be null if not yet materialized
  //    private int        flags;       // modifier bits; see reflect.Modifier
  //    private ResolvedMethodName method;    // holds VM-specific target value
  //    private intptr_t   vmindex;     // member index within class or interface
  static int _clazz_offset;
  static int _name_offset;
  static int _type_offset;
  static int _flags_offset;
  static int _method_offset;
  static int _vmindex_offset;

  static void compute_offsets();

 public:
  static void serialize_offsets(SerializeClosure* f) NOT_CDS_RETURN;
  // Accessors
  static oop            clazz(oop mname);
  static void       set_clazz(oop mname, oop clazz);

  static oop            type(oop mname);
  static void       set_type(oop mname, oop type);

  static oop            name(oop mname);
  static void       set_name(oop mname, oop name);

  static int            flags(oop mname);
  static void       set_flags(oop mname, int flags);

  // Link through ResolvedMethodName field to get Method*
  static Method*        vmtarget(oop mname);
  static void       set_method(oop mname, oop method);

  static intptr_t       vmindex(oop mname);
  static void       set_vmindex(oop mname, intptr_t index);

  // Testers
  static bool is_subclass(Klass* klass) {
    return klass->is_subclass_of(vmClasses::MemberName_klass());
  }
  static bool is_instance(oop obj);

  static bool is_method(oop obj);

  // Relevant integer codes (keep these in synch. with MethodHandleNatives.Constants):
  enum {
    MN_IS_METHOD             = 0x00010000, // method (not constructor)
    MN_IS_OBJECT_CONSTRUCTOR = 0x00020000, // constructor
    MN_IS_FIELD              = 0x00040000, // field
    MN_IS_TYPE               = 0x00080000, // nested type
    MN_CALLER_SENSITIVE      = 0x00100000, // @CallerSensitive annotation detected
    MN_TRUSTED_FINAL         = 0x00200000, // trusted final field
    MN_HIDDEN_MEMBER         = 0x00400000, // @Hidden annotation detected
    MN_NULL_RESTRICTED_FIELD = 0x00800000, // null-restricted field
    MN_REFERENCE_KIND_SHIFT  = 24, // refKind
    MN_REFERENCE_KIND_MASK   = 0x0F000000 >> MN_REFERENCE_KIND_SHIFT, // 4 bits
    MN_LAYOUT_SHIFT          = 28, // field layout
    MN_LAYOUT_MASK           = 0x70000000 >> MN_LAYOUT_SHIFT, // 3 bits
    MN_NESTMATE_CLASS        = 0x00000001,
    MN_HIDDEN_CLASS          = 0x00000002,
    MN_STRONG_LOADER_LINK    = 0x00000004,
    MN_ACCESS_VM_ANNOTATIONS = 0x00000008,
    // Lookup modes
    MN_MODULE_MODE           = 0x00000010,
    MN_UNCONDITIONAL_MODE    = 0x00000020,
    MN_TRUSTED_MODE          = -1
  };

  // Accessors for code generation:
  static int clazz_offset()   { CHECK_INIT(_clazz_offset); }
  static int type_offset()    { CHECK_INIT(_type_offset); }
  static int flags_offset()   { CHECK_INIT(_flags_offset); }
  static int method_offset()  { CHECK_INIT(_method_offset); }
  static int vmindex_offset() { CHECK_INIT(_vmindex_offset); }
};


// Interface to java.lang.invoke.MethodType objects

class java_lang_invoke_MethodType: AllStatic {
  friend class JavaClasses;

 private:
  static int _rtype_offset;
  static int _ptypes_offset;

  static void compute_offsets();

 public:
  static void serialize_offsets(SerializeClosure* f) NOT_CDS_RETURN;
  // Accessors
  static oop            rtype(oop mt);
  static objArrayOop    ptypes(oop mt);

  static oop            ptype(oop mt, int index);
  static int            ptype_count(oop mt);

  static int            ptype_slot_count(oop mt);  // extra counts for long/double
  static int            rtype_slot_count(oop mt);  // extra counts for long/double

  static Symbol*        as_signature(oop mt, bool intern_if_not_found);
  static void           print_signature(oop mt, outputStream* st);

  static bool is_instance(oop obj);

  static bool equals(oop mt1, oop mt2);

  // Accessors for code generation:
  static int rtype_offset()  { CHECK_INIT(_rtype_offset); }
  static int ptypes_offset() { CHECK_INIT(_ptypes_offset); }
};


// Interface to java.lang.invoke.CallSite objects
#define CALLSITE_INJECTED_FIELDS(macro) \
  macro(java_lang_invoke_CallSite, vmdependencies, intptr_signature, false) \
  macro(java_lang_invoke_CallSite, last_cleanup, long_signature, false)

class java_lang_invoke_CallSite: AllStatic {
  friend class JavaClasses;

private:
  static int _target_offset;
  static int _vmdependencies_offset;
  static int _last_cleanup_offset;

  static void compute_offsets();

public:
  static void serialize_offsets(SerializeClosure* f) NOT_CDS_RETURN;
  // Accessors
  static oop              target(          oop site);
  static void         set_target(          oop site, oop target);
  static void         set_target_volatile( oop site, oop target);

  static DependencyContext vmdependencies(oop call_site);

  // Testers
  static bool is_subclass(Klass* klass) {
    return klass->is_subclass_of(vmClasses::CallSite_klass());
  }
  static bool is_instance(oop obj);

  // Accessors for code generation:
  static int target_offset()  { CHECK_INIT(_target_offset); }
};

// Interface to java.lang.invoke.ConstantCallSite objects

class java_lang_invoke_ConstantCallSite: AllStatic {
  friend class JavaClasses;

private:
  static int _is_frozen_offset;

  static void compute_offsets();

public:
  static void serialize_offsets(SerializeClosure* f) NOT_CDS_RETURN;
  // Accessors
  static jboolean is_frozen(oop site);

  // Testers
  static bool is_subclass(Klass* klass) {
    return klass->is_subclass_of(vmClasses::ConstantCallSite_klass());
  }
  static bool is_instance(oop obj);
};

// Interface to java.lang.ClassLoader objects

#define CLASSLOADER_INJECTED_FIELDS(macro)                            \
  macro(java_lang_ClassLoader, loader_data,  intptr_signature, false)

class java_lang_ClassLoader : AllStatic {
 private:
  static int _loader_data_offset;
  static int _parent_offset;
  static int _parallelCapable_offset;
  static int _name_offset;
  static int _nameAndId_offset;
  static int _unnamedModule_offset;

  static void compute_offsets();

 public:
  // Support for CDS
  static void serialize_offsets(SerializeClosure* f) NOT_CDS_RETURN;
  static int loader_data_offset() { return  _loader_data_offset; }

  static ClassLoaderData* loader_data_acquire(oop loader);
  static ClassLoaderData* loader_data(oop loader);
  static void release_set_loader_data(oop loader, ClassLoaderData* new_data);

  static oop parent(oop loader);
  static oop parent_no_keepalive(oop loader);
  static oop name(oop loader);
  static oop nameAndId(oop loader);
  static bool isAncestor(oop loader, oop cl);

  // Support for parallelCapable field
  static bool parallelCapable(oop the_class_mirror);

  static bool is_trusted_loader(oop loader);

  // Testers
  static bool is_subclass(Klass* klass) {
    return klass->is_subclass_of(vmClasses::ClassLoader_klass());
  }
  static bool is_instance(oop obj);

  static oop unnamedModule(oop loader);

  // Debugging
  friend class JavaClasses;
};


// Interface to java.lang.System objects

class java_lang_System : AllStatic {
 private:
  static int _static_in_offset;
  static int _static_out_offset;
  static int _static_err_offset;

 public:
  static int  in_offset() { CHECK_INIT(_static_in_offset); }
  static int out_offset() { CHECK_INIT(_static_out_offset); }
  static int err_offset() { CHECK_INIT(_static_err_offset); }

  static void compute_offsets();
  static void serialize_offsets(SerializeClosure* f) NOT_CDS_RETURN;

  // Debugging
  friend class JavaClasses;
};


// Interface to java.lang.StackTraceElement objects

class java_lang_StackTraceElement: AllStatic {
 private:
  static int _declaringClassObject_offset;
  static int _classLoaderName_offset;
  static int _moduleName_offset;
  static int _moduleVersion_offset;
  static int _declaringClass_offset;
  static int _methodName_offset;
  static int _fileName_offset;
  static int _lineNumber_offset;

  // Setters
  static void set_classLoaderName(oop element, oop value);
  static void set_moduleName(oop element, oop value);
  static void set_moduleVersion(oop element, oop value);
  static void set_declaringClass(oop element, oop value);
  static void set_methodName(oop element, oop value);
  static void set_fileName(oop element, oop value);
  static void set_lineNumber(oop element, int value);
  static void set_declaringClassObject(oop element, oop value);

  static void decode_file_and_line(Handle java_mirror, InstanceKlass* holder, int version,
                                   const methodHandle& method, int bci,
                                   Symbol*& source, oop& source_file, int& line_number, TRAPS);

 public:
  // Create an instance of StackTraceElement
  static oop create(const methodHandle& method, int bci, TRAPS);

  static void fill_in(Handle element, InstanceKlass* holder, const methodHandle& method,
                      int version, int bci, Symbol* name, TRAPS);

  static void compute_offsets();
  static void serialize_offsets(SerializeClosure* f) NOT_CDS_RETURN;

#if INCLUDE_JVMCI
  static void decode(const methodHandle& method, int bci, Symbol*& fileName, int& lineNumber, TRAPS);
#endif

  // Debugging
  friend class JavaClasses;
};


class Backtrace: AllStatic {
 public:
  // Helper backtrace functions to store bci|version together.
  static int merge_bci_and_version(int bci, int version);
  static int merge_mid_and_cpref(int mid, int cpref);
  static int bci_at(unsigned int merged);
  static int version_at(unsigned int merged);
  static int mid_at(unsigned int merged);
  static int cpref_at(unsigned int merged);
  static int get_line_number(Method* method, int bci);
  static Symbol* get_source_file_name(InstanceKlass* holder, int version);

  // Debugging
  friend class JavaClasses;
};

class java_lang_ClassFrameInfo: AllStatic {
private:
  static int _classOrMemberName_offset;
  static int _flags_offset;

public:
  static oop  classOrMemberName(oop info);
  static int  flags(oop info);

  // Setters
  static void init_class(Handle stackFrame, const methodHandle& m);
  static void init_method(Handle stackFrame, const methodHandle& m, TRAPS);

  static void compute_offsets();
  static void serialize_offsets(SerializeClosure* f) NOT_CDS_RETURN;

  // Debugging
  friend class JavaClasses;
};

// Interface to java.lang.StackFrameInfo objects

#define STACKFRAMEINFO_INJECTED_FIELDS(macro)                      \
  macro(java_lang_StackFrameInfo, version, short_signature, false)

class java_lang_StackFrameInfo: AllStatic {
private:
  static int _type_offset;
  static int _name_offset;
  static int _bci_offset;
  static int _version_offset;
  static int _contScope_offset;

public:
  // Getters
  static oop name(oop info);
  static oop type(oop info);
  static Method* get_method(oop info);

  // Setters
  static void set_method_and_bci(Handle stackFrame, const methodHandle& method, int bci, oop cont, TRAPS);
  static void set_name(oop info, oop value);
  static void set_type(oop info, oop value);
  static void set_bci(oop info, int value);

  static void set_version(oop info, short value);
  static void set_contScope(oop info, oop value);

  static void compute_offsets();
  static void serialize_offsets(SerializeClosure* f) NOT_CDS_RETURN;

  static void to_stack_trace_element(Handle stackFrame, Handle stack_trace_element, TRAPS);

  // Debugging
  friend class JavaClasses;
};

class java_lang_LiveStackFrameInfo: AllStatic {
 private:
  static int _monitors_offset;
  static int _locals_offset;
  static int _operands_offset;
  static int _mode_offset;

 public:
  static void set_monitors(oop info, oop value);
  static void set_locals(oop info, oop value);
  static void set_operands(oop info, oop value);
  static void set_mode(oop info, int value);

  static void compute_offsets();
  static void serialize_offsets(SerializeClosure* f) NOT_CDS_RETURN;

  // Debugging
  friend class JavaClasses;
};

// Interface to java.lang.reflect.RecordComponent objects

class java_lang_reflect_RecordComponent: AllStatic {
 private:
  static int _clazz_offset;
  static int _name_offset;
  static int _type_offset;
  static int _accessor_offset;
  static int _signature_offset;
  static int _annotations_offset;
  static int _typeAnnotations_offset;

  // Setters
  static void set_clazz(oop element, oop value);
  static void set_name(oop element, oop value);
  static void set_type(oop element, oop value);
  static void set_accessor(oop element, oop value);
  static void set_signature(oop element, oop value);
  static void set_annotations(oop element, oop value);
  static void set_typeAnnotations(oop element, oop value);

 public:
  // Create an instance of RecordComponent
  static oop create(InstanceKlass* holder, RecordComponent* component, TRAPS);

  static void compute_offsets();
  static void serialize_offsets(SerializeClosure* f) NOT_CDS_RETURN;

  // Debugging
  friend class JavaClasses;
};


// Interface to java.lang.AssertionStatusDirectives objects

class java_lang_AssertionStatusDirectives: AllStatic {
 private:
  static int _classes_offset;
  static int _classEnabled_offset;
  static int _packages_offset;
  static int _packageEnabled_offset;
  static int _deflt_offset;

 public:
  // Setters
  static void set_classes(oop obj, oop val);
  static void set_classEnabled(oop obj, oop val);
  static void set_packages(oop obj, oop val);
  static void set_packageEnabled(oop obj, oop val);
  static void set_deflt(oop obj, bool val);

  static void compute_offsets();
  static void serialize_offsets(SerializeClosure* f) NOT_CDS_RETURN;

  // Debugging
  friend class JavaClasses;
};


class java_util_concurrent_locks_AbstractOwnableSynchronizer : AllStatic {
 private:
  static int  _owner_offset;
 public:
  static void compute_offsets();
  static oop  get_owner_threadObj(oop obj);
  static void serialize_offsets(SerializeClosure* f) NOT_CDS_RETURN;
};

 // Interface to jdk.internal.misc.UnsafeConsants

class jdk_internal_misc_UnsafeConstants : AllStatic {
 public:
  static void set_unsafe_constants();
  static void compute_offsets() { }
  static void serialize_offsets(SerializeClosure* f) { }
};

// Interface to jdk.internal.vm.vector.VectorSupport.VectorPayload objects

class vector_VectorPayload : AllStatic {
 private:
  static int _payload_offset;
 public:
  static void set_payload(oop o, oop val);

  static void compute_offsets();
  static void serialize_offsets(SerializeClosure* f) NOT_CDS_RETURN;

  // Testers
  static bool is_subclass(Klass* klass) {
    return klass->is_subclass_of(vmClasses::vector_VectorPayload_klass());
  }
  static bool is_instance(oop obj);
};

class java_lang_Integer : AllStatic {
public:
  static jint value(oop obj);
};

class java_lang_Long : AllStatic {
public:
  static jlong value(oop obj);
};

class java_lang_Character : AllStatic {
public:
  static jchar value(oop obj);
};

class java_lang_Short : AllStatic {
public:
  static jshort value(oop obj);
};

class java_lang_Byte : AllStatic {
public:
  static jbyte value(oop obj);
};

class java_lang_Boolean : AllStatic {
 private:
  static int _static_TRUE_offset;
  static int _static_FALSE_offset;
 public:
  static Symbol* symbol();
  static void compute_offsets(InstanceKlass* k);
  static oop  get_TRUE(InstanceKlass *k);
  static oop  get_FALSE(InstanceKlass *k);
  static void serialize_offsets(SerializeClosure* f) NOT_CDS_RETURN;
  static jboolean value(oop obj);
};

class java_lang_Integer_IntegerCache : AllStatic {
 private:
  static int _static_cache_offset;
 public:
  static Symbol* symbol();
  static void compute_offsets(InstanceKlass* k);
  static objArrayOop  cache(InstanceKlass *k);
  static void serialize_offsets(SerializeClosure* f) NOT_CDS_RETURN;
};

class java_lang_Long_LongCache : AllStatic {
 private:
  static int _static_cache_offset;
 public:
  static Symbol* symbol();
  static void compute_offsets(InstanceKlass* k);
  static objArrayOop  cache(InstanceKlass *k);
  static void serialize_offsets(SerializeClosure* f) NOT_CDS_RETURN;
};

class java_lang_Character_CharacterCache : AllStatic {
 private:
  static int _static_cache_offset;
 public:
  static Symbol* symbol();
  static void compute_offsets(InstanceKlass* k);
  static objArrayOop  cache(InstanceKlass *k);
  static void serialize_offsets(SerializeClosure* f) NOT_CDS_RETURN;
};

class java_lang_Short_ShortCache : AllStatic {
 private:
  static int _static_cache_offset;
 public:
  static Symbol* symbol();
  static void compute_offsets(InstanceKlass* k);
  static objArrayOop  cache(InstanceKlass *k);
  static void serialize_offsets(SerializeClosure* f) NOT_CDS_RETURN;
};

class java_lang_Byte_ByteCache : AllStatic {
 private:
  static int _static_cache_offset;
 public:
  static Symbol* symbol();
  static void compute_offsets(InstanceKlass* k);
  static objArrayOop  cache(InstanceKlass *k);
  static void serialize_offsets(SerializeClosure* f) NOT_CDS_RETURN;
};

// Interface to java.lang.InternalError objects

#define INTERNALERROR_INJECTED_FIELDS(macro)                      \
  macro(java_lang_InternalError, during_unsafe_access, bool_signature, false)

class java_lang_InternalError : AllStatic {
 private:
  static int _during_unsafe_access_offset;
 public:
  static jboolean during_unsafe_access(oop internal_error);
  static void set_during_unsafe_access(oop internal_error);
  static void compute_offsets();
  static void serialize_offsets(SerializeClosure* f) NOT_CDS_RETURN;
};

// Use to declare fields that need to be injected into Java classes
// for the JVM to use.  The name_index and signature_index are
// declared in vmSymbols.  The may_be_java flag is used to declare
// fields that might already exist in Java but should be injected if
// they don't.  Otherwise the field is unconditionally injected and
// the JVM uses the injected one.  This is to ensure that name
// collisions don't occur.  In general may_be_java should be false
// unless there's a good reason.

class InjectedField {
 public:
  const vmClassID klass_id;
  const vmSymbolID name_index;
  const vmSymbolID signature_index;
  const bool may_be_java;


  InstanceKlass* klass() const { return vmClasses::klass_at(klass_id); }
  Symbol* name() const { return lookup_symbol(name_index); }
  Symbol* signature() const { return lookup_symbol(signature_index); }

  int compute_offset();

  // Find the Symbol for this index
  static Symbol* lookup_symbol(vmSymbolID symbol_index) {
    return Symbol::vm_symbol_at(symbol_index);
  }
};


// Interface to hard-coded offset checking

enum class InjectedFieldID : int;

class JavaClasses : AllStatic {
 private:

  static InjectedField _injected_fields[];

  static bool check_offset(const char *klass_name, int offset, const char *field_name, const char* field_sig) PRODUCT_RETURN0;
 public:

  static int compute_injected_offset(InjectedFieldID id);

  static void compute_offsets();
  static void check_offsets() PRODUCT_RETURN;
  static void serialize_offsets(SerializeClosure* soc) NOT_CDS_RETURN;
  static InjectedField* get_injected(Symbol* class_name, int* field_count);
  static bool is_supported_for_archiving(oop obj) NOT_CDS_JAVA_HEAP_RETURN_(false);

  static void compute_offset(int &dest_offset,
                             InstanceKlass* ik, Symbol* name_symbol, Symbol* signature_symbol,
                             bool is_static = false);
  static void compute_offset(int& dest_offset, InstanceKlass* ik,
                             const char* name_string, Symbol* signature_symbol,
                             bool is_static = false);
};

#undef CHECK_INIT

#endif // SHARE_CLASSFILE_JAVACLASSES_HPP<|MERGE_RESOLUTION|>--- conflicted
+++ resolved
@@ -276,16 +276,13 @@
   static void initialize_mirror_fields(InstanceKlass* ik, Handle mirror, Handle protection_domain,
                                        Handle classData, TRAPS);
   static void set_mirror_module_field(JavaThread* current, Klass* K, Handle mirror, Handle module);
-<<<<<<< HEAD
   static void set_is_identity(oop java_class, bool value);
-=======
 
   static void set_modifiers(oop java_class, u2 value);
   static void set_raw_access_flags(oop java_class, u2 value);
   static void set_is_primitive(oop java_class);
   static void release_set_array_klass(oop java_class, Klass* klass);
 
->>>>>>> 2acd8776
  public:
   static void allocate_fixup_lists();
   static void compute_offsets();
