/*
 * Copyright (c) 1997, 2023, Oracle and/or its affiliates. All rights reserved.
 * DO NOT ALTER OR REMOVE COPYRIGHT NOTICES OR THIS FILE HEADER.
 *
 * This code is free software; you can redistribute it and/or modify it
 * under the terms of the GNU General Public License version 2 only, as
 * published by the Free Software Foundation.
 *
 * This code is distributed in the hope that it will be useful, but WITHOUT
 * ANY WARRANTY; without even the implied warranty of MERCHANTABILITY or
 * FITNESS FOR A PARTICULAR PURPOSE.  See the GNU General Public License
 * version 2 for more details (a copy is included in the LICENSE file that
 * accompanied this code).
 *
 * You should have received a copy of the GNU General Public License version
 * 2 along with this work; if not, write to the Free Software Foundation,
 * Inc., 51 Franklin St, Fifth Floor, Boston, MA 02110-1301 USA.
 *
 * Please contact Oracle, 500 Oracle Parkway, Redwood Shores, CA 94065 USA
 * or visit www.oracle.com if you need additional information or have any
 * questions.
 *
 */

#ifndef SHARE_CLASSFILE_JAVACLASSES_HPP
#define SHARE_CLASSFILE_JAVACLASSES_HPP

#include "classfile/vmClasses.hpp"
#include "oops/instanceKlass.hpp"
#include "oops/oopsHierarchy.hpp"
#include "oops/symbol.hpp"
#include "runtime/handles.hpp"
#include "runtime/os.hpp"
#include "utilities/macros.hpp"
#include "utilities/vmEnums.hpp"

class JvmtiThreadState;
class RecordComponent;
class SerializeClosure;

#define CHECK_INIT(offset)  assert(offset != 0, "should be initialized"); return offset;

// Interface to java.lang.Object objects

class java_lang_Object : AllStatic {
 public:
  static void register_natives(TRAPS);
};

// Interface to java.lang.String objects

// The flags field is a collection of bits representing boolean values used
// internally by the VM.
#define STRING_INJECTED_FIELDS(macro) \
  macro(java_lang_String, flags, byte_signature, false)

class java_lang_String : AllStatic {
 private:
  static int _value_offset;
  static int _hash_offset;
  static int _hashIsZero_offset;
  static int _coder_offset;
  static int _flags_offset;

  static bool _initialized;

  static Handle basic_create(int length, bool byte_arr, TRAPS);

  static inline void set_coder(oop string, jbyte coder);

  // Bitmasks for values in the injected flags field.
  static const uint8_t _deduplication_forbidden_mask = 1 << 0;
  static const uint8_t _deduplication_requested_mask = 1 << 1;

  static int flags_offset() { CHECK_INIT(_flags_offset); }
  // Return the address of the injected flags field.
  static inline uint8_t* flags_addr(oop java_string);
  // Test whether the designated bit of the injected flags field is set.
  static inline bool is_flag_set(oop java_string, uint8_t flag_mask);
  // Atomically test and set the designated bit of the injected flags field,
  // returning true if the bit was already set.
  static bool test_and_set_flag(oop java_string, uint8_t flag_mask);

  static inline unsigned int hash_code_impl(oop java_string, bool update);

 public:

  // Coders
  enum Coder {
    CODER_LATIN1 =  0,
    CODER_UTF16  =  1
  };

  static void compute_offsets();
  static void serialize_offsets(SerializeClosure* f) NOT_CDS_RETURN;

  // Instance creation
  static Handle create_from_unicode(const jchar* unicode, int len, TRAPS);
  static oop    create_oop_from_unicode(const jchar* unicode, int len, TRAPS);
  static Handle create_from_str(const char* utf8_str, TRAPS);
  static oop    create_oop_from_str(const char* utf8_str, TRAPS);
  static Handle create_from_symbol(Symbol* symbol, TRAPS);
  static Handle create_from_platform_dependent_str(const char* str, TRAPS);

  static void set_compact_strings(bool value);

  static int value_offset() { CHECK_INIT(_value_offset); }
  static int coder_offset() { CHECK_INIT(_coder_offset); }

  static inline void set_value(oop string, typeArrayOop buffer);

  // Set the deduplication_forbidden flag true.  This flag is sticky; once
  // set it never gets cleared.  This is set when a String is interned in
  // the StringTable, to prevent string deduplication from changing the
  // String's value array.
  static inline void set_deduplication_forbidden(oop java_string);

  // Test and set the deduplication_requested flag.  Returns the old value
  // of the flag.  This flag is sticky; once set it never gets cleared.
  // Some GCs may use this flag when deciding whether to request
  // deduplication of a String, to avoid multiple requests for the same
  // object.
  static inline bool test_and_set_deduplication_requested(oop java_string);

  // Accessors
  static inline typeArrayOop value(oop java_string);
  static inline typeArrayOop value_no_keepalive(oop java_string);
  static inline bool hash_is_set(oop string);
  static inline bool is_latin1(oop java_string);
  static inline bool deduplication_forbidden(oop java_string);
  static inline bool deduplication_requested(oop java_string);
  static inline int length(oop java_string);
  static inline int length(oop java_string, typeArrayOop string_value);
  static int utf8_length(oop java_string);
  static int utf8_length(oop java_string, typeArrayOop string_value);

  // String converters
  static char*  as_utf8_string(oop java_string);
  static char*  as_utf8_string(oop java_string, int& length);
  static char*  as_utf8_string_full(oop java_string, char* buf, int buflen, int& length);
  static char*  as_utf8_string(oop java_string, char* buf, int buflen);
  static char*  as_utf8_string(oop java_string, int start, int len);
  static char*  as_utf8_string(oop java_string, typeArrayOop value, char* buf, int buflen);
  static char*  as_utf8_string(oop java_string, typeArrayOop value, int start, int len, char* buf, int buflen);
  static char*  as_platform_dependent_str(Handle java_string, TRAPS);
  static jchar* as_unicode_string(oop java_string, int& length, TRAPS);
  static jchar* as_unicode_string_or_null(oop java_string, int& length);
  // produce an ascii string with all other values quoted using \u####
  static char*  as_quoted_ascii(oop java_string);

  // Compute the hash value for a java.lang.String object which would
  // contain the characters passed in.
  //
  // As the hash value used by the String object itself, in
  // String.hashCode().  This value is normally calculated in Java code
  // in the String.hashCode method(), but is precomputed for String
  // objects in the shared archive file.
  // hash P(31) from Kernighan & Ritchie
  //
  // For this reason, THIS ALGORITHM MUST MATCH String.hashCode().
  static unsigned int hash_code(const jchar* s, int len) {
    unsigned int h = 0;
    while (len-- > 0) {
      h = 31*h + (unsigned int) *s;
      s++;
    }
    return h;
  }

  static unsigned int hash_code(const jbyte* s, int len) {
    unsigned int h = 0;
    while (len-- > 0) {
      h = 31*h + (((unsigned int) *s) & 0xFF);
      s++;
    }
    return h;
  }

  static unsigned int hash_code(oop java_string);
  static unsigned int hash_code_noupdate(oop java_string);

  static bool equals(oop java_string, const jchar* chars, int len);
  static bool equals(oop str1, oop str2);
  static inline bool value_equals(typeArrayOop str_value1, typeArrayOop str_value2);

  // Conversion between '.' and '/' formats, and allocate a String from the result.
  static Handle externalize_classname(Symbol* java_name, TRAPS);

  // Conversion
  static Symbol* as_symbol(oop java_string);
  static Symbol* as_symbol_or_null(oop java_string);

  // Tester
  static inline bool is_instance(oop obj);

  // Debugging
  static void print(oop java_string, outputStream* st);
  friend class JavaClasses;
  friend class StringTable;
};


// Interface to java.lang.Class objects

#define CLASS_INJECTED_FIELDS(macro)                                       \
  macro(java_lang_Class, klass,                  intptr_signature,  false) \
  macro(java_lang_Class, array_klass,            intptr_signature,  false) \
  macro(java_lang_Class, oop_size,               int_signature,     false) \
  macro(java_lang_Class, static_oop_field_count, int_signature,     false) \
  macro(java_lang_Class, protection_domain,      object_signature,  false) \
  macro(java_lang_Class, signers,                object_signature,  false) \
  macro(java_lang_Class, source_file,            object_signature,  false) \

class java_lang_Class : AllStatic {
  friend class VMStructs;
  friend class JVMCIVMStructs;

 private:

  // The fake offsets are added by the class loader when java.lang.Class is loaded

  static int _klass_offset;
  static int _array_klass_offset;

  static int _oop_size_offset;
  static int _static_oop_field_count_offset;

  static int _protection_domain_offset;
  static int _signers_offset;
  static int _class_loader_offset;
  static int _module_offset;
  static int _component_mirror_offset;
  static int _primary_mirror_offset;
  static int _secondary_mirror_offset;

  static int _name_offset;
  static int _source_file_offset;
  static int _classData_offset;
  static int _classRedefinedCount_offset;

  static bool _offsets_computed;

  static GrowableArray<Klass*>* _fixup_mirror_list;
  static GrowableArray<Klass*>* _fixup_module_field_list;

  static void set_protection_domain(oop java_class, oop protection_domain);
  static void set_class_loader(oop java_class, oop class_loader);
  static void set_component_mirror(oop java_class, oop comp_mirror);
  static void set_primary_mirror(oop java_class, oop comp_mirror);
  static void set_secondary_mirror(oop java_class, oop comp_mirror);

  static void initialize_mirror_fields(Klass* k, Handle mirror, Handle protection_domain,
                                       Handle classData, TRAPS);
  static void set_mirror_module_field(JavaThread* current, Klass* K, Handle mirror, Handle module);
 public:
  static void allocate_fixup_lists();
  static void compute_offsets();

  // Instance creation
  static void allocate_mirror(Klass* k, bool is_scratch, Handle protection_domain, Handle classData,
                              Handle& mirror, Handle& comp_mirror, TRAPS); // returns mirror and comp_mirror
  static void create_mirror(Klass* k, Handle class_loader, Handle module,
                            Handle protection_domain, Handle classData, TRAPS);
  static void fixup_mirror(Klass* k, TRAPS);
  static oop  create_basic_type_mirror(const char* basic_type_name, BasicType type, TRAPS);
  static oop  create_secondary_mirror(Klass* k, Handle mirror, TRAPS);

  // Archiving
  static void serialize_offsets(SerializeClosure* f) NOT_CDS_RETURN;
  static void create_scratch_mirror(Klass* k, TRAPS) NOT_CDS_JAVA_HEAP_RETURN;
  static bool restore_archived_mirror(Klass *k, Handle class_loader, Handle module,
                                      Handle protection_domain,
                                      TRAPS) NOT_CDS_JAVA_HEAP_RETURN_(false);

  static void fixup_module_field(Klass* k, Handle module);

  // Conversion
  static Klass* as_Klass(oop java_class);
  static void set_klass(oop java_class, Klass* klass);
  static BasicType as_BasicType(oop java_class, Klass** reference_klass = nullptr);
  static Symbol* as_signature(oop java_class, bool intern_if_not_found);
  static void print_signature(oop java_class, outputStream *st);
  static const char* as_external_name(oop java_class);
  // Testing
  static bool is_instance(oop obj);

  static bool is_primitive(oop java_class);
  static BasicType primitive_type(oop java_class);
  static oop primitive_mirror(BasicType t);
  // JVM_NewArray support
  static Klass* array_klass_acquire(oop java_class);
  static void release_set_array_klass(oop java_class, Klass* klass);
  // compiler support for class operations
  static int klass_offset()                { CHECK_INIT(_klass_offset); }
  static int array_klass_offset()          { CHECK_INIT(_array_klass_offset); }
  static int component_mirror_offset()     { CHECK_INIT(_component_mirror_offset); }
  static int primary_mirror_offset()       { CHECK_INIT(_primary_mirror_offset); }
  static int secondary_mirror_offset()     { CHECK_INIT(_secondary_mirror_offset); }
  // Support for classRedefinedCount field
  static int classRedefinedCount(oop the_class_mirror);
  static void set_classRedefinedCount(oop the_class_mirror, int value);

  // Support for embedded per-class oops
  static oop  protection_domain(oop java_class);
  static oop  component_mirror(oop java_class);
  static oop  primary_mirror(oop java_class);
  static oop  secondary_mirror(oop java_class);
  static bool is_primary_mirror(oop java_class);
  static bool is_secondary_mirror(oop java_class);

  static objArrayOop  signers(oop java_class);
  static void set_signers(oop java_class, objArrayOop signers);
  static oop  class_data(oop java_class);
  static void set_class_data(oop java_class, oop classData);

  static oop class_loader(oop java_class);
  static void set_module(oop java_class, oop module);
  static oop module(oop java_class);

  static oop name(Handle java_class, TRAPS);

  static oop source_file(oop java_class);
  static void set_source_file(oop java_class, oop source_file);

  static size_t oop_size(oop java_class);
  static void set_oop_size(HeapWord* java_class, size_t size);
  static int static_oop_field_count(oop java_class);
  static void set_static_oop_field_count(oop java_class, int size);

  static GrowableArray<Klass*>* fixup_mirror_list() {
    return _fixup_mirror_list;
  }
  static void set_fixup_mirror_list(GrowableArray<Klass*>* v) {
    _fixup_mirror_list = v;
  }

  static GrowableArray<Klass*>* fixup_module_field_list() {
    return _fixup_module_field_list;
  }
  static void set_fixup_module_field_list(GrowableArray<Klass*>* v) {
    _fixup_module_field_list = v;
  }

  // Debugging
  friend class JavaClasses;
};

// Interface to java.lang.Thread objects

#define THREAD_INJECTED_FIELDS(macro)                                  \
  macro(java_lang_Thread, jvmti_thread_state, intptr_signature, false) \
  macro(java_lang_Thread, jvmti_VTMS_transition_disable_count, int_signature, false) \
  macro(java_lang_Thread, jvmti_is_in_VTMS_transition, bool_signature, false) \
  JFR_ONLY(macro(java_lang_Thread, jfr_epoch, short_signature, false))

class java_lang_Thread : AllStatic {
  friend class java_lang_VirtualThread;
  friend class JVMCIVMStructs;
 private:
  // Note that for this class the layout changed between JDK1.2 and JDK1.3,
  // so we compute the offsets at startup rather than hard-wiring them.
  static int _holder_offset;
  static int _name_offset;
  static int _contextClassLoader_offset;
  static int _inheritedAccessControlContext_offset;
  static int _eetop_offset;
  static int _jvmti_thread_state_offset;
  static int _jvmti_VTMS_transition_disable_count_offset;
  static int _jvmti_is_in_VTMS_transition_offset;
  static int _interrupted_offset;
  static int _tid_offset;
  static int _continuation_offset;
  static int _park_blocker_offset;
  static int _scopedValueBindings_offset;
  JFR_ONLY(static int _jfr_epoch_offset;)

  static void compute_offsets();

 public:
  static void serialize_offsets(SerializeClosure* f) NOT_CDS_RETURN;

  // Returns the JavaThread associated with the thread obj
  static JavaThread* thread(oop java_thread);
  static JavaThread* thread_acquire(oop java_thread);
  // Set JavaThread for instance
  static void set_thread(oop java_thread, JavaThread* thread);
  static void release_set_thread(oop java_thread, JavaThread* thread);
  // FieldHolder
  static oop holder(oop java_thread);
  // Interrupted status
  static bool interrupted(oop java_thread);
  static void set_interrupted(oop java_thread, bool val);
  // Name
  static oop name(oop java_thread);
  static void set_name(oop java_thread, oop name);
  // Priority
  static ThreadPriority priority(oop java_thread);
  static void set_priority(oop java_thread, ThreadPriority priority);
  // Thread group
  static oop  threadGroup(oop java_thread);
  // Alive (NOTE: this is not really a field, but provides the correct
  // definition without doing a Java call)
  static bool is_alive(oop java_thread);
  // Daemon
  static bool is_daemon(oop java_thread);
  static void set_daemon(oop java_thread);
  // Context ClassLoader
  static oop context_class_loader(oop java_thread);
  // Control context
  static oop inherited_access_control_context(oop java_thread);
  // Stack size hint
  static jlong stackSize(oop java_thread);
  // Thread ID
  static int64_t thread_id(oop java_thread);
  static ByteSize thread_id_offset();
  // Continuation
  static inline oop continuation(oop java_thread);

  static JvmtiThreadState* jvmti_thread_state(oop java_thread);
  static void set_jvmti_thread_state(oop java_thread, JvmtiThreadState* state);
  static int  VTMS_transition_disable_count(oop java_thread);
  static void inc_VTMS_transition_disable_count(oop java_thread);
  static void dec_VTMS_transition_disable_count(oop java_thread);
  static bool is_in_VTMS_transition(oop java_thread);
  static void set_is_in_VTMS_transition(oop java_thread, bool val);
  static int  is_in_VTMS_transition_offset();

  // Clear all scoped value bindings on error
  static void clear_scopedValueBindings(oop java_thread);

  // Blocker object responsible for thread parking
  static oop park_blocker(oop java_thread);

  // Write thread status info to threadStatus field of java.lang.Thread.
  static void set_thread_status(oop java_thread_oop, JavaThreadStatus status);
  // Read thread status info from threadStatus field of java.lang.Thread.
  static JavaThreadStatus get_thread_status(oop java_thread_oop);

  static const char*  thread_status_name(oop java_thread_oop);

  // Fill in current stack trace, can cause GC
  static oop async_get_stack_trace(oop java_thread, TRAPS);

  JFR_ONLY(static u2 jfr_epoch(oop java_thread);)
  JFR_ONLY(static void set_jfr_epoch(oop java_thread, u2 epoch);)
  JFR_ONLY(static int jfr_epoch_offset() { CHECK_INIT(_jfr_epoch_offset); })

  // Debugging
  friend class JavaClasses;
};

// Interface to java.lang.Thread$FieldHolder objects

class java_lang_Thread_FieldHolder : AllStatic {
 private:
  static int _group_offset;
  static int _priority_offset;
  static int _stackSize_offset;
  static int _daemon_offset;
  static int _thread_status_offset;

  static void compute_offsets();

 public:
  static void serialize_offsets(SerializeClosure* f) NOT_CDS_RETURN;

  static oop threadGroup(oop holder);

  static ThreadPriority priority(oop holder);
  static void set_priority(oop holder, ThreadPriority priority);

  static jlong stackSize(oop holder);

  static bool is_daemon(oop holder);
  static void set_daemon(oop holder, bool val);

  static void set_thread_status(oop holder, JavaThreadStatus status);
  static JavaThreadStatus get_thread_status(oop holder);

  friend class JavaClasses;
};

// Interface to java.lang.Thread$Constants objects

class java_lang_Thread_Constants : AllStatic {
 private:
  static int _static_VTHREAD_GROUP_offset;
  static int _static_NOT_SUPPORTED_CLASSLOADER_offset;

  static void compute_offsets();
  static void serialize_offsets(SerializeClosure* f) NOT_CDS_RETURN;

 public:
  static oop get_VTHREAD_GROUP();

  friend class JavaClasses;
};

// Interface to java.lang.ThreadGroup objects

class java_lang_ThreadGroup : AllStatic {
 private:
  static int _parent_offset;
  static int _name_offset;
  static int _maxPriority_offset;
  static int _daemon_offset;

  static void compute_offsets();
 public:
  static void serialize_offsets(SerializeClosure* f) NOT_CDS_RETURN;

  // parent ThreadGroup
  static oop parent(oop java_thread_group);
  // name
  static const char* name(oop java_thread_group);
  // maxPriority in group
  static ThreadPriority maxPriority(oop java_thread_group);
  // Daemon
  static bool is_daemon(oop java_thread_group);

  // Debugging
  friend class JavaClasses;
};


// Interface to java.lang.VirtualThread objects

class java_lang_VirtualThread : AllStatic {
 private:
  static int static_vthread_scope_offset;
  static int _carrierThread_offset;
  static int _continuation_offset;
  static int _state_offset;
  JFR_ONLY(static int _jfr_epoch_offset;)
 public:
  enum {
    NEW           = 0,
    STARTED       = 1,
    RUNNABLE      = 2,
    RUNNING       = 3,
    PARKING       = 4,
    PARKED        = 5,
    PINNED        = 6,
    TIMED_PARKING = 7,
    TIMED_PARKED  = 8,
    TIMED_PINNED  = 9,
    YIELDING      = 10,
    TERMINATED    = 99,

    // additional state bits
    SUSPENDED    = 1 << 8,   // suspended when unmounted
  };

  static void compute_offsets();
  static void serialize_offsets(SerializeClosure* f) NOT_CDS_RETURN;

  // Testers
  static bool is_subclass(Klass* klass) {
    return klass->is_subclass_of(vmClasses::VirtualThread_klass());
  }
  static bool is_instance(oop obj);

  static oop vthread_scope();
  static oop carrier_thread(oop vthread);
  static oop continuation(oop vthread);
  static int state(oop vthread);
  static JavaThreadStatus map_state_to_thread_status(int state);
};


// Interface to java.lang.Throwable objects

class java_lang_Throwable: AllStatic {
  friend class BacktraceBuilder;
  friend class BacktraceIterator;

 private:
  // Trace constants
  enum {
    trace_methods_offset = 0,
    trace_bcis_offset    = 1,
    trace_mirrors_offset = 2,
    trace_names_offset   = 3,
    trace_conts_offset   = 4,
    trace_next_offset    = 5,
    trace_hidden_offset  = 6,
    trace_size           = 7,
    trace_chunk_size     = 32
  };

  static int _backtrace_offset;
  static int _detailMessage_offset;
  static int _stackTrace_offset;
  static int _depth_offset;
  static int _cause_offset;
  static int _static_unassigned_stacktrace_offset;

  // StackTrace (programmatic access, new since 1.4)
  static void clear_stacktrace(oop throwable);
  // Stacktrace (post JDK 1.7.0 to allow immutability protocol to be followed)
  static void set_stacktrace(oop throwable, oop st_element_array);
  static oop unassigned_stacktrace();

 public:
  // Backtrace
  static oop backtrace(oop throwable);
  static void set_backtrace(oop throwable, oop value);
  static int depth(oop throwable);
  static void set_depth(oop throwable, int value);
  static int get_detailMessage_offset() { CHECK_INIT(_detailMessage_offset); }
  // Message
  static oop message(oop throwable);
  static oop cause(oop throwable);
  static void set_message(oop throwable, oop value);
  static Symbol* detail_message(oop throwable);
  static void print_stack_element(outputStream *st, Method* method, int bci);

  static void compute_offsets();
  static void serialize_offsets(SerializeClosure* f) NOT_CDS_RETURN;

  // Allocate space for backtrace (created but stack trace not filled in)
  static void allocate_backtrace(Handle throwable, TRAPS);
  // Fill in current stack trace for throwable with preallocated backtrace (no GC)
  static void fill_in_stack_trace_of_preallocated_backtrace(Handle throwable);
  // Fill in current stack trace, can cause GC
  static void fill_in_stack_trace(Handle throwable, const methodHandle& method, TRAPS);
  static void fill_in_stack_trace(Handle throwable, const methodHandle& method = methodHandle());

  // Programmatic access to stack trace
  static void get_stack_trace_elements(int depth, Handle backtrace, objArrayHandle stack_trace, TRAPS);

  // For recreating class initialization error exceptions.
  static Handle create_initialization_error(JavaThread* current, Handle throwable);

  // Printing
  static void print(oop throwable, outputStream* st);
  static void print_stack_trace(Handle throwable, outputStream* st);
  static void java_printStackTrace(Handle throwable, TRAPS);
  // Debugging
  friend class JavaClasses;
  // Gets the method and bci of the top frame (TOS). Returns false if this failed.
  static bool get_top_method_and_bci(oop throwable, Method** method, int* bci);
};


// Interface to java.lang.reflect.AccessibleObject objects

class java_lang_reflect_AccessibleObject: AllStatic {
 private:
  // Note that to reduce dependencies on the JDK we compute these
  // offsets at run-time.
  static int _override_offset;

  static void compute_offsets();

 public:
  static void serialize_offsets(SerializeClosure* f) NOT_CDS_RETURN;

  // Accessors
  static jboolean override(oop reflect);
  static void set_override(oop reflect, jboolean value);

  // Debugging
  friend class JavaClasses;
};


// Interface to java.lang.reflect.Method objects

class java_lang_reflect_Method : public java_lang_reflect_AccessibleObject {
 private:
  // Note that to reduce dependencies on the JDK we compute these
  // offsets at run-time.
  static int _clazz_offset;
  static int _name_offset;
  static int _returnType_offset;
  static int _parameterTypes_offset;
  static int _exceptionTypes_offset;
  static int _slot_offset;
  static int _modifiers_offset;
  static int _signature_offset;
  static int _annotations_offset;
  static int _parameter_annotations_offset;
  static int _annotation_default_offset;

  static void compute_offsets();
 public:
  static void serialize_offsets(SerializeClosure* f) NOT_CDS_RETURN;

  // Allocation
  static Handle create(TRAPS);

  // Accessors
  static oop clazz(oop reflect);
  static void set_clazz(oop reflect, oop value);

  static void set_name(oop method, oop value);

  static oop return_type(oop method);
  static void set_return_type(oop method, oop value);

  static oop parameter_types(oop method);
  static void set_parameter_types(oop method, oop value);

  static int slot(oop reflect);
  static void set_slot(oop reflect, int value);

  static void set_exception_types(oop method, oop value);
  static void set_modifiers(oop method, int value);
  static void set_signature(oop method, oop value);
  static void set_annotations(oop method, oop value);
  static void set_parameter_annotations(oop method, oop value);
  static void set_annotation_default(oop method, oop value);

  // Debugging
  friend class JavaClasses;
};


// Interface to java.lang.reflect.Constructor objects

class java_lang_reflect_Constructor : public java_lang_reflect_AccessibleObject {
 private:
  // Note that to reduce dependencies on the JDK we compute these
  // offsets at run-time.
  static int _clazz_offset;
  static int _parameterTypes_offset;
  static int _exceptionTypes_offset;
  static int _slot_offset;
  static int _modifiers_offset;
  static int _signature_offset;
  static int _annotations_offset;
  static int _parameter_annotations_offset;

  static void compute_offsets();
 public:
  static void serialize_offsets(SerializeClosure* f) NOT_CDS_RETURN;

  // Allocation
  static Handle create(TRAPS);

  // Accessors
  static oop clazz(oop reflect);
  static void set_clazz(oop reflect, oop value);

  static oop parameter_types(oop constructor);
  static void set_parameter_types(oop constructor, oop value);

  static int slot(oop reflect);
  static void set_slot(oop reflect, int value);

  static void set_exception_types(oop constructor, oop value);
  static void set_modifiers(oop constructor, int value);
  static void set_signature(oop constructor, oop value);
  static void set_annotations(oop constructor, oop value);
  static void set_parameter_annotations(oop method, oop value);

  // Debugging
  friend class JavaClasses;
};


// Interface to java.lang.reflect.Field objects

class java_lang_reflect_Field : public java_lang_reflect_AccessibleObject {
 private:
  // Note that to reduce dependencies on the JDK we compute these
  // offsets at run-time.
  static int _clazz_offset;
  static int _name_offset;
  static int _type_offset;
  static int _slot_offset;
  static int _modifiers_offset;
  static int _flags_offset;
  static int _signature_offset;
  static int _annotations_offset;

  static void compute_offsets();

 public:
  static void serialize_offsets(SerializeClosure* f) NOT_CDS_RETURN;

  // Allocation
  static Handle create(TRAPS);

  // Accessors
  static oop clazz(oop reflect);
  static void set_clazz(oop reflect, oop value);

  static oop name(oop field);
  static void set_name(oop field, oop value);

  static oop type(oop field);
  static void set_type(oop field, oop value);

  static int slot(oop reflect);
  static void set_slot(oop reflect, int value);

  static int modifiers(oop field);
  static void set_modifiers(oop field, int value);

  static void set_flags(oop field, int value);

  static void set_signature(oop constructor, oop value);
  static void set_annotations(oop constructor, oop value);

  // Debugging
  friend class JavaClasses;
};

class java_lang_reflect_Parameter {
 private:
  // Note that to reduce dependencies on the JDK we compute these
  // offsets at run-time.
  static int _name_offset;
  static int _modifiers_offset;
  static int _index_offset;
  static int _executable_offset;

  static void compute_offsets();

 public:
  static void serialize_offsets(SerializeClosure* f) NOT_CDS_RETURN;

  // Allocation
  static Handle create(TRAPS);

  // Accessors
  static oop name(oop field);
  static void set_name(oop field, oop value);

  static int index(oop reflect);
  static void set_index(oop reflect, int value);

  static int modifiers(oop reflect);
  static void set_modifiers(oop reflect, int value);

  static oop executable(oop constructor);
  static void set_executable(oop constructor, oop value);

  friend class JavaClasses;
};

#define MODULE_INJECTED_FIELDS(macro)                            \
  macro(java_lang_Module, module_entry, intptr_signature, false)

class java_lang_Module {
  private:
    static int _loader_offset;
    static int _name_offset;
    static int _module_entry_offset;

    static void compute_offsets();

  public:
    static void serialize_offsets(SerializeClosure* f) NOT_CDS_RETURN;

    // Allocation
    static Handle create(Handle loader, Handle module_name, TRAPS);

    // Testers
    static bool is_instance(oop obj);

    // Accessors
    static oop loader(oop module);
    static void set_loader(oop module, oop value);

    // CDS
    static int module_entry_offset() { return _module_entry_offset; }

    static oop name(oop module);
    static void set_name(oop module, oop value);

    static ModuleEntry* module_entry(oop module);
    static ModuleEntry* module_entry_raw(oop module);
    static void set_module_entry(oop module, ModuleEntry* module_entry);

  friend class JavaClasses;
};

// Interface to jdk.internal.reflect.ConstantPool objects
class reflect_ConstantPool {
 private:
  // Note that to reduce dependencies on the JDK we compute these
  // offsets at run-time.
  static int _oop_offset;

  static void compute_offsets();

 public:
  static void serialize_offsets(SerializeClosure* f) NOT_CDS_RETURN;

  // Allocation
  static Handle create(TRAPS);

  // Accessors
  static void set_cp(oop reflect, ConstantPool* value);
  static int oop_offset() { CHECK_INIT(_oop_offset); }

  static ConstantPool* get_cp(oop reflect);

  // Debugging
  friend class JavaClasses;
};


// Interface to java.lang primitive type boxing objects:
//  - java.lang.Boolean
//  - java.lang.Character
//  - java.lang.Float
//  - java.lang.Double
//  - java.lang.Byte
//  - java.lang.Short
//  - java.lang.Integer
//  - java.lang.Long

// This could be separated out into 8 individual classes.

class java_lang_boxing_object: AllStatic {
 private:
  static int _value_offset;
  static int _long_value_offset;

  static void compute_offsets();
  static oop initialize_and_allocate(BasicType type, TRAPS);
 public:
  // Allocation. Returns a boxed value, or null for invalid type.
  static oop create(BasicType type, jvalue* value, TRAPS);
  // Accessors. Returns the basic type being boxed, or T_ILLEGAL for invalid oop.
  static BasicType get_value(oop box, jvalue* value);
  static BasicType set_value(oop box, jvalue* value);
  static BasicType basic_type(oop box);
  static bool is_instance(oop box)                 { return basic_type(box) != T_ILLEGAL; }
  static bool is_instance(oop box, BasicType type) { return basic_type(box) == type; }
  static void print(oop box, outputStream* st)     { jvalue value;  print(get_value(box, &value), &value, st); }
  static void print(BasicType type, jvalue* value, outputStream* st);

  static int value_offset(BasicType type) {
    return is_double_word_type(type) ? _long_value_offset : _value_offset;
  }

  static void serialize_offsets(SerializeClosure* f);

  // Debugging
  friend class JavaClasses;
};



// Interface to java.lang.ref.Reference objects

class java_lang_ref_Reference: AllStatic {
  static int _referent_offset;
  static int _queue_offset;
  static int _next_offset;
  static int _discovered_offset;

  static bool _offsets_initialized;

 public:
  // Accessors
  static inline oop weak_referent_no_keepalive(oop ref);
  static inline oop weak_referent(oop ref);
  static inline oop phantom_referent_no_keepalive(oop ref);
  static inline oop unknown_referent_no_keepalive(oop ref);
  static inline void clear_referent(oop ref);
  static inline void clear_referent_raw(oop ref);
  static inline HeapWord* referent_addr_raw(oop ref);
  static inline oop next(oop ref);
  static inline void set_next(oop ref, oop value);
  static inline void set_next_raw(oop ref, oop value);
  static inline HeapWord* next_addr_raw(oop ref);
  static inline oop discovered(oop ref);
  static inline void set_discovered(oop ref, oop value);
  static inline void set_discovered_raw(oop ref, oop value);
  static inline HeapWord* discovered_addr_raw(oop ref);
  static bool is_referent_field(oop obj, ptrdiff_t offset);
  static inline bool is_final(oop ref);
  static inline bool is_phantom(oop ref);
  static inline bool is_weak(oop ref);
  static inline bool is_soft(oop ref);

  static int referent_offset()    { CHECK_INIT(_referent_offset); }
  static int queue_offset()       { CHECK_INIT(_queue_offset); }
  static int next_offset()        { CHECK_INIT(_next_offset); }
  static int discovered_offset()  { CHECK_INIT(_discovered_offset); }

  static void compute_offsets();
  static void serialize_offsets(SerializeClosure* f) NOT_CDS_RETURN;
};


// Interface to java.lang.ref.SoftReference objects

class java_lang_ref_SoftReference: public java_lang_ref_Reference {
  static int _timestamp_offset;
  static int _static_clock_offset;

 public:
  // Accessors
  static jlong timestamp(oop ref);

  // Accessors for statics
  static jlong clock();
  static void set_clock(jlong value);

  static void compute_offsets();
  static void serialize_offsets(SerializeClosure* f) NOT_CDS_RETURN;
};

// Interface to java.lang.invoke.MethodHandle objects

class java_lang_invoke_MethodHandle: AllStatic {
  friend class JavaClasses;

 private:
  static int _type_offset;               // the MethodType of this MH
  static int _form_offset;               // the LambdaForm of this MH

  static void compute_offsets();

 public:
  static void serialize_offsets(SerializeClosure* f) NOT_CDS_RETURN;

  // Accessors
  static oop            type(oop mh);
  static void       set_type(oop mh, oop mtype);

  static oop            form(oop mh);
  static void       set_form(oop mh, oop lform);

  // Testers
  static bool is_subclass(Klass* klass) {
    return klass->is_subclass_of(vmClasses::MethodHandle_klass());
  }
  static bool is_instance(oop obj);

  // Accessors for code generation:
  static int type_offset()             { CHECK_INIT(_type_offset); }
  static int form_offset()             { CHECK_INIT(_form_offset); }
};

// Interface to java.lang.invoke.DirectMethodHandle objects

class java_lang_invoke_DirectMethodHandle: AllStatic {
  friend class JavaClasses;

 private:
  static int _member_offset;               // the MemberName of this DMH

  static void compute_offsets();

 public:
  static void serialize_offsets(SerializeClosure* f) NOT_CDS_RETURN;

  // Accessors
  static oop  member(oop mh);

  // Testers
  static bool is_subclass(Klass* klass) {
    return klass->is_subclass_of(vmClasses::DirectMethodHandle_klass());
  }
  static bool is_instance(oop obj);

  // Accessors for code generation:
  static int member_offset()           { CHECK_INIT(_member_offset); }
};

// Interface to java.lang.invoke.LambdaForm objects
// (These are a private interface for managing adapter code generation.)

class java_lang_invoke_LambdaForm: AllStatic {
  friend class JavaClasses;

 private:
  static int _vmentry_offset;  // type is MemberName

  static void compute_offsets();

 public:
  static void serialize_offsets(SerializeClosure* f) NOT_CDS_RETURN;

  // Accessors
  static oop            vmentry(oop lform);

  // Testers
  static bool is_subclass(Klass* klass) {
    return vmClasses::LambdaForm_klass() != nullptr &&
      klass->is_subclass_of(vmClasses::LambdaForm_klass());
  }
  static bool is_instance(oop obj);

  // Accessors for code generation:
  static int vmentry_offset()          { CHECK_INIT(_vmentry_offset); }
};

// Interface to java.lang.invoke.NativeEntryPoint objects
// (These are a private interface for managing adapter code generation.)

class jdk_internal_foreign_abi_NativeEntryPoint: AllStatic {
  friend class JavaClasses;

 private:
  static int _method_type_offset;
  static int _downcall_stub_address_offset;

  static void compute_offsets();

 public:
  static void serialize_offsets(SerializeClosure* f) NOT_CDS_RETURN;

  // Accessors
  static oop        method_type(oop entry);
  static jlong      downcall_stub_address(oop entry);

  // Testers
  static bool is_subclass(Klass* klass) {
    return vmClasses::NativeEntryPoint_klass() != nullptr &&
      klass->is_subclass_of(vmClasses::NativeEntryPoint_klass());
  }
  static bool is_instance(oop obj);

  // Accessors for code generation:
  static int method_type_offset_in_bytes()           { return _method_type_offset; }
  static int downcall_stub_address_offset_in_bytes() { return _downcall_stub_address_offset; }
};

class jdk_internal_foreign_abi_ABIDescriptor: AllStatic {
  friend class JavaClasses;

 private:
  static int _inputStorage_offset;
  static int _outputStorage_offset;
  static int _volatileStorage_offset;
  static int _stackAlignment_offset;
  static int _shadowSpace_offset;
  static int _scratch1_offset;
  static int _scratch2_offset;

  static void compute_offsets();

 public:
  static void serialize_offsets(SerializeClosure* f) NOT_CDS_RETURN;

  // Accessors
  static objArrayOop inputStorage(oop entry);
  static objArrayOop outputStorage(oop entry);
  static objArrayOop volatileStorage(oop entry);
  static jint        stackAlignment(oop entry);
  static jint        shadowSpace(oop entry);
  static oop         scratch1(oop entry);
  static oop         scratch2(oop entry);

  // Testers
  static bool is_subclass(Klass* klass) {
    return vmClasses::ABIDescriptor_klass() != nullptr &&
      klass->is_subclass_of(vmClasses::ABIDescriptor_klass());
  }
  static bool is_instance(oop obj);
};

class jdk_internal_foreign_abi_VMStorage: AllStatic {
  friend class JavaClasses;

 private:
  static int _type_offset;
  static int _indexOrOffset_offset;
  static int _segmentMaskOrSize_offset;
  static int _debugName_offset;

  static void compute_offsets();

 public:
  static void serialize_offsets(SerializeClosure* f) NOT_CDS_RETURN;

  // Accessors
  static jbyte  type(oop entry);
  static jint   index_or_offset(oop entry);
  static jshort segment_mask_or_size(oop entry);
  static oop    debugName(oop entry);

  // Testers
  static bool is_subclass(Klass* klass) {
    return vmClasses::VMStorage_klass() != nullptr &&
      klass->is_subclass_of(vmClasses::VMStorage_klass());
  }
  static bool is_instance(oop obj);
};

class jdk_internal_foreign_abi_CallConv: AllStatic {
  friend class JavaClasses;

 private:
  static int _argRegs_offset;
  static int _retRegs_offset;

  static void compute_offsets();

 public:
  static void serialize_offsets(SerializeClosure* f) NOT_CDS_RETURN;

  // Accessors
  static objArrayOop argRegs(oop entry);
  static objArrayOop retRegs(oop entry);

  // Testers
  static bool is_subclass(Klass* klass) {
    return vmClasses::CallConv_klass() != nullptr &&
      klass->is_subclass_of(vmClasses::CallConv_klass());
  }
  static bool is_instance(oop obj);
};

// Interface to java.lang.invoke.MemberName objects
// (These are a private interface for Java code to query the class hierarchy.)

#define RESOLVEDMETHOD_INJECTED_FIELDS(macro)                                   \
  macro(java_lang_invoke_ResolvedMethodName, vmtarget, intptr_signature, false)

class java_lang_invoke_ResolvedMethodName : AllStatic {
  friend class JavaClasses;

  static int _vmtarget_offset;
  static int _vmholder_offset;

  static void compute_offsets();
 public:
  static void serialize_offsets(SerializeClosure* f) NOT_CDS_RETURN;

  static int vmtarget_offset() { CHECK_INIT(_vmtarget_offset); }

  static Method* vmtarget(oop resolved_method);
  static void set_vmtarget(oop resolved_method, Method* method);

  static void set_vmholder(oop resolved_method, oop holder);

  // find or create resolved member name
  static oop find_resolved_method(const methodHandle& m, TRAPS);

  static bool is_instance(oop resolved_method);
};


#define MEMBERNAME_INJECTED_FIELDS(macro)                               \
  macro(java_lang_invoke_MemberName, vmindex,  intptr_signature, false)


class java_lang_invoke_MemberName: AllStatic {
  friend class JavaClasses;

 private:
  // From java.lang.invoke.MemberName:
  //    private Class<?>   clazz;       // class in which the method is defined
  //    private String     name;        // may be null if not yet materialized
  //    private Object     type;        // may be null if not yet materialized
  //    private int        flags;       // modifier bits; see reflect.Modifier
  //    private ResolvedMethodName method;    // holds VM-specific target value
  //    private intptr_t   vmindex;     // member index within class or interface
  static int _clazz_offset;
  static int _name_offset;
  static int _type_offset;
  static int _flags_offset;
  static int _method_offset;
  static int _vmindex_offset;

  static void compute_offsets();

 public:
  static void serialize_offsets(SerializeClosure* f) NOT_CDS_RETURN;
  // Accessors
  static oop            clazz(oop mname);
  static void       set_clazz(oop mname, oop clazz);

  static oop            type(oop mname);
  static void       set_type(oop mname, oop type);

  static oop            name(oop mname);
  static void       set_name(oop mname, oop name);

  static int            flags(oop mname);
  static void       set_flags(oop mname, int flags);

  // Link through ResolvedMethodName field to get Method*
  static Method*        vmtarget(oop mname);
  static void       set_method(oop mname, oop method);

  static intptr_t       vmindex(oop mname);
  static void       set_vmindex(oop mname, intptr_t index);

  // Testers
  static bool is_subclass(Klass* klass) {
    return klass->is_subclass_of(vmClasses::MemberName_klass());
  }
  static bool is_instance(oop obj);

  static bool is_method(oop obj);

  // Relevant integer codes (keep these in synch. with MethodHandleNatives.Constants):
  enum {
    MN_IS_METHOD             = 0x00010000, // method (not constructor)
    MN_IS_OBJECT_CONSTRUCTOR = 0x00020000, // constructor
    MN_IS_FIELD              = 0x00040000, // field
    MN_IS_TYPE               = 0x00080000, // nested type
    MN_CALLER_SENSITIVE      = 0x00100000, // @CallerSensitive annotation detected
    MN_TRUSTED_FINAL         = 0x00200000, // trusted final field
<<<<<<< HEAD
    MN_FLAT_FIELD            = 0x00400000, // flat field
    MN_REFERENCE_KIND_SHIFT  = 24, // refKind
    MN_REFERENCE_KIND_MASK   = 0x0F000000 >> MN_REFERENCE_KIND_SHIFT,
=======
    MN_HIDDEN_MEMBER         = 0x00400000, // @Hidden annotation detected
    MN_FLAT_FIELD            = 0x00800000, // flat field
    MN_NULL_RESTRICTED_FIELD = 0x01000000, // null-restricted field
    MN_REFERENCE_KIND_SHIFT  = 26, // refKind
    MN_REFERENCE_KIND_MASK   = 0x3C000000 >> MN_REFERENCE_KIND_SHIFT,
>>>>>>> 16fa7709
    MN_NESTMATE_CLASS        = 0x00000001,
    MN_HIDDEN_CLASS          = 0x00000002,
    MN_STRONG_LOADER_LINK    = 0x00000004,
    MN_ACCESS_VM_ANNOTATIONS = 0x00000008,
    // Lookup modes
    MN_MODULE_MODE           = 0x00000010,
    MN_UNCONDITIONAL_MODE    = 0x00000020,
    MN_TRUSTED_MODE          = -1
  };

  // Accessors for code generation:
  static int clazz_offset()   { CHECK_INIT(_clazz_offset); }
  static int type_offset()    { CHECK_INIT(_type_offset); }
  static int flags_offset()   { CHECK_INIT(_flags_offset); }
  static int method_offset()  { CHECK_INIT(_method_offset); }
  static int vmindex_offset() { CHECK_INIT(_vmindex_offset); }
};


// Interface to java.lang.invoke.MethodType objects

class java_lang_invoke_MethodType: AllStatic {
  friend class JavaClasses;

 private:
  static int _rtype_offset;
  static int _ptypes_offset;

  static void compute_offsets();

 public:
  static void serialize_offsets(SerializeClosure* f) NOT_CDS_RETURN;
  // Accessors
  static oop            rtype(oop mt);
  static objArrayOop    ptypes(oop mt);

  static oop            ptype(oop mt, int index);
  static int            ptype_count(oop mt);

  static int            ptype_slot_count(oop mt);  // extra counts for long/double
  static int            rtype_slot_count(oop mt);  // extra counts for long/double

  static Symbol*        as_signature(oop mt, bool intern_if_not_found);
  static void           print_signature(oop mt, outputStream* st);

  static bool is_instance(oop obj);

  static bool equals(oop mt1, oop mt2);

  // Accessors for code generation:
  static int rtype_offset()  { CHECK_INIT(_rtype_offset); }
  static int ptypes_offset() { CHECK_INIT(_ptypes_offset); }
};


// Interface to java.lang.invoke.CallSite objects

class java_lang_invoke_CallSite: AllStatic {
  friend class JavaClasses;

private:
  static int _target_offset;
  static int _context_offset;

  static void compute_offsets();

public:
  static void serialize_offsets(SerializeClosure* f) NOT_CDS_RETURN;
  // Accessors
  static oop              target(          oop site);
  static void         set_target(          oop site, oop target);
  static void         set_target_volatile( oop site, oop target);

  static oop context_no_keepalive(oop site);

  // Testers
  static bool is_subclass(Klass* klass) {
    return klass->is_subclass_of(vmClasses::CallSite_klass());
  }
  static bool is_instance(oop obj);

  // Accessors for code generation:
  static int target_offset()  { CHECK_INIT(_target_offset); }
  static int context_offset() { CHECK_INIT(_context_offset); }
};

// Interface to java.lang.invoke.ConstantCallSite objects

class java_lang_invoke_ConstantCallSite: AllStatic {
  friend class JavaClasses;

private:
  static int _is_frozen_offset;

  static void compute_offsets();

public:
  static void serialize_offsets(SerializeClosure* f) NOT_CDS_RETURN;
  // Accessors
  static jboolean is_frozen(oop site);

  // Testers
  static bool is_subclass(Klass* klass) {
    return klass->is_subclass_of(vmClasses::ConstantCallSite_klass());
  }
  static bool is_instance(oop obj);
};

// Interface to java.lang.invoke.MethodHandleNatives$CallSiteContext objects

#define CALLSITECONTEXT_INJECTED_FIELDS(macro) \
  macro(java_lang_invoke_MethodHandleNatives_CallSiteContext, vmdependencies, intptr_signature, false) \
  macro(java_lang_invoke_MethodHandleNatives_CallSiteContext, last_cleanup, long_signature, false)

class DependencyContext;

class java_lang_invoke_MethodHandleNatives_CallSiteContext : AllStatic {
  friend class JavaClasses;

private:
  static int _vmdependencies_offset;
  static int _last_cleanup_offset;

  static void compute_offsets();

public:
  static void serialize_offsets(SerializeClosure* f) NOT_CDS_RETURN;
  // Accessors
  static DependencyContext vmdependencies(oop context);

  // Testers
  static bool is_subclass(Klass* klass) {
    return klass->is_subclass_of(vmClasses::Context_klass());
  }
  static bool is_instance(oop obj);
};

// Interface to java.security.AccessControlContext objects

class java_security_AccessControlContext: AllStatic {
 private:
  // Note that for this class the layout changed between JDK1.2 and JDK1.3,
  // so we compute the offsets at startup rather than hard-wiring them.
  static int _context_offset;
  static int _privilegedContext_offset;
  static int _isPrivileged_offset;
  static int _isAuthorized_offset;

  static void compute_offsets();
 public:
  static void serialize_offsets(SerializeClosure* f) NOT_CDS_RETURN;
  static oop create(objArrayHandle context, bool isPrivileged, Handle privileged_context, TRAPS);

  // Debugging/initialization
  friend class JavaClasses;
};


// Interface to java.lang.ClassLoader objects

#define CLASSLOADER_INJECTED_FIELDS(macro)                            \
  macro(java_lang_ClassLoader, loader_data,  intptr_signature, false)

class java_lang_ClassLoader : AllStatic {
 private:
  static int _loader_data_offset;
  static int _parent_offset;
  static int _parallelCapable_offset;
  static int _name_offset;
  static int _nameAndId_offset;
  static int _unnamedModule_offset;

  static void compute_offsets();

 public:
  // Support for CDS
  static void serialize_offsets(SerializeClosure* f) NOT_CDS_RETURN;
  static int loader_data_offset() { return  _loader_data_offset; }

  static ClassLoaderData* loader_data_acquire(oop loader);
  static ClassLoaderData* loader_data(oop loader);
  static void release_set_loader_data(oop loader, ClassLoaderData* new_data);

  static oop parent(oop loader);
  static oop parent_no_keepalive(oop loader);
  static oop name(oop loader);
  static oop nameAndId(oop loader);
  static bool isAncestor(oop loader, oop cl);

  // Support for parallelCapable field
  static bool parallelCapable(oop the_class_mirror);

  static bool is_trusted_loader(oop loader);

  // Return true if this is one of the class loaders associated with
  // the generated bytecodes for serialization constructor returned
  // by sun.reflect.ReflectionFactory::newConstructorForSerialization
  static bool is_reflection_class_loader(oop loader);

  // Fix for 4474172
  static oop  non_reflection_class_loader(oop loader);

  // Testers
  static bool is_subclass(Klass* klass) {
    return klass->is_subclass_of(vmClasses::ClassLoader_klass());
  }
  static bool is_instance(oop obj);

  static oop unnamedModule(oop loader);

  // Debugging
  friend class JavaClasses;
};


// Interface to java.lang.System objects

class java_lang_System : AllStatic {
 private:
  static int _static_in_offset;
  static int _static_out_offset;
  static int _static_err_offset;
  static int _static_security_offset;
  static int _static_allow_security_offset;
  static int _static_never_offset;

 public:
  static int  in_offset() { CHECK_INIT(_static_in_offset); }
  static int out_offset() { CHECK_INIT(_static_out_offset); }
  static int err_offset() { CHECK_INIT(_static_err_offset); }
  static bool allow_security_manager();
  static bool has_security_manager();

  static void compute_offsets();
  static void serialize_offsets(SerializeClosure* f) NOT_CDS_RETURN;

  // Debugging
  friend class JavaClasses;
};


// Interface to java.lang.StackTraceElement objects

class java_lang_StackTraceElement: AllStatic {
 private:
  static int _declaringClassObject_offset;
  static int _classLoaderName_offset;
  static int _moduleName_offset;
  static int _moduleVersion_offset;
  static int _declaringClass_offset;
  static int _methodName_offset;
  static int _fileName_offset;
  static int _lineNumber_offset;

  // Setters
  static void set_classLoaderName(oop element, oop value);
  static void set_moduleName(oop element, oop value);
  static void set_moduleVersion(oop element, oop value);
  static void set_declaringClass(oop element, oop value);
  static void set_methodName(oop element, oop value);
  static void set_fileName(oop element, oop value);
  static void set_lineNumber(oop element, int value);
  static void set_declaringClassObject(oop element, oop value);

  static void decode_file_and_line(Handle java_mirror, InstanceKlass* holder, int version,
                                   const methodHandle& method, int bci,
                                   Symbol*& source, oop& source_file, int& line_number, TRAPS);

 public:
  // Create an instance of StackTraceElement
  static oop create(const methodHandle& method, int bci, TRAPS);

  static void fill_in(Handle element, InstanceKlass* holder, const methodHandle& method,
                      int version, int bci, Symbol* name, TRAPS);

  static void compute_offsets();
  static void serialize_offsets(SerializeClosure* f) NOT_CDS_RETURN;

#if INCLUDE_JVMCI
  static void decode(const methodHandle& method, int bci, Symbol*& fileName, int& lineNumber, TRAPS);
#endif

  // Debugging
  friend class JavaClasses;
};


class Backtrace: AllStatic {
 public:
  // Helper backtrace functions to store bci|version together.
  static int merge_bci_and_version(int bci, int version);
  static int merge_mid_and_cpref(int mid, int cpref);
  static int bci_at(unsigned int merged);
  static int version_at(unsigned int merged);
  static int mid_at(unsigned int merged);
  static int cpref_at(unsigned int merged);
  static int get_line_number(Method* method, int bci);
  static Symbol* get_source_file_name(InstanceKlass* holder, int version);

  // Debugging
  friend class JavaClasses;
};

class java_lang_ClassFrameInfo: AllStatic {
private:
  static int _classOrMemberName_offset;
  static int _flags_offset;

public:
  static oop  classOrMemberName(oop info);
  static int  flags(oop info);

  // Setters
  static void init_class(Handle stackFrame, const methodHandle& m);
  static void init_method(Handle stackFrame, const methodHandle& m, TRAPS);

  static void compute_offsets();
  static void serialize_offsets(SerializeClosure* f) NOT_CDS_RETURN;

  // Debugging
  friend class JavaClasses;
};

// Interface to java.lang.StackFrameInfo objects

#define STACKFRAMEINFO_INJECTED_FIELDS(macro)                      \
  macro(java_lang_StackFrameInfo, version, short_signature, false)

class java_lang_StackFrameInfo: AllStatic {
private:
  static int _type_offset;
  static int _name_offset;
  static int _bci_offset;
  static int _version_offset;
  static int _contScope_offset;

public:
  // Getters
  static oop name(oop info);
  static oop type(oop info);
  static Method* get_method(oop info);

  // Setters
  static void set_method_and_bci(Handle stackFrame, const methodHandle& method, int bci, oop cont, TRAPS);
  static void set_name(oop info, oop value);
  static void set_type(oop info, oop value);
  static void set_bci(oop info, int value);

  static void set_version(oop info, short value);
  static void set_contScope(oop info, oop value);

  static void compute_offsets();
  static void serialize_offsets(SerializeClosure* f) NOT_CDS_RETURN;

  static void to_stack_trace_element(Handle stackFrame, Handle stack_trace_element, TRAPS);

  // Debugging
  friend class JavaClasses;
};

class java_lang_LiveStackFrameInfo: AllStatic {
 private:
  static int _monitors_offset;
  static int _locals_offset;
  static int _operands_offset;
  static int _mode_offset;

 public:
  static void set_monitors(oop info, oop value);
  static void set_locals(oop info, oop value);
  static void set_operands(oop info, oop value);
  static void set_mode(oop info, int value);

  static void compute_offsets();
  static void serialize_offsets(SerializeClosure* f) NOT_CDS_RETURN;

  // Debugging
  friend class JavaClasses;
};

// Interface to java.lang.reflect.RecordComponent objects

class java_lang_reflect_RecordComponent: AllStatic {
 private:
  static int _clazz_offset;
  static int _name_offset;
  static int _type_offset;
  static int _accessor_offset;
  static int _signature_offset;
  static int _annotations_offset;
  static int _typeAnnotations_offset;

  // Setters
  static void set_clazz(oop element, oop value);
  static void set_name(oop element, oop value);
  static void set_type(oop element, oop value);
  static void set_accessor(oop element, oop value);
  static void set_signature(oop element, oop value);
  static void set_annotations(oop element, oop value);
  static void set_typeAnnotations(oop element, oop value);

 public:
  // Create an instance of RecordComponent
  static oop create(InstanceKlass* holder, RecordComponent* component, TRAPS);

  static void compute_offsets();
  static void serialize_offsets(SerializeClosure* f) NOT_CDS_RETURN;

  // Debugging
  friend class JavaClasses;
};


// Interface to java.lang.AssertionStatusDirectives objects

class java_lang_AssertionStatusDirectives: AllStatic {
 private:
  static int _classes_offset;
  static int _classEnabled_offset;
  static int _packages_offset;
  static int _packageEnabled_offset;
  static int _deflt_offset;

 public:
  // Setters
  static void set_classes(oop obj, oop val);
  static void set_classEnabled(oop obj, oop val);
  static void set_packages(oop obj, oop val);
  static void set_packageEnabled(oop obj, oop val);
  static void set_deflt(oop obj, bool val);

  static void compute_offsets();
  static void serialize_offsets(SerializeClosure* f) NOT_CDS_RETURN;

  // Debugging
  friend class JavaClasses;
};


class java_util_concurrent_locks_AbstractOwnableSynchronizer : AllStatic {
 private:
  static int  _owner_offset;
 public:
  static void compute_offsets();
  static oop  get_owner_threadObj(oop obj);
  static void serialize_offsets(SerializeClosure* f) NOT_CDS_RETURN;
};

 // Interface to jdk.internal.misc.UnsafeConsants

class jdk_internal_misc_UnsafeConstants : AllStatic {
 public:
  static void set_unsafe_constants();
  static void compute_offsets() { }
  static void serialize_offsets(SerializeClosure* f) { }
};

// Interface to jdk.internal.vm.vector.VectorSupport.VectorPayload objects

class vector_VectorPayload : AllStatic {
 private:
  static int _payload_offset;
 public:
  static void set_payload(oop o, oop val);

  static void compute_offsets();
  static void serialize_offsets(SerializeClosure* f) NOT_CDS_RETURN;

  // Testers
  static bool is_subclass(Klass* klass) {
    return klass->is_subclass_of(vmClasses::vector_VectorPayload_klass());
  }
  static bool is_instance(oop obj);
};

class java_lang_Integer : AllStatic {
public:
  static jint value(oop obj);
};

class java_lang_Long : AllStatic {
public:
  static jlong value(oop obj);
};

class java_lang_Character : AllStatic {
public:
  static jchar value(oop obj);
};

class java_lang_Short : AllStatic {
public:
  static jshort value(oop obj);
};

class java_lang_Byte : AllStatic {
public:
  static jbyte value(oop obj);
};

class java_lang_Boolean : AllStatic {
 private:
  static int _static_TRUE_offset;
  static int _static_FALSE_offset;
 public:
  static Symbol* symbol();
  static void compute_offsets(InstanceKlass* k);
  static oop  get_TRUE(InstanceKlass *k);
  static oop  get_FALSE(InstanceKlass *k);
  static void serialize_offsets(SerializeClosure* f) NOT_CDS_RETURN;
  static jboolean value(oop obj);
};

class java_lang_Integer_IntegerCache : AllStatic {
 private:
  static int _static_cache_offset;
 public:
  static Symbol* symbol();
  static void compute_offsets(InstanceKlass* k);
  static objArrayOop  cache(InstanceKlass *k);
  static void serialize_offsets(SerializeClosure* f) NOT_CDS_RETURN;
};

class java_lang_Long_LongCache : AllStatic {
 private:
  static int _static_cache_offset;
 public:
  static Symbol* symbol();
  static void compute_offsets(InstanceKlass* k);
  static objArrayOop  cache(InstanceKlass *k);
  static void serialize_offsets(SerializeClosure* f) NOT_CDS_RETURN;
};

class java_lang_Character_CharacterCache : AllStatic {
 private:
  static int _static_cache_offset;
 public:
  static Symbol* symbol();
  static void compute_offsets(InstanceKlass* k);
  static objArrayOop  cache(InstanceKlass *k);
  static void serialize_offsets(SerializeClosure* f) NOT_CDS_RETURN;
};

class java_lang_Short_ShortCache : AllStatic {
 private:
  static int _static_cache_offset;
 public:
  static Symbol* symbol();
  static void compute_offsets(InstanceKlass* k);
  static objArrayOop  cache(InstanceKlass *k);
  static void serialize_offsets(SerializeClosure* f) NOT_CDS_RETURN;
};

class java_lang_Byte_ByteCache : AllStatic {
 private:
  static int _static_cache_offset;
 public:
  static Symbol* symbol();
  static void compute_offsets(InstanceKlass* k);
  static objArrayOop  cache(InstanceKlass *k);
  static void serialize_offsets(SerializeClosure* f) NOT_CDS_RETURN;
};

// Interface to java.lang.InternalError objects

#define INTERNALERROR_INJECTED_FIELDS(macro)                      \
  macro(java_lang_InternalError, during_unsafe_access, bool_signature, false)

class java_lang_InternalError : AllStatic {
 private:
  static int _during_unsafe_access_offset;
 public:
  static jboolean during_unsafe_access(oop internal_error);
  static void set_during_unsafe_access(oop internal_error);
  static void compute_offsets();
  static void serialize_offsets(SerializeClosure* f) NOT_CDS_RETURN;
};

// Use to declare fields that need to be injected into Java classes
// for the JVM to use.  The name_index and signature_index are
// declared in vmSymbols.  The may_be_java flag is used to declare
// fields that might already exist in Java but should be injected if
// they don't.  Otherwise the field is unconditionally injected and
// the JVM uses the injected one.  This is to ensure that name
// collisions don't occur.  In general may_be_java should be false
// unless there's a good reason.

class InjectedField {
 public:
  const vmClassID klass_id;
  const vmSymbolID name_index;
  const vmSymbolID signature_index;
  const bool           may_be_java;


  Klass* klass() const      { return vmClasses::klass_at(klass_id); }
  Symbol* name() const      { return lookup_symbol(name_index); }
  Symbol* signature() const { return lookup_symbol(signature_index); }

  int compute_offset();

  // Find the Symbol for this index
  static Symbol* lookup_symbol(vmSymbolID symbol_index) {
    return Symbol::vm_symbol_at(symbol_index);
  }
};


// Interface to hard-coded offset checking

enum class InjectedFieldID : int;

class JavaClasses : AllStatic {
 private:

  static InjectedField _injected_fields[];

  static bool check_offset(const char *klass_name, int offset, const char *field_name, const char* field_sig) PRODUCT_RETURN0;
 public:

  static int compute_injected_offset(InjectedFieldID id);

  static void compute_offsets();
  static void check_offsets() PRODUCT_RETURN;
  static void serialize_offsets(SerializeClosure* soc) NOT_CDS_RETURN;
  static InjectedField* get_injected(Symbol* class_name, int* field_count);
  static bool is_supported_for_archiving(oop obj) NOT_CDS_JAVA_HEAP_RETURN_(false);

  static void compute_offset(int &dest_offset,
                             InstanceKlass* ik, Symbol* name_symbol, Symbol* signature_symbol,
                             bool is_static = false);
  static void compute_offset(int& dest_offset, InstanceKlass* ik,
                             const char* name_string, Symbol* signature_symbol,
                             bool is_static = false);
};

#undef CHECK_INIT

#endif // SHARE_CLASSFILE_JAVACLASSES_HPP<|MERGE_RESOLUTION|>--- conflicted
+++ resolved
@@ -1303,17 +1303,11 @@
     MN_IS_TYPE               = 0x00080000, // nested type
     MN_CALLER_SENSITIVE      = 0x00100000, // @CallerSensitive annotation detected
     MN_TRUSTED_FINAL         = 0x00200000, // trusted final field
-<<<<<<< HEAD
-    MN_FLAT_FIELD            = 0x00400000, // flat field
-    MN_REFERENCE_KIND_SHIFT  = 24, // refKind
-    MN_REFERENCE_KIND_MASK   = 0x0F000000 >> MN_REFERENCE_KIND_SHIFT,
-=======
     MN_HIDDEN_MEMBER         = 0x00400000, // @Hidden annotation detected
     MN_FLAT_FIELD            = 0x00800000, // flat field
     MN_NULL_RESTRICTED_FIELD = 0x01000000, // null-restricted field
     MN_REFERENCE_KIND_SHIFT  = 26, // refKind
     MN_REFERENCE_KIND_MASK   = 0x3C000000 >> MN_REFERENCE_KIND_SHIFT,
->>>>>>> 16fa7709
     MN_NESTMATE_CLASS        = 0x00000001,
     MN_HIDDEN_CLASS          = 0x00000002,
     MN_STRONG_LOADER_LINK    = 0x00000004,
