--- conflicted
+++ resolved
@@ -143,9 +143,9 @@
   int group_alignment() const { return _group_alignment; }
   void set_group_alignment(int alignment) { _group_alignment = alignment; }
   GrowableArray<LayoutRawBlock*>* fields() const { return _fields; }
-  void add_field(AllFieldStream fs, InlineKlass* vk);
-    static int compare_multifield_index(LayoutRawBlock** x, LayoutRawBlock** y) {
-     return (*x)->multifield_index() - (*y)->multifield_index();
+  void add_field(ConstantPool* cp, FieldInfo* field, InlineKlass* vk, Array<MultiFieldInfo>* multifield_info);
+  static int compare_multifield_index(LayoutRawBlock** x, LayoutRawBlock** y) {
+    return (*x)->multifield_index() - (*y)->multifield_index();
   }
   static int compare_multifield_groups_inverted(MultiFieldGroup** x, MultiFieldGroup** y) {
     int diff = (*y)->group_size() - (*x)->group_size();
@@ -186,16 +186,10 @@
   int contended_group() const { return _contended_group; }
   int oop_count() const { return _oop_count; }
 
-<<<<<<< HEAD
-  void add_primitive_field(AllFieldStream fs, BasicType type);
-  void add_oop_field(AllFieldStream fs);
-  void add_inlined_field(AllFieldStream fs, InlineKlass* vk);
-  void add_multifield(AllFieldStream fs, Array<MultiFieldInfo>* multifield_info, InlineKlass* vk = NULL);
-=======
   void add_primitive_field(int idx, BasicType type);
   void add_oop_field(int idx);
   void add_inlined_field(int idx, InlineKlass* vk);
->>>>>>> 94636f4c
+  void add_multifield(ConstantPool* cp, FieldInfo* field, Array<MultiFieldInfo>* multifield_info, InlineKlass* vk = NULL);
   void add_block(LayoutRawBlock** list, LayoutRawBlock* block);
   void sort_by_size();
  private:
@@ -229,11 +223,7 @@
   LayoutRawBlock* _last;    // points to the last block of the layout (big empty block)
 
  public:
-<<<<<<< HEAD
-  FieldLayout(Array<u2>* fields, ConstantPool* cp, Array<MultiFieldInfo>* multifields);
-=======
-  FieldLayout(GrowableArray<FieldInfo>* field_info, ConstantPool* cp);
->>>>>>> 94636f4c
+  FieldLayout(GrowableArray<FieldInfo>* field_info, ConstantPool* cp, Array<MultiFieldInfo>* multifields);
   void initialize_static_layout();
   void initialize_instance_layout(const InstanceKlass* ik);
 
@@ -252,16 +242,10 @@
   LayoutRawBlock* last_block() { return _last; }
 
   LayoutRawBlock* first_field_block();
-<<<<<<< HEAD
-  void add(GrowableArray<LayoutRawBlock*>* list, LayoutRawBlock* start = NULL);
-  void add_field_at_offset(LayoutRawBlock* blocks, int offset, LayoutRawBlock* start = NULL);
-  void add_contiguously(GrowableArray<LayoutRawBlock*>* list, LayoutRawBlock* start = NULL);
-  void add_multifield(MultiFieldGroup* multifield, LayoutRawBlock* start = NULL);
-=======
   void add(GrowableArray<LayoutRawBlock*>* list, LayoutRawBlock* start = nullptr);
   void add_field_at_offset(LayoutRawBlock* blocks, int offset, LayoutRawBlock* start = nullptr);
   void add_contiguously(GrowableArray<LayoutRawBlock*>* list, LayoutRawBlock* start = nullptr);
->>>>>>> 94636f4c
+  void add_multifield(MultiFieldGroup* multifield, LayoutRawBlock* start = nullptr);
   LayoutRawBlock* insert_field_block(LayoutRawBlock* slot, LayoutRawBlock* block);
   bool reconstruct_layout(const InstanceKlass* ik);
   void fill_holes(const InstanceKlass* ik);
@@ -325,13 +309,8 @@
 
  public:
   FieldLayoutBuilder(const Symbol* classname, const InstanceKlass* super_klass, ConstantPool* constant_pool,
-<<<<<<< HEAD
-      Array<u2>* fields, bool is_contended, bool is_inline_type, FieldLayoutInfo* info,
-      Array<InlineKlass*>* inline_type_field_klasses, Array<MultiFieldInfo>* multifields);
-=======
                      GrowableArray<FieldInfo>* field_info, bool is_contended, bool is_inline_type, FieldLayoutInfo* info,
-                     Array<InlineKlass*>* inline_type_field_klasses);
->>>>>>> 94636f4c
+                     Array<InlineKlass*>* inline_type_field_klasses, Array<MultiFieldInfo>* multifields);
 
   int get_alignment() {
     assert(_alignment != -1, "Uninitialized");
