--- conflicted
+++ resolved
@@ -299,19 +299,15 @@
   bool _is_naturally_atomic;
   bool _must_be_atomic;
   bool _has_nonstatic_fields;
-<<<<<<< HEAD
   bool _has_inline_type_fields;
   bool _is_contended;
+  bool _super_ends_with_oop;
   bool _is_inline_type;
   bool _is_abstract_value;
   bool _has_flattening_information;
   bool _is_empty_inline_class;
 
   FieldGroup* get_or_create_contended_group(int g);
-=======
-  bool _is_contended; // is a contended class?
-  bool _super_ends_with_oop;
->>>>>>> bcac42aa
 
  public:
   FieldLayoutBuilder(const Symbol* classname, ClassLoaderData* loader_data, const InstanceKlass* super_klass, ConstantPool* constant_pool,
