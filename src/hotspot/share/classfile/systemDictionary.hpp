--- conflicted
+++ resolved
@@ -113,12 +113,8 @@
   // Resolve a superclass or superinterface. Called from ClassFileParser,
   // parse_interfaces, resolve_instance_class_or_null, load_shared_class
   // "class_name" is the class whose super class or interface is being resolved.
-<<<<<<< HEAD
   static InstanceKlass* resolve_with_circularity_detection_or_fail(Symbol* class_name,
                                               Symbol* super_name,
-=======
-  static InstanceKlass* resolve_super_or_fail(Symbol* class_name, Symbol* super_name,
->>>>>>> 1d05989b
                                               Handle class_loader,
                                               Handle protection_domain, bool is_superclass, TRAPS) {
     return resolve_with_circularity_detection(class_name, super_name, class_loader, protection_domain,
