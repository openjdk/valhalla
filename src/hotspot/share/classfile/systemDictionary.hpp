--- conflicted
+++ resolved
@@ -133,14 +133,6 @@
   static oop get_platform_class_loader_impl(TRAPS);
 
  public:
-<<<<<<< HEAD
-  static Klass* resolve_without_circularity_or_fail(Symbol* signature,
-                                                  Handle class_loader,
-                                                  Handle protection_domain,
-                                                  bool throw_error,
-                                                  TRAPS);
-=======
->>>>>>> 509b4ea5
 
   static Klass* resolve_without_circularity_from_current_klass_or_fail(Symbol* origin,
                                                   Symbol* signature,
