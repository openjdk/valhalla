--- conflicted
+++ resolved
@@ -221,13 +221,10 @@
   /* force inline of iterators */                                                                               \
   do_klass(Iterator_klass,                              java_util_Iterator                                    ) \
                                                                                                                 \
-<<<<<<< HEAD
   do_klass(jdk_internal_vm_jni_SubElementSelector_klass, jdk_internal_vm_jni_SubElementSelector               ) \
-=======
   /* support for records */                                                                                     \
   do_klass(RecordComponent_klass,                       java_lang_reflect_RecordComponent                     ) \
                                                                                                                 \
->>>>>>> aa4ef80f
   /*end*/
 
 class SystemDictionary : AllStatic {
