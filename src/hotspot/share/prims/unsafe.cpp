--- conflicted
+++ resolved
@@ -1251,12 +1251,8 @@
     {CC "arrayBaseOffset0",   CC "(" CLS ")I",           FN_PTR(Unsafe_ArrayBaseOffset0)},
     {CC "arrayInstanceBaseOffset0",   CC "(" OBJ_ARR ")I", FN_PTR(Unsafe_ArrayInstanceBaseOffset0)},
     {CC "arrayIndexScale0",   CC "(" CLS ")I",           FN_PTR(Unsafe_ArrayIndexScale0)},
-<<<<<<< HEAD
-    {CC "arrayIndexScale1",   CC "(" OBJ_ARR ")I",       FN_PTR(Unsafe_ArrayIndexScale1)},
+    {CC "arrayInstanceIndexScale0",   CC "(" OBJ_ARR ")I", FN_PTR(Unsafe_ArrayInstanceIndexScale0)},
     {CC "getFieldMap0",       CC "(Ljava/lang/Class;)[I", FN_PTR(Unsafe_GetFieldMap0)},
-=======
-    {CC "arrayInstanceIndexScale0",   CC "(" OBJ_ARR ")I", FN_PTR(Unsafe_ArrayInstanceIndexScale0)},
->>>>>>> 60af17ff
     {CC "getObjectSize0",     CC "(Ljava/lang/Object;)J", FN_PTR(Unsafe_GetObjectSize0)},
 
     {CC "defineClass0",       CC "(" DC_Args ")" CLS,    FN_PTR(Unsafe_DefineClass0)},
