--- conflicted
+++ resolved
@@ -864,186 +864,6 @@
 } UNSAFE_END
 
 
-<<<<<<< HEAD
-// define a class but do not make it known to the class loader or system dictionary
-// - host_class:  supplies context for linkage, access control, protection domain, and class loader
-//                if host_class is itself anonymous then it is replaced with its host class.
-// - data:  bytes of a class file, a raw memory address (length gives the number of bytes)
-// - cp_patches:  where non-null entries exist, they replace corresponding CP entries in data
-
-// When you load an anonymous class U, it works as if you changed its name just before loading,
-// to a name that you will never use again.  Since the name is lost, no other class can directly
-// link to any member of U.  Just after U is loaded, the only way to use it is reflectively,
-// through java.lang.Class methods like Class.newInstance.
-
-// The package of an anonymous class must either match its host's class's package or be in the
-// unnamed package.  If it is in the unnamed package then it will be put in its host class's
-// package.
-//
-
-// Access checks for linkage sites within U continue to follow the same rules as for named classes.
-// An anonymous class also has special privileges to access any member of its host class.
-// This is the main reason why this loading operation is unsafe.  The purpose of this is to
-// allow language implementations to simulate "open classes"; a host class in effect gets
-// new code when an anonymous class is loaded alongside it.  A less convenient but more
-// standard way to do this is with reflection, which can also be set to ignore access
-// restrictions.
-
-// Access into an anonymous class is possible only through reflection.  Therefore, there
-// are no special access rules for calling into an anonymous class.  The relaxed access
-// rule for the host class is applied in the opposite direction:  A host class reflectively
-// access one of its anonymous classes.
-
-// If you load the same bytecodes twice, you get two different classes.  You can reload
-// the same bytecodes with or without varying CP patches.
-
-// By using the CP patching array, you can have a new anonymous class U2 refer to an older one U1.
-// The bytecodes for U2 should refer to U1 by a symbolic name (doesn't matter what the name is).
-// The CONSTANT_Class entry for that name can be patched to refer directly to U1.
-
-// This allows, for example, U2 to use U1 as a superclass or super-interface, or as
-// an outer class (so that U2 is an anonymous inner class of anonymous U1).
-// It is not possible for a named class, or an older anonymous class, to refer by
-// name (via its CP) to a newer anonymous class.
-
-// CP patching may also be used to modify (i.e., hack) the names of methods, classes,
-// or type descriptors used in the loaded anonymous class.
-
-// Finally, CP patching may be used to introduce "live" objects into the constant pool,
-// instead of "dead" strings.  A compiled statement like println((Object)"hello") can
-// be changed to println(greeting), where greeting is an arbitrary object created before
-// the anonymous class is loaded.  This is useful in dynamic languages, in which
-// various kinds of metaobjects must be introduced as constants into bytecode.
-// Note the cast (Object), which tells the verifier to expect an arbitrary object,
-// not just a literal string.  For such ldc instructions, the verifier uses the
-// type Object instead of String, if the loaded constant is not in fact a String.
-//
-// An anonymous class cannot be an inline type.
-
-static InstanceKlass*
-Unsafe_DefineAnonymousClass_impl(JNIEnv *env,
-                                 jclass host_class, jbyteArray data, jobjectArray cp_patches_jh,
-                                 u1** temp_alloc,
-                                 TRAPS) {
-  assert(host_class != NULL, "host_class must not be NULL");
-  assert(data != NULL, "data must not be NULL");
-
-  if (UsePerfData) {
-    ClassLoader::unsafe_defineClassCallCounter()->inc();
-  }
-
-  jint length = typeArrayOop(JNIHandles::resolve_non_null(data))->length();
-  assert(length >= 0, "class_bytes_length must not be negative: %d", length);
-
-  int class_bytes_length = (int) length;
-
-  u1* class_bytes = NEW_C_HEAP_ARRAY_RETURN_NULL(u1, length, mtInternal);
-  if (class_bytes == NULL) {
-    THROW_0(vmSymbols::java_lang_OutOfMemoryError());
-  }
-
-  // caller responsible to free it:
-  *temp_alloc = class_bytes;
-
-  ArrayAccess<>::arraycopy_to_native(arrayOop(JNIHandles::resolve_non_null(data)), typeArrayOopDesc::element_offset<jbyte>(0),
-                                     reinterpret_cast<jbyte*>(class_bytes), length);
-
-  objArrayHandle cp_patches_h;
-  if (cp_patches_jh != NULL) {
-    oop p = JNIHandles::resolve_non_null(cp_patches_jh);
-    assert(p->is_objArray(), "cp_patches must be an object[]");
-    cp_patches_h = objArrayHandle(THREAD, (objArrayOop)p);
-  }
-
-  const Klass* host_klass = java_lang_Class::as_Klass(JNIHandles::resolve_non_null(host_class));
-
-  // Make sure it's the real host class, not another anonymous class.
-  while (host_klass != NULL && host_klass->is_instance_klass() &&
-         InstanceKlass::cast(host_klass)->is_unsafe_anonymous()) {
-    host_klass = InstanceKlass::cast(host_klass)->unsafe_anonymous_host();
-  }
-
-  // Primitive types have NULL Klass* fields in their java.lang.Class instances.
-  if (host_klass == NULL) {
-    THROW_MSG_0(vmSymbols::java_lang_IllegalArgumentException(), "Host class is null");
-  }
-
-  assert(host_klass->is_instance_klass(), "Host class must be an instance class");
-
-  const char* host_source = host_klass->external_name();
-  Handle      host_loader(THREAD, host_klass->class_loader());
-  Handle      host_domain(THREAD, host_klass->protection_domain());
-
-  GrowableArray<Handle>* cp_patches = NULL;
-
-  if (cp_patches_h.not_null()) {
-    int alen = cp_patches_h->length();
-
-    for (int i = alen-1; i >= 0; i--) {
-      oop p = cp_patches_h->obj_at(i);
-      if (p != NULL) {
-        Handle patch(THREAD, p);
-
-        if (cp_patches == NULL) {
-          cp_patches = new GrowableArray<Handle>(i+1, i+1, Handle());
-        }
-
-        cp_patches->at_put(i, patch);
-      }
-    }
-  }
-
-  ClassFileStream st(class_bytes, class_bytes_length, host_source, ClassFileStream::verify);
-
-  Symbol* no_class_name = NULL;
-  ClassLoadInfo cl_info(host_domain,
-                        InstanceKlass::cast(host_klass),
-                        cp_patches,
-                        NULL,     // dynamic_nest_host
-                        Handle(), // classData
-                        false,    // is_hidden
-                        false,    // is_strong_hidden
-                        true);    // can_access_vm_annotations
-
-  InstanceKlass* anonk = SystemDictionary::resolve_from_stream(&st, no_class_name,
-                                                               host_loader,
-                                                               cl_info,
-                                                               CHECK_NULL);
-  assert(anonk != NULL, "no klass created");
-  assert(!anonk->is_inline_klass(), "unsafe anonymous class cannot be inline class");
-  return anonk;
-}
-
-UNSAFE_ENTRY(jclass, Unsafe_DefineAnonymousClass0(JNIEnv *env, jobject unsafe, jclass host_class, jbyteArray data, jobjectArray cp_patches_jh)) {
-  ResourceMark rm(THREAD);
-
-  jobject res_jh = NULL;
-  u1* temp_alloc = NULL;
-
-  InstanceKlass* anon_klass = Unsafe_DefineAnonymousClass_impl(env, host_class, data, cp_patches_jh, &temp_alloc, THREAD);
-  if (anon_klass != NULL) {
-    res_jh = JNIHandles::make_local(THREAD, anon_klass->java_mirror());
-  }
-
-  // try/finally clause:
-  FREE_C_HEAP_ARRAY(u1, temp_alloc);
-
-  // The anonymous class loader data has been artificially been kept alive to
-  // this point.   The mirror and any instances of this class have to keep
-  // it alive afterwards.
-  if (anon_klass != NULL) {
-    anon_klass->class_loader_data()->dec_keep_alive();
-  }
-
-  // let caller initialize it as needed...
-
-  return (jclass) res_jh;
-} UNSAFE_END
-
-
-
-=======
->>>>>>> df65237b
 UNSAFE_ENTRY(void, Unsafe_ThrowException(JNIEnv *env, jobject unsafe, jthrowable thr)) {
   ThreadToNativeFromVM ttnfv(thread);
   env->Throw(thr);
