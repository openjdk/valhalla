--- conflicted
+++ resolved
@@ -463,17 +463,13 @@
 ////// Allocation requests
 
 UNSAFE_ENTRY(jobject, Unsafe_AllocateInstance(JNIEnv *env, jobject unsafe, jclass cls)) {
-<<<<<<< HEAD
   oop mirror = JNIHandles::resolve_non_null(cls);
   InstanceKlass* k = InstanceKlass::cast(java_lang_Class::as_Klass(mirror));
   if (k == vmClasses::Object_klass() && vmClasses::Object_klass()->is_abstract()) {
     k = vmClasses::Identity_klass();
   }
+  JvmtiVMObjectAllocEventCollector oam;
   instanceOop i = InstanceKlass::allocate_instance(k->java_mirror(), CHECK_NULL);
-=======
-  JvmtiVMObjectAllocEventCollector oam;
-  instanceOop i = InstanceKlass::allocate_instance(JNIHandles::resolve_non_null(cls), CHECK_NULL);
->>>>>>> 5d03db86
   return JNIHandles::make_local(THREAD, i);
 } UNSAFE_END
 
