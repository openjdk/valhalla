--- conflicted
+++ resolved
@@ -333,7 +333,6 @@
     return false;
   }
 
-<<<<<<< HEAD
   // Cannot redefine or retransform interface java.lang.IdentityObject.
   if (k->name() == vmSymbols::java_lang_IdentityObject()) {
     return false;
@@ -343,13 +342,8 @@
     return false;
   }
 
-  // Cannot redefine or retransform a hidden or an unsafe anonymous class.
-  if (InstanceKlass::cast(k)->is_hidden() ||
-      InstanceKlass::cast(k)->is_unsafe_anonymous()) {
-=======
   // Cannot redefine or retransform a hidden class.
   if (InstanceKlass::cast(k)->is_hidden()) {
->>>>>>> df65237b
     return false;
   }
   return true;
