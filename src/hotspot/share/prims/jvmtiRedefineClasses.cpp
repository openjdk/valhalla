--- conflicted
+++ resolved
@@ -27,8 +27,8 @@
 #include "classfile/classFileStream.hpp"
 #include "classfile/classLoaderDataGraph.hpp"
 #include "classfile/classLoadInfo.hpp"
+#include "classfile/klassFactory.hpp"
 #include "classfile/javaClasses.inline.hpp"
-#include "classfile/klassFactory.hpp"
 #include "classfile/metadataOnStackMark.hpp"
 #include "classfile/stackMapTable.hpp"
 #include "classfile/symbolTable.hpp"
@@ -3309,12 +3309,8 @@
     }
 
     // reserved for future use
-<<<<<<< HEAD
-    else if (frame_type >= 128 && frame_type <= 245) {
-=======
     else if (frame_type >= StackMapReader::RESERVED_START &&
              frame_type <= StackMapReader::RESERVED_END) {
->>>>>>> 1ca008fd
       // nothing more to do for reserved frame_types
     }
 
