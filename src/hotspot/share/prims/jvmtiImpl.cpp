--- conflicted
+++ resolved
@@ -705,14 +705,9 @@
       case T_LONG:   locals->set_long_at  (_index, _value.j); break;
       case T_FLOAT:  locals->set_float_at (_index, _value.f); break;
       case T_DOUBLE: locals->set_double_at(_index, _value.d); break;
-<<<<<<< HEAD
       case T_OBJECT:
       case T_INLINE_TYPE: {
-        Handle ob_h(Thread::current(), JNIHandles::resolve_external_guard(_value.l));
-=======
-      case T_OBJECT: {
         Handle ob_h(current_thread, JNIHandles::resolve_external_guard(_value.l));
->>>>>>> 96f56eb4
         locals->set_obj_at (_index, ob_h);
         break;
       }
