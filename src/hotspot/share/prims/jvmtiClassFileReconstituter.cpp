--- conflicted
+++ resolved
@@ -86,11 +86,7 @@
     // JVMSpec|         attribute_info attributes[attributes_count];
     // JVMSpec|   }
 
-<<<<<<< HEAD
-    write_u2(access_flags.get_flags());
-=======
     write_u2(access_flags.as_field_flags());
->>>>>>> 2e00816a
     write_u2(name_index);
     write_u2(signature_index);
     u2 attr_count = 0;
@@ -950,12 +946,8 @@
   copy_cpool_bytes(writeable_address(cpool_size()));
 
   // JVMSpec|           u2 access_flags;
-<<<<<<< HEAD
-  write_u2(ik()->access_flags().get_flags() & (JVM_RECOGNIZED_CLASS_MODIFIERS));
-=======
   write_u2(ik()->access_flags().as_class_flags());
 
->>>>>>> 2e00816a
   // JVMSpec|           u2 this_class;
   // JVMSpec|           u2 super_class;
   write_u2(class_symbol_to_cpool_index(ik()->name()));
