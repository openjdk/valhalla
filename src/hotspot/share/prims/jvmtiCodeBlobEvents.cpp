/*
 * Copyright (c) 2003, 2020, Oracle and/or its affiliates. All rights reserved.
 * DO NOT ALTER OR REMOVE COPYRIGHT NOTICES OR THIS FILE HEADER.
 *
 * This code is free software; you can redistribute it and/or modify it
 * under the terms of the GNU General Public License version 2 only, as
 * published by the Free Software Foundation.
 *
 * This code is distributed in the hope that it will be useful, but WITHOUT
 * ANY WARRANTY; without even the implied warranty of MERCHANTABILITY or
 * FITNESS FOR A PARTICULAR PURPOSE.  See the GNU General Public License
 * version 2 for more details (a copy is included in the LICENSE file that
 * accompanied this code).
 *
 * You should have received a copy of the GNU General Public License version
 * 2 along with this work; if not, write to the Free Software Foundation,
 * Inc., 51 Franklin St, Fifth Floor, Boston, MA 02110-1301 USA.
 *
 * Please contact Oracle, 500 Oracle Parkway, Redwood Shores, CA 94065 USA
 * or visit www.oracle.com if you need additional information or have any
 * questions.
 *
 */

#include "precompiled.hpp"
#include "code/codeBlob.hpp"
#include "code/codeCache.hpp"
#include "code/scopeDesc.hpp"
#include "code/vtableStubs.hpp"
#include "memory/allocation.inline.hpp"
#include "memory/resourceArea.hpp"
#include "oops/oop.inline.hpp"
#include "prims/jvmtiCodeBlobEvents.hpp"
#include "prims/jvmtiExport.hpp"
#include "prims/jvmtiThreadState.inline.hpp"
#include "runtime/handles.inline.hpp"
#include "runtime/safepointVerifiers.hpp"
#include "runtime/vmThread.hpp"

// Support class to collect a list of the non-nmethod CodeBlobs in
// the CodeCache.
//
// This class actually creates a list of JvmtiCodeBlobDesc - each JvmtiCodeBlobDesc
// describes a single CodeBlob in the CodeCache. Note that collection is
// done to a static list - this is because CodeCache::blobs_do is defined
// as void CodeCache::blobs_do(void f(CodeBlob* nm)) and hence requires
// a C or static method.
//
// Usage :-
//
// CodeBlobCollector collector;
//
// collector.collect();
// JvmtiCodeBlobDesc* blob = collector.first();
// while (blob != NULL) {
//   :
//   blob = collector.next();
// }
//

class CodeBlobCollector : StackObj {
 private:
  GrowableArray<JvmtiCodeBlobDesc*>* _code_blobs;   // collected blobs
  int _pos;                                         // iterator position

  // used during a collection
  static GrowableArray<JvmtiCodeBlobDesc*>* _global_code_blobs;
  static void do_blob(CodeBlob* cb);
  static void do_vtable_stub(VtableStub* vs);
 public:
  CodeBlobCollector() {
    _code_blobs = NULL;
    _pos = -1;
  }
  ~CodeBlobCollector() {
    if (_code_blobs != NULL) {
      for (int i=0; i<_code_blobs->length(); i++) {
        FreeHeap(_code_blobs->at(i));
      }
      delete _code_blobs;
    }
  }

  // collect list of code blobs in the cache
  void collect();

  // iteration support - return first code blob
  JvmtiCodeBlobDesc* first() {
    assert(_code_blobs != NULL, "not collected");
    if (_code_blobs->length() == 0) {
      return NULL;
    }
    _pos = 0;
    return _code_blobs->at(0);
  }

  // iteration support - return next code blob
  JvmtiCodeBlobDesc* next() {
    assert(_pos >= 0, "iteration not started");
    if (_pos+1 >= _code_blobs->length()) {
      return NULL;
    }
    return _code_blobs->at(++_pos);
  }

};

// used during collection
GrowableArray<JvmtiCodeBlobDesc*>* CodeBlobCollector::_global_code_blobs;


// called for each CodeBlob in the CodeCache
//
// This function filters out nmethods as it is only interested in
// other CodeBlobs. This function also filters out CodeBlobs that have
// a duplicate starting address as previous blobs. This is needed to
// handle the case where multiple stubs are generated into a single
// BufferBlob.

void CodeBlobCollector::do_blob(CodeBlob* cb) {

  // ignore nmethods
  if (cb->is_nmethod()) {
    return;
  }
  // exclude VtableStubs, which are processed separately
  if (cb->is_buffer_blob() && strcmp(cb->name(), "vtable chunks") == 0) {
    return;
  }

  // check if this starting address has been seen already - the
  // assumption is that stubs are inserted into the list before the
  // enclosing BufferBlobs.
  address addr = cb->code_begin();
  for (int i=0; i<_global_code_blobs->length(); i++) {
    JvmtiCodeBlobDesc* scb = _global_code_blobs->at(i);
    if (addr == scb->code_begin()) {
      return;
    }
  }

  // record the CodeBlob details as a JvmtiCodeBlobDesc
  JvmtiCodeBlobDesc* scb = new JvmtiCodeBlobDesc(cb->name(), cb->code_begin(), cb->code_end());
  _global_code_blobs->append(scb);
}

// called for each VtableStub in VtableStubs

void CodeBlobCollector::do_vtable_stub(VtableStub* vs) {
    JvmtiCodeBlobDesc* scb = new JvmtiCodeBlobDesc(vs->is_vtable_stub() ? "vtable stub" : "itable stub",
                                                   vs->code_begin(), vs->code_end());
    _global_code_blobs->append(scb);
}

// collects a list of CodeBlobs in the CodeCache.
//
// The created list is growable array of JvmtiCodeBlobDesc - each one describes
// a CodeBlob. Note that the list is static - this is because CodeBlob::blobs_do
// requires a a C or static function so we can't use an instance function. This
// isn't a problem as the iteration is serial anyway as we need the CodeCache_lock
// to iterate over the code cache.
//
// Note that the CodeBlobs in the CodeCache will include BufferBlobs that may
// contain multiple stubs. As a profiler is interested in the stubs rather than
// the enclosing container we first iterate over the stub code descriptors so
// that the stubs go into the list first. do_blob will then filter out the
// enclosing blobs if the starting address of the enclosing blobs matches the
// starting address of first stub generated in the enclosing blob.

void CodeBlobCollector::collect() {
  assert_locked_or_safepoint(CodeCache_lock);
  assert(_global_code_blobs == NULL, "checking");

  // create the global list
  _global_code_blobs = new (ResourceObj::C_HEAP, mtServiceability) GrowableArray<JvmtiCodeBlobDesc*>(50, mtServiceability);

  // iterate over the stub code descriptors and put them in the list first.
  for (StubCodeDesc* desc = StubCodeDesc::first(); desc != NULL; desc = StubCodeDesc::next(desc)) {
    _global_code_blobs->append(new JvmtiCodeBlobDesc(desc->name(), desc->begin(), desc->end()));
  }

  // Vtable stubs are not described with StubCodeDesc,
  // process them separately
  VtableStubs::vtable_stub_do(do_vtable_stub);

  // next iterate over all the non-nmethod code blobs and add them to
  // the list - as noted above this will filter out duplicates and
  // enclosing blobs.
  CodeCache::blobs_do(do_blob);

  // make the global list the instance list so that it can be used
  // for other iterations.
  _code_blobs = _global_code_blobs;
  _global_code_blobs = NULL;
}


// Generate a DYNAMIC_CODE_GENERATED event for each non-nmethod code blob.

jvmtiError JvmtiCodeBlobEvents::generate_dynamic_code_events(JvmtiEnv* env) {
  CodeBlobCollector collector;

  // First collect all the code blobs.  This has to be done in a
  // single pass over the code cache with CodeCache_lock held because
  // there isn't any safe way to iterate over regular CodeBlobs since
  // they can be freed at any point.
  {
    MutexLocker mu(CodeCache_lock, Mutex::_no_safepoint_check_flag);
    collector.collect();
  }

  // iterate over the collected list and post an event for each blob
  JvmtiCodeBlobDesc* blob = collector.first();
  while (blob != NULL) {
    JvmtiExport::post_dynamic_code_generated(env, blob->name(), blob->code_begin(), blob->code_end());
    blob = collector.next();
  }
  return JVMTI_ERROR_NONE;
}


// Generate a COMPILED_METHOD_LOAD event for each nnmethod
jvmtiError JvmtiCodeBlobEvents::generate_compiled_method_load_events(JvmtiEnv* env) {
  JavaThread* java_thread = JavaThread::current();
  JvmtiThreadState* state = JvmtiThreadState::state_for(java_thread);
  {
    NoSafepointVerifier nsv;  // safepoints are not safe while collecting methods to post.
    {
      // Walk the CodeCache notifying for live nmethods, don't release the CodeCache_lock
      // because the sweeper may be running concurrently.
      // Save events to the queue for posting outside the CodeCache_lock.
      MutexLocker mu(java_thread, CodeCache_lock, Mutex::_no_safepoint_check_flag);
      // Iterate over non-profiled and profiled nmethods
      NMethodIterator iter(NMethodIterator::only_alive_and_not_unloading);
      while(iter.next()) {
        nmethod* current = iter.method();
        current->post_compiled_method_load_event(state);
      }
    }

    // Enter nmethod barrier code if present outside CodeCache_lock
    state->run_nmethod_entry_barriers();
  }

  // Now post all the events outside the CodeCache_lock.
  // If there's a safepoint, the queued events will be kept alive.
  // Adding these events to the service thread to post is something that
  // should work, but the service thread doesn't keep up in stress scenarios and
  // the os eventually kills the process with OOM.
  // We want this thread to wait until the events are all posted.
  state->post_events(env);
  return JVMTI_ERROR_NONE;
}


// create a C-heap allocated address location map for an nmethod
void JvmtiCodeBlobEvents::build_jvmti_addr_location_map(nmethod *nm,
                                                        jvmtiAddrLocationMap** map_ptr,
                                                        jint *map_length_ptr)
{
  ResourceMark rm;
  jvmtiAddrLocationMap* map = NULL;
  jint map_length = 0;


  // Generate line numbers using PcDesc and ScopeDesc info
  methodHandle mh(Thread::current(), nm->method());

  if (!mh->is_native()) {
    PcDesc *pcd;
    int pcds_in_method;

    pcds_in_method = (nm->scopes_pcs_end() - nm->scopes_pcs_begin());
    map = NEW_C_HEAP_ARRAY(jvmtiAddrLocationMap, pcds_in_method, mtInternal);

    address scopes_data = nm->scopes_data_begin();
    for( pcd = nm->scopes_pcs_begin(); pcd < nm->scopes_pcs_end(); ++pcd ) {
<<<<<<< HEAD
      ScopeDesc sc0(nm, pcd->scope_decode_offset(), pcd->should_reexecute(), pcd->rethrow_exception(), pcd->return_oop(), pcd->return_vt());
=======
      ScopeDesc sc0(nm, pcd, true);
>>>>>>> d735f919
      ScopeDesc *sd  = &sc0;
      while( !sd->is_top() ) { sd = sd->sender(); }
      int bci = sd->bci();
      if (bci >= 0) {
        assert(map_length < pcds_in_method, "checking");
        map[map_length].start_address = (const void*)pcd->real_pc(nm);
        map[map_length].location = bci;
        ++map_length;
      }
    }
  }

  *map_ptr = map;
  *map_length_ptr = map_length;
}<|MERGE_RESOLUTION|>--- conflicted
+++ resolved
@@ -275,11 +275,7 @@
 
     address scopes_data = nm->scopes_data_begin();
     for( pcd = nm->scopes_pcs_begin(); pcd < nm->scopes_pcs_end(); ++pcd ) {
-<<<<<<< HEAD
-      ScopeDesc sc0(nm, pcd->scope_decode_offset(), pcd->should_reexecute(), pcd->rethrow_exception(), pcd->return_oop(), pcd->return_vt());
-=======
       ScopeDesc sc0(nm, pcd, true);
->>>>>>> d735f919
       ScopeDesc *sd  = &sc0;
       while( !sd->is_top() ) { sd = sd->sender(); }
       int bci = sd->bci();
