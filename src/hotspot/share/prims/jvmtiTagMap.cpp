/*
 * Copyright (c) 2003, 2025, Oracle and/or its affiliates. All rights reserved.
 * DO NOT ALTER OR REMOVE COPYRIGHT NOTICES OR THIS FILE HEADER.
 *
 * This code is free software; you can redistribute it and/or modify it
 * under the terms of the GNU General Public License version 2 only, as
 * published by the Free Software Foundation.
 *
 * This code is distributed in the hope that it will be useful, but WITHOUT
 * ANY WARRANTY; without even the implied warranty of MERCHANTABILITY or
 * FITNESS FOR A PARTICULAR PURPOSE.  See the GNU General Public License
 * version 2 for more details (a copy is included in the LICENSE file that
 * accompanied this code).
 *
 * You should have received a copy of the GNU General Public License version
 * 2 along with this work; if not, write to the Free Software Foundation,
 * Inc., 51 Franklin St, Fifth Floor, Boston, MA 02110-1301 USA.
 *
 * Please contact Oracle, 500 Oracle Parkway, Redwood Shores, CA 94065 USA
 * or visit www.oracle.com if you need additional information or have any
 * questions.
 *
 */

#include "classfile/classLoaderDataGraph.hpp"
#include "classfile/javaClasses.inline.hpp"
#include "classfile/symbolTable.hpp"
#include "classfile/vmClasses.hpp"
#include "classfile/vmSymbols.hpp"
#include "gc/shared/collectedHeap.hpp"
#include "jvmtifiles/jvmtiEnv.hpp"
#include "logging/log.hpp"
#include "memory/allocation.inline.hpp"
#include "memory/resourceArea.hpp"
#include "memory/universe.hpp"
#include "oops/access.inline.hpp"
#include "oops/arrayOop.hpp"
#include "oops/constantPool.inline.hpp"
#include "oops/instanceMirrorKlass.hpp"
#include "oops/klass.inline.hpp"
#include "oops/objArrayKlass.hpp"
#include "oops/objArrayOop.inline.hpp"
#include "oops/oop.inline.hpp"
#include "oops/typeArrayOop.inline.hpp"
#include "prims/jvmtiEventController.hpp"
#include "prims/jvmtiEventController.inline.hpp"
#include "prims/jvmtiExport.hpp"
#include "prims/jvmtiImpl.hpp"
#include "prims/jvmtiTagMap.hpp"
#include "prims/jvmtiTagMapTable.hpp"
#include "prims/jvmtiThreadState.hpp"
#include "runtime/continuationWrapper.inline.hpp"
#include "runtime/deoptimization.hpp"
#include "runtime/frame.inline.hpp"
#include "runtime/handles.inline.hpp"
#include "runtime/interfaceSupport.inline.hpp"
#include "runtime/javaCalls.hpp"
#include "runtime/javaThread.inline.hpp"
#include "runtime/jniHandles.inline.hpp"
#include "runtime/mutex.hpp"
#include "runtime/mutexLocker.hpp"
#include "runtime/reflectionUtils.hpp"
#include "runtime/safepoint.hpp"
#include "runtime/timerTrace.hpp"
#include "runtime/threadSMR.hpp"
#include "runtime/vframe.hpp"
#include "runtime/vmThread.hpp"
#include "runtime/vmOperations.hpp"
#include "utilities/objectBitSet.inline.hpp"
#include "utilities/macros.hpp"

typedef ObjectBitSet<mtServiceability> JVMTIBitSet;


// Helper class to store objects to visit.
class JvmtiHeapwalkVisitStack {
private:
  enum {
    initial_visit_stack_size = 4000
  };

  GrowableArray<JvmtiHeapwalkObject>* _visit_stack;
  JVMTIBitSet _bitset;

  static GrowableArray<JvmtiHeapwalkObject>* create_visit_stack() {
    return new (mtServiceability) GrowableArray<JvmtiHeapwalkObject>(initial_visit_stack_size, mtServiceability);
  }

public:
  JvmtiHeapwalkVisitStack(): _visit_stack(create_visit_stack()) {
  }
  ~JvmtiHeapwalkVisitStack() {
    if (_visit_stack != nullptr) {
      delete _visit_stack;
    }
  }

  bool is_empty() const {
    return _visit_stack->is_empty();
  }

  void push(const JvmtiHeapwalkObject& obj) {
    _visit_stack->push(obj);
  }

  // If the object hasn't been visited then push it onto the visit stack
  // so that it will be visited later.
  void check_for_visit(const JvmtiHeapwalkObject& obj) {
    if (!is_visited(obj)) {
      _visit_stack->push(obj);
    }
  }

  JvmtiHeapwalkObject pop() {
    return _visit_stack->pop();
  }

  bool is_visited(const JvmtiHeapwalkObject& obj) /*const*/ { // TODO: _bitset.is_marked() should be const
    // The method is called only for objects from visit_stack to ensure an object is not visited twice.
    // Flat objects can be added to visit_stack only when we visit their holder object, so we cannot get duplicate reference to it.
    if (obj.is_flat()) {
      return false;
    }
    return _bitset.is_marked(obj.obj());
  }

  void mark_visited(const JvmtiHeapwalkObject& obj) {
    if (!obj.is_flat()) {
      _bitset.mark_obj(obj.obj());
    }
  }
};


bool JvmtiTagMap::_has_object_free_events = false;

// create a JvmtiTagMap
JvmtiTagMap::JvmtiTagMap(JvmtiEnv* env) :
  _env(env),
  _lock(Mutex::nosafepoint, "JvmtiTagMap_lock"),
  _needs_cleaning(false),
  _posting_events(false),
  _converting_flat_object(false) {

  assert(JvmtiThreadState_lock->is_locked(), "sanity check");
  assert(((JvmtiEnvBase *)env)->tag_map() == nullptr, "tag map already exists for environment");

  _hashmap = new JvmtiTagMapTable();
  _flat_hashmap = new JvmtiFlatTagMapTable();

  // finally add us to the environment
  ((JvmtiEnvBase *)env)->release_set_tag_map(this);
}

// destroy a JvmtiTagMap
JvmtiTagMap::~JvmtiTagMap() {

  // no lock acquired as we assume the enclosing environment is
  // also being destroyed.
  ((JvmtiEnvBase *)_env)->set_tag_map(nullptr);

  // finally destroy the hashmap
  delete _hashmap;
  _hashmap = nullptr;
  delete _flat_hashmap;
}

// Called by env_dispose() to reclaim memory before deallocation.
// Remove all the entries but keep the empty table intact.
// This needs the table lock.
void JvmtiTagMap::clear() {
  MutexLocker ml(lock(), Mutex::_no_safepoint_check_flag);
  _hashmap->clear();
  _flat_hashmap->clear();
}

// returns the tag map for the given environments. If the tag map
// doesn't exist then it is created.
JvmtiTagMap* JvmtiTagMap::tag_map_for(JvmtiEnv* env) {
  JvmtiTagMap* tag_map = ((JvmtiEnvBase*)env)->tag_map_acquire();
  if (tag_map == nullptr) {
    MutexLocker mu(JvmtiThreadState_lock);
    tag_map = ((JvmtiEnvBase*)env)->tag_map();
    if (tag_map == nullptr) {
      tag_map = new JvmtiTagMap(env);
    }
  } else {
    DEBUG_ONLY(JavaThread::current()->check_possible_safepoint());
  }
  return tag_map;
}

// returns true if the hashmaps are empty
bool JvmtiTagMap::is_empty() const {
  assert(SafepointSynchronize::is_at_safepoint() || is_locked(), "checking");
  return _hashmap->is_empty() && _flat_hashmap->is_empty();
}

// This checks for posting before operations that use
// this tagmap table.
void JvmtiTagMap::check_hashmap(GrowableArray<jlong>* objects) {
  assert(is_locked(), "checking");

  if (is_empty()) { return; }

  if (_needs_cleaning &&
      objects != nullptr &&
      env()->is_enabled(JVMTI_EVENT_OBJECT_FREE)) {
    remove_dead_entries_locked(objects);
  }
}

// This checks for posting and is called from the heap walks.
void JvmtiTagMap::check_hashmaps_for_heapwalk(GrowableArray<jlong>* objects) {
  assert(SafepointSynchronize::is_at_safepoint(), "called from safepoints");

  // Verify that the tag map tables are valid and unconditionally post events
  // that are expected to be posted before gc_notification.
  JvmtiEnvIterator it;
  for (JvmtiEnv* env = it.first(); env != nullptr; env = it.next(env)) {
    JvmtiTagMap* tag_map = env->tag_map_acquire();
    if (tag_map != nullptr) {
      // The ZDriver may be walking the hashmaps concurrently so this lock is needed.
      MutexLocker ml(tag_map->lock(), Mutex::_no_safepoint_check_flag);
      tag_map->check_hashmap(objects);
    }
  }
}

// Converts entries from JvmtiFlatTagMapTable to JvmtiTagMapTable in batches.
//   1. (JvmtiTagMap is locked)
//      reads entries from JvmtiFlatTagMapTable (describe flat value objects);
//   2. (JvmtiTagMap is unlocked)
//      creates heap-allocated copies of the flat object;
//   3. (JvmtiTagMap is locked)
//      ensures source entry still exists, removes it from JvmtiFlatTagMapTable, adds new entry to JvmtiTagMapTable.
// If some error occurs in step 2 (OOM?), the process stops.
class JvmtiTagMapFlatEntryConverter: public StackObj {
private:
  struct Entry {
    // source flat value object
    Handle holder;
    int offset;
    InlineKlass* inline_klass;
    LayoutKind layout_kind;
    // converted heap-allocated object
    Handle dst;

    Entry(): holder(), offset(0), inline_klass(nullptr), dst() {}
    Entry(Handle holder, int offset, InlineKlass* inline_klass, LayoutKind lk)
      : holder(holder), offset(offset), inline_klass(inline_klass), layout_kind(lk), dst() {}
  };

  int _batch_size;
  GrowableArray<Entry> _entries;
  bool _has_error;

public:
  JvmtiTagMapFlatEntryConverter(int batch_size): _batch_size(batch_size), _entries(batch_size, mtServiceability), _has_error(false) { }
  ~JvmtiTagMapFlatEntryConverter() {}

  // returns false if there is nothing to convert
  bool import_entries(JvmtiFlatTagMapTable* table) {
    if (_has_error) {
      // stop the process to avoid infinite loop
      return false;
    }

    class Importer: public JvmtiFlatTagMapKeyClosure {
    private:
      GrowableArray<Entry>& _entries;
      int _batch_size;
    public:
      Importer(GrowableArray<Entry>& entries, int batch_size): _entries(entries), _batch_size(batch_size) {}

      bool do_entry(JvmtiFlatTagMapKey& key, jlong& tag) {
        Entry entry(Handle(Thread::current(), key.holder()), key.offset(), key.inline_klass(), key.layout_kind());
        _entries.append(entry);

        return _entries.length() < _batch_size;
      }
    } importer(_entries, _batch_size);
    table->entry_iterate(&importer);

    return !_entries.is_empty();
  }

  void convert() {
    for (int i = 0; i < _entries.length(); i++) {
      EXCEPTION_MARK;
      Entry& entry = _entries.at(i);
      oop obj = entry.inline_klass->read_payload_from_addr(entry.holder(), entry.offset, entry.layout_kind, JavaThread::current());

      if (HAS_PENDING_EXCEPTION) {
        tty->print_cr("Exception in JvmtiTagMapFlatEntryConverter: ");
        java_lang_Throwable::print(PENDING_EXCEPTION, tty);
        tty->cr();
        CLEAR_PENDING_EXCEPTION;
        // stop the conversion
        _has_error = true;
      } else {
        entry.dst = Handle(Thread::current(), obj);
      }
    }
  }

  // returns number of converted entries
  int move(JvmtiFlatTagMapTable* src_table, JvmtiTagMapTable* dst_table) {
    int count = 0;
    for (int i = 0; i < _entries.length(); i++) {
      Entry& entry = _entries.at(i);
      if (entry.dst() == nullptr) {
        // some error during conversion, skip the entry
        continue;
      }
      JvmtiHeapwalkObject obj(entry.holder(), entry.offset, entry.inline_klass, entry.layout_kind);
      jlong tag = src_table->remove(obj);

      if (tag != 0) { // ensure the entry is still in the src_table
        dst_table->add(entry.dst(), tag);
        count++;
      } else {

      }
    }
    // and clean the array
    _entries.clear();
    return count;
  }
};


void JvmtiTagMap::convert_flat_object_entries() {
  Thread* current = Thread::current();
  assert(current->is_Java_thread(), "must be executed on JavaThread");

  log_debug(jvmti, table)("convert_flat_object_entries, main table size = %d, flat table size = %d",
                          _hashmap->number_of_entries(), _flat_hashmap->number_of_entries());

  {
    MonitorLocker ml(lock(), Mutex::_no_safepoint_check_flag);
    // If another thread is converting, let it finish.
    while (_converting_flat_object) {
      ml.wait();
    }
    if (_flat_hashmap->is_empty()) {
      // nothing to convert
      return;
    }
    _converting_flat_object = true;
  }

  const int BATCH_SIZE = 1024;
  JvmtiTagMapFlatEntryConverter converter(BATCH_SIZE);

  int count = 0;
  while (true) {
    HandleMark hm(current);
    {
      MonitorLocker ml(lock(), Mutex::_no_safepoint_check_flag);
      if (!converter.import_entries(_flat_hashmap)) {
        break;
      }
    }
    // Convert flat objects to heap-allocated without table lock (so agent callbacks can get/set tags).
    converter.convert();
    {
      MonitorLocker ml(lock(), Mutex::_no_safepoint_check_flag);
      count += converter.move(_flat_hashmap, _hashmap);
    }
  }

  log_info(jvmti, table)("%d flat value objects are converted, flat table size = %d",
                         count, _flat_hashmap->number_of_entries());
  {
    MonitorLocker ml(lock(), Mutex::_no_safepoint_check_flag);
    _converting_flat_object = false;
    ml.notify_all();
  }
}

jlong JvmtiTagMap::find(const JvmtiHeapwalkObject& obj) const {
  jlong tag = _hashmap->find(obj);
  if (tag == 0 && obj.is_value()) {
    tag = _flat_hashmap->find(obj);
  }
  return tag;
}

void JvmtiTagMap::add(const JvmtiHeapwalkObject& obj, jlong tag) {
  if (obj.is_flat()) {
    // we may have tag for equal (non-flat) object in _hashmap, try to update it 1st
    if (!_hashmap->update(obj, tag)) {
      // no entry in _hashmap, add to _flat_hashmap
      _flat_hashmap->add(obj, tag);
    }
  } else {
    _hashmap->add(obj, tag);
  }
}

void JvmtiTagMap::remove(const JvmtiHeapwalkObject& obj) {
  if (!_hashmap->remove(obj)) {
    if (obj.is_value()) {
      _flat_hashmap->remove(obj);
    }
  }
}


// A CallbackWrapper is a support class for querying and tagging an object
// around a callback to a profiler. The constructor does pre-callback
// work to get the tag value, klass tag value, ... and the destructor
// does the post-callback work of tagging or untagging the object.
//
// {
//   CallbackWrapper wrapper(tag_map, o);
//
//   (*callback)(wrapper.klass_tag(), wrapper.obj_size(), wrapper.obj_tag_p(), ...)
//
// }
// wrapper goes out of scope here which results in the destructor
// checking to see if the object has been tagged, untagged, or the
// tag value has changed.
//
class CallbackWrapper : public StackObj {
 private:
  JvmtiTagMap* _tag_map;
  const JvmtiHeapwalkObject& _o;
  jlong _obj_size;
  jlong _obj_tag;
  jlong _klass_tag;

 protected:
  JvmtiTagMap* tag_map() const { return _tag_map; }

  // invoked post-callback to tag, untag, or update the tag of an object
  void inline post_callback_tag_update(const JvmtiHeapwalkObject& o, JvmtiTagMap* tag_map, jlong obj_tag);

 public:
  CallbackWrapper(JvmtiTagMap* tag_map, const JvmtiHeapwalkObject& o)
    : _tag_map(tag_map), _o(o)
  {
    assert(Thread::current()->is_VM_thread() || tag_map->is_locked(),
           "MT unsafe or must be VM thread");

    // object size
    if (!o.is_flat()) {
      // common case: we have oop
      _obj_size = (jlong)o.obj()->size() * wordSize;
    } else {
      // flat value object, we know its InstanceKlass
      assert(_o.inline_klass() != nullptr, "must be");
      _obj_size = _o.inline_klass()->size() * wordSize;;
    }

    // get object tag
    _obj_tag = _tag_map->find(_o);

    // get the class and the class's tag value
    assert(vmClasses::Class_klass()->is_mirror_instance_klass(), "Is not?");

    _klass_tag = _tag_map->find(_o.klass()->java_mirror());
  }

  ~CallbackWrapper() {
    post_callback_tag_update(_o, _tag_map, _obj_tag);
  }

  inline jlong* obj_tag_p()                     { return &_obj_tag; }
  inline jlong obj_size() const                 { return _obj_size; }
  inline jlong obj_tag() const                  { return _obj_tag; }
  inline jlong klass_tag() const                { return _klass_tag; }
};

// callback post-callback to tag, untag, or update the tag of an object
void inline CallbackWrapper::post_callback_tag_update(const JvmtiHeapwalkObject& o,
                                                      JvmtiTagMap* tag_map,
                                                      jlong obj_tag) {
  if (obj_tag == 0) {
    // callback has untagged the object, remove the entry if present
    tag_map->remove(o);
  } else {
    // object was previously tagged or not present - the callback may have
    // changed the tag value
    assert(Thread::current()->is_VM_thread(), "must be VMThread");
    tag_map->add(o, obj_tag);
  }
}

// An extended CallbackWrapper used when reporting an object reference
// to the agent.
//
// {
//   TwoOopCallbackWrapper wrapper(tag_map, referrer, o);
//
//   (*callback)(wrapper.klass_tag(),
//               wrapper.obj_size(),
//               wrapper.obj_tag_p()
//               wrapper.referrer_tag_p(), ...)
//
// }
// wrapper goes out of scope here which results in the destructor
// checking to see if the referrer object has been tagged, untagged,
// or the tag value has changed.
//
class TwoOopCallbackWrapper : public CallbackWrapper {
 private:
  const JvmtiHeapwalkObject& _referrer;
  bool _is_reference_to_self;
  jlong _referrer_obj_tag;
  jlong _referrer_klass_tag;
  jlong* _referrer_tag_p;

  bool is_reference_to_self() const             { return _is_reference_to_self; }

 public:
  TwoOopCallbackWrapper(JvmtiTagMap* tag_map, const JvmtiHeapwalkObject& referrer, const JvmtiHeapwalkObject& o) :
    CallbackWrapper(tag_map, o), _referrer(referrer)
  {
    // self reference needs to be handled in a special way
    _is_reference_to_self = (referrer == o);

    if (_is_reference_to_self) {
      _referrer_klass_tag = klass_tag();
      _referrer_tag_p = obj_tag_p();
    } else {
      // get object tag
      _referrer_obj_tag = tag_map->find(_referrer);

      _referrer_tag_p = &_referrer_obj_tag;

      // get referrer class tag.
      _referrer_klass_tag = tag_map->find(_referrer.klass()->java_mirror());
    }
  }

  ~TwoOopCallbackWrapper() {
    if (!is_reference_to_self()) {
      post_callback_tag_update(_referrer,
                               tag_map(),
                               _referrer_obj_tag);
    }
  }

  // address of referrer tag
  // (for a self reference this will return the same thing as obj_tag_p())
  inline jlong* referrer_tag_p() { return _referrer_tag_p; }

  // referrer's class tag
  inline jlong referrer_klass_tag() { return _referrer_klass_tag; }
};

// tag an object
//
// This function is performance critical. If many threads attempt to tag objects
// around the same time then it's possible that the Mutex associated with the
// tag map will be a hot lock.
void JvmtiTagMap::set_tag(jobject object, jlong tag) {
  MutexLocker ml(lock(), Mutex::_no_safepoint_check_flag);

  // SetTag should not post events because the JavaThread has to
  // transition to native for the callback and this cannot stop for
  // safepoints with the hashmap lock held.
  check_hashmap(nullptr);  /* don't collect dead objects */

  // resolve the object
  oop o = JNIHandles::resolve_non_null(object);
  // see if the object is already tagged
  JvmtiHeapwalkObject obj(o);
  if (tag == 0) {
    // remove the entry if present
    _hashmap->remove(obj);
  } else {
    // if the object is already tagged or not present then we add/update
    // the tag
    add(obj, tag);
  }
}

// get the tag for an object
jlong JvmtiTagMap::get_tag(jobject object) {
  MutexLocker ml(lock(), Mutex::_no_safepoint_check_flag);

  // GetTag should not post events because the JavaThread has to
  // transition to native for the callback and this cannot stop for
  // safepoints with the hashmap lock held.
  check_hashmap(nullptr); /* don't collect dead objects */

  // resolve the object
  oop o = JNIHandles::resolve_non_null(object);

  return find(o);
}


// Helper class used to describe the static or instance fields of a class.
// For each field it holds the field index (as defined by the JVMTI specification),
// the field type, and the offset.

class ClassFieldDescriptor: public CHeapObj<mtInternal> {
 private:
  int _field_index;
  int _field_offset;
  char _field_type;
  InlineKlass* _inline_klass; // nullptr for heap object
  LayoutKind _layout_kind;
 public:
  ClassFieldDescriptor(int index, const FieldStreamBase& fld) :
      _field_index(index), _field_offset(fld.offset()), _field_type(fld.signature()->char_at(0)) {
    if (fld.is_flat()) {
      const fieldDescriptor& fd = fld.field_descriptor();
      InstanceKlass* holder_klass = fd.field_holder();
      InlineLayoutInfo* layout_info = holder_klass->inline_layout_info_adr(fd.index());
      _inline_klass = layout_info->klass();
      _layout_kind = layout_info->kind();
    } else {
      _inline_klass = nullptr;
      _layout_kind = LayoutKind::REFERENCE;
    }
  }
  int field_index()  const  { return _field_index; }
  char field_type()  const  { return _field_type; }
  int field_offset() const  { return _field_offset; }
  bool is_flat()     const  { return _inline_klass != nullptr; }
  InlineKlass* inline_klass() const { return _inline_klass; }
  LayoutKind layout_kind() const { return _layout_kind; }
};

class ClassFieldMap: public CHeapObj<mtInternal> {
 private:
  enum {
    initial_field_count = 5
  };

  // list of field descriptors
  GrowableArray<ClassFieldDescriptor*>* _fields;

  // constructor
  ClassFieldMap();

  // calculates number of fields in all interfaces
  static int interfaces_field_count(InstanceKlass* ik);

  // add a field
  void add(int index, const FieldStreamBase& fld);

 public:
  ~ClassFieldMap();

  // access
  int field_count()                     { return _fields->length(); }
  ClassFieldDescriptor* field_at(int i) { return _fields->at(i); }

  // functions to create maps of static or instance fields
  static ClassFieldMap* create_map_of_static_fields(Klass* k);
  static ClassFieldMap* create_map_of_instance_fields(Klass* k);
};

ClassFieldMap::ClassFieldMap() {
  _fields = new (mtServiceability)
    GrowableArray<ClassFieldDescriptor*>(initial_field_count, mtServiceability);
}

ClassFieldMap::~ClassFieldMap() {
  for (int i=0; i<_fields->length(); i++) {
    delete _fields->at(i);
  }
  delete _fields;
}

int ClassFieldMap::interfaces_field_count(InstanceKlass* ik) {
  const Array<InstanceKlass*>* interfaces = ik->transitive_interfaces();
  int count = 0;
  for (int i = 0; i < interfaces->length(); i++) {
    FilteredJavaFieldStream fld(interfaces->at(i));
    count += fld.field_count();
  }
  return count;
}

void ClassFieldMap::add(int index, const FieldStreamBase& fld) {
  ClassFieldDescriptor* field = new ClassFieldDescriptor(index, fld);
  _fields->append(field);
}

// Returns a heap allocated ClassFieldMap to describe the static fields
// of the given class.
ClassFieldMap* ClassFieldMap::create_map_of_static_fields(Klass* k) {
  InstanceKlass* ik = InstanceKlass::cast(k);

  // create the field map
  ClassFieldMap* field_map = new ClassFieldMap();

  // Static fields of interfaces and superclasses are reported as references from the interfaces/superclasses.
  // Need to calculate start index of this class fields: number of fields in all interfaces and superclasses.
  int index = interfaces_field_count(ik);
  for (InstanceKlass* super_klass = ik->java_super(); super_klass != nullptr; super_klass = super_klass->java_super()) {
    FilteredJavaFieldStream super_fld(super_klass);
    index += super_fld.field_count();
  }

  for (FilteredJavaFieldStream fld(ik); !fld.done(); fld.next(), index++) {
    // ignore instance fields
    if (!fld.access_flags().is_static()) {
      continue;
    }
    field_map->add(index, fld);
  }

  return field_map;
}

// Returns a heap allocated ClassFieldMap to describe the instance fields
// of the given class. All instance fields are included (this means public
// and private fields declared in superclasses too).
ClassFieldMap* ClassFieldMap::create_map_of_instance_fields(Klass* k) {
  InstanceKlass* ik = InstanceKlass::cast(k);

  // create the field map
  ClassFieldMap* field_map = new ClassFieldMap();

  // fields of the superclasses are reported first, so need to know total field number to calculate field indices
  int total_field_number = interfaces_field_count(ik);
  for (InstanceKlass* klass = ik; klass != nullptr; klass = klass->java_super()) {
    FilteredJavaFieldStream fld(klass);
    total_field_number += fld.field_count();
  }

  for (InstanceKlass* klass = ik; klass != nullptr; klass = klass->java_super()) {
    FilteredJavaFieldStream fld(klass);
    int start_index = total_field_number - fld.field_count();
    for (int index = 0; !fld.done(); fld.next(), index++) {
      // ignore static fields
      if (fld.access_flags().is_static()) {
        continue;
      }
      field_map->add(start_index + index, fld);
    }
    // update total_field_number for superclass (decrease by the field count in the current class)
    total_field_number = start_index;
  }

  return field_map;
}

// Helper class used to cache a ClassFileMap for the instance fields of
// a cache. A JvmtiCachedClassFieldMap can be cached by an InstanceKlass during
// heap iteration and avoid creating a field map for each object in the heap
// (only need to create the map when the first instance of a class is encountered).
//
class JvmtiCachedClassFieldMap : public CHeapObj<mtInternal> {
 private:
  enum {
     initial_class_count = 200
  };
  ClassFieldMap* _field_map;

  ClassFieldMap* field_map() const { return _field_map; }

  JvmtiCachedClassFieldMap(ClassFieldMap* field_map);
  ~JvmtiCachedClassFieldMap();

  static GrowableArray<InstanceKlass*>* _class_list;
  static void add_to_class_list(InstanceKlass* ik);

 public:
  // returns the field map for a given klass (returning map cached
  // by InstanceKlass if possible
  static ClassFieldMap* get_map_of_instance_fields(Klass* k);

  // removes the field map from all instanceKlasses - should be
  // called before VM operation completes
  static void clear_cache();

  // returns the number of ClassFieldMap cached by instanceKlasses
  static int cached_field_map_count();
};

GrowableArray<InstanceKlass*>* JvmtiCachedClassFieldMap::_class_list;

JvmtiCachedClassFieldMap::JvmtiCachedClassFieldMap(ClassFieldMap* field_map) {
  _field_map = field_map;
}

JvmtiCachedClassFieldMap::~JvmtiCachedClassFieldMap() {
  if (_field_map != nullptr) {
    delete _field_map;
  }
}

// Marker class to ensure that the class file map cache is only used in a defined
// scope.
class ClassFieldMapCacheMark : public StackObj {
 private:
   static bool _is_active;
 public:
   ClassFieldMapCacheMark() {
     assert(Thread::current()->is_VM_thread(), "must be VMThread");
     assert(JvmtiCachedClassFieldMap::cached_field_map_count() == 0, "cache not empty");
     assert(!_is_active, "ClassFieldMapCacheMark cannot be nested");
     _is_active = true;
   }
   ~ClassFieldMapCacheMark() {
     JvmtiCachedClassFieldMap::clear_cache();
     _is_active = false;
   }
   static bool is_active() { return _is_active; }
};

bool ClassFieldMapCacheMark::_is_active;

// record that the given InstanceKlass is caching a field map
void JvmtiCachedClassFieldMap::add_to_class_list(InstanceKlass* ik) {
  if (_class_list == nullptr) {
    _class_list = new (mtServiceability)
      GrowableArray<InstanceKlass*>(initial_class_count, mtServiceability);
  }
  _class_list->push(ik);
}

// returns the instance field map for the given klass
// (returns field map cached by the InstanceKlass if possible)
ClassFieldMap* JvmtiCachedClassFieldMap::get_map_of_instance_fields(Klass *k) {
  assert(Thread::current()->is_VM_thread(), "must be VMThread");
  assert(ClassFieldMapCacheMark::is_active(), "ClassFieldMapCacheMark not active");

  InstanceKlass* ik = InstanceKlass::cast(k);

  // return cached map if possible
  JvmtiCachedClassFieldMap* cached_map = ik->jvmti_cached_class_field_map();
  if (cached_map != nullptr) {
    assert(cached_map->field_map() != nullptr, "missing field list");
    return cached_map->field_map();
  } else {
    ClassFieldMap* field_map = ClassFieldMap::create_map_of_instance_fields(k);
    cached_map = new JvmtiCachedClassFieldMap(field_map);
    ik->set_jvmti_cached_class_field_map(cached_map);
    add_to_class_list(ik);
    return field_map;
  }
}

// remove the fields maps cached from all instanceKlasses
void JvmtiCachedClassFieldMap::clear_cache() {
  assert(Thread::current()->is_VM_thread(), "must be VMThread");
  if (_class_list != nullptr) {
    for (int i = 0; i < _class_list->length(); i++) {
      InstanceKlass* ik = _class_list->at(i);
      JvmtiCachedClassFieldMap* cached_map = ik->jvmti_cached_class_field_map();
      assert(cached_map != nullptr, "should not be null");
      ik->set_jvmti_cached_class_field_map(nullptr);
      delete cached_map;  // deletes the encapsulated field map
    }
    delete _class_list;
    _class_list = nullptr;
  }
}

// returns the number of ClassFieldMap cached by instanceKlasses
int JvmtiCachedClassFieldMap::cached_field_map_count() {
  return (_class_list == nullptr) ? 0 : _class_list->length();
}

// helper function to indicate if an object is filtered by its tag or class tag
static inline bool is_filtered_by_heap_filter(jlong obj_tag,
                                              jlong klass_tag,
                                              int heap_filter) {
  // apply the heap filter
  if (obj_tag != 0) {
    // filter out tagged objects
    if (heap_filter & JVMTI_HEAP_FILTER_TAGGED) return true;
  } else {
    // filter out untagged objects
    if (heap_filter & JVMTI_HEAP_FILTER_UNTAGGED) return true;
  }
  if (klass_tag != 0) {
    // filter out objects with tagged classes
    if (heap_filter & JVMTI_HEAP_FILTER_CLASS_TAGGED) return true;
  } else {
    // filter out objects with untagged classes.
    if (heap_filter & JVMTI_HEAP_FILTER_CLASS_UNTAGGED) return true;
  }
  return false;
}

// helper function to indicate if an object is filtered by a klass filter
static inline bool is_filtered_by_klass_filter(const JvmtiHeapwalkObject& obj, Klass* klass_filter) {
  if (klass_filter != nullptr) {
    if (obj.klass() != klass_filter) {
      return true;
    }
  }
  return false;
}

// helper function to tell if a field is a primitive field or not
static inline bool is_primitive_field_type(char type) {
  return (type != JVM_SIGNATURE_CLASS && type != JVM_SIGNATURE_ARRAY);
}

// helper function to copy the value from location addr to jvalue.
static inline void copy_to_jvalue(jvalue *v, address addr, jvmtiPrimitiveType value_type) {
  switch (value_type) {
    case JVMTI_PRIMITIVE_TYPE_BOOLEAN : { v->z = *(jboolean*)addr; break; }
    case JVMTI_PRIMITIVE_TYPE_BYTE    : { v->b = *(jbyte*)addr;    break; }
    case JVMTI_PRIMITIVE_TYPE_CHAR    : { v->c = *(jchar*)addr;    break; }
    case JVMTI_PRIMITIVE_TYPE_SHORT   : { v->s = *(jshort*)addr;   break; }
    case JVMTI_PRIMITIVE_TYPE_INT     : { v->i = *(jint*)addr;     break; }
    case JVMTI_PRIMITIVE_TYPE_LONG    : { v->j = *(jlong*)addr;    break; }
    case JVMTI_PRIMITIVE_TYPE_FLOAT   : { v->f = *(jfloat*)addr;   break; }
    case JVMTI_PRIMITIVE_TYPE_DOUBLE  : { v->d = *(jdouble*)addr;  break; }
    default: ShouldNotReachHere();
  }
}

// helper function to invoke string primitive value callback
// returns visit control flags
static jint invoke_string_value_callback(jvmtiStringPrimitiveValueCallback cb,
                                         CallbackWrapper* wrapper,
                                         const JvmtiHeapwalkObject& obj,
                                         void* user_data)
{
  assert(!obj.is_flat(), "cannot be flat");
  oop str = obj.obj();
  assert(str->klass() == vmClasses::String_klass(), "not a string");

  typeArrayOop s_value = java_lang_String::value(str);

  // JDK-6584008: the value field may be null if a String instance is
  // partially constructed.
  if (s_value == nullptr) {
    return 0;
  }
  // get the string value and length
  // (string value may be offset from the base)
  int s_len = java_lang_String::length(str);
  bool is_latin1 = java_lang_String::is_latin1(str);
  jchar* value;
  if (s_len > 0) {
    if (!is_latin1) {
      value = s_value->char_at_addr(0);
    } else {
      // Inflate latin1 encoded string to UTF16
      jchar* buf = NEW_C_HEAP_ARRAY(jchar, s_len, mtInternal);
      for (int i = 0; i < s_len; i++) {
        buf[i] = ((jchar) s_value->byte_at(i)) & 0xff;
      }
      value = &buf[0];
    }
  } else {
    // Don't use char_at_addr(0) if length is 0
    value = (jchar*) s_value->base(T_CHAR);
  }

  // invoke the callback
  jint res = (*cb)(wrapper->klass_tag(),
                   wrapper->obj_size(),
                   wrapper->obj_tag_p(),
                   value,
                   (jint)s_len,
                   user_data);

  if (is_latin1 && s_len > 0) {
    FREE_C_HEAP_ARRAY(jchar, value);
  }
  return res;
}

// helper function to invoke string primitive value callback
// returns visit control flags
static jint invoke_array_primitive_value_callback(jvmtiArrayPrimitiveValueCallback cb,
                                                  CallbackWrapper* wrapper,
                                                  const JvmtiHeapwalkObject& obj,
                                                  void* user_data)
{
  assert(!obj.is_flat(), "cannot be flat");
  assert(obj.obj()->is_typeArray(), "not a primitive array");

  // get base address of first element
  typeArrayOop array = typeArrayOop(obj.obj());
  BasicType type = TypeArrayKlass::cast(array->klass())->element_type();
  void* elements = array->base(type);

  // jvmtiPrimitiveType is defined so this mapping is always correct
  jvmtiPrimitiveType elem_type = (jvmtiPrimitiveType)type2char(type);

  return (*cb)(wrapper->klass_tag(),
               wrapper->obj_size(),
               wrapper->obj_tag_p(),
               (jint)array->length(),
               elem_type,
               elements,
               user_data);
}

// helper function to invoke the primitive field callback for all static fields
// of a given class
static jint invoke_primitive_field_callback_for_static_fields
  (CallbackWrapper* wrapper,
   oop obj,
   jvmtiPrimitiveFieldCallback cb,
   void* user_data)
{
  // for static fields only the index will be set
  static jvmtiHeapReferenceInfo reference_info = { 0 };

  assert(obj->klass() == vmClasses::Class_klass(), "not a class");
  if (java_lang_Class::is_primitive(obj)) {
    return 0;
  }
  Klass* klass = java_lang_Class::as_Klass(obj);

  // ignore classes for object and type arrays
  if (!klass->is_instance_klass()) {
    return 0;
  }

  // ignore classes which aren't linked yet
  InstanceKlass* ik = InstanceKlass::cast(klass);
  if (!ik->is_linked()) {
    return 0;
  }

  // get the field map
  ClassFieldMap* field_map = ClassFieldMap::create_map_of_static_fields(klass);

  // invoke the callback for each static primitive field
  for (int i=0; i<field_map->field_count(); i++) {
    ClassFieldDescriptor* field = field_map->field_at(i);

    // ignore non-primitive fields
    char type = field->field_type();
    if (!is_primitive_field_type(type)) {
      continue;
    }
    // one-to-one mapping
    jvmtiPrimitiveType value_type = (jvmtiPrimitiveType)type;

    // get offset and field value
    int offset = field->field_offset();
    address addr = cast_from_oop<address>(klass->java_mirror()) + offset;
    jvalue value;
    copy_to_jvalue(&value, addr, value_type);

    // field index
    reference_info.field.index = field->field_index();

    // invoke the callback
    jint res = (*cb)(JVMTI_HEAP_REFERENCE_STATIC_FIELD,
                     &reference_info,
                     wrapper->klass_tag(),
                     wrapper->obj_tag_p(),
                     value,
                     value_type,
                     user_data);
    if (res & JVMTI_VISIT_ABORT) {
      delete field_map;
      return res;
    }
  }

  delete field_map;
  return 0;
}

// helper function to invoke the primitive field callback for all instance fields
// of a given object
static jint invoke_primitive_field_callback_for_instance_fields(
  CallbackWrapper* wrapper,
  const JvmtiHeapwalkObject& obj,
  jvmtiPrimitiveFieldCallback cb,
  void* user_data)
{
  // for instance fields only the index will be set
  static jvmtiHeapReferenceInfo reference_info = { 0 };

  // get the map of the instance fields
  ClassFieldMap* fields = JvmtiCachedClassFieldMap::get_map_of_instance_fields(obj.klass());

  // invoke the callback for each instance primitive field
  for (int i=0; i<fields->field_count(); i++) {
    ClassFieldDescriptor* field = fields->field_at(i);

    // ignore non-primitive fields
    char type = field->field_type();
    if (!is_primitive_field_type(type)) {
      continue;
    }
    // one-to-one mapping
    jvmtiPrimitiveType value_type = (jvmtiPrimitiveType)type;

    // get field value
    address addr = cast_from_oop<address>(obj.obj()) + obj.offset() + field->field_offset();
    jvalue value;
    copy_to_jvalue(&value, addr, value_type);

    // field index
    reference_info.field.index = field->field_index();

    // invoke the callback
    jint res = (*cb)(JVMTI_HEAP_REFERENCE_FIELD,
                     &reference_info,
                     wrapper->klass_tag(),
                     wrapper->obj_tag_p(),
                     value,
                     value_type,
                     user_data);
    if (res & JVMTI_VISIT_ABORT) {
      return res;
    }
  }
  return 0;
}


// VM operation to iterate over all objects in the heap (both reachable
// and unreachable)
class VM_HeapIterateOperation: public VM_Operation {
 private:
  ObjectClosure* _blk;
  GrowableArray<jlong>* const _dead_objects;
 public:
  VM_HeapIterateOperation(ObjectClosure* blk, GrowableArray<jlong>* objects) :
    _blk(blk), _dead_objects(objects) { }

  VMOp_Type type() const { return VMOp_HeapIterateOperation; }
  void doit() {
    // allows class files maps to be cached during iteration
    ClassFieldMapCacheMark cm;

    JvmtiTagMap::check_hashmaps_for_heapwalk(_dead_objects);

    // make sure that heap is parsable (fills TLABs with filler objects)
    Universe::heap()->ensure_parsability(false);  // no need to retire TLABs

    // Verify heap before iteration - if the heap gets corrupted then
    // JVMTI's IterateOverHeap will crash.
    if (VerifyBeforeIteration) {
      Universe::verify();
    }

    // do the iteration
    Universe::heap()->object_iterate(_blk);
  }
};


// An ObjectClosure used to support the deprecated IterateOverHeap and
// IterateOverInstancesOfClass functions
class IterateOverHeapObjectClosure: public ObjectClosure {
 private:
  JvmtiTagMap* _tag_map;
  Klass* _klass;
  jvmtiHeapObjectFilter _object_filter;
  jvmtiHeapObjectCallback _heap_object_callback;
  const void* _user_data;

  // accessors
  JvmtiTagMap* tag_map() const                    { return _tag_map; }
  jvmtiHeapObjectFilter object_filter() const     { return _object_filter; }
  jvmtiHeapObjectCallback object_callback() const { return _heap_object_callback; }
  Klass* klass() const                            { return _klass; }
  const void* user_data() const                   { return _user_data; }

  // indicates if iteration has been aborted
  bool _iteration_aborted;
  bool is_iteration_aborted() const               { return _iteration_aborted; }
  void set_iteration_aborted(bool aborted)        { _iteration_aborted = aborted; }

 public:
  IterateOverHeapObjectClosure(JvmtiTagMap* tag_map,
                               Klass* klass,
                               jvmtiHeapObjectFilter object_filter,
                               jvmtiHeapObjectCallback heap_object_callback,
                               const void* user_data) :
    _tag_map(tag_map),
    _klass(klass),
    _object_filter(object_filter),
    _heap_object_callback(heap_object_callback),
    _user_data(user_data),
    _iteration_aborted(false)
  {
  }

  void do_object(oop o);
};

// invoked for each object in the heap
void IterateOverHeapObjectClosure::do_object(oop o) {
  assert(o != nullptr, "Heap iteration should never produce null!");
  // check if iteration has been halted
  if (is_iteration_aborted()) return;

  // instanceof check when filtering by klass
  if (klass() != nullptr && !o->is_a(klass())) {
    return;
  }

  // skip if object is a dormant shared object whose mirror hasn't been loaded
  if (o->klass()->java_mirror() == nullptr) {
    log_debug(aot, heap)("skipped dormant archived object " INTPTR_FORMAT " (%s)", p2i(o),
                         o->klass()->external_name());
    return;
  }

  // prepare for the calllback
  JvmtiHeapwalkObject wrapper_obj(o);
  CallbackWrapper wrapper(tag_map(), wrapper_obj);

  // if the object is tagged and we're only interested in untagged objects
  // then don't invoke the callback. Similarly, if the object is untagged
  // and we're only interested in tagged objects we skip the callback.
  if (wrapper.obj_tag() != 0) {
    if (object_filter() == JVMTI_HEAP_OBJECT_UNTAGGED) return;
  } else {
    if (object_filter() == JVMTI_HEAP_OBJECT_TAGGED) return;
  }

  // invoke the agent's callback
  jvmtiIterationControl control = (*object_callback())(wrapper.klass_tag(),
                                                       wrapper.obj_size(),
                                                       wrapper.obj_tag_p(),
                                                       (void*)user_data());
  if (control == JVMTI_ITERATION_ABORT) {
    set_iteration_aborted(true);
  }
}

// An ObjectClosure used to support the IterateThroughHeap function
class IterateThroughHeapObjectClosure: public ObjectClosure {
 private:
  JvmtiTagMap* _tag_map;
  Klass* _klass;
  int _heap_filter;
  const jvmtiHeapCallbacks* _callbacks;
  const void* _user_data;

  // accessor functions
  JvmtiTagMap* tag_map() const                     { return _tag_map; }
  int heap_filter() const                          { return _heap_filter; }
  const jvmtiHeapCallbacks* callbacks() const      { return _callbacks; }
  Klass* klass() const                             { return _klass; }
  const void* user_data() const                    { return _user_data; }

  // indicates if the iteration has been aborted
  bool _iteration_aborted;
  bool is_iteration_aborted() const                { return _iteration_aborted; }

  // used to check the visit control flags. If the abort flag is set
  // then we set the iteration aborted flag so that the iteration completes
  // without processing any further objects
  bool check_flags_for_abort(jint flags) {
    bool is_abort = (flags & JVMTI_VISIT_ABORT) != 0;
    if (is_abort) {
      _iteration_aborted = true;
    }
    return is_abort;
  }

  void visit_object(const JvmtiHeapwalkObject& obj);
  void visit_flat_fields(const JvmtiHeapwalkObject& obj);
  void visit_flat_array_elements(const JvmtiHeapwalkObject& obj);

 public:
  IterateThroughHeapObjectClosure(JvmtiTagMap* tag_map,
                                  Klass* klass,
                                  int heap_filter,
                                  const jvmtiHeapCallbacks* heap_callbacks,
                                  const void* user_data) :
    _tag_map(tag_map),
    _klass(klass),
    _heap_filter(heap_filter),
    _callbacks(heap_callbacks),
    _user_data(user_data),
    _iteration_aborted(false)
  {
  }

  void do_object(oop obj);
};

// invoked for each object in the heap
void IterateThroughHeapObjectClosure::do_object(oop obj) {
  assert(obj != nullptr, "Heap iteration should never produce null!");
  // check if iteration has been halted
  if (is_iteration_aborted()) return;

  // skip if object is a dormant shared object whose mirror hasn't been loaded
<<<<<<< HEAD
  if (obj->klass()->java_mirror() == nullptr) {
=======
  if (obj != nullptr && obj->klass()->java_mirror() == nullptr) {
>>>>>>> e40fde69
    log_debug(aot, heap)("skipped dormant archived object " INTPTR_FORMAT " (%s)", p2i(obj),
                         obj->klass()->external_name());
    return;
  }

  visit_object(obj);
}

void IterateThroughHeapObjectClosure::visit_object(const JvmtiHeapwalkObject& obj) {
  // apply class filter
  if (is_filtered_by_klass_filter(obj, klass())) return;

  // prepare for callback
  CallbackWrapper wrapper(tag_map(), obj);

  // check if filtered by the heap filter
  if (is_filtered_by_heap_filter(wrapper.obj_tag(), wrapper.klass_tag(), heap_filter())) {
    return;
  }

  // for arrays we need the length, otherwise -1
  bool is_array = obj.klass()->is_array_klass();
  int len = is_array ? arrayOop(obj.obj())->length() : -1;

  // invoke the object callback (if callback is provided)
  if (callbacks()->heap_iteration_callback != nullptr) {
    jvmtiHeapIterationCallback cb = callbacks()->heap_iteration_callback;
    jint res = (*cb)(wrapper.klass_tag(),
                     wrapper.obj_size(),
                     wrapper.obj_tag_p(),
                     (jint)len,
                     (void*)user_data());
    if (check_flags_for_abort(res)) return;
  }

  // for objects and classes we report primitive fields if callback provided
  if (callbacks()->primitive_field_callback != nullptr && obj.klass()->is_instance_klass()) {
    jint res;
    jvmtiPrimitiveFieldCallback cb = callbacks()->primitive_field_callback;
    if (obj.klass() == vmClasses::Class_klass()) {
      assert(!obj.is_flat(), "Class object cannot be flattened");
      res = invoke_primitive_field_callback_for_static_fields(&wrapper,
                                                              obj.obj(),
                                                              cb,
                                                              (void*)user_data());
    } else {
      res = invoke_primitive_field_callback_for_instance_fields(&wrapper,
                                                                obj,
                                                                cb,
                                                                (void*)user_data());
    }
    if (check_flags_for_abort(res)) return;
  }

  // string callback
  if (!is_array &&
      callbacks()->string_primitive_value_callback != nullptr &&
      obj.klass() == vmClasses::String_klass()) {
    jint res = invoke_string_value_callback(
                callbacks()->string_primitive_value_callback,
                &wrapper,
                obj,
                (void*)user_data());
    if (check_flags_for_abort(res)) return;
  }

  // array callback
  if (is_array &&
      callbacks()->array_primitive_value_callback != nullptr &&
      obj.klass()->is_typeArray_klass()) {
    jint res = invoke_array_primitive_value_callback(
               callbacks()->array_primitive_value_callback,
               &wrapper,
               obj,
               (void*)user_data());
    if (check_flags_for_abort(res)) return;
  }

  // All info for the object is reported.

  // If the object has flat fields, report them as heap objects.
  if (obj.klass()->is_instance_klass()) {
    if (InstanceKlass::cast(obj.klass())->has_inline_type_fields()) {
      visit_flat_fields(obj);
      // check if iteration has been halted
      if (is_iteration_aborted()) {
        return;
      }
    }
  }
  // If the object is flat array, report all elements as heap objects.
  if (is_array && obj.obj()->is_flatArray()) {
    assert(!obj.is_flat(), "Array object cannot be flattened");
    visit_flat_array_elements(obj);
  }
}

void IterateThroughHeapObjectClosure::visit_flat_fields(const JvmtiHeapwalkObject& obj) {
  // iterate over instance fields
  ClassFieldMap* fields = JvmtiCachedClassFieldMap::get_map_of_instance_fields(obj.klass());
  for (int i = 0; i < fields->field_count(); i++) {
    ClassFieldDescriptor* field = fields->field_at(i);
    // skip non-flat and (for safety) primitive fields
    if (!field->is_flat() || is_primitive_field_type(field->field_type())) {
      continue;
    }

    int field_offset = field->field_offset();
    if (obj.is_flat()) {
      // the object is inlined, its fields are stored without the header
      field_offset += obj.offset() - obj.inline_klass()->payload_offset();
    }
    // check for possible nulls
    bool can_be_null = field->layout_kind() == LayoutKind::NULLABLE_ATOMIC_FLAT;
    if (can_be_null) {
      address payload = cast_from_oop<address>(obj.obj()) + field_offset;
      if (field->inline_klass()->is_payload_marked_as_null(payload)) {
        continue;
      }
    }
    JvmtiHeapwalkObject field_obj(obj.obj(), field_offset, field->inline_klass(), field->layout_kind());

    visit_object(field_obj);

    // check if iteration has been halted
    if (is_iteration_aborted()) {
      return;
    }
  }
}

void IterateThroughHeapObjectClosure::visit_flat_array_elements(const JvmtiHeapwalkObject& obj) {
  assert(!obj.is_flat() && obj.obj()->is_flatArray() , "sanity check");
  flatArrayOop array = flatArrayOop(obj.obj());
  FlatArrayKlass* faklass = FlatArrayKlass::cast(array->klass());
  InlineKlass* vk = InlineKlass::cast(faklass->element_klass());
  bool need_null_check = faklass->layout_kind() == LayoutKind::NULLABLE_ATOMIC_FLAT;

  for (int index = 0; index < array->length(); index++) {
    address addr = (address)array->value_at_addr(index, faklass->layout_helper());
    // check for null
    if (need_null_check) {
      if (vk->is_payload_marked_as_null(addr)) {
        continue;
      }
    }

    // offset in the array oop
    int offset = (int)(addr - cast_from_oop<address>(array));
    JvmtiHeapwalkObject elem(obj.obj(), offset, vk, faklass->layout_kind());

    visit_object(elem);

    // check if iteration has been halted
    if (is_iteration_aborted()) {
      return;
    }
  }
}

// Deprecated function to iterate over all objects in the heap
void JvmtiTagMap::iterate_over_heap(jvmtiHeapObjectFilter object_filter,
                                    Klass* klass,
                                    jvmtiHeapObjectCallback heap_object_callback,
                                    const void* user_data)
{
  // EA based optimizations on tagged objects are already reverted.
  EscapeBarrier eb(object_filter == JVMTI_HEAP_OBJECT_UNTAGGED ||
                   object_filter == JVMTI_HEAP_OBJECT_EITHER,
                   JavaThread::current());
  eb.deoptimize_objects_all_threads();
  Arena dead_object_arena(mtServiceability);
  GrowableArray <jlong> dead_objects(&dead_object_arena, 10, 0, 0);
  {
    MutexLocker ml(Heap_lock);
    IterateOverHeapObjectClosure blk(this,
                                     klass,
                                     object_filter,
                                     heap_object_callback,
                                     user_data);
    VM_HeapIterateOperation op(&blk, &dead_objects);
    VMThread::execute(&op);
  }
  convert_flat_object_entries();

  // Post events outside of Heap_lock
  post_dead_objects(&dead_objects);
}


// Iterates over all objects in the heap
void JvmtiTagMap::iterate_through_heap(jint heap_filter,
                                       Klass* klass,
                                       const jvmtiHeapCallbacks* callbacks,
                                       const void* user_data)
{
  // EA based optimizations on tagged objects are already reverted.
  EscapeBarrier eb(!(heap_filter & JVMTI_HEAP_FILTER_UNTAGGED), JavaThread::current());
  eb.deoptimize_objects_all_threads();

  Arena dead_object_arena(mtServiceability);
  GrowableArray<jlong> dead_objects(&dead_object_arena, 10, 0, 0);
  {
    MutexLocker ml(Heap_lock);
    IterateThroughHeapObjectClosure blk(this,
                                        klass,
                                        heap_filter,
                                        callbacks,
                                        user_data);
    VM_HeapIterateOperation op(&blk, &dead_objects);
    VMThread::execute(&op);
  }
  convert_flat_object_entries();

  // Post events outside of Heap_lock
  post_dead_objects(&dead_objects);
}

void JvmtiTagMap::remove_dead_entries_locked(GrowableArray<jlong>* objects) {
  assert(is_locked(), "precondition");
  if (_needs_cleaning) {
    // Recheck whether to post object free events under the lock.
    if (!env()->is_enabled(JVMTI_EVENT_OBJECT_FREE)) {
      objects = nullptr;
    }
    log_info(jvmti, table)("TagMap table needs cleaning%s",
                           ((objects != nullptr) ? " and posting" : ""));
    _hashmap->remove_dead_entries(objects);
    _needs_cleaning = false;
  }
}

void JvmtiTagMap::remove_dead_entries(GrowableArray<jlong>* objects) {
  MutexLocker ml(lock(), Mutex::_no_safepoint_check_flag);
  remove_dead_entries_locked(objects);
}

void JvmtiTagMap::post_dead_objects(GrowableArray<jlong>* const objects) {
  assert(Thread::current()->is_Java_thread(), "Must post from JavaThread");
  if (objects != nullptr && objects->length() > 0) {
    JvmtiExport::post_object_free(env(), objects);
    log_info(jvmti, table)("%d free object posted", objects->length());
  }
}

void JvmtiTagMap::remove_and_post_dead_objects() {
  ResourceMark rm;
  GrowableArray<jlong> objects;
  remove_dead_entries(&objects);
  post_dead_objects(&objects);
}

void JvmtiTagMap::flush_object_free_events() {
  assert_not_at_safepoint();
  if (env()->is_enabled(JVMTI_EVENT_OBJECT_FREE)) {
    {
      MonitorLocker ml(lock(), Mutex::_no_safepoint_check_flag);
      // If another thread is posting events, let it finish
      while (_posting_events) {
        ml.wait();
      }

      if (!_needs_cleaning || is_empty()) {
        _needs_cleaning = false;
        return;
      }
      _posting_events = true;
    } // Drop the lock so we can do the cleaning on the VM thread.
    // Needs both cleaning and event posting (up to some other thread
    // getting there first after we dropped the lock).
    remove_and_post_dead_objects();
    {
      MonitorLocker ml(lock(), Mutex::_no_safepoint_check_flag);
      _posting_events = false;
      ml.notify_all();
    }
  } else {
    remove_dead_entries(nullptr);
  }
}

// support class for get_objects_with_tags

class TagObjectCollector : public JvmtiTagMapKeyClosure {
 private:
  JvmtiEnv* _env;
  JavaThread* _thread;
  jlong* _tags;
  jint _tag_count;
  bool _some_dead_found;

  GrowableArray<jobject>* _object_results;  // collected objects (JNI weak refs)
  GrowableArray<uint64_t>* _tag_results;    // collected tags

 public:
  TagObjectCollector(JvmtiEnv* env, const jlong* tags, jint tag_count) :
    _env(env),
    _thread(JavaThread::current()),
    _tags((jlong*)tags),
    _tag_count(tag_count),
    _some_dead_found(false),
    _object_results(new (mtServiceability) GrowableArray<jobject>(1, mtServiceability)),
    _tag_results(new (mtServiceability) GrowableArray<uint64_t>(1, mtServiceability)) { }

  ~TagObjectCollector() {
    delete _object_results;
    delete _tag_results;
  }

  bool some_dead_found() const { return _some_dead_found; }

  // for each tagged object check if the tag value matches
  // - if it matches then we create a JNI local reference to the object
  // and record the reference and tag value.
  // Always return true so the iteration continues.
  bool do_entry(JvmtiTagMapKey& key, jlong& value) {
    for (int i = 0; i < _tag_count; i++) {
      if (_tags[i] == value) {
        // The reference in this tag map could be the only (implicitly weak)
        // reference to that object. If we hand it out, we need to keep it live wrt
        // SATB marking similar to other j.l.ref.Reference referents. This is
        // achieved by using a phantom load in the object() accessor.
        oop o = key.object();
        if (o == nullptr) {
          _some_dead_found = true;
          // skip this whole entry
          return true;
        }
        assert(o != nullptr && Universe::heap()->is_in(o), "sanity check");
        jobject ref = JNIHandles::make_local(_thread, o);
        _object_results->append(ref);
        _tag_results->append(value);
      }
    }
    return true;
  }

  // return the results from the collection
  //
  jvmtiError result(jint* count_ptr, jobject** object_result_ptr, jlong** tag_result_ptr) {
    jvmtiError error;
    int count = _object_results->length();
    assert(count >= 0, "sanity check");

    // if object_result_ptr is not null then allocate the result and copy
    // in the object references.
    if (object_result_ptr != nullptr) {
      error = _env->Allocate(count * sizeof(jobject), (unsigned char**)object_result_ptr);
      if (error != JVMTI_ERROR_NONE) {
        return error;
      }
      for (int i=0; i<count; i++) {
        (*object_result_ptr)[i] = _object_results->at(i);
      }
    }

    // if tag_result_ptr is not null then allocate the result and copy
    // in the tag values.
    if (tag_result_ptr != nullptr) {
      error = _env->Allocate(count * sizeof(jlong), (unsigned char**)tag_result_ptr);
      if (error != JVMTI_ERROR_NONE) {
        if (object_result_ptr != nullptr) {
          _env->Deallocate((unsigned char*)object_result_ptr);
        }
        return error;
      }
      for (int i=0; i<count; i++) {
        (*tag_result_ptr)[i] = (jlong)_tag_results->at(i);
      }
    }

    *count_ptr = count;
    return JVMTI_ERROR_NONE;
  }
};

// return the list of objects with the specified tags
jvmtiError JvmtiTagMap::get_objects_with_tags(const jlong* tags,
  jint count, jint* count_ptr, jobject** object_result_ptr, jlong** tag_result_ptr) {

  // ensure flat object conversion is completed
  convert_flat_object_entries();

  TagObjectCollector collector(env(), tags, count);
  {
    // iterate over all tagged objects
    MutexLocker ml(lock(), Mutex::_no_safepoint_check_flag);
    // Can't post ObjectFree events here from a JavaThread, so this
    // will race with the gc_notification thread in the tiny
    // window where the object is not marked but hasn't been notified that
    // it is collected yet.
    _hashmap->entry_iterate(&collector);
  }
  return collector.result(count_ptr, object_result_ptr, tag_result_ptr);
}

// helper to map a jvmtiHeapReferenceKind to an old style jvmtiHeapRootKind
// (not performance critical as only used for roots)
static jvmtiHeapRootKind toJvmtiHeapRootKind(jvmtiHeapReferenceKind kind) {
  switch (kind) {
    case JVMTI_HEAP_REFERENCE_JNI_GLOBAL:   return JVMTI_HEAP_ROOT_JNI_GLOBAL;
    case JVMTI_HEAP_REFERENCE_SYSTEM_CLASS: return JVMTI_HEAP_ROOT_SYSTEM_CLASS;
    case JVMTI_HEAP_REFERENCE_STACK_LOCAL:  return JVMTI_HEAP_ROOT_STACK_LOCAL;
    case JVMTI_HEAP_REFERENCE_JNI_LOCAL:    return JVMTI_HEAP_ROOT_JNI_LOCAL;
    case JVMTI_HEAP_REFERENCE_THREAD:       return JVMTI_HEAP_ROOT_THREAD;
    case JVMTI_HEAP_REFERENCE_OTHER:        return JVMTI_HEAP_ROOT_OTHER;
    default: ShouldNotReachHere();          return JVMTI_HEAP_ROOT_OTHER;
  }
}

// Base class for all heap walk contexts. The base class maintains a flag
// to indicate if the context is valid or not.
class HeapWalkContext {
 private:
  bool _valid;
 public:
  HeapWalkContext(bool valid)                   { _valid = valid; }
  void invalidate()                             { _valid = false; }
  bool is_valid() const                         { return _valid; }
};

// A basic heap walk context for the deprecated heap walking functions.
// The context for a basic heap walk are the callbacks and fields used by
// the referrer caching scheme.
class BasicHeapWalkContext: public HeapWalkContext {
 private:
  jvmtiHeapRootCallback _heap_root_callback;
  jvmtiStackReferenceCallback _stack_ref_callback;
  jvmtiObjectReferenceCallback _object_ref_callback;

  // used for caching
  JvmtiHeapwalkObject _last_referrer;
  jlong _last_referrer_tag;

 public:
  BasicHeapWalkContext() : HeapWalkContext(false) { }

  BasicHeapWalkContext(jvmtiHeapRootCallback heap_root_callback,
                       jvmtiStackReferenceCallback stack_ref_callback,
                       jvmtiObjectReferenceCallback object_ref_callback) :
    HeapWalkContext(true),
    _heap_root_callback(heap_root_callback),
    _stack_ref_callback(stack_ref_callback),
    _object_ref_callback(object_ref_callback),
    _last_referrer(),
    _last_referrer_tag(0) {
  }

  // accessors
  jvmtiHeapRootCallback heap_root_callback() const         { return _heap_root_callback; }
  jvmtiStackReferenceCallback stack_ref_callback() const   { return _stack_ref_callback; }
  jvmtiObjectReferenceCallback object_ref_callback() const { return _object_ref_callback;  }

  JvmtiHeapwalkObject last_referrer() const    { return _last_referrer; }
  void set_last_referrer(const JvmtiHeapwalkObject& referrer) { _last_referrer = referrer; }
  jlong last_referrer_tag() const         { return _last_referrer_tag; }
  void set_last_referrer_tag(jlong value) { _last_referrer_tag = value; }
};

// The advanced heap walk context for the FollowReferences functions.
// The context is the callbacks, and the fields used for filtering.
class AdvancedHeapWalkContext: public HeapWalkContext {
 private:
  jint _heap_filter;
  Klass* _klass_filter;
  const jvmtiHeapCallbacks* _heap_callbacks;

 public:
  AdvancedHeapWalkContext() : HeapWalkContext(false) { }

  AdvancedHeapWalkContext(jint heap_filter,
                           Klass* klass_filter,
                           const jvmtiHeapCallbacks* heap_callbacks) :
    HeapWalkContext(true),
    _heap_filter(heap_filter),
    _klass_filter(klass_filter),
    _heap_callbacks(heap_callbacks) {
  }

  // accessors
  jint heap_filter() const         { return _heap_filter; }
  Klass* klass_filter() const      { return _klass_filter; }

  jvmtiHeapReferenceCallback heap_reference_callback() const {
    return _heap_callbacks->heap_reference_callback;
  };
  jvmtiPrimitiveFieldCallback primitive_field_callback() const {
    return _heap_callbacks->primitive_field_callback;
  }
  jvmtiArrayPrimitiveValueCallback array_primitive_value_callback() const {
    return _heap_callbacks->array_primitive_value_callback;
  }
  jvmtiStringPrimitiveValueCallback string_primitive_value_callback() const {
    return _heap_callbacks->string_primitive_value_callback;
  }
};

// The CallbackInvoker is a class with static functions that the heap walk can call
// into to invoke callbacks. It works in one of two modes. The "basic" mode is
// used for the deprecated IterateOverReachableObjects functions. The "advanced"
// mode is for the newer FollowReferences function which supports a lot of
// additional callbacks.
class CallbackInvoker : AllStatic {
 private:
  // heap walk styles
  enum { basic, advanced };
  static int _heap_walk_type;
  static bool is_basic_heap_walk()           { return _heap_walk_type == basic; }
  static bool is_advanced_heap_walk()        { return _heap_walk_type == advanced; }

  // context for basic style heap walk
  static BasicHeapWalkContext _basic_context;
  static BasicHeapWalkContext* basic_context() {
    assert(_basic_context.is_valid(), "invalid");
    return &_basic_context;
  }

  // context for advanced style heap walk
  static AdvancedHeapWalkContext _advanced_context;
  static AdvancedHeapWalkContext* advanced_context() {
    assert(_advanced_context.is_valid(), "invalid");
    return &_advanced_context;
  }

  // context needed for all heap walks
  static JvmtiTagMap* _tag_map;
  static const void* _user_data;
  static JvmtiHeapwalkVisitStack* _visit_stack;

  // accessors
  static JvmtiTagMap* tag_map()                        { return _tag_map; }
  static const void* user_data()                       { return _user_data; }
  static JvmtiHeapwalkVisitStack* visit_stack()        { return _visit_stack; }

  // if the object hasn't been visited then push it onto the visit stack
  // so that it will be visited later
  static inline bool check_for_visit(const JvmtiHeapwalkObject&obj) {
    visit_stack()->check_for_visit(obj);
    return true;
  }

  // return element count if the obj is array, -1 otherwise
  static jint get_array_length(const JvmtiHeapwalkObject& obj) {
    if (!obj.klass()->is_array_klass()) {
      return -1;
    }
    assert(!obj.is_flat(), "array cannot be flat");
    return (jint)arrayOop(obj.obj())->length();
  }


  // invoke basic style callbacks
  static inline bool invoke_basic_heap_root_callback
    (jvmtiHeapRootKind root_kind, const JvmtiHeapwalkObject& obj);
  static inline bool invoke_basic_stack_ref_callback
    (jvmtiHeapRootKind root_kind, jlong thread_tag, jint depth, jmethodID method,
     int slot, const JvmtiHeapwalkObject& obj);
  static inline bool invoke_basic_object_reference_callback
    (jvmtiObjectReferenceKind ref_kind, const JvmtiHeapwalkObject& referrer, const JvmtiHeapwalkObject& referree, jint index);

  // invoke advanced style callbacks
  static inline bool invoke_advanced_heap_root_callback
    (jvmtiHeapReferenceKind ref_kind, const JvmtiHeapwalkObject& obj);
  static inline bool invoke_advanced_stack_ref_callback
    (jvmtiHeapReferenceKind ref_kind, jlong thread_tag, jlong tid, int depth,
     jmethodID method, jlocation bci, jint slot, const JvmtiHeapwalkObject& obj);
  static inline bool invoke_advanced_object_reference_callback
    (jvmtiHeapReferenceKind ref_kind, const JvmtiHeapwalkObject& referrer, const JvmtiHeapwalkObject& referree, jint index);

  // used to report the value of primitive fields
  static inline bool report_primitive_field
    (jvmtiHeapReferenceKind ref_kind, const JvmtiHeapwalkObject& obj, jint index, address addr, char type);

 public:
  // initialize for basic mode
  static void initialize_for_basic_heap_walk(JvmtiTagMap* tag_map,
                                             const void* user_data,
                                             BasicHeapWalkContext context,
                                             JvmtiHeapwalkVisitStack* visit_stack);

  // initialize for advanced mode
  static void initialize_for_advanced_heap_walk(JvmtiTagMap* tag_map,
                                                const void* user_data,
                                                AdvancedHeapWalkContext context,
                                                JvmtiHeapwalkVisitStack* visit_stack);

   // functions to report roots
  static inline bool report_simple_root(jvmtiHeapReferenceKind kind, const JvmtiHeapwalkObject& o);
  static inline bool report_jni_local_root(jlong thread_tag, jlong tid, jint depth,
    jmethodID m, const JvmtiHeapwalkObject& o);
  static inline bool report_stack_ref_root(jlong thread_tag, jlong tid, jint depth,
    jmethodID method, jlocation bci, jint slot, const JvmtiHeapwalkObject& o);

  // functions to report references
  static inline bool report_array_element_reference(const JvmtiHeapwalkObject& referrer, const JvmtiHeapwalkObject& referree, jint index);
  static inline bool report_class_reference(const JvmtiHeapwalkObject& referrer, const JvmtiHeapwalkObject& referree);
  static inline bool report_class_loader_reference(const JvmtiHeapwalkObject& referrer, const JvmtiHeapwalkObject& referree);
  static inline bool report_signers_reference(const JvmtiHeapwalkObject& referrer, const JvmtiHeapwalkObject& referree);
  static inline bool report_protection_domain_reference(const JvmtiHeapwalkObject& referrer, const JvmtiHeapwalkObject& referree);
  static inline bool report_superclass_reference(const JvmtiHeapwalkObject& referrer, const JvmtiHeapwalkObject& referree);
  static inline bool report_interface_reference(const JvmtiHeapwalkObject& referrer, const JvmtiHeapwalkObject& referree);
  static inline bool report_static_field_reference(const JvmtiHeapwalkObject& referrer, const JvmtiHeapwalkObject& referree, jint slot);
  static inline bool report_field_reference(const JvmtiHeapwalkObject& referrer, const JvmtiHeapwalkObject& referree, jint slot);
  static inline bool report_constant_pool_reference(const JvmtiHeapwalkObject& referrer, const JvmtiHeapwalkObject& referree, jint index);
  static inline bool report_primitive_array_values(const JvmtiHeapwalkObject& array);
  static inline bool report_string_value(const JvmtiHeapwalkObject& str);
  static inline bool report_primitive_instance_field(const JvmtiHeapwalkObject& o, jint index, address value, char type);
  static inline bool report_primitive_static_field(const JvmtiHeapwalkObject& o, jint index, address value, char type);
};

// statics
int CallbackInvoker::_heap_walk_type;
BasicHeapWalkContext CallbackInvoker::_basic_context;
AdvancedHeapWalkContext CallbackInvoker::_advanced_context;
JvmtiTagMap* CallbackInvoker::_tag_map;
const void* CallbackInvoker::_user_data;
JvmtiHeapwalkVisitStack* CallbackInvoker::_visit_stack;

// initialize for basic heap walk (IterateOverReachableObjects et al)
void CallbackInvoker::initialize_for_basic_heap_walk(JvmtiTagMap* tag_map,
                                                     const void* user_data,
                                                     BasicHeapWalkContext context,
                                                     JvmtiHeapwalkVisitStack* visit_stack) {
  _tag_map = tag_map;
  _user_data = user_data;
  _basic_context = context;
  _advanced_context.invalidate();       // will trigger assertion if used
  _heap_walk_type = basic;
  _visit_stack = visit_stack;
}

// initialize for advanced heap walk (FollowReferences)
void CallbackInvoker::initialize_for_advanced_heap_walk(JvmtiTagMap* tag_map,
                                                        const void* user_data,
                                                        AdvancedHeapWalkContext context,
                                                        JvmtiHeapwalkVisitStack* visit_stack) {
  _tag_map = tag_map;
  _user_data = user_data;
  _advanced_context = context;
  _basic_context.invalidate();      // will trigger assertion if used
  _heap_walk_type = advanced;
  _visit_stack = visit_stack;
}


// invoke basic style heap root callback
inline bool CallbackInvoker::invoke_basic_heap_root_callback(jvmtiHeapRootKind root_kind, const JvmtiHeapwalkObject& obj) {
  // if we heap roots should be reported
  jvmtiHeapRootCallback cb = basic_context()->heap_root_callback();
  if (cb == nullptr) {
    return check_for_visit(obj);
  }

  CallbackWrapper wrapper(tag_map(), obj);
  jvmtiIterationControl control = (*cb)(root_kind,
                                        wrapper.klass_tag(),
                                        wrapper.obj_size(),
                                        wrapper.obj_tag_p(),
                                        (void*)user_data());
  // push root to visit stack when following references
  if (control == JVMTI_ITERATION_CONTINUE &&
      basic_context()->object_ref_callback() != nullptr) {
    visit_stack()->push(obj);
  }
  return control != JVMTI_ITERATION_ABORT;
}

// invoke basic style stack ref callback
inline bool CallbackInvoker::invoke_basic_stack_ref_callback(jvmtiHeapRootKind root_kind,
                                                             jlong thread_tag,
                                                             jint depth,
                                                             jmethodID method,
                                                             int slot,
                                                             const JvmtiHeapwalkObject& obj) {
  // if we stack refs should be reported
  jvmtiStackReferenceCallback cb = basic_context()->stack_ref_callback();
  if (cb == nullptr) {
    return check_for_visit(obj);
  }

  CallbackWrapper wrapper(tag_map(), obj);
  jvmtiIterationControl control = (*cb)(root_kind,
                                        wrapper.klass_tag(),
                                        wrapper.obj_size(),
                                        wrapper.obj_tag_p(),
                                        thread_tag,
                                        depth,
                                        method,
                                        slot,
                                        (void*)user_data());
  // push root to visit stack when following references
  if (control == JVMTI_ITERATION_CONTINUE &&
      basic_context()->object_ref_callback() != nullptr) {
    visit_stack()->push(obj);
  }
  return control != JVMTI_ITERATION_ABORT;
}

// invoke basic style object reference callback
inline bool CallbackInvoker::invoke_basic_object_reference_callback(jvmtiObjectReferenceKind ref_kind,
                                                                    const JvmtiHeapwalkObject& referrer,
                                                                    const JvmtiHeapwalkObject& referree,
                                                                    jint index) {

  BasicHeapWalkContext* context = basic_context();

  // callback requires the referrer's tag. If it's the same referrer
  // as the last call then we use the cached value.
  jlong referrer_tag;
  if (referrer == context->last_referrer()) {
    referrer_tag = context->last_referrer_tag();
  } else {
    referrer_tag = tag_map()->find(referrer);
  }

  // do the callback
  CallbackWrapper wrapper(tag_map(), referree);
  jvmtiObjectReferenceCallback cb = context->object_ref_callback();
  jvmtiIterationControl control = (*cb)(ref_kind,
                                        wrapper.klass_tag(),
                                        wrapper.obj_size(),
                                        wrapper.obj_tag_p(),
                                        referrer_tag,
                                        index,
                                        (void*)user_data());

  // record referrer and referrer tag. For self-references record the
  // tag value from the callback as this might differ from referrer_tag.
  context->set_last_referrer(referrer);
  if (referrer == referree) {
    context->set_last_referrer_tag(*wrapper.obj_tag_p());
  } else {
    context->set_last_referrer_tag(referrer_tag);
  }

  if (control == JVMTI_ITERATION_CONTINUE) {
    return check_for_visit(referree);
  } else {
    return control != JVMTI_ITERATION_ABORT;
  }
}

// invoke advanced style heap root callback
inline bool CallbackInvoker::invoke_advanced_heap_root_callback(jvmtiHeapReferenceKind ref_kind,
                                                                const JvmtiHeapwalkObject& obj) {
  AdvancedHeapWalkContext* context = advanced_context();

  // check that callback is provided
  jvmtiHeapReferenceCallback cb = context->heap_reference_callback();
  if (cb == nullptr) {
    return check_for_visit(obj);
  }

  // apply class filter
  if (is_filtered_by_klass_filter(obj, context->klass_filter())) {
    return check_for_visit(obj);
  }

  // setup the callback wrapper
  CallbackWrapper wrapper(tag_map(), obj);

  // apply tag filter
  if (is_filtered_by_heap_filter(wrapper.obj_tag(),
                                 wrapper.klass_tag(),
                                 context->heap_filter())) {
    return check_for_visit(obj);
  }

  // for arrays we need the length, otherwise -1
  jint len = get_array_length(obj);

  // invoke the callback
  jint res  = (*cb)(ref_kind,
                    nullptr, // referrer info
                    wrapper.klass_tag(),
                    0,    // referrer_class_tag is 0 for heap root
                    wrapper.obj_size(),
                    wrapper.obj_tag_p(),
                    nullptr, // referrer_tag_p
                    len,
                    (void*)user_data());
  if (res & JVMTI_VISIT_ABORT) {
    return false;// referrer class tag
  }
  if (res & JVMTI_VISIT_OBJECTS) {
    check_for_visit(obj);
  }
  return true;
}

// report a reference from a thread stack to an object
inline bool CallbackInvoker::invoke_advanced_stack_ref_callback(jvmtiHeapReferenceKind ref_kind,
                                                                jlong thread_tag,
                                                                jlong tid,
                                                                int depth,
                                                                jmethodID method,
                                                                jlocation bci,
                                                                jint slot,
                                                                const JvmtiHeapwalkObject& obj) {
  AdvancedHeapWalkContext* context = advanced_context();

  // check that callback is provider
  jvmtiHeapReferenceCallback cb = context->heap_reference_callback();
  if (cb == nullptr) {
    return check_for_visit(obj);
  }

  // apply class filter
  if (is_filtered_by_klass_filter(obj, context->klass_filter())) {
    return check_for_visit(obj);
  }

  // setup the callback wrapper
  CallbackWrapper wrapper(tag_map(), obj);

  // apply tag filter
  if (is_filtered_by_heap_filter(wrapper.obj_tag(),
                                 wrapper.klass_tag(),
                                 context->heap_filter())) {
    return check_for_visit(obj);
  }

  // setup the referrer info
  jvmtiHeapReferenceInfo reference_info;
  reference_info.stack_local.thread_tag = thread_tag;
  reference_info.stack_local.thread_id = tid;
  reference_info.stack_local.depth = depth;
  reference_info.stack_local.method = method;
  reference_info.stack_local.location = bci;
  reference_info.stack_local.slot = slot;

  // for arrays we need the length, otherwise -1
  jint len = get_array_length(obj);

  // call into the agent
  int res = (*cb)(ref_kind,
                  &reference_info,
                  wrapper.klass_tag(),
                  0,    // referrer_class_tag is 0 for heap root (stack)
                  wrapper.obj_size(),
                  wrapper.obj_tag_p(),
                  nullptr, // referrer_tag is 0 for root
                  len,
                  (void*)user_data());

  if (res & JVMTI_VISIT_ABORT) {
    return false;
  }
  if (res & JVMTI_VISIT_OBJECTS) {
    check_for_visit(obj);
  }
  return true;
}

// This mask is used to pass reference_info to a jvmtiHeapReferenceCallback
// only for ref_kinds defined by the JVM TI spec. Otherwise, null is passed.
#define REF_INFO_MASK  ((1 << JVMTI_HEAP_REFERENCE_FIELD)         \
                      | (1 << JVMTI_HEAP_REFERENCE_STATIC_FIELD)  \
                      | (1 << JVMTI_HEAP_REFERENCE_ARRAY_ELEMENT) \
                      | (1 << JVMTI_HEAP_REFERENCE_CONSTANT_POOL) \
                      | (1 << JVMTI_HEAP_REFERENCE_STACK_LOCAL)   \
                      | (1 << JVMTI_HEAP_REFERENCE_JNI_LOCAL))

// invoke the object reference callback to report a reference
inline bool CallbackInvoker::invoke_advanced_object_reference_callback(jvmtiHeapReferenceKind ref_kind,
                                                                       const JvmtiHeapwalkObject& referrer,
                                                                       const JvmtiHeapwalkObject& obj,
                                                                       jint index)
{
  // field index is only valid field in reference_info
  static jvmtiHeapReferenceInfo reference_info = { 0 };

  AdvancedHeapWalkContext* context = advanced_context();

  // check that callback is provider
  jvmtiHeapReferenceCallback cb = context->heap_reference_callback();
  if (cb == nullptr) {
    return check_for_visit(obj);
  }

  // apply class filter
  if (is_filtered_by_klass_filter(obj, context->klass_filter())) {
    return check_for_visit(obj);
  }

  // setup the callback wrapper
  TwoOopCallbackWrapper wrapper(tag_map(), referrer, obj);

  // apply tag filter
  if (is_filtered_by_heap_filter(wrapper.obj_tag(),
                                 wrapper.klass_tag(),
                                 context->heap_filter())) {
    return check_for_visit(obj);
  }

  // field index is only valid field in reference_info
  reference_info.field.index = index;

  // for arrays we need the length, otherwise -1
  jint len = get_array_length(obj);

  // invoke the callback
  int res = (*cb)(ref_kind,
                  (REF_INFO_MASK & (1 << ref_kind)) ? &reference_info : nullptr,
                  wrapper.klass_tag(),
                  wrapper.referrer_klass_tag(),
                  wrapper.obj_size(),
                  wrapper.obj_tag_p(),
                  wrapper.referrer_tag_p(),
                  len,
                  (void*)user_data());

  if (res & JVMTI_VISIT_ABORT) {
    return false;
  }
  if (res & JVMTI_VISIT_OBJECTS) {
    check_for_visit(obj);
  }
  return true;
}

// report a "simple root"
inline bool CallbackInvoker::report_simple_root(jvmtiHeapReferenceKind kind, const JvmtiHeapwalkObject& obj) {
  assert(kind != JVMTI_HEAP_REFERENCE_STACK_LOCAL &&
         kind != JVMTI_HEAP_REFERENCE_JNI_LOCAL, "not a simple root");

  if (is_basic_heap_walk()) {
    // map to old style root kind
    jvmtiHeapRootKind root_kind = toJvmtiHeapRootKind(kind);
    return invoke_basic_heap_root_callback(root_kind, obj);
  } else {
    assert(is_advanced_heap_walk(), "wrong heap walk type");
    return invoke_advanced_heap_root_callback(kind, obj);
  }
}


// invoke the primitive array values
inline bool CallbackInvoker::report_primitive_array_values(const JvmtiHeapwalkObject& obj) {
  assert(obj.klass()->is_typeArray_klass(), "not a primitive array");

  AdvancedHeapWalkContext* context = advanced_context();
  assert(context->array_primitive_value_callback() != nullptr, "no callback");

  // apply class filter
  if (is_filtered_by_klass_filter(obj, context->klass_filter())) {
    return true;
  }

  CallbackWrapper wrapper(tag_map(), obj);

  // apply tag filter
  if (is_filtered_by_heap_filter(wrapper.obj_tag(),
                                 wrapper.klass_tag(),
                                 context->heap_filter())) {
    return true;
  }

  // invoke the callback
  int res = invoke_array_primitive_value_callback(context->array_primitive_value_callback(),
                                                  &wrapper,
                                                  obj,
                                                  (void*)user_data());
  return (!(res & JVMTI_VISIT_ABORT));
}

// invoke the string value callback
inline bool CallbackInvoker::report_string_value(const JvmtiHeapwalkObject& str) {
  assert(str.klass() == vmClasses::String_klass(), "not a string");

  AdvancedHeapWalkContext* context = advanced_context();
  assert(context->string_primitive_value_callback() != nullptr, "no callback");

  // apply class filter
  if (is_filtered_by_klass_filter(str, context->klass_filter())) {
    return true;
  }

  CallbackWrapper wrapper(tag_map(), str);

  // apply tag filter
  if (is_filtered_by_heap_filter(wrapper.obj_tag(),
                                 wrapper.klass_tag(),
                                 context->heap_filter())) {
    return true;
  }

  // invoke the callback
  int res = invoke_string_value_callback(context->string_primitive_value_callback(),
                                         &wrapper,
                                         str,
                                         (void*)user_data());
  return (!(res & JVMTI_VISIT_ABORT));
}

// invoke the primitive field callback
inline bool CallbackInvoker::report_primitive_field(jvmtiHeapReferenceKind ref_kind,
                                                    const JvmtiHeapwalkObject& obj,
                                                    jint index,
                                                    address addr,
                                                    char type)
{
  // for primitive fields only the index will be set
  static jvmtiHeapReferenceInfo reference_info = { 0 };

  AdvancedHeapWalkContext* context = advanced_context();
  assert(context->primitive_field_callback() != nullptr, "no callback");

  // apply class filter
  if (is_filtered_by_klass_filter(obj, context->klass_filter())) {
    return true;
  }

  CallbackWrapper wrapper(tag_map(), obj);

  // apply tag filter
  if (is_filtered_by_heap_filter(wrapper.obj_tag(),
                                 wrapper.klass_tag(),
                                 context->heap_filter())) {
    return true;
  }

  // the field index in the referrer
  reference_info.field.index = index;

  // map the type
  jvmtiPrimitiveType value_type = (jvmtiPrimitiveType)type;

  // setup the jvalue
  jvalue value;
  copy_to_jvalue(&value, addr, value_type);

  jvmtiPrimitiveFieldCallback cb = context->primitive_field_callback();
  int res = (*cb)(ref_kind,
                  &reference_info,
                  wrapper.klass_tag(),
                  wrapper.obj_tag_p(),
                  value,
                  value_type,
                  (void*)user_data());
  return (!(res & JVMTI_VISIT_ABORT));
}


// instance field
inline bool CallbackInvoker::report_primitive_instance_field(const JvmtiHeapwalkObject& obj,
                                                             jint index,
                                                             address value,
                                                             char type) {
  return report_primitive_field(JVMTI_HEAP_REFERENCE_FIELD,
                                obj,
                                index,
                                value,
                                type);
}

// static field
inline bool CallbackInvoker::report_primitive_static_field(const JvmtiHeapwalkObject& obj,
                                                           jint index,
                                                           address value,
                                                           char type) {
  return report_primitive_field(JVMTI_HEAP_REFERENCE_STATIC_FIELD,
                                obj,
                                index,
                                value,
                                type);
}

// report a JNI local (root object) to the profiler
inline bool CallbackInvoker::report_jni_local_root(jlong thread_tag, jlong tid, jint depth, jmethodID m, const JvmtiHeapwalkObject& obj) {
  if (is_basic_heap_walk()) {
    return invoke_basic_stack_ref_callback(JVMTI_HEAP_ROOT_JNI_LOCAL,
                                           thread_tag,
                                           depth,
                                           m,
                                           -1,
                                           obj);
  } else {
    return invoke_advanced_stack_ref_callback(JVMTI_HEAP_REFERENCE_JNI_LOCAL,
                                              thread_tag, tid,
                                              depth,
                                              m,
                                              (jlocation)-1,
                                              -1,
                                              obj);
  }
}


// report a local (stack reference, root object)
inline bool CallbackInvoker::report_stack_ref_root(jlong thread_tag,
                                                   jlong tid,
                                                   jint depth,
                                                   jmethodID method,
                                                   jlocation bci,
                                                   jint slot,
                                                   const JvmtiHeapwalkObject& obj) {
  if (is_basic_heap_walk()) {
    return invoke_basic_stack_ref_callback(JVMTI_HEAP_ROOT_STACK_LOCAL,
                                           thread_tag,
                                           depth,
                                           method,
                                           slot,
                                           obj);
  } else {
    return invoke_advanced_stack_ref_callback(JVMTI_HEAP_REFERENCE_STACK_LOCAL,
                                              thread_tag,
                                              tid,
                                              depth,
                                              method,
                                              bci,
                                              slot,
                                              obj);
  }
}

// report an object referencing a class.
inline bool CallbackInvoker::report_class_reference(const JvmtiHeapwalkObject& referrer, const JvmtiHeapwalkObject& referree) {
  if (is_basic_heap_walk()) {
    return invoke_basic_object_reference_callback(JVMTI_REFERENCE_CLASS, referrer, referree, -1);
  } else {
    return invoke_advanced_object_reference_callback(JVMTI_HEAP_REFERENCE_CLASS, referrer, referree, -1);
  }
}

// report a class referencing its class loader.
inline bool CallbackInvoker::report_class_loader_reference(const JvmtiHeapwalkObject& referrer, const JvmtiHeapwalkObject& referree) {
  if (is_basic_heap_walk()) {
    return invoke_basic_object_reference_callback(JVMTI_REFERENCE_CLASS_LOADER, referrer, referree, -1);
  } else {
    return invoke_advanced_object_reference_callback(JVMTI_HEAP_REFERENCE_CLASS_LOADER, referrer, referree, -1);
  }
}

// report a class referencing its signers.
inline bool CallbackInvoker::report_signers_reference(const JvmtiHeapwalkObject& referrer, const JvmtiHeapwalkObject& referree) {
  if (is_basic_heap_walk()) {
    return invoke_basic_object_reference_callback(JVMTI_REFERENCE_SIGNERS, referrer, referree, -1);
  } else {
    return invoke_advanced_object_reference_callback(JVMTI_HEAP_REFERENCE_SIGNERS, referrer, referree, -1);
  }
}

// report a class referencing its protection domain..
inline bool CallbackInvoker::report_protection_domain_reference(const JvmtiHeapwalkObject& referrer, const JvmtiHeapwalkObject& referree) {
  if (is_basic_heap_walk()) {
    return invoke_basic_object_reference_callback(JVMTI_REFERENCE_PROTECTION_DOMAIN, referrer, referree, -1);
  } else {
    return invoke_advanced_object_reference_callback(JVMTI_HEAP_REFERENCE_PROTECTION_DOMAIN, referrer, referree, -1);
  }
}

// report a class referencing its superclass.
inline bool CallbackInvoker::report_superclass_reference(const JvmtiHeapwalkObject& referrer, const JvmtiHeapwalkObject& referree) {
  if (is_basic_heap_walk()) {
    // Send this to be consistent with past implementation
    return invoke_basic_object_reference_callback(JVMTI_REFERENCE_CLASS, referrer, referree, -1);
  } else {
    return invoke_advanced_object_reference_callback(JVMTI_HEAP_REFERENCE_SUPERCLASS, referrer, referree, -1);
  }
}

// report a class referencing one of its interfaces.
inline bool CallbackInvoker::report_interface_reference(const JvmtiHeapwalkObject& referrer, const JvmtiHeapwalkObject& referree) {
  if (is_basic_heap_walk()) {
    return invoke_basic_object_reference_callback(JVMTI_REFERENCE_INTERFACE, referrer, referree, -1);
  } else {
    return invoke_advanced_object_reference_callback(JVMTI_HEAP_REFERENCE_INTERFACE, referrer, referree, -1);
  }
}

// report a class referencing one of its static fields.
inline bool CallbackInvoker::report_static_field_reference(const JvmtiHeapwalkObject& referrer, const JvmtiHeapwalkObject& referree, jint slot) {
  if (is_basic_heap_walk()) {
    return invoke_basic_object_reference_callback(JVMTI_REFERENCE_STATIC_FIELD, referrer, referree, slot);
  } else {
    return invoke_advanced_object_reference_callback(JVMTI_HEAP_REFERENCE_STATIC_FIELD, referrer, referree, slot);
  }
}

// report an array referencing an element object
inline bool CallbackInvoker::report_array_element_reference(const JvmtiHeapwalkObject& referrer, const JvmtiHeapwalkObject& referree, jint index) {
  if (is_basic_heap_walk()) {
    return invoke_basic_object_reference_callback(JVMTI_REFERENCE_ARRAY_ELEMENT, referrer, referree, index);
  } else {
    return invoke_advanced_object_reference_callback(JVMTI_HEAP_REFERENCE_ARRAY_ELEMENT, referrer, referree, index);
  }
}

// report an object referencing an instance field object
inline bool CallbackInvoker::report_field_reference(const JvmtiHeapwalkObject& referrer, const JvmtiHeapwalkObject& referree, jint slot) {
  if (is_basic_heap_walk()) {
    return invoke_basic_object_reference_callback(JVMTI_REFERENCE_FIELD, referrer, referree, slot);
  } else {
    return invoke_advanced_object_reference_callback(JVMTI_HEAP_REFERENCE_FIELD, referrer, referree, slot);
  }
}

// report an array referencing an element object
inline bool CallbackInvoker::report_constant_pool_reference(const JvmtiHeapwalkObject& referrer, const JvmtiHeapwalkObject& referree, jint index) {
  if (is_basic_heap_walk()) {
    return invoke_basic_object_reference_callback(JVMTI_REFERENCE_CONSTANT_POOL, referrer, referree, index);
  } else {
    return invoke_advanced_object_reference_callback(JVMTI_HEAP_REFERENCE_CONSTANT_POOL, referrer, referree, index);
  }
}

// A supporting closure used to process simple roots
class SimpleRootsClosure : public OopClosure {
 private:
  jvmtiHeapReferenceKind _kind;
  bool _continue;

  jvmtiHeapReferenceKind root_kind()    { return _kind; }

 public:
  void set_kind(jvmtiHeapReferenceKind kind) {
    _kind = kind;
    _continue = true;
  }

  inline bool stopped() {
    return !_continue;
  }

  void do_oop(oop* obj_p) {
    // iteration has terminated
    if (stopped()) {
      return;
    }

    oop o = NativeAccess<AS_NO_KEEPALIVE>::oop_load(obj_p);
    // ignore null
    if (o == nullptr) {
      return;
    }

    assert(Universe::heap()->is_in(o), "should be impossible");

    jvmtiHeapReferenceKind kind = root_kind();

    // invoke the callback
    _continue = CallbackInvoker::report_simple_root(kind, o);

  }
  virtual void do_oop(narrowOop* obj_p) { ShouldNotReachHere(); }
};

// A supporting closure used to process JNI locals
class JNILocalRootsClosure : public OopClosure {
 private:
  jlong _thread_tag;
  jlong _tid;
  jint _depth;
  jmethodID _method;
  bool _continue;
 public:
  void set_context(jlong thread_tag, jlong tid, jint depth, jmethodID method) {
    _thread_tag = thread_tag;
    _tid = tid;
    _depth = depth;
    _method = method;
    _continue = true;
  }

  inline bool stopped() {
    return !_continue;
  }

  void do_oop(oop* obj_p) {
    // iteration has terminated
    if (stopped()) {
      return;
    }

    oop o = *obj_p;
    // ignore null
    if (o == nullptr) {
      return;
    }

    // invoke the callback
    _continue = CallbackInvoker::report_jni_local_root(_thread_tag, _tid, _depth, _method, o);
  }
  virtual void do_oop(narrowOop* obj_p) { ShouldNotReachHere(); }
};

// Helper class to collect/report stack references.
class StackRefCollector {
private:
  JvmtiTagMap* _tag_map;
  JNILocalRootsClosure* _blk;
  // java_thread is needed only to report JNI local on top native frame;
  // I.e. it's required only for platform/carrier threads or mounted virtual threads.
  JavaThread* _java_thread;

  oop _threadObj;
  jlong _thread_tag;
  jlong _tid;

  bool _is_top_frame;
  int _depth;
  frame* _last_entry_frame;

  bool report_java_stack_refs(StackValueCollection* values, jmethodID method, jlocation bci, jint slot_offset);
  bool report_native_stack_refs(jmethodID method);

public:
  StackRefCollector(JvmtiTagMap* tag_map, JNILocalRootsClosure* blk, JavaThread* java_thread)
    : _tag_map(tag_map), _blk(blk), _java_thread(java_thread),
      _threadObj(nullptr), _thread_tag(0), _tid(0),
      _is_top_frame(true), _depth(0), _last_entry_frame(nullptr)
  {
  }

  bool set_thread(oop o);
  // Sets the thread and reports the reference to it with the specified kind.
  bool set_thread(jvmtiHeapReferenceKind kind, oop o);

  bool do_frame(vframe* vf);
  // Handles frames until vf->sender() is null.
  bool process_frames(vframe* vf);
};

bool StackRefCollector::set_thread(oop o) {
  _threadObj = o;
  _thread_tag = _tag_map->find(_threadObj);
  _tid = java_lang_Thread::thread_id(_threadObj);

  _is_top_frame = true;
  _depth = 0;
  _last_entry_frame = nullptr;

  return true;
}

bool StackRefCollector::set_thread(jvmtiHeapReferenceKind kind, oop o) {
  return set_thread(o)
         && CallbackInvoker::report_simple_root(kind, _threadObj);
}

bool StackRefCollector::report_java_stack_refs(StackValueCollection* values, jmethodID method, jlocation bci, jint slot_offset) {
  for (int index = 0; index < values->size(); index++) {
    if (values->at(index)->type() == T_OBJECT) {
      oop obj = values->obj_at(index)();
      if (obj == nullptr) {
        continue;
      }
      // stack reference
      if (!CallbackInvoker::report_stack_ref_root(_thread_tag, _tid, _depth, method,
                                                  bci, slot_offset + index, obj)) {
        return false;
      }
    }
  }
  return true;
}

bool StackRefCollector::report_native_stack_refs(jmethodID method) {
  _blk->set_context(_thread_tag, _tid, _depth, method);
  if (_is_top_frame) {
    // JNI locals for the top frame.
    if (_java_thread != nullptr) {
      _java_thread->active_handles()->oops_do(_blk);
      if (_blk->stopped()) {
        return false;
      }
    }
  } else {
    if (_last_entry_frame != nullptr) {
      // JNI locals for the entry frame.
      assert(_last_entry_frame->is_entry_frame(), "checking");
      _last_entry_frame->entry_frame_call_wrapper()->handles()->oops_do(_blk);
      if (_blk->stopped()) {
        return false;
      }
    }
  }
  return true;
}

bool StackRefCollector::do_frame(vframe* vf) {
  if (vf->is_java_frame()) {
    // java frame (interpreted, compiled, ...)
    javaVFrame* jvf = javaVFrame::cast(vf);

    jmethodID method = jvf->method()->jmethod_id();

    if (!(jvf->method()->is_native())) {
      jlocation bci = (jlocation)jvf->bci();
      StackValueCollection* locals = jvf->locals();
      if (!report_java_stack_refs(locals, method, bci, 0)) {
        return false;
      }
      if (!report_java_stack_refs(jvf->expressions(), method, bci, locals->size())) {
        return false;
      }

      // Follow oops from compiled nmethod.
      if (jvf->cb() != nullptr && jvf->cb()->is_nmethod()) {
        _blk->set_context(_thread_tag, _tid, _depth, method);
        // Need to apply load barriers for unmounted vthreads.
        nmethod* nm = jvf->cb()->as_nmethod();
        nm->run_nmethod_entry_barrier();
        nm->oops_do(_blk);
        if (_blk->stopped()) {
          return false;
        }
      }
    } else {
      // native frame
      if (!report_native_stack_refs(method)) {
        return false;
      }
    }
    _last_entry_frame = nullptr;
    _depth++;
  } else {
    // externalVFrame - for an entry frame then we report the JNI locals
    // when we find the corresponding javaVFrame
    frame* fr = vf->frame_pointer();
    assert(fr != nullptr, "sanity check");
    if (fr->is_entry_frame()) {
      _last_entry_frame = fr;
    }
  }

  _is_top_frame = false;

  return true;
}

bool StackRefCollector::process_frames(vframe* vf) {
  while (vf != nullptr) {
    if (!do_frame(vf)) {
      return false;
    }
    vf = vf->sender();
  }
  return true;
}


// A VM operation to iterate over objects that are reachable from
// a set of roots or an initial object.
//
// For VM_HeapWalkOperation the set of roots used is :-
//
// - All JNI global references
// - All inflated monitors
// - All classes loaded by the boot class loader (or all classes
//     in the event that class unloading is disabled)
// - All java threads
// - For each java thread then all locals and JNI local references
//      on the thread's execution stack
// - All visible/explainable objects from Universes::oops_do
//
class VM_HeapWalkOperation: public VM_Operation {
 private:
  bool _is_advanced_heap_walk;                      // indicates FollowReferences
  JvmtiTagMap* _tag_map;
  Handle _initial_object;
  JvmtiHeapwalkVisitStack _visit_stack;

  // Dead object tags in JvmtiTagMap
  GrowableArray<jlong>* _dead_objects;

  bool _following_object_refs;                      // are we following object references

  bool _reporting_primitive_fields;                 // optional reporting
  bool _reporting_primitive_array_values;
  bool _reporting_string_values;

  // accessors
  bool is_advanced_heap_walk() const               { return _is_advanced_heap_walk; }
  JvmtiTagMap* tag_map() const                     { return _tag_map; }
  Handle initial_object() const                    { return _initial_object; }

  bool is_following_references() const             { return _following_object_refs; }

  bool is_reporting_primitive_fields()  const      { return _reporting_primitive_fields; }
  bool is_reporting_primitive_array_values() const { return _reporting_primitive_array_values; }
  bool is_reporting_string_values() const          { return _reporting_string_values; }

  JvmtiHeapwalkVisitStack* visit_stack()           { return &_visit_stack; }

  // iterate over the various object types
  inline bool iterate_over_array(const JvmtiHeapwalkObject& o);
  inline bool iterate_over_flat_array(const JvmtiHeapwalkObject& o);
  inline bool iterate_over_type_array(const JvmtiHeapwalkObject& o);
  inline bool iterate_over_class(const JvmtiHeapwalkObject& o);
  inline bool iterate_over_object(const JvmtiHeapwalkObject& o);

  // root collection
  inline bool collect_simple_roots();
  inline bool collect_stack_roots();
  inline bool collect_stack_refs(JavaThread* java_thread, JNILocalRootsClosure* blk);
  inline bool collect_vthread_stack_refs(oop vt);

  // visit an object
  inline bool visit(const JvmtiHeapwalkObject& o);

 public:
  VM_HeapWalkOperation(JvmtiTagMap* tag_map,
                       Handle initial_object,
                       BasicHeapWalkContext callbacks,
                       const void* user_data,
                       GrowableArray<jlong>* objects);

  VM_HeapWalkOperation(JvmtiTagMap* tag_map,
                       Handle initial_object,
                       AdvancedHeapWalkContext callbacks,
                       const void* user_data,
                       GrowableArray<jlong>* objects);

  ~VM_HeapWalkOperation();

  VMOp_Type type() const { return VMOp_HeapWalkOperation; }
  void doit();
};


VM_HeapWalkOperation::VM_HeapWalkOperation(JvmtiTagMap* tag_map,
                                           Handle initial_object,
                                           BasicHeapWalkContext callbacks,
                                           const void* user_data,
                                           GrowableArray<jlong>* objects) {
  _is_advanced_heap_walk = false;
  _tag_map = tag_map;
  _initial_object = initial_object;
  _following_object_refs = (callbacks.object_ref_callback() != nullptr);
  _reporting_primitive_fields = false;
  _reporting_primitive_array_values = false;
  _reporting_string_values = false;
  _dead_objects = objects;
  CallbackInvoker::initialize_for_basic_heap_walk(tag_map, user_data, callbacks, &_visit_stack);
}

VM_HeapWalkOperation::VM_HeapWalkOperation(JvmtiTagMap* tag_map,
                                           Handle initial_object,
                                           AdvancedHeapWalkContext callbacks,
                                           const void* user_data,
                                           GrowableArray<jlong>* objects) {
  _is_advanced_heap_walk = true;
  _tag_map = tag_map;
  _initial_object = initial_object;
  _following_object_refs = true;
  _reporting_primitive_fields = (callbacks.primitive_field_callback() != nullptr);;
  _reporting_primitive_array_values = (callbacks.array_primitive_value_callback() != nullptr);;
  _reporting_string_values = (callbacks.string_primitive_value_callback() != nullptr);;
  _dead_objects = objects;
  CallbackInvoker::initialize_for_advanced_heap_walk(tag_map, user_data, callbacks, &_visit_stack);
}

VM_HeapWalkOperation::~VM_HeapWalkOperation() {
}

// an array references its class and has a reference to
// each element in the array
inline bool VM_HeapWalkOperation::iterate_over_array(const JvmtiHeapwalkObject& o) {
  assert(!o.is_flat(), "Array object cannot be flattened");
  objArrayOop array = objArrayOop(o.obj());

  // array reference to its class
  oop mirror = ObjArrayKlass::cast(array->klass())->java_mirror();
  if (!CallbackInvoker::report_class_reference(o, mirror)) {
    return false;
  }

  // iterate over the array and report each reference to a
  // non-null element
  for (int index=0; index<array->length(); index++) {
    oop elem = array->obj_at(index);
    if (elem == nullptr) {
      continue;
    }

    // report the array reference o[index] = elem
    if (!CallbackInvoker::report_array_element_reference(o, elem, index)) {
      return false;
    }
  }
  return true;
}

// similar to iterate_over_array(), but itrates over flat array
inline bool VM_HeapWalkOperation::iterate_over_flat_array(const JvmtiHeapwalkObject& o) {
  assert(!o.is_flat(), "Array object cannot be flattened");
  flatArrayOop array = flatArrayOop(o.obj());
  FlatArrayKlass* faklass = FlatArrayKlass::cast(array->klass());
  InlineKlass* vk = InlineKlass::cast(faklass->element_klass());
  bool need_null_check = faklass->layout_kind() == LayoutKind::NULLABLE_ATOMIC_FLAT;

  // array reference to its class
  oop mirror = faklass->java_mirror();
  if (!CallbackInvoker::report_class_reference(o, mirror)) {
    return false;
  }

  // iterate over the array and report each reference to a
  // non-null element
  for (int index = 0; index < array->length(); index++) {
    address addr = (address)array->value_at_addr(index, faklass->layout_helper());

    // check for null
    if (need_null_check) {
      if (vk->is_payload_marked_as_null(addr)) {
        continue;
      }
    }

    // offset in the array oop
    int offset = (int)(addr - cast_from_oop<address>(array));
    JvmtiHeapwalkObject elem(o.obj(), offset, vk, faklass->layout_kind());

    // report the array reference
    if (!CallbackInvoker::report_array_element_reference(o, elem, index)) {
      return false;
    }
  }
  return true;
}

// a type array references its class
inline bool VM_HeapWalkOperation::iterate_over_type_array(const JvmtiHeapwalkObject& o) {
  assert(!o.is_flat(), "Array object cannot be flattened");
  Klass* k = o.klass();
  oop mirror = k->java_mirror();
  if (!CallbackInvoker::report_class_reference(o, mirror)) {
    return false;
  }

  // report the array contents if required
  if (is_reporting_primitive_array_values()) {
    if (!CallbackInvoker::report_primitive_array_values(o)) {
      return false;
    }
  }
  return true;
}

#ifdef ASSERT
// verify that a static oop field is in range
static inline bool verify_static_oop(InstanceKlass* ik,
                                     oop mirror, int offset) {
  address obj_p = cast_from_oop<address>(mirror) + offset;
  address start = (address)InstanceMirrorKlass::start_of_static_fields(mirror);
  address end = start + (java_lang_Class::static_oop_field_count(mirror) * heapOopSize);
  assert(end >= start, "sanity check");

  if (obj_p >= start && obj_p < end) {
    return true;
  } else {
    return false;
  }
}
#endif // #ifdef ASSERT

// a class references its super class, interfaces, class loader, ...
// and finally its static fields
inline bool VM_HeapWalkOperation::iterate_over_class(const JvmtiHeapwalkObject& o) {
  assert(!o.is_flat(), "Klass object cannot be flattened");
  Klass* klass = java_lang_Class::as_Klass(o.obj());
  int i;

  if (klass->is_instance_klass()) {
    InstanceKlass* ik = InstanceKlass::cast(klass);

    // Ignore the class if it hasn't been initialized yet
    if (!ik->is_linked()) {
      return true;
    }

    // get the java mirror
    oop mirror_oop = klass->java_mirror();
    JvmtiHeapwalkObject mirror(mirror_oop);

    // super (only if something more interesting than java.lang.Object)
    InstanceKlass* java_super = ik->java_super();
    if (java_super != nullptr && java_super != vmClasses::Object_klass()) {
      oop super = java_super->java_mirror();
      if (!CallbackInvoker::report_superclass_reference(mirror, super)) {
        return false;
      }
    }

    // class loader
    oop cl = ik->class_loader();
    if (cl != nullptr) {
      if (!CallbackInvoker::report_class_loader_reference(mirror, cl)) {
        return false;
      }
    }

    // protection domain
    oop pd = ik->protection_domain();
    if (pd != nullptr) {
      if (!CallbackInvoker::report_protection_domain_reference(mirror, pd)) {
        return false;
      }
    }

    // signers
    oop signers = ik->signers();
    if (signers != nullptr) {
      if (!CallbackInvoker::report_signers_reference(mirror, signers)) {
        return false;
      }
    }

    // references from the constant pool
    {
      ConstantPool* pool = ik->constants();
      for (int i = 1; i < pool->length(); i++) {
        constantTag tag = pool->tag_at(i).value();
        if (tag.is_string() || tag.is_klass() || tag.is_unresolved_klass()) {
          oop entry;
          if (tag.is_string()) {
            entry = pool->resolved_string_at(i);
            // If the entry is non-null it is resolved.
            if (entry == nullptr) {
              continue;
            }
          } else if (tag.is_klass()) {
            entry = pool->resolved_klass_at(i)->java_mirror();
          } else {
            // Code generated by JIT compilers might not resolve constant
            // pool entries.  Treat them as resolved if they are loaded.
            assert(tag.is_unresolved_klass(), "must be");
            constantPoolHandle cp(Thread::current(), pool);
            Klass* klass = ConstantPool::klass_at_if_loaded(cp, i);
            if (klass == nullptr) {
              continue;
            }
            entry = klass->java_mirror();
          }
          if (!CallbackInvoker::report_constant_pool_reference(mirror, entry, (jint)i)) {
            return false;
          }
        }
      }
    }

    // interfaces
    // (These will already have been reported as references from the constant pool
    //  but are specified by IterateOverReachableObjects and must be reported).
    Array<InstanceKlass*>* interfaces = ik->local_interfaces();
    for (i = 0; i < interfaces->length(); i++) {
      oop interf = interfaces->at(i)->java_mirror();
      if (interf == nullptr) {
        continue;
      }
      if (!CallbackInvoker::report_interface_reference(mirror, interf)) {
        return false;
      }
    }

    // iterate over the static fields

    ClassFieldMap* field_map = ClassFieldMap::create_map_of_static_fields(klass);
    for (i=0; i<field_map->field_count(); i++) {
      ClassFieldDescriptor* field = field_map->field_at(i);
      char type = field->field_type();
      if (!is_primitive_field_type(type)) {
        oop fld_o = mirror_oop->obj_field(field->field_offset());
        assert(verify_static_oop(ik, mirror_oop, field->field_offset()), "sanity check");
        if (fld_o != nullptr) {
          int slot = field->field_index();
          if (!CallbackInvoker::report_static_field_reference(mirror, fld_o, slot)) {
            delete field_map;
            return false;
          }
        }
      } else {
         if (is_reporting_primitive_fields()) {
           address addr = cast_from_oop<address>(mirror_oop) + field->field_offset();
           int slot = field->field_index();
           if (!CallbackInvoker::report_primitive_static_field(mirror, slot, addr, type)) {
             delete field_map;
             return false;
          }
        }
      }
    }
    delete field_map;

    return true;
  }

  return true;
}

// an object references a class and its instance fields
// (static fields are ignored here as we report these as
// references from the class).
inline bool VM_HeapWalkOperation::iterate_over_object(const JvmtiHeapwalkObject& o) {
  // reference to the class
  if (!CallbackInvoker::report_class_reference(o, o.klass()->java_mirror())) {
    return false;
  }

  // iterate over instance fields
  ClassFieldMap* field_map = JvmtiCachedClassFieldMap::get_map_of_instance_fields(o.klass());
  for (int i=0; i<field_map->field_count(); i++) {
    ClassFieldDescriptor* field = field_map->field_at(i);
    char type = field->field_type();
    int slot = field->field_index();
    int field_offset = field->field_offset();
    if (o.is_flat()) {
      // the object is inlined, its fields are stored without the header
      field_offset += o.offset() - o.inline_klass()->payload_offset();
    }
    if (!is_primitive_field_type(type)) {
      if (field->is_flat()) {
        // check for possible nulls
        bool can_be_null = field->layout_kind() == LayoutKind::NULLABLE_ATOMIC_FLAT;
        if (can_be_null) {
          address payload = cast_from_oop<address>(o.obj()) + field_offset;
          if (field->inline_klass()->is_payload_marked_as_null(payload)) {
            continue;
          }
        }
        JvmtiHeapwalkObject field_obj(o.obj(), field_offset, field->inline_klass(), field->layout_kind());
        if (!CallbackInvoker::report_field_reference(o, field_obj, slot)) {
          return false;
        }
      } else {
        oop fld_o = o.obj()->obj_field_access<AS_NO_KEEPALIVE | ON_UNKNOWN_OOP_REF>(field_offset);
        // ignore any objects that aren't visible to profiler
        if (fld_o != nullptr) {
          assert(Universe::heap()->is_in(fld_o), "unsafe code should not have references to Klass* anymore");
          if (!CallbackInvoker::report_field_reference(o, fld_o, slot)) {
            return false;
          }
        }
      }
    } else {
      if (is_reporting_primitive_fields()) {
        // primitive instance field
        address addr = cast_from_oop<address>(o.obj()) + field_offset;
        if (!CallbackInvoker::report_primitive_instance_field(o, slot, addr, type)) {
          return false;
        }
      }
    }
  }

  // if the object is a java.lang.String
  if (is_reporting_string_values() &&
      o.klass() == vmClasses::String_klass()) {
    if (!CallbackInvoker::report_string_value(o)) {
      return false;
    }
  }
  return true;
}


// Collects all simple (non-stack) roots except for threads;
// threads are handled in collect_stack_roots() as an optimization.
// if there's a heap root callback provided then the callback is
// invoked for each simple root.
// if an object reference callback is provided then all simple
// roots are pushed onto the marking stack so that they can be
// processed later
//
inline bool VM_HeapWalkOperation::collect_simple_roots() {
  SimpleRootsClosure blk;

  // JNI globals
  blk.set_kind(JVMTI_HEAP_REFERENCE_JNI_GLOBAL);
  JNIHandles::oops_do(&blk);
  if (blk.stopped()) {
    return false;
  }

  // Preloaded classes and loader from the system dictionary
  blk.set_kind(JVMTI_HEAP_REFERENCE_SYSTEM_CLASS);
  CLDToOopClosure cld_closure(&blk, ClassLoaderData::_claim_none);
  ClassLoaderDataGraph::always_strong_cld_do(&cld_closure);
  if (blk.stopped()) {
    return false;
  }

  // threads are now handled in collect_stack_roots()

  // Other kinds of roots maintained by HotSpot
  // Many of these won't be visible but others (such as instances of important
  // exceptions) will be visible.
  blk.set_kind(JVMTI_HEAP_REFERENCE_OTHER);
  Universe::vm_global()->oops_do(&blk);
  if (blk.stopped()) {
    return false;
  }

  return true;
}

// Reports the thread as JVMTI_HEAP_REFERENCE_THREAD,
// walks the stack of the thread, finds all references (locals
// and JNI calls) and reports these as stack references.
inline bool VM_HeapWalkOperation::collect_stack_refs(JavaThread* java_thread,
                                                     JNILocalRootsClosure* blk)
{
  oop threadObj = java_thread->threadObj();
  oop mounted_vt = java_thread->is_vthread_mounted() ? java_thread->vthread() : nullptr;
  if (mounted_vt != nullptr && !JvmtiEnvBase::is_vthread_alive(mounted_vt)) {
    mounted_vt = nullptr;
  }
  assert(threadObj != nullptr, "sanity check");

  StackRefCollector stack_collector(tag_map(), blk, java_thread);

  if (!java_thread->has_last_Java_frame()) {
    if (!stack_collector.set_thread(JVMTI_HEAP_REFERENCE_THREAD, threadObj)) {
      return false;
    }
    // no last java frame but there may be JNI locals
    blk->set_context(_tag_map->find(threadObj), java_lang_Thread::thread_id(threadObj), 0, (jmethodID)nullptr);
    java_thread->active_handles()->oops_do(blk);
    return !blk->stopped();
  }
  // vframes are resource allocated
  Thread* current_thread = Thread::current();
  ResourceMark rm(current_thread);
  HandleMark hm(current_thread);

  RegisterMap reg_map(java_thread,
                      RegisterMap::UpdateMap::include,
                      RegisterMap::ProcessFrames::include,
                      RegisterMap::WalkContinuation::include);

  // first handle mounted vthread (if any)
  if (mounted_vt != nullptr) {
    frame f = java_thread->last_frame();
    vframe* vf = vframe::new_vframe(&f, &reg_map, java_thread);
    // report virtual thread as JVMTI_HEAP_REFERENCE_OTHER
    if (!stack_collector.set_thread(JVMTI_HEAP_REFERENCE_OTHER, mounted_vt)) {
      return false;
    }
    // split virtual thread and carrier thread stacks by vthread entry ("enterSpecial") frame,
    // consider vthread entry frame as the last vthread stack frame
    while (vf != nullptr) {
      if (!stack_collector.do_frame(vf)) {
        return false;
      }
      if (vf->is_vthread_entry()) {
        break;
      }
      vf = vf->sender();
    }
  }
  // Platform or carrier thread.
  vframe* vf = JvmtiEnvBase::get_cthread_last_java_vframe(java_thread, &reg_map);
  if (!stack_collector.set_thread(JVMTI_HEAP_REFERENCE_THREAD, threadObj)) {
    return false;
  }
  return stack_collector.process_frames(vf);
}


// Collects the simple roots for all threads and collects all
// stack roots - for each thread it walks the execution
// stack to find all references and local JNI refs.
inline bool VM_HeapWalkOperation::collect_stack_roots() {
  JNILocalRootsClosure blk;
  for (JavaThreadIteratorWithHandle jtiwh; JavaThread *thread = jtiwh.next(); ) {
    oop threadObj = thread->threadObj();
    if (threadObj != nullptr && !thread->is_exiting() && !thread->is_hidden_from_external_view()) {
      if (!collect_stack_refs(thread, &blk)) {
        return false;
      }
    }
  }
  return true;
}

// Reports stack references for the unmounted virtual thread.
inline bool VM_HeapWalkOperation::collect_vthread_stack_refs(oop vt) {
  if (!JvmtiEnvBase::is_vthread_alive(vt)) {
    return true;
  }
  ContinuationWrapper cont(java_lang_VirtualThread::continuation(vt));
  if (cont.is_empty()) {
    return true;
  }
  assert(!cont.is_mounted(), "sanity check");

  stackChunkOop chunk = cont.last_nonempty_chunk();
  if (chunk == nullptr || chunk->is_empty()) {
    return true;
  }

  // vframes are resource allocated
  Thread* current_thread = Thread::current();
  ResourceMark rm(current_thread);
  HandleMark hm(current_thread);

  RegisterMap reg_map(cont.continuation(), RegisterMap::UpdateMap::include);

  JNILocalRootsClosure blk;
  // JavaThread is not required for unmounted virtual threads
  StackRefCollector stack_collector(tag_map(), &blk, nullptr);
  // reference to the vthread is already reported
  if (!stack_collector.set_thread(vt)) {
    return false;
  }

  frame fr = chunk->top_frame(&reg_map);
  vframe* vf = vframe::new_vframe(&fr, &reg_map, nullptr);
  return stack_collector.process_frames(vf);
}

// visit an object
// first mark the object as visited
// second get all the outbound references from this object (in other words, all
// the objects referenced by this object).
//
bool VM_HeapWalkOperation::visit(const JvmtiHeapwalkObject& o) {
  // mark object as visited
  assert(!visit_stack()->is_visited(o), "can't visit same object more than once");
  visit_stack()->mark_visited(o);

  Klass* klass = o.klass();
  // instance
  if (klass->is_instance_klass()) {
    if (klass == vmClasses::Class_klass()) {
      assert(!o.is_flat(), "Class object cannot be flattened");
      if (!java_lang_Class::is_primitive(o.obj())) {
        // a java.lang.Class
        return iterate_over_class(o);
      }
    } else {
      // we report stack references only when initial object is not specified
      // (in the case we start from heap roots which include platform thread stack references)
      if (initial_object().is_null() && java_lang_VirtualThread::is_subclass(klass)) {
        assert(!o.is_flat(), "VirtualThread object cannot be flattened");
        if (!collect_vthread_stack_refs(o.obj())) {
          return false;
        }
      }
      return iterate_over_object(o);
    }
  }

  // flat object array
  if (klass->is_flatArray_klass()) {
      return iterate_over_flat_array(o);
  }

  // object array
  if (klass->is_objArray_klass()) {
    return iterate_over_array(o);
  }

  // type array
  if (klass->is_typeArray_klass()) {
    return iterate_over_type_array(o);
  }

  return true;
}

void VM_HeapWalkOperation::doit() {
  ResourceMark rm;
  ClassFieldMapCacheMark cm;

  JvmtiTagMap::check_hashmaps_for_heapwalk(_dead_objects);

  assert(visit_stack()->is_empty(), "visit stack must be empty");

  // the heap walk starts with an initial object or the heap roots
  if (initial_object().is_null()) {
    // can result in a big performance boost for an agent that is
    // focused on analyzing references in the thread stacks.
    if (!collect_stack_roots()) return;

    if (!collect_simple_roots()) return;
  } else {
    visit_stack()->push(initial_object()());
  }

  // object references required
  if (is_following_references()) {

    // visit each object until all reachable objects have been
    // visited or the callback asked to terminate the iteration.
    while (!visit_stack()->is_empty()) {
      const JvmtiHeapwalkObject o = visit_stack()->pop();
      if (!visit_stack()->is_visited(o)) {
        if (!visit(o)) {
          break;
        }
      }
    }
  }
}

// iterate over all objects that are reachable from a set of roots
void JvmtiTagMap::iterate_over_reachable_objects(jvmtiHeapRootCallback heap_root_callback,
                                                 jvmtiStackReferenceCallback stack_ref_callback,
                                                 jvmtiObjectReferenceCallback object_ref_callback,
                                                 const void* user_data) {
  // VTMS transitions must be disabled before the EscapeBarrier.
  JvmtiVTMSTransitionDisabler disabler;

  JavaThread* jt = JavaThread::current();
  EscapeBarrier eb(true, jt);
  eb.deoptimize_objects_all_threads();
  Arena dead_object_arena(mtServiceability);
  GrowableArray<jlong> dead_objects(&dead_object_arena, 10, 0, 0);

  {
    MutexLocker ml(Heap_lock);
    BasicHeapWalkContext context(heap_root_callback, stack_ref_callback, object_ref_callback);
    VM_HeapWalkOperation op(this, Handle(), context, user_data, &dead_objects);
    VMThread::execute(&op);
  }
  convert_flat_object_entries();

  // Post events outside of Heap_lock
  post_dead_objects(&dead_objects);
}

// iterate over all objects that are reachable from a given object
void JvmtiTagMap::iterate_over_objects_reachable_from_object(jobject object,
                                                             jvmtiObjectReferenceCallback object_ref_callback,
                                                             const void* user_data) {
  oop obj = JNIHandles::resolve(object);
  Handle initial_object(Thread::current(), obj);

  Arena dead_object_arena(mtServiceability);
  GrowableArray<jlong> dead_objects(&dead_object_arena, 10, 0, 0);

  JvmtiVTMSTransitionDisabler disabler;

  {
    MutexLocker ml(Heap_lock);
    BasicHeapWalkContext context(nullptr, nullptr, object_ref_callback);
    VM_HeapWalkOperation op(this, initial_object, context, user_data, &dead_objects);
    VMThread::execute(&op);
  }
  convert_flat_object_entries();

  // Post events outside of Heap_lock
  post_dead_objects(&dead_objects);
}

// follow references from an initial object or the GC roots
void JvmtiTagMap::follow_references(jint heap_filter,
                                    Klass* klass,
                                    jobject object,
                                    const jvmtiHeapCallbacks* callbacks,
                                    const void* user_data)
{
  // VTMS transitions must be disabled before the EscapeBarrier.
  JvmtiVTMSTransitionDisabler disabler;

  oop obj = JNIHandles::resolve(object);
  JavaThread* jt = JavaThread::current();
  Handle initial_object(jt, obj);
  // EA based optimizations that are tagged or reachable from initial_object are already reverted.
  EscapeBarrier eb(initial_object.is_null() &&
                   !(heap_filter & JVMTI_HEAP_FILTER_UNTAGGED),
                   jt);
  eb.deoptimize_objects_all_threads();

  Arena dead_object_arena(mtServiceability);
  GrowableArray<jlong> dead_objects(&dead_object_arena, 10, 0, 0);

  {
    MutexLocker ml(Heap_lock);
    AdvancedHeapWalkContext context(heap_filter, klass, callbacks);
    VM_HeapWalkOperation op(this, initial_object, context, user_data, &dead_objects);
    VMThread::execute(&op);
  }
  convert_flat_object_entries();

  // Post events outside of Heap_lock
  post_dead_objects(&dead_objects);
}

// Verify gc_notification follows set_needs_cleaning.
DEBUG_ONLY(static bool notified_needs_cleaning = false;)

void JvmtiTagMap::set_needs_cleaning() {
  assert(SafepointSynchronize::is_at_safepoint(), "called in gc pause");
  assert(Thread::current()->is_VM_thread(), "should be the VM thread");
  // Can't assert !notified_needs_cleaning; a partial GC might be upgraded
  // to a full GC and do this twice without intervening gc_notification.
  DEBUG_ONLY(notified_needs_cleaning = true;)

  JvmtiEnvIterator it;
  for (JvmtiEnv* env = it.first(); env != nullptr; env = it.next(env)) {
    JvmtiTagMap* tag_map = env->tag_map_acquire();
    if (tag_map != nullptr) {
      tag_map->_needs_cleaning = !tag_map->is_empty();
    }
  }
}

void JvmtiTagMap::gc_notification(size_t num_dead_entries) {
  assert(notified_needs_cleaning, "missing GC notification");
  DEBUG_ONLY(notified_needs_cleaning = false;)

  // Notify ServiceThread if there's work to do.
  {
    MonitorLocker ml(Service_lock, Mutex::_no_safepoint_check_flag);
    _has_object_free_events = (num_dead_entries != 0);
    if (_has_object_free_events) ml.notify_all();
  }

  // If no dead entries then cancel cleaning requests.
  if (num_dead_entries == 0) {
    JvmtiEnvIterator it;
    for (JvmtiEnv* env = it.first(); env != nullptr; env = it.next(env)) {
      JvmtiTagMap* tag_map = env->tag_map_acquire();
      if (tag_map != nullptr) {
        MutexLocker ml (tag_map->lock(), Mutex::_no_safepoint_check_flag);
        tag_map->_needs_cleaning = false;
      }
    }
  }
}

// Used by ServiceThread to discover there is work to do.
bool JvmtiTagMap::has_object_free_events_and_reset() {
  assert_lock_strong(Service_lock);
  bool result = _has_object_free_events;
  _has_object_free_events = false;
  return result;
}

// Used by ServiceThread to clean up tagmaps.
void JvmtiTagMap::flush_all_object_free_events() {
  JavaThread* thread = JavaThread::current();
  JvmtiEnvIterator it;
  for (JvmtiEnv* env = it.first(); env != nullptr; env = it.next(env)) {
    JvmtiTagMap* tag_map = env->tag_map_acquire();
    if (tag_map != nullptr) {
      tag_map->flush_object_free_events();
      ThreadBlockInVM tbiv(thread); // Be safepoint-polite while looping.
    }
  }
}<|MERGE_RESOLUTION|>--- conflicted
+++ resolved
@@ -1287,11 +1287,7 @@
   if (is_iteration_aborted()) return;
 
   // skip if object is a dormant shared object whose mirror hasn't been loaded
-<<<<<<< HEAD
-  if (obj->klass()->java_mirror() == nullptr) {
-=======
   if (obj != nullptr && obj->klass()->java_mirror() == nullptr) {
->>>>>>> e40fde69
     log_debug(aot, heap)("skipped dormant archived object " INTPTR_FORMAT " (%s)", p2i(obj),
                          obj->klass()->external_name());
     return;
