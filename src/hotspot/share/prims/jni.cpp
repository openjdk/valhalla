/*
 * Copyright (c) 1997, 2024, Oracle and/or its affiliates. All rights reserved.
 * Copyright (c) 2012, 2024 Red Hat, Inc.
 * Copyright (c) 2021, Azul Systems, Inc. All rights reserved.
 * DO NOT ALTER OR REMOVE COPYRIGHT NOTICES OR THIS FILE HEADER.
 *
 * This code is free software; you can redistribute it and/or modify it
 * under the terms of the GNU General Public License version 2 only, as
 * published by the Free Software Foundation.
 *
 * This code is distributed in the hope that it will be useful, but WITHOUT
 * ANY WARRANTY; without even the implied warranty of MERCHANTABILITY or
 * FITNESS FOR A PARTICULAR PURPOSE.  See the GNU General Public License
 * version 2 for more details (a copy is included in the LICENSE file that
 * accompanied this code).
 *
 * You should have received a copy of the GNU General Public License version
 * 2 along with this work; if not, write to the Free Software Foundation,
 * Inc., 51 Franklin St, Fifth Floor, Boston, MA 02110-1301 USA.
 *
 * Please contact Oracle, 500 Oracle Parkway, Redwood Shores, CA 94065 USA
 * or visit www.oracle.com if you need additional information or have any
 * questions.
 *
 */

#include "precompiled.hpp"
#include "ci/ciReplay.hpp"
#include "classfile/altHashing.hpp"
#include "classfile/classFileStream.hpp"
#include "classfile/classLoader.hpp"
#include "classfile/classLoadInfo.hpp"
#include "classfile/javaClasses.hpp"
#include "classfile/javaClasses.inline.hpp"
#include "classfile/javaThreadStatus.hpp"
#include "classfile/moduleEntry.hpp"
#include "classfile/modules.hpp"
#include "classfile/symbolTable.hpp"
#include "classfile/systemDictionary.hpp"
#include "classfile/vmClasses.hpp"
#include "classfile/vmSymbols.hpp"
#include "compiler/compiler_globals.hpp"
#include "gc/shared/collectedHeap.hpp"
#include "gc/shared/gcLocker.inline.hpp"
#include "gc/shared/stringdedup/stringDedup.hpp"
#include "interpreter/linkResolver.hpp"
#include "jni.h"
#include "jvm.h"
#include "logging/log.hpp"
#include "memory/allocation.hpp"
#include "memory/allocation.inline.hpp"
#include "memory/oopFactory.hpp"
#include "memory/resourceArea.hpp"
#include "memory/universe.hpp"
#include "nmt/memTracker.hpp"
#include "oops/access.inline.hpp"
#include "oops/arrayOop.hpp"
#include "oops/flatArrayOop.inline.hpp"
#include "oops/inlineKlass.inline.hpp"
#include "oops/instanceKlass.inline.hpp"
#include "oops/instanceOop.hpp"
#include "oops/klass.inline.hpp"
#include "oops/markWord.hpp"
#include "oops/method.hpp"
#include "oops/objArrayKlass.hpp"
#include "oops/objArrayOop.inline.hpp"
#include "oops/oop.inline.hpp"
#include "oops/symbol.hpp"
#include "oops/typeArrayKlass.hpp"
#include "oops/typeArrayOop.inline.hpp"
#include "prims/jniCheck.hpp"
#include "prims/jniExport.hpp"
#include "prims/jniFastGetField.hpp"
#include "prims/jvm_misc.hpp"
#include "prims/jvmtiExport.hpp"
#include "prims/jvmtiThreadState.hpp"
#include "runtime/arguments.hpp"
#include "runtime/atomic.hpp"
#include "runtime/fieldDescriptor.inline.hpp"
#include "runtime/handles.inline.hpp"
#include "runtime/interfaceSupport.inline.hpp"
#include "runtime/java.hpp"
#include "runtime/javaCalls.hpp"
#include "runtime/javaThread.inline.hpp"
#include "runtime/jfieldIDWorkaround.hpp"
#include "runtime/jniHandles.inline.hpp"
#include "runtime/reflection.hpp"
#include "runtime/safepointVerifiers.hpp"
#include "runtime/sharedRuntime.hpp"
#include "runtime/signature.hpp"
#include "runtime/synchronizer.hpp"
#include "runtime/thread.inline.hpp"
#include "runtime/vmOperations.hpp"
#include "services/runtimeService.hpp"
#include "utilities/defaultStream.hpp"
#include "utilities/dtrace.hpp"
#include "utilities/events.hpp"
#include "utilities/macros.hpp"
#include "utilities/vmError.hpp"
#if INCLUDE_JVMCI
#include "jvmci/jvmciCompiler.hpp"
#endif
#if INCLUDE_JFR
#include "jfr/jfr.hpp"
#endif

static jint CurrentVersion = JNI_VERSION_24;

#if defined(_WIN32) && !defined(USE_VECTORED_EXCEPTION_HANDLING)
extern LONG WINAPI topLevelExceptionFilter(_EXCEPTION_POINTERS* );
#endif

// The DT_RETURN_MARK macros create a scoped object to fire the dtrace
// '-return' probe regardless of the return path is taken out of the function.
// Methods that have multiple return paths use this to avoid having to
// instrument each return path.  Methods that use CHECK or THROW must use this
// since those macros can cause an immediate uninstrumented return.
//
// In order to get the return value, a reference to the variable containing
// the return value must be passed to the constructor of the object, and
// the return value must be set before return (since the mark object has
// a reference to it).
//
// Example:
// DT_RETURN_MARK_DECL(SomeFunc, int);
// JNI_ENTRY(int, SomeFunc, ...)
//   int return_value = 0;
//   DT_RETURN_MARK(SomeFunc, int, (const int&)return_value);
//   foo(CHECK_0)
//   return_value = 5;
//   return return_value;
// JNI_END
#define DT_RETURN_MARK_DECL(name, type, probe)                             \
  DTRACE_ONLY(                                                             \
    class DTraceReturnProbeMark_##name {                                   \
     public:                                                               \
      const type& _ret_ref;                                                \
      DTraceReturnProbeMark_##name(const type& v) : _ret_ref(v) {}         \
      ~DTraceReturnProbeMark_##name() {                                    \
        probe;                                                             \
      }                                                                    \
    }                                                                      \
  )
// Void functions are simpler since there's no return value
#define DT_VOID_RETURN_MARK_DECL(name, probe)                              \
  DTRACE_ONLY(                                                             \
    class DTraceReturnProbeMark_##name {                                   \
     public:                                                               \
      ~DTraceReturnProbeMark_##name() {                                    \
        probe;                                                             \
      }                                                                    \
    }                                                                      \
  )

// Place these macros in the function to mark the return.  Non-void
// functions need the type and address of the return value.
#define DT_RETURN_MARK(name, type, ref) \
  DTRACE_ONLY( DTraceReturnProbeMark_##name dtrace_return_mark(ref) )
#define DT_VOID_RETURN_MARK(name) \
  DTRACE_ONLY( DTraceReturnProbeMark_##name dtrace_return_mark )


// Use these to select distinct code for floating-point vs. non-floating point
// situations.  Used from within common macros where we need slightly
// different behavior for Float/Double
#define FP_SELECT_Boolean(intcode, fpcode) intcode
#define FP_SELECT_Byte(intcode, fpcode)    intcode
#define FP_SELECT_Char(intcode, fpcode)    intcode
#define FP_SELECT_Short(intcode, fpcode)   intcode
#define FP_SELECT_Object(intcode, fpcode)  intcode
#define FP_SELECT_Int(intcode, fpcode)     intcode
#define FP_SELECT_Long(intcode, fpcode)    intcode
#define FP_SELECT_Float(intcode, fpcode)   fpcode
#define FP_SELECT_Double(intcode, fpcode)  fpcode
#define FP_SELECT(TypeName, intcode, fpcode) \
  FP_SELECT_##TypeName(intcode, fpcode)

// Choose DT_RETURN_MARK macros  based on the type: float/double -> void
// (dtrace doesn't do FP yet)
#define DT_RETURN_MARK_DECL_FOR(TypeName, name, type, probe)    \
  FP_SELECT(TypeName, \
    DT_RETURN_MARK_DECL(name, type, probe), DT_VOID_RETURN_MARK_DECL(name, probe) )
#define DT_RETURN_MARK_FOR(TypeName, name, type, ref) \
  FP_SELECT(TypeName, \
    DT_RETURN_MARK(name, type, ref), DT_VOID_RETURN_MARK(name) )


// out-of-line helpers for class jfieldIDWorkaround:

bool jfieldIDWorkaround::is_valid_jfieldID(Klass* k, jfieldID id) {
  if (jfieldIDWorkaround::is_instance_jfieldID(k, id)) {
    uintptr_t as_uint = (uintptr_t) id;
    int offset = raw_instance_offset(id);
    if (is_checked_jfieldID(id)) {
      if (!klass_hash_ok(k, id)) {
        return false;
      }
    }
    return InstanceKlass::cast(k)->contains_field_offset(offset);
  } else {
    JNIid* result = (JNIid*) id;
#ifdef ASSERT
    return result != nullptr && result->is_static_field_id();
#else
    return result != nullptr;
#endif
  }
}


intptr_t jfieldIDWorkaround::encode_klass_hash(Klass* k, int offset) {
  if (offset <= small_offset_mask) {
    Klass* field_klass = k;
    Klass* super_klass = field_klass->super();
    // With compressed oops the most super class with nonstatic fields would
    // be the owner of fields embedded in the header.
    while (InstanceKlass::cast(super_klass)->has_nonstatic_fields() &&
           InstanceKlass::cast(super_klass)->contains_field_offset(offset)) {
      field_klass = super_klass;   // super contains the field also
      super_klass = field_klass->super();
    }
    debug_only(NoSafepointVerifier nosafepoint;)
    uintptr_t klass_hash = field_klass->identity_hash();
    return ((klass_hash & klass_mask) << klass_shift) | checked_mask_in_place;
  } else {
#if 0
    #ifndef PRODUCT
    {
      ResourceMark rm;
      warning("VerifyJNIFields: long offset %d in %s", offset, k->external_name());
    }
    #endif
#endif
    return 0;
  }
}

bool jfieldIDWorkaround::klass_hash_ok(Klass* k, jfieldID id) {
  uintptr_t as_uint = (uintptr_t) id;
  intptr_t klass_hash = (as_uint >> klass_shift) & klass_mask;
  do {
    debug_only(NoSafepointVerifier nosafepoint;)
    // Could use a non-blocking query for identity_hash here...
    if ((k->identity_hash() & klass_mask) == klass_hash)
      return true;
    k = k->super();
  } while (k != nullptr);
  return false;
}

void jfieldIDWorkaround::verify_instance_jfieldID(Klass* k, jfieldID id) {
  guarantee(jfieldIDWorkaround::is_instance_jfieldID(k, id), "must be an instance field" );
  uintptr_t as_uint = (uintptr_t) id;
  int offset = raw_instance_offset(id);
  if (VerifyJNIFields) {
    if (is_checked_jfieldID(id)) {
      guarantee(klass_hash_ok(k, id),
    "Bug in native code: jfieldID class must match object");
    } else {
#if 0
      #ifndef PRODUCT
      if (Verbose) {
  ResourceMark rm;
  warning("VerifyJNIFields: unverified offset %d for %s", offset, k->external_name());
      }
      #endif
#endif
    }
  }
  guarantee(InstanceKlass::cast(k)->contains_field_offset(offset),
      "Bug in native code: jfieldID offset must address interior of object");
}

// Implementation of JNI entries

DT_RETURN_MARK_DECL(DefineClass, jclass
                    , HOTSPOT_JNI_DEFINECLASS_RETURN(_ret_ref));

JNI_ENTRY(jclass, jni_DefineClass(JNIEnv *env, const char *name, jobject loaderRef,
                                  const jbyte *buf, jsize bufLen))
  HOTSPOT_JNI_DEFINECLASS_ENTRY(
    env, (char*) name, loaderRef, (char*) buf, bufLen);

  jclass cls = nullptr;
  DT_RETURN_MARK(DefineClass, jclass, (const jclass&)cls);

  // Class resolution will get the class name from the .class stream if the name is null.
  TempNewSymbol class_name = name == nullptr ? nullptr :
    SystemDictionary::class_name_symbol(name, vmSymbols::java_lang_NoClassDefFoundError(),
                                        CHECK_NULL);

  ResourceMark rm(THREAD);
  ClassFileStream st((u1*)buf, bufLen, nullptr, ClassFileStream::verify);
  Handle class_loader (THREAD, JNIHandles::resolve(loaderRef));
  Handle protection_domain;
  ClassLoadInfo cl_info(protection_domain);
  Klass* k = SystemDictionary::resolve_from_stream(&st, class_name,
                                                   class_loader,
                                                   cl_info,
                                                   CHECK_NULL);

  if (log_is_enabled(Debug, class, resolve)) {
    trace_class_resolution(k);
  }

  cls = (jclass)JNIHandles::make_local(THREAD, k->java_mirror());
  return cls;
JNI_END



DT_RETURN_MARK_DECL(FindClass, jclass
                    , HOTSPOT_JNI_FINDCLASS_RETURN(_ret_ref));

JNI_ENTRY(jclass, jni_FindClass(JNIEnv *env, const char *name))
  HOTSPOT_JNI_FINDCLASS_ENTRY(env, (char *)name);

  jclass result = nullptr;
  DT_RETURN_MARK(FindClass, jclass, (const jclass&)result);

  // This should be ClassNotFoundException imo.
  TempNewSymbol class_name =
    SystemDictionary::class_name_symbol(name, vmSymbols::java_lang_NoClassDefFoundError(),
                                        CHECK_NULL);

  //%note jni_3
  Handle protection_domain;
  // Find calling class
  Klass* k = thread->security_get_caller_class(0);
  // default to the system loader when no context
  Handle loader(THREAD, SystemDictionary::java_system_loader());
  if (k != nullptr) {
    // Special handling to make sure JNI_OnLoad and JNI_OnUnload are executed
    // in the correct class context.
    if (k->class_loader() == nullptr &&
        k->name() == vmSymbols::jdk_internal_loader_NativeLibraries()) {
      JavaValue result(T_OBJECT);
      JavaCalls::call_static(&result, k,
                             vmSymbols::getFromClass_name(),
                             vmSymbols::void_class_signature(),
                             CHECK_NULL);
      // When invoked from JNI_OnLoad, NativeLibraries::getFromClass returns
      // a non-null Class object.  When invoked from JNI_OnUnload,
      // it will return null to indicate no context.
      oop mirror = result.get_oop();
      if (mirror != nullptr) {
        Klass* fromClass = java_lang_Class::as_Klass(mirror);
        loader = Handle(THREAD, fromClass->class_loader());
        protection_domain = Handle(THREAD, fromClass->protection_domain());
      }
    } else {
      loader = Handle(THREAD, k->class_loader());
    }
  }

  result = find_class_from_class_loader(env, class_name, true, loader,
                                        protection_domain, true, thread);

  if (log_is_enabled(Debug, class, resolve) && result != nullptr) {
    trace_class_resolution(java_lang_Class::as_Klass(JNIHandles::resolve_non_null(result)));
  }

  return result;
JNI_END

DT_RETURN_MARK_DECL(FromReflectedMethod, jmethodID
                    , HOTSPOT_JNI_FROMREFLECTEDMETHOD_RETURN((uintptr_t)_ret_ref));

JNI_ENTRY(jmethodID, jni_FromReflectedMethod(JNIEnv *env, jobject method))
  HOTSPOT_JNI_FROMREFLECTEDMETHOD_ENTRY(env, method);

  jmethodID ret = nullptr;
  DT_RETURN_MARK(FromReflectedMethod, jmethodID, (const jmethodID&)ret);

  // method is a handle to a java.lang.reflect.Method object
  oop reflected  = JNIHandles::resolve_non_null(method);
  oop mirror     = nullptr;
  int slot       = 0;

  if (reflected->klass() == vmClasses::reflect_Constructor_klass()) {
    mirror = java_lang_reflect_Constructor::clazz(reflected);
    slot   = java_lang_reflect_Constructor::slot(reflected);
  } else {
    assert(reflected->klass() == vmClasses::reflect_Method_klass(), "wrong type");
    mirror = java_lang_reflect_Method::clazz(reflected);
    slot   = java_lang_reflect_Method::slot(reflected);
  }
  Klass* k1 = java_lang_Class::as_Klass(mirror);

  // Make sure class is initialized before handing id's out to methods
  k1->initialize(CHECK_NULL);
  Method* m = InstanceKlass::cast(k1)->method_with_idnum(slot);
  ret = m==nullptr? nullptr : m->jmethod_id();  // return null if reflected method deleted
  return ret;
JNI_END

DT_RETURN_MARK_DECL(FromReflectedField, jfieldID
                    , HOTSPOT_JNI_FROMREFLECTEDFIELD_RETURN((uintptr_t)_ret_ref));

JNI_ENTRY(jfieldID, jni_FromReflectedField(JNIEnv *env, jobject field))
  HOTSPOT_JNI_FROMREFLECTEDFIELD_ENTRY(env, field);

  jfieldID ret = nullptr;
  DT_RETURN_MARK(FromReflectedField, jfieldID, (const jfieldID&)ret);

  // field is a handle to a java.lang.reflect.Field object
  oop reflected   = JNIHandles::resolve_non_null(field);
  oop mirror      = java_lang_reflect_Field::clazz(reflected);
  Klass* k1       = java_lang_Class::as_Klass(mirror);
  int slot        = java_lang_reflect_Field::slot(reflected);
  int modifiers   = java_lang_reflect_Field::modifiers(reflected);

  // Make sure class is initialized before handing id's out to fields
  k1->initialize(CHECK_NULL);

  // First check if this is a static field
  if (modifiers & JVM_ACC_STATIC) {
    int offset = InstanceKlass::cast(k1)->field_offset( slot );
    JNIid* id = InstanceKlass::cast(k1)->jni_id_for(offset);
    assert(id != nullptr, "corrupt Field object");
    debug_only(id->set_is_static_field_id();)
    // A jfieldID for a static field is a JNIid specifying the field holder and the offset within the Klass*
    ret = jfieldIDWorkaround::to_static_jfieldID(id);
    return ret;
  }

  // The slot is the index of the field description in the field-array
  // The jfieldID is the offset of the field within the object
  // It may also have hash bits for k, if VerifyJNIFields is turned on.
  int offset = InstanceKlass::cast(k1)->field_offset( slot );
  bool is_flat = InstanceKlass::cast(k1)->field_is_flat(slot);
  assert(InstanceKlass::cast(k1)->contains_field_offset(offset), "stay within object");
  ret = jfieldIDWorkaround::to_instance_jfieldID(k1, offset, is_flat);
  return ret;
JNI_END


DT_RETURN_MARK_DECL(ToReflectedMethod, jobject
                    , HOTSPOT_JNI_TOREFLECTEDMETHOD_RETURN(_ret_ref));

JNI_ENTRY(jobject, jni_ToReflectedMethod(JNIEnv *env, jclass cls, jmethodID method_id, jboolean isStatic))
  HOTSPOT_JNI_TOREFLECTEDMETHOD_ENTRY(env, cls, (uintptr_t) method_id, isStatic);

  jobject ret = nullptr;
  DT_RETURN_MARK(ToReflectedMethod, jobject, (const jobject&)ret);

  methodHandle m (THREAD, Method::resolve_jmethod_id(method_id));
  assert(m->is_static() == (isStatic != 0), "jni_ToReflectedMethod access flags doesn't match");
  oop reflection_method;
<<<<<<< HEAD
  if (m->is_object_constructor()) {
=======
  if (m->is_object_initializer()) {
>>>>>>> c6e7e551
    reflection_method = Reflection::new_constructor(m, CHECK_NULL);
  } else {
    // Note: Static initializers can theoretically be here, if JNI users manage
    // to get their jmethodID. Record them as plain methods.
    reflection_method = Reflection::new_method(m, false, CHECK_NULL);
  }
  ret = JNIHandles::make_local(THREAD, reflection_method);
  return ret;
JNI_END

DT_RETURN_MARK_DECL(GetSuperclass, jclass
                    , HOTSPOT_JNI_GETSUPERCLASS_RETURN(_ret_ref));

JNI_ENTRY(jclass, jni_GetSuperclass(JNIEnv *env, jclass sub))
  HOTSPOT_JNI_GETSUPERCLASS_ENTRY(env, sub);

  jclass obj = nullptr;
  DT_RETURN_MARK(GetSuperclass, jclass, (const jclass&)obj);

  oop mirror = JNIHandles::resolve_non_null(sub);
  // primitive classes return null
  if (java_lang_Class::is_primitive(mirror)) return nullptr;

  // Rules of Class.getSuperClass as implemented by KLass::java_super:
  // arrays return Object
  // interfaces return null
  // proper classes return Klass::super()
  Klass* k = java_lang_Class::as_Klass(mirror);
  if (k->is_interface()) return nullptr;

  // return mirror for superclass
  Klass* super = k->java_super();
  // super2 is the value computed by the compiler's getSuperClass intrinsic:
  debug_only(Klass* super2 = ( k->is_array_klass()
                                 ? vmClasses::Object_klass()
                                 : k->super() ) );
  assert(super == super2,
         "java_super computation depends on interface, array, other super");
  obj = (super == nullptr) ? nullptr : (jclass) JNIHandles::make_local(THREAD, super->java_mirror());
  return obj;
JNI_END

JNI_ENTRY_NO_PRESERVE(jboolean, jni_IsAssignableFrom(JNIEnv *env, jclass sub, jclass super))
  HOTSPOT_JNI_ISASSIGNABLEFROM_ENTRY(env, sub, super);

  oop sub_mirror   = JNIHandles::resolve_non_null(sub);
  oop super_mirror = JNIHandles::resolve_non_null(super);
  if (java_lang_Class::is_primitive(sub_mirror) ||
      java_lang_Class::is_primitive(super_mirror)) {
    jboolean ret = (sub_mirror == super_mirror);

    HOTSPOT_JNI_ISASSIGNABLEFROM_RETURN(ret);
    return ret;
  }
  Klass* sub_klass   = java_lang_Class::as_Klass(sub_mirror);
  Klass* super_klass = java_lang_Class::as_Klass(super_mirror);
  assert(sub_klass != nullptr && super_klass != nullptr, "invalid arguments to jni_IsAssignableFrom");
  jboolean ret = sub_klass->is_subtype_of(super_klass) ?
                   JNI_TRUE : JNI_FALSE;

  HOTSPOT_JNI_ISASSIGNABLEFROM_RETURN(ret);
  return ret;
JNI_END


DT_RETURN_MARK_DECL(Throw, jint
                    , HOTSPOT_JNI_THROW_RETURN(_ret_ref));

JNI_ENTRY(jint, jni_Throw(JNIEnv *env, jthrowable obj))
  HOTSPOT_JNI_THROW_ENTRY(env, obj);

  jint ret = JNI_OK;
  DT_RETURN_MARK(Throw, jint, (const jint&)ret);

  THROW_OOP_(JNIHandles::resolve(obj), JNI_OK);
  ShouldNotReachHere();
  return 0;  // Mute compiler.
JNI_END


DT_RETURN_MARK_DECL(ThrowNew, jint
                    , HOTSPOT_JNI_THROWNEW_RETURN(_ret_ref));

JNI_ENTRY(jint, jni_ThrowNew(JNIEnv *env, jclass clazz, const char *message))
  HOTSPOT_JNI_THROWNEW_ENTRY(env, clazz, (char *) message);

  jint ret = JNI_OK;
  DT_RETURN_MARK(ThrowNew, jint, (const jint&)ret);

  InstanceKlass* k = InstanceKlass::cast(java_lang_Class::as_Klass(JNIHandles::resolve_non_null(clazz)));
  Symbol*  name = k->name();
  Handle class_loader (THREAD,  k->class_loader());
  Handle protection_domain (THREAD, k->protection_domain());
  THROW_MSG_LOADER_(name, (char *)message, class_loader, protection_domain, JNI_OK);
  ShouldNotReachHere();
  return 0;  // Mute compiler.
JNI_END


// JNI functions only transform a pending async exception to a synchronous
// exception in ExceptionOccurred and ExceptionCheck calls, since
// delivering an async exception in other places won't change the native
// code's control flow and would be harmful when native code further calls
// JNI functions with a pending exception. Async exception is also checked
// during the call, so ExceptionOccurred/ExceptionCheck won't return
// false but deliver the async exception at the very end during
// state transition.

static void jni_check_async_exceptions(JavaThread *thread) {
  assert(thread == Thread::current(), "must be itself");
  if (thread->has_async_exception_condition()) {
    SafepointMechanism::process_if_requested_with_exit_check(thread, true /* check asyncs */);
  }
}

JNI_ENTRY_NO_PRESERVE(jthrowable, jni_ExceptionOccurred(JNIEnv *env))
  HOTSPOT_JNI_EXCEPTIONOCCURRED_ENTRY(env);

  jni_check_async_exceptions(thread);
  oop exception = thread->pending_exception();
  jthrowable ret = (jthrowable) JNIHandles::make_local(THREAD, exception);

  HOTSPOT_JNI_EXCEPTIONOCCURRED_RETURN(ret);
  return ret;
JNI_END


JNI_ENTRY_NO_PRESERVE(void, jni_ExceptionDescribe(JNIEnv *env))
  HOTSPOT_JNI_EXCEPTIONDESCRIBE_ENTRY(env);

  if (thread->has_pending_exception()) {
    Handle ex(thread, thread->pending_exception());
    thread->clear_pending_exception();
    jio_fprintf(defaultStream::error_stream(), "Exception ");
    if (thread != nullptr && thread->threadObj() != nullptr) {
      ResourceMark rm(THREAD);
      jio_fprintf(defaultStream::error_stream(),
                  "in thread \"%s\" ", thread->name());
    }
    if (ex->is_a(vmClasses::Throwable_klass())) {
      JavaValue result(T_VOID);
      JavaCalls::call_virtual(&result,
                              ex,
                              vmClasses::Throwable_klass(),
                              vmSymbols::printStackTrace_name(),
                              vmSymbols::void_method_signature(),
                              THREAD);
      // If an exception is thrown in the call it gets thrown away. Not much
      // we can do with it. The native code that calls this, does not check
      // for the exception - hence, it might still be in the thread when DestroyVM gets
      // called, potentially causing a few asserts to trigger - since no pending exception
      // is expected.
      CLEAR_PENDING_EXCEPTION;
    } else {
      ResourceMark rm(THREAD);
      jio_fprintf(defaultStream::error_stream(),
                  ". Uncaught exception of type %s.",
                  ex->klass()->external_name());
    }
  }

  HOTSPOT_JNI_EXCEPTIONDESCRIBE_RETURN();
JNI_END


JNI_ENTRY_NO_PRESERVE(void, jni_ExceptionClear(JNIEnv *env))
  HOTSPOT_JNI_EXCEPTIONCLEAR_ENTRY(env);

  // The jni code might be using this API to clear java thrown exception.
  // So just mark jvmti thread exception state as exception caught.
  JvmtiThreadState *state = JavaThread::current()->jvmti_thread_state();
  if (state != nullptr && state->is_exception_detected()) {
    state->set_exception_caught();
  }
  thread->clear_pending_exception();

  HOTSPOT_JNI_EXCEPTIONCLEAR_RETURN();
JNI_END


JNI_ENTRY(void, jni_FatalError(JNIEnv *env, const char *msg))
  HOTSPOT_JNI_FATALERROR_ENTRY(env, (char *) msg);

  tty->print_cr("FATAL ERROR in native method: %s", msg);
  thread->print_jni_stack();
  os::abort(); // Dump core and abort
JNI_END


JNI_ENTRY(jint, jni_PushLocalFrame(JNIEnv *env, jint capacity))
  HOTSPOT_JNI_PUSHLOCALFRAME_ENTRY(env, capacity);

  //%note jni_11
  if (capacity < 0 ||
      ((MaxJNILocalCapacity > 0) && (capacity > MaxJNILocalCapacity))) {
    HOTSPOT_JNI_PUSHLOCALFRAME_RETURN((uint32_t)JNI_ERR);
    return JNI_ERR;
  }

  thread->push_jni_handle_block();
  jint ret = JNI_OK;
  HOTSPOT_JNI_PUSHLOCALFRAME_RETURN(ret);
  return ret;
JNI_END


JNI_ENTRY(jobject, jni_PopLocalFrame(JNIEnv *env, jobject result))
  HOTSPOT_JNI_POPLOCALFRAME_ENTRY(env, result);

  //%note jni_11
  Handle result_handle(thread, JNIHandles::resolve(result));
  JNIHandleBlock* old_handles = thread->active_handles();
  JNIHandleBlock* new_handles = old_handles->pop_frame_link();
  if (new_handles != nullptr) {
    // As a sanity check we only release the handle blocks if the pop_frame_link is not null.
    // This way code will still work if PopLocalFrame is called without a corresponding
    // PushLocalFrame call. Note that we set the pop_frame_link to null explicitly, otherwise
    // the release_block call will release the blocks.
    thread->set_active_handles(new_handles);
    old_handles->set_pop_frame_link(nullptr);              // clear link we won't release new_handles below
    JNIHandleBlock::release_block(old_handles, thread); // may block
    result = JNIHandles::make_local(thread, result_handle());
  }
  HOTSPOT_JNI_POPLOCALFRAME_RETURN(result);
  return result;
JNI_END


JNI_ENTRY(jobject, jni_NewGlobalRef(JNIEnv *env, jobject ref))
  HOTSPOT_JNI_NEWGLOBALREF_ENTRY(env, ref);

  Handle ref_handle(thread, JNIHandles::resolve(ref));
  jobject ret = JNIHandles::make_global(ref_handle, AllocFailStrategy::RETURN_NULL);

  HOTSPOT_JNI_NEWGLOBALREF_RETURN(ret);
  return ret;
JNI_END

// Must be JNI_ENTRY (with HandleMark)
JNI_ENTRY_NO_PRESERVE(void, jni_DeleteGlobalRef(JNIEnv *env, jobject ref))
  HOTSPOT_JNI_DELETEGLOBALREF_ENTRY(env, ref);

  JNIHandles::destroy_global(ref);

  HOTSPOT_JNI_DELETEGLOBALREF_RETURN();
JNI_END

JNI_ENTRY_NO_PRESERVE(void, jni_DeleteLocalRef(JNIEnv *env, jobject obj))
  HOTSPOT_JNI_DELETELOCALREF_ENTRY(env, obj);

  JNIHandles::destroy_local(obj);

  HOTSPOT_JNI_DELETELOCALREF_RETURN();
JNI_END

JNI_ENTRY_NO_PRESERVE(jboolean, jni_IsSameObject(JNIEnv *env, jobject r1, jobject r2))
  HOTSPOT_JNI_ISSAMEOBJECT_ENTRY(env, r1, r2);

  jboolean ret = JNIHandles::is_same_object(r1, r2) ? JNI_TRUE : JNI_FALSE;

  HOTSPOT_JNI_ISSAMEOBJECT_RETURN(ret);
  return ret;
JNI_END


JNI_ENTRY(jobject, jni_NewLocalRef(JNIEnv *env, jobject ref))
  HOTSPOT_JNI_NEWLOCALREF_ENTRY(env, ref);

  jobject ret = JNIHandles::make_local(THREAD, JNIHandles::resolve(ref),
                                       AllocFailStrategy::RETURN_NULL);

  HOTSPOT_JNI_NEWLOCALREF_RETURN(ret);
  return ret;
JNI_END

JNI_LEAF(jint, jni_EnsureLocalCapacity(JNIEnv *env, jint capacity))
  HOTSPOT_JNI_ENSURELOCALCAPACITY_ENTRY(env, capacity);

  jint ret;
  if (capacity >= 0 &&
      ((MaxJNILocalCapacity <= 0) || (capacity <= MaxJNILocalCapacity))) {
    ret = JNI_OK;
  } else {
    ret = JNI_ERR;
  }

  HOTSPOT_JNI_ENSURELOCALCAPACITY_RETURN(ret);
  return ret;
JNI_END

// Return the Handle Type
JNI_LEAF(jobjectRefType, jni_GetObjectRefType(JNIEnv *env, jobject obj))
  HOTSPOT_JNI_GETOBJECTREFTYPE_ENTRY(env, obj);

  jobjectRefType ret = JNIInvalidRefType;
  if (obj != nullptr) {
    ret = JNIHandles::handle_type(thread, obj);
  }

  HOTSPOT_JNI_GETOBJECTREFTYPE_RETURN((void *) ret);
  return ret;
JNI_END


class JNI_ArgumentPusher : public SignatureIterator {
 protected:
  JavaCallArguments*  _arguments;

  void push_int(jint x)         { _arguments->push_int(x); }
  void push_long(jlong x)       { _arguments->push_long(x); }
  void push_float(jfloat x)     { _arguments->push_float(x); }
  void push_double(jdouble x)   { _arguments->push_double(x); }
  void push_object(jobject x)   { _arguments->push_jobject(x); }

  void push_boolean(jboolean b) {
    // Normalize boolean arguments from native code by converting 1-255 to JNI_TRUE and
    // 0 to JNI_FALSE.  Boolean return values from native are normalized the same in
    // TemplateInterpreterGenerator::generate_result_handler_for and
    // SharedRuntime::generate_native_wrapper.
    push_int(b == 0 ? JNI_FALSE : JNI_TRUE);
  }

  JNI_ArgumentPusher(Method* method)
    : SignatureIterator(method->signature(),
                        Fingerprinter(methodHandle(Thread::current(), method)).fingerprint())
  {
    _arguments = nullptr;
  }

 public:
  virtual void push_arguments_on(JavaCallArguments* arguments) = 0;
};


class JNI_ArgumentPusherVaArg : public JNI_ArgumentPusher {
  va_list _ap;

  void set_ap(va_list rap) {
    va_copy(_ap, rap);
  }

  friend class SignatureIterator;  // so do_parameters_on can call do_type
  void do_type(BasicType type) {
    switch (type) {
    // these are coerced to int when using va_arg
    case T_BYTE:
    case T_CHAR:
    case T_SHORT:
    case T_INT:         push_int(va_arg(_ap, jint)); break;
    case T_BOOLEAN:     push_boolean((jboolean) va_arg(_ap, jint)); break;

    // each of these paths is exercised by the various jck Call[Static,Nonvirtual,][Void,Int,..]Method[A,V,] tests

    case T_LONG:        push_long(va_arg(_ap, jlong)); break;
    // float is coerced to double w/ va_arg
    case T_FLOAT:       push_float((jfloat) va_arg(_ap, jdouble)); break;
    case T_DOUBLE:      push_double(va_arg(_ap, jdouble)); break;

    case T_ARRAY:
    case T_OBJECT: push_object(va_arg(_ap, jobject)); break;
    default:            ShouldNotReachHere();
    }
  }

 public:
  JNI_ArgumentPusherVaArg(jmethodID method_id, va_list rap)
      : JNI_ArgumentPusher(Method::resolve_jmethod_id(method_id)) {
    set_ap(rap);
  }

  ~JNI_ArgumentPusherVaArg() {
    va_end(_ap);
  }

  virtual void push_arguments_on(JavaCallArguments* arguments) {
    _arguments = arguments;
    do_parameters_on(this);
  }
};


class JNI_ArgumentPusherArray : public JNI_ArgumentPusher {
 protected:
  const jvalue *_ap;

  inline void set_ap(const jvalue *rap) { _ap = rap; }

  friend class SignatureIterator;  // so do_parameters_on can call do_type
  void do_type(BasicType type) {
    switch (type) {
    case T_CHAR:        push_int((_ap++)->c); break;
    case T_SHORT:       push_int((_ap++)->s); break;
    case T_BYTE:        push_int((_ap++)->b); break;
    case T_INT:         push_int((_ap++)->i); break;
    case T_BOOLEAN:     push_boolean((_ap++)->z); break;
    case T_LONG:        push_long((_ap++)->j); break;
    case T_FLOAT:       push_float((_ap++)->f); break;
    case T_DOUBLE:      push_double((_ap++)->d); break;
    case T_ARRAY:
    case T_OBJECT:
    case T_PRIMITIVE_OBJECT: push_object((_ap++)->l); break;
    default:            ShouldNotReachHere();
    }
  }

 public:
  JNI_ArgumentPusherArray(jmethodID method_id, const jvalue *rap)
      : JNI_ArgumentPusher(Method::resolve_jmethod_id(method_id)) {
    set_ap(rap);
  }

  virtual void push_arguments_on(JavaCallArguments* arguments) {
    _arguments = arguments;
    do_parameters_on(this);
  }
};


enum JNICallType {
  JNI_STATIC,
  JNI_VIRTUAL,
  JNI_NONVIRTUAL
};



static void jni_invoke_static(JNIEnv *env, JavaValue* result, jobject receiver, JNICallType call_type, jmethodID method_id, JNI_ArgumentPusher *args, TRAPS) {
  methodHandle method(THREAD, Method::resolve_jmethod_id(method_id));

  // Create object to hold arguments for the JavaCall, and associate it with
  // the jni parser
  ResourceMark rm(THREAD);
  int number_of_parameters = method->size_of_parameters();
  JavaCallArguments java_args(number_of_parameters);

  assert(method->is_static(), "method should be static");

  // Fill out JavaCallArguments object
  args->push_arguments_on(&java_args);
  // Initialize result type
  result->set_type(args->return_type());

  // Invoke the method. Result is returned as oop.
  JavaCalls::call(result, method, &java_args, CHECK);

  // Convert result
  if (is_reference_type(result->get_type())) {
    result->set_jobject(JNIHandles::make_local(THREAD, result->get_oop()));
  }
}


static void jni_invoke_nonstatic(JNIEnv *env, JavaValue* result, jobject receiver, JNICallType call_type, jmethodID method_id, JNI_ArgumentPusher *args, TRAPS) {
  oop recv = JNIHandles::resolve(receiver);
  if (recv == nullptr) {
    THROW(vmSymbols::java_lang_NullPointerException());
  }
  Handle h_recv(THREAD, recv);

  int number_of_parameters;
  Method* selected_method;
  {
    Method* m = Method::resolve_jmethod_id(method_id);
    number_of_parameters = m->size_of_parameters();
    InstanceKlass* holder = m->method_holder();
    if (call_type != JNI_VIRTUAL) {
        selected_method = m;
    } else if (!m->has_itable_index()) {
      // non-interface call -- for that little speed boost, don't handlize
      debug_only(NoSafepointVerifier nosafepoint;)
      // jni_GetMethodID makes sure class is linked and initialized
      // so m should have a valid vtable index.
      assert(m->valid_vtable_index(), "no valid vtable index");
      int vtbl_index = m->vtable_index();
      if (vtbl_index != Method::nonvirtual_vtable_index) {
        selected_method = h_recv->klass()->method_at_vtable(vtbl_index);
      } else {
        // final method
        selected_method = m;
      }
    } else {
      // interface call
      int itbl_index = m->itable_index();
      Klass* k = h_recv->klass();
      selected_method = InstanceKlass::cast(k)->method_at_itable(holder, itbl_index, CHECK);
    }
  }

  if (selected_method->is_abstract()) {
    ResourceMark rm(THREAD);
    THROW_MSG(vmSymbols::java_lang_AbstractMethodError(), selected_method->name()->as_C_string());
  }

  methodHandle method(THREAD, selected_method);

  // Create object to hold arguments for the JavaCall, and associate it with
  // the jni parser
  ResourceMark rm(THREAD);
  JavaCallArguments java_args(number_of_parameters);

  // handle arguments
  assert(!method->is_static(), "method %s should not be static", method->name_and_sig_as_C_string());
  java_args.push_oop(h_recv); // Push jobject handle

  // Fill out JavaCallArguments object
  args->push_arguments_on(&java_args);
  // Initialize result type
  result->set_type(args->return_type());

  // Invoke the method. Result is returned as oop.
  JavaCalls::call(result, method, &java_args, CHECK);

  // Convert result
  if (is_reference_type(result->get_type())) {
    result->set_jobject(JNIHandles::make_local(THREAD, result->get_oop()));
  }
}

DT_RETURN_MARK_DECL(AllocObject, jobject
                    , HOTSPOT_JNI_ALLOCOBJECT_RETURN(_ret_ref));

JNI_ENTRY(jobject, jni_AllocObject(JNIEnv *env, jclass clazz))
  HOTSPOT_JNI_ALLOCOBJECT_ENTRY(env, clazz);

  jobject ret = nullptr;
  DT_RETURN_MARK(AllocObject, jobject, (const jobject&)ret);

  oop clazzoop = JNIHandles::resolve_non_null(clazz);
  Klass* k = java_lang_Class::as_Klass(clazzoop);
  if (k == nullptr || k->is_inline_klass()) {
    ResourceMark rm(THREAD);
    THROW_(vmSymbols::java_lang_InstantiationException(), nullptr);
  }
  instanceOop i = InstanceKlass::allocate_instance(clazzoop, CHECK_NULL);
  ret = JNIHandles::make_local(THREAD, i);
  return ret;
JNI_END

DT_RETURN_MARK_DECL(NewObjectA, jobject
                    , HOTSPOT_JNI_NEWOBJECTA_RETURN(_ret_ref));

JNI_ENTRY(jobject, jni_NewObjectA(JNIEnv *env, jclass clazz, jmethodID methodID, const jvalue *args))
  HOTSPOT_JNI_NEWOBJECTA_ENTRY(env, clazz, (uintptr_t) methodID);

  jobject obj = nullptr;
  DT_RETURN_MARK(NewObjectA, jobject, (const jobject&)obj);

  oop clazzoop = JNIHandles::resolve_non_null(clazz);
  Klass* k = java_lang_Class::as_Klass(clazzoop);
  if (k == nullptr) {
    ResourceMark rm(THREAD);
    THROW_(vmSymbols::java_lang_InstantiationException(), nullptr);
  }

  instanceOop i = InstanceKlass::allocate_instance(clazzoop, CHECK_NULL);
  obj = JNIHandles::make_local(THREAD, i);
  JavaValue jvalue(T_VOID);
  JNI_ArgumentPusherArray ap(methodID, args);
  jni_invoke_nonstatic(env, &jvalue, obj, JNI_NONVIRTUAL, methodID, &ap, CHECK_NULL);

  return obj;
  JNI_END


DT_RETURN_MARK_DECL(NewObjectV, jobject
                    , HOTSPOT_JNI_NEWOBJECTV_RETURN(_ret_ref));

JNI_ENTRY(jobject, jni_NewObjectV(JNIEnv *env, jclass clazz, jmethodID methodID, va_list args))
  HOTSPOT_JNI_NEWOBJECTV_ENTRY(env, clazz, (uintptr_t) methodID);

  jobject obj = nullptr;
  DT_RETURN_MARK(NewObjectV, jobject, (const jobject&)obj);

  oop clazzoop = JNIHandles::resolve_non_null(clazz);
  Klass* k = java_lang_Class::as_Klass(clazzoop);
  if (k == nullptr) {
    ResourceMark rm(THREAD);
    THROW_(vmSymbols::java_lang_InstantiationException(), nullptr);
  }

  instanceOop i = InstanceKlass::allocate_instance(clazzoop, CHECK_NULL);
  obj = JNIHandles::make_local(THREAD, i);
  JavaValue jvalue(T_VOID);
  JNI_ArgumentPusherVaArg ap(methodID, args);
  jni_invoke_nonstatic(env, &jvalue, obj, JNI_NONVIRTUAL, methodID, &ap, CHECK_NULL);

  return obj;
JNI_END


DT_RETURN_MARK_DECL(NewObject, jobject
                    , HOTSPOT_JNI_NEWOBJECT_RETURN(_ret_ref));

JNI_ENTRY(jobject, jni_NewObject(JNIEnv *env, jclass clazz, jmethodID methodID, ...))
  HOTSPOT_JNI_NEWOBJECT_ENTRY(env, clazz, (uintptr_t) methodID);

  jobject obj = nullptr;
  DT_RETURN_MARK(NewObject, jobject, (const jobject&)obj);

  oop clazzoop = JNIHandles::resolve_non_null(clazz);
  Klass* k = java_lang_Class::as_Klass(clazzoop);
  if (k == nullptr) {
    ResourceMark rm(THREAD);
    THROW_(vmSymbols::java_lang_InstantiationException(), nullptr);
  }

  instanceOop i = InstanceKlass::allocate_instance(clazzoop, CHECK_NULL);
  obj = JNIHandles::make_local(THREAD, i);
  va_list args;
  va_start(args, methodID);
  JavaValue jvalue(T_VOID);
  JNI_ArgumentPusherVaArg ap(methodID, args);
  jni_invoke_nonstatic(env, &jvalue, obj, JNI_NONVIRTUAL, methodID, &ap, CHECK_NULL);
  va_end(args);

  return obj;
JNI_END


JNI_ENTRY(jclass, jni_GetObjectClass(JNIEnv *env, jobject obj))
  HOTSPOT_JNI_GETOBJECTCLASS_ENTRY(env, obj);

  Klass* k = JNIHandles::resolve_non_null(obj)->klass();
  jclass ret =
    (jclass) JNIHandles::make_local(THREAD, k->java_mirror());

  HOTSPOT_JNI_GETOBJECTCLASS_RETURN(ret);
  return ret;
JNI_END

JNI_ENTRY_NO_PRESERVE(jboolean, jni_IsInstanceOf(JNIEnv *env, jobject obj, jclass clazz))
  HOTSPOT_JNI_ISINSTANCEOF_ENTRY(env, obj, clazz);

  jboolean ret = JNI_TRUE;
  if (obj != nullptr) {
    ret = JNI_FALSE;
    Klass* k = java_lang_Class::as_Klass(
      JNIHandles::resolve_non_null(clazz));
    if (k != nullptr) {
      ret = JNIHandles::resolve_non_null(obj)->is_a(k) ? JNI_TRUE : JNI_FALSE;
    }
  }

  HOTSPOT_JNI_ISINSTANCEOF_RETURN(ret);
  return ret;
JNI_END


static jmethodID get_method_id(JNIEnv *env, jclass clazz, const char *name_str,
                               const char *sig, bool is_static, TRAPS) {
  // %%%% This code should probably just call into a method in the LinkResolver
  //
  // The class should have been loaded (we have an instance of the class
  // passed in) so the method and signature should already be in the symbol
  // table.  If they're not there, the method doesn't exist.
  const char *name_to_probe = (name_str == nullptr)
                        ? vmSymbols::object_initializer_name()->as_C_string()
                        : name_str;
  TempNewSymbol name = SymbolTable::probe(name_to_probe, (int)strlen(name_to_probe));
  TempNewSymbol signature = SymbolTable::probe(sig, (int)strlen(sig));

  if (name == nullptr || signature == nullptr) {
    THROW_MSG_NULL(vmSymbols::java_lang_NoSuchMethodError(), name_str);
  }

  oop mirror = JNIHandles::resolve_non_null(clazz);
  Klass* klass = java_lang_Class::as_Klass(mirror);

  // Throw a NoSuchMethodError exception if we have an instance of a
  // primitive java.lang.Class
  if (java_lang_Class::is_primitive(mirror)) {
    ResourceMark rm(THREAD);
    THROW_MSG_NULL(vmSymbols::java_lang_NoSuchMethodError(), err_msg("%s%s.%s%s", is_static ? "static " : "", klass->signature_name(), name_str, sig));
  }

  // Make sure class is linked and initialized before handing id's out to
  // Method*s.
  klass->initialize(CHECK_NULL);

  Method* m;
  if (name == vmSymbols::object_initializer_name() ||
      name == vmSymbols::class_initializer_name()) {
    // Never search superclasses for constructors
    if (klass->is_instance_klass()) {
      m = InstanceKlass::cast(klass)->find_method(name, signature);
    } else {
      m = nullptr;
    }
  } else {
    m = klass->lookup_method(name, signature);
    if (m == nullptr &&  klass->is_instance_klass()) {
      m = InstanceKlass::cast(klass)->lookup_method_in_ordered_interfaces(name, signature);
    }
  }
  if (m == nullptr || (m->is_static() != is_static)) {
    ResourceMark rm(THREAD);
    THROW_MSG_NULL(vmSymbols::java_lang_NoSuchMethodError(), err_msg("%s%s.%s%s", is_static ? "static " : "", klass->signature_name(), name_str, sig));
  }
  return m->jmethod_id();
}


JNI_ENTRY(jmethodID, jni_GetMethodID(JNIEnv *env, jclass clazz,
          const char *name, const char *sig))
  HOTSPOT_JNI_GETMETHODID_ENTRY(env, clazz, (char *) name, (char *) sig);
  jmethodID ret = get_method_id(env, clazz, name, sig, false, thread);
  HOTSPOT_JNI_GETMETHODID_RETURN((uintptr_t) ret);
  return ret;
JNI_END


JNI_ENTRY(jmethodID, jni_GetStaticMethodID(JNIEnv *env, jclass clazz,
          const char *name, const char *sig))
  HOTSPOT_JNI_GETSTATICMETHODID_ENTRY(env, (char *) clazz, (char *) name, (char *)sig);
  jmethodID ret = get_method_id(env, clazz, name, sig, true, thread);
  HOTSPOT_JNI_GETSTATICMETHODID_RETURN((uintptr_t) ret);
  return ret;
JNI_END



//
// Calling Methods
//


#define DEFINE_CALLMETHOD(ResultType, Result, Tag \
                          , EntryProbe, ReturnProbe)    \
\
  DT_RETURN_MARK_DECL_FOR(Result, Call##Result##Method, ResultType \
                          , ReturnProbe);                          \
\
JNI_ENTRY(ResultType, \
          jni_Call##Result##Method(JNIEnv *env, jobject obj, jmethodID methodID, ...)) \
\
  EntryProbe; \
  ResultType ret{}; \
  DT_RETURN_MARK_FOR(Result, Call##Result##Method, ResultType, \
                     (const ResultType&)ret);\
\
  va_list args; \
  va_start(args, methodID); \
  JavaValue jvalue(Tag); \
  JNI_ArgumentPusherVaArg ap(methodID, args); \
  jni_invoke_nonstatic(env, &jvalue, obj, JNI_VIRTUAL, methodID, &ap, CHECK_(ResultType{})); \
  va_end(args); \
  ret = jvalue.get_##ResultType(); \
  return ret;\
JNI_END

// the runtime type of subword integral basic types is integer
DEFINE_CALLMETHOD(jboolean, Boolean, T_BOOLEAN
                  , HOTSPOT_JNI_CALLBOOLEANMETHOD_ENTRY(env, obj, (uintptr_t)methodID),
                  HOTSPOT_JNI_CALLBOOLEANMETHOD_RETURN(_ret_ref))
DEFINE_CALLMETHOD(jbyte,    Byte,    T_BYTE
                  , HOTSPOT_JNI_CALLBYTEMETHOD_ENTRY(env, obj, (uintptr_t)methodID),
                  HOTSPOT_JNI_CALLBYTEMETHOD_RETURN(_ret_ref))
DEFINE_CALLMETHOD(jchar,    Char,    T_CHAR
                  , HOTSPOT_JNI_CALLCHARMETHOD_ENTRY(env, obj, (uintptr_t)methodID),
                  HOTSPOT_JNI_CALLCHARMETHOD_RETURN(_ret_ref))
DEFINE_CALLMETHOD(jshort,   Short,   T_SHORT
                  , HOTSPOT_JNI_CALLSHORTMETHOD_ENTRY(env, obj, (uintptr_t)methodID),
                  HOTSPOT_JNI_CALLSHORTMETHOD_RETURN(_ret_ref))

DEFINE_CALLMETHOD(jobject,  Object,  T_OBJECT
                  , HOTSPOT_JNI_CALLOBJECTMETHOD_ENTRY(env, obj, (uintptr_t)methodID),
                  HOTSPOT_JNI_CALLOBJECTMETHOD_RETURN(_ret_ref))
DEFINE_CALLMETHOD(jint,     Int,     T_INT,
                  HOTSPOT_JNI_CALLINTMETHOD_ENTRY(env, obj, (uintptr_t)methodID),
                  HOTSPOT_JNI_CALLINTMETHOD_RETURN(_ret_ref))
DEFINE_CALLMETHOD(jlong,    Long,    T_LONG
                  , HOTSPOT_JNI_CALLLONGMETHOD_ENTRY(env, obj, (uintptr_t)methodID),
                  HOTSPOT_JNI_CALLLONGMETHOD_RETURN(_ret_ref))
// Float and double probes don't return value because dtrace doesn't currently support it
DEFINE_CALLMETHOD(jfloat,   Float,   T_FLOAT
                  , HOTSPOT_JNI_CALLFLOATMETHOD_ENTRY(env, obj, (uintptr_t)methodID),
                  HOTSPOT_JNI_CALLFLOATMETHOD_RETURN())
DEFINE_CALLMETHOD(jdouble,  Double,  T_DOUBLE
                  , HOTSPOT_JNI_CALLDOUBLEMETHOD_ENTRY(env, obj, (uintptr_t)methodID),
                  HOTSPOT_JNI_CALLDOUBLEMETHOD_RETURN())

#define DEFINE_CALLMETHODV(ResultType, Result, Tag \
                          , EntryProbe, ReturnProbe)    \
\
  DT_RETURN_MARK_DECL_FOR(Result, Call##Result##MethodV, ResultType \
                          , ReturnProbe);                          \
\
JNI_ENTRY(ResultType, \
          jni_Call##Result##MethodV(JNIEnv *env, jobject obj, jmethodID methodID, va_list args)) \
\
  EntryProbe;\
  ResultType ret{}; \
  DT_RETURN_MARK_FOR(Result, Call##Result##MethodV, ResultType, \
                     (const ResultType&)ret);\
\
  JavaValue jvalue(Tag); \
  JNI_ArgumentPusherVaArg ap(methodID, args); \
  jni_invoke_nonstatic(env, &jvalue, obj, JNI_VIRTUAL, methodID, &ap, CHECK_(ResultType{})); \
  ret = jvalue.get_##ResultType(); \
  return ret;\
JNI_END

// the runtime type of subword integral basic types is integer
DEFINE_CALLMETHODV(jboolean, Boolean, T_BOOLEAN
                  , HOTSPOT_JNI_CALLBOOLEANMETHODV_ENTRY(env, obj, (uintptr_t)methodID),
                  HOTSPOT_JNI_CALLBOOLEANMETHODV_RETURN(_ret_ref))
DEFINE_CALLMETHODV(jbyte,    Byte,    T_BYTE
                  , HOTSPOT_JNI_CALLBYTEMETHODV_ENTRY(env, obj, (uintptr_t)methodID),
                  HOTSPOT_JNI_CALLBYTEMETHODV_RETURN(_ret_ref))
DEFINE_CALLMETHODV(jchar,    Char,    T_CHAR
                  , HOTSPOT_JNI_CALLCHARMETHODV_ENTRY(env, obj, (uintptr_t)methodID),
                  HOTSPOT_JNI_CALLCHARMETHODV_RETURN(_ret_ref))
DEFINE_CALLMETHODV(jshort,   Short,   T_SHORT
                  , HOTSPOT_JNI_CALLSHORTMETHODV_ENTRY(env, obj, (uintptr_t)methodID),
                  HOTSPOT_JNI_CALLSHORTMETHODV_RETURN(_ret_ref))

DEFINE_CALLMETHODV(jobject,  Object,  T_OBJECT
                  , HOTSPOT_JNI_CALLOBJECTMETHODV_ENTRY(env, obj, (uintptr_t)methodID),
                  HOTSPOT_JNI_CALLOBJECTMETHODV_RETURN(_ret_ref))
DEFINE_CALLMETHODV(jint,     Int,     T_INT,
                  HOTSPOT_JNI_CALLINTMETHODV_ENTRY(env, obj, (uintptr_t)methodID),
                  HOTSPOT_JNI_CALLINTMETHODV_RETURN(_ret_ref))
DEFINE_CALLMETHODV(jlong,    Long,    T_LONG
                  , HOTSPOT_JNI_CALLLONGMETHODV_ENTRY(env, obj, (uintptr_t)methodID),
                  HOTSPOT_JNI_CALLLONGMETHODV_RETURN(_ret_ref))
// Float and double probes don't return value because dtrace doesn't currently support it
DEFINE_CALLMETHODV(jfloat,   Float,   T_FLOAT
                  , HOTSPOT_JNI_CALLFLOATMETHODV_ENTRY(env, obj, (uintptr_t)methodID),
                  HOTSPOT_JNI_CALLFLOATMETHODV_RETURN())
DEFINE_CALLMETHODV(jdouble,  Double,  T_DOUBLE
                  , HOTSPOT_JNI_CALLDOUBLEMETHODV_ENTRY(env, obj, (uintptr_t)methodID),
                  HOTSPOT_JNI_CALLDOUBLEMETHODV_RETURN())

#define DEFINE_CALLMETHODA(ResultType, Result, Tag \
                          , EntryProbe, ReturnProbe)    \
\
  DT_RETURN_MARK_DECL_FOR(Result, Call##Result##MethodA, ResultType \
                          , ReturnProbe);                          \
\
JNI_ENTRY(ResultType, \
          jni_Call##Result##MethodA(JNIEnv *env, jobject obj, jmethodID methodID, const jvalue *args)) \
  EntryProbe; \
  ResultType ret{}; \
  DT_RETURN_MARK_FOR(Result, Call##Result##MethodA, ResultType, \
                     (const ResultType&)ret);\
\
  JavaValue jvalue(Tag); \
  JNI_ArgumentPusherArray ap(methodID, args); \
  jni_invoke_nonstatic(env, &jvalue, obj, JNI_VIRTUAL, methodID, &ap, CHECK_(ResultType{})); \
  ret = jvalue.get_##ResultType(); \
  return ret;\
JNI_END

// the runtime type of subword integral basic types is integer
DEFINE_CALLMETHODA(jboolean, Boolean, T_BOOLEAN
                  , HOTSPOT_JNI_CALLBOOLEANMETHODA_ENTRY(env, obj, (uintptr_t)methodID),
                  HOTSPOT_JNI_CALLBOOLEANMETHODA_RETURN(_ret_ref))
DEFINE_CALLMETHODA(jbyte,    Byte,    T_BYTE
                  , HOTSPOT_JNI_CALLBYTEMETHODA_ENTRY(env, obj, (uintptr_t)methodID),
                  HOTSPOT_JNI_CALLBYTEMETHODA_RETURN(_ret_ref))
DEFINE_CALLMETHODA(jchar,    Char,    T_CHAR
                  , HOTSPOT_JNI_CALLCHARMETHODA_ENTRY(env, obj, (uintptr_t)methodID),
                  HOTSPOT_JNI_CALLCHARMETHODA_RETURN(_ret_ref))
DEFINE_CALLMETHODA(jshort,   Short,   T_SHORT
                  , HOTSPOT_JNI_CALLSHORTMETHODA_ENTRY(env, obj, (uintptr_t)methodID),
                  HOTSPOT_JNI_CALLSHORTMETHODA_RETURN(_ret_ref))

DEFINE_CALLMETHODA(jobject,  Object,  T_OBJECT
                  , HOTSPOT_JNI_CALLOBJECTMETHODA_ENTRY(env, obj, (uintptr_t)methodID),
                  HOTSPOT_JNI_CALLOBJECTMETHODA_RETURN(_ret_ref))
DEFINE_CALLMETHODA(jint,     Int,     T_INT,
                  HOTSPOT_JNI_CALLINTMETHODA_ENTRY(env, obj, (uintptr_t)methodID),
                  HOTSPOT_JNI_CALLINTMETHODA_RETURN(_ret_ref))
DEFINE_CALLMETHODA(jlong,    Long,    T_LONG
                  , HOTSPOT_JNI_CALLLONGMETHODA_ENTRY(env, obj, (uintptr_t)methodID),
                  HOTSPOT_JNI_CALLLONGMETHODA_RETURN(_ret_ref))
// Float and double probes don't return value because dtrace doesn't currently support it
DEFINE_CALLMETHODA(jfloat,   Float,   T_FLOAT
                  , HOTSPOT_JNI_CALLFLOATMETHODA_ENTRY(env, obj, (uintptr_t)methodID),
                  HOTSPOT_JNI_CALLFLOATMETHODA_RETURN())
DEFINE_CALLMETHODA(jdouble,  Double,  T_DOUBLE
                  , HOTSPOT_JNI_CALLDOUBLEMETHODA_ENTRY(env, obj, (uintptr_t)methodID),
                  HOTSPOT_JNI_CALLDOUBLEMETHODA_RETURN())

DT_VOID_RETURN_MARK_DECL(CallVoidMethod, HOTSPOT_JNI_CALLVOIDMETHOD_RETURN());
DT_VOID_RETURN_MARK_DECL(CallVoidMethodV, HOTSPOT_JNI_CALLVOIDMETHODV_RETURN());
DT_VOID_RETURN_MARK_DECL(CallVoidMethodA, HOTSPOT_JNI_CALLVOIDMETHODA_RETURN());


JNI_ENTRY(void, jni_CallVoidMethod(JNIEnv *env, jobject obj, jmethodID methodID, ...))
  HOTSPOT_JNI_CALLVOIDMETHOD_ENTRY(env, obj, (uintptr_t) methodID);
  DT_VOID_RETURN_MARK(CallVoidMethod);

  va_list args;
  va_start(args, methodID);
  JavaValue jvalue(T_VOID);
  JNI_ArgumentPusherVaArg ap(methodID, args);
  jni_invoke_nonstatic(env, &jvalue, obj, JNI_VIRTUAL, methodID, &ap, CHECK);
  va_end(args);
JNI_END


JNI_ENTRY(void, jni_CallVoidMethodV(JNIEnv *env, jobject obj, jmethodID methodID, va_list args))
  HOTSPOT_JNI_CALLVOIDMETHODV_ENTRY(env, obj, (uintptr_t) methodID);
  DT_VOID_RETURN_MARK(CallVoidMethodV);

  JavaValue jvalue(T_VOID);
  JNI_ArgumentPusherVaArg ap(methodID, args);
  jni_invoke_nonstatic(env, &jvalue, obj, JNI_VIRTUAL, methodID, &ap, CHECK);
JNI_END


JNI_ENTRY(void, jni_CallVoidMethodA(JNIEnv *env, jobject obj, jmethodID methodID, const jvalue *args))
  HOTSPOT_JNI_CALLVOIDMETHODA_ENTRY(env, obj, (uintptr_t) methodID);
  DT_VOID_RETURN_MARK(CallVoidMethodA);

  JavaValue jvalue(T_VOID);
  JNI_ArgumentPusherArray ap(methodID, args);
  jni_invoke_nonstatic(env, &jvalue, obj, JNI_VIRTUAL, methodID, &ap, CHECK);
JNI_END



#define DEFINE_CALLNONVIRTUALMETHOD(ResultType, Result, Tag \
                                    , EntryProbe, ReturnProbe)      \
\
  DT_RETURN_MARK_DECL_FOR(Result, CallNonvirtual##Result##Method, ResultType \
                          , ReturnProbe);\
\
JNI_ENTRY(ResultType, \
          jni_CallNonvirtual##Result##Method(JNIEnv *env, jobject obj, jclass cls, jmethodID methodID, ...)) \
\
  EntryProbe;\
  ResultType ret;\
  DT_RETURN_MARK_FOR(Result, CallNonvirtual##Result##Method, ResultType, \
                     (const ResultType&)ret);\
\
  va_list args; \
  va_start(args, methodID); \
  JavaValue jvalue(Tag); \
  JNI_ArgumentPusherVaArg ap(methodID, args); \
  jni_invoke_nonstatic(env, &jvalue, obj, JNI_NONVIRTUAL, methodID, &ap, CHECK_(ResultType{})); \
  va_end(args); \
  ret = jvalue.get_##ResultType(); \
  return ret;\
JNI_END

// the runtime type of subword integral basic types is integer
DEFINE_CALLNONVIRTUALMETHOD(jboolean, Boolean, T_BOOLEAN
                            , HOTSPOT_JNI_CALLNONVIRTUALBOOLEANMETHOD_ENTRY(env, obj, cls, (uintptr_t)methodID),
                            HOTSPOT_JNI_CALLNONVIRTUALBOOLEANMETHOD_RETURN(_ret_ref))
DEFINE_CALLNONVIRTUALMETHOD(jbyte,    Byte,    T_BYTE
                            , HOTSPOT_JNI_CALLNONVIRTUALBYTEMETHOD_ENTRY(env, obj, cls, (uintptr_t)methodID),
                            HOTSPOT_JNI_CALLNONVIRTUALBYTEMETHOD_RETURN(_ret_ref))
DEFINE_CALLNONVIRTUALMETHOD(jchar,    Char,    T_CHAR
                            , HOTSPOT_JNI_CALLNONVIRTUALCHARMETHOD_ENTRY(env, obj, cls, (uintptr_t)methodID),
                            HOTSPOT_JNI_CALLNONVIRTUALCHARMETHOD_RETURN(_ret_ref))
DEFINE_CALLNONVIRTUALMETHOD(jshort,   Short,   T_SHORT
                            , HOTSPOT_JNI_CALLNONVIRTUALSHORTMETHOD_ENTRY(env, obj, cls, (uintptr_t)methodID),
                            HOTSPOT_JNI_CALLNONVIRTUALSHORTMETHOD_RETURN(_ret_ref))

DEFINE_CALLNONVIRTUALMETHOD(jobject,  Object,  T_OBJECT
                            , HOTSPOT_JNI_CALLNONVIRTUALOBJECTMETHOD_ENTRY(env, obj, cls, (uintptr_t)methodID),
                            HOTSPOT_JNI_CALLNONVIRTUALOBJECTMETHOD_RETURN(_ret_ref))
DEFINE_CALLNONVIRTUALMETHOD(jint,     Int,     T_INT
                            , HOTSPOT_JNI_CALLNONVIRTUALINTMETHOD_ENTRY(env, obj, cls, (uintptr_t)methodID),
                            HOTSPOT_JNI_CALLNONVIRTUALINTMETHOD_RETURN(_ret_ref))
DEFINE_CALLNONVIRTUALMETHOD(jlong,    Long,    T_LONG
                            , HOTSPOT_JNI_CALLNONVIRTUALLONGMETHOD_ENTRY(env, obj, cls, (uintptr_t)methodID),
// Float and double probes don't return value because dtrace doesn't currently support it
                            HOTSPOT_JNI_CALLNONVIRTUALLONGMETHOD_RETURN(_ret_ref))
DEFINE_CALLNONVIRTUALMETHOD(jfloat,   Float,   T_FLOAT
                            , HOTSPOT_JNI_CALLNONVIRTUALFLOATMETHOD_ENTRY(env, obj, cls, (uintptr_t)methodID),
                            HOTSPOT_JNI_CALLNONVIRTUALFLOATMETHOD_RETURN())
DEFINE_CALLNONVIRTUALMETHOD(jdouble,  Double,  T_DOUBLE
                            , HOTSPOT_JNI_CALLNONVIRTUALDOUBLEMETHOD_ENTRY(env, obj, cls, (uintptr_t)methodID),
                            HOTSPOT_JNI_CALLNONVIRTUALDOUBLEMETHOD_RETURN())

#define DEFINE_CALLNONVIRTUALMETHODV(ResultType, Result, Tag \
                                    , EntryProbe, ReturnProbe)      \
\
  DT_RETURN_MARK_DECL_FOR(Result, CallNonvirtual##Result##MethodV, ResultType \
                          , ReturnProbe);\
\
JNI_ENTRY(ResultType, \
          jni_CallNonvirtual##Result##MethodV(JNIEnv *env, jobject obj, jclass cls, jmethodID methodID, va_list args)) \
\
  EntryProbe;\
  ResultType ret;\
  DT_RETURN_MARK_FOR(Result, CallNonvirtual##Result##MethodV, ResultType, \
                     (const ResultType&)ret);\
\
  JavaValue jvalue(Tag); \
  JNI_ArgumentPusherVaArg ap(methodID, args); \
  jni_invoke_nonstatic(env, &jvalue, obj, JNI_NONVIRTUAL, methodID, &ap, CHECK_(ResultType{})); \
  ret = jvalue.get_##ResultType(); \
  return ret;\
JNI_END

// the runtime type of subword integral basic types is integer
DEFINE_CALLNONVIRTUALMETHODV(jboolean, Boolean, T_BOOLEAN
                            , HOTSPOT_JNI_CALLNONVIRTUALBOOLEANMETHODV_ENTRY(env, obj, cls, (uintptr_t)methodID),
                            HOTSPOT_JNI_CALLNONVIRTUALBOOLEANMETHODV_RETURN(_ret_ref))
DEFINE_CALLNONVIRTUALMETHODV(jbyte,    Byte,    T_BYTE
                            , HOTSPOT_JNI_CALLNONVIRTUALBYTEMETHODV_ENTRY(env, obj, cls, (uintptr_t)methodID),
                            HOTSPOT_JNI_CALLNONVIRTUALBYTEMETHODV_RETURN(_ret_ref))
DEFINE_CALLNONVIRTUALMETHODV(jchar,    Char,    T_CHAR
                            , HOTSPOT_JNI_CALLNONVIRTUALCHARMETHODV_ENTRY(env, obj, cls, (uintptr_t)methodID),
                            HOTSPOT_JNI_CALLNONVIRTUALCHARMETHODV_RETURN(_ret_ref))
DEFINE_CALLNONVIRTUALMETHODV(jshort,   Short,   T_SHORT
                            , HOTSPOT_JNI_CALLNONVIRTUALSHORTMETHODV_ENTRY(env, obj, cls, (uintptr_t)methodID),
                            HOTSPOT_JNI_CALLNONVIRTUALSHORTMETHODV_RETURN(_ret_ref))

DEFINE_CALLNONVIRTUALMETHODV(jobject,  Object,  T_OBJECT
                            , HOTSPOT_JNI_CALLNONVIRTUALOBJECTMETHODV_ENTRY(env, obj, cls, (uintptr_t)methodID),
                            HOTSPOT_JNI_CALLNONVIRTUALOBJECTMETHODV_RETURN(_ret_ref))
DEFINE_CALLNONVIRTUALMETHODV(jint,     Int,     T_INT
                            , HOTSPOT_JNI_CALLNONVIRTUALINTMETHODV_ENTRY(env, obj, cls, (uintptr_t)methodID),
                            HOTSPOT_JNI_CALLNONVIRTUALINTMETHODV_RETURN(_ret_ref))
DEFINE_CALLNONVIRTUALMETHODV(jlong,    Long,    T_LONG
                            , HOTSPOT_JNI_CALLNONVIRTUALLONGMETHODV_ENTRY(env, obj, cls, (uintptr_t)methodID),
// Float and double probes don't return value because dtrace doesn't currently support it
                            HOTSPOT_JNI_CALLNONVIRTUALLONGMETHODV_RETURN(_ret_ref))
DEFINE_CALLNONVIRTUALMETHODV(jfloat,   Float,   T_FLOAT
                            , HOTSPOT_JNI_CALLNONVIRTUALFLOATMETHODV_ENTRY(env, obj, cls, (uintptr_t)methodID),
                            HOTSPOT_JNI_CALLNONVIRTUALFLOATMETHODV_RETURN())
DEFINE_CALLNONVIRTUALMETHODV(jdouble,  Double,  T_DOUBLE
                            , HOTSPOT_JNI_CALLNONVIRTUALDOUBLEMETHODV_ENTRY(env, obj, cls, (uintptr_t)methodID),
                            HOTSPOT_JNI_CALLNONVIRTUALDOUBLEMETHODV_RETURN())

#define DEFINE_CALLNONVIRTUALMETHODA(ResultType, Result, Tag \
                                    , EntryProbe, ReturnProbe)      \
\
  DT_RETURN_MARK_DECL_FOR(Result, CallNonvirtual##Result##MethodA, ResultType \
                          , ReturnProbe);\
\
JNI_ENTRY(ResultType, \
          jni_CallNonvirtual##Result##MethodA(JNIEnv *env, jobject obj, jclass cls, jmethodID methodID, const jvalue *args)) \
\
  EntryProbe;\
  ResultType ret;\
  DT_RETURN_MARK_FOR(Result, CallNonvirtual##Result##MethodA, ResultType, \
                     (const ResultType&)ret);\
\
  JavaValue jvalue(Tag); \
  JNI_ArgumentPusherArray ap(methodID, args); \
  jni_invoke_nonstatic(env, &jvalue, obj, JNI_NONVIRTUAL, methodID, &ap, CHECK_(ResultType{})); \
  ret = jvalue.get_##ResultType(); \
  return ret;\
JNI_END

// the runtime type of subword integral basic types is integer
DEFINE_CALLNONVIRTUALMETHODA(jboolean, Boolean, T_BOOLEAN
                            , HOTSPOT_JNI_CALLNONVIRTUALBOOLEANMETHODA_ENTRY(env, obj, cls, (uintptr_t)methodID),
                            HOTSPOT_JNI_CALLNONVIRTUALBOOLEANMETHODA_RETURN(_ret_ref))
DEFINE_CALLNONVIRTUALMETHODA(jbyte,    Byte,    T_BYTE
                            , HOTSPOT_JNI_CALLNONVIRTUALBYTEMETHODA_ENTRY(env, obj, cls, (uintptr_t)methodID),
                            HOTSPOT_JNI_CALLNONVIRTUALBYTEMETHODA_RETURN(_ret_ref))
DEFINE_CALLNONVIRTUALMETHODA(jchar,    Char,    T_CHAR
                            , HOTSPOT_JNI_CALLNONVIRTUALCHARMETHODA_ENTRY(env, obj, cls, (uintptr_t)methodID),
                            HOTSPOT_JNI_CALLNONVIRTUALCHARMETHODA_RETURN(_ret_ref))
DEFINE_CALLNONVIRTUALMETHODA(jshort,   Short,   T_SHORT
                            , HOTSPOT_JNI_CALLNONVIRTUALSHORTMETHODA_ENTRY(env, obj, cls, (uintptr_t)methodID),
                            HOTSPOT_JNI_CALLNONVIRTUALSHORTMETHODA_RETURN(_ret_ref))

DEFINE_CALLNONVIRTUALMETHODA(jobject,  Object,  T_OBJECT
                            , HOTSPOT_JNI_CALLNONVIRTUALOBJECTMETHODA_ENTRY(env, obj, cls, (uintptr_t)methodID),
                            HOTSPOT_JNI_CALLNONVIRTUALOBJECTMETHODA_RETURN(_ret_ref))
DEFINE_CALLNONVIRTUALMETHODA(jint,     Int,     T_INT
                            , HOTSPOT_JNI_CALLNONVIRTUALINTMETHODA_ENTRY(env, obj, cls, (uintptr_t)methodID),
                            HOTSPOT_JNI_CALLNONVIRTUALINTMETHODA_RETURN(_ret_ref))
DEFINE_CALLNONVIRTUALMETHODA(jlong,    Long,    T_LONG
                            , HOTSPOT_JNI_CALLNONVIRTUALLONGMETHODA_ENTRY(env, obj, cls, (uintptr_t)methodID),
// Float and double probes don't return value because dtrace doesn't currently support it
                            HOTSPOT_JNI_CALLNONVIRTUALLONGMETHODA_RETURN(_ret_ref))
DEFINE_CALLNONVIRTUALMETHODA(jfloat,   Float,   T_FLOAT
                            , HOTSPOT_JNI_CALLNONVIRTUALFLOATMETHODA_ENTRY(env, obj, cls, (uintptr_t)methodID),
                            HOTSPOT_JNI_CALLNONVIRTUALFLOATMETHODA_RETURN())
DEFINE_CALLNONVIRTUALMETHODA(jdouble,  Double,  T_DOUBLE
                            , HOTSPOT_JNI_CALLNONVIRTUALDOUBLEMETHODA_ENTRY(env, obj, cls, (uintptr_t)methodID),
                            HOTSPOT_JNI_CALLNONVIRTUALDOUBLEMETHODA_RETURN())

DT_VOID_RETURN_MARK_DECL(CallNonvirtualVoidMethod
                         , HOTSPOT_JNI_CALLNONVIRTUALVOIDMETHOD_RETURN());
DT_VOID_RETURN_MARK_DECL(CallNonvirtualVoidMethodV
                         , HOTSPOT_JNI_CALLNONVIRTUALVOIDMETHODV_RETURN());
DT_VOID_RETURN_MARK_DECL(CallNonvirtualVoidMethodA
                         , HOTSPOT_JNI_CALLNONVIRTUALVOIDMETHODA_RETURN());

JNI_ENTRY(void, jni_CallNonvirtualVoidMethod(JNIEnv *env, jobject obj, jclass cls, jmethodID methodID, ...))
  HOTSPOT_JNI_CALLNONVIRTUALVOIDMETHOD_ENTRY(env, obj, cls, (uintptr_t) methodID);
  DT_VOID_RETURN_MARK(CallNonvirtualVoidMethod);

  va_list args;
  va_start(args, methodID);
  JavaValue jvalue(T_VOID);
  JNI_ArgumentPusherVaArg ap(methodID, args);
  jni_invoke_nonstatic(env, &jvalue, obj, JNI_NONVIRTUAL, methodID, &ap, CHECK);
  va_end(args);
JNI_END


JNI_ENTRY(void, jni_CallNonvirtualVoidMethodV(JNIEnv *env, jobject obj, jclass cls, jmethodID methodID, va_list args))
  HOTSPOT_JNI_CALLNONVIRTUALVOIDMETHODV_ENTRY(
               env, obj, cls, (uintptr_t) methodID);
  DT_VOID_RETURN_MARK(CallNonvirtualVoidMethodV);

  JavaValue jvalue(T_VOID);
  JNI_ArgumentPusherVaArg ap(methodID, args);
  jni_invoke_nonstatic(env, &jvalue, obj, JNI_NONVIRTUAL, methodID, &ap, CHECK);
JNI_END


JNI_ENTRY(void, jni_CallNonvirtualVoidMethodA(JNIEnv *env, jobject obj, jclass cls, jmethodID methodID, const jvalue *args))
  HOTSPOT_JNI_CALLNONVIRTUALVOIDMETHODA_ENTRY(
                env, obj, cls, (uintptr_t) methodID);
  DT_VOID_RETURN_MARK(CallNonvirtualVoidMethodA);
  JavaValue jvalue(T_VOID);
  JNI_ArgumentPusherArray ap(methodID, args);
  jni_invoke_nonstatic(env, &jvalue, obj, JNI_NONVIRTUAL, methodID, &ap, CHECK);
JNI_END



#define DEFINE_CALLSTATICMETHOD(ResultType, Result, Tag \
                                , EntryProbe, ResultProbe) \
\
  DT_RETURN_MARK_DECL_FOR(Result, CallStatic##Result##Method, ResultType \
                          , ResultProbe);                               \
\
JNI_ENTRY(ResultType, \
          jni_CallStatic##Result##Method(JNIEnv *env, jclass cls, jmethodID methodID, ...)) \
\
  EntryProbe; \
  ResultType ret{}; \
  DT_RETURN_MARK_FOR(Result, CallStatic##Result##Method, ResultType, \
                     (const ResultType&)ret);\
\
  va_list args; \
  va_start(args, methodID); \
  JavaValue jvalue(Tag); \
  JNI_ArgumentPusherVaArg ap(methodID, args); \
  jni_invoke_static(env, &jvalue, nullptr, JNI_STATIC, methodID, &ap, CHECK_(ResultType{})); \
  va_end(args); \
  ret = jvalue.get_##ResultType(); \
  return ret;\
JNI_END

// the runtime type of subword integral basic types is integer
DEFINE_CALLSTATICMETHOD(jboolean, Boolean, T_BOOLEAN
                        , HOTSPOT_JNI_CALLSTATICBOOLEANMETHOD_ENTRY(env, cls, (uintptr_t)methodID),
                        HOTSPOT_JNI_CALLSTATICBOOLEANMETHOD_RETURN(_ret_ref));
DEFINE_CALLSTATICMETHOD(jbyte,    Byte,    T_BYTE
                        , HOTSPOT_JNI_CALLSTATICBYTEMETHOD_ENTRY(env, cls, (uintptr_t)methodID),
                        HOTSPOT_JNI_CALLSTATICBYTEMETHOD_RETURN(_ret_ref));
DEFINE_CALLSTATICMETHOD(jchar,    Char,    T_CHAR
                        , HOTSPOT_JNI_CALLSTATICCHARMETHOD_ENTRY(env, cls, (uintptr_t)methodID),
                        HOTSPOT_JNI_CALLSTATICCHARMETHOD_RETURN(_ret_ref));
DEFINE_CALLSTATICMETHOD(jshort,   Short,   T_SHORT
                        , HOTSPOT_JNI_CALLSTATICSHORTMETHOD_ENTRY(env, cls, (uintptr_t)methodID),
                        HOTSPOT_JNI_CALLSTATICSHORTMETHOD_RETURN(_ret_ref));

DEFINE_CALLSTATICMETHOD(jobject,  Object,  T_OBJECT
                        , HOTSPOT_JNI_CALLSTATICOBJECTMETHOD_ENTRY(env, cls, (uintptr_t)methodID),
                        HOTSPOT_JNI_CALLSTATICOBJECTMETHOD_RETURN(_ret_ref));
DEFINE_CALLSTATICMETHOD(jint,     Int,     T_INT
                        , HOTSPOT_JNI_CALLSTATICINTMETHOD_ENTRY(env, cls, (uintptr_t)methodID),
                        HOTSPOT_JNI_CALLSTATICINTMETHOD_RETURN(_ret_ref));
DEFINE_CALLSTATICMETHOD(jlong,    Long,    T_LONG
                        , HOTSPOT_JNI_CALLSTATICLONGMETHOD_ENTRY(env, cls, (uintptr_t)methodID),
                        HOTSPOT_JNI_CALLSTATICLONGMETHOD_RETURN(_ret_ref));
// Float and double probes don't return value because dtrace doesn't currently support it
DEFINE_CALLSTATICMETHOD(jfloat,   Float,   T_FLOAT
                        , HOTSPOT_JNI_CALLSTATICFLOATMETHOD_ENTRY(env, cls, (uintptr_t)methodID),
                        HOTSPOT_JNI_CALLSTATICFLOATMETHOD_RETURN());
DEFINE_CALLSTATICMETHOD(jdouble,  Double,  T_DOUBLE
                        , HOTSPOT_JNI_CALLSTATICDOUBLEMETHOD_ENTRY(env, cls, (uintptr_t)methodID),
                        HOTSPOT_JNI_CALLSTATICDOUBLEMETHOD_RETURN());

#define DEFINE_CALLSTATICMETHODV(ResultType, Result, Tag \
                                , EntryProbe, ResultProbe) \
\
  DT_RETURN_MARK_DECL_FOR(Result, CallStatic##Result##MethodV, ResultType \
                          , ResultProbe);                               \
\
JNI_ENTRY(ResultType, \
          jni_CallStatic##Result##MethodV(JNIEnv *env, jclass cls, jmethodID methodID, va_list args)) \
\
  EntryProbe; \
  ResultType ret{}; \
  DT_RETURN_MARK_FOR(Result, CallStatic##Result##MethodV, ResultType, \
                     (const ResultType&)ret);\
\
  JavaValue jvalue(Tag); \
  JNI_ArgumentPusherVaArg ap(methodID, args); \
  /* Make sure class is initialized before trying to invoke its method */ \
  Klass* k = java_lang_Class::as_Klass(JNIHandles::resolve_non_null(cls)); \
  k->initialize(CHECK_(ResultType{})); \
  jni_invoke_static(env, &jvalue, nullptr, JNI_STATIC, methodID, &ap, CHECK_(ResultType{})); \
  va_end(args); \
  ret = jvalue.get_##ResultType(); \
  return ret;\
JNI_END

// the runtime type of subword integral basic types is integer
DEFINE_CALLSTATICMETHODV(jboolean, Boolean, T_BOOLEAN
                        , HOTSPOT_JNI_CALLSTATICBOOLEANMETHODV_ENTRY(env, cls, (uintptr_t)methodID),
                        HOTSPOT_JNI_CALLSTATICBOOLEANMETHODV_RETURN(_ret_ref));
DEFINE_CALLSTATICMETHODV(jbyte,    Byte,    T_BYTE
                        , HOTSPOT_JNI_CALLSTATICBYTEMETHODV_ENTRY(env, cls, (uintptr_t)methodID),
                        HOTSPOT_JNI_CALLSTATICBYTEMETHODV_RETURN(_ret_ref));
DEFINE_CALLSTATICMETHODV(jchar,    Char,    T_CHAR
                        , HOTSPOT_JNI_CALLSTATICCHARMETHODV_ENTRY(env, cls, (uintptr_t)methodID),
                        HOTSPOT_JNI_CALLSTATICCHARMETHODV_RETURN(_ret_ref));
DEFINE_CALLSTATICMETHODV(jshort,   Short,   T_SHORT
                        , HOTSPOT_JNI_CALLSTATICSHORTMETHODV_ENTRY(env, cls, (uintptr_t)methodID),
                        HOTSPOT_JNI_CALLSTATICSHORTMETHODV_RETURN(_ret_ref));

DEFINE_CALLSTATICMETHODV(jobject,  Object,  T_OBJECT
                        , HOTSPOT_JNI_CALLSTATICOBJECTMETHODV_ENTRY(env, cls, (uintptr_t)methodID),
                        HOTSPOT_JNI_CALLSTATICOBJECTMETHODV_RETURN(_ret_ref));
DEFINE_CALLSTATICMETHODV(jint,     Int,     T_INT
                        , HOTSPOT_JNI_CALLSTATICINTMETHODV_ENTRY(env, cls, (uintptr_t)methodID),
                        HOTSPOT_JNI_CALLSTATICINTMETHODV_RETURN(_ret_ref));
DEFINE_CALLSTATICMETHODV(jlong,    Long,    T_LONG
                        , HOTSPOT_JNI_CALLSTATICLONGMETHODV_ENTRY(env, cls, (uintptr_t)methodID),
                        HOTSPOT_JNI_CALLSTATICLONGMETHODV_RETURN(_ret_ref));
// Float and double probes don't return value because dtrace doesn't currently support it
DEFINE_CALLSTATICMETHODV(jfloat,   Float,   T_FLOAT
                        , HOTSPOT_JNI_CALLSTATICFLOATMETHODV_ENTRY(env, cls, (uintptr_t)methodID),
                        HOTSPOT_JNI_CALLSTATICFLOATMETHODV_RETURN());
DEFINE_CALLSTATICMETHODV(jdouble,  Double,  T_DOUBLE
                        , HOTSPOT_JNI_CALLSTATICDOUBLEMETHODV_ENTRY(env, cls, (uintptr_t)methodID),
                        HOTSPOT_JNI_CALLSTATICDOUBLEMETHODV_RETURN());

#define DEFINE_CALLSTATICMETHODA(ResultType, Result, Tag \
                                , EntryProbe, ResultProbe) \
\
  DT_RETURN_MARK_DECL_FOR(Result, CallStatic##Result##MethodA, ResultType \
                          , ResultProbe);                               \
\
JNI_ENTRY(ResultType, \
          jni_CallStatic##Result##MethodA(JNIEnv *env, jclass cls, jmethodID methodID, const jvalue *args)) \
\
  EntryProbe; \
  ResultType ret{}; \
  DT_RETURN_MARK_FOR(Result, CallStatic##Result##MethodA, ResultType, \
                     (const ResultType&)ret);\
\
  JavaValue jvalue(Tag); \
  JNI_ArgumentPusherArray ap(methodID, args); \
  jni_invoke_static(env, &jvalue, nullptr, JNI_STATIC, methodID, &ap, CHECK_(ResultType{})); \
  ret = jvalue.get_##ResultType(); \
  return ret;\
JNI_END

// the runtime type of subword integral basic types is integer
DEFINE_CALLSTATICMETHODA(jboolean, Boolean, T_BOOLEAN
                        , HOTSPOT_JNI_CALLSTATICBOOLEANMETHODA_ENTRY(env, cls, (uintptr_t)methodID),
                        HOTSPOT_JNI_CALLSTATICBOOLEANMETHODA_RETURN(_ret_ref));
DEFINE_CALLSTATICMETHODA(jbyte,    Byte,    T_BYTE
                        , HOTSPOT_JNI_CALLSTATICBYTEMETHODA_ENTRY(env, cls, (uintptr_t)methodID),
                        HOTSPOT_JNI_CALLSTATICBYTEMETHODA_RETURN(_ret_ref));
DEFINE_CALLSTATICMETHODA(jchar,    Char,    T_CHAR
                        , HOTSPOT_JNI_CALLSTATICCHARMETHODA_ENTRY(env, cls, (uintptr_t)methodID),
                        HOTSPOT_JNI_CALLSTATICCHARMETHODA_RETURN(_ret_ref));
DEFINE_CALLSTATICMETHODA(jshort,   Short,   T_SHORT
                        , HOTSPOT_JNI_CALLSTATICSHORTMETHODA_ENTRY(env, cls, (uintptr_t)methodID),
                        HOTSPOT_JNI_CALLSTATICSHORTMETHODA_RETURN(_ret_ref));

DEFINE_CALLSTATICMETHODA(jobject,  Object,  T_OBJECT
                        , HOTSPOT_JNI_CALLSTATICOBJECTMETHODA_ENTRY(env, cls, (uintptr_t)methodID),
                        HOTSPOT_JNI_CALLSTATICOBJECTMETHODA_RETURN(_ret_ref));
DEFINE_CALLSTATICMETHODA(jint,     Int,     T_INT
                        , HOTSPOT_JNI_CALLSTATICINTMETHODA_ENTRY(env, cls, (uintptr_t)methodID),
                        HOTSPOT_JNI_CALLSTATICINTMETHODA_RETURN(_ret_ref));
DEFINE_CALLSTATICMETHODA(jlong,    Long,    T_LONG
                        , HOTSPOT_JNI_CALLSTATICLONGMETHODA_ENTRY(env, cls, (uintptr_t)methodID),
                        HOTSPOT_JNI_CALLSTATICLONGMETHODA_RETURN(_ret_ref));
// Float and double probes don't return value because dtrace doesn't currently support it
DEFINE_CALLSTATICMETHODA(jfloat,   Float,   T_FLOAT
                        , HOTSPOT_JNI_CALLSTATICFLOATMETHODA_ENTRY(env, cls, (uintptr_t)methodID),
                        HOTSPOT_JNI_CALLSTATICFLOATMETHODA_RETURN());
DEFINE_CALLSTATICMETHODA(jdouble,  Double,  T_DOUBLE
                        , HOTSPOT_JNI_CALLSTATICDOUBLEMETHODA_ENTRY(env, cls, (uintptr_t)methodID),
                        HOTSPOT_JNI_CALLSTATICDOUBLEMETHODA_RETURN());

DT_VOID_RETURN_MARK_DECL(CallStaticVoidMethod
                         , HOTSPOT_JNI_CALLSTATICVOIDMETHOD_RETURN());
DT_VOID_RETURN_MARK_DECL(CallStaticVoidMethodV
                         , HOTSPOT_JNI_CALLSTATICVOIDMETHODV_RETURN());
DT_VOID_RETURN_MARK_DECL(CallStaticVoidMethodA
                         , HOTSPOT_JNI_CALLSTATICVOIDMETHODA_RETURN());

JNI_ENTRY(void, jni_CallStaticVoidMethod(JNIEnv *env, jclass cls, jmethodID methodID, ...))
  HOTSPOT_JNI_CALLSTATICVOIDMETHOD_ENTRY(env, cls, (uintptr_t) methodID);
  DT_VOID_RETURN_MARK(CallStaticVoidMethod);

  va_list args;
  va_start(args, methodID);
  JavaValue jvalue(T_VOID);
  JNI_ArgumentPusherVaArg ap(methodID, args);
  jni_invoke_static(env, &jvalue, nullptr, JNI_STATIC, methodID, &ap, CHECK);
  va_end(args);
JNI_END


JNI_ENTRY(void, jni_CallStaticVoidMethodV(JNIEnv *env, jclass cls, jmethodID methodID, va_list args))
  HOTSPOT_JNI_CALLSTATICVOIDMETHODV_ENTRY(env, cls, (uintptr_t) methodID);
  DT_VOID_RETURN_MARK(CallStaticVoidMethodV);

  JavaValue jvalue(T_VOID);
  JNI_ArgumentPusherVaArg ap(methodID, args);
  jni_invoke_static(env, &jvalue, nullptr, JNI_STATIC, methodID, &ap, CHECK);
JNI_END


JNI_ENTRY(void, jni_CallStaticVoidMethodA(JNIEnv *env, jclass cls, jmethodID methodID, const jvalue *args))
  HOTSPOT_JNI_CALLSTATICVOIDMETHODA_ENTRY(env, cls, (uintptr_t) methodID);
  DT_VOID_RETURN_MARK(CallStaticVoidMethodA);

  JavaValue jvalue(T_VOID);
  JNI_ArgumentPusherArray ap(methodID, args);
  jni_invoke_static(env, &jvalue, nullptr, JNI_STATIC, methodID, &ap, CHECK);
JNI_END


//
// Accessing Fields
//


DT_RETURN_MARK_DECL(GetFieldID, jfieldID
                    , HOTSPOT_JNI_GETFIELDID_RETURN((uintptr_t)_ret_ref));

JNI_ENTRY(jfieldID, jni_GetFieldID(JNIEnv *env, jclass clazz,
          const char *name, const char *sig))
  HOTSPOT_JNI_GETFIELDID_ENTRY(env, clazz, (char *) name, (char *) sig);
  jfieldID ret = nullptr;
  DT_RETURN_MARK(GetFieldID, jfieldID, (const jfieldID&)ret);

  Klass* k = java_lang_Class::as_Klass(JNIHandles::resolve_non_null(clazz));

  // The class should have been loaded (we have an instance of the class
  // passed in) so the field and signature should already be in the symbol
  // table.  If they're not there, the field doesn't exist.
  TempNewSymbol fieldname = SymbolTable::probe(name, (int)strlen(name));
  TempNewSymbol signame = SymbolTable::probe(sig, (int)strlen(sig));
  if (fieldname == nullptr || signame == nullptr) {
    ResourceMark rm;
    THROW_MSG_NULL(vmSymbols::java_lang_NoSuchFieldError(), err_msg("%s.%s %s", k->external_name(), name, sig));
  }

  // Make sure class is initialized before handing id's out to fields
  k->initialize(CHECK_NULL);

  fieldDescriptor fd;
  if (!k->is_instance_klass() ||
      !InstanceKlass::cast(k)->find_field(fieldname, signame, false, &fd)) {
    ResourceMark rm;
    THROW_MSG_NULL(vmSymbols::java_lang_NoSuchFieldError(), err_msg("%s.%s %s", k->external_name(), name, sig));
  }

  // A jfieldID for a non-static field is simply the offset of the field within the instanceOop
  // It may also have hash bits for k, if VerifyJNIFields is turned on.
  ret = jfieldIDWorkaround::to_instance_jfieldID(k, fd.offset(), fd.is_flat());
  return ret;
JNI_END


JNI_ENTRY(jobject, jni_GetObjectField(JNIEnv *env, jobject obj, jfieldID fieldID))
  HOTSPOT_JNI_GETOBJECTFIELD_ENTRY(env, obj, (uintptr_t) fieldID);
  oop o = JNIHandles::resolve_non_null(obj);
  Klass* k = o->klass();
  int offset = jfieldIDWorkaround::from_instance_jfieldID(k, fieldID);
  oop res = nullptr;
  // Keep JVMTI addition small and only check enabled flag here.
  // jni_GetField_probe() assumes that is okay to create handles.
  if (JvmtiExport::should_post_field_access()) {
    o = JvmtiExport::jni_GetField_probe(thread, obj, o, k, fieldID, false);
  }
  if (!jfieldIDWorkaround::is_flat_jfieldID(fieldID)) {
    res = HeapAccess<ON_UNKNOWN_OOP_REF>::oop_load_at(o, offset);
  } else {
    assert(k->is_instance_klass(), "Only instance can have flat fields");
    InstanceKlass* ik = InstanceKlass::cast(k);
    fieldDescriptor fd;
    ik->find_field_from_offset(offset, false, &fd);  // performance bottleneck
    InstanceKlass* holder = fd.field_holder();
    InlineLayoutInfo* li = holder->inline_layout_info_adr(fd.index());
    InlineKlass* field_vklass = li->klass();
    res = field_vklass->read_flat_field(o, ik->field_offset(fd.index()), li->kind(), CHECK_NULL);
  }
  jobject ret = JNIHandles::make_local(THREAD, res);
  HOTSPOT_JNI_GETOBJECTFIELD_RETURN(ret);
  return ret;
JNI_END



#define DEFINE_GETFIELD(Return,Fieldname,Result \
  , EntryProbe, ReturnProbe) \
\
  DT_RETURN_MARK_DECL_FOR(Result, Get##Result##Field, Return \
  , ReturnProbe); \
\
JNI_ENTRY_NO_PRESERVE(Return, jni_Get##Result##Field(JNIEnv *env, jobject obj, jfieldID fieldID)) \
\
  EntryProbe; \
  Return ret = 0;\
  DT_RETURN_MARK_FOR(Result, Get##Result##Field, Return, (const Return&)ret);\
\
  oop o = JNIHandles::resolve_non_null(obj); \
  Klass* k = o->klass(); \
  int offset = jfieldIDWorkaround::from_instance_jfieldID(k, fieldID);  \
  /* Keep JVMTI addition small and only check enabled flag here.       */ \
  if (JvmtiExport::should_post_field_access()) { \
    o = JvmtiExport::jni_GetField_probe(thread, obj, o, k, fieldID, false); \
  } \
  ret = o->Fieldname##_field(offset); \
  return ret; \
JNI_END

DEFINE_GETFIELD(jboolean, bool,   Boolean
                , HOTSPOT_JNI_GETBOOLEANFIELD_ENTRY(env, obj, (uintptr_t)fieldID),
                HOTSPOT_JNI_GETBOOLEANFIELD_RETURN(_ret_ref))
DEFINE_GETFIELD(jbyte,    byte,   Byte
                , HOTSPOT_JNI_GETBYTEFIELD_ENTRY(env, obj, (uintptr_t)fieldID),
                HOTSPOT_JNI_GETBYTEFIELD_RETURN(_ret_ref))
DEFINE_GETFIELD(jchar,    char,   Char
                , HOTSPOT_JNI_GETCHARFIELD_ENTRY(env, obj, (uintptr_t)fieldID),
                HOTSPOT_JNI_GETCHARFIELD_RETURN(_ret_ref))
DEFINE_GETFIELD(jshort,   short,  Short
                , HOTSPOT_JNI_GETSHORTFIELD_ENTRY(env, obj, (uintptr_t)fieldID),
                HOTSPOT_JNI_GETSHORTFIELD_RETURN(_ret_ref))
DEFINE_GETFIELD(jint,     int,    Int
                , HOTSPOT_JNI_GETINTFIELD_ENTRY(env, obj, (uintptr_t)fieldID),
                HOTSPOT_JNI_GETINTFIELD_RETURN(_ret_ref))
DEFINE_GETFIELD(jlong,    long,   Long
                , HOTSPOT_JNI_GETLONGFIELD_ENTRY(env, obj, (uintptr_t)fieldID),
                HOTSPOT_JNI_GETLONGFIELD_RETURN(_ret_ref))
// Float and double probes don't return value because dtrace doesn't currently support it
DEFINE_GETFIELD(jfloat,   float,  Float
                , HOTSPOT_JNI_GETFLOATFIELD_ENTRY(env, obj, (uintptr_t)fieldID),
                HOTSPOT_JNI_GETFLOATFIELD_RETURN())
DEFINE_GETFIELD(jdouble,  double, Double
                , HOTSPOT_JNI_GETDOUBLEFIELD_ENTRY(env, obj, (uintptr_t)fieldID),
                HOTSPOT_JNI_GETDOUBLEFIELD_RETURN())

address jni_GetBooleanField_addr() {
  return (address)jni_GetBooleanField;
}
address jni_GetByteField_addr() {
  return (address)jni_GetByteField;
}
address jni_GetCharField_addr() {
  return (address)jni_GetCharField;
}
address jni_GetShortField_addr() {
  return (address)jni_GetShortField;
}
address jni_GetIntField_addr() {
  return (address)jni_GetIntField;
}
address jni_GetLongField_addr() {
  return (address)jni_GetLongField;
}
address jni_GetFloatField_addr() {
  return (address)jni_GetFloatField;
}
address jni_GetDoubleField_addr() {
  return (address)jni_GetDoubleField;
}

JNI_ENTRY_NO_PRESERVE(void, jni_SetObjectField(JNIEnv *env, jobject obj, jfieldID fieldID, jobject value))
  HOTSPOT_JNI_SETOBJECTFIELD_ENTRY(env, obj, (uintptr_t) fieldID, value);
  oop o = JNIHandles::resolve_non_null(obj);
  Klass* k = o->klass();
  int offset = jfieldIDWorkaround::from_instance_jfieldID(k, fieldID);
  // Keep JVMTI addition small and only check enabled flag here.
  if (JvmtiExport::should_post_field_modification()) {
    jvalue field_value;
    field_value.l = value;
    o = JvmtiExport::jni_SetField_probe(thread, obj, o, k, fieldID, false, JVM_SIGNATURE_CLASS, (jvalue *)&field_value);
  }
  if (!jfieldIDWorkaround::is_flat_jfieldID(fieldID)) {
    HeapAccess<ON_UNKNOWN_OOP_REF>::oop_store_at(o, offset, JNIHandles::resolve(value));
  } else {
    assert(k->is_instance_klass(), "Only instances can have flat fields");
    InstanceKlass* ik = InstanceKlass::cast(k);
    fieldDescriptor fd;
    ik->find_field_from_offset(offset, false, &fd);
    InstanceKlass* holder = fd.field_holder();
    InlineLayoutInfo* li = holder->inline_layout_info_adr(fd.index());
    InlineKlass* vklass = li->klass();
    oop v = JNIHandles::resolve_non_null(value);
    vklass->write_flat_field(o, offset, v, fd.is_null_free_inline_type(), li->kind(), CHECK);
  }
  HOTSPOT_JNI_SETOBJECTFIELD_RETURN();
JNI_END

// TODO: make this a template

#define DEFINE_SETFIELD(Argument,Fieldname,Result,SigType,unionType \
                        , EntryProbe, ReturnProbe) \
\
JNI_ENTRY_NO_PRESERVE(void, jni_Set##Result##Field(JNIEnv *env, jobject obj, jfieldID fieldID, Argument value)) \
\
  EntryProbe; \
\
  oop o = JNIHandles::resolve_non_null(obj); \
  Klass* k = o->klass(); \
  int offset = jfieldIDWorkaround::from_instance_jfieldID(k, fieldID);  \
  /* Keep JVMTI addition small and only check enabled flag here.       */ \
  if (JvmtiExport::should_post_field_modification()) { \
    jvalue field_value; \
    field_value.unionType = value; \
    o = JvmtiExport::jni_SetField_probe(thread, obj, o, k, fieldID, false, SigType, (jvalue *)&field_value); \
  } \
  o->Fieldname##_field_put(offset, value); \
  ReturnProbe; \
JNI_END

DEFINE_SETFIELD(jboolean, bool,   Boolean, JVM_SIGNATURE_BOOLEAN, z
                , HOTSPOT_JNI_SETBOOLEANFIELD_ENTRY(env, obj, (uintptr_t)fieldID, value),
                HOTSPOT_JNI_SETBOOLEANFIELD_RETURN())
DEFINE_SETFIELD(jbyte,    byte,   Byte,    JVM_SIGNATURE_BYTE, b
                , HOTSPOT_JNI_SETBYTEFIELD_ENTRY(env, obj, (uintptr_t)fieldID, value),
                HOTSPOT_JNI_SETBYTEFIELD_RETURN())
DEFINE_SETFIELD(jchar,    char,   Char,    JVM_SIGNATURE_CHAR, c
                , HOTSPOT_JNI_SETCHARFIELD_ENTRY(env, obj, (uintptr_t)fieldID, value),
                HOTSPOT_JNI_SETCHARFIELD_RETURN())
DEFINE_SETFIELD(jshort,   short,  Short,   JVM_SIGNATURE_SHORT, s
                , HOTSPOT_JNI_SETSHORTFIELD_ENTRY(env, obj, (uintptr_t)fieldID, value),
                HOTSPOT_JNI_SETSHORTFIELD_RETURN())
DEFINE_SETFIELD(jint,     int,    Int,     JVM_SIGNATURE_INT, i
                , HOTSPOT_JNI_SETINTFIELD_ENTRY(env, obj, (uintptr_t)fieldID, value),
                HOTSPOT_JNI_SETINTFIELD_RETURN())
DEFINE_SETFIELD(jlong,    long,   Long,    JVM_SIGNATURE_LONG, j
                , HOTSPOT_JNI_SETLONGFIELD_ENTRY(env, obj, (uintptr_t)fieldID, value),
                HOTSPOT_JNI_SETLONGFIELD_RETURN())
// Float and double probes don't return value because dtrace doesn't currently support it
DEFINE_SETFIELD(jfloat,   float,  Float,   JVM_SIGNATURE_FLOAT, f
                , HOTSPOT_JNI_SETFLOATFIELD_ENTRY(env, obj, (uintptr_t)fieldID),
                HOTSPOT_JNI_SETFLOATFIELD_RETURN())
DEFINE_SETFIELD(jdouble,  double, Double,  JVM_SIGNATURE_DOUBLE, d
                , HOTSPOT_JNI_SETDOUBLEFIELD_ENTRY(env, obj, (uintptr_t)fieldID),
                HOTSPOT_JNI_SETDOUBLEFIELD_RETURN())

DT_RETURN_MARK_DECL(ToReflectedField, jobject
                    , HOTSPOT_JNI_TOREFLECTEDFIELD_RETURN(_ret_ref));

JNI_ENTRY(jobject, jni_ToReflectedField(JNIEnv *env, jclass cls, jfieldID fieldID, jboolean isStatic))
  HOTSPOT_JNI_TOREFLECTEDFIELD_ENTRY(env, cls, (uintptr_t) fieldID, isStatic);
  jobject ret = nullptr;
  DT_RETURN_MARK(ToReflectedField, jobject, (const jobject&)ret);

  fieldDescriptor fd;
  bool found = false;
  Klass* k = java_lang_Class::as_Klass(JNIHandles::resolve_non_null(cls));

  assert(jfieldIDWorkaround::is_static_jfieldID(fieldID) == (isStatic != 0), "invalid fieldID");

  if (isStatic) {
    // Static field. The fieldID a JNIid specifying the field holder and the offset within the Klass*.
    JNIid* id = jfieldIDWorkaround::from_static_jfieldID(fieldID);
    assert(id->is_static_field_id(), "invalid static field id");
    found = id->find_local_field(&fd);
  } else {
    // Non-static field. The fieldID is really the offset of the field within the instanceOop.
    int offset = jfieldIDWorkaround::from_instance_jfieldID(k, fieldID);
    found = InstanceKlass::cast(k)->find_field_from_offset(offset, false, &fd);
  }
  assert(found, "bad fieldID passed into jni_ToReflectedField");
  oop reflected = Reflection::new_field(&fd, CHECK_NULL);
  ret = JNIHandles::make_local(THREAD, reflected);
  return ret;
JNI_END


//
// Accessing Static Fields
//
DT_RETURN_MARK_DECL(GetStaticFieldID, jfieldID
                    , HOTSPOT_JNI_GETSTATICFIELDID_RETURN((uintptr_t)_ret_ref));

JNI_ENTRY(jfieldID, jni_GetStaticFieldID(JNIEnv *env, jclass clazz,
          const char *name, const char *sig))
  HOTSPOT_JNI_GETSTATICFIELDID_ENTRY(env, clazz, (char *) name, (char *) sig);
  jfieldID ret = nullptr;
  DT_RETURN_MARK(GetStaticFieldID, jfieldID, (const jfieldID&)ret);

  // The class should have been loaded (we have an instance of the class
  // passed in) so the field and signature should already be in the symbol
  // table.  If they're not there, the field doesn't exist.
  TempNewSymbol fieldname = SymbolTable::probe(name, (int)strlen(name));
  TempNewSymbol signame = SymbolTable::probe(sig, (int)strlen(sig));
  if (fieldname == nullptr || signame == nullptr) {
    THROW_MSG_NULL(vmSymbols::java_lang_NoSuchFieldError(), (char*) name);
  }
  Klass* k = java_lang_Class::as_Klass(JNIHandles::resolve_non_null(clazz));
  // Make sure class is initialized before handing id's out to static fields
  k->initialize(CHECK_NULL);

  fieldDescriptor fd;
  if (!k->is_instance_klass() ||
      !InstanceKlass::cast(k)->find_field(fieldname, signame, true, &fd)) {
    THROW_MSG_NULL(vmSymbols::java_lang_NoSuchFieldError(), (char*) name);
  }

  // A jfieldID for a static field is a JNIid specifying the field holder and the offset within the Klass*
  JNIid* id = fd.field_holder()->jni_id_for(fd.offset());
  debug_only(id->set_is_static_field_id();)

  debug_only(id->verify(fd.field_holder()));

  ret = jfieldIDWorkaround::to_static_jfieldID(id);
  return ret;
JNI_END


JNI_ENTRY(jobject, jni_GetStaticObjectField(JNIEnv *env, jclass clazz, jfieldID fieldID))
  HOTSPOT_JNI_GETSTATICOBJECTFIELD_ENTRY(env, clazz, (uintptr_t) fieldID);
#if INCLUDE_JNI_CHECK
  DEBUG_ONLY(Klass* param_k = jniCheck::validate_class(thread, clazz);)
#endif // INCLUDE_JNI_CHECK
  JNIid* id = jfieldIDWorkaround::from_static_jfieldID(fieldID);
  assert(id->is_static_field_id(), "invalid static field id");
  // Keep JVMTI addition small and only check enabled flag here.
  // jni_GetField_probe() assumes that is okay to create handles.
  if (JvmtiExport::should_post_field_access()) {
    JvmtiExport::jni_GetField_probe(thread, nullptr, nullptr, id->holder(), fieldID, true);
  }
  jobject ret = JNIHandles::make_local(THREAD, id->holder()->java_mirror()->obj_field(id->offset()));
  HOTSPOT_JNI_GETSTATICOBJECTFIELD_RETURN(ret);
  return ret;
JNI_END


#define DEFINE_GETSTATICFIELD(Return,Fieldname,Result \
                              , EntryProbe, ReturnProbe) \
\
  DT_RETURN_MARK_DECL_FOR(Result, GetStatic##Result##Field, Return \
                          , ReturnProbe);                                          \
\
JNI_ENTRY(Return, jni_GetStatic##Result##Field(JNIEnv *env, jclass clazz, jfieldID fieldID)) \
  EntryProbe; \
  Return ret = 0;\
  DT_RETURN_MARK_FOR(Result, GetStatic##Result##Field, Return, \
                     (const Return&)ret);\
  JNIid* id = jfieldIDWorkaround::from_static_jfieldID(fieldID); \
  assert(id->is_static_field_id(), "invalid static field id"); \
  /* Keep JVMTI addition small and only check enabled flag here. */ \
  /* jni_GetField_probe() assumes that is okay to create handles. */ \
  if (JvmtiExport::should_post_field_access()) { \
    JvmtiExport::jni_GetField_probe(thread, nullptr, nullptr, id->holder(), fieldID, true); \
  } \
  ret = id->holder()->java_mirror()-> Fieldname##_field (id->offset()); \
  return ret;\
JNI_END

DEFINE_GETSTATICFIELD(jboolean, bool,   Boolean
                      , HOTSPOT_JNI_GETSTATICBOOLEANFIELD_ENTRY(env, clazz, (uintptr_t) fieldID), HOTSPOT_JNI_GETSTATICBOOLEANFIELD_RETURN(_ret_ref))
DEFINE_GETSTATICFIELD(jbyte,    byte,   Byte
                      , HOTSPOT_JNI_GETSTATICBYTEFIELD_ENTRY(env, clazz, (uintptr_t) fieldID),    HOTSPOT_JNI_GETSTATICBYTEFIELD_RETURN(_ret_ref)   )
DEFINE_GETSTATICFIELD(jchar,    char,   Char
                      , HOTSPOT_JNI_GETSTATICCHARFIELD_ENTRY(env, clazz, (uintptr_t) fieldID),    HOTSPOT_JNI_GETSTATICCHARFIELD_RETURN(_ret_ref)   )
DEFINE_GETSTATICFIELD(jshort,   short,  Short
                      , HOTSPOT_JNI_GETSTATICSHORTFIELD_ENTRY(env, clazz, (uintptr_t) fieldID),   HOTSPOT_JNI_GETSTATICSHORTFIELD_RETURN(_ret_ref)  )
DEFINE_GETSTATICFIELD(jint,     int,    Int
                      , HOTSPOT_JNI_GETSTATICINTFIELD_ENTRY(env, clazz, (uintptr_t) fieldID),     HOTSPOT_JNI_GETSTATICINTFIELD_RETURN(_ret_ref)    )
DEFINE_GETSTATICFIELD(jlong,    long,   Long
                      , HOTSPOT_JNI_GETSTATICLONGFIELD_ENTRY(env, clazz, (uintptr_t) fieldID),    HOTSPOT_JNI_GETSTATICLONGFIELD_RETURN(_ret_ref)   )
// Float and double probes don't return value because dtrace doesn't currently support it
DEFINE_GETSTATICFIELD(jfloat,   float,  Float
                      , HOTSPOT_JNI_GETSTATICFLOATFIELD_ENTRY(env, clazz, (uintptr_t) fieldID),   HOTSPOT_JNI_GETSTATICFLOATFIELD_RETURN()          )
DEFINE_GETSTATICFIELD(jdouble,  double, Double
                      , HOTSPOT_JNI_GETSTATICDOUBLEFIELD_ENTRY(env, clazz, (uintptr_t) fieldID),  HOTSPOT_JNI_GETSTATICDOUBLEFIELD_RETURN()         )

JNI_ENTRY(void, jni_SetStaticObjectField(JNIEnv *env, jclass clazz, jfieldID fieldID, jobject value))
 HOTSPOT_JNI_SETSTATICOBJECTFIELD_ENTRY(env, clazz, (uintptr_t) fieldID, value);
  JNIid* id = jfieldIDWorkaround::from_static_jfieldID(fieldID);
  assert(id->is_static_field_id(), "invalid static field id");
  // Keep JVMTI addition small and only check enabled flag here.
  // jni_SetField_probe() assumes that is okay to create handles.
  if (JvmtiExport::should_post_field_modification()) {
    jvalue field_value;
    field_value.l = value;
    JvmtiExport::jni_SetField_probe(thread, nullptr, nullptr, id->holder(), fieldID, true, JVM_SIGNATURE_CLASS, (jvalue *)&field_value);
  }
  id->holder()->java_mirror()->obj_field_put(id->offset(), JNIHandles::resolve(value));
  HOTSPOT_JNI_SETSTATICOBJECTFIELD_RETURN();
JNI_END



#define DEFINE_SETSTATICFIELD(Argument,Fieldname,Result,SigType,unionType \
                              , EntryProbe, ReturnProbe) \
\
JNI_ENTRY(void, jni_SetStatic##Result##Field(JNIEnv *env, jclass clazz, jfieldID fieldID, Argument value)) \
  EntryProbe; \
\
  JNIid* id = jfieldIDWorkaround::from_static_jfieldID(fieldID); \
  assert(id->is_static_field_id(), "invalid static field id"); \
  /* Keep JVMTI addition small and only check enabled flag here. */ \
  /* jni_SetField_probe() assumes that is okay to create handles. */ \
  if (JvmtiExport::should_post_field_modification()) { \
    jvalue field_value; \
    field_value.unionType = value; \
    JvmtiExport::jni_SetField_probe(thread, nullptr, nullptr, id->holder(), fieldID, true, SigType, (jvalue *)&field_value); \
  } \
  id->holder()->java_mirror()-> Fieldname##_field_put (id->offset(), value); \
  ReturnProbe;\
JNI_END

DEFINE_SETSTATICFIELD(jboolean, bool,   Boolean, JVM_SIGNATURE_BOOLEAN, z
                      , HOTSPOT_JNI_SETSTATICBOOLEANFIELD_ENTRY(env, clazz, (uintptr_t)fieldID, value),
                      HOTSPOT_JNI_SETSTATICBOOLEANFIELD_RETURN())
DEFINE_SETSTATICFIELD(jbyte,    byte,   Byte,    JVM_SIGNATURE_BYTE, b
                      , HOTSPOT_JNI_SETSTATICBYTEFIELD_ENTRY(env, clazz, (uintptr_t) fieldID, value),
                      HOTSPOT_JNI_SETSTATICBYTEFIELD_RETURN())
DEFINE_SETSTATICFIELD(jchar,    char,   Char,    JVM_SIGNATURE_CHAR, c
                      , HOTSPOT_JNI_SETSTATICCHARFIELD_ENTRY(env, clazz, (uintptr_t) fieldID, value),
                      HOTSPOT_JNI_SETSTATICCHARFIELD_RETURN())
DEFINE_SETSTATICFIELD(jshort,   short,  Short,   JVM_SIGNATURE_SHORT, s
                      , HOTSPOT_JNI_SETSTATICSHORTFIELD_ENTRY(env, clazz, (uintptr_t) fieldID, value),
                      HOTSPOT_JNI_SETSTATICSHORTFIELD_RETURN())
DEFINE_SETSTATICFIELD(jint,     int,    Int,     JVM_SIGNATURE_INT, i
                      , HOTSPOT_JNI_SETSTATICINTFIELD_ENTRY(env, clazz, (uintptr_t) fieldID, value),
                      HOTSPOT_JNI_SETSTATICINTFIELD_RETURN())
DEFINE_SETSTATICFIELD(jlong,    long,   Long,    JVM_SIGNATURE_LONG, j
                      , HOTSPOT_JNI_SETSTATICLONGFIELD_ENTRY(env, clazz, (uintptr_t) fieldID, value),
                      HOTSPOT_JNI_SETSTATICLONGFIELD_RETURN())
// Float and double probes don't return value because dtrace doesn't currently support it
DEFINE_SETSTATICFIELD(jfloat,   float,  Float,   JVM_SIGNATURE_FLOAT, f
                      , HOTSPOT_JNI_SETSTATICFLOATFIELD_ENTRY(env, clazz, (uintptr_t) fieldID),
                      HOTSPOT_JNI_SETSTATICFLOATFIELD_RETURN())
DEFINE_SETSTATICFIELD(jdouble,  double, Double,  JVM_SIGNATURE_DOUBLE, d
                      , HOTSPOT_JNI_SETSTATICDOUBLEFIELD_ENTRY(env, clazz, (uintptr_t) fieldID),
                      HOTSPOT_JNI_SETSTATICDOUBLEFIELD_RETURN())

//
// String Operations
//

// Unicode Interface

DT_RETURN_MARK_DECL(NewString, jstring
                    , HOTSPOT_JNI_NEWSTRING_RETURN(_ret_ref));

JNI_ENTRY(jstring, jni_NewString(JNIEnv *env, const jchar *unicodeChars, jsize len))
 HOTSPOT_JNI_NEWSTRING_ENTRY(env, (uint16_t *) unicodeChars, len);
  jstring ret = nullptr;
  DT_RETURN_MARK(NewString, jstring, (const jstring&)ret);
  oop string=java_lang_String::create_oop_from_unicode((jchar*) unicodeChars, len, CHECK_NULL);
  ret = (jstring) JNIHandles::make_local(THREAD, string);
  return ret;
JNI_END


JNI_ENTRY_NO_PRESERVE(jsize, jni_GetStringLength(JNIEnv *env, jstring string))
  HOTSPOT_JNI_GETSTRINGLENGTH_ENTRY(env, string);
  jsize ret = 0;
  oop s = JNIHandles::resolve_non_null(string);
  ret = java_lang_String::length(s);
 HOTSPOT_JNI_GETSTRINGLENGTH_RETURN(ret);
  return ret;
JNI_END


JNI_ENTRY_NO_PRESERVE(const jchar*, jni_GetStringChars(
  JNIEnv *env, jstring string, jboolean *isCopy))
 HOTSPOT_JNI_GETSTRINGCHARS_ENTRY(env, string, (uintptr_t *) isCopy);
  jchar* buf = nullptr;
  oop s = JNIHandles::resolve_non_null(string);
  typeArrayOop s_value = java_lang_String::value(s);
  if (s_value != nullptr) {
    int s_len = java_lang_String::length(s, s_value);
    bool is_latin1 = java_lang_String::is_latin1(s);
    buf = NEW_C_HEAP_ARRAY_RETURN_NULL(jchar, s_len + 1, mtInternal);  // add one for zero termination
    /* JNI Specification states return null on OOM */
    if (buf != nullptr) {
      if (s_len > 0) {
        if (!is_latin1) {
          ArrayAccess<>::arraycopy_to_native(s_value, (size_t) typeArrayOopDesc::element_offset<jchar>(0),
                                             buf, s_len);
        } else {
          for (int i = 0; i < s_len; i++) {
            buf[i] = ((jchar) s_value->byte_at(i)) & 0xff;
          }
        }
      }
      buf[s_len] = 0;
      //%note jni_5
      if (isCopy != nullptr) {
        *isCopy = JNI_TRUE;
      }
    }
  }
  HOTSPOT_JNI_GETSTRINGCHARS_RETURN(buf);
  return buf;
JNI_END


JNI_ENTRY_NO_PRESERVE(void, jni_ReleaseStringChars(JNIEnv *env, jstring str, const jchar *chars))
  HOTSPOT_JNI_RELEASESTRINGCHARS_ENTRY(env, str, (uint16_t *) chars);
  //%note jni_6
  if (chars != nullptr) {
    // Since String objects are supposed to be immutable, don't copy any
    // new data back.  A bad user will have to go after the char array.
    FreeHeap((void*) chars);
  }
  HOTSPOT_JNI_RELEASESTRINGCHARS_RETURN();
JNI_END


// UTF Interface

DT_RETURN_MARK_DECL(NewStringUTF, jstring
                    , HOTSPOT_JNI_NEWSTRINGUTF_RETURN(_ret_ref));

JNI_ENTRY(jstring, jni_NewStringUTF(JNIEnv *env, const char *bytes))
  HOTSPOT_JNI_NEWSTRINGUTF_ENTRY(env, (char *) bytes);
  jstring ret;
  DT_RETURN_MARK(NewStringUTF, jstring, (const jstring&)ret);

  oop result = java_lang_String::create_oop_from_str((char*) bytes, CHECK_NULL);
  ret = (jstring) JNIHandles::make_local(THREAD, result);
  return ret;
JNI_END


JNI_ENTRY(jsize, jni_GetStringUTFLength(JNIEnv *env, jstring string))
  HOTSPOT_JNI_GETSTRINGUTFLENGTH_ENTRY(env, string);
  oop java_string = JNIHandles::resolve_non_null(string);
  jsize ret = java_lang_String::utf8_length_as_int(java_string);
  HOTSPOT_JNI_GETSTRINGUTFLENGTH_RETURN(ret);
  return ret;
JNI_END

JNI_ENTRY(jlong, jni_GetStringUTFLengthAsLong(JNIEnv *env, jstring string))
  HOTSPOT_JNI_GETSTRINGUTFLENGTHASLONG_ENTRY(env, string);
  oop java_string = JNIHandles::resolve_non_null(string);
  size_t ret = java_lang_String::utf8_length(java_string);
  HOTSPOT_JNI_GETSTRINGUTFLENGTHASLONG_RETURN(ret);
return checked_cast<jlong>(ret);
JNI_END


JNI_ENTRY(const char*, jni_GetStringUTFChars(JNIEnv *env, jstring string, jboolean *isCopy))
 HOTSPOT_JNI_GETSTRINGUTFCHARS_ENTRY(env, string, (uintptr_t *) isCopy);
  char* result = nullptr;
  oop java_string = JNIHandles::resolve_non_null(string);
  typeArrayOop s_value = java_lang_String::value(java_string);
  if (s_value != nullptr) {
    size_t length = java_lang_String::utf8_length(java_string, s_value);
    // JNI Specification states return null on OOM.
    // The resulting sequence doesn't have to be NUL-terminated but we do.
    result = AllocateHeap(length + 1, mtInternal, AllocFailStrategy::RETURN_NULL);
    if (result != nullptr) {
      java_lang_String::as_utf8_string(java_string, s_value, result, length + 1);
      if (isCopy != nullptr) {
        *isCopy = JNI_TRUE;
      }
    }
  }
 HOTSPOT_JNI_GETSTRINGUTFCHARS_RETURN(result);
  return result;
JNI_END


JNI_LEAF(void, jni_ReleaseStringUTFChars(JNIEnv *env, jstring str, const char *chars))
 HOTSPOT_JNI_RELEASESTRINGUTFCHARS_ENTRY(env, str, (char *) chars);
  if (chars != nullptr) {
    FreeHeap((char*) chars);
  }
HOTSPOT_JNI_RELEASESTRINGUTFCHARS_RETURN();
JNI_END


JNI_ENTRY_NO_PRESERVE(jsize, jni_GetArrayLength(JNIEnv *env, jarray array))
 HOTSPOT_JNI_GETARRAYLENGTH_ENTRY(env, array);
  arrayOop a = arrayOop(JNIHandles::resolve_non_null(array));
  assert(a->is_array(), "must be array");
  jsize ret = a->length();
 HOTSPOT_JNI_GETARRAYLENGTH_RETURN(ret);
  return ret;
JNI_END


//
// Object Array Operations
//

DT_RETURN_MARK_DECL(NewObjectArray, jobjectArray
                    , HOTSPOT_JNI_NEWOBJECTARRAY_RETURN(_ret_ref));

JNI_ENTRY(jobjectArray, jni_NewObjectArray(JNIEnv *env, jsize length, jclass elementClass, jobject initialElement))
 HOTSPOT_JNI_NEWOBJECTARRAY_ENTRY(env, length, elementClass, initialElement);
  jobjectArray ret = nullptr;
  DT_RETURN_MARK(NewObjectArray, jobjectArray, (const jobjectArray&)ret);
  Klass* ek = java_lang_Class::as_Klass(JNIHandles::resolve_non_null(elementClass));
  Klass* ak = ek->array_klass(CHECK_NULL);
  ObjArrayKlass::cast(ak)->initialize(CHECK_NULL);
  objArrayOop result = ObjArrayKlass::cast(ak)->allocate(length, CHECK_NULL);
  oop initial_value = JNIHandles::resolve(initialElement);
  if (initial_value != nullptr) {  // array already initialized with null
    for (int index = 0; index < length; index++) {
      result->obj_at_put(index, initial_value);
    }
  }
  ret = (jobjectArray) JNIHandles::make_local(THREAD, result);
  return ret;
JNI_END

DT_RETURN_MARK_DECL(GetObjectArrayElement, jobject
                    , HOTSPOT_JNI_GETOBJECTARRAYELEMENT_RETURN(_ret_ref));

JNI_ENTRY(jobject, jni_GetObjectArrayElement(JNIEnv *env, jobjectArray array, jsize index))
 HOTSPOT_JNI_GETOBJECTARRAYELEMENT_ENTRY(env, array, index);
  jobject ret = nullptr;
  DT_RETURN_MARK(GetObjectArrayElement, jobject, (const jobject&)ret);
  oop res = nullptr;
  arrayOop arr((arrayOop)JNIHandles::resolve_non_null(array));
  if (arr->is_within_bounds(index)) {
    if (arr->is_flatArray()) {
      flatArrayOop a = flatArrayOop(JNIHandles::resolve_non_null(array));
      flatArrayHandle vah(thread, a);
      res = flatArrayOopDesc::value_alloc_copy_from_index(vah, index, CHECK_NULL);
      assert(res != nullptr, "Must be set in one of two paths above");
    } else {
      assert(arr->is_objArray(), "If not a valueArray. must be an objArray");
      objArrayOop a = objArrayOop(JNIHandles::resolve_non_null(array));
      res = a->obj_at(index);
    }
  } else {
    ResourceMark rm(THREAD);
    stringStream ss;
    ss.print("Index %d out of bounds for length %d", index,arr->length());
    THROW_MSG_NULL(vmSymbols::java_lang_ArrayIndexOutOfBoundsException(), ss.as_string());
  }
  ret = JNIHandles::make_local(THREAD, res);
  return ret;
JNI_END

DT_VOID_RETURN_MARK_DECL(SetObjectArrayElement
                         , HOTSPOT_JNI_SETOBJECTARRAYELEMENT_RETURN());

JNI_ENTRY(void, jni_SetObjectArrayElement(JNIEnv *env, jobjectArray array, jsize index, jobject value))
 HOTSPOT_JNI_SETOBJECTARRAYELEMENT_ENTRY(env, array, index, value);
  DT_VOID_RETURN_MARK(SetObjectArrayElement);

   bool oob = false;
   int length = -1;
   oop res = nullptr;
   arrayOop arr((arrayOop)JNIHandles::resolve_non_null(array));
   if (arr->is_within_bounds(index)) {
     if (arr->is_flatArray()) {
       flatArrayOop a = flatArrayOop(JNIHandles::resolve_non_null(array));
       oop v = JNIHandles::resolve(value);
       FlatArrayKlass* vaklass = FlatArrayKlass::cast(a->klass());
       InlineKlass* element_vklass = vaklass->element_klass();
       if (v != nullptr && v->is_a(element_vklass)) {
         a->value_copy_to_index(v, index, LayoutKind::PAYLOAD);  // Temporary hack for the transition
       } else {
         ResourceMark rm(THREAD);
         stringStream ss;
         Klass *kl = FlatArrayKlass::cast(a->klass());
         ss.print("type mismatch: can not store %s to %s[%d]",
             v->klass()->external_name(),
             kl->external_name(),
             index);
         for (int dims = ArrayKlass::cast(a->klass())->dimension(); dims > 1; --dims) {
           ss.print("[]");
         }
         THROW_MSG(vmSymbols::java_lang_ArrayStoreException(), ss.as_string());
       }
     } else {
       assert(arr->is_objArray(), "If not a valueArray. must be an objArray");
       objArrayOop a = objArrayOop(JNIHandles::resolve_non_null(array));
       oop v = JNIHandles::resolve(value);
       if (v == nullptr || v->is_a(ObjArrayKlass::cast(a->klass())->element_klass())) {
         a->obj_at_put(index, v);
       } else {
         ResourceMark rm(THREAD);
         stringStream ss;
         Klass *bottom_kl = ObjArrayKlass::cast(a->klass())->bottom_klass();
         ss.print("type mismatch: can not store %s to %s[%d]",
             v->klass()->external_name(),
             bottom_kl->is_typeArray_klass() ? type2name_tab[ArrayKlass::cast(bottom_kl)->element_type()] : bottom_kl->external_name(),
                 index);
         for (int dims = ArrayKlass::cast(a->klass())->dimension(); dims > 1; --dims) {
           ss.print("[]");
         }
         THROW_MSG(vmSymbols::java_lang_ArrayStoreException(), ss.as_string());
       }
     }
   } else {
     ResourceMark rm(THREAD);
     stringStream ss;
     ss.print("Index %d out of bounds for length %d", index, arr->length());
     THROW_MSG(vmSymbols::java_lang_ArrayIndexOutOfBoundsException(), ss.as_string());
   }
JNI_END



#define DEFINE_NEWSCALARARRAY(Return,Allocator,Result \
                              ,EntryProbe,ReturnProbe)  \
\
  DT_RETURN_MARK_DECL(New##Result##Array, Return \
                      , ReturnProbe); \
\
JNI_ENTRY(Return, \
          jni_New##Result##Array(JNIEnv *env, jsize len)) \
  EntryProbe; \
  Return ret = nullptr;\
  DT_RETURN_MARK(New##Result##Array, Return, (const Return&)ret);\
\
  oop obj= oopFactory::Allocator(len, CHECK_NULL); \
  ret = (Return) JNIHandles::make_local(THREAD, obj); \
  return ret;\
JNI_END

DEFINE_NEWSCALARARRAY(jbooleanArray, new_boolArray,   Boolean,
                      HOTSPOT_JNI_NEWBOOLEANARRAY_ENTRY(env, len),
                      HOTSPOT_JNI_NEWBOOLEANARRAY_RETURN(_ret_ref))
DEFINE_NEWSCALARARRAY(jbyteArray,    new_byteArray,   Byte,
                      HOTSPOT_JNI_NEWBYTEARRAY_ENTRY(env, len),
                      HOTSPOT_JNI_NEWBYTEARRAY_RETURN(_ret_ref))
DEFINE_NEWSCALARARRAY(jshortArray,   new_shortArray,  Short,
                      HOTSPOT_JNI_NEWSHORTARRAY_ENTRY(env, len),
                      HOTSPOT_JNI_NEWSHORTARRAY_RETURN(_ret_ref))
DEFINE_NEWSCALARARRAY(jcharArray,    new_charArray,   Char,
                      HOTSPOT_JNI_NEWCHARARRAY_ENTRY(env, len),
                      HOTSPOT_JNI_NEWCHARARRAY_RETURN(_ret_ref))
DEFINE_NEWSCALARARRAY(jintArray,     new_intArray,    Int,
                      HOTSPOT_JNI_NEWINTARRAY_ENTRY(env, len),
                      HOTSPOT_JNI_NEWINTARRAY_RETURN(_ret_ref))
DEFINE_NEWSCALARARRAY(jlongArray,    new_longArray,   Long,
                      HOTSPOT_JNI_NEWLONGARRAY_ENTRY(env, len),
                      HOTSPOT_JNI_NEWLONGARRAY_RETURN(_ret_ref))
DEFINE_NEWSCALARARRAY(jfloatArray,   new_floatArray,  Float,
                      HOTSPOT_JNI_NEWFLOATARRAY_ENTRY(env, len),
                      HOTSPOT_JNI_NEWFLOATARRAY_RETURN(_ret_ref))
DEFINE_NEWSCALARARRAY(jdoubleArray,  new_doubleArray, Double,
                      HOTSPOT_JNI_NEWDOUBLEARRAY_ENTRY(env, len),
                      HOTSPOT_JNI_NEWDOUBLEARRAY_RETURN(_ret_ref))

// Return an address which will fault if the caller writes to it.

static char* get_bad_address() {
  static char* bad_address = nullptr;
  if (bad_address == nullptr) {
    size_t size = os::vm_allocation_granularity();
    bad_address = os::reserve_memory(size);
    if (bad_address != nullptr) {
      os::protect_memory(bad_address, size, os::MEM_PROT_READ,
                         /*is_committed*/false);
      MemTracker::record_virtual_memory_tag((void*)bad_address, mtInternal);
    }
  }
  return bad_address;
}



#define DEFINE_GETSCALARARRAYELEMENTS(ElementTag,ElementType,Result, Tag \
                                      , EntryProbe, ReturnProbe) \
\
JNI_ENTRY_NO_PRESERVE(ElementType*, \
          jni_Get##Result##ArrayElements(JNIEnv *env, ElementType##Array array, jboolean *isCopy)) \
  EntryProbe; \
  /* allocate an chunk of memory in c land */ \
  typeArrayOop a = typeArrayOop(JNIHandles::resolve_non_null(array)); \
  ElementType* result; \
  int len = a->length(); \
  if (len == 0) { \
    if (isCopy != nullptr) { \
      *isCopy = JNI_FALSE; \
    } \
    /* Empty array: legal but useless, can't return null. \
     * Return a pointer to something useless. \
     * Avoid asserts in typeArrayOop. */ \
    result = (ElementType*)get_bad_address(); \
  } else { \
    /* JNI Specification states return null on OOM */                    \
    result = NEW_C_HEAP_ARRAY_RETURN_NULL(ElementType, len, mtInternal); \
    if (result != nullptr) {                                             \
      /* copy the array to the c chunk */                                \
      ArrayAccess<>::arraycopy_to_native(a, typeArrayOopDesc::element_offset<ElementType>(0), \
                                         result, len);                   \
      if (isCopy) {                                                      \
        *isCopy = JNI_TRUE;                                              \
      }                                                                  \
    }                                                                    \
  } \
  ReturnProbe; \
  return result; \
JNI_END

DEFINE_GETSCALARARRAYELEMENTS(T_BOOLEAN, jboolean, Boolean, bool
                              , HOTSPOT_JNI_GETBOOLEANARRAYELEMENTS_ENTRY(env, array, (uintptr_t *) isCopy),
                              HOTSPOT_JNI_GETBOOLEANARRAYELEMENTS_RETURN((uintptr_t*)result))
DEFINE_GETSCALARARRAYELEMENTS(T_BYTE,    jbyte,    Byte,    byte
                              , HOTSPOT_JNI_GETBYTEARRAYELEMENTS_ENTRY(env, array, (uintptr_t *) isCopy),
                              HOTSPOT_JNI_GETBYTEARRAYELEMENTS_RETURN((char*)result))
DEFINE_GETSCALARARRAYELEMENTS(T_SHORT,   jshort,   Short,   short
                              , HOTSPOT_JNI_GETSHORTARRAYELEMENTS_ENTRY(env, (uint16_t*) array, (uintptr_t *) isCopy),
                              HOTSPOT_JNI_GETSHORTARRAYELEMENTS_RETURN((uint16_t*)result))
DEFINE_GETSCALARARRAYELEMENTS(T_CHAR,    jchar,    Char,    char
                              , HOTSPOT_JNI_GETCHARARRAYELEMENTS_ENTRY(env, (uint16_t*) array, (uintptr_t *) isCopy),
                              HOTSPOT_JNI_GETCHARARRAYELEMENTS_RETURN(result))
DEFINE_GETSCALARARRAYELEMENTS(T_INT,     jint,     Int,     int
                              , HOTSPOT_JNI_GETINTARRAYELEMENTS_ENTRY(env, array, (uintptr_t *) isCopy),
                              HOTSPOT_JNI_GETINTARRAYELEMENTS_RETURN((uint32_t*)result))
DEFINE_GETSCALARARRAYELEMENTS(T_LONG,    jlong,    Long,    long
                              , HOTSPOT_JNI_GETLONGARRAYELEMENTS_ENTRY(env, array, (uintptr_t *) isCopy),
                              HOTSPOT_JNI_GETLONGARRAYELEMENTS_RETURN(((uintptr_t*)result)))
// Float and double probes don't return value because dtrace doesn't currently support it
DEFINE_GETSCALARARRAYELEMENTS(T_FLOAT,   jfloat,   Float,   float
                              , HOTSPOT_JNI_GETFLOATARRAYELEMENTS_ENTRY(env, array, (uintptr_t *) isCopy),
                              HOTSPOT_JNI_GETFLOATARRAYELEMENTS_RETURN(result))
DEFINE_GETSCALARARRAYELEMENTS(T_DOUBLE,  jdouble,  Double,  double
                              , HOTSPOT_JNI_GETDOUBLEARRAYELEMENTS_ENTRY(env, array, (uintptr_t *) isCopy),
                              HOTSPOT_JNI_GETDOUBLEARRAYELEMENTS_RETURN(result))


#define DEFINE_RELEASESCALARARRAYELEMENTS(ElementTag,ElementType,Result,Tag \
                                          , EntryProbe, ReturnProbe);\
\
JNI_ENTRY_NO_PRESERVE(void, \
          jni_Release##Result##ArrayElements(JNIEnv *env, ElementType##Array array, \
                                             ElementType *buf, jint mode)) \
  EntryProbe; \
  typeArrayOop a = typeArrayOop(JNIHandles::resolve_non_null(array)); \
  int len = a->length(); \
  if (len != 0) {   /* Empty array:  nothing to free or copy. */  \
    if ((mode == 0) || (mode == JNI_COMMIT)) { \
      ArrayAccess<>::arraycopy_from_native(buf, a, typeArrayOopDesc::element_offset<ElementType>(0), len); \
    } \
    if ((mode == 0) || (mode == JNI_ABORT)) { \
      FreeHeap(buf); \
    } \
  } \
  ReturnProbe; \
JNI_END

DEFINE_RELEASESCALARARRAYELEMENTS(T_BOOLEAN, jboolean, Boolean, bool
                                  , HOTSPOT_JNI_RELEASEBOOLEANARRAYELEMENTS_ENTRY(env, array, (uintptr_t *) buf, mode),
                                  HOTSPOT_JNI_RELEASEBOOLEANARRAYELEMENTS_RETURN())
DEFINE_RELEASESCALARARRAYELEMENTS(T_BYTE,    jbyte,    Byte,    byte
                                  , HOTSPOT_JNI_RELEASEBYTEARRAYELEMENTS_ENTRY(env, array, (char *) buf, mode),
                                  HOTSPOT_JNI_RELEASEBYTEARRAYELEMENTS_RETURN())
DEFINE_RELEASESCALARARRAYELEMENTS(T_SHORT,   jshort,   Short,   short
                                  ,  HOTSPOT_JNI_RELEASESHORTARRAYELEMENTS_ENTRY(env, array, (uint16_t *) buf, mode),
                                  HOTSPOT_JNI_RELEASESHORTARRAYELEMENTS_RETURN())
DEFINE_RELEASESCALARARRAYELEMENTS(T_CHAR,    jchar,    Char,    char
                                  ,  HOTSPOT_JNI_RELEASECHARARRAYELEMENTS_ENTRY(env, array, (uint16_t *) buf, mode),
                                  HOTSPOT_JNI_RELEASECHARARRAYELEMENTS_RETURN())
DEFINE_RELEASESCALARARRAYELEMENTS(T_INT,     jint,     Int,     int
                                  , HOTSPOT_JNI_RELEASEINTARRAYELEMENTS_ENTRY(env, array, (uint32_t *) buf, mode),
                                  HOTSPOT_JNI_RELEASEINTARRAYELEMENTS_RETURN())
DEFINE_RELEASESCALARARRAYELEMENTS(T_LONG,    jlong,    Long,    long
                                  , HOTSPOT_JNI_RELEASELONGARRAYELEMENTS_ENTRY(env, array, (uintptr_t *) buf, mode),
                                  HOTSPOT_JNI_RELEASELONGARRAYELEMENTS_RETURN())
DEFINE_RELEASESCALARARRAYELEMENTS(T_FLOAT,   jfloat,   Float,   float
                                  , HOTSPOT_JNI_RELEASEFLOATARRAYELEMENTS_ENTRY(env, array, (float *) buf, mode),
                                  HOTSPOT_JNI_RELEASEFLOATARRAYELEMENTS_RETURN())
DEFINE_RELEASESCALARARRAYELEMENTS(T_DOUBLE,  jdouble,  Double,  double
                                  , HOTSPOT_JNI_RELEASEDOUBLEARRAYELEMENTS_ENTRY(env, array, (double *) buf, mode),
                                  HOTSPOT_JNI_RELEASEDOUBLEARRAYELEMENTS_RETURN())

static void check_bounds(jsize start, jsize copy_len, jsize array_len, TRAPS) {
  ResourceMark rm(THREAD);
  if (copy_len < 0) {
    stringStream ss;
    ss.print("Length %d is negative", copy_len);
    THROW_MSG(vmSymbols::java_lang_ArrayIndexOutOfBoundsException(), ss.as_string());
  } else if (start < 0 || (start > array_len - copy_len)) {
    stringStream ss;
    ss.print("Array region %d.." INT64_FORMAT " out of bounds for length %d",
             start, (int64_t)start+(int64_t)copy_len, array_len);
    THROW_MSG(vmSymbols::java_lang_ArrayIndexOutOfBoundsException(), ss.as_string());
  }
}

#define DEFINE_GETSCALARARRAYREGION(ElementTag,ElementType,Result, Tag \
                                    , EntryProbe, ReturnProbe); \
  DT_VOID_RETURN_MARK_DECL(Get##Result##ArrayRegion \
                           , ReturnProbe); \
\
JNI_ENTRY(void, \
jni_Get##Result##ArrayRegion(JNIEnv *env, ElementType##Array array, jsize start, \
             jsize len, ElementType *buf)) \
  EntryProbe; \
  DT_VOID_RETURN_MARK(Get##Result##ArrayRegion); \
  typeArrayOop src = typeArrayOop(JNIHandles::resolve_non_null(array)); \
  check_bounds(start, len, src->length(), CHECK); \
  if (len > 0) {    \
    ArrayAccess<>::arraycopy_to_native(src, typeArrayOopDesc::element_offset<ElementType>(start), buf, len); \
  } \
JNI_END

DEFINE_GETSCALARARRAYREGION(T_BOOLEAN, jboolean,Boolean, bool
                            , HOTSPOT_JNI_GETBOOLEANARRAYREGION_ENTRY(env, array, start, len, (uintptr_t *) buf),
                            HOTSPOT_JNI_GETBOOLEANARRAYREGION_RETURN());
DEFINE_GETSCALARARRAYREGION(T_BYTE,    jbyte,   Byte,    byte
                            ,  HOTSPOT_JNI_GETBYTEARRAYREGION_ENTRY(env, array, start, len, (char *) buf),
                            HOTSPOT_JNI_GETBYTEARRAYREGION_RETURN());
DEFINE_GETSCALARARRAYREGION(T_SHORT,   jshort,  Short,   short
                            , HOTSPOT_JNI_GETSHORTARRAYREGION_ENTRY(env, array, start, len, (uint16_t *) buf),
                            HOTSPOT_JNI_GETSHORTARRAYREGION_RETURN());
DEFINE_GETSCALARARRAYREGION(T_CHAR,    jchar,   Char,    char
                            ,  HOTSPOT_JNI_GETCHARARRAYREGION_ENTRY(env, array, start, len, (uint16_t*) buf),
                            HOTSPOT_JNI_GETCHARARRAYREGION_RETURN());
DEFINE_GETSCALARARRAYREGION(T_INT,     jint,    Int,     int
                            , HOTSPOT_JNI_GETINTARRAYREGION_ENTRY(env, array, start, len, (uint32_t*) buf),
                            HOTSPOT_JNI_GETINTARRAYREGION_RETURN());
DEFINE_GETSCALARARRAYREGION(T_LONG,    jlong,   Long,    long
                            ,  HOTSPOT_JNI_GETLONGARRAYREGION_ENTRY(env, array, start, len, (uintptr_t *) buf),
                            HOTSPOT_JNI_GETLONGARRAYREGION_RETURN());
DEFINE_GETSCALARARRAYREGION(T_FLOAT,   jfloat,  Float,   float
                            , HOTSPOT_JNI_GETFLOATARRAYREGION_ENTRY(env, array, start, len, (float *) buf),
                            HOTSPOT_JNI_GETFLOATARRAYREGION_RETURN());
DEFINE_GETSCALARARRAYREGION(T_DOUBLE,  jdouble, Double,  double
                            , HOTSPOT_JNI_GETDOUBLEARRAYREGION_ENTRY(env, array, start, len, (double *) buf),
                            HOTSPOT_JNI_GETDOUBLEARRAYREGION_RETURN());


#define DEFINE_SETSCALARARRAYREGION(ElementTag,ElementType,Result, Tag \
                                    , EntryProbe, ReturnProbe); \
  DT_VOID_RETURN_MARK_DECL(Set##Result##ArrayRegion \
                           ,ReturnProbe);           \
\
JNI_ENTRY(void, \
jni_Set##Result##ArrayRegion(JNIEnv *env, ElementType##Array array, jsize start, \
             jsize len, const ElementType *buf)) \
  EntryProbe; \
  DT_VOID_RETURN_MARK(Set##Result##ArrayRegion); \
  typeArrayOop dst = typeArrayOop(JNIHandles::resolve_non_null(array)); \
  check_bounds(start, len, dst->length(), CHECK); \
  if (len > 0) { \
    ArrayAccess<>::arraycopy_from_native(buf, dst, typeArrayOopDesc::element_offset<ElementType>(start), len); \
  } \
JNI_END

DEFINE_SETSCALARARRAYREGION(T_BOOLEAN, jboolean, Boolean, bool
                            , HOTSPOT_JNI_SETBOOLEANARRAYREGION_ENTRY(env, array, start, len, (uintptr_t *)buf),
                            HOTSPOT_JNI_SETBOOLEANARRAYREGION_RETURN())
DEFINE_SETSCALARARRAYREGION(T_BYTE,    jbyte,    Byte,    byte
                            , HOTSPOT_JNI_SETBYTEARRAYREGION_ENTRY(env, array, start, len, (char *) buf),
                            HOTSPOT_JNI_SETBYTEARRAYREGION_RETURN())
DEFINE_SETSCALARARRAYREGION(T_SHORT,   jshort,   Short,   short
                            , HOTSPOT_JNI_SETSHORTARRAYREGION_ENTRY(env, array, start, len, (uint16_t *) buf),
                            HOTSPOT_JNI_SETSHORTARRAYREGION_RETURN())
DEFINE_SETSCALARARRAYREGION(T_CHAR,    jchar,    Char,    char
                            , HOTSPOT_JNI_SETCHARARRAYREGION_ENTRY(env, array, start, len, (uint16_t *) buf),
                            HOTSPOT_JNI_SETCHARARRAYREGION_RETURN())
DEFINE_SETSCALARARRAYREGION(T_INT,     jint,     Int,     int
                            , HOTSPOT_JNI_SETINTARRAYREGION_ENTRY(env, array, start, len, (uint32_t *) buf),
                            HOTSPOT_JNI_SETINTARRAYREGION_RETURN())
DEFINE_SETSCALARARRAYREGION(T_LONG,    jlong,    Long,    long
                            , HOTSPOT_JNI_SETLONGARRAYREGION_ENTRY(env, array, start, len, (uintptr_t *) buf),
                            HOTSPOT_JNI_SETLONGARRAYREGION_RETURN())
DEFINE_SETSCALARARRAYREGION(T_FLOAT,   jfloat,   Float,   float
                            , HOTSPOT_JNI_SETFLOATARRAYREGION_ENTRY(env, array, start, len, (float *) buf),
                            HOTSPOT_JNI_SETFLOATARRAYREGION_RETURN())
DEFINE_SETSCALARARRAYREGION(T_DOUBLE,  jdouble,  Double,  double
                            , HOTSPOT_JNI_SETDOUBLEARRAYREGION_ENTRY(env, array, start, len, (double *) buf),
                            HOTSPOT_JNI_SETDOUBLEARRAYREGION_RETURN())


DT_RETURN_MARK_DECL(RegisterNatives, jint
                    , HOTSPOT_JNI_REGISTERNATIVES_RETURN(_ret_ref));

JNI_ENTRY(jint, jni_RegisterNatives(JNIEnv *env, jclass clazz,
                                    const JNINativeMethod *methods,
                                    jint nMethods))
  HOTSPOT_JNI_REGISTERNATIVES_ENTRY(env, clazz, (void *) methods, nMethods);
  jint ret = 0;
  DT_RETURN_MARK(RegisterNatives, jint, (const jint&)ret);

  Klass* k = java_lang_Class::as_Klass(JNIHandles::resolve_non_null(clazz));

  // There are no restrictions on native code registering native methods,
  // which allows agents to redefine the bindings to native methods, however
  // we issue a warning if any code running outside of the boot/platform
  // loader is rebinding any native methods in classes loaded by the
  // boot/platform loader that are in named modules. That will catch changes
  // to platform classes while excluding classes added to the bootclasspath.
  bool do_warning = false;

  // Only instanceKlasses can have native methods
  if (k->is_instance_klass()) {
    oop cl = k->class_loader();
    InstanceKlass* ik = InstanceKlass::cast(k);
    // Check for a platform class
    if ((cl ==  nullptr || SystemDictionary::is_platform_class_loader(cl)) &&
        ik->module()->is_named()) {
      Klass* caller = thread->security_get_caller_class(1);
      // If no caller class, or caller class has a different loader, then
      // issue a warning below.
      do_warning = (caller == nullptr) || caller->class_loader() != cl;
    }
  }


  for (int index = 0; index < nMethods; index++) {
    const char* meth_name = methods[index].name;
    const char* meth_sig = methods[index].signature;
    int meth_name_len = (int)strlen(meth_name);

    // The class should have been loaded (we have an instance of the class
    // passed in) so the method and signature should already be in the symbol
    // table.  If they're not there, the method doesn't exist.
    TempNewSymbol  name = SymbolTable::probe(meth_name, meth_name_len);
    TempNewSymbol  signature = SymbolTable::probe(meth_sig, (int)strlen(meth_sig));

    if (name == nullptr || signature == nullptr) {
      ResourceMark rm(THREAD);
      stringStream st;
      st.print("Method %s.%s%s not found", k->external_name(), meth_name, meth_sig);
      // Must return negative value on failure
      THROW_MSG_(vmSymbols::java_lang_NoSuchMethodError(), st.as_string(), -1);
    }

    if (do_warning) {
      ResourceMark rm(THREAD);
      log_warning(jni, resolve)("Re-registering of platform native method: %s.%s%s "
              "from code in a different classloader", k->external_name(), meth_name, meth_sig);
    }

    bool res = Method::register_native(k, name, signature,
                                       (address) methods[index].fnPtr, THREAD);
    if (!res) {
      ret = -1;
      break;
    }
  }
  return ret;
JNI_END


JNI_ENTRY(jint, jni_UnregisterNatives(JNIEnv *env, jclass clazz))
 HOTSPOT_JNI_UNREGISTERNATIVES_ENTRY(env, clazz);
  Klass* k   = java_lang_Class::as_Klass(JNIHandles::resolve_non_null(clazz));
  //%note jni_2
  if (k->is_instance_klass()) {
    for (int index = 0; index < InstanceKlass::cast(k)->methods()->length(); index++) {
      Method* m = InstanceKlass::cast(k)->methods()->at(index);
      if (m->is_native()) {
        m->clear_native_function();
        m->set_signature_handler(nullptr);
      }
    }
  }
 HOTSPOT_JNI_UNREGISTERNATIVES_RETURN(0);
  return 0;
JNI_END

//
// Monitor functions
//

DT_RETURN_MARK_DECL(MonitorEnter, jint
                    , HOTSPOT_JNI_MONITORENTER_RETURN(_ret_ref));

JNI_ENTRY(jint, jni_MonitorEnter(JNIEnv *env, jobject jobj))
 HOTSPOT_JNI_MONITORENTER_ENTRY(env, jobj);
  jint ret = JNI_ERR;
  DT_RETURN_MARK(MonitorEnter, jint, (const jint&)ret);

  // If the object is null, we can't do anything with it
  if (jobj == nullptr) {
    THROW_(vmSymbols::java_lang_NullPointerException(), JNI_ERR);
  }

  Handle obj(thread, JNIHandles::resolve_non_null(jobj));
  ObjectSynchronizer::jni_enter(obj, thread);
  return JNI_OK;
JNI_END

DT_RETURN_MARK_DECL(MonitorExit, jint
                    , HOTSPOT_JNI_MONITOREXIT_RETURN(_ret_ref));

JNI_ENTRY(jint, jni_MonitorExit(JNIEnv *env, jobject jobj))
 HOTSPOT_JNI_MONITOREXIT_ENTRY(env, jobj);
  jint ret = JNI_ERR;
  DT_RETURN_MARK(MonitorExit, jint, (const jint&)ret);

  // Don't do anything with a null object
  if (jobj == nullptr) {
    THROW_(vmSymbols::java_lang_NullPointerException(), JNI_ERR);
  }

  Handle obj(THREAD, JNIHandles::resolve_non_null(jobj));
  ObjectSynchronizer::jni_exit(obj(), CHECK_(JNI_ERR));
  return JNI_OK;
JNI_END

//
// Extensions
//

DT_VOID_RETURN_MARK_DECL(GetStringRegion
                         , HOTSPOT_JNI_GETSTRINGREGION_RETURN());

JNI_ENTRY(void, jni_GetStringRegion(JNIEnv *env, jstring string, jsize start, jsize len, jchar *buf))
 HOTSPOT_JNI_GETSTRINGREGION_ENTRY(env, string, start, len, buf);
  DT_VOID_RETURN_MARK(GetStringRegion);
  oop s = JNIHandles::resolve_non_null(string);
  typeArrayOop s_value = java_lang_String::value(s);
  int s_len = java_lang_String::length(s, s_value);
  if (start < 0 || len < 0 || start > s_len - len) {
    THROW(vmSymbols::java_lang_StringIndexOutOfBoundsException());
  } else {
    if (len > 0) {
      bool is_latin1 = java_lang_String::is_latin1(s);
      if (!is_latin1) {
        ArrayAccess<>::arraycopy_to_native(s_value, typeArrayOopDesc::element_offset<jchar>(start),
                                           buf, len);
      } else {
        for (int i = 0; i < len; i++) {
          buf[i] = ((jchar) s_value->byte_at(i + start)) & 0xff;
        }
      }
    }
  }
JNI_END

DT_VOID_RETURN_MARK_DECL(GetStringUTFRegion
                         , HOTSPOT_JNI_GETSTRINGUTFREGION_RETURN());

JNI_ENTRY(void, jni_GetStringUTFRegion(JNIEnv *env, jstring string, jsize start, jsize len, char *buf))
 HOTSPOT_JNI_GETSTRINGUTFREGION_ENTRY(env, string, start, len, buf);
  DT_VOID_RETURN_MARK(GetStringUTFRegion);
  oop s = JNIHandles::resolve_non_null(string);
  typeArrayOop s_value = java_lang_String::value(s);
  int s_len = java_lang_String::length(s, s_value);
  if (start < 0 || len < 0 || start > s_len - len) {
    THROW(vmSymbols::java_lang_StringIndexOutOfBoundsException());
  } else {
    //%note jni_7
    if (len > 0) {
      // Assume the buffer is large enough as the JNI spec. does not require user error checking
      java_lang_String::as_utf8_string(s, s_value, start, len, buf, INT_MAX);
      // as_utf8_string null-terminates the result string
    } else {
      // JDK null-terminates the buffer even in len is zero
      if (buf != nullptr) {
        buf[0] = 0;
      }
    }
  }
JNI_END

JNI_ENTRY(void*, jni_GetPrimitiveArrayCritical(JNIEnv *env, jarray array, jboolean *isCopy))
 HOTSPOT_JNI_GETPRIMITIVEARRAYCRITICAL_ENTRY(env, array, (uintptr_t *) isCopy);
  Handle a(thread, JNIHandles::resolve_non_null(array));
  assert(a->is_typeArray(), "just checking");

  // Pin object
  Universe::heap()->pin_object(thread, a());

  BasicType type = TypeArrayKlass::cast(a->klass())->element_type();
  void* ret = arrayOop(a())->base(type);
  if (isCopy != nullptr) {
    *isCopy = JNI_FALSE;
  }
 HOTSPOT_JNI_GETPRIMITIVEARRAYCRITICAL_RETURN(ret);
  return ret;
JNI_END


JNI_ENTRY(void, jni_ReleasePrimitiveArrayCritical(JNIEnv *env, jarray array, void *carray, jint mode))
  HOTSPOT_JNI_RELEASEPRIMITIVEARRAYCRITICAL_ENTRY(env, array, carray, mode);
  // Unpin object
  Universe::heap()->unpin_object(thread, JNIHandles::resolve_non_null(array));
HOTSPOT_JNI_RELEASEPRIMITIVEARRAYCRITICAL_RETURN();
JNI_END


JNI_ENTRY(const jchar*, jni_GetStringCritical(JNIEnv *env, jstring string, jboolean *isCopy))
  HOTSPOT_JNI_GETSTRINGCRITICAL_ENTRY(env, string, (uintptr_t *) isCopy);
  oop s = JNIHandles::resolve_non_null(string);
  jchar* ret;
  if (!java_lang_String::is_latin1(s)) {
    typeArrayHandle s_value(thread, java_lang_String::value(s));

    // Pin value array
    Universe::heap()->pin_object(thread, s_value());

    ret = (jchar*) s_value->base(T_CHAR);
    if (isCopy != nullptr) *isCopy = JNI_FALSE;
  } else {
    // Inflate latin1 encoded string to UTF16
    typeArrayOop s_value = java_lang_String::value(s);
    int s_len = java_lang_String::length(s, s_value);
    ret = NEW_C_HEAP_ARRAY_RETURN_NULL(jchar, s_len + 1, mtInternal);  // add one for zero termination
    /* JNI Specification states return null on OOM */
    if (ret != nullptr) {
      for (int i = 0; i < s_len; i++) {
        ret[i] = ((jchar) s_value->byte_at(i)) & 0xff;
      }
      ret[s_len] = 0;
    }
    if (isCopy != nullptr) *isCopy = JNI_TRUE;
  }
 HOTSPOT_JNI_GETSTRINGCRITICAL_RETURN((uint16_t *) ret);
  return ret;
JNI_END


JNI_ENTRY(void, jni_ReleaseStringCritical(JNIEnv *env, jstring str, const jchar *chars))
  HOTSPOT_JNI_RELEASESTRINGCRITICAL_ENTRY(env, str, (uint16_t *) chars);
  oop s = JNIHandles::resolve_non_null(str);
  bool is_latin1 = java_lang_String::is_latin1(s);

  if (is_latin1) {
    // For latin1 string, free jchar array allocated by earlier call to GetStringCritical.
    // This assumes that ReleaseStringCritical bookends GetStringCritical.
    FREE_C_HEAP_ARRAY(jchar, chars);
  } else {
    // StringDedup can have replaced the value array, so don't fetch the array from 's'.
    // Instead, we calculate the address based on the jchar array exposed with GetStringCritical.
    oop value = cast_to_oop((address)chars - arrayOopDesc::base_offset_in_bytes(T_CHAR));

    // Unpin value array
    Universe::heap()->unpin_object(thread, value);
  }
HOTSPOT_JNI_RELEASESTRINGCRITICAL_RETURN();
JNI_END


JNI_ENTRY(jweak, jni_NewWeakGlobalRef(JNIEnv *env, jobject ref))
  HOTSPOT_JNI_NEWWEAKGLOBALREF_ENTRY(env, ref);
  Handle ref_handle(thread, JNIHandles::resolve(ref));
  jweak ret = JNIHandles::make_weak_global(ref_handle, AllocFailStrategy::RETURN_NULL);
  if (ret == nullptr && ref_handle.not_null()) {
    THROW_OOP_(Universe::out_of_memory_error_c_heap(), nullptr);
  }
  HOTSPOT_JNI_NEWWEAKGLOBALREF_RETURN(ret);
  return ret;
JNI_END

// Must be JNI_ENTRY (with HandleMark)
JNI_ENTRY(void, jni_DeleteWeakGlobalRef(JNIEnv *env, jweak ref))
  HOTSPOT_JNI_DELETEWEAKGLOBALREF_ENTRY(env, ref);
  JNIHandles::destroy_weak_global(ref);
  HOTSPOT_JNI_DELETEWEAKGLOBALREF_RETURN();
JNI_END


JNI_ENTRY_NO_PRESERVE(jboolean, jni_ExceptionCheck(JNIEnv *env))
 HOTSPOT_JNI_EXCEPTIONCHECK_ENTRY(env);
  jni_check_async_exceptions(thread);
  jboolean ret = (thread->has_pending_exception()) ? JNI_TRUE : JNI_FALSE;
 HOTSPOT_JNI_EXCEPTIONCHECK_RETURN(ret);
  return ret;
JNI_END


// Initialization state for three routines below relating to
// java.nio.DirectBuffers
static          int directBufferSupportInitializeStarted = 0;
static volatile int directBufferSupportInitializeEnded   = 0;
static volatile int directBufferSupportInitializeFailed  = 0;
static jclass    bufferClass                 = nullptr;
static jclass    directBufferClass           = nullptr;
static jclass    directByteBufferClass       = nullptr;
static jmethodID directByteBufferConstructor = nullptr;
static jfieldID  directBufferAddressField    = nullptr;
static jfieldID  bufferCapacityField         = nullptr;

static jclass lookupOne(JNIEnv* env, const char* name, TRAPS) {
  Handle loader;            // null (bootstrap) loader
  Handle protection_domain; // null protection domain

  TempNewSymbol sym = SymbolTable::new_symbol(name);
  jclass result =  find_class_from_class_loader(env, sym, true, loader, protection_domain, true, CHECK_NULL);

  if (log_is_enabled(Debug, class, resolve) && result != nullptr) {
    trace_class_resolution(java_lang_Class::as_Klass(JNIHandles::resolve_non_null(result)));
  }
  return result;
}

// These lookups are done with the null (bootstrap) ClassLoader to
// circumvent any security checks that would be done by jni_FindClass.
JNI_ENTRY(bool, lookupDirectBufferClasses(JNIEnv* env))
{
  if ((bufferClass           = lookupOne(env, "java/nio/Buffer", thread))           == nullptr) { return false; }
  if ((directBufferClass     = lookupOne(env, "sun/nio/ch/DirectBuffer", thread))   == nullptr) { return false; }
  if ((directByteBufferClass = lookupOne(env, "java/nio/DirectByteBuffer", thread)) == nullptr) { return false; }
  return true;
}
JNI_END


static bool initializeDirectBufferSupport(JNIEnv* env, JavaThread* thread) {
  if (directBufferSupportInitializeFailed) {
    return false;
  }

  if (Atomic::cmpxchg(&directBufferSupportInitializeStarted, 0, 1) == 0) {
    if (!lookupDirectBufferClasses(env)) {
      directBufferSupportInitializeFailed = 1;
      return false;
    }

    // Make global references for these
    bufferClass           = (jclass) env->NewGlobalRef(bufferClass);
    directBufferClass     = (jclass) env->NewGlobalRef(directBufferClass);
    directByteBufferClass = (jclass) env->NewGlobalRef(directByteBufferClass);

    // Global refs will be null if out-of-memory (no exception is pending)
    if (bufferClass == nullptr || directBufferClass == nullptr || directByteBufferClass == nullptr) {
      directBufferSupportInitializeFailed = 1;
      return false;
    }

    // Get needed field and method IDs
    directByteBufferConstructor = env->GetMethodID(directByteBufferClass, "<init>", "(JJ)V");
    if (env->ExceptionCheck()) {
      env->ExceptionClear();
      directBufferSupportInitializeFailed = 1;
      return false;
    }
    directBufferAddressField    = env->GetFieldID(bufferClass, "address", "J");
    if (env->ExceptionCheck()) {
      env->ExceptionClear();
      directBufferSupportInitializeFailed = 1;
      return false;
    }
    bufferCapacityField         = env->GetFieldID(bufferClass, "capacity", "I");
    if (env->ExceptionCheck()) {
      env->ExceptionClear();
      directBufferSupportInitializeFailed = 1;
      return false;
    }

    if ((directByteBufferConstructor == nullptr) ||
        (directBufferAddressField    == nullptr) ||
        (bufferCapacityField         == nullptr)) {
      directBufferSupportInitializeFailed = 1;
      return false;
    }

    directBufferSupportInitializeEnded = 1;
  } else {
    while (!directBufferSupportInitializeEnded && !directBufferSupportInitializeFailed) {
      os::naked_yield();
    }
  }

  return !directBufferSupportInitializeFailed;
}

extern "C" jobject JNICALL jni_NewDirectByteBuffer(JNIEnv *env, void* address, jlong capacity)
{
  // thread_from_jni_environment() will block if VM is gone.
  JavaThread* thread = JavaThread::thread_from_jni_environment(env);

 HOTSPOT_JNI_NEWDIRECTBYTEBUFFER_ENTRY(env, address, capacity);

  if (!directBufferSupportInitializeEnded) {
    if (!initializeDirectBufferSupport(env, thread)) {
      HOTSPOT_JNI_NEWDIRECTBYTEBUFFER_RETURN(nullptr);
      return nullptr;
    }
  }

  // Being paranoid about accidental sign extension on address
  jlong addr = (jlong) ((uintptr_t) address);
  jobject ret = env->NewObject(directByteBufferClass, directByteBufferConstructor, addr, capacity);
  HOTSPOT_JNI_NEWDIRECTBYTEBUFFER_RETURN(ret);
  return ret;
}

DT_RETURN_MARK_DECL(GetDirectBufferAddress, void*
                    , HOTSPOT_JNI_GETDIRECTBUFFERADDRESS_RETURN((void*) _ret_ref));

extern "C" void* JNICALL jni_GetDirectBufferAddress(JNIEnv *env, jobject buf)
{
  // thread_from_jni_environment() will block if VM is gone.
  JavaThread* thread = JavaThread::thread_from_jni_environment(env);

  HOTSPOT_JNI_GETDIRECTBUFFERADDRESS_ENTRY(env, buf);
  void* ret = nullptr;
  DT_RETURN_MARK(GetDirectBufferAddress, void*, (const void*&)ret);

  if (!directBufferSupportInitializeEnded) {
    if (!initializeDirectBufferSupport(env, thread)) {
      return nullptr;
    }
  }

  if ((buf != nullptr) && (!env->IsInstanceOf(buf, directBufferClass))) {
    return nullptr;
  }

  ret = (void*)(intptr_t)env->GetLongField(buf, directBufferAddressField);
  return ret;
}

DT_RETURN_MARK_DECL(GetDirectBufferCapacity, jlong
                    , HOTSPOT_JNI_GETDIRECTBUFFERCAPACITY_RETURN(_ret_ref));

extern "C" jlong JNICALL jni_GetDirectBufferCapacity(JNIEnv *env, jobject buf)
{
  // thread_from_jni_environment() will block if VM is gone.
  JavaThread* thread = JavaThread::thread_from_jni_environment(env);

  HOTSPOT_JNI_GETDIRECTBUFFERCAPACITY_ENTRY(env, buf);
  jlong ret = -1;
  DT_RETURN_MARK(GetDirectBufferCapacity, jlong, (const jlong&)ret);

  if (!directBufferSupportInitializeEnded) {
    if (!initializeDirectBufferSupport(env, thread)) {
      ret = 0;
      return ret;
    }
  }

  if (buf == nullptr) {
    return -1;
  }

  if (!env->IsInstanceOf(buf, directBufferClass)) {
    return -1;
  }

  // NOTE that capacity is currently an int in the implementation
  ret = env->GetIntField(buf, bufferCapacityField);
  return ret;
}


JNI_LEAF(jint, jni_GetVersion(JNIEnv *env))
  HOTSPOT_JNI_GETVERSION_ENTRY(env);
  HOTSPOT_JNI_GETVERSION_RETURN(CurrentVersion);
  return CurrentVersion;
JNI_END

extern struct JavaVM_ main_vm;

JNI_LEAF(jint, jni_GetJavaVM(JNIEnv *env, JavaVM **vm))
  HOTSPOT_JNI_GETJAVAVM_ENTRY(env, (void **) vm);
  *vm  = (JavaVM *)(&main_vm);
  HOTSPOT_JNI_GETJAVAVM_RETURN(JNI_OK);
  return JNI_OK;
JNI_END


JNI_ENTRY(jobject, jni_GetModule(JNIEnv* env, jclass clazz))
  return Modules::get_module(clazz, THREAD);
JNI_END

JNI_ENTRY(jboolean, jni_IsVirtualThread(JNIEnv* env, jobject obj))
  oop thread_obj = JNIHandles::resolve_external_guard(obj);
  if (thread_obj != nullptr && thread_obj->is_a(vmClasses::BaseVirtualThread_klass())) {
    return JNI_TRUE;
  } else {
    return JNI_FALSE;
  }
JNI_END


// Structure containing all jni functions
struct JNINativeInterface_ jni_NativeInterface = {
    nullptr,
    nullptr,
    nullptr,

    nullptr,

    jni_GetVersion,

    jni_DefineClass,
    jni_FindClass,

    jni_FromReflectedMethod,
    jni_FromReflectedField,

    jni_ToReflectedMethod,

    jni_GetSuperclass,
    jni_IsAssignableFrom,

    jni_ToReflectedField,

    jni_Throw,
    jni_ThrowNew,
    jni_ExceptionOccurred,
    jni_ExceptionDescribe,
    jni_ExceptionClear,
    jni_FatalError,

    jni_PushLocalFrame,
    jni_PopLocalFrame,

    jni_NewGlobalRef,
    jni_DeleteGlobalRef,
    jni_DeleteLocalRef,
    jni_IsSameObject,

    jni_NewLocalRef,
    jni_EnsureLocalCapacity,

    jni_AllocObject,
    jni_NewObject,
    jni_NewObjectV,
    jni_NewObjectA,

    jni_GetObjectClass,
    jni_IsInstanceOf,

    jni_GetMethodID,

    jni_CallObjectMethod,
    jni_CallObjectMethodV,
    jni_CallObjectMethodA,
    jni_CallBooleanMethod,
    jni_CallBooleanMethodV,
    jni_CallBooleanMethodA,
    jni_CallByteMethod,
    jni_CallByteMethodV,
    jni_CallByteMethodA,
    jni_CallCharMethod,
    jni_CallCharMethodV,
    jni_CallCharMethodA,
    jni_CallShortMethod,
    jni_CallShortMethodV,
    jni_CallShortMethodA,
    jni_CallIntMethod,
    jni_CallIntMethodV,
    jni_CallIntMethodA,
    jni_CallLongMethod,
    jni_CallLongMethodV,
    jni_CallLongMethodA,
    jni_CallFloatMethod,
    jni_CallFloatMethodV,
    jni_CallFloatMethodA,
    jni_CallDoubleMethod,
    jni_CallDoubleMethodV,
    jni_CallDoubleMethodA,
    jni_CallVoidMethod,
    jni_CallVoidMethodV,
    jni_CallVoidMethodA,

    jni_CallNonvirtualObjectMethod,
    jni_CallNonvirtualObjectMethodV,
    jni_CallNonvirtualObjectMethodA,
    jni_CallNonvirtualBooleanMethod,
    jni_CallNonvirtualBooleanMethodV,
    jni_CallNonvirtualBooleanMethodA,
    jni_CallNonvirtualByteMethod,
    jni_CallNonvirtualByteMethodV,
    jni_CallNonvirtualByteMethodA,
    jni_CallNonvirtualCharMethod,
    jni_CallNonvirtualCharMethodV,
    jni_CallNonvirtualCharMethodA,
    jni_CallNonvirtualShortMethod,
    jni_CallNonvirtualShortMethodV,
    jni_CallNonvirtualShortMethodA,
    jni_CallNonvirtualIntMethod,
    jni_CallNonvirtualIntMethodV,
    jni_CallNonvirtualIntMethodA,
    jni_CallNonvirtualLongMethod,
    jni_CallNonvirtualLongMethodV,
    jni_CallNonvirtualLongMethodA,
    jni_CallNonvirtualFloatMethod,
    jni_CallNonvirtualFloatMethodV,
    jni_CallNonvirtualFloatMethodA,
    jni_CallNonvirtualDoubleMethod,
    jni_CallNonvirtualDoubleMethodV,
    jni_CallNonvirtualDoubleMethodA,
    jni_CallNonvirtualVoidMethod,
    jni_CallNonvirtualVoidMethodV,
    jni_CallNonvirtualVoidMethodA,

    jni_GetFieldID,

    jni_GetObjectField,
    jni_GetBooleanField,
    jni_GetByteField,
    jni_GetCharField,
    jni_GetShortField,
    jni_GetIntField,
    jni_GetLongField,
    jni_GetFloatField,
    jni_GetDoubleField,

    jni_SetObjectField,
    jni_SetBooleanField,
    jni_SetByteField,
    jni_SetCharField,
    jni_SetShortField,
    jni_SetIntField,
    jni_SetLongField,
    jni_SetFloatField,
    jni_SetDoubleField,

    jni_GetStaticMethodID,

    jni_CallStaticObjectMethod,
    jni_CallStaticObjectMethodV,
    jni_CallStaticObjectMethodA,
    jni_CallStaticBooleanMethod,
    jni_CallStaticBooleanMethodV,
    jni_CallStaticBooleanMethodA,
    jni_CallStaticByteMethod,
    jni_CallStaticByteMethodV,
    jni_CallStaticByteMethodA,
    jni_CallStaticCharMethod,
    jni_CallStaticCharMethodV,
    jni_CallStaticCharMethodA,
    jni_CallStaticShortMethod,
    jni_CallStaticShortMethodV,
    jni_CallStaticShortMethodA,
    jni_CallStaticIntMethod,
    jni_CallStaticIntMethodV,
    jni_CallStaticIntMethodA,
    jni_CallStaticLongMethod,
    jni_CallStaticLongMethodV,
    jni_CallStaticLongMethodA,
    jni_CallStaticFloatMethod,
    jni_CallStaticFloatMethodV,
    jni_CallStaticFloatMethodA,
    jni_CallStaticDoubleMethod,
    jni_CallStaticDoubleMethodV,
    jni_CallStaticDoubleMethodA,
    jni_CallStaticVoidMethod,
    jni_CallStaticVoidMethodV,
    jni_CallStaticVoidMethodA,

    jni_GetStaticFieldID,

    jni_GetStaticObjectField,
    jni_GetStaticBooleanField,
    jni_GetStaticByteField,
    jni_GetStaticCharField,
    jni_GetStaticShortField,
    jni_GetStaticIntField,
    jni_GetStaticLongField,
    jni_GetStaticFloatField,
    jni_GetStaticDoubleField,

    jni_SetStaticObjectField,
    jni_SetStaticBooleanField,
    jni_SetStaticByteField,
    jni_SetStaticCharField,
    jni_SetStaticShortField,
    jni_SetStaticIntField,
    jni_SetStaticLongField,
    jni_SetStaticFloatField,
    jni_SetStaticDoubleField,

    jni_NewString,
    jni_GetStringLength,
    jni_GetStringChars,
    jni_ReleaseStringChars,

    jni_NewStringUTF,
    jni_GetStringUTFLength,
    jni_GetStringUTFChars,
    jni_ReleaseStringUTFChars,

    jni_GetArrayLength,

    jni_NewObjectArray,
    jni_GetObjectArrayElement,
    jni_SetObjectArrayElement,

    jni_NewBooleanArray,
    jni_NewByteArray,
    jni_NewCharArray,
    jni_NewShortArray,
    jni_NewIntArray,
    jni_NewLongArray,
    jni_NewFloatArray,
    jni_NewDoubleArray,

    jni_GetBooleanArrayElements,
    jni_GetByteArrayElements,
    jni_GetCharArrayElements,
    jni_GetShortArrayElements,
    jni_GetIntArrayElements,
    jni_GetLongArrayElements,
    jni_GetFloatArrayElements,
    jni_GetDoubleArrayElements,

    jni_ReleaseBooleanArrayElements,
    jni_ReleaseByteArrayElements,
    jni_ReleaseCharArrayElements,
    jni_ReleaseShortArrayElements,
    jni_ReleaseIntArrayElements,
    jni_ReleaseLongArrayElements,
    jni_ReleaseFloatArrayElements,
    jni_ReleaseDoubleArrayElements,

    jni_GetBooleanArrayRegion,
    jni_GetByteArrayRegion,
    jni_GetCharArrayRegion,
    jni_GetShortArrayRegion,
    jni_GetIntArrayRegion,
    jni_GetLongArrayRegion,
    jni_GetFloatArrayRegion,
    jni_GetDoubleArrayRegion,

    jni_SetBooleanArrayRegion,
    jni_SetByteArrayRegion,
    jni_SetCharArrayRegion,
    jni_SetShortArrayRegion,
    jni_SetIntArrayRegion,
    jni_SetLongArrayRegion,
    jni_SetFloatArrayRegion,
    jni_SetDoubleArrayRegion,

    jni_RegisterNatives,
    jni_UnregisterNatives,

    jni_MonitorEnter,
    jni_MonitorExit,

    jni_GetJavaVM,

    jni_GetStringRegion,
    jni_GetStringUTFRegion,

    jni_GetPrimitiveArrayCritical,
    jni_ReleasePrimitiveArrayCritical,

    jni_GetStringCritical,
    jni_ReleaseStringCritical,

    jni_NewWeakGlobalRef,
    jni_DeleteWeakGlobalRef,

    jni_ExceptionCheck,

    jni_NewDirectByteBuffer,
    jni_GetDirectBufferAddress,
    jni_GetDirectBufferCapacity,

    // New 1_6 features

    jni_GetObjectRefType,

    // Module features

    jni_GetModule,

    // Virtual threads

    jni_IsVirtualThread,

    // Large UTF8 support

    jni_GetStringUTFLengthAsLong
};


// For jvmti use to modify jni function table.
// Java threads in native contiues to run until it is transitioned
// to VM at safepoint. Before the transition or before it is blocked
// for safepoint it may access jni function table. VM could crash if
// any java thread access the jni function table in the middle of memcpy.
// To avoid this each function pointers are copied automically.
void copy_jni_function_table(const struct JNINativeInterface_ *new_jni_NativeInterface) {
  assert(SafepointSynchronize::is_at_safepoint(), "must be at safepoint");
  intptr_t *a = (intptr_t *) jni_functions();
  intptr_t *b = (intptr_t *) new_jni_NativeInterface;
  for (uint i=0; i <  sizeof(struct JNINativeInterface_)/sizeof(void *); i++) {
    Atomic::store(a++, *b++);
  }
}

void quicken_jni_functions() {
  // Replace Get<Primitive>Field with fast versions
  if (UseFastJNIAccessors && !VerifyJNIFields && !CheckJNICalls) {
    address func;
    func = JNI_FastGetField::generate_fast_get_boolean_field();
    if (func != (address)-1) {
      jni_NativeInterface.GetBooleanField = (GetBooleanField_t)func;
    }
    func = JNI_FastGetField::generate_fast_get_byte_field();
    if (func != (address)-1) {
      jni_NativeInterface.GetByteField = (GetByteField_t)func;
    }
    func = JNI_FastGetField::generate_fast_get_char_field();
    if (func != (address)-1) {
      jni_NativeInterface.GetCharField = (GetCharField_t)func;
    }
    func = JNI_FastGetField::generate_fast_get_short_field();
    if (func != (address)-1) {
      jni_NativeInterface.GetShortField = (GetShortField_t)func;
    }
    func = JNI_FastGetField::generate_fast_get_int_field();
    if (func != (address)-1) {
      jni_NativeInterface.GetIntField = (GetIntField_t)func;
    }
    func = JNI_FastGetField::generate_fast_get_long_field();
    if (func != (address)-1) {
      jni_NativeInterface.GetLongField = (GetLongField_t)func;
    }
    func = JNI_FastGetField::generate_fast_get_float_field();
    if (func != (address)-1) {
      jni_NativeInterface.GetFloatField = (GetFloatField_t)func;
    }
    func = JNI_FastGetField::generate_fast_get_double_field();
    if (func != (address)-1) {
      jni_NativeInterface.GetDoubleField = (GetDoubleField_t)func;
    }
  }
}

// Returns the function structure
struct JNINativeInterface_* jni_functions() {
#if INCLUDE_JNI_CHECK
  if (CheckJNICalls) return jni_functions_check();
#endif // INCLUDE_JNI_CHECK
  return &jni_NativeInterface;
}

// Returns the function structure
struct JNINativeInterface_* jni_functions_nocheck() {
  return &jni_NativeInterface;
}


// Invocation API


// Forward declaration
extern const struct JNIInvokeInterface_ jni_InvokeInterface;

// Global invocation API vars
enum VM_Creation_State {
  NOT_CREATED = 0,
  IN_PROGRESS,  // Most JNI operations are permitted during this phase to
                // allow for initialization actions by libraries and agents.
  COMPLETE
};

volatile VM_Creation_State vm_created = NOT_CREATED;

// Indicate whether it is safe to recreate VM. Recreation is only
// possible after a failed initial creation attempt in some cases.
volatile int safe_to_recreate_vm = 1;
struct JavaVM_ main_vm = {&jni_InvokeInterface};


#define JAVASTACKSIZE (400 * 1024)    /* Default size of a thread java stack */
enum { VERIFY_NONE, VERIFY_REMOTE, VERIFY_ALL };

DT_RETURN_MARK_DECL(GetDefaultJavaVMInitArgs, jint
                    , HOTSPOT_JNI_GETDEFAULTJAVAVMINITARGS_RETURN(_ret_ref));

_JNI_IMPORT_OR_EXPORT_ jint JNICALL JNI_GetDefaultJavaVMInitArgs(void *args_) {
  HOTSPOT_JNI_GETDEFAULTJAVAVMINITARGS_ENTRY(args_);
  JDK1_1InitArgs *args = (JDK1_1InitArgs *)args_;
  jint ret = JNI_ERR;
  DT_RETURN_MARK(GetDefaultJavaVMInitArgs, jint, (const jint&)ret);

  if (Threads::is_supported_jni_version(args->version)) {
    ret = JNI_OK;
  }
  // 1.1 style no longer supported in hotspot.
  // According the JNI spec, we should update args->version on return.
  // We also use the structure to communicate with launcher about default
  // stack size.
  if (args->version == JNI_VERSION_1_1) {
    args->version = JNI_VERSION_1_2;
    // javaStackSize is int in arguments structure
    assert(jlong(ThreadStackSize) * K < INT_MAX, "integer overflow");
    args->javaStackSize = (jint)(ThreadStackSize * K);
  }
  return ret;
}

DT_RETURN_MARK_DECL(CreateJavaVM, jint
                    , HOTSPOT_JNI_CREATEJAVAVM_RETURN(_ret_ref));

static jint JNI_CreateJavaVM_inner(JavaVM **vm, void **penv, void *args) {
  HOTSPOT_JNI_CREATEJAVAVM_ENTRY((void **) vm, penv, args);

  jint result = JNI_ERR;
  DT_RETURN_MARK(CreateJavaVM, jint, (const jint&)result);

  // We're about to use Atomic::xchg for synchronization.  Some Zero
  // platforms use the GCC builtin __sync_lock_test_and_set for this,
  // but __sync_lock_test_and_set is not guaranteed to do what we want
  // on all architectures.  So we check it works before relying on it.
#if defined(ZERO) && defined(ASSERT)
  {
    jint a = 0xcafebabe;
    jint b = Atomic::xchg(&a, (jint) 0xdeadbeef);
    void *c = &a;
    void *d = Atomic::xchg(&c, &b);
    assert(a == (jint) 0xdeadbeef && b == (jint) 0xcafebabe, "Atomic::xchg() works");
    assert(c == &b && d == &a, "Atomic::xchg() works");
  }
#endif // ZERO && ASSERT

  // At the moment it's only possible to have one Java VM,
  // since some of the runtime state is in global variables.

  // We cannot use our mutex locks here, since they only work on
  // Threads. We do an atomic compare and exchange to ensure only
  // one thread can call this method at a time

  // We use Atomic::xchg rather than Atomic::add/dec since on some platforms
  // the add/dec implementations are dependent on whether we are running
  // on a multiprocessor Atomic::xchg does not have this problem.
  if (Atomic::xchg(&vm_created, IN_PROGRESS) != NOT_CREATED) {
    return JNI_EEXIST;   // already created, or create attempt in progress
  }

  // If a previous creation attempt failed but can be retried safely,
  // then safe_to_recreate_vm will have been reset to 1 after being
  // cleared here. If a previous creation attempt succeeded and we then
  // destroyed that VM, we will be prevented from trying to recreate
  // the VM in the same process, as the value will still be 0.
  if (Atomic::xchg(&safe_to_recreate_vm, 0) == 0) {
    return JNI_ERR;
  }

  /**
   * Certain errors during initialization are recoverable and do not
   * prevent this method from being called again at a later time
   * (perhaps with different arguments).  However, at a certain
   * point during initialization if an error occurs we cannot allow
   * this function to be called again (or it will crash).  In those
   * situations, the 'canTryAgain' flag is set to false, which atomically
   * sets safe_to_recreate_vm to 1, such that any new call to
   * JNI_CreateJavaVM will immediately fail using the above logic.
   */
  bool can_try_again = true;

  result = Threads::create_vm((JavaVMInitArgs*) args, &can_try_again);
  if (result == JNI_OK) {
    JavaThread *thread = JavaThread::current();
    assert(!thread->has_pending_exception(), "should have returned not OK");
    // thread is thread_in_vm here
    *vm = (JavaVM *)(&main_vm);
    *(JNIEnv**)penv = thread->jni_environment();
    // mark creation complete for other JNI ops
    Atomic::release_store(&vm_created, COMPLETE);

#if INCLUDE_JVMCI
    if (EnableJVMCI) {
      if (UseJVMCICompiler) {
        // JVMCI is initialized on a CompilerThread
        if (BootstrapJVMCI) {
          JavaThread* THREAD = thread; // For exception macros.
          JVMCICompiler* compiler = JVMCICompiler::instance(true, CATCH);
          compiler->bootstrap(THREAD);
          if (HAS_PENDING_EXCEPTION) {
            HandleMark hm(THREAD);
            vm_exit_during_initialization(Handle(THREAD, PENDING_EXCEPTION));
          }
        }
      }
    }
#endif

    // Notify JVMTI
    if (JvmtiExport::should_post_thread_life()) {
       JvmtiExport::post_thread_start(thread);
    }

    JFR_ONLY(Jfr::on_thread_start(thread);)

    if (ReplayCompiles) ciReplay::replay(thread);

#ifdef ASSERT
    // Some platforms (like Win*) need a wrapper around these test
    // functions in order to properly handle error conditions.
    if (ErrorHandlerTest != 0) {
      VMError::controlled_crash(ErrorHandlerTest);
    }
#endif

    // Since this is not a JVM_ENTRY we have to set the thread state manually before leaving.
    ThreadStateTransition::transition_from_vm(thread, _thread_in_native);
    MACOS_AARCH64_ONLY(thread->enable_wx(WXExec));
  } else {
    // If create_vm exits because of a pending exception, exit with that
    // exception.  In the future when we figure out how to reclaim memory,
    // we may be able to exit with JNI_ERR and allow the calling application
    // to continue.
    if (Universe::is_fully_initialized()) {
      // otherwise no pending exception possible - VM will already have aborted
      Thread* current = Thread::current_or_null();
      if (current != nullptr) {
        JavaThread* THREAD = JavaThread::cast(current); // For exception macros.
        assert(HAS_PENDING_EXCEPTION, "must be - else no current thread exists");
        HandleMark hm(THREAD);
        vm_exit_during_initialization(Handle(THREAD, PENDING_EXCEPTION));
      }
    }

    if (can_try_again) {
      // reset safe_to_recreate_vm to 1 so that retrial would be possible
      safe_to_recreate_vm = 1;
    }

    // Creation failed. We must reset vm_created
    *vm = nullptr;
    *(JNIEnv**)penv = nullptr;
    // reset vm_created last to avoid race condition. Use OrderAccess to
    // control both compiler and architectural-based reordering.
    assert(vm_created == IN_PROGRESS, "must be");
    Atomic::release_store(&vm_created, NOT_CREATED);
  }

  // Flush stdout and stderr before exit.
  fflush(stdout);
  fflush(stderr);

  return result;

}

_JNI_IMPORT_OR_EXPORT_ jint JNICALL JNI_CreateJavaVM(JavaVM **vm, void **penv, void *args) {
  jint result = JNI_ERR;
  // On Windows, let CreateJavaVM run with SEH protection
#if defined(_WIN32) && !defined(USE_VECTORED_EXCEPTION_HANDLING)
  __try {
#endif
    result = JNI_CreateJavaVM_inner(vm, penv, args);
#if defined(_WIN32) && !defined(USE_VECTORED_EXCEPTION_HANDLING)
  } __except(topLevelExceptionFilter((_EXCEPTION_POINTERS*)_exception_info())) {
    // Nothing to do.
  }
#endif
  return result;
}

_JNI_IMPORT_OR_EXPORT_ jint JNICALL JNI_GetCreatedJavaVMs(JavaVM **vm_buf, jsize bufLen, jsize *numVMs) {
  HOTSPOT_JNI_GETCREATEDJAVAVMS_ENTRY((void **) vm_buf, bufLen, (uintptr_t *) numVMs);

  if (vm_created == COMPLETE) {
    if (numVMs != nullptr) *numVMs = 1;
    if (bufLen > 0)     *vm_buf = (JavaVM *)(&main_vm);
  } else {
    if (numVMs != nullptr) *numVMs = 0;
  }
  HOTSPOT_JNI_GETCREATEDJAVAVMS_RETURN(JNI_OK);
  return JNI_OK;
}

extern "C" {

DT_RETURN_MARK_DECL(DestroyJavaVM, jint
                    , HOTSPOT_JNI_DESTROYJAVAVM_RETURN(_ret_ref));

static jint JNICALL jni_DestroyJavaVM_inner(JavaVM *vm) {
  HOTSPOT_JNI_DESTROYJAVAVM_ENTRY(vm);
  jint res = JNI_ERR;
  DT_RETURN_MARK(DestroyJavaVM, jint, (const jint&)res);

  if (vm_created == NOT_CREATED) {
    res = JNI_ERR;
    return res;
  }

  JNIEnv *env;
  JavaVMAttachArgs destroyargs;
  destroyargs.version = CurrentVersion;
  destroyargs.name = (char *)"DestroyJavaVM";
  destroyargs.group = nullptr;
  res = vm->AttachCurrentThread((void **)&env, (void *)&destroyargs);
  if (res != JNI_OK) {
    return res;
  }

  JavaThread* thread = JavaThread::current();

  // Make sure we are actually in a newly attached thread, with no
  // existing Java frame.
  if (thread->has_last_Java_frame()) {
    return JNI_ERR;
  }

  // Since this is not a JVM_ENTRY we have to set the thread state manually before entering.

  // We are going to VM, change W^X state to the expected one.
  MACOS_AARCH64_ONLY(WXMode oldmode = thread->enable_wx(WXWrite));

  ThreadStateTransition::transition_from_native(thread, _thread_in_vm);
  Threads::destroy_vm();
  // Don't bother restoring thread state, VM is gone.
  vm_created = NOT_CREATED;
  return JNI_OK;
}

jint JNICALL jni_DestroyJavaVM(JavaVM *vm) {
  jint result = JNI_ERR;
  // On Windows, we need SEH protection
#if defined(_WIN32) && !defined(USE_VECTORED_EXCEPTION_HANDLING)
  __try {
#endif
    result = jni_DestroyJavaVM_inner(vm);
#if defined(_WIN32) && !defined(USE_VECTORED_EXCEPTION_HANDLING)
  } __except(topLevelExceptionFilter((_EXCEPTION_POINTERS*)_exception_info())) {
    // Nothing to do.
  }
#endif
  return result;
}

static jint attach_current_thread(JavaVM *vm, void **penv, void *_args, bool daemon) {
  JavaVMAttachArgs *args = (JavaVMAttachArgs *) _args;

  // Check below commented out from JDK1.2fcs as well
  /*
  if (args && (args->version != JNI_VERSION_1_1 || args->version != JNI_VERSION_1_2)) {
    return JNI_EVERSION;
  }
  */

  Thread* t = Thread::current_or_null();
  if (t != nullptr) {
    // If executing from an atexit hook we may be in the VMThread.
    if (t->is_Java_thread()) {
      // If the thread has been attached this operation is a no-op
      *(JNIEnv**)penv = JavaThread::cast(t)->jni_environment();
      return JNI_OK;
    } else {
      return JNI_ERR;
    }
  }

  // Create a thread and mark it as attaching so it will be skipped by the
  // ThreadsListEnumerator - see CR 6404306
  JavaThread* thread = JavaThread::create_attaching_thread();

  // Set correct safepoint info. The thread is going to call into Java when
  // initializing the Java level thread object. Hence, the correct state must
  // be set in order for the Safepoint code to deal with it correctly.
  thread->set_thread_state(_thread_in_vm);
  thread->record_stack_base_and_size();
  thread->register_thread_stack_with_NMT();
  thread->initialize_thread_current();
  MACOS_AARCH64_ONLY(thread->init_wx());

  if (!os::create_attached_thread(thread)) {
    thread->smr_delete();
    return JNI_ERR;
  }
  // Enable stack overflow checks
  thread->stack_overflow_state()->create_stack_guard_pages();

  thread->initialize_tlab();

  thread->cache_global_variables();

  // This thread will not do a safepoint check, since it has
  // not been added to the Thread list yet.
  { MutexLocker ml(Threads_lock);
    // This must be inside this lock in order to get FullGCALot to work properly, i.e., to
    // avoid this thread trying to do a GC before it is added to the thread-list
    thread->set_active_handles(JNIHandleBlock::allocate_block());
    Threads::add(thread, daemon);
  }
  // Create thread group and name info from attach arguments
  oop group = nullptr;
  char* thread_name = nullptr;
  if (args != nullptr && Threads::is_supported_jni_version(args->version)) {
    group = JNIHandles::resolve(args->group);
    thread_name = args->name; // may be null
  }
  if (group == nullptr) group = Universe::main_thread_group();

  // Create Java level thread object and attach it to this thread
  bool attach_failed = false;
  {
    EXCEPTION_MARK;
    HandleMark hm(THREAD);
    Handle thread_group(THREAD, group);
    thread->allocate_threadObj(thread_group, thread_name, daemon, THREAD);
    if (HAS_PENDING_EXCEPTION) {
      CLEAR_PENDING_EXCEPTION;
      // cleanup outside the handle mark.
      attach_failed = true;
    }
  }

  if (attach_failed) {
    // Added missing cleanup
    thread->cleanup_failed_attach_current_thread(daemon);
    return JNI_ERR;
  }

  // mark the thread as no longer attaching
  // this uses a fence to push the change through so we don't have
  // to regrab the threads_lock
  thread->set_done_attaching_via_jni();

  // Set java thread status.
  java_lang_Thread::set_thread_status(thread->threadObj(),
              JavaThreadStatus::RUNNABLE);

  // Notify the debugger
  if (JvmtiExport::should_post_thread_life()) {
    JvmtiExport::post_thread_start(thread);
  }

  JFR_ONLY(Jfr::on_thread_start(thread);)

  *(JNIEnv**)penv = thread->jni_environment();

  // Now leaving the VM, so change thread_state. This is normally automatically taken care
  // of in the JVM_ENTRY. But in this situation we have to do it manually.
  ThreadStateTransition::transition_from_vm(thread, _thread_in_native);
  MACOS_AARCH64_ONLY(thread->enable_wx(WXExec));

  // Perform any platform dependent FPU setup
  os::setup_fpu();

  return JNI_OK;
}


jint JNICALL jni_AttachCurrentThread(JavaVM *vm, void **penv, void *_args) {
  HOTSPOT_JNI_ATTACHCURRENTTHREAD_ENTRY(vm, penv, _args);
  if (vm_created == NOT_CREATED) {
    // Not sure how we could possibly get here.
    HOTSPOT_JNI_ATTACHCURRENTTHREAD_RETURN((uint32_t) JNI_ERR);
    return JNI_ERR;
  }

  jint ret = attach_current_thread(vm, penv, _args, false);
  HOTSPOT_JNI_ATTACHCURRENTTHREAD_RETURN(ret);
  return ret;
}


jint JNICALL jni_DetachCurrentThread(JavaVM *vm)  {
  HOTSPOT_JNI_DETACHCURRENTTHREAD_ENTRY(vm);
  if (vm_created == NOT_CREATED) {
    // Not sure how we could possibly get here.
    HOTSPOT_JNI_DETACHCURRENTTHREAD_RETURN(JNI_ERR);
    return JNI_ERR;
  }

  Thread* current = Thread::current_or_null();

  // If the thread has already been detached the operation is a no-op
  if (current == nullptr) {
    HOTSPOT_JNI_DETACHCURRENTTHREAD_RETURN(JNI_OK);
    return JNI_OK;
  }

  // If executing from an atexit hook we may be in the VMThread.
  if (!current->is_Java_thread()) {
    HOTSPOT_JNI_DETACHCURRENTTHREAD_RETURN((uint32_t) JNI_ERR);
    return JNI_ERR;
  }

  VM_Exit::block_if_vm_exited();

  JavaThread* thread = JavaThread::cast(current);
  if (thread->has_last_Java_frame()) {
    HOTSPOT_JNI_DETACHCURRENTTHREAD_RETURN((uint32_t) JNI_ERR);
    // Can't detach a thread that's running java, that can't work.
    return JNI_ERR;
  }

  // We are going to VM, change W^X state to the expected one.
  MACOS_AARCH64_ONLY(thread->enable_wx(WXWrite));

  // Safepoint support. Have to do call-back to safepoint code, if in the
  // middle of a safepoint operation
  ThreadStateTransition::transition_from_native(thread, _thread_in_vm);

  // XXX: Note that JavaThread::exit() call below removes the guards on the
  // stack pages set up via enable_stack_{red,yellow}_zone() calls
  // above in jni_AttachCurrentThread. Unfortunately, while the setting
  // of the guards is visible in jni_AttachCurrentThread above,
  // the removal of the guards is buried below in JavaThread::exit()
  // here. The abstraction should be more symmetrically either exposed
  // or hidden (e.g. it could probably be hidden in the same
  // (platform-dependent) methods where we do alternate stack
  // maintenance work?)
  thread->exit(false, JavaThread::jni_detach);
  thread->smr_delete();

  // Go to the execute mode, the initial state of the thread on creation.
  // Use os interface as the thread is not a JavaThread anymore.
  MACOS_AARCH64_ONLY(os::current_thread_enable_wx(WXExec));

  HOTSPOT_JNI_DETACHCURRENTTHREAD_RETURN(JNI_OK);
  return JNI_OK;
}

DT_RETURN_MARK_DECL(GetEnv, jint
                    , HOTSPOT_JNI_GETENV_RETURN(_ret_ref));

jint JNICALL jni_GetEnv(JavaVM *vm, void **penv, jint version) {
  HOTSPOT_JNI_GETENV_ENTRY(vm, penv, version);
  jint ret = JNI_ERR;
  DT_RETURN_MARK(GetEnv, jint, (const jint&)ret);

  if (vm_created == NOT_CREATED) {
    *penv = nullptr;
    ret = JNI_EDETACHED;
    return ret;
  }

  if (JniExportedInterface::GetExportedInterface(vm, penv, version, &ret)) {
    return ret;
  }

#ifndef JVMPI_VERSION_1
// need these in order to be polite about older agents
#define JVMPI_VERSION_1   ((jint)0x10000001)
#define JVMPI_VERSION_1_1 ((jint)0x10000002)
#define JVMPI_VERSION_1_2 ((jint)0x10000003)
#endif // !JVMPI_VERSION_1

  Thread* thread = Thread::current_or_null();
  if (thread != nullptr && thread->is_Java_thread()) {
    if (Threads::is_supported_jni_version_including_1_1(version)) {
      *(JNIEnv**)penv = JavaThread::cast(thread)->jni_environment();
      ret = JNI_OK;
      return ret;

    } else if (version == JVMPI_VERSION_1 ||
               version == JVMPI_VERSION_1_1 ||
               version == JVMPI_VERSION_1_2) {
      tty->print_cr("ERROR: JVMPI, an experimental interface, is no longer supported.");
      tty->print_cr("Please use the supported interface: the JVM Tool Interface (JVM TI).");
      ret = JNI_EVERSION;
      return ret;
    } else if (JvmtiExport::is_jvmdi_version(version)) {
      tty->print_cr("FATAL ERROR: JVMDI is no longer supported.");
      tty->print_cr("Please use the supported interface: the JVM Tool Interface (JVM TI).");
      ret = JNI_EVERSION;
      return ret;
    } else {
      *penv = nullptr;
      ret = JNI_EVERSION;
      return ret;
    }
  } else {
    *penv = nullptr;
    ret = JNI_EDETACHED;
    return ret;
  }
}


jint JNICALL jni_AttachCurrentThreadAsDaemon(JavaVM *vm, void **penv, void *_args) {
  HOTSPOT_JNI_ATTACHCURRENTTHREADASDAEMON_ENTRY(vm, penv, _args);
  if (vm_created == NOT_CREATED) {
    // Not sure how we could possibly get here.
    HOTSPOT_JNI_ATTACHCURRENTTHREADASDAEMON_RETURN((uint32_t) JNI_ERR);
    return JNI_ERR;
  }

  jint ret = attach_current_thread(vm, penv, _args, true);
  HOTSPOT_JNI_ATTACHCURRENTTHREADASDAEMON_RETURN(ret);
  return ret;
}


} // End extern "C"

const struct JNIInvokeInterface_ jni_InvokeInterface = {
    nullptr,
    nullptr,
    nullptr,

    jni_DestroyJavaVM,
    jni_AttachCurrentThread,
    jni_DetachCurrentThread,
    jni_GetEnv,
    jni_AttachCurrentThreadAsDaemon
};<|MERGE_RESOLUTION|>--- conflicted
+++ resolved
@@ -447,11 +447,7 @@
   methodHandle m (THREAD, Method::resolve_jmethod_id(method_id));
   assert(m->is_static() == (isStatic != 0), "jni_ToReflectedMethod access flags doesn't match");
   oop reflection_method;
-<<<<<<< HEAD
   if (m->is_object_constructor()) {
-=======
-  if (m->is_object_initializer()) {
->>>>>>> c6e7e551
     reflection_method = Reflection::new_constructor(m, CHECK_NULL);
   } else {
     // Note: Static initializers can theoretically be here, if JNI users manage
