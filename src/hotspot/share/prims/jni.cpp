--- conflicted
+++ resolved
@@ -50,13 +50,9 @@
 #include "memory/resourceArea.hpp"
 #include "memory/universe.hpp"
 #include "oops/access.inline.hpp"
-<<<<<<< HEAD
-#include "oops/arrayOop.inline.hpp"
+#include "oops/arrayOop.hpp"
 #include "oops/flatArrayOop.inline.hpp"
 #include "oops/inlineKlass.inline.hpp"
-=======
-#include "oops/arrayOop.hpp"
->>>>>>> bd81ccfd
 #include "oops/instanceKlass.inline.hpp"
 #include "oops/instanceOop.hpp"
 #include "oops/klass.inline.hpp"
@@ -2404,12 +2400,7 @@
                          , HOTSPOT_JNI_SETOBJECTARRAYELEMENT_RETURN());
 
 JNI_ENTRY(void, jni_SetObjectArrayElement(JNIEnv *env, jobjectArray array, jsize index, jobject value))
-<<<<<<< HEAD
-  JNIWrapper("SetObjectArrayElement");
-  HOTSPOT_JNI_SETOBJECTARRAYELEMENT_ENTRY(env, array, index, value);
-=======
  HOTSPOT_JNI_SETOBJECTARRAYELEMENT_ENTRY(env, array, index, value);
->>>>>>> bd81ccfd
   DT_VOID_RETURN_MARK(SetObjectArrayElement);
 
    bool oob = false;
@@ -3237,7 +3228,6 @@
 
 
 JNI_ENTRY(void*, jni_GetFlattenedArrayElements(JNIEnv* env, jarray array, jboolean* isCopy))
-  JNIWrapper("jni_GetFlattenedArrayElements");
   if (isCopy != NULL) {
     *isCopy = JNI_FALSE;
   }
@@ -3259,12 +3249,10 @@
 JNI_END
 
 JNI_ENTRY(void, jni_ReleaseFlattenedArrayElements(JNIEnv* env, jarray array, void* elem, jint mode))
-  JNIWrapper("jni_ReleaseFlattenedArrayElements");
   unlock_gc_or_unpin_object(thread, array);
 JNI_END
 
 JNI_ENTRY(jsize, jni_GetFlattenedArrayElementSize(JNIEnv* env, jarray array)) {
-  JNIWrapper("jni_GetFlattenedElementSize");
   arrayOop a = arrayOop(JNIHandles::resolve_non_null(array));
   if (!a->is_array()) {
     THROW_MSG_0(vmSymbols::java_lang_IllegalArgumentException(), "Not an array");
@@ -3279,7 +3267,6 @@
 JNI_END
 
 JNI_ENTRY(jclass, jni_GetFlattenedArrayElementClass(JNIEnv* env, jarray array))
-  JNIWrapper("jni_GetArrayElementClass");
   arrayOop a = arrayOop(JNIHandles::resolve_non_null(array));
   if (!a->is_array()) {
     THROW_MSG_NULL(vmSymbols::java_lang_IllegalArgumentException(), "Not an array");
@@ -3293,8 +3280,6 @@
 JNI_END
 
 JNI_ENTRY(jsize, jni_GetFieldOffsetInFlattenedLayout(JNIEnv* env, jclass clazz, const char *name, const char *signature, jboolean* is_inlined))
-  JNIWrapper("jni_GetFieldOffsetInFlattenedLayout");
-
   oop mirror = JNIHandles::resolve_non_null(clazz);
   Klass* k = java_lang_Class::as_Klass(mirror);
   if (!k->is_inline_klass()) {
@@ -3327,8 +3312,6 @@
 JNI_END
 
 JNI_ENTRY(jobject, jni_CreateSubElementSelector(JNIEnv* env, jarray array))
-  JNIWrapper("jni_CreateSubElementSelector");
-
   oop ar = JNIHandles::resolve_non_null(array);
   if (!ar->is_array()) {
     THROW_MSG_NULL(vmSymbols::java_lang_IllegalArgumentException(), "Not an array");
@@ -3353,8 +3336,6 @@
 JNI_END
 
 JNI_ENTRY(jobject, jni_GetSubElementSelector(JNIEnv* env, jobject selector, jfieldID fieldID))
-  JNIWrapper("jni_GetSubElementSelector");
-
   oop slct = JNIHandles::resolve_non_null(selector);
   if (slct->klass()->name() != vmSymbols::jdk_internal_vm_jni_SubElementSelector()) {
     THROW_MSG_NULL(vmSymbols::java_lang_IllegalArgumentException(), "Not a SubElementSelector");
@@ -3399,8 +3380,6 @@
 JNI_END
 
 JNI_ENTRY(jobject, jni_GetObjectSubElement(JNIEnv* env, jarray array, jobject selector, int index))
-  JNIWrapper("jni_GetObjectSubElement");
-
   flatArrayOop ar =  (flatArrayOop)JNIHandles::resolve_non_null(array);
   oop slct = JNIHandles::resolve_non_null(selector);
   FlatArrayKlass* vak = FlatArrayKlass::cast(ar->klass());
@@ -3426,8 +3405,6 @@
 JNI_END
 
 JNI_ENTRY(void, jni_SetObjectSubElement(JNIEnv* env, jarray array, jobject selector, int index, jobject value))
-  JNIWrapper("jni_SetObjectSubElement");
-
   flatArrayOop ar =  (flatArrayOop)JNIHandles::resolve_non_null(array);
   oop slct = JNIHandles::resolve_non_null(selector);
   FlatArrayKlass* vak = FlatArrayKlass::cast(ar->klass());
@@ -3460,7 +3437,6 @@
 \
 JNI_ENTRY(ElementType, \
           jni_Get##Result##SubElement(JNIEnv *env, jarray array, jobject selector, int index)) \
-  JNIWrapper("Get" XSTR(Result) "SubElement"); \
   flatArrayOop ar = (flatArrayOop)JNIHandles::resolve_non_null(array); \
   oop slct = JNIHandles::resolve_non_null(selector); \
   FlatArrayKlass* vak = FlatArrayKlass::cast(ar->klass()); \
@@ -3489,7 +3465,6 @@
 \
 JNI_ENTRY(void, \
           jni_Set##Result##SubElement(JNIEnv *env, jarray array, jobject selector, int index, ElementType value)) \
-  JNIWrapper("Get" XSTR(Result) "SubElement"); \
   flatArrayOop ar = (flatArrayOop)JNIHandles::resolve_non_null(array); \
   oop slct = JNIHandles::resolve_non_null(selector); \
   FlatArrayKlass* vak = FlatArrayKlass::cast(ar->klass()); \
