/*
 * Copyright (c) 1997, 2023, Oracle and/or its affiliates. All rights reserved.
 * Copyright (c) 2012 Red Hat, Inc.
 * Copyright (c) 2021, Azul Systems, Inc. All rights reserved.
 * DO NOT ALTER OR REMOVE COPYRIGHT NOTICES OR THIS FILE HEADER.
 *
 * This code is free software; you can redistribute it and/or modify it
 * under the terms of the GNU General Public License version 2 only, as
 * published by the Free Software Foundation.
 *
 * This code is distributed in the hope that it will be useful, but WITHOUT
 * ANY WARRANTY; without even the implied warranty of MERCHANTABILITY or
 * FITNESS FOR A PARTICULAR PURPOSE.  See the GNU General Public License
 * version 2 for more details (a copy is included in the LICENSE file that
 * accompanied this code).
 *
 * You should have received a copy of the GNU General Public License version
 * 2 along with this work; if not, write to the Free Software Foundation,
 * Inc., 51 Franklin St, Fifth Floor, Boston, MA 02110-1301 USA.
 *
 * Please contact Oracle, 500 Oracle Parkway, Redwood Shores, CA 94065 USA
 * or visit www.oracle.com if you need additional information or have any
 * questions.
 *
 */

#include "precompiled.hpp"
#include "ci/ciReplay.hpp"
#include "classfile/altHashing.hpp"
#include "classfile/classFileStream.hpp"
#include "classfile/classLoader.hpp"
#include "classfile/classLoadInfo.hpp"
#include "classfile/javaClasses.hpp"
#include "classfile/javaClasses.inline.hpp"
#include "classfile/javaThreadStatus.hpp"
#include "classfile/moduleEntry.hpp"
#include "classfile/modules.hpp"
#include "classfile/symbolTable.hpp"
#include "classfile/systemDictionary.hpp"
#include "classfile/vmClasses.hpp"
#include "classfile/vmSymbols.hpp"
#include "compiler/compiler_globals.hpp"
#include "gc/shared/collectedHeap.hpp"
#include "gc/shared/gcLocker.inline.hpp"
#include "gc/shared/stringdedup/stringDedup.hpp"
#include "interpreter/linkResolver.hpp"
#include "jni.h"
#include "jvm.h"
#include "logging/log.hpp"
#include "memory/allocation.hpp"
#include "memory/allocation.inline.hpp"
#include "memory/oopFactory.hpp"
#include "memory/resourceArea.hpp"
#include "memory/universe.hpp"
#include "oops/access.inline.hpp"
#include "oops/arrayOop.hpp"
#include "oops/flatArrayOop.inline.hpp"
#include "oops/inlineKlass.inline.hpp"
#include "oops/instanceKlass.inline.hpp"
#include "oops/instanceOop.hpp"
#include "oops/klass.inline.hpp"
#include "oops/markWord.hpp"
#include "oops/method.hpp"
#include "oops/objArrayKlass.hpp"
#include "oops/objArrayOop.inline.hpp"
#include "oops/oop.inline.hpp"
#include "oops/symbol.hpp"
#include "oops/typeArrayKlass.hpp"
#include "oops/typeArrayOop.inline.hpp"
#include "prims/jniCheck.hpp"
#include "prims/jniExport.hpp"
#include "prims/jniFastGetField.hpp"
#include "prims/jvm_misc.hpp"
#include "prims/jvmtiExport.hpp"
#include "prims/jvmtiThreadState.hpp"
#include "runtime/arguments.hpp"
#include "runtime/atomic.hpp"
#include "runtime/fieldDescriptor.inline.hpp"
#include "runtime/handles.inline.hpp"
#include "runtime/interfaceSupport.inline.hpp"
#include "runtime/java.hpp"
#include "runtime/javaCalls.hpp"
#include "runtime/javaThread.inline.hpp"
#include "runtime/jfieldIDWorkaround.hpp"
#include "runtime/jniHandles.inline.hpp"
#include "runtime/reflection.hpp"
#include "runtime/safepointVerifiers.hpp"
#include "runtime/sharedRuntime.hpp"
#include "runtime/signature.hpp"
#include "runtime/synchronizer.hpp"
#include "runtime/thread.inline.hpp"
#include "runtime/vmOperations.hpp"
#include "services/memTracker.hpp"
#include "services/runtimeService.hpp"
#include "utilities/defaultStream.hpp"
#include "utilities/dtrace.hpp"
#include "utilities/events.hpp"
#include "utilities/macros.hpp"
#include "utilities/vmError.hpp"
#if INCLUDE_JVMCI
#include "jvmci/jvmciCompiler.hpp"
#endif
#if INCLUDE_JFR
#include "jfr/jfr.hpp"
#endif

static jint CurrentVersion = JNI_VERSION_21;

#if defined(_WIN32) && !defined(USE_VECTORED_EXCEPTION_HANDLING)
extern LONG WINAPI topLevelExceptionFilter(_EXCEPTION_POINTERS* );
#endif

// The DT_RETURN_MARK macros create a scoped object to fire the dtrace
// '-return' probe regardless of the return path is taken out of the function.
// Methods that have multiple return paths use this to avoid having to
// instrument each return path.  Methods that use CHECK or THROW must use this
// since those macros can cause an immediate uninstrumented return.
//
// In order to get the return value, a reference to the variable containing
// the return value must be passed to the constructor of the object, and
// the return value must be set before return (since the mark object has
// a reference to it).
//
// Example:
// DT_RETURN_MARK_DECL(SomeFunc, int);
// JNI_ENTRY(int, SomeFunc, ...)
//   int return_value = 0;
//   DT_RETURN_MARK(SomeFunc, int, (const int&)return_value);
//   foo(CHECK_0)
//   return_value = 5;
//   return return_value;
// JNI_END
#define DT_RETURN_MARK_DECL(name, type, probe)                             \
  DTRACE_ONLY(                                                             \
    class DTraceReturnProbeMark_##name {                                   \
     public:                                                               \
      const type& _ret_ref;                                                \
      DTraceReturnProbeMark_##name(const type& v) : _ret_ref(v) {}         \
      ~DTraceReturnProbeMark_##name() {                                    \
        probe;                                                             \
      }                                                                    \
    }                                                                      \
  )
// Void functions are simpler since there's no return value
#define DT_VOID_RETURN_MARK_DECL(name, probe)                              \
  DTRACE_ONLY(                                                             \
    class DTraceReturnProbeMark_##name {                                   \
     public:                                                               \
      ~DTraceReturnProbeMark_##name() {                                    \
        probe;                                                             \
      }                                                                    \
    }                                                                      \
  )

// Place these macros in the function to mark the return.  Non-void
// functions need the type and address of the return value.
#define DT_RETURN_MARK(name, type, ref) \
  DTRACE_ONLY( DTraceReturnProbeMark_##name dtrace_return_mark(ref) )
#define DT_VOID_RETURN_MARK(name) \
  DTRACE_ONLY( DTraceReturnProbeMark_##name dtrace_return_mark )


// Use these to select distinct code for floating-point vs. non-floating point
// situations.  Used from within common macros where we need slightly
// different behavior for Float/Double
#define FP_SELECT_Boolean(intcode, fpcode) intcode
#define FP_SELECT_Byte(intcode, fpcode)    intcode
#define FP_SELECT_Char(intcode, fpcode)    intcode
#define FP_SELECT_Short(intcode, fpcode)   intcode
#define FP_SELECT_Object(intcode, fpcode)  intcode
#define FP_SELECT_Int(intcode, fpcode)     intcode
#define FP_SELECT_Long(intcode, fpcode)    intcode
#define FP_SELECT_Float(intcode, fpcode)   fpcode
#define FP_SELECT_Double(intcode, fpcode)  fpcode
#define FP_SELECT(TypeName, intcode, fpcode) \
  FP_SELECT_##TypeName(intcode, fpcode)

// Choose DT_RETURN_MARK macros  based on the type: float/double -> void
// (dtrace doesn't do FP yet)
#define DT_RETURN_MARK_DECL_FOR(TypeName, name, type, probe)    \
  FP_SELECT(TypeName, \
    DT_RETURN_MARK_DECL(name, type, probe), DT_VOID_RETURN_MARK_DECL(name, probe) )
#define DT_RETURN_MARK_FOR(TypeName, name, type, ref) \
  FP_SELECT(TypeName, \
    DT_RETURN_MARK(name, type, ref), DT_VOID_RETURN_MARK(name) )


// out-of-line helpers for class jfieldIDWorkaround:

bool jfieldIDWorkaround::is_valid_jfieldID(Klass* k, jfieldID id) {
  if (jfieldIDWorkaround::is_instance_jfieldID(k, id)) {
    uintptr_t as_uint = (uintptr_t) id;
    int offset = raw_instance_offset(id);
    if (is_checked_jfieldID(id)) {
      if (!klass_hash_ok(k, id)) {
        return false;
      }
    }
    return InstanceKlass::cast(k)->contains_field_offset(offset);
  } else {
    JNIid* result = (JNIid*) id;
#ifdef ASSERT
    return result != nullptr && result->is_static_field_id();
#else
    return result != nullptr;
#endif
  }
}


intptr_t jfieldIDWorkaround::encode_klass_hash(Klass* k, int offset) {
  if (offset <= small_offset_mask) {
    Klass* field_klass = k;
    Klass* super_klass = field_klass->super();
    // With compressed oops the most super class with nonstatic fields would
    // be the owner of fields embedded in the header.
    while (InstanceKlass::cast(super_klass)->has_nonstatic_fields() &&
           InstanceKlass::cast(super_klass)->contains_field_offset(offset)) {
      field_klass = super_klass;   // super contains the field also
      super_klass = field_klass->super();
    }
    debug_only(NoSafepointVerifier nosafepoint;)
    uintptr_t klass_hash = field_klass->identity_hash();
    return ((klass_hash & klass_mask) << klass_shift) | checked_mask_in_place;
  } else {
#if 0
    #ifndef PRODUCT
    {
      ResourceMark rm;
      warning("VerifyJNIFields: long offset %d in %s", offset, k->external_name());
    }
    #endif
#endif
    return 0;
  }
}

bool jfieldIDWorkaround::klass_hash_ok(Klass* k, jfieldID id) {
  uintptr_t as_uint = (uintptr_t) id;
  intptr_t klass_hash = (as_uint >> klass_shift) & klass_mask;
  do {
    debug_only(NoSafepointVerifier nosafepoint;)
    // Could use a non-blocking query for identity_hash here...
    if ((k->identity_hash() & klass_mask) == klass_hash)
      return true;
    k = k->super();
  } while (k != nullptr);
  return false;
}

void jfieldIDWorkaround::verify_instance_jfieldID(Klass* k, jfieldID id) {
  guarantee(jfieldIDWorkaround::is_instance_jfieldID(k, id), "must be an instance field" );
  uintptr_t as_uint = (uintptr_t) id;
  int offset = raw_instance_offset(id);
  if (VerifyJNIFields) {
    if (is_checked_jfieldID(id)) {
      guarantee(klass_hash_ok(k, id),
    "Bug in native code: jfieldID class must match object");
    } else {
#if 0
      #ifndef PRODUCT
      if (Verbose) {
  ResourceMark rm;
  warning("VerifyJNIFields: unverified offset %d for %s", offset, k->external_name());
      }
      #endif
#endif
    }
  }
  guarantee(InstanceKlass::cast(k)->contains_field_offset(offset),
      "Bug in native code: jfieldID offset must address interior of object");
}

// Implementation of JNI entries

DT_RETURN_MARK_DECL(DefineClass, jclass
                    , HOTSPOT_JNI_DEFINECLASS_RETURN(_ret_ref));

JNI_ENTRY(jclass, jni_DefineClass(JNIEnv *env, const char *name, jobject loaderRef,
                                  const jbyte *buf, jsize bufLen))
  HOTSPOT_JNI_DEFINECLASS_ENTRY(
    env, (char*) name, loaderRef, (char*) buf, bufLen);

  jclass cls = nullptr;
  DT_RETURN_MARK(DefineClass, jclass, (const jclass&)cls);

  // Class resolution will get the class name from the .class stream if the name is null.
  TempNewSymbol class_name = name == nullptr ? nullptr :
    SystemDictionary::class_name_symbol(name, vmSymbols::java_lang_NoClassDefFoundError(),
                                        CHECK_NULL);

  ResourceMark rm(THREAD);
  ClassFileStream st((u1*)buf, bufLen, nullptr, ClassFileStream::verify);
  Handle class_loader (THREAD, JNIHandles::resolve(loaderRef));
  Handle protection_domain;
  ClassLoadInfo cl_info(protection_domain);
  Klass* k = SystemDictionary::resolve_from_stream(&st, class_name,
                                                   class_loader,
                                                   cl_info,
                                                   CHECK_NULL);

  if (log_is_enabled(Debug, class, resolve)) {
    trace_class_resolution(k);
  }

  cls = (jclass)JNIHandles::make_local(THREAD, k->java_mirror());
  return cls;
JNI_END



DT_RETURN_MARK_DECL(FindClass, jclass
                    , HOTSPOT_JNI_FINDCLASS_RETURN(_ret_ref));

JNI_ENTRY(jclass, jni_FindClass(JNIEnv *env, const char *name))
  HOTSPOT_JNI_FINDCLASS_ENTRY(env, (char *)name);

  jclass result = nullptr;
  DT_RETURN_MARK(FindClass, jclass, (const jclass&)result);

  // This should be ClassNotFoundException imo.
  TempNewSymbol class_name =
    SystemDictionary::class_name_symbol(name, vmSymbols::java_lang_NoClassDefFoundError(),
                                        CHECK_NULL);

  //%note jni_3
  Handle protection_domain;
  // Find calling class
  Klass* k = thread->security_get_caller_class(0);
  // default to the system loader when no context
  Handle loader(THREAD, SystemDictionary::java_system_loader());
  if (k != nullptr) {
    // Special handling to make sure JNI_OnLoad and JNI_OnUnload are executed
    // in the correct class context.
    if (k->class_loader() == nullptr &&
        k->name() == vmSymbols::jdk_internal_loader_NativeLibraries()) {
      JavaValue result(T_OBJECT);
      JavaCalls::call_static(&result, k,
                             vmSymbols::getFromClass_name(),
                             vmSymbols::void_class_signature(),
                             CHECK_NULL);
      // When invoked from JNI_OnLoad, NativeLibraries::getFromClass returns
      // a non-null Class object.  When invoked from JNI_OnUnload,
      // it will return null to indicate no context.
      oop mirror = result.get_oop();
      if (mirror != nullptr) {
        Klass* fromClass = java_lang_Class::as_Klass(mirror);
        loader = Handle(THREAD, fromClass->class_loader());
        protection_domain = Handle(THREAD, fromClass->protection_domain());
      }
    } else {
      loader = Handle(THREAD, k->class_loader());
    }
  }

  result = find_class_from_class_loader(env, class_name, true, loader,
                                        protection_domain, true, thread);

  if (log_is_enabled(Debug, class, resolve) && result != nullptr) {
    trace_class_resolution(java_lang_Class::as_Klass(JNIHandles::resolve_non_null(result)));
  }

  return result;
JNI_END

DT_RETURN_MARK_DECL(FromReflectedMethod, jmethodID
                    , HOTSPOT_JNI_FROMREFLECTEDMETHOD_RETURN((uintptr_t)_ret_ref));

JNI_ENTRY(jmethodID, jni_FromReflectedMethod(JNIEnv *env, jobject method))
  HOTSPOT_JNI_FROMREFLECTEDMETHOD_ENTRY(env, method);

  jmethodID ret = nullptr;
  DT_RETURN_MARK(FromReflectedMethod, jmethodID, (const jmethodID&)ret);

  // method is a handle to a java.lang.reflect.Method object
  oop reflected  = JNIHandles::resolve_non_null(method);
  oop mirror     = nullptr;
  int slot       = 0;

  if (reflected->klass() == vmClasses::reflect_Constructor_klass()) {
    mirror = java_lang_reflect_Constructor::clazz(reflected);
    slot   = java_lang_reflect_Constructor::slot(reflected);
  } else {
    assert(reflected->klass() == vmClasses::reflect_Method_klass(), "wrong type");
    mirror = java_lang_reflect_Method::clazz(reflected);
    slot   = java_lang_reflect_Method::slot(reflected);
  }
  Klass* k1 = java_lang_Class::as_Klass(mirror);

  // Make sure class is initialized before handing id's out to methods
  k1->initialize(CHECK_NULL);
  Method* m = InstanceKlass::cast(k1)->method_with_idnum(slot);
  ret = m==nullptr? nullptr : m->jmethod_id();  // return null if reflected method deleted
  return ret;
JNI_END

DT_RETURN_MARK_DECL(FromReflectedField, jfieldID
                    , HOTSPOT_JNI_FROMREFLECTEDFIELD_RETURN((uintptr_t)_ret_ref));

JNI_ENTRY(jfieldID, jni_FromReflectedField(JNIEnv *env, jobject field))
  HOTSPOT_JNI_FROMREFLECTEDFIELD_ENTRY(env, field);

  jfieldID ret = nullptr;
  DT_RETURN_MARK(FromReflectedField, jfieldID, (const jfieldID&)ret);

  // field is a handle to a java.lang.reflect.Field object
  oop reflected   = JNIHandles::resolve_non_null(field);
  oop mirror      = java_lang_reflect_Field::clazz(reflected);
  Klass* k1       = java_lang_Class::as_Klass(mirror);
  int slot        = java_lang_reflect_Field::slot(reflected);
  int modifiers   = java_lang_reflect_Field::modifiers(reflected);

  // Make sure class is initialized before handing id's out to fields
  k1->initialize(CHECK_NULL);

  // First check if this is a static field
  if (modifiers & JVM_ACC_STATIC) {
    int offset = InstanceKlass::cast(k1)->field_offset( slot );
    JNIid* id = InstanceKlass::cast(k1)->jni_id_for(offset);
    assert(id != nullptr, "corrupt Field object");
    debug_only(id->set_is_static_field_id();)
    // A jfieldID for a static field is a JNIid specifying the field holder and the offset within the Klass*
    ret = jfieldIDWorkaround::to_static_jfieldID(id);
    return ret;
  }

  // The slot is the index of the field description in the field-array
  // The jfieldID is the offset of the field within the object
  // It may also have hash bits for k, if VerifyJNIFields is turned on.
<<<<<<< HEAD
  intptr_t offset = InstanceKlass::cast(k1)->field_offset( slot );
  bool is_flat = InstanceKlass::cast(k1)->field_is_flat(slot);
=======
  int offset = InstanceKlass::cast(k1)->field_offset( slot );
>>>>>>> 242a2e63
  assert(InstanceKlass::cast(k1)->contains_field_offset(offset), "stay within object");
  ret = jfieldIDWorkaround::to_instance_jfieldID(k1, offset, is_flat);
  return ret;
JNI_END


DT_RETURN_MARK_DECL(ToReflectedMethod, jobject
                    , HOTSPOT_JNI_TOREFLECTEDMETHOD_RETURN(_ret_ref));

JNI_ENTRY(jobject, jni_ToReflectedMethod(JNIEnv *env, jclass cls, jmethodID method_id, jboolean isStatic))
  HOTSPOT_JNI_TOREFLECTEDMETHOD_ENTRY(env, cls, (uintptr_t) method_id, isStatic);

  jobject ret = nullptr;
  DT_RETURN_MARK(ToReflectedMethod, jobject, (const jobject&)ret);

  methodHandle m (THREAD, Method::resolve_jmethod_id(method_id));
  assert(m->is_static() == (isStatic != 0), "jni_ToReflectedMethod access flags doesn't match");
  oop reflection_method;
  if (m->is_object_constructor() || m->is_static_vnew_factory()) {
    reflection_method = Reflection::new_constructor(m, CHECK_NULL);
  } else {
    reflection_method = Reflection::new_method(m, false, CHECK_NULL);
  }
  ret = JNIHandles::make_local(THREAD, reflection_method);
  return ret;
JNI_END

DT_RETURN_MARK_DECL(GetSuperclass, jclass
                    , HOTSPOT_JNI_GETSUPERCLASS_RETURN(_ret_ref));

JNI_ENTRY(jclass, jni_GetSuperclass(JNIEnv *env, jclass sub))
  HOTSPOT_JNI_GETSUPERCLASS_ENTRY(env, sub);

  jclass obj = nullptr;
  DT_RETURN_MARK(GetSuperclass, jclass, (const jclass&)obj);

  oop mirror = JNIHandles::resolve_non_null(sub);
  // primitive classes return null
  if (java_lang_Class::is_primitive(mirror)) return nullptr;

  // Rules of Class.getSuperClass as implemented by KLass::java_super:
  // arrays return Object
  // interfaces return null
  // proper classes return Klass::super()
  Klass* k = java_lang_Class::as_Klass(mirror);
  if (k->is_interface()) return nullptr;

  // return mirror for superclass
  Klass* super = k->java_super();
  // super2 is the value computed by the compiler's getSuperClass intrinsic:
  debug_only(Klass* super2 = ( k->is_array_klass()
                                 ? vmClasses::Object_klass()
                                 : k->super() ) );
  assert(super == super2,
         "java_super computation depends on interface, array, other super");
  obj = (super == nullptr) ? nullptr : (jclass) JNIHandles::make_local(THREAD, super->java_mirror());
  return obj;
JNI_END

JNI_ENTRY_NO_PRESERVE(jboolean, jni_IsAssignableFrom(JNIEnv *env, jclass sub, jclass super))
  HOTSPOT_JNI_ISASSIGNABLEFROM_ENTRY(env, sub, super);

  oop sub_mirror   = JNIHandles::resolve_non_null(sub);
  oop super_mirror = JNIHandles::resolve_non_null(super);
  if (java_lang_Class::is_primitive(sub_mirror) ||
      java_lang_Class::is_primitive(super_mirror)) {
    jboolean ret = (sub_mirror == super_mirror);

    HOTSPOT_JNI_ISASSIGNABLEFROM_RETURN(ret);
    return ret;
  }
  Klass* sub_klass   = java_lang_Class::as_Klass(sub_mirror);
  Klass* super_klass = java_lang_Class::as_Klass(super_mirror);
  assert(sub_klass != nullptr && super_klass != nullptr, "invalid arguments to jni_IsAssignableFrom");
  jboolean ret;
  if (sub_klass == super_klass && sub_klass->is_inline_klass()) {
    // val type is a subtype of ref type
    InlineKlass* ik = InlineKlass::cast(sub_klass);
    if (sub_mirror == super_mirror || (ik->val_mirror() == sub_mirror && ik->ref_mirror() == super_mirror)) {
      ret = JNI_TRUE;
    } else {
      ret = JNI_FALSE;
    }
  } else {
    ret = sub_klass->is_subtype_of(super_klass) ? JNI_TRUE : JNI_FALSE;
  }
  HOTSPOT_JNI_ISASSIGNABLEFROM_RETURN(ret);
  return ret;
JNI_END


DT_RETURN_MARK_DECL(Throw, jint
                    , HOTSPOT_JNI_THROW_RETURN(_ret_ref));

JNI_ENTRY(jint, jni_Throw(JNIEnv *env, jthrowable obj))
  HOTSPOT_JNI_THROW_ENTRY(env, obj);

  jint ret = JNI_OK;
  DT_RETURN_MARK(Throw, jint, (const jint&)ret);

  THROW_OOP_(JNIHandles::resolve(obj), JNI_OK);
  ShouldNotReachHere();
  return 0;  // Mute compiler.
JNI_END


DT_RETURN_MARK_DECL(ThrowNew, jint
                    , HOTSPOT_JNI_THROWNEW_RETURN(_ret_ref));

JNI_ENTRY(jint, jni_ThrowNew(JNIEnv *env, jclass clazz, const char *message))
  HOTSPOT_JNI_THROWNEW_ENTRY(env, clazz, (char *) message);

  jint ret = JNI_OK;
  DT_RETURN_MARK(ThrowNew, jint, (const jint&)ret);

  InstanceKlass* k = InstanceKlass::cast(java_lang_Class::as_Klass(JNIHandles::resolve_non_null(clazz)));
  Symbol*  name = k->name();
  Handle class_loader (THREAD,  k->class_loader());
  Handle protection_domain (THREAD, k->protection_domain());
  THROW_MSG_LOADER_(name, (char *)message, class_loader, protection_domain, JNI_OK);
  ShouldNotReachHere();
  return 0;  // Mute compiler.
JNI_END


// JNI functions only transform a pending async exception to a synchronous
// exception in ExceptionOccurred and ExceptionCheck calls, since
// delivering an async exception in other places won't change the native
// code's control flow and would be harmful when native code further calls
// JNI functions with a pending exception. Async exception is also checked
// during the call, so ExceptionOccurred/ExceptionCheck won't return
// false but deliver the async exception at the very end during
// state transition.

static void jni_check_async_exceptions(JavaThread *thread) {
  assert(thread == Thread::current(), "must be itself");
  if (thread->has_async_exception_condition()) {
    SafepointMechanism::process_if_requested_with_exit_check(thread, true /* check asyncs */);
  }
}

JNI_ENTRY_NO_PRESERVE(jthrowable, jni_ExceptionOccurred(JNIEnv *env))
  HOTSPOT_JNI_EXCEPTIONOCCURRED_ENTRY(env);

  jni_check_async_exceptions(thread);
  oop exception = thread->pending_exception();
  jthrowable ret = (jthrowable) JNIHandles::make_local(THREAD, exception);

  HOTSPOT_JNI_EXCEPTIONOCCURRED_RETURN(ret);
  return ret;
JNI_END


JNI_ENTRY_NO_PRESERVE(void, jni_ExceptionDescribe(JNIEnv *env))
  HOTSPOT_JNI_EXCEPTIONDESCRIBE_ENTRY(env);

  if (thread->has_pending_exception()) {
    Handle ex(thread, thread->pending_exception());
    thread->clear_pending_exception();
    jio_fprintf(defaultStream::error_stream(), "Exception ");
    if (thread != nullptr && thread->threadObj() != nullptr) {
      ResourceMark rm(THREAD);
      jio_fprintf(defaultStream::error_stream(),
                  "in thread \"%s\" ", thread->name());
    }
    if (ex->is_a(vmClasses::Throwable_klass())) {
      JavaValue result(T_VOID);
      JavaCalls::call_virtual(&result,
                              ex,
                              vmClasses::Throwable_klass(),
                              vmSymbols::printStackTrace_name(),
                              vmSymbols::void_method_signature(),
                              THREAD);
      // If an exception is thrown in the call it gets thrown away. Not much
      // we can do with it. The native code that calls this, does not check
      // for the exception - hence, it might still be in the thread when DestroyVM gets
      // called, potentially causing a few asserts to trigger - since no pending exception
      // is expected.
      CLEAR_PENDING_EXCEPTION;
    } else {
      ResourceMark rm(THREAD);
      jio_fprintf(defaultStream::error_stream(),
                  ". Uncaught exception of type %s.",
                  ex->klass()->external_name());
    }
  }

  HOTSPOT_JNI_EXCEPTIONDESCRIBE_RETURN();
JNI_END


JNI_ENTRY_NO_PRESERVE(void, jni_ExceptionClear(JNIEnv *env))
  HOTSPOT_JNI_EXCEPTIONCLEAR_ENTRY(env);

  // The jni code might be using this API to clear java thrown exception.
  // So just mark jvmti thread exception state as exception caught.
  JvmtiThreadState *state = JavaThread::current()->jvmti_thread_state();
  if (state != nullptr && state->is_exception_detected()) {
    state->set_exception_caught();
  }
  thread->clear_pending_exception();

  HOTSPOT_JNI_EXCEPTIONCLEAR_RETURN();
JNI_END


JNI_ENTRY(void, jni_FatalError(JNIEnv *env, const char *msg))
  HOTSPOT_JNI_FATALERROR_ENTRY(env, (char *) msg);

  tty->print_cr("FATAL ERROR in native method: %s", msg);
  thread->print_jni_stack();
  os::abort(); // Dump core and abort
JNI_END


JNI_ENTRY(jint, jni_PushLocalFrame(JNIEnv *env, jint capacity))
  HOTSPOT_JNI_PUSHLOCALFRAME_ENTRY(env, capacity);

  //%note jni_11
  if (capacity < 0 ||
      ((MaxJNILocalCapacity > 0) && (capacity > MaxJNILocalCapacity))) {
    HOTSPOT_JNI_PUSHLOCALFRAME_RETURN((uint32_t)JNI_ERR);
    return JNI_ERR;
  }

  thread->push_jni_handle_block();
  jint ret = JNI_OK;
  HOTSPOT_JNI_PUSHLOCALFRAME_RETURN(ret);
  return ret;
JNI_END


JNI_ENTRY(jobject, jni_PopLocalFrame(JNIEnv *env, jobject result))
  HOTSPOT_JNI_POPLOCALFRAME_ENTRY(env, result);

  //%note jni_11
  Handle result_handle(thread, JNIHandles::resolve(result));
  JNIHandleBlock* old_handles = thread->active_handles();
  JNIHandleBlock* new_handles = old_handles->pop_frame_link();
  if (new_handles != nullptr) {
    // As a sanity check we only release the handle blocks if the pop_frame_link is not null.
    // This way code will still work if PopLocalFrame is called without a corresponding
    // PushLocalFrame call. Note that we set the pop_frame_link to null explicitly, otherwise
    // the release_block call will release the blocks.
    thread->set_active_handles(new_handles);
    old_handles->set_pop_frame_link(nullptr);              // clear link we won't release new_handles below
    JNIHandleBlock::release_block(old_handles, thread); // may block
    result = JNIHandles::make_local(thread, result_handle());
  }
  HOTSPOT_JNI_POPLOCALFRAME_RETURN(result);
  return result;
JNI_END


JNI_ENTRY(jobject, jni_NewGlobalRef(JNIEnv *env, jobject ref))
  HOTSPOT_JNI_NEWGLOBALREF_ENTRY(env, ref);

  Handle ref_handle(thread, JNIHandles::resolve(ref));
  jobject ret = JNIHandles::make_global(ref_handle, AllocFailStrategy::RETURN_NULL);

  HOTSPOT_JNI_NEWGLOBALREF_RETURN(ret);
  return ret;
JNI_END

// Must be JNI_ENTRY (with HandleMark)
JNI_ENTRY_NO_PRESERVE(void, jni_DeleteGlobalRef(JNIEnv *env, jobject ref))
  HOTSPOT_JNI_DELETEGLOBALREF_ENTRY(env, ref);

  JNIHandles::destroy_global(ref);

  HOTSPOT_JNI_DELETEGLOBALREF_RETURN();
JNI_END

JNI_ENTRY_NO_PRESERVE(void, jni_DeleteLocalRef(JNIEnv *env, jobject obj))
  HOTSPOT_JNI_DELETELOCALREF_ENTRY(env, obj);

  JNIHandles::destroy_local(obj);

  HOTSPOT_JNI_DELETELOCALREF_RETURN();
JNI_END

JNI_ENTRY_NO_PRESERVE(jboolean, jni_IsSameObject(JNIEnv *env, jobject r1, jobject r2))
  HOTSPOT_JNI_ISSAMEOBJECT_ENTRY(env, r1, r2);

  jboolean ret = JNIHandles::is_same_object(r1, r2) ? JNI_TRUE : JNI_FALSE;

  HOTSPOT_JNI_ISSAMEOBJECT_RETURN(ret);
  return ret;
JNI_END


JNI_ENTRY(jobject, jni_NewLocalRef(JNIEnv *env, jobject ref))
  HOTSPOT_JNI_NEWLOCALREF_ENTRY(env, ref);

  jobject ret = JNIHandles::make_local(THREAD, JNIHandles::resolve(ref),
                                       AllocFailStrategy::RETURN_NULL);

  HOTSPOT_JNI_NEWLOCALREF_RETURN(ret);
  return ret;
JNI_END

JNI_LEAF(jint, jni_EnsureLocalCapacity(JNIEnv *env, jint capacity))
  HOTSPOT_JNI_ENSURELOCALCAPACITY_ENTRY(env, capacity);

  jint ret;
  if (capacity >= 0 &&
      ((MaxJNILocalCapacity <= 0) || (capacity <= MaxJNILocalCapacity))) {
    ret = JNI_OK;
  } else {
    ret = JNI_ERR;
  }

  HOTSPOT_JNI_ENSURELOCALCAPACITY_RETURN(ret);
  return ret;
JNI_END

// Return the Handle Type
JNI_LEAF(jobjectRefType, jni_GetObjectRefType(JNIEnv *env, jobject obj))
  HOTSPOT_JNI_GETOBJECTREFTYPE_ENTRY(env, obj);

  jobjectRefType ret = JNIInvalidRefType;
  if (obj != nullptr) {
    ret = JNIHandles::handle_type(thread, obj);
  }

  HOTSPOT_JNI_GETOBJECTREFTYPE_RETURN((void *) ret);
  return ret;
JNI_END


class JNI_ArgumentPusher : public SignatureIterator {
 protected:
  JavaCallArguments*  _arguments;

  void push_int(jint x)         { _arguments->push_int(x); }
  void push_long(jlong x)       { _arguments->push_long(x); }
  void push_float(jfloat x)     { _arguments->push_float(x); }
  void push_double(jdouble x)   { _arguments->push_double(x); }
  void push_object(jobject x)   { _arguments->push_jobject(x); }

  void push_boolean(jboolean b) {
    // Normalize boolean arguments from native code by converting 1-255 to JNI_TRUE and
    // 0 to JNI_FALSE.  Boolean return values from native are normalized the same in
    // TemplateInterpreterGenerator::generate_result_handler_for and
    // SharedRuntime::generate_native_wrapper.
    push_int(b == 0 ? JNI_FALSE : JNI_TRUE);
  }

  JNI_ArgumentPusher(Method* method)
    : SignatureIterator(method->signature(),
                        Fingerprinter(methodHandle(Thread::current(), method)).fingerprint())
  {
    _arguments = nullptr;
  }

 public:
  virtual void push_arguments_on(JavaCallArguments* arguments) = 0;
};


class JNI_ArgumentPusherVaArg : public JNI_ArgumentPusher {
  va_list _ap;

  void set_ap(va_list rap) {
    va_copy(_ap, rap);
  }

  friend class SignatureIterator;  // so do_parameters_on can call do_type
  void do_type(BasicType type) {
    switch (type) {
    // these are coerced to int when using va_arg
    case T_BYTE:
    case T_CHAR:
    case T_SHORT:
    case T_INT:         push_int(va_arg(_ap, jint)); break;
    case T_BOOLEAN:     push_boolean((jboolean) va_arg(_ap, jint)); break;

    // each of these paths is exercised by the various jck Call[Static,Nonvirtual,][Void,Int,..]Method[A,V,] tests

    case T_LONG:        push_long(va_arg(_ap, jlong)); break;
    // float is coerced to double w/ va_arg
    case T_FLOAT:       push_float((jfloat) va_arg(_ap, jdouble)); break;
    case T_DOUBLE:      push_double(va_arg(_ap, jdouble)); break;

    case T_ARRAY:
    case T_OBJECT:
    case T_PRIMITIVE_OBJECT: push_object(va_arg(_ap, jobject)); break;
    default:            ShouldNotReachHere();
    }
  }

 public:
  JNI_ArgumentPusherVaArg(jmethodID method_id, va_list rap)
      : JNI_ArgumentPusher(Method::resolve_jmethod_id(method_id)) {
    set_ap(rap);
  }

  ~JNI_ArgumentPusherVaArg() {
    va_end(_ap);
  }

  virtual void push_arguments_on(JavaCallArguments* arguments) {
    _arguments = arguments;
    do_parameters_on(this);
  }
};


class JNI_ArgumentPusherArray : public JNI_ArgumentPusher {
 protected:
  const jvalue *_ap;

  inline void set_ap(const jvalue *rap) { _ap = rap; }

  friend class SignatureIterator;  // so do_parameters_on can call do_type
  void do_type(BasicType type) {
    switch (type) {
    case T_CHAR:        push_int((_ap++)->c); break;
    case T_SHORT:       push_int((_ap++)->s); break;
    case T_BYTE:        push_int((_ap++)->b); break;
    case T_INT:         push_int((_ap++)->i); break;
    case T_BOOLEAN:     push_boolean((_ap++)->z); break;
    case T_LONG:        push_long((_ap++)->j); break;
    case T_FLOAT:       push_float((_ap++)->f); break;
    case T_DOUBLE:      push_double((_ap++)->d); break;
    case T_ARRAY:
    case T_OBJECT:
    case T_PRIMITIVE_OBJECT: push_object((_ap++)->l); break;
    default:            ShouldNotReachHere();
    }
  }

 public:
  JNI_ArgumentPusherArray(jmethodID method_id, const jvalue *rap)
      : JNI_ArgumentPusher(Method::resolve_jmethod_id(method_id)) {
    set_ap(rap);
  }

  virtual void push_arguments_on(JavaCallArguments* arguments) {
    _arguments = arguments;
    do_parameters_on(this);
  }
};


enum JNICallType {
  JNI_STATIC,
  JNI_VIRTUAL,
  JNI_NONVIRTUAL
};



static void jni_invoke_static(JNIEnv *env, JavaValue* result, jobject receiver, JNICallType call_type, jmethodID method_id, JNI_ArgumentPusher *args, TRAPS) {
  methodHandle method(THREAD, Method::resolve_jmethod_id(method_id));

  // Create object to hold arguments for the JavaCall, and associate it with
  // the jni parser
  ResourceMark rm(THREAD);
  int number_of_parameters = method->size_of_parameters();
  JavaCallArguments java_args(number_of_parameters);

  assert(method->is_static(), "method should be static");

  // Fill out JavaCallArguments object
  args->push_arguments_on(&java_args);
  // Initialize result type
  result->set_type(args->return_type());

  // Invoke the method. Result is returned as oop.
  JavaCalls::call(result, method, &java_args, CHECK);

  // Convert result
  if (is_reference_type(result->get_type())) {
    result->set_jobject(JNIHandles::make_local(THREAD, result->get_oop()));
  }
}


static void jni_invoke_nonstatic(JNIEnv *env, JavaValue* result, jobject receiver, JNICallType call_type, jmethodID method_id, JNI_ArgumentPusher *args, TRAPS) {
  oop recv = JNIHandles::resolve(receiver);
  if (recv == nullptr) {
    THROW(vmSymbols::java_lang_NullPointerException());
  }
  Handle h_recv(THREAD, recv);

  int number_of_parameters;
  Method* selected_method;
  {
    Method* m = Method::resolve_jmethod_id(method_id);
    number_of_parameters = m->size_of_parameters();
    InstanceKlass* holder = m->method_holder();
    if (call_type != JNI_VIRTUAL) {
        selected_method = m;
    } else if (!m->has_itable_index()) {
      // non-interface call -- for that little speed boost, don't handlize
      debug_only(NoSafepointVerifier nosafepoint;)
      // jni_GetMethodID makes sure class is linked and initialized
      // so m should have a valid vtable index.
      assert(m->valid_vtable_index(), "no valid vtable index");
      int vtbl_index = m->vtable_index();
      if (vtbl_index != Method::nonvirtual_vtable_index) {
        selected_method = h_recv->klass()->method_at_vtable(vtbl_index);
      } else {
        // final method
        selected_method = m;
      }
    } else {
      // interface call
      int itbl_index = m->itable_index();
      Klass* k = h_recv->klass();
      selected_method = InstanceKlass::cast(k)->method_at_itable(holder, itbl_index, CHECK);
    }
  }

  methodHandle method(THREAD, selected_method);

  // Create object to hold arguments for the JavaCall, and associate it with
  // the jni parser
  ResourceMark rm(THREAD);
  JavaCallArguments java_args(number_of_parameters);

  // handle arguments
  assert(!method->is_static(), "method %s should not be static", method->name_and_sig_as_C_string());
  java_args.push_oop(h_recv); // Push jobject handle

  // Fill out JavaCallArguments object
  args->push_arguments_on(&java_args);
  // Initialize result type
  result->set_type(args->return_type());

  // Invoke the method. Result is returned as oop.
  JavaCalls::call(result, method, &java_args, CHECK);

  // Convert result
  if (is_reference_type(result->get_type())) {
    result->set_jobject(JNIHandles::make_local(THREAD, result->get_oop()));
  }
}

DT_RETURN_MARK_DECL(AllocObject, jobject
                    , HOTSPOT_JNI_ALLOCOBJECT_RETURN(_ret_ref));

JNI_ENTRY(jobject, jni_AllocObject(JNIEnv *env, jclass clazz))
  HOTSPOT_JNI_ALLOCOBJECT_ENTRY(env, clazz);

  jobject ret = nullptr;
  DT_RETURN_MARK(AllocObject, jobject, (const jobject&)ret);

  instanceOop i = InstanceKlass::allocate_instance(JNIHandles::resolve_non_null(clazz), CHECK_NULL);
  ret = JNIHandles::make_local(THREAD, i);
  return ret;
JNI_END

DT_RETURN_MARK_DECL(NewObjectA, jobject
                    , HOTSPOT_JNI_NEWOBJECTA_RETURN(_ret_ref));

JNI_ENTRY(jobject, jni_NewObjectA(JNIEnv *env, jclass clazz, jmethodID methodID, const jvalue *args))
  HOTSPOT_JNI_NEWOBJECTA_ENTRY(env, clazz, (uintptr_t) methodID);

  jobject obj = nullptr;
  DT_RETURN_MARK(NewObjectA, jobject, (const jobject&)obj);

  oop clazzoop = JNIHandles::resolve_non_null(clazz);
  Klass* k = java_lang_Class::as_Klass(clazzoop);
  if (k == nullptr) {
    ResourceMark rm(THREAD);
    THROW_(vmSymbols::java_lang_InstantiationException(), nullptr);
  }

  if (!k->is_inline_klass()) {
    instanceOop i = InstanceKlass::allocate_instance(clazzoop, CHECK_NULL);
    obj = JNIHandles::make_local(THREAD, i);
    JavaValue jvalue(T_VOID);
    JNI_ArgumentPusherArray ap(methodID, args);
    jni_invoke_nonstatic(env, &jvalue, obj, JNI_NONVIRTUAL, methodID, &ap, CHECK_NULL);
  } else {
    JavaValue jvalue(T_PRIMITIVE_OBJECT);
    JNI_ArgumentPusherArray ap(methodID, args);
    jni_invoke_static(env, &jvalue, nullptr, JNI_STATIC, methodID, &ap, CHECK_NULL);
    obj = jvalue.get_jobject();
  }
  return obj;
  JNI_END


DT_RETURN_MARK_DECL(NewObjectV, jobject
                    , HOTSPOT_JNI_NEWOBJECTV_RETURN(_ret_ref));

JNI_ENTRY(jobject, jni_NewObjectV(JNIEnv *env, jclass clazz, jmethodID methodID, va_list args))
  HOTSPOT_JNI_NEWOBJECTV_ENTRY(env, clazz, (uintptr_t) methodID);

  jobject obj = nullptr;
  DT_RETURN_MARK(NewObjectV, jobject, (const jobject&)obj);

  oop clazzoop = JNIHandles::resolve_non_null(clazz);
  Klass* k = java_lang_Class::as_Klass(clazzoop);
  if (k == nullptr) {
    ResourceMark rm(THREAD);
    THROW_(vmSymbols::java_lang_InstantiationException(), nullptr);
  }

  if (!k->is_inline_klass()) {
    instanceOop i = InstanceKlass::allocate_instance(clazzoop, CHECK_NULL);
    obj = JNIHandles::make_local(THREAD, i);
    JavaValue jvalue(T_VOID);
    JNI_ArgumentPusherVaArg ap(methodID, args);
    jni_invoke_nonstatic(env, &jvalue, obj, JNI_NONVIRTUAL, methodID, &ap, CHECK_NULL);
  } else {
    JavaValue jvalue(T_PRIMITIVE_OBJECT);
    JNI_ArgumentPusherVaArg ap(methodID, args);
    jni_invoke_static(env, &jvalue, nullptr, JNI_STATIC, methodID, &ap, CHECK_NULL);
    obj = jvalue.get_jobject();
  }
  return obj;
JNI_END


DT_RETURN_MARK_DECL(NewObject, jobject
                    , HOTSPOT_JNI_NEWOBJECT_RETURN(_ret_ref));

JNI_ENTRY(jobject, jni_NewObject(JNIEnv *env, jclass clazz, jmethodID methodID, ...))
  HOTSPOT_JNI_NEWOBJECT_ENTRY(env, clazz, (uintptr_t) methodID);

  jobject obj = nullptr;
  DT_RETURN_MARK(NewObject, jobject, (const jobject&)obj);

  oop clazzoop = JNIHandles::resolve_non_null(clazz);
  Klass* k = java_lang_Class::as_Klass(clazzoop);
  if (k == nullptr) {
    ResourceMark rm(THREAD);
    THROW_(vmSymbols::java_lang_InstantiationException(), nullptr);
  }

  if (!k->is_inline_klass()) {
    instanceOop i = InstanceKlass::allocate_instance(clazzoop, CHECK_NULL);
    obj = JNIHandles::make_local(THREAD, i);
    va_list args;
    va_start(args, methodID);
    JavaValue jvalue(T_VOID);
    JNI_ArgumentPusherVaArg ap(methodID, args);
    jni_invoke_nonstatic(env, &jvalue, obj, JNI_NONVIRTUAL, methodID, &ap, CHECK_NULL);
    va_end(args);
  } else {
    va_list args;
    va_start(args, methodID);
    JavaValue jvalue(T_PRIMITIVE_OBJECT);
    JNI_ArgumentPusherVaArg ap(methodID, args);
    jni_invoke_static(env, &jvalue, nullptr, JNI_STATIC, methodID, &ap, CHECK_NULL);
    va_end(args);
    obj = jvalue.get_jobject();
  }
  return obj;
JNI_END


JNI_ENTRY(jclass, jni_GetObjectClass(JNIEnv *env, jobject obj))
  HOTSPOT_JNI_GETOBJECTCLASS_ENTRY(env, obj);

  Klass* k = JNIHandles::resolve_non_null(obj)->klass();
  jclass ret =
    (jclass) JNIHandles::make_local(THREAD, k->java_mirror());

  HOTSPOT_JNI_GETOBJECTCLASS_RETURN(ret);
  return ret;
JNI_END

JNI_ENTRY_NO_PRESERVE(jboolean, jni_IsInstanceOf(JNIEnv *env, jobject obj, jclass clazz))
  HOTSPOT_JNI_ISINSTANCEOF_ENTRY(env, obj, clazz);

  jboolean ret = JNI_TRUE;
  if (obj != nullptr) {
    ret = JNI_FALSE;
    Klass* k = java_lang_Class::as_Klass(
      JNIHandles::resolve_non_null(clazz));
    if (k != nullptr) {
      ret = JNIHandles::resolve_non_null(obj)->is_a(k) ? JNI_TRUE : JNI_FALSE;
    }
  }

  HOTSPOT_JNI_ISINSTANCEOF_RETURN(ret);
  return ret;
JNI_END


static jmethodID get_method_id(JNIEnv *env, jclass clazz, const char *name_str,
                               const char *sig, bool is_static, TRAPS) {
  // %%%% This code should probably just call into a method in the LinkResolver
  //
  // The class should have been loaded (we have an instance of the class
  // passed in) so the method and signature should already be in the symbol
  // table.  If they're not there, the method doesn't exist.
  const char *name_to_probe = (name_str == nullptr)
                        ? vmSymbols::object_initializer_name()->as_C_string()
                        : name_str;
  TempNewSymbol name = SymbolTable::probe(name_to_probe, (int)strlen(name_to_probe));
  TempNewSymbol signature = SymbolTable::probe(sig, (int)strlen(sig));

  if (name == nullptr || signature == nullptr) {
    THROW_MSG_0(vmSymbols::java_lang_NoSuchMethodError(), name_str);
  }

  oop mirror = JNIHandles::resolve_non_null(clazz);
  Klass* klass = java_lang_Class::as_Klass(mirror);

  // Throw a NoSuchMethodError exception if we have an instance of a
  // primitive java.lang.Class
  if (java_lang_Class::is_primitive(mirror)) {
    ResourceMark rm(THREAD);
    THROW_MSG_0(vmSymbols::java_lang_NoSuchMethodError(), err_msg("%s%s.%s%s", is_static ? "static " : "", klass->signature_name(), name_str, sig));
  }

  // Make sure class is linked and initialized before handing id's out to
  // Method*s.
  klass->initialize(CHECK_NULL);

  Method* m;
  if (name == vmSymbols::object_initializer_name() ||
      name == vmSymbols::class_initializer_name()) {
    // Never search superclasses for constructors
    if (klass->is_instance_klass()) {
      m = InstanceKlass::cast(klass)->find_method(name, signature);
    } else {
      m = nullptr;
    }
  } else {
    m = klass->lookup_method(name, signature);
    if (m == nullptr &&  klass->is_instance_klass()) {
      m = InstanceKlass::cast(klass)->lookup_method_in_ordered_interfaces(name, signature);
    }
  }
  if (m == nullptr || (m->is_static() != is_static)) {
    ResourceMark rm(THREAD);
    THROW_MSG_0(vmSymbols::java_lang_NoSuchMethodError(), err_msg("%s%s.%s%s", is_static ? "static " : "", klass->signature_name(), name_str, sig));
  }
  return m->jmethod_id();
}


JNI_ENTRY(jmethodID, jni_GetMethodID(JNIEnv *env, jclass clazz,
          const char *name, const char *sig))
  HOTSPOT_JNI_GETMETHODID_ENTRY(env, clazz, (char *) name, (char *) sig);
  jmethodID ret = get_method_id(env, clazz, name, sig, false, thread);
  HOTSPOT_JNI_GETMETHODID_RETURN((uintptr_t) ret);
  return ret;
JNI_END


JNI_ENTRY(jmethodID, jni_GetStaticMethodID(JNIEnv *env, jclass clazz,
          const char *name, const char *sig))
  HOTSPOT_JNI_GETSTATICMETHODID_ENTRY(env, (char *) clazz, (char *) name, (char *)sig);
  jmethodID ret = get_method_id(env, clazz, name, sig, true, thread);
  HOTSPOT_JNI_GETSTATICMETHODID_RETURN((uintptr_t) ret);
  return ret;
JNI_END



//
// Calling Methods
//


#define DEFINE_CALLMETHOD(ResultType, Result, Tag \
                          , EntryProbe, ReturnProbe)    \
\
  DT_RETURN_MARK_DECL_FOR(Result, Call##Result##Method, ResultType \
                          , ReturnProbe);                          \
\
JNI_ENTRY(ResultType, \
          jni_Call##Result##Method(JNIEnv *env, jobject obj, jmethodID methodID, ...)) \
\
  EntryProbe; \
  ResultType ret = 0;\
  DT_RETURN_MARK_FOR(Result, Call##Result##Method, ResultType, \
                     (const ResultType&)ret);\
\
  va_list args; \
  va_start(args, methodID); \
  JavaValue jvalue(Tag); \
  JNI_ArgumentPusherVaArg ap(methodID, args); \
  jni_invoke_nonstatic(env, &jvalue, obj, JNI_VIRTUAL, methodID, &ap, CHECK_0); \
  va_end(args); \
  ret = jvalue.get_##ResultType(); \
  return ret;\
JNI_END

// the runtime type of subword integral basic types is integer
DEFINE_CALLMETHOD(jboolean, Boolean, T_BOOLEAN
                  , HOTSPOT_JNI_CALLBOOLEANMETHOD_ENTRY(env, obj, (uintptr_t)methodID),
                  HOTSPOT_JNI_CALLBOOLEANMETHOD_RETURN(_ret_ref))
DEFINE_CALLMETHOD(jbyte,    Byte,    T_BYTE
                  , HOTSPOT_JNI_CALLBYTEMETHOD_ENTRY(env, obj, (uintptr_t)methodID),
                  HOTSPOT_JNI_CALLBYTEMETHOD_RETURN(_ret_ref))
DEFINE_CALLMETHOD(jchar,    Char,    T_CHAR
                  , HOTSPOT_JNI_CALLCHARMETHOD_ENTRY(env, obj, (uintptr_t)methodID),
                  HOTSPOT_JNI_CALLCHARMETHOD_RETURN(_ret_ref))
DEFINE_CALLMETHOD(jshort,   Short,   T_SHORT
                  , HOTSPOT_JNI_CALLSHORTMETHOD_ENTRY(env, obj, (uintptr_t)methodID),
                  HOTSPOT_JNI_CALLSHORTMETHOD_RETURN(_ret_ref))

DEFINE_CALLMETHOD(jobject,  Object,  T_OBJECT
                  , HOTSPOT_JNI_CALLOBJECTMETHOD_ENTRY(env, obj, (uintptr_t)methodID),
                  HOTSPOT_JNI_CALLOBJECTMETHOD_RETURN(_ret_ref))
DEFINE_CALLMETHOD(jint,     Int,     T_INT,
                  HOTSPOT_JNI_CALLINTMETHOD_ENTRY(env, obj, (uintptr_t)methodID),
                  HOTSPOT_JNI_CALLINTMETHOD_RETURN(_ret_ref))
DEFINE_CALLMETHOD(jlong,    Long,    T_LONG
                  , HOTSPOT_JNI_CALLLONGMETHOD_ENTRY(env, obj, (uintptr_t)methodID),
                  HOTSPOT_JNI_CALLLONGMETHOD_RETURN(_ret_ref))
// Float and double probes don't return value because dtrace doesn't currently support it
DEFINE_CALLMETHOD(jfloat,   Float,   T_FLOAT
                  , HOTSPOT_JNI_CALLFLOATMETHOD_ENTRY(env, obj, (uintptr_t)methodID),
                  HOTSPOT_JNI_CALLFLOATMETHOD_RETURN())
DEFINE_CALLMETHOD(jdouble,  Double,  T_DOUBLE
                  , HOTSPOT_JNI_CALLDOUBLEMETHOD_ENTRY(env, obj, (uintptr_t)methodID),
                  HOTSPOT_JNI_CALLDOUBLEMETHOD_RETURN())

#define DEFINE_CALLMETHODV(ResultType, Result, Tag \
                          , EntryProbe, ReturnProbe)    \
\
  DT_RETURN_MARK_DECL_FOR(Result, Call##Result##MethodV, ResultType \
                          , ReturnProbe);                          \
\
JNI_ENTRY(ResultType, \
          jni_Call##Result##MethodV(JNIEnv *env, jobject obj, jmethodID methodID, va_list args)) \
\
  EntryProbe;\
  ResultType ret = 0;\
  DT_RETURN_MARK_FOR(Result, Call##Result##MethodV, ResultType, \
                     (const ResultType&)ret);\
\
  JavaValue jvalue(Tag); \
  JNI_ArgumentPusherVaArg ap(methodID, args); \
  jni_invoke_nonstatic(env, &jvalue, obj, JNI_VIRTUAL, methodID, &ap, CHECK_0); \
  ret = jvalue.get_##ResultType(); \
  return ret;\
JNI_END

// the runtime type of subword integral basic types is integer
DEFINE_CALLMETHODV(jboolean, Boolean, T_BOOLEAN
                  , HOTSPOT_JNI_CALLBOOLEANMETHODV_ENTRY(env, obj, (uintptr_t)methodID),
                  HOTSPOT_JNI_CALLBOOLEANMETHODV_RETURN(_ret_ref))
DEFINE_CALLMETHODV(jbyte,    Byte,    T_BYTE
                  , HOTSPOT_JNI_CALLBYTEMETHODV_ENTRY(env, obj, (uintptr_t)methodID),
                  HOTSPOT_JNI_CALLBYTEMETHODV_RETURN(_ret_ref))
DEFINE_CALLMETHODV(jchar,    Char,    T_CHAR
                  , HOTSPOT_JNI_CALLCHARMETHODV_ENTRY(env, obj, (uintptr_t)methodID),
                  HOTSPOT_JNI_CALLCHARMETHODV_RETURN(_ret_ref))
DEFINE_CALLMETHODV(jshort,   Short,   T_SHORT
                  , HOTSPOT_JNI_CALLSHORTMETHODV_ENTRY(env, obj, (uintptr_t)methodID),
                  HOTSPOT_JNI_CALLSHORTMETHODV_RETURN(_ret_ref))

DEFINE_CALLMETHODV(jobject,  Object,  T_OBJECT
                  , HOTSPOT_JNI_CALLOBJECTMETHODV_ENTRY(env, obj, (uintptr_t)methodID),
                  HOTSPOT_JNI_CALLOBJECTMETHODV_RETURN(_ret_ref))
DEFINE_CALLMETHODV(jint,     Int,     T_INT,
                  HOTSPOT_JNI_CALLINTMETHODV_ENTRY(env, obj, (uintptr_t)methodID),
                  HOTSPOT_JNI_CALLINTMETHODV_RETURN(_ret_ref))
DEFINE_CALLMETHODV(jlong,    Long,    T_LONG
                  , HOTSPOT_JNI_CALLLONGMETHODV_ENTRY(env, obj, (uintptr_t)methodID),
                  HOTSPOT_JNI_CALLLONGMETHODV_RETURN(_ret_ref))
// Float and double probes don't return value because dtrace doesn't currently support it
DEFINE_CALLMETHODV(jfloat,   Float,   T_FLOAT
                  , HOTSPOT_JNI_CALLFLOATMETHODV_ENTRY(env, obj, (uintptr_t)methodID),
                  HOTSPOT_JNI_CALLFLOATMETHODV_RETURN())
DEFINE_CALLMETHODV(jdouble,  Double,  T_DOUBLE
                  , HOTSPOT_JNI_CALLDOUBLEMETHODV_ENTRY(env, obj, (uintptr_t)methodID),
                  HOTSPOT_JNI_CALLDOUBLEMETHODV_RETURN())

#define DEFINE_CALLMETHODA(ResultType, Result, Tag \
                          , EntryProbe, ReturnProbe)    \
\
  DT_RETURN_MARK_DECL_FOR(Result, Call##Result##MethodA, ResultType \
                          , ReturnProbe);                          \
\
JNI_ENTRY(ResultType, \
          jni_Call##Result##MethodA(JNIEnv *env, jobject obj, jmethodID methodID, const jvalue *args)) \
  EntryProbe; \
  ResultType ret = 0;\
  DT_RETURN_MARK_FOR(Result, Call##Result##MethodA, ResultType, \
                     (const ResultType&)ret);\
\
  JavaValue jvalue(Tag); \
  JNI_ArgumentPusherArray ap(methodID, args); \
  jni_invoke_nonstatic(env, &jvalue, obj, JNI_VIRTUAL, methodID, &ap, CHECK_0); \
  ret = jvalue.get_##ResultType(); \
  return ret;\
JNI_END

// the runtime type of subword integral basic types is integer
DEFINE_CALLMETHODA(jboolean, Boolean, T_BOOLEAN
                  , HOTSPOT_JNI_CALLBOOLEANMETHODA_ENTRY(env, obj, (uintptr_t)methodID),
                  HOTSPOT_JNI_CALLBOOLEANMETHODA_RETURN(_ret_ref))
DEFINE_CALLMETHODA(jbyte,    Byte,    T_BYTE
                  , HOTSPOT_JNI_CALLBYTEMETHODA_ENTRY(env, obj, (uintptr_t)methodID),
                  HOTSPOT_JNI_CALLBYTEMETHODA_RETURN(_ret_ref))
DEFINE_CALLMETHODA(jchar,    Char,    T_CHAR
                  , HOTSPOT_JNI_CALLCHARMETHODA_ENTRY(env, obj, (uintptr_t)methodID),
                  HOTSPOT_JNI_CALLCHARMETHODA_RETURN(_ret_ref))
DEFINE_CALLMETHODA(jshort,   Short,   T_SHORT
                  , HOTSPOT_JNI_CALLSHORTMETHODA_ENTRY(env, obj, (uintptr_t)methodID),
                  HOTSPOT_JNI_CALLSHORTMETHODA_RETURN(_ret_ref))

DEFINE_CALLMETHODA(jobject,  Object,  T_OBJECT
                  , HOTSPOT_JNI_CALLOBJECTMETHODA_ENTRY(env, obj, (uintptr_t)methodID),
                  HOTSPOT_JNI_CALLOBJECTMETHODA_RETURN(_ret_ref))
DEFINE_CALLMETHODA(jint,     Int,     T_INT,
                  HOTSPOT_JNI_CALLINTMETHODA_ENTRY(env, obj, (uintptr_t)methodID),
                  HOTSPOT_JNI_CALLINTMETHODA_RETURN(_ret_ref))
DEFINE_CALLMETHODA(jlong,    Long,    T_LONG
                  , HOTSPOT_JNI_CALLLONGMETHODA_ENTRY(env, obj, (uintptr_t)methodID),
                  HOTSPOT_JNI_CALLLONGMETHODA_RETURN(_ret_ref))
// Float and double probes don't return value because dtrace doesn't currently support it
DEFINE_CALLMETHODA(jfloat,   Float,   T_FLOAT
                  , HOTSPOT_JNI_CALLFLOATMETHODA_ENTRY(env, obj, (uintptr_t)methodID),
                  HOTSPOT_JNI_CALLFLOATMETHODA_RETURN())
DEFINE_CALLMETHODA(jdouble,  Double,  T_DOUBLE
                  , HOTSPOT_JNI_CALLDOUBLEMETHODA_ENTRY(env, obj, (uintptr_t)methodID),
                  HOTSPOT_JNI_CALLDOUBLEMETHODA_RETURN())

DT_VOID_RETURN_MARK_DECL(CallVoidMethod, HOTSPOT_JNI_CALLVOIDMETHOD_RETURN());
DT_VOID_RETURN_MARK_DECL(CallVoidMethodV, HOTSPOT_JNI_CALLVOIDMETHODV_RETURN());
DT_VOID_RETURN_MARK_DECL(CallVoidMethodA, HOTSPOT_JNI_CALLVOIDMETHODA_RETURN());


JNI_ENTRY(void, jni_CallVoidMethod(JNIEnv *env, jobject obj, jmethodID methodID, ...))
  HOTSPOT_JNI_CALLVOIDMETHOD_ENTRY(env, obj, (uintptr_t) methodID);
  DT_VOID_RETURN_MARK(CallVoidMethod);

  va_list args;
  va_start(args, methodID);
  JavaValue jvalue(T_VOID);
  JNI_ArgumentPusherVaArg ap(methodID, args);
  jni_invoke_nonstatic(env, &jvalue, obj, JNI_VIRTUAL, methodID, &ap, CHECK);
  va_end(args);
JNI_END


JNI_ENTRY(void, jni_CallVoidMethodV(JNIEnv *env, jobject obj, jmethodID methodID, va_list args))
  HOTSPOT_JNI_CALLVOIDMETHODV_ENTRY(env, obj, (uintptr_t) methodID);
  DT_VOID_RETURN_MARK(CallVoidMethodV);

  JavaValue jvalue(T_VOID);
  JNI_ArgumentPusherVaArg ap(methodID, args);
  jni_invoke_nonstatic(env, &jvalue, obj, JNI_VIRTUAL, methodID, &ap, CHECK);
JNI_END


JNI_ENTRY(void, jni_CallVoidMethodA(JNIEnv *env, jobject obj, jmethodID methodID, const jvalue *args))
  HOTSPOT_JNI_CALLVOIDMETHODA_ENTRY(env, obj, (uintptr_t) methodID);
  DT_VOID_RETURN_MARK(CallVoidMethodA);

  JavaValue jvalue(T_VOID);
  JNI_ArgumentPusherArray ap(methodID, args);
  jni_invoke_nonstatic(env, &jvalue, obj, JNI_VIRTUAL, methodID, &ap, CHECK);
JNI_END



#define DEFINE_CALLNONVIRTUALMETHOD(ResultType, Result, Tag \
                                    , EntryProbe, ReturnProbe)      \
\
  DT_RETURN_MARK_DECL_FOR(Result, CallNonvirtual##Result##Method, ResultType \
                          , ReturnProbe);\
\
JNI_ENTRY(ResultType, \
          jni_CallNonvirtual##Result##Method(JNIEnv *env, jobject obj, jclass cls, jmethodID methodID, ...)) \
\
  EntryProbe;\
  ResultType ret;\
  DT_RETURN_MARK_FOR(Result, CallNonvirtual##Result##Method, ResultType, \
                     (const ResultType&)ret);\
\
  va_list args; \
  va_start(args, methodID); \
  JavaValue jvalue(Tag); \
  JNI_ArgumentPusherVaArg ap(methodID, args); \
  jni_invoke_nonstatic(env, &jvalue, obj, JNI_NONVIRTUAL, methodID, &ap, CHECK_0); \
  va_end(args); \
  ret = jvalue.get_##ResultType(); \
  return ret;\
JNI_END

// the runtime type of subword integral basic types is integer
DEFINE_CALLNONVIRTUALMETHOD(jboolean, Boolean, T_BOOLEAN
                            , HOTSPOT_JNI_CALLNONVIRTUALBOOLEANMETHOD_ENTRY(env, obj, cls, (uintptr_t)methodID),
                            HOTSPOT_JNI_CALLNONVIRTUALBOOLEANMETHOD_RETURN(_ret_ref))
DEFINE_CALLNONVIRTUALMETHOD(jbyte,    Byte,    T_BYTE
                            , HOTSPOT_JNI_CALLNONVIRTUALBYTEMETHOD_ENTRY(env, obj, cls, (uintptr_t)methodID),
                            HOTSPOT_JNI_CALLNONVIRTUALBYTEMETHOD_RETURN(_ret_ref))
DEFINE_CALLNONVIRTUALMETHOD(jchar,    Char,    T_CHAR
                            , HOTSPOT_JNI_CALLNONVIRTUALCHARMETHOD_ENTRY(env, obj, cls, (uintptr_t)methodID),
                            HOTSPOT_JNI_CALLNONVIRTUALCHARMETHOD_RETURN(_ret_ref))
DEFINE_CALLNONVIRTUALMETHOD(jshort,   Short,   T_SHORT
                            , HOTSPOT_JNI_CALLNONVIRTUALSHORTMETHOD_ENTRY(env, obj, cls, (uintptr_t)methodID),
                            HOTSPOT_JNI_CALLNONVIRTUALSHORTMETHOD_RETURN(_ret_ref))

DEFINE_CALLNONVIRTUALMETHOD(jobject,  Object,  T_OBJECT
                            , HOTSPOT_JNI_CALLNONVIRTUALOBJECTMETHOD_ENTRY(env, obj, cls, (uintptr_t)methodID),
                            HOTSPOT_JNI_CALLNONVIRTUALOBJECTMETHOD_RETURN(_ret_ref))
DEFINE_CALLNONVIRTUALMETHOD(jint,     Int,     T_INT
                            , HOTSPOT_JNI_CALLNONVIRTUALINTMETHOD_ENTRY(env, obj, cls, (uintptr_t)methodID),
                            HOTSPOT_JNI_CALLNONVIRTUALINTMETHOD_RETURN(_ret_ref))
DEFINE_CALLNONVIRTUALMETHOD(jlong,    Long,    T_LONG
                            , HOTSPOT_JNI_CALLNONVIRTUALLONGMETHOD_ENTRY(env, obj, cls, (uintptr_t)methodID),
// Float and double probes don't return value because dtrace doesn't currently support it
                            HOTSPOT_JNI_CALLNONVIRTUALLONGMETHOD_RETURN(_ret_ref))
DEFINE_CALLNONVIRTUALMETHOD(jfloat,   Float,   T_FLOAT
                            , HOTSPOT_JNI_CALLNONVIRTUALFLOATMETHOD_ENTRY(env, obj, cls, (uintptr_t)methodID),
                            HOTSPOT_JNI_CALLNONVIRTUALFLOATMETHOD_RETURN())
DEFINE_CALLNONVIRTUALMETHOD(jdouble,  Double,  T_DOUBLE
                            , HOTSPOT_JNI_CALLNONVIRTUALDOUBLEMETHOD_ENTRY(env, obj, cls, (uintptr_t)methodID),
                            HOTSPOT_JNI_CALLNONVIRTUALDOUBLEMETHOD_RETURN())

#define DEFINE_CALLNONVIRTUALMETHODV(ResultType, Result, Tag \
                                    , EntryProbe, ReturnProbe)      \
\
  DT_RETURN_MARK_DECL_FOR(Result, CallNonvirtual##Result##MethodV, ResultType \
                          , ReturnProbe);\
\
JNI_ENTRY(ResultType, \
          jni_CallNonvirtual##Result##MethodV(JNIEnv *env, jobject obj, jclass cls, jmethodID methodID, va_list args)) \
\
  EntryProbe;\
  ResultType ret;\
  DT_RETURN_MARK_FOR(Result, CallNonvirtual##Result##MethodV, ResultType, \
                     (const ResultType&)ret);\
\
  JavaValue jvalue(Tag); \
  JNI_ArgumentPusherVaArg ap(methodID, args); \
  jni_invoke_nonstatic(env, &jvalue, obj, JNI_NONVIRTUAL, methodID, &ap, CHECK_0); \
  ret = jvalue.get_##ResultType(); \
  return ret;\
JNI_END

// the runtime type of subword integral basic types is integer
DEFINE_CALLNONVIRTUALMETHODV(jboolean, Boolean, T_BOOLEAN
                            , HOTSPOT_JNI_CALLNONVIRTUALBOOLEANMETHODV_ENTRY(env, obj, cls, (uintptr_t)methodID),
                            HOTSPOT_JNI_CALLNONVIRTUALBOOLEANMETHODV_RETURN(_ret_ref))
DEFINE_CALLNONVIRTUALMETHODV(jbyte,    Byte,    T_BYTE
                            , HOTSPOT_JNI_CALLNONVIRTUALBYTEMETHODV_ENTRY(env, obj, cls, (uintptr_t)methodID),
                            HOTSPOT_JNI_CALLNONVIRTUALBYTEMETHODV_RETURN(_ret_ref))
DEFINE_CALLNONVIRTUALMETHODV(jchar,    Char,    T_CHAR
                            , HOTSPOT_JNI_CALLNONVIRTUALCHARMETHODV_ENTRY(env, obj, cls, (uintptr_t)methodID),
                            HOTSPOT_JNI_CALLNONVIRTUALCHARMETHODV_RETURN(_ret_ref))
DEFINE_CALLNONVIRTUALMETHODV(jshort,   Short,   T_SHORT
                            , HOTSPOT_JNI_CALLNONVIRTUALSHORTMETHODV_ENTRY(env, obj, cls, (uintptr_t)methodID),
                            HOTSPOT_JNI_CALLNONVIRTUALSHORTMETHODV_RETURN(_ret_ref))

DEFINE_CALLNONVIRTUALMETHODV(jobject,  Object,  T_OBJECT
                            , HOTSPOT_JNI_CALLNONVIRTUALOBJECTMETHODV_ENTRY(env, obj, cls, (uintptr_t)methodID),
                            HOTSPOT_JNI_CALLNONVIRTUALOBJECTMETHODV_RETURN(_ret_ref))
DEFINE_CALLNONVIRTUALMETHODV(jint,     Int,     T_INT
                            , HOTSPOT_JNI_CALLNONVIRTUALINTMETHODV_ENTRY(env, obj, cls, (uintptr_t)methodID),
                            HOTSPOT_JNI_CALLNONVIRTUALINTMETHODV_RETURN(_ret_ref))
DEFINE_CALLNONVIRTUALMETHODV(jlong,    Long,    T_LONG
                            , HOTSPOT_JNI_CALLNONVIRTUALLONGMETHODV_ENTRY(env, obj, cls, (uintptr_t)methodID),
// Float and double probes don't return value because dtrace doesn't currently support it
                            HOTSPOT_JNI_CALLNONVIRTUALLONGMETHODV_RETURN(_ret_ref))
DEFINE_CALLNONVIRTUALMETHODV(jfloat,   Float,   T_FLOAT
                            , HOTSPOT_JNI_CALLNONVIRTUALFLOATMETHODV_ENTRY(env, obj, cls, (uintptr_t)methodID),
                            HOTSPOT_JNI_CALLNONVIRTUALFLOATMETHODV_RETURN())
DEFINE_CALLNONVIRTUALMETHODV(jdouble,  Double,  T_DOUBLE
                            , HOTSPOT_JNI_CALLNONVIRTUALDOUBLEMETHODV_ENTRY(env, obj, cls, (uintptr_t)methodID),
                            HOTSPOT_JNI_CALLNONVIRTUALDOUBLEMETHODV_RETURN())

#define DEFINE_CALLNONVIRTUALMETHODA(ResultType, Result, Tag \
                                    , EntryProbe, ReturnProbe)      \
\
  DT_RETURN_MARK_DECL_FOR(Result, CallNonvirtual##Result##MethodA, ResultType \
                          , ReturnProbe);\
\
JNI_ENTRY(ResultType, \
          jni_CallNonvirtual##Result##MethodA(JNIEnv *env, jobject obj, jclass cls, jmethodID methodID, const jvalue *args)) \
\
  EntryProbe;\
  ResultType ret;\
  DT_RETURN_MARK_FOR(Result, CallNonvirtual##Result##MethodA, ResultType, \
                     (const ResultType&)ret);\
\
  JavaValue jvalue(Tag); \
  JNI_ArgumentPusherArray ap(methodID, args); \
  jni_invoke_nonstatic(env, &jvalue, obj, JNI_NONVIRTUAL, methodID, &ap, CHECK_0); \
  ret = jvalue.get_##ResultType(); \
  return ret;\
JNI_END

// the runtime type of subword integral basic types is integer
DEFINE_CALLNONVIRTUALMETHODA(jboolean, Boolean, T_BOOLEAN
                            , HOTSPOT_JNI_CALLNONVIRTUALBOOLEANMETHODA_ENTRY(env, obj, cls, (uintptr_t)methodID),
                            HOTSPOT_JNI_CALLNONVIRTUALBOOLEANMETHODA_RETURN(_ret_ref))
DEFINE_CALLNONVIRTUALMETHODA(jbyte,    Byte,    T_BYTE
                            , HOTSPOT_JNI_CALLNONVIRTUALBYTEMETHODA_ENTRY(env, obj, cls, (uintptr_t)methodID),
                            HOTSPOT_JNI_CALLNONVIRTUALBYTEMETHODA_RETURN(_ret_ref))
DEFINE_CALLNONVIRTUALMETHODA(jchar,    Char,    T_CHAR
                            , HOTSPOT_JNI_CALLNONVIRTUALCHARMETHODA_ENTRY(env, obj, cls, (uintptr_t)methodID),
                            HOTSPOT_JNI_CALLNONVIRTUALCHARMETHODA_RETURN(_ret_ref))
DEFINE_CALLNONVIRTUALMETHODA(jshort,   Short,   T_SHORT
                            , HOTSPOT_JNI_CALLNONVIRTUALSHORTMETHODA_ENTRY(env, obj, cls, (uintptr_t)methodID),
                            HOTSPOT_JNI_CALLNONVIRTUALSHORTMETHODA_RETURN(_ret_ref))

DEFINE_CALLNONVIRTUALMETHODA(jobject,  Object,  T_OBJECT
                            , HOTSPOT_JNI_CALLNONVIRTUALOBJECTMETHODA_ENTRY(env, obj, cls, (uintptr_t)methodID),
                            HOTSPOT_JNI_CALLNONVIRTUALOBJECTMETHODA_RETURN(_ret_ref))
DEFINE_CALLNONVIRTUALMETHODA(jint,     Int,     T_INT
                            , HOTSPOT_JNI_CALLNONVIRTUALINTMETHODA_ENTRY(env, obj, cls, (uintptr_t)methodID),
                            HOTSPOT_JNI_CALLNONVIRTUALINTMETHODA_RETURN(_ret_ref))
DEFINE_CALLNONVIRTUALMETHODA(jlong,    Long,    T_LONG
                            , HOTSPOT_JNI_CALLNONVIRTUALLONGMETHODA_ENTRY(env, obj, cls, (uintptr_t)methodID),
// Float and double probes don't return value because dtrace doesn't currently support it
                            HOTSPOT_JNI_CALLNONVIRTUALLONGMETHODA_RETURN(_ret_ref))
DEFINE_CALLNONVIRTUALMETHODA(jfloat,   Float,   T_FLOAT
                            , HOTSPOT_JNI_CALLNONVIRTUALFLOATMETHODA_ENTRY(env, obj, cls, (uintptr_t)methodID),
                            HOTSPOT_JNI_CALLNONVIRTUALFLOATMETHODA_RETURN())
DEFINE_CALLNONVIRTUALMETHODA(jdouble,  Double,  T_DOUBLE
                            , HOTSPOT_JNI_CALLNONVIRTUALDOUBLEMETHODA_ENTRY(env, obj, cls, (uintptr_t)methodID),
                            HOTSPOT_JNI_CALLNONVIRTUALDOUBLEMETHODA_RETURN())

DT_VOID_RETURN_MARK_DECL(CallNonvirtualVoidMethod
                         , HOTSPOT_JNI_CALLNONVIRTUALVOIDMETHOD_RETURN());
DT_VOID_RETURN_MARK_DECL(CallNonvirtualVoidMethodV
                         , HOTSPOT_JNI_CALLNONVIRTUALVOIDMETHODV_RETURN());
DT_VOID_RETURN_MARK_DECL(CallNonvirtualVoidMethodA
                         , HOTSPOT_JNI_CALLNONVIRTUALVOIDMETHODA_RETURN());

JNI_ENTRY(void, jni_CallNonvirtualVoidMethod(JNIEnv *env, jobject obj, jclass cls, jmethodID methodID, ...))
  HOTSPOT_JNI_CALLNONVIRTUALVOIDMETHOD_ENTRY(env, obj, cls, (uintptr_t) methodID);
  DT_VOID_RETURN_MARK(CallNonvirtualVoidMethod);

  va_list args;
  va_start(args, methodID);
  JavaValue jvalue(T_VOID);
  JNI_ArgumentPusherVaArg ap(methodID, args);
  jni_invoke_nonstatic(env, &jvalue, obj, JNI_NONVIRTUAL, methodID, &ap, CHECK);
  va_end(args);
JNI_END


JNI_ENTRY(void, jni_CallNonvirtualVoidMethodV(JNIEnv *env, jobject obj, jclass cls, jmethodID methodID, va_list args))
  HOTSPOT_JNI_CALLNONVIRTUALVOIDMETHODV_ENTRY(
               env, obj, cls, (uintptr_t) methodID);
  DT_VOID_RETURN_MARK(CallNonvirtualVoidMethodV);

  JavaValue jvalue(T_VOID);
  JNI_ArgumentPusherVaArg ap(methodID, args);
  jni_invoke_nonstatic(env, &jvalue, obj, JNI_NONVIRTUAL, methodID, &ap, CHECK);
JNI_END


JNI_ENTRY(void, jni_CallNonvirtualVoidMethodA(JNIEnv *env, jobject obj, jclass cls, jmethodID methodID, const jvalue *args))
  HOTSPOT_JNI_CALLNONVIRTUALVOIDMETHODA_ENTRY(
                env, obj, cls, (uintptr_t) methodID);
  DT_VOID_RETURN_MARK(CallNonvirtualVoidMethodA);
  JavaValue jvalue(T_VOID);
  JNI_ArgumentPusherArray ap(methodID, args);
  jni_invoke_nonstatic(env, &jvalue, obj, JNI_NONVIRTUAL, methodID, &ap, CHECK);
JNI_END



#define DEFINE_CALLSTATICMETHOD(ResultType, Result, Tag \
                                , EntryProbe, ResultProbe) \
\
  DT_RETURN_MARK_DECL_FOR(Result, CallStatic##Result##Method, ResultType \
                          , ResultProbe);                               \
\
JNI_ENTRY(ResultType, \
          jni_CallStatic##Result##Method(JNIEnv *env, jclass cls, jmethodID methodID, ...)) \
\
  EntryProbe; \
  ResultType ret = 0;\
  DT_RETURN_MARK_FOR(Result, CallStatic##Result##Method, ResultType, \
                     (const ResultType&)ret);\
\
  va_list args; \
  va_start(args, methodID); \
  JavaValue jvalue(Tag); \
  JNI_ArgumentPusherVaArg ap(methodID, args); \
  jni_invoke_static(env, &jvalue, nullptr, JNI_STATIC, methodID, &ap, CHECK_0); \
  va_end(args); \
  ret = jvalue.get_##ResultType(); \
  return ret;\
JNI_END

// the runtime type of subword integral basic types is integer
DEFINE_CALLSTATICMETHOD(jboolean, Boolean, T_BOOLEAN
                        , HOTSPOT_JNI_CALLSTATICBOOLEANMETHOD_ENTRY(env, cls, (uintptr_t)methodID),
                        HOTSPOT_JNI_CALLSTATICBOOLEANMETHOD_RETURN(_ret_ref));
DEFINE_CALLSTATICMETHOD(jbyte,    Byte,    T_BYTE
                        , HOTSPOT_JNI_CALLSTATICBYTEMETHOD_ENTRY(env, cls, (uintptr_t)methodID),
                        HOTSPOT_JNI_CALLSTATICBYTEMETHOD_RETURN(_ret_ref));
DEFINE_CALLSTATICMETHOD(jchar,    Char,    T_CHAR
                        , HOTSPOT_JNI_CALLSTATICCHARMETHOD_ENTRY(env, cls, (uintptr_t)methodID),
                        HOTSPOT_JNI_CALLSTATICCHARMETHOD_RETURN(_ret_ref));
DEFINE_CALLSTATICMETHOD(jshort,   Short,   T_SHORT
                        , HOTSPOT_JNI_CALLSTATICSHORTMETHOD_ENTRY(env, cls, (uintptr_t)methodID),
                        HOTSPOT_JNI_CALLSTATICSHORTMETHOD_RETURN(_ret_ref));

DEFINE_CALLSTATICMETHOD(jobject,  Object,  T_OBJECT
                        , HOTSPOT_JNI_CALLSTATICOBJECTMETHOD_ENTRY(env, cls, (uintptr_t)methodID),
                        HOTSPOT_JNI_CALLSTATICOBJECTMETHOD_RETURN(_ret_ref));
DEFINE_CALLSTATICMETHOD(jint,     Int,     T_INT
                        , HOTSPOT_JNI_CALLSTATICINTMETHOD_ENTRY(env, cls, (uintptr_t)methodID),
                        HOTSPOT_JNI_CALLSTATICINTMETHOD_RETURN(_ret_ref));
DEFINE_CALLSTATICMETHOD(jlong,    Long,    T_LONG
                        , HOTSPOT_JNI_CALLSTATICLONGMETHOD_ENTRY(env, cls, (uintptr_t)methodID),
                        HOTSPOT_JNI_CALLSTATICLONGMETHOD_RETURN(_ret_ref));
// Float and double probes don't return value because dtrace doesn't currently support it
DEFINE_CALLSTATICMETHOD(jfloat,   Float,   T_FLOAT
                        , HOTSPOT_JNI_CALLSTATICFLOATMETHOD_ENTRY(env, cls, (uintptr_t)methodID),
                        HOTSPOT_JNI_CALLSTATICFLOATMETHOD_RETURN());
DEFINE_CALLSTATICMETHOD(jdouble,  Double,  T_DOUBLE
                        , HOTSPOT_JNI_CALLSTATICDOUBLEMETHOD_ENTRY(env, cls, (uintptr_t)methodID),
                        HOTSPOT_JNI_CALLSTATICDOUBLEMETHOD_RETURN());

#define DEFINE_CALLSTATICMETHODV(ResultType, Result, Tag \
                                , EntryProbe, ResultProbe) \
\
  DT_RETURN_MARK_DECL_FOR(Result, CallStatic##Result##MethodV, ResultType \
                          , ResultProbe);                               \
\
JNI_ENTRY(ResultType, \
          jni_CallStatic##Result##MethodV(JNIEnv *env, jclass cls, jmethodID methodID, va_list args)) \
\
  EntryProbe; \
  ResultType ret = 0;\
  DT_RETURN_MARK_FOR(Result, CallStatic##Result##MethodV, ResultType, \
                     (const ResultType&)ret);\
\
  JavaValue jvalue(Tag); \
  JNI_ArgumentPusherVaArg ap(methodID, args); \
  /* Make sure class is initialized before trying to invoke its method */ \
  Klass* k = java_lang_Class::as_Klass(JNIHandles::resolve_non_null(cls)); \
  k->initialize(CHECK_0); \
  jni_invoke_static(env, &jvalue, nullptr, JNI_STATIC, methodID, &ap, CHECK_0); \
  va_end(args); \
  ret = jvalue.get_##ResultType(); \
  return ret;\
JNI_END

// the runtime type of subword integral basic types is integer
DEFINE_CALLSTATICMETHODV(jboolean, Boolean, T_BOOLEAN
                        , HOTSPOT_JNI_CALLSTATICBOOLEANMETHODV_ENTRY(env, cls, (uintptr_t)methodID),
                        HOTSPOT_JNI_CALLSTATICBOOLEANMETHODV_RETURN(_ret_ref));
DEFINE_CALLSTATICMETHODV(jbyte,    Byte,    T_BYTE
                        , HOTSPOT_JNI_CALLSTATICBYTEMETHODV_ENTRY(env, cls, (uintptr_t)methodID),
                        HOTSPOT_JNI_CALLSTATICBYTEMETHODV_RETURN(_ret_ref));
DEFINE_CALLSTATICMETHODV(jchar,    Char,    T_CHAR
                        , HOTSPOT_JNI_CALLSTATICCHARMETHODV_ENTRY(env, cls, (uintptr_t)methodID),
                        HOTSPOT_JNI_CALLSTATICCHARMETHODV_RETURN(_ret_ref));
DEFINE_CALLSTATICMETHODV(jshort,   Short,   T_SHORT
                        , HOTSPOT_JNI_CALLSTATICSHORTMETHODV_ENTRY(env, cls, (uintptr_t)methodID),
                        HOTSPOT_JNI_CALLSTATICSHORTMETHODV_RETURN(_ret_ref));

DEFINE_CALLSTATICMETHODV(jobject,  Object,  T_OBJECT
                        , HOTSPOT_JNI_CALLSTATICOBJECTMETHODV_ENTRY(env, cls, (uintptr_t)methodID),
                        HOTSPOT_JNI_CALLSTATICOBJECTMETHODV_RETURN(_ret_ref));
DEFINE_CALLSTATICMETHODV(jint,     Int,     T_INT
                        , HOTSPOT_JNI_CALLSTATICINTMETHODV_ENTRY(env, cls, (uintptr_t)methodID),
                        HOTSPOT_JNI_CALLSTATICINTMETHODV_RETURN(_ret_ref));
DEFINE_CALLSTATICMETHODV(jlong,    Long,    T_LONG
                        , HOTSPOT_JNI_CALLSTATICLONGMETHODV_ENTRY(env, cls, (uintptr_t)methodID),
                        HOTSPOT_JNI_CALLSTATICLONGMETHODV_RETURN(_ret_ref));
// Float and double probes don't return value because dtrace doesn't currently support it
DEFINE_CALLSTATICMETHODV(jfloat,   Float,   T_FLOAT
                        , HOTSPOT_JNI_CALLSTATICFLOATMETHODV_ENTRY(env, cls, (uintptr_t)methodID),
                        HOTSPOT_JNI_CALLSTATICFLOATMETHODV_RETURN());
DEFINE_CALLSTATICMETHODV(jdouble,  Double,  T_DOUBLE
                        , HOTSPOT_JNI_CALLSTATICDOUBLEMETHODV_ENTRY(env, cls, (uintptr_t)methodID),
                        HOTSPOT_JNI_CALLSTATICDOUBLEMETHODV_RETURN());

#define DEFINE_CALLSTATICMETHODA(ResultType, Result, Tag \
                                , EntryProbe, ResultProbe) \
\
  DT_RETURN_MARK_DECL_FOR(Result, CallStatic##Result##MethodA, ResultType \
                          , ResultProbe);                               \
\
JNI_ENTRY(ResultType, \
          jni_CallStatic##Result##MethodA(JNIEnv *env, jclass cls, jmethodID methodID, const jvalue *args)) \
\
  EntryProbe; \
  ResultType ret = 0;\
  DT_RETURN_MARK_FOR(Result, CallStatic##Result##MethodA, ResultType, \
                     (const ResultType&)ret);\
\
  JavaValue jvalue(Tag); \
  JNI_ArgumentPusherArray ap(methodID, args); \
  jni_invoke_static(env, &jvalue, nullptr, JNI_STATIC, methodID, &ap, CHECK_0); \
  ret = jvalue.get_##ResultType(); \
  return ret;\
JNI_END

// the runtime type of subword integral basic types is integer
DEFINE_CALLSTATICMETHODA(jboolean, Boolean, T_BOOLEAN
                        , HOTSPOT_JNI_CALLSTATICBOOLEANMETHODA_ENTRY(env, cls, (uintptr_t)methodID),
                        HOTSPOT_JNI_CALLSTATICBOOLEANMETHODA_RETURN(_ret_ref));
DEFINE_CALLSTATICMETHODA(jbyte,    Byte,    T_BYTE
                        , HOTSPOT_JNI_CALLSTATICBYTEMETHODA_ENTRY(env, cls, (uintptr_t)methodID),
                        HOTSPOT_JNI_CALLSTATICBYTEMETHODA_RETURN(_ret_ref));
DEFINE_CALLSTATICMETHODA(jchar,    Char,    T_CHAR
                        , HOTSPOT_JNI_CALLSTATICCHARMETHODA_ENTRY(env, cls, (uintptr_t)methodID),
                        HOTSPOT_JNI_CALLSTATICCHARMETHODA_RETURN(_ret_ref));
DEFINE_CALLSTATICMETHODA(jshort,   Short,   T_SHORT
                        , HOTSPOT_JNI_CALLSTATICSHORTMETHODA_ENTRY(env, cls, (uintptr_t)methodID),
                        HOTSPOT_JNI_CALLSTATICSHORTMETHODA_RETURN(_ret_ref));

DEFINE_CALLSTATICMETHODA(jobject,  Object,  T_OBJECT
                        , HOTSPOT_JNI_CALLSTATICOBJECTMETHODA_ENTRY(env, cls, (uintptr_t)methodID),
                        HOTSPOT_JNI_CALLSTATICOBJECTMETHODA_RETURN(_ret_ref));
DEFINE_CALLSTATICMETHODA(jint,     Int,     T_INT
                        , HOTSPOT_JNI_CALLSTATICINTMETHODA_ENTRY(env, cls, (uintptr_t)methodID),
                        HOTSPOT_JNI_CALLSTATICINTMETHODA_RETURN(_ret_ref));
DEFINE_CALLSTATICMETHODA(jlong,    Long,    T_LONG
                        , HOTSPOT_JNI_CALLSTATICLONGMETHODA_ENTRY(env, cls, (uintptr_t)methodID),
                        HOTSPOT_JNI_CALLSTATICLONGMETHODA_RETURN(_ret_ref));
// Float and double probes don't return value because dtrace doesn't currently support it
DEFINE_CALLSTATICMETHODA(jfloat,   Float,   T_FLOAT
                        , HOTSPOT_JNI_CALLSTATICFLOATMETHODA_ENTRY(env, cls, (uintptr_t)methodID),
                        HOTSPOT_JNI_CALLSTATICFLOATMETHODA_RETURN());
DEFINE_CALLSTATICMETHODA(jdouble,  Double,  T_DOUBLE
                        , HOTSPOT_JNI_CALLSTATICDOUBLEMETHODA_ENTRY(env, cls, (uintptr_t)methodID),
                        HOTSPOT_JNI_CALLSTATICDOUBLEMETHODA_RETURN());

DT_VOID_RETURN_MARK_DECL(CallStaticVoidMethod
                         , HOTSPOT_JNI_CALLSTATICVOIDMETHOD_RETURN());
DT_VOID_RETURN_MARK_DECL(CallStaticVoidMethodV
                         , HOTSPOT_JNI_CALLSTATICVOIDMETHODV_RETURN());
DT_VOID_RETURN_MARK_DECL(CallStaticVoidMethodA
                         , HOTSPOT_JNI_CALLSTATICVOIDMETHODA_RETURN());

JNI_ENTRY(void, jni_CallStaticVoidMethod(JNIEnv *env, jclass cls, jmethodID methodID, ...))
  HOTSPOT_JNI_CALLSTATICVOIDMETHOD_ENTRY(env, cls, (uintptr_t) methodID);
  DT_VOID_RETURN_MARK(CallStaticVoidMethod);

  va_list args;
  va_start(args, methodID);
  JavaValue jvalue(T_VOID);
  JNI_ArgumentPusherVaArg ap(methodID, args);
  jni_invoke_static(env, &jvalue, nullptr, JNI_STATIC, methodID, &ap, CHECK);
  va_end(args);
JNI_END


JNI_ENTRY(void, jni_CallStaticVoidMethodV(JNIEnv *env, jclass cls, jmethodID methodID, va_list args))
  HOTSPOT_JNI_CALLSTATICVOIDMETHODV_ENTRY(env, cls, (uintptr_t) methodID);
  DT_VOID_RETURN_MARK(CallStaticVoidMethodV);

  JavaValue jvalue(T_VOID);
  JNI_ArgumentPusherVaArg ap(methodID, args);
  jni_invoke_static(env, &jvalue, nullptr, JNI_STATIC, methodID, &ap, CHECK);
JNI_END


JNI_ENTRY(void, jni_CallStaticVoidMethodA(JNIEnv *env, jclass cls, jmethodID methodID, const jvalue *args))
  HOTSPOT_JNI_CALLSTATICVOIDMETHODA_ENTRY(env, cls, (uintptr_t) methodID);
  DT_VOID_RETURN_MARK(CallStaticVoidMethodA);

  JavaValue jvalue(T_VOID);
  JNI_ArgumentPusherArray ap(methodID, args);
  jni_invoke_static(env, &jvalue, nullptr, JNI_STATIC, methodID, &ap, CHECK);
JNI_END


//
// Accessing Fields
//


DT_RETURN_MARK_DECL(GetFieldID, jfieldID
                    , HOTSPOT_JNI_GETFIELDID_RETURN((uintptr_t)_ret_ref));

JNI_ENTRY(jfieldID, jni_GetFieldID(JNIEnv *env, jclass clazz,
          const char *name, const char *sig))
  HOTSPOT_JNI_GETFIELDID_ENTRY(env, clazz, (char *) name, (char *) sig);
  jfieldID ret = 0;
  DT_RETURN_MARK(GetFieldID, jfieldID, (const jfieldID&)ret);

  Klass* k = java_lang_Class::as_Klass(JNIHandles::resolve_non_null(clazz));

  // The class should have been loaded (we have an instance of the class
  // passed in) so the field and signature should already be in the symbol
  // table.  If they're not there, the field doesn't exist.
  TempNewSymbol fieldname = SymbolTable::probe(name, (int)strlen(name));
  TempNewSymbol signame = SymbolTable::probe(sig, (int)strlen(sig));
  if (fieldname == nullptr || signame == nullptr) {
    ResourceMark rm;
    THROW_MSG_0(vmSymbols::java_lang_NoSuchFieldError(), err_msg("%s.%s %s", k->external_name(), name, sig));
  }

  // Make sure class is initialized before handing id's out to fields
  k->initialize(CHECK_NULL);

  fieldDescriptor fd;
  if (!k->is_instance_klass() ||
      !InstanceKlass::cast(k)->find_field(fieldname, signame, false, &fd)) {
    ResourceMark rm;
    THROW_MSG_0(vmSymbols::java_lang_NoSuchFieldError(), err_msg("%s.%s %s", k->external_name(), name, sig));
  }

  // A jfieldID for a non-static field is simply the offset of the field within the instanceOop
  // It may also have hash bits for k, if VerifyJNIFields is turned on.
  ret = jfieldIDWorkaround::to_instance_jfieldID(k, fd.offset(), fd.is_flat());
  return ret;
JNI_END


JNI_ENTRY(jobject, jni_GetObjectField(JNIEnv *env, jobject obj, jfieldID fieldID))
  HOTSPOT_JNI_GETOBJECTFIELD_ENTRY(env, obj, (uintptr_t) fieldID);
  oop o = JNIHandles::resolve_non_null(obj);
  Klass* k = o->klass();
  int offset = jfieldIDWorkaround::from_instance_jfieldID(k, fieldID);
  oop res = nullptr;
  // Keep JVMTI addition small and only check enabled flag here.
  // jni_GetField_probe() assumes that is okay to create handles.
  if (JvmtiExport::should_post_field_access()) {
    o = JvmtiExport::jni_GetField_probe(thread, obj, o, k, fieldID, false);
  }
  if (!jfieldIDWorkaround::is_flat_jfieldID(fieldID)) {
    res = HeapAccess<ON_UNKNOWN_OOP_REF>::oop_load_at(o, offset);
  } else {
    assert(k->is_instance_klass(), "Only instance can have flat fields");
    InstanceKlass* ik = InstanceKlass::cast(k);
    fieldDescriptor fd;
    ik->find_field_from_offset(offset, false, &fd);  // performance bottleneck
    InstanceKlass* holder = fd.field_holder();
    InlineKlass* field_vklass = InlineKlass::cast(holder->get_inline_type_field_klass(fd.index()));
    res = field_vklass->read_flat_field(o, ik->field_offset(fd.index()), CHECK_NULL);
  }
  jobject ret = JNIHandles::make_local(THREAD, res);
  HOTSPOT_JNI_GETOBJECTFIELD_RETURN(ret);
  return ret;
JNI_END



#define DEFINE_GETFIELD(Return,Fieldname,Result \
  , EntryProbe, ReturnProbe) \
\
  DT_RETURN_MARK_DECL_FOR(Result, Get##Result##Field, Return \
  , ReturnProbe); \
\
JNI_ENTRY_NO_PRESERVE(Return, jni_Get##Result##Field(JNIEnv *env, jobject obj, jfieldID fieldID)) \
\
  EntryProbe; \
  Return ret = 0;\
  DT_RETURN_MARK_FOR(Result, Get##Result##Field, Return, (const Return&)ret);\
\
  oop o = JNIHandles::resolve_non_null(obj); \
  Klass* k = o->klass(); \
  int offset = jfieldIDWorkaround::from_instance_jfieldID(k, fieldID);  \
  /* Keep JVMTI addition small and only check enabled flag here.       */ \
  if (JvmtiExport::should_post_field_access()) { \
    o = JvmtiExport::jni_GetField_probe(thread, obj, o, k, fieldID, false); \
  } \
  ret = o->Fieldname##_field(offset); \
  return ret; \
JNI_END

DEFINE_GETFIELD(jboolean, bool,   Boolean
                , HOTSPOT_JNI_GETBOOLEANFIELD_ENTRY(env, obj, (uintptr_t)fieldID),
                HOTSPOT_JNI_GETBOOLEANFIELD_RETURN(_ret_ref))
DEFINE_GETFIELD(jbyte,    byte,   Byte
                , HOTSPOT_JNI_GETBYTEFIELD_ENTRY(env, obj, (uintptr_t)fieldID),
                HOTSPOT_JNI_GETBYTEFIELD_RETURN(_ret_ref))
DEFINE_GETFIELD(jchar,    char,   Char
                , HOTSPOT_JNI_GETCHARFIELD_ENTRY(env, obj, (uintptr_t)fieldID),
                HOTSPOT_JNI_GETCHARFIELD_RETURN(_ret_ref))
DEFINE_GETFIELD(jshort,   short,  Short
                , HOTSPOT_JNI_GETSHORTFIELD_ENTRY(env, obj, (uintptr_t)fieldID),
                HOTSPOT_JNI_GETSHORTFIELD_RETURN(_ret_ref))
DEFINE_GETFIELD(jint,     int,    Int
                , HOTSPOT_JNI_GETINTFIELD_ENTRY(env, obj, (uintptr_t)fieldID),
                HOTSPOT_JNI_GETINTFIELD_RETURN(_ret_ref))
DEFINE_GETFIELD(jlong,    long,   Long
                , HOTSPOT_JNI_GETLONGFIELD_ENTRY(env, obj, (uintptr_t)fieldID),
                HOTSPOT_JNI_GETLONGFIELD_RETURN(_ret_ref))
// Float and double probes don't return value because dtrace doesn't currently support it
DEFINE_GETFIELD(jfloat,   float,  Float
                , HOTSPOT_JNI_GETFLOATFIELD_ENTRY(env, obj, (uintptr_t)fieldID),
                HOTSPOT_JNI_GETFLOATFIELD_RETURN())
DEFINE_GETFIELD(jdouble,  double, Double
                , HOTSPOT_JNI_GETDOUBLEFIELD_ENTRY(env, obj, (uintptr_t)fieldID),
                HOTSPOT_JNI_GETDOUBLEFIELD_RETURN())

address jni_GetBooleanField_addr() {
  return (address)jni_GetBooleanField;
}
address jni_GetByteField_addr() {
  return (address)jni_GetByteField;
}
address jni_GetCharField_addr() {
  return (address)jni_GetCharField;
}
address jni_GetShortField_addr() {
  return (address)jni_GetShortField;
}
address jni_GetIntField_addr() {
  return (address)jni_GetIntField;
}
address jni_GetLongField_addr() {
  return (address)jni_GetLongField;
}
address jni_GetFloatField_addr() {
  return (address)jni_GetFloatField;
}
address jni_GetDoubleField_addr() {
  return (address)jni_GetDoubleField;
}

JNI_ENTRY_NO_PRESERVE(void, jni_SetObjectField(JNIEnv *env, jobject obj, jfieldID fieldID, jobject value))
  HOTSPOT_JNI_SETOBJECTFIELD_ENTRY(env, obj, (uintptr_t) fieldID, value);
  oop o = JNIHandles::resolve_non_null(obj);
  Klass* k = o->klass();
  int offset = jfieldIDWorkaround::from_instance_jfieldID(k, fieldID);
  // Keep JVMTI addition small and only check enabled flag here.
  if (JvmtiExport::should_post_field_modification()) {
    jvalue field_value;
    field_value.l = value;
    o = JvmtiExport::jni_SetField_probe(thread, obj, o, k, fieldID, false, JVM_SIGNATURE_CLASS, (jvalue *)&field_value);
  }
  if (!jfieldIDWorkaround::is_flat_jfieldID(fieldID)) {
    HeapAccess<ON_UNKNOWN_OOP_REF>::oop_store_at(o, offset, JNIHandles::resolve(value));
  } else {
    assert(k->is_instance_klass(), "Only instances can have flat fields");
    InstanceKlass* ik = InstanceKlass::cast(k);
    fieldDescriptor fd;
    ik->find_field_from_offset(offset, false, &fd);
    InstanceKlass* holder = fd.field_holder();
    InlineKlass* vklass = InlineKlass::cast(holder->get_inline_type_field_klass(fd.index()));
    oop v = JNIHandles::resolve_non_null(value);
    vklass->write_flat_field(o, offset, v, CHECK);
  }
  HOTSPOT_JNI_SETOBJECTFIELD_RETURN();
JNI_END

// TODO: make this a template

#define DEFINE_SETFIELD(Argument,Fieldname,Result,SigType,unionType \
                        , EntryProbe, ReturnProbe) \
\
JNI_ENTRY_NO_PRESERVE(void, jni_Set##Result##Field(JNIEnv *env, jobject obj, jfieldID fieldID, Argument value)) \
\
  EntryProbe; \
\
  oop o = JNIHandles::resolve_non_null(obj); \
  Klass* k = o->klass(); \
  int offset = jfieldIDWorkaround::from_instance_jfieldID(k, fieldID);  \
  /* Keep JVMTI addition small and only check enabled flag here.       */ \
  if (JvmtiExport::should_post_field_modification()) { \
    jvalue field_value; \
    field_value.unionType = value; \
    o = JvmtiExport::jni_SetField_probe(thread, obj, o, k, fieldID, false, SigType, (jvalue *)&field_value); \
  } \
  o->Fieldname##_field_put(offset, value); \
  ReturnProbe; \
JNI_END

DEFINE_SETFIELD(jboolean, bool,   Boolean, JVM_SIGNATURE_BOOLEAN, z
                , HOTSPOT_JNI_SETBOOLEANFIELD_ENTRY(env, obj, (uintptr_t)fieldID, value),
                HOTSPOT_JNI_SETBOOLEANFIELD_RETURN())
DEFINE_SETFIELD(jbyte,    byte,   Byte,    JVM_SIGNATURE_BYTE, b
                , HOTSPOT_JNI_SETBYTEFIELD_ENTRY(env, obj, (uintptr_t)fieldID, value),
                HOTSPOT_JNI_SETBYTEFIELD_RETURN())
DEFINE_SETFIELD(jchar,    char,   Char,    JVM_SIGNATURE_CHAR, c
                , HOTSPOT_JNI_SETCHARFIELD_ENTRY(env, obj, (uintptr_t)fieldID, value),
                HOTSPOT_JNI_SETCHARFIELD_RETURN())
DEFINE_SETFIELD(jshort,   short,  Short,   JVM_SIGNATURE_SHORT, s
                , HOTSPOT_JNI_SETSHORTFIELD_ENTRY(env, obj, (uintptr_t)fieldID, value),
                HOTSPOT_JNI_SETSHORTFIELD_RETURN())
DEFINE_SETFIELD(jint,     int,    Int,     JVM_SIGNATURE_INT, i
                , HOTSPOT_JNI_SETINTFIELD_ENTRY(env, obj, (uintptr_t)fieldID, value),
                HOTSPOT_JNI_SETINTFIELD_RETURN())
DEFINE_SETFIELD(jlong,    long,   Long,    JVM_SIGNATURE_LONG, j
                , HOTSPOT_JNI_SETLONGFIELD_ENTRY(env, obj, (uintptr_t)fieldID, value),
                HOTSPOT_JNI_SETLONGFIELD_RETURN())
// Float and double probes don't return value because dtrace doesn't currently support it
DEFINE_SETFIELD(jfloat,   float,  Float,   JVM_SIGNATURE_FLOAT, f
                , HOTSPOT_JNI_SETFLOATFIELD_ENTRY(env, obj, (uintptr_t)fieldID),
                HOTSPOT_JNI_SETFLOATFIELD_RETURN())
DEFINE_SETFIELD(jdouble,  double, Double,  JVM_SIGNATURE_DOUBLE, d
                , HOTSPOT_JNI_SETDOUBLEFIELD_ENTRY(env, obj, (uintptr_t)fieldID),
                HOTSPOT_JNI_SETDOUBLEFIELD_RETURN())

DT_RETURN_MARK_DECL(ToReflectedField, jobject
                    , HOTSPOT_JNI_TOREFLECTEDFIELD_RETURN(_ret_ref));

JNI_ENTRY(jobject, jni_ToReflectedField(JNIEnv *env, jclass cls, jfieldID fieldID, jboolean isStatic))
  HOTSPOT_JNI_TOREFLECTEDFIELD_ENTRY(env, cls, (uintptr_t) fieldID, isStatic);
  jobject ret = nullptr;
  DT_RETURN_MARK(ToReflectedField, jobject, (const jobject&)ret);

  fieldDescriptor fd;
  bool found = false;
  Klass* k = java_lang_Class::as_Klass(JNIHandles::resolve_non_null(cls));

  assert(jfieldIDWorkaround::is_static_jfieldID(fieldID) == (isStatic != 0), "invalid fieldID");

  if (isStatic) {
    // Static field. The fieldID a JNIid specifying the field holder and the offset within the Klass*.
    JNIid* id = jfieldIDWorkaround::from_static_jfieldID(fieldID);
    assert(id->is_static_field_id(), "invalid static field id");
    found = id->find_local_field(&fd);
  } else {
    // Non-static field. The fieldID is really the offset of the field within the instanceOop.
    int offset = jfieldIDWorkaround::from_instance_jfieldID(k, fieldID);
    found = InstanceKlass::cast(k)->find_field_from_offset(offset, false, &fd);
  }
  assert(found, "bad fieldID passed into jni_ToReflectedField");
  oop reflected = Reflection::new_field(&fd, CHECK_NULL);
  ret = JNIHandles::make_local(THREAD, reflected);
  return ret;
JNI_END


//
// Accessing Static Fields
//
DT_RETURN_MARK_DECL(GetStaticFieldID, jfieldID
                    , HOTSPOT_JNI_GETSTATICFIELDID_RETURN((uintptr_t)_ret_ref));

JNI_ENTRY(jfieldID, jni_GetStaticFieldID(JNIEnv *env, jclass clazz,
          const char *name, const char *sig))
  HOTSPOT_JNI_GETSTATICFIELDID_ENTRY(env, clazz, (char *) name, (char *) sig);
  jfieldID ret = nullptr;
  DT_RETURN_MARK(GetStaticFieldID, jfieldID, (const jfieldID&)ret);

  // The class should have been loaded (we have an instance of the class
  // passed in) so the field and signature should already be in the symbol
  // table.  If they're not there, the field doesn't exist.
  TempNewSymbol fieldname = SymbolTable::probe(name, (int)strlen(name));
  TempNewSymbol signame = SymbolTable::probe(sig, (int)strlen(sig));
  if (fieldname == nullptr || signame == nullptr) {
    THROW_MSG_0(vmSymbols::java_lang_NoSuchFieldError(), (char*) name);
  }
  Klass* k = java_lang_Class::as_Klass(JNIHandles::resolve_non_null(clazz));
  // Make sure class is initialized before handing id's out to static fields
  k->initialize(CHECK_NULL);

  fieldDescriptor fd;
  if (!k->is_instance_klass() ||
      !InstanceKlass::cast(k)->find_field(fieldname, signame, true, &fd)) {
    THROW_MSG_0(vmSymbols::java_lang_NoSuchFieldError(), (char*) name);
  }

  // A jfieldID for a static field is a JNIid specifying the field holder and the offset within the Klass*
  JNIid* id = fd.field_holder()->jni_id_for(fd.offset());
  debug_only(id->set_is_static_field_id();)

  debug_only(id->verify(fd.field_holder()));

  ret = jfieldIDWorkaround::to_static_jfieldID(id);
  return ret;
JNI_END


JNI_ENTRY(jobject, jni_GetStaticObjectField(JNIEnv *env, jclass clazz, jfieldID fieldID))
  HOTSPOT_JNI_GETSTATICOBJECTFIELD_ENTRY(env, clazz, (uintptr_t) fieldID);
#if INCLUDE_JNI_CHECK
  DEBUG_ONLY(Klass* param_k = jniCheck::validate_class(thread, clazz);)
#endif // INCLUDE_JNI_CHECK
  JNIid* id = jfieldIDWorkaround::from_static_jfieldID(fieldID);
  assert(id->is_static_field_id(), "invalid static field id");
  // Keep JVMTI addition small and only check enabled flag here.
  // jni_GetField_probe() assumes that is okay to create handles.
  if (JvmtiExport::should_post_field_access()) {
    JvmtiExport::jni_GetField_probe(thread, nullptr, nullptr, id->holder(), fieldID, true);
  }
  jobject ret = JNIHandles::make_local(THREAD, id->holder()->java_mirror()->obj_field(id->offset()));
  HOTSPOT_JNI_GETSTATICOBJECTFIELD_RETURN(ret);
  return ret;
JNI_END


#define DEFINE_GETSTATICFIELD(Return,Fieldname,Result \
                              , EntryProbe, ReturnProbe) \
\
  DT_RETURN_MARK_DECL_FOR(Result, GetStatic##Result##Field, Return \
                          , ReturnProbe);                                          \
\
JNI_ENTRY(Return, jni_GetStatic##Result##Field(JNIEnv *env, jclass clazz, jfieldID fieldID)) \
  EntryProbe; \
  Return ret = 0;\
  DT_RETURN_MARK_FOR(Result, GetStatic##Result##Field, Return, \
                     (const Return&)ret);\
  JNIid* id = jfieldIDWorkaround::from_static_jfieldID(fieldID); \
  assert(id->is_static_field_id(), "invalid static field id"); \
  /* Keep JVMTI addition small and only check enabled flag here. */ \
  /* jni_GetField_probe() assumes that is okay to create handles. */ \
  if (JvmtiExport::should_post_field_access()) { \
    JvmtiExport::jni_GetField_probe(thread, nullptr, nullptr, id->holder(), fieldID, true); \
  } \
  ret = id->holder()->java_mirror()-> Fieldname##_field (id->offset()); \
  return ret;\
JNI_END

DEFINE_GETSTATICFIELD(jboolean, bool,   Boolean
                      , HOTSPOT_JNI_GETSTATICBOOLEANFIELD_ENTRY(env, clazz, (uintptr_t) fieldID), HOTSPOT_JNI_GETSTATICBOOLEANFIELD_RETURN(_ret_ref))
DEFINE_GETSTATICFIELD(jbyte,    byte,   Byte
                      , HOTSPOT_JNI_GETSTATICBYTEFIELD_ENTRY(env, clazz, (uintptr_t) fieldID),    HOTSPOT_JNI_GETSTATICBYTEFIELD_RETURN(_ret_ref)   )
DEFINE_GETSTATICFIELD(jchar,    char,   Char
                      , HOTSPOT_JNI_GETSTATICCHARFIELD_ENTRY(env, clazz, (uintptr_t) fieldID),    HOTSPOT_JNI_GETSTATICCHARFIELD_RETURN(_ret_ref)   )
DEFINE_GETSTATICFIELD(jshort,   short,  Short
                      , HOTSPOT_JNI_GETSTATICSHORTFIELD_ENTRY(env, clazz, (uintptr_t) fieldID),   HOTSPOT_JNI_GETSTATICSHORTFIELD_RETURN(_ret_ref)  )
DEFINE_GETSTATICFIELD(jint,     int,    Int
                      , HOTSPOT_JNI_GETSTATICINTFIELD_ENTRY(env, clazz, (uintptr_t) fieldID),     HOTSPOT_JNI_GETSTATICINTFIELD_RETURN(_ret_ref)    )
DEFINE_GETSTATICFIELD(jlong,    long,   Long
                      , HOTSPOT_JNI_GETSTATICLONGFIELD_ENTRY(env, clazz, (uintptr_t) fieldID),    HOTSPOT_JNI_GETSTATICLONGFIELD_RETURN(_ret_ref)   )
// Float and double probes don't return value because dtrace doesn't currently support it
DEFINE_GETSTATICFIELD(jfloat,   float,  Float
                      , HOTSPOT_JNI_GETSTATICFLOATFIELD_ENTRY(env, clazz, (uintptr_t) fieldID),   HOTSPOT_JNI_GETSTATICFLOATFIELD_RETURN()          )
DEFINE_GETSTATICFIELD(jdouble,  double, Double
                      , HOTSPOT_JNI_GETSTATICDOUBLEFIELD_ENTRY(env, clazz, (uintptr_t) fieldID),  HOTSPOT_JNI_GETSTATICDOUBLEFIELD_RETURN()         )

JNI_ENTRY(void, jni_SetStaticObjectField(JNIEnv *env, jclass clazz, jfieldID fieldID, jobject value))
 HOTSPOT_JNI_SETSTATICOBJECTFIELD_ENTRY(env, clazz, (uintptr_t) fieldID, value);
  JNIid* id = jfieldIDWorkaround::from_static_jfieldID(fieldID);
  assert(id->is_static_field_id(), "invalid static field id");
  // Keep JVMTI addition small and only check enabled flag here.
  // jni_SetField_probe() assumes that is okay to create handles.
  if (JvmtiExport::should_post_field_modification()) {
    jvalue field_value;
    field_value.l = value;
    JvmtiExport::jni_SetField_probe(thread, nullptr, nullptr, id->holder(), fieldID, true, JVM_SIGNATURE_CLASS, (jvalue *)&field_value);
  }
  id->holder()->java_mirror()->obj_field_put(id->offset(), JNIHandles::resolve(value));
  HOTSPOT_JNI_SETSTATICOBJECTFIELD_RETURN();
JNI_END



#define DEFINE_SETSTATICFIELD(Argument,Fieldname,Result,SigType,unionType \
                              , EntryProbe, ReturnProbe) \
\
JNI_ENTRY(void, jni_SetStatic##Result##Field(JNIEnv *env, jclass clazz, jfieldID fieldID, Argument value)) \
  EntryProbe; \
\
  JNIid* id = jfieldIDWorkaround::from_static_jfieldID(fieldID); \
  assert(id->is_static_field_id(), "invalid static field id"); \
  /* Keep JVMTI addition small and only check enabled flag here. */ \
  /* jni_SetField_probe() assumes that is okay to create handles. */ \
  if (JvmtiExport::should_post_field_modification()) { \
    jvalue field_value; \
    field_value.unionType = value; \
    JvmtiExport::jni_SetField_probe(thread, nullptr, nullptr, id->holder(), fieldID, true, SigType, (jvalue *)&field_value); \
  } \
  id->holder()->java_mirror()-> Fieldname##_field_put (id->offset(), value); \
  ReturnProbe;\
JNI_END

DEFINE_SETSTATICFIELD(jboolean, bool,   Boolean, JVM_SIGNATURE_BOOLEAN, z
                      , HOTSPOT_JNI_SETSTATICBOOLEANFIELD_ENTRY(env, clazz, (uintptr_t)fieldID, value),
                      HOTSPOT_JNI_SETSTATICBOOLEANFIELD_RETURN())
DEFINE_SETSTATICFIELD(jbyte,    byte,   Byte,    JVM_SIGNATURE_BYTE, b
                      , HOTSPOT_JNI_SETSTATICBYTEFIELD_ENTRY(env, clazz, (uintptr_t) fieldID, value),
                      HOTSPOT_JNI_SETSTATICBYTEFIELD_RETURN())
DEFINE_SETSTATICFIELD(jchar,    char,   Char,    JVM_SIGNATURE_CHAR, c
                      , HOTSPOT_JNI_SETSTATICCHARFIELD_ENTRY(env, clazz, (uintptr_t) fieldID, value),
                      HOTSPOT_JNI_SETSTATICCHARFIELD_RETURN())
DEFINE_SETSTATICFIELD(jshort,   short,  Short,   JVM_SIGNATURE_SHORT, s
                      , HOTSPOT_JNI_SETSTATICSHORTFIELD_ENTRY(env, clazz, (uintptr_t) fieldID, value),
                      HOTSPOT_JNI_SETSTATICSHORTFIELD_RETURN())
DEFINE_SETSTATICFIELD(jint,     int,    Int,     JVM_SIGNATURE_INT, i
                      , HOTSPOT_JNI_SETSTATICINTFIELD_ENTRY(env, clazz, (uintptr_t) fieldID, value),
                      HOTSPOT_JNI_SETSTATICINTFIELD_RETURN())
DEFINE_SETSTATICFIELD(jlong,    long,   Long,    JVM_SIGNATURE_LONG, j
                      , HOTSPOT_JNI_SETSTATICLONGFIELD_ENTRY(env, clazz, (uintptr_t) fieldID, value),
                      HOTSPOT_JNI_SETSTATICLONGFIELD_RETURN())
// Float and double probes don't return value because dtrace doesn't currently support it
DEFINE_SETSTATICFIELD(jfloat,   float,  Float,   JVM_SIGNATURE_FLOAT, f
                      , HOTSPOT_JNI_SETSTATICFLOATFIELD_ENTRY(env, clazz, (uintptr_t) fieldID),
                      HOTSPOT_JNI_SETSTATICFLOATFIELD_RETURN())
DEFINE_SETSTATICFIELD(jdouble,  double, Double,  JVM_SIGNATURE_DOUBLE, d
                      , HOTSPOT_JNI_SETSTATICDOUBLEFIELD_ENTRY(env, clazz, (uintptr_t) fieldID),
                      HOTSPOT_JNI_SETSTATICDOUBLEFIELD_RETURN())

//
// String Operations
//

// Unicode Interface

DT_RETURN_MARK_DECL(NewString, jstring
                    , HOTSPOT_JNI_NEWSTRING_RETURN(_ret_ref));

JNI_ENTRY(jstring, jni_NewString(JNIEnv *env, const jchar *unicodeChars, jsize len))
 HOTSPOT_JNI_NEWSTRING_ENTRY(env, (uint16_t *) unicodeChars, len);
  jstring ret = nullptr;
  DT_RETURN_MARK(NewString, jstring, (const jstring&)ret);
  oop string=java_lang_String::create_oop_from_unicode((jchar*) unicodeChars, len, CHECK_NULL);
  ret = (jstring) JNIHandles::make_local(THREAD, string);
  return ret;
JNI_END


JNI_ENTRY_NO_PRESERVE(jsize, jni_GetStringLength(JNIEnv *env, jstring string))
  HOTSPOT_JNI_GETSTRINGLENGTH_ENTRY(env, string);
  jsize ret = 0;
  oop s = JNIHandles::resolve_non_null(string);
  ret = java_lang_String::length(s);
 HOTSPOT_JNI_GETSTRINGLENGTH_RETURN(ret);
  return ret;
JNI_END


JNI_ENTRY_NO_PRESERVE(const jchar*, jni_GetStringChars(
  JNIEnv *env, jstring string, jboolean *isCopy))
 HOTSPOT_JNI_GETSTRINGCHARS_ENTRY(env, string, (uintptr_t *) isCopy);
  jchar* buf = nullptr;
  oop s = JNIHandles::resolve_non_null(string);
  typeArrayOop s_value = java_lang_String::value(s);
  if (s_value != nullptr) {
    int s_len = java_lang_String::length(s, s_value);
    bool is_latin1 = java_lang_String::is_latin1(s);
    buf = NEW_C_HEAP_ARRAY_RETURN_NULL(jchar, s_len + 1, mtInternal);  // add one for zero termination
    /* JNI Specification states return null on OOM */
    if (buf != nullptr) {
      if (s_len > 0) {
        if (!is_latin1) {
          ArrayAccess<>::arraycopy_to_native(s_value, (size_t) typeArrayOopDesc::element_offset<jchar>(0),
                                             buf, s_len);
        } else {
          for (int i = 0; i < s_len; i++) {
            buf[i] = ((jchar) s_value->byte_at(i)) & 0xff;
          }
        }
      }
      buf[s_len] = 0;
      //%note jni_5
      if (isCopy != nullptr) {
        *isCopy = JNI_TRUE;
      }
    }
  }
  HOTSPOT_JNI_GETSTRINGCHARS_RETURN(buf);
  return buf;
JNI_END


JNI_ENTRY_NO_PRESERVE(void, jni_ReleaseStringChars(JNIEnv *env, jstring str, const jchar *chars))
  HOTSPOT_JNI_RELEASESTRINGCHARS_ENTRY(env, str, (uint16_t *) chars);
  //%note jni_6
  if (chars != nullptr) {
    // Since String objects are supposed to be immutable, don't copy any
    // new data back.  A bad user will have to go after the char array.
    FreeHeap((void*) chars);
  }
  HOTSPOT_JNI_RELEASESTRINGCHARS_RETURN();
JNI_END


// UTF Interface

DT_RETURN_MARK_DECL(NewStringUTF, jstring
                    , HOTSPOT_JNI_NEWSTRINGUTF_RETURN(_ret_ref));

JNI_ENTRY(jstring, jni_NewStringUTF(JNIEnv *env, const char *bytes))
  HOTSPOT_JNI_NEWSTRINGUTF_ENTRY(env, (char *) bytes);
  jstring ret;
  DT_RETURN_MARK(NewStringUTF, jstring, (const jstring&)ret);

  oop result = java_lang_String::create_oop_from_str((char*) bytes, CHECK_NULL);
  ret = (jstring) JNIHandles::make_local(THREAD, result);
  return ret;
JNI_END


JNI_ENTRY(jsize, jni_GetStringUTFLength(JNIEnv *env, jstring string))
 HOTSPOT_JNI_GETSTRINGUTFLENGTH_ENTRY(env, string);
  oop java_string = JNIHandles::resolve_non_null(string);
  jsize ret = java_lang_String::utf8_length(java_string);
  HOTSPOT_JNI_GETSTRINGUTFLENGTH_RETURN(ret);
  return ret;
JNI_END


JNI_ENTRY(const char*, jni_GetStringUTFChars(JNIEnv *env, jstring string, jboolean *isCopy))
 HOTSPOT_JNI_GETSTRINGUTFCHARS_ENTRY(env, string, (uintptr_t *) isCopy);
  char* result = nullptr;
  oop java_string = JNIHandles::resolve_non_null(string);
  typeArrayOop s_value = java_lang_String::value(java_string);
  if (s_value != nullptr) {
    size_t length = java_lang_String::utf8_length(java_string, s_value);
    /* JNI Specification states return null on OOM */
    result = AllocateHeap(length + 1, mtInternal, AllocFailStrategy::RETURN_NULL);
    if (result != nullptr) {
      java_lang_String::as_utf8_string(java_string, s_value, result, (int) length + 1);
      if (isCopy != nullptr) {
        *isCopy = JNI_TRUE;
      }
    }
  }
 HOTSPOT_JNI_GETSTRINGUTFCHARS_RETURN(result);
  return result;
JNI_END


JNI_LEAF(void, jni_ReleaseStringUTFChars(JNIEnv *env, jstring str, const char *chars))
 HOTSPOT_JNI_RELEASESTRINGUTFCHARS_ENTRY(env, str, (char *) chars);
  if (chars != nullptr) {
    FreeHeap((char*) chars);
  }
HOTSPOT_JNI_RELEASESTRINGUTFCHARS_RETURN();
JNI_END


JNI_ENTRY_NO_PRESERVE(jsize, jni_GetArrayLength(JNIEnv *env, jarray array))
 HOTSPOT_JNI_GETARRAYLENGTH_ENTRY(env, array);
  arrayOop a = arrayOop(JNIHandles::resolve_non_null(array));
  assert(a->is_array(), "must be array");
  jsize ret = a->length();
 HOTSPOT_JNI_GETARRAYLENGTH_RETURN(ret);
  return ret;
JNI_END


//
// Object Array Operations
//

DT_RETURN_MARK_DECL(NewObjectArray, jobjectArray
                    , HOTSPOT_JNI_NEWOBJECTARRAY_RETURN(_ret_ref));

JNI_ENTRY(jobjectArray, jni_NewObjectArray(JNIEnv *env, jsize length, jclass elementClass, jobject initialElement))
 HOTSPOT_JNI_NEWOBJECTARRAY_ENTRY(env, length, elementClass, initialElement);
  jobjectArray ret = nullptr;
  DT_RETURN_MARK(NewObjectArray, jobjectArray, (const jobjectArray&)ret);
  Klass* ek = java_lang_Class::as_Klass(JNIHandles::resolve_non_null(elementClass));
  Klass* ak = ek->array_klass(CHECK_NULL);
  ObjArrayKlass::cast(ak)->initialize(CHECK_NULL);
  objArrayOop result = ObjArrayKlass::cast(ak)->allocate(length, CHECK_NULL);
  oop initial_value = JNIHandles::resolve(initialElement);
  if (initial_value != nullptr) {  // array already initialized with null
    for (int index = 0; index < length; index++) {
      result->obj_at_put(index, initial_value);
    }
  }
  ret = (jobjectArray) JNIHandles::make_local(THREAD, result);
  return ret;
JNI_END

DT_RETURN_MARK_DECL(GetObjectArrayElement, jobject
                    , HOTSPOT_JNI_GETOBJECTARRAYELEMENT_RETURN(_ret_ref));

JNI_ENTRY(jobject, jni_GetObjectArrayElement(JNIEnv *env, jobjectArray array, jsize index))
 HOTSPOT_JNI_GETOBJECTARRAYELEMENT_ENTRY(env, array, index);
  jobject ret = nullptr;
  DT_RETURN_MARK(GetObjectArrayElement, jobject, (const jobject&)ret);
  oop res = nullptr;
  arrayOop arr((arrayOop)JNIHandles::resolve_non_null(array));
  if (arr->is_within_bounds(index)) {
    if (arr->is_flatArray()) {
      flatArrayOop a = flatArrayOop(JNIHandles::resolve_non_null(array));
      flatArrayHandle vah(thread, a);
      res = flatArrayOopDesc::value_alloc_copy_from_index(vah, index, CHECK_NULL);
      assert(res != nullptr, "Must be set in one of two paths above");
    } else {
      assert(arr->is_objArray(), "If not a valueArray. must be an objArray");
      objArrayOop a = objArrayOop(JNIHandles::resolve_non_null(array));
      res = a->obj_at(index);
    }
  } else {
    ResourceMark rm(THREAD);
    stringStream ss;
    ss.print("Index %d out of bounds for length %d", index,arr->length());
    THROW_MSG_0(vmSymbols::java_lang_ArrayIndexOutOfBoundsException(), ss.as_string());
  }
  ret = JNIHandles::make_local(THREAD, res);
  return ret;
JNI_END

DT_VOID_RETURN_MARK_DECL(SetObjectArrayElement
                         , HOTSPOT_JNI_SETOBJECTARRAYELEMENT_RETURN());

JNI_ENTRY(void, jni_SetObjectArrayElement(JNIEnv *env, jobjectArray array, jsize index, jobject value))
 HOTSPOT_JNI_SETOBJECTARRAYELEMENT_ENTRY(env, array, index, value);
  DT_VOID_RETURN_MARK(SetObjectArrayElement);

   bool oob = false;
   int length = -1;
   oop res = nullptr;
   arrayOop arr((arrayOop)JNIHandles::resolve_non_null(array));
   if (arr->is_within_bounds(index)) {
     if (arr->is_flatArray()) {
       flatArrayOop a = flatArrayOop(JNIHandles::resolve_non_null(array));
       oop v = JNIHandles::resolve(value);
       FlatArrayKlass* vaklass = FlatArrayKlass::cast(a->klass());
       InlineKlass* element_vklass = vaklass->element_klass();
       if (v != nullptr && v->is_a(element_vklass)) {
         a->value_copy_to_index(v, index);
       } else {
         ResourceMark rm(THREAD);
         stringStream ss;
         Klass *kl = FlatArrayKlass::cast(a->klass());
         ss.print("type mismatch: can not store %s to %s[%d]",
             v->klass()->external_name(),
             kl->external_name(),
             index);
         for (int dims = ArrayKlass::cast(a->klass())->dimension(); dims > 1; --dims) {
           ss.print("[]");
         }
         THROW_MSG(vmSymbols::java_lang_ArrayStoreException(), ss.as_string());
       }
     } else {
       assert(arr->is_objArray(), "If not a valueArray. must be an objArray");
       objArrayOop a = objArrayOop(JNIHandles::resolve_non_null(array));
       oop v = JNIHandles::resolve(value);
       if (v == nullptr || v->is_a(ObjArrayKlass::cast(a->klass())->element_klass())) {
         a->obj_at_put(index, v);
       } else {
         ResourceMark rm(THREAD);
         stringStream ss;
         Klass *bottom_kl = ObjArrayKlass::cast(a->klass())->bottom_klass();
         ss.print("type mismatch: can not store %s to %s[%d]",
             v->klass()->external_name(),
             bottom_kl->is_typeArray_klass() ? type2name_tab[ArrayKlass::cast(bottom_kl)->element_type()] : bottom_kl->external_name(),
                 index);
         for (int dims = ArrayKlass::cast(a->klass())->dimension(); dims > 1; --dims) {
           ss.print("[]");
         }
         THROW_MSG(vmSymbols::java_lang_ArrayStoreException(), ss.as_string());
       }
     }
   } else {
     ResourceMark rm(THREAD);
     stringStream ss;
     ss.print("Index %d out of bounds for length %d", index, arr->length());
     THROW_MSG(vmSymbols::java_lang_ArrayIndexOutOfBoundsException(), ss.as_string());
   }
JNI_END



#define DEFINE_NEWSCALARARRAY(Return,Allocator,Result \
                              ,EntryProbe,ReturnProbe)  \
\
  DT_RETURN_MARK_DECL(New##Result##Array, Return \
                      , ReturnProbe); \
\
JNI_ENTRY(Return, \
          jni_New##Result##Array(JNIEnv *env, jsize len)) \
  EntryProbe; \
  Return ret = nullptr;\
  DT_RETURN_MARK(New##Result##Array, Return, (const Return&)ret);\
\
  oop obj= oopFactory::Allocator(len, CHECK_NULL); \
  ret = (Return) JNIHandles::make_local(THREAD, obj); \
  return ret;\
JNI_END

DEFINE_NEWSCALARARRAY(jbooleanArray, new_boolArray,   Boolean,
                      HOTSPOT_JNI_NEWBOOLEANARRAY_ENTRY(env, len),
                      HOTSPOT_JNI_NEWBOOLEANARRAY_RETURN(_ret_ref))
DEFINE_NEWSCALARARRAY(jbyteArray,    new_byteArray,   Byte,
                      HOTSPOT_JNI_NEWBYTEARRAY_ENTRY(env, len),
                      HOTSPOT_JNI_NEWBYTEARRAY_RETURN(_ret_ref))
DEFINE_NEWSCALARARRAY(jshortArray,   new_shortArray,  Short,
                      HOTSPOT_JNI_NEWSHORTARRAY_ENTRY(env, len),
                      HOTSPOT_JNI_NEWSHORTARRAY_RETURN(_ret_ref))
DEFINE_NEWSCALARARRAY(jcharArray,    new_charArray,   Char,
                      HOTSPOT_JNI_NEWCHARARRAY_ENTRY(env, len),
                      HOTSPOT_JNI_NEWCHARARRAY_RETURN(_ret_ref))
DEFINE_NEWSCALARARRAY(jintArray,     new_intArray,    Int,
                      HOTSPOT_JNI_NEWINTARRAY_ENTRY(env, len),
                      HOTSPOT_JNI_NEWINTARRAY_RETURN(_ret_ref))
DEFINE_NEWSCALARARRAY(jlongArray,    new_longArray,   Long,
                      HOTSPOT_JNI_NEWLONGARRAY_ENTRY(env, len),
                      HOTSPOT_JNI_NEWLONGARRAY_RETURN(_ret_ref))
DEFINE_NEWSCALARARRAY(jfloatArray,   new_floatArray,  Float,
                      HOTSPOT_JNI_NEWFLOATARRAY_ENTRY(env, len),
                      HOTSPOT_JNI_NEWFLOATARRAY_RETURN(_ret_ref))
DEFINE_NEWSCALARARRAY(jdoubleArray,  new_doubleArray, Double,
                      HOTSPOT_JNI_NEWDOUBLEARRAY_ENTRY(env, len),
                      HOTSPOT_JNI_NEWDOUBLEARRAY_RETURN(_ret_ref))

// Return an address which will fault if the caller writes to it.

static char* get_bad_address() {
  static char* bad_address = nullptr;
  if (bad_address == nullptr) {
    size_t size = os::vm_allocation_granularity();
    bad_address = os::reserve_memory(size);
    if (bad_address != nullptr) {
      os::protect_memory(bad_address, size, os::MEM_PROT_READ,
                         /*is_committed*/false);
      MemTracker::record_virtual_memory_type((void*)bad_address, mtInternal);
    }
  }
  return bad_address;
}



#define DEFINE_GETSCALARARRAYELEMENTS(ElementTag,ElementType,Result, Tag \
                                      , EntryProbe, ReturnProbe) \
\
JNI_ENTRY_NO_PRESERVE(ElementType*, \
          jni_Get##Result##ArrayElements(JNIEnv *env, ElementType##Array array, jboolean *isCopy)) \
  EntryProbe; \
  /* allocate an chunk of memory in c land */ \
  typeArrayOop a = typeArrayOop(JNIHandles::resolve_non_null(array)); \
  ElementType* result; \
  int len = a->length(); \
  if (len == 0) { \
    if (isCopy != nullptr) { \
      *isCopy = JNI_FALSE; \
    } \
    /* Empty array: legal but useless, can't return null. \
     * Return a pointer to something useless. \
     * Avoid asserts in typeArrayOop. */ \
    result = (ElementType*)get_bad_address(); \
  } else { \
    /* JNI Specification states return null on OOM */                    \
    result = NEW_C_HEAP_ARRAY_RETURN_NULL(ElementType, len, mtInternal); \
    if (result != nullptr) {                                             \
      /* copy the array to the c chunk */                                \
      ArrayAccess<>::arraycopy_to_native(a, typeArrayOopDesc::element_offset<ElementType>(0), \
                                         result, len);                   \
      if (isCopy) {                                                      \
        *isCopy = JNI_TRUE;                                              \
      }                                                                  \
    }                                                                    \
  } \
  ReturnProbe; \
  return result; \
JNI_END

DEFINE_GETSCALARARRAYELEMENTS(T_BOOLEAN, jboolean, Boolean, bool
                              , HOTSPOT_JNI_GETBOOLEANARRAYELEMENTS_ENTRY(env, array, (uintptr_t *) isCopy),
                              HOTSPOT_JNI_GETBOOLEANARRAYELEMENTS_RETURN((uintptr_t*)result))
DEFINE_GETSCALARARRAYELEMENTS(T_BYTE,    jbyte,    Byte,    byte
                              , HOTSPOT_JNI_GETBYTEARRAYELEMENTS_ENTRY(env, array, (uintptr_t *) isCopy),
                              HOTSPOT_JNI_GETBYTEARRAYELEMENTS_RETURN((char*)result))
DEFINE_GETSCALARARRAYELEMENTS(T_SHORT,   jshort,   Short,   short
                              , HOTSPOT_JNI_GETSHORTARRAYELEMENTS_ENTRY(env, (uint16_t*) array, (uintptr_t *) isCopy),
                              HOTSPOT_JNI_GETSHORTARRAYELEMENTS_RETURN((uint16_t*)result))
DEFINE_GETSCALARARRAYELEMENTS(T_CHAR,    jchar,    Char,    char
                              , HOTSPOT_JNI_GETCHARARRAYELEMENTS_ENTRY(env, (uint16_t*) array, (uintptr_t *) isCopy),
                              HOTSPOT_JNI_GETCHARARRAYELEMENTS_RETURN(result))
DEFINE_GETSCALARARRAYELEMENTS(T_INT,     jint,     Int,     int
                              , HOTSPOT_JNI_GETINTARRAYELEMENTS_ENTRY(env, array, (uintptr_t *) isCopy),
                              HOTSPOT_JNI_GETINTARRAYELEMENTS_RETURN((uint32_t*)result))
DEFINE_GETSCALARARRAYELEMENTS(T_LONG,    jlong,    Long,    long
                              , HOTSPOT_JNI_GETLONGARRAYELEMENTS_ENTRY(env, array, (uintptr_t *) isCopy),
                              HOTSPOT_JNI_GETLONGARRAYELEMENTS_RETURN(((uintptr_t*)result)))
// Float and double probes don't return value because dtrace doesn't currently support it
DEFINE_GETSCALARARRAYELEMENTS(T_FLOAT,   jfloat,   Float,   float
                              , HOTSPOT_JNI_GETFLOATARRAYELEMENTS_ENTRY(env, array, (uintptr_t *) isCopy),
                              HOTSPOT_JNI_GETFLOATARRAYELEMENTS_RETURN(result))
DEFINE_GETSCALARARRAYELEMENTS(T_DOUBLE,  jdouble,  Double,  double
                              , HOTSPOT_JNI_GETDOUBLEARRAYELEMENTS_ENTRY(env, array, (uintptr_t *) isCopy),
                              HOTSPOT_JNI_GETDOUBLEARRAYELEMENTS_RETURN(result))


#define DEFINE_RELEASESCALARARRAYELEMENTS(ElementTag,ElementType,Result,Tag \
                                          , EntryProbe, ReturnProbe);\
\
JNI_ENTRY_NO_PRESERVE(void, \
          jni_Release##Result##ArrayElements(JNIEnv *env, ElementType##Array array, \
                                             ElementType *buf, jint mode)) \
  EntryProbe; \
  typeArrayOop a = typeArrayOop(JNIHandles::resolve_non_null(array)); \
  int len = a->length(); \
  if (len != 0) {   /* Empty array:  nothing to free or copy. */  \
    if ((mode == 0) || (mode == JNI_COMMIT)) { \
      ArrayAccess<>::arraycopy_from_native(buf, a, typeArrayOopDesc::element_offset<ElementType>(0), len); \
    } \
    if ((mode == 0) || (mode == JNI_ABORT)) { \
      FreeHeap(buf); \
    } \
  } \
  ReturnProbe; \
JNI_END

DEFINE_RELEASESCALARARRAYELEMENTS(T_BOOLEAN, jboolean, Boolean, bool
                                  , HOTSPOT_JNI_RELEASEBOOLEANARRAYELEMENTS_ENTRY(env, array, (uintptr_t *) buf, mode),
                                  HOTSPOT_JNI_RELEASEBOOLEANARRAYELEMENTS_RETURN())
DEFINE_RELEASESCALARARRAYELEMENTS(T_BYTE,    jbyte,    Byte,    byte
                                  , HOTSPOT_JNI_RELEASEBYTEARRAYELEMENTS_ENTRY(env, array, (char *) buf, mode),
                                  HOTSPOT_JNI_RELEASEBYTEARRAYELEMENTS_RETURN())
DEFINE_RELEASESCALARARRAYELEMENTS(T_SHORT,   jshort,   Short,   short
                                  ,  HOTSPOT_JNI_RELEASESHORTARRAYELEMENTS_ENTRY(env, array, (uint16_t *) buf, mode),
                                  HOTSPOT_JNI_RELEASESHORTARRAYELEMENTS_RETURN())
DEFINE_RELEASESCALARARRAYELEMENTS(T_CHAR,    jchar,    Char,    char
                                  ,  HOTSPOT_JNI_RELEASECHARARRAYELEMENTS_ENTRY(env, array, (uint16_t *) buf, mode),
                                  HOTSPOT_JNI_RELEASECHARARRAYELEMENTS_RETURN())
DEFINE_RELEASESCALARARRAYELEMENTS(T_INT,     jint,     Int,     int
                                  , HOTSPOT_JNI_RELEASEINTARRAYELEMENTS_ENTRY(env, array, (uint32_t *) buf, mode),
                                  HOTSPOT_JNI_RELEASEINTARRAYELEMENTS_RETURN())
DEFINE_RELEASESCALARARRAYELEMENTS(T_LONG,    jlong,    Long,    long
                                  , HOTSPOT_JNI_RELEASELONGARRAYELEMENTS_ENTRY(env, array, (uintptr_t *) buf, mode),
                                  HOTSPOT_JNI_RELEASELONGARRAYELEMENTS_RETURN())
DEFINE_RELEASESCALARARRAYELEMENTS(T_FLOAT,   jfloat,   Float,   float
                                  , HOTSPOT_JNI_RELEASEFLOATARRAYELEMENTS_ENTRY(env, array, (float *) buf, mode),
                                  HOTSPOT_JNI_RELEASEFLOATARRAYELEMENTS_RETURN())
DEFINE_RELEASESCALARARRAYELEMENTS(T_DOUBLE,  jdouble,  Double,  double
                                  , HOTSPOT_JNI_RELEASEDOUBLEARRAYELEMENTS_ENTRY(env, array, (double *) buf, mode),
                                  HOTSPOT_JNI_RELEASEDOUBLEARRAYELEMENTS_RETURN())

static void check_bounds(jsize start, jsize copy_len, jsize array_len, TRAPS) {
  ResourceMark rm(THREAD);
  if (copy_len < 0) {
    stringStream ss;
    ss.print("Length %d is negative", copy_len);
    THROW_MSG(vmSymbols::java_lang_ArrayIndexOutOfBoundsException(), ss.as_string());
  } else if (start < 0 || (start > array_len - copy_len)) {
    stringStream ss;
    ss.print("Array region %d.." INT64_FORMAT " out of bounds for length %d",
             start, (int64_t)start+(int64_t)copy_len, array_len);
    THROW_MSG(vmSymbols::java_lang_ArrayIndexOutOfBoundsException(), ss.as_string());
  }
}

#define DEFINE_GETSCALARARRAYREGION(ElementTag,ElementType,Result, Tag \
                                    , EntryProbe, ReturnProbe); \
  DT_VOID_RETURN_MARK_DECL(Get##Result##ArrayRegion \
                           , ReturnProbe); \
\
JNI_ENTRY(void, \
jni_Get##Result##ArrayRegion(JNIEnv *env, ElementType##Array array, jsize start, \
             jsize len, ElementType *buf)) \
  EntryProbe; \
  DT_VOID_RETURN_MARK(Get##Result##ArrayRegion); \
  typeArrayOop src = typeArrayOop(JNIHandles::resolve_non_null(array)); \
  check_bounds(start, len, src->length(), CHECK); \
  if (len > 0) {    \
    ArrayAccess<>::arraycopy_to_native(src, typeArrayOopDesc::element_offset<ElementType>(start), buf, len); \
  } \
JNI_END

DEFINE_GETSCALARARRAYREGION(T_BOOLEAN, jboolean,Boolean, bool
                            , HOTSPOT_JNI_GETBOOLEANARRAYREGION_ENTRY(env, array, start, len, (uintptr_t *) buf),
                            HOTSPOT_JNI_GETBOOLEANARRAYREGION_RETURN());
DEFINE_GETSCALARARRAYREGION(T_BYTE,    jbyte,   Byte,    byte
                            ,  HOTSPOT_JNI_GETBYTEARRAYREGION_ENTRY(env, array, start, len, (char *) buf),
                            HOTSPOT_JNI_GETBYTEARRAYREGION_RETURN());
DEFINE_GETSCALARARRAYREGION(T_SHORT,   jshort,  Short,   short
                            , HOTSPOT_JNI_GETSHORTARRAYREGION_ENTRY(env, array, start, len, (uint16_t *) buf),
                            HOTSPOT_JNI_GETSHORTARRAYREGION_RETURN());
DEFINE_GETSCALARARRAYREGION(T_CHAR,    jchar,   Char,    char
                            ,  HOTSPOT_JNI_GETCHARARRAYREGION_ENTRY(env, array, start, len, (uint16_t*) buf),
                            HOTSPOT_JNI_GETCHARARRAYREGION_RETURN());
DEFINE_GETSCALARARRAYREGION(T_INT,     jint,    Int,     int
                            , HOTSPOT_JNI_GETINTARRAYREGION_ENTRY(env, array, start, len, (uint32_t*) buf),
                            HOTSPOT_JNI_GETINTARRAYREGION_RETURN());
DEFINE_GETSCALARARRAYREGION(T_LONG,    jlong,   Long,    long
                            ,  HOTSPOT_JNI_GETLONGARRAYREGION_ENTRY(env, array, start, len, (uintptr_t *) buf),
                            HOTSPOT_JNI_GETLONGARRAYREGION_RETURN());
DEFINE_GETSCALARARRAYREGION(T_FLOAT,   jfloat,  Float,   float
                            , HOTSPOT_JNI_GETFLOATARRAYREGION_ENTRY(env, array, start, len, (float *) buf),
                            HOTSPOT_JNI_GETFLOATARRAYREGION_RETURN());
DEFINE_GETSCALARARRAYREGION(T_DOUBLE,  jdouble, Double,  double
                            , HOTSPOT_JNI_GETDOUBLEARRAYREGION_ENTRY(env, array, start, len, (double *) buf),
                            HOTSPOT_JNI_GETDOUBLEARRAYREGION_RETURN());


#define DEFINE_SETSCALARARRAYREGION(ElementTag,ElementType,Result, Tag \
                                    , EntryProbe, ReturnProbe); \
  DT_VOID_RETURN_MARK_DECL(Set##Result##ArrayRegion \
                           ,ReturnProbe);           \
\
JNI_ENTRY(void, \
jni_Set##Result##ArrayRegion(JNIEnv *env, ElementType##Array array, jsize start, \
             jsize len, const ElementType *buf)) \
  EntryProbe; \
  DT_VOID_RETURN_MARK(Set##Result##ArrayRegion); \
  typeArrayOop dst = typeArrayOop(JNIHandles::resolve_non_null(array)); \
  check_bounds(start, len, dst->length(), CHECK); \
  if (len > 0) { \
    ArrayAccess<>::arraycopy_from_native(buf, dst, typeArrayOopDesc::element_offset<ElementType>(start), len); \
  } \
JNI_END

DEFINE_SETSCALARARRAYREGION(T_BOOLEAN, jboolean, Boolean, bool
                            , HOTSPOT_JNI_SETBOOLEANARRAYREGION_ENTRY(env, array, start, len, (uintptr_t *)buf),
                            HOTSPOT_JNI_SETBOOLEANARRAYREGION_RETURN())
DEFINE_SETSCALARARRAYREGION(T_BYTE,    jbyte,    Byte,    byte
                            , HOTSPOT_JNI_SETBYTEARRAYREGION_ENTRY(env, array, start, len, (char *) buf),
                            HOTSPOT_JNI_SETBYTEARRAYREGION_RETURN())
DEFINE_SETSCALARARRAYREGION(T_SHORT,   jshort,   Short,   short
                            , HOTSPOT_JNI_SETSHORTARRAYREGION_ENTRY(env, array, start, len, (uint16_t *) buf),
                            HOTSPOT_JNI_SETSHORTARRAYREGION_RETURN())
DEFINE_SETSCALARARRAYREGION(T_CHAR,    jchar,    Char,    char
                            , HOTSPOT_JNI_SETCHARARRAYREGION_ENTRY(env, array, start, len, (uint16_t *) buf),
                            HOTSPOT_JNI_SETCHARARRAYREGION_RETURN())
DEFINE_SETSCALARARRAYREGION(T_INT,     jint,     Int,     int
                            , HOTSPOT_JNI_SETINTARRAYREGION_ENTRY(env, array, start, len, (uint32_t *) buf),
                            HOTSPOT_JNI_SETINTARRAYREGION_RETURN())
DEFINE_SETSCALARARRAYREGION(T_LONG,    jlong,    Long,    long
                            , HOTSPOT_JNI_SETLONGARRAYREGION_ENTRY(env, array, start, len, (uintptr_t *) buf),
                            HOTSPOT_JNI_SETLONGARRAYREGION_RETURN())
DEFINE_SETSCALARARRAYREGION(T_FLOAT,   jfloat,   Float,   float
                            , HOTSPOT_JNI_SETFLOATARRAYREGION_ENTRY(env, array, start, len, (float *) buf),
                            HOTSPOT_JNI_SETFLOATARRAYREGION_RETURN())
DEFINE_SETSCALARARRAYREGION(T_DOUBLE,  jdouble,  Double,  double
                            , HOTSPOT_JNI_SETDOUBLEARRAYREGION_ENTRY(env, array, start, len, (double *) buf),
                            HOTSPOT_JNI_SETDOUBLEARRAYREGION_RETURN())


DT_RETURN_MARK_DECL(RegisterNatives, jint
                    , HOTSPOT_JNI_REGISTERNATIVES_RETURN(_ret_ref));

JNI_ENTRY(jint, jni_RegisterNatives(JNIEnv *env, jclass clazz,
                                    const JNINativeMethod *methods,
                                    jint nMethods))
  HOTSPOT_JNI_REGISTERNATIVES_ENTRY(env, clazz, (void *) methods, nMethods);
  jint ret = 0;
  DT_RETURN_MARK(RegisterNatives, jint, (const jint&)ret);

  Klass* k = java_lang_Class::as_Klass(JNIHandles::resolve_non_null(clazz));

  // There are no restrictions on native code registering native methods,
  // which allows agents to redefine the bindings to native methods, however
  // we issue a warning if any code running outside of the boot/platform
  // loader is rebinding any native methods in classes loaded by the
  // boot/platform loader that are in named modules. That will catch changes
  // to platform classes while excluding classes added to the bootclasspath.
  bool do_warning = false;

  // Only instanceKlasses can have native methods
  if (k->is_instance_klass()) {
    oop cl = k->class_loader();
    InstanceKlass* ik = InstanceKlass::cast(k);
    // Check for a platform class
    if ((cl ==  nullptr || SystemDictionary::is_platform_class_loader(cl)) &&
        ik->module()->is_named()) {
      Klass* caller = thread->security_get_caller_class(1);
      // If no caller class, or caller class has a different loader, then
      // issue a warning below.
      do_warning = (caller == nullptr) || caller->class_loader() != cl;
    }
  }


  for (int index = 0; index < nMethods; index++) {
    const char* meth_name = methods[index].name;
    const char* meth_sig = methods[index].signature;
    int meth_name_len = (int)strlen(meth_name);

    // The class should have been loaded (we have an instance of the class
    // passed in) so the method and signature should already be in the symbol
    // table.  If they're not there, the method doesn't exist.
    TempNewSymbol  name = SymbolTable::probe(meth_name, meth_name_len);
    TempNewSymbol  signature = SymbolTable::probe(meth_sig, (int)strlen(meth_sig));

    if (name == nullptr || signature == nullptr) {
      ResourceMark rm(THREAD);
      stringStream st;
      st.print("Method %s.%s%s not found", k->external_name(), meth_name, meth_sig);
      // Must return negative value on failure
      THROW_MSG_(vmSymbols::java_lang_NoSuchMethodError(), st.as_string(), -1);
    }

    if (do_warning) {
      ResourceMark rm(THREAD);
      log_warning(jni, resolve)("Re-registering of platform native method: %s.%s%s "
              "from code in a different classloader", k->external_name(), meth_name, meth_sig);
    }

    bool res = Method::register_native(k, name, signature,
                                       (address) methods[index].fnPtr, THREAD);
    if (!res) {
      ret = -1;
      break;
    }
  }
  return ret;
JNI_END


JNI_ENTRY(jint, jni_UnregisterNatives(JNIEnv *env, jclass clazz))
 HOTSPOT_JNI_UNREGISTERNATIVES_ENTRY(env, clazz);
  Klass* k   = java_lang_Class::as_Klass(JNIHandles::resolve_non_null(clazz));
  //%note jni_2
  if (k->is_instance_klass()) {
    for (int index = 0; index < InstanceKlass::cast(k)->methods()->length(); index++) {
      Method* m = InstanceKlass::cast(k)->methods()->at(index);
      if (m->is_native()) {
        m->clear_native_function();
        m->set_signature_handler(nullptr);
      }
    }
  }
 HOTSPOT_JNI_UNREGISTERNATIVES_RETURN(0);
  return 0;
JNI_END

//
// Monitor functions
//

DT_RETURN_MARK_DECL(MonitorEnter, jint
                    , HOTSPOT_JNI_MONITORENTER_RETURN(_ret_ref));

JNI_ENTRY(jint, jni_MonitorEnter(JNIEnv *env, jobject jobj))
 HOTSPOT_JNI_MONITORENTER_ENTRY(env, jobj);
  jint ret = JNI_ERR;
  DT_RETURN_MARK(MonitorEnter, jint, (const jint&)ret);

  // If the object is null, we can't do anything with it
  if (jobj == nullptr) {
    THROW_(vmSymbols::java_lang_NullPointerException(), JNI_ERR);
  }

  Handle obj(thread, JNIHandles::resolve_non_null(jobj));
  ObjectSynchronizer::jni_enter(obj, thread);
  return JNI_OK;
JNI_END

DT_RETURN_MARK_DECL(MonitorExit, jint
                    , HOTSPOT_JNI_MONITOREXIT_RETURN(_ret_ref));

JNI_ENTRY(jint, jni_MonitorExit(JNIEnv *env, jobject jobj))
 HOTSPOT_JNI_MONITOREXIT_ENTRY(env, jobj);
  jint ret = JNI_ERR;
  DT_RETURN_MARK(MonitorExit, jint, (const jint&)ret);

  // Don't do anything with a null object
  if (jobj == nullptr) {
    THROW_(vmSymbols::java_lang_NullPointerException(), JNI_ERR);
  }

  Handle obj(THREAD, JNIHandles::resolve_non_null(jobj));
  ObjectSynchronizer::jni_exit(obj(), CHECK_(JNI_ERR));
  return JNI_OK;
JNI_END

//
// Extensions
//

DT_VOID_RETURN_MARK_DECL(GetStringRegion
                         , HOTSPOT_JNI_GETSTRINGREGION_RETURN());

JNI_ENTRY(void, jni_GetStringRegion(JNIEnv *env, jstring string, jsize start, jsize len, jchar *buf))
 HOTSPOT_JNI_GETSTRINGREGION_ENTRY(env, string, start, len, buf);
  DT_VOID_RETURN_MARK(GetStringRegion);
  oop s = JNIHandles::resolve_non_null(string);
  typeArrayOop s_value = java_lang_String::value(s);
  int s_len = java_lang_String::length(s, s_value);
  if (start < 0 || len < 0 || start > s_len - len) {
    THROW(vmSymbols::java_lang_StringIndexOutOfBoundsException());
  } else {
    if (len > 0) {
      bool is_latin1 = java_lang_String::is_latin1(s);
      if (!is_latin1) {
        ArrayAccess<>::arraycopy_to_native(s_value, typeArrayOopDesc::element_offset<jchar>(start),
                                           buf, len);
      } else {
        for (int i = 0; i < len; i++) {
          buf[i] = ((jchar) s_value->byte_at(i + start)) & 0xff;
        }
      }
    }
  }
JNI_END

DT_VOID_RETURN_MARK_DECL(GetStringUTFRegion
                         , HOTSPOT_JNI_GETSTRINGUTFREGION_RETURN());

JNI_ENTRY(void, jni_GetStringUTFRegion(JNIEnv *env, jstring string, jsize start, jsize len, char *buf))
 HOTSPOT_JNI_GETSTRINGUTFREGION_ENTRY(env, string, start, len, buf);
  DT_VOID_RETURN_MARK(GetStringUTFRegion);
  oop s = JNIHandles::resolve_non_null(string);
  typeArrayOop s_value = java_lang_String::value(s);
  int s_len = java_lang_String::length(s, s_value);
  if (start < 0 || len < 0 || start > s_len - len) {
    THROW(vmSymbols::java_lang_StringIndexOutOfBoundsException());
  } else {
    //%note jni_7
    if (len > 0) {
      // Assume the buffer is large enough as the JNI spec. does not require user error checking
      java_lang_String::as_utf8_string(s, s_value, start, len, buf, INT_MAX);
      // as_utf8_string null-terminates the result string
    } else {
      // JDK null-terminates the buffer even in len is zero
      if (buf != nullptr) {
        buf[0] = 0;
      }
    }
  }
JNI_END

JNI_ENTRY(void*, jni_GetPrimitiveArrayCritical(JNIEnv *env, jarray array, jboolean *isCopy))
 HOTSPOT_JNI_GETPRIMITIVEARRAYCRITICAL_ENTRY(env, array, (uintptr_t *) isCopy);
  Handle a(thread, JNIHandles::resolve_non_null(array));
  assert(a->is_typeArray(), "just checking");

  // Pin object
  Universe::heap()->pin_object(thread, a());

  BasicType type = TypeArrayKlass::cast(a->klass())->element_type();
  void* ret = arrayOop(a())->base(type);
  if (isCopy != nullptr) {
    *isCopy = JNI_FALSE;
  }
 HOTSPOT_JNI_GETPRIMITIVEARRAYCRITICAL_RETURN(ret);
  return ret;
JNI_END


JNI_ENTRY(void, jni_ReleasePrimitiveArrayCritical(JNIEnv *env, jarray array, void *carray, jint mode))
  HOTSPOT_JNI_RELEASEPRIMITIVEARRAYCRITICAL_ENTRY(env, array, carray, mode);
  // Unpin object
  Universe::heap()->unpin_object(thread, JNIHandles::resolve_non_null(array));
HOTSPOT_JNI_RELEASEPRIMITIVEARRAYCRITICAL_RETURN();
JNI_END


JNI_ENTRY(const jchar*, jni_GetStringCritical(JNIEnv *env, jstring string, jboolean *isCopy))
  HOTSPOT_JNI_GETSTRINGCRITICAL_ENTRY(env, string, (uintptr_t *) isCopy);
  oop s = JNIHandles::resolve_non_null(string);
  jchar* ret;
  if (!java_lang_String::is_latin1(s)) {
    typeArrayHandle s_value(thread, java_lang_String::value(s));

    // Pin value array
    Universe::heap()->pin_object(thread, s_value());

    ret = (jchar*) s_value->base(T_CHAR);
    if (isCopy != nullptr) *isCopy = JNI_FALSE;
  } else {
    // Inflate latin1 encoded string to UTF16
    typeArrayOop s_value = java_lang_String::value(s);
    int s_len = java_lang_String::length(s, s_value);
    ret = NEW_C_HEAP_ARRAY_RETURN_NULL(jchar, s_len + 1, mtInternal);  // add one for zero termination
    /* JNI Specification states return null on OOM */
    if (ret != nullptr) {
      for (int i = 0; i < s_len; i++) {
        ret[i] = ((jchar) s_value->byte_at(i)) & 0xff;
      }
      ret[s_len] = 0;
    }
    if (isCopy != nullptr) *isCopy = JNI_TRUE;
  }
 HOTSPOT_JNI_GETSTRINGCRITICAL_RETURN((uint16_t *) ret);
  return ret;
JNI_END


JNI_ENTRY(void, jni_ReleaseStringCritical(JNIEnv *env, jstring str, const jchar *chars))
  HOTSPOT_JNI_RELEASESTRINGCRITICAL_ENTRY(env, str, (uint16_t *) chars);
  oop s = JNIHandles::resolve_non_null(str);
  bool is_latin1 = java_lang_String::is_latin1(s);

  if (is_latin1) {
    // For latin1 string, free jchar array allocated by earlier call to GetStringCritical.
    // This assumes that ReleaseStringCritical bookends GetStringCritical.
    FREE_C_HEAP_ARRAY(jchar, chars);
  } else {
    // StringDedup can have replaced the value array, so don't fetch the array from 's'.
    // Instead, we calculate the address based on the jchar array exposed with GetStringCritical.
    oop value = cast_to_oop((address)chars - arrayOopDesc::base_offset_in_bytes(T_CHAR));

    // Unpin value array
    Universe::heap()->unpin_object(thread, value);
  }
HOTSPOT_JNI_RELEASESTRINGCRITICAL_RETURN();
JNI_END


JNI_ENTRY(jweak, jni_NewWeakGlobalRef(JNIEnv *env, jobject ref))
  HOTSPOT_JNI_NEWWEAKGLOBALREF_ENTRY(env, ref);
  Handle ref_handle(thread, JNIHandles::resolve(ref));
  jweak ret = JNIHandles::make_weak_global(ref_handle, AllocFailStrategy::RETURN_NULL);
  if (ret == nullptr) {
    THROW_OOP_(Universe::out_of_memory_error_c_heap(), nullptr);
  }
  HOTSPOT_JNI_NEWWEAKGLOBALREF_RETURN(ret);
  return ret;
JNI_END

// Must be JNI_ENTRY (with HandleMark)
JNI_ENTRY(void, jni_DeleteWeakGlobalRef(JNIEnv *env, jweak ref))
  HOTSPOT_JNI_DELETEWEAKGLOBALREF_ENTRY(env, ref);
  JNIHandles::destroy_weak_global(ref);
  HOTSPOT_JNI_DELETEWEAKGLOBALREF_RETURN();
JNI_END


JNI_ENTRY_NO_PRESERVE(jboolean, jni_ExceptionCheck(JNIEnv *env))
 HOTSPOT_JNI_EXCEPTIONCHECK_ENTRY(env);
  jni_check_async_exceptions(thread);
  jboolean ret = (thread->has_pending_exception()) ? JNI_TRUE : JNI_FALSE;
 HOTSPOT_JNI_EXCEPTIONCHECK_RETURN(ret);
  return ret;
JNI_END


// Initialization state for three routines below relating to
// java.nio.DirectBuffers
static          int directBufferSupportInitializeStarted = 0;
static volatile int directBufferSupportInitializeEnded   = 0;
static volatile int directBufferSupportInitializeFailed  = 0;
static jclass    bufferClass                 = nullptr;
static jclass    directBufferClass           = nullptr;
static jclass    directByteBufferClass       = nullptr;
static jmethodID directByteBufferConstructor = nullptr;
static jfieldID  directBufferAddressField    = nullptr;
static jfieldID  bufferCapacityField         = nullptr;

static jclass lookupOne(JNIEnv* env, const char* name, TRAPS) {
  Handle loader;            // null (bootstrap) loader
  Handle protection_domain; // null protection domain

  TempNewSymbol sym = SymbolTable::new_symbol(name);
  jclass result =  find_class_from_class_loader(env, sym, true, loader, protection_domain, true, CHECK_NULL);

  if (log_is_enabled(Debug, class, resolve) && result != nullptr) {
    trace_class_resolution(java_lang_Class::as_Klass(JNIHandles::resolve_non_null(result)));
  }
  return result;
}

// These lookups are done with the null (bootstrap) ClassLoader to
// circumvent any security checks that would be done by jni_FindClass.
JNI_ENTRY(bool, lookupDirectBufferClasses(JNIEnv* env))
{
  if ((bufferClass           = lookupOne(env, "java/nio/Buffer", thread))           == nullptr) { return false; }
  if ((directBufferClass     = lookupOne(env, "sun/nio/ch/DirectBuffer", thread))   == nullptr) { return false; }
  if ((directByteBufferClass = lookupOne(env, "java/nio/DirectByteBuffer", thread)) == nullptr) { return false; }
  return true;
}
JNI_END


static bool initializeDirectBufferSupport(JNIEnv* env, JavaThread* thread) {
  if (directBufferSupportInitializeFailed) {
    return false;
  }

  if (Atomic::cmpxchg(&directBufferSupportInitializeStarted, 0, 1) == 0) {
    if (!lookupDirectBufferClasses(env)) {
      directBufferSupportInitializeFailed = 1;
      return false;
    }

    // Make global references for these
    bufferClass           = (jclass) env->NewGlobalRef(bufferClass);
    directBufferClass     = (jclass) env->NewGlobalRef(directBufferClass);
    directByteBufferClass = (jclass) env->NewGlobalRef(directByteBufferClass);

    // Global refs will be null if out-of-memory (no exception is pending)
    if (bufferClass == nullptr || directBufferClass == nullptr || directByteBufferClass == nullptr) {
      directBufferSupportInitializeFailed = 1;
      return false;
    }

    // Get needed field and method IDs
    directByteBufferConstructor = env->GetMethodID(directByteBufferClass, "<init>", "(JJ)V");
    if (env->ExceptionCheck()) {
      env->ExceptionClear();
      directBufferSupportInitializeFailed = 1;
      return false;
    }
    directBufferAddressField    = env->GetFieldID(bufferClass, "address", "J");
    if (env->ExceptionCheck()) {
      env->ExceptionClear();
      directBufferSupportInitializeFailed = 1;
      return false;
    }
    bufferCapacityField         = env->GetFieldID(bufferClass, "capacity", "I");
    if (env->ExceptionCheck()) {
      env->ExceptionClear();
      directBufferSupportInitializeFailed = 1;
      return false;
    }

    if ((directByteBufferConstructor == nullptr) ||
        (directBufferAddressField    == nullptr) ||
        (bufferCapacityField         == nullptr)) {
      directBufferSupportInitializeFailed = 1;
      return false;
    }

    directBufferSupportInitializeEnded = 1;
  } else {
    while (!directBufferSupportInitializeEnded && !directBufferSupportInitializeFailed) {
      os::naked_yield();
    }
  }

  return !directBufferSupportInitializeFailed;
}

extern "C" jobject JNICALL jni_NewDirectByteBuffer(JNIEnv *env, void* address, jlong capacity)
{
  // thread_from_jni_environment() will block if VM is gone.
  JavaThread* thread = JavaThread::thread_from_jni_environment(env);

 HOTSPOT_JNI_NEWDIRECTBYTEBUFFER_ENTRY(env, address, capacity);

  if (!directBufferSupportInitializeEnded) {
    if (!initializeDirectBufferSupport(env, thread)) {
      HOTSPOT_JNI_NEWDIRECTBYTEBUFFER_RETURN(nullptr);
      return nullptr;
    }
  }

  // Being paranoid about accidental sign extension on address
  jlong addr = (jlong) ((uintptr_t) address);
  jobject ret = env->NewObject(directByteBufferClass, directByteBufferConstructor, addr, capacity);
  HOTSPOT_JNI_NEWDIRECTBYTEBUFFER_RETURN(ret);
  return ret;
}

DT_RETURN_MARK_DECL(GetDirectBufferAddress, void*
                    , HOTSPOT_JNI_GETDIRECTBUFFERADDRESS_RETURN((void*) _ret_ref));

extern "C" void* JNICALL jni_GetDirectBufferAddress(JNIEnv *env, jobject buf)
{
  // thread_from_jni_environment() will block if VM is gone.
  JavaThread* thread = JavaThread::thread_from_jni_environment(env);

  HOTSPOT_JNI_GETDIRECTBUFFERADDRESS_ENTRY(env, buf);
  void* ret = nullptr;
  DT_RETURN_MARK(GetDirectBufferAddress, void*, (const void*&)ret);

  if (!directBufferSupportInitializeEnded) {
    if (!initializeDirectBufferSupport(env, thread)) {
      return 0;
    }
  }

  if ((buf != nullptr) && (!env->IsInstanceOf(buf, directBufferClass))) {
    return 0;
  }

  ret = (void*)(intptr_t)env->GetLongField(buf, directBufferAddressField);
  return ret;
}

DT_RETURN_MARK_DECL(GetDirectBufferCapacity, jlong
                    , HOTSPOT_JNI_GETDIRECTBUFFERCAPACITY_RETURN(_ret_ref));

extern "C" jlong JNICALL jni_GetDirectBufferCapacity(JNIEnv *env, jobject buf)
{
  // thread_from_jni_environment() will block if VM is gone.
  JavaThread* thread = JavaThread::thread_from_jni_environment(env);

  HOTSPOT_JNI_GETDIRECTBUFFERCAPACITY_ENTRY(env, buf);
  jlong ret = -1;
  DT_RETURN_MARK(GetDirectBufferCapacity, jlong, (const jlong&)ret);

  if (!directBufferSupportInitializeEnded) {
    if (!initializeDirectBufferSupport(env, thread)) {
      ret = 0;
      return ret;
    }
  }

  if (buf == nullptr) {
    return -1;
  }

  if (!env->IsInstanceOf(buf, directBufferClass)) {
    return -1;
  }

  // NOTE that capacity is currently an int in the implementation
  ret = env->GetIntField(buf, bufferCapacityField);
  return ret;
}


JNI_LEAF(jint, jni_GetVersion(JNIEnv *env))
  HOTSPOT_JNI_GETVERSION_ENTRY(env);
  HOTSPOT_JNI_GETVERSION_RETURN(CurrentVersion);
  return CurrentVersion;
JNI_END

extern struct JavaVM_ main_vm;

JNI_LEAF(jint, jni_GetJavaVM(JNIEnv *env, JavaVM **vm))
  HOTSPOT_JNI_GETJAVAVM_ENTRY(env, (void **) vm);
  *vm  = (JavaVM *)(&main_vm);
  HOTSPOT_JNI_GETJAVAVM_RETURN(JNI_OK);
  return JNI_OK;
JNI_END


JNI_ENTRY(jobject, jni_GetModule(JNIEnv* env, jclass clazz))
  return Modules::get_module(clazz, THREAD);
JNI_END

JNI_ENTRY(jboolean, jni_IsVirtualThread(JNIEnv* env, jobject obj))
  oop thread_obj = JNIHandles::resolve_external_guard(obj);
  if (thread_obj != nullptr && thread_obj->is_a(vmClasses::BaseVirtualThread_klass())) {
    return JNI_TRUE;
  } else {
    return JNI_FALSE;
  }
JNI_END


// Structure containing all jni functions
struct JNINativeInterface_ jni_NativeInterface = {
    nullptr,
    nullptr,
    nullptr,

    nullptr,

    jni_GetVersion,

    jni_DefineClass,
    jni_FindClass,

    jni_FromReflectedMethod,
    jni_FromReflectedField,

    jni_ToReflectedMethod,

    jni_GetSuperclass,
    jni_IsAssignableFrom,

    jni_ToReflectedField,

    jni_Throw,
    jni_ThrowNew,
    jni_ExceptionOccurred,
    jni_ExceptionDescribe,
    jni_ExceptionClear,
    jni_FatalError,

    jni_PushLocalFrame,
    jni_PopLocalFrame,

    jni_NewGlobalRef,
    jni_DeleteGlobalRef,
    jni_DeleteLocalRef,
    jni_IsSameObject,

    jni_NewLocalRef,
    jni_EnsureLocalCapacity,

    jni_AllocObject,
    jni_NewObject,
    jni_NewObjectV,
    jni_NewObjectA,

    jni_GetObjectClass,
    jni_IsInstanceOf,

    jni_GetMethodID,

    jni_CallObjectMethod,
    jni_CallObjectMethodV,
    jni_CallObjectMethodA,
    jni_CallBooleanMethod,
    jni_CallBooleanMethodV,
    jni_CallBooleanMethodA,
    jni_CallByteMethod,
    jni_CallByteMethodV,
    jni_CallByteMethodA,
    jni_CallCharMethod,
    jni_CallCharMethodV,
    jni_CallCharMethodA,
    jni_CallShortMethod,
    jni_CallShortMethodV,
    jni_CallShortMethodA,
    jni_CallIntMethod,
    jni_CallIntMethodV,
    jni_CallIntMethodA,
    jni_CallLongMethod,
    jni_CallLongMethodV,
    jni_CallLongMethodA,
    jni_CallFloatMethod,
    jni_CallFloatMethodV,
    jni_CallFloatMethodA,
    jni_CallDoubleMethod,
    jni_CallDoubleMethodV,
    jni_CallDoubleMethodA,
    jni_CallVoidMethod,
    jni_CallVoidMethodV,
    jni_CallVoidMethodA,

    jni_CallNonvirtualObjectMethod,
    jni_CallNonvirtualObjectMethodV,
    jni_CallNonvirtualObjectMethodA,
    jni_CallNonvirtualBooleanMethod,
    jni_CallNonvirtualBooleanMethodV,
    jni_CallNonvirtualBooleanMethodA,
    jni_CallNonvirtualByteMethod,
    jni_CallNonvirtualByteMethodV,
    jni_CallNonvirtualByteMethodA,
    jni_CallNonvirtualCharMethod,
    jni_CallNonvirtualCharMethodV,
    jni_CallNonvirtualCharMethodA,
    jni_CallNonvirtualShortMethod,
    jni_CallNonvirtualShortMethodV,
    jni_CallNonvirtualShortMethodA,
    jni_CallNonvirtualIntMethod,
    jni_CallNonvirtualIntMethodV,
    jni_CallNonvirtualIntMethodA,
    jni_CallNonvirtualLongMethod,
    jni_CallNonvirtualLongMethodV,
    jni_CallNonvirtualLongMethodA,
    jni_CallNonvirtualFloatMethod,
    jni_CallNonvirtualFloatMethodV,
    jni_CallNonvirtualFloatMethodA,
    jni_CallNonvirtualDoubleMethod,
    jni_CallNonvirtualDoubleMethodV,
    jni_CallNonvirtualDoubleMethodA,
    jni_CallNonvirtualVoidMethod,
    jni_CallNonvirtualVoidMethodV,
    jni_CallNonvirtualVoidMethodA,

    jni_GetFieldID,

    jni_GetObjectField,
    jni_GetBooleanField,
    jni_GetByteField,
    jni_GetCharField,
    jni_GetShortField,
    jni_GetIntField,
    jni_GetLongField,
    jni_GetFloatField,
    jni_GetDoubleField,

    jni_SetObjectField,
    jni_SetBooleanField,
    jni_SetByteField,
    jni_SetCharField,
    jni_SetShortField,
    jni_SetIntField,
    jni_SetLongField,
    jni_SetFloatField,
    jni_SetDoubleField,

    jni_GetStaticMethodID,

    jni_CallStaticObjectMethod,
    jni_CallStaticObjectMethodV,
    jni_CallStaticObjectMethodA,
    jni_CallStaticBooleanMethod,
    jni_CallStaticBooleanMethodV,
    jni_CallStaticBooleanMethodA,
    jni_CallStaticByteMethod,
    jni_CallStaticByteMethodV,
    jni_CallStaticByteMethodA,
    jni_CallStaticCharMethod,
    jni_CallStaticCharMethodV,
    jni_CallStaticCharMethodA,
    jni_CallStaticShortMethod,
    jni_CallStaticShortMethodV,
    jni_CallStaticShortMethodA,
    jni_CallStaticIntMethod,
    jni_CallStaticIntMethodV,
    jni_CallStaticIntMethodA,
    jni_CallStaticLongMethod,
    jni_CallStaticLongMethodV,
    jni_CallStaticLongMethodA,
    jni_CallStaticFloatMethod,
    jni_CallStaticFloatMethodV,
    jni_CallStaticFloatMethodA,
    jni_CallStaticDoubleMethod,
    jni_CallStaticDoubleMethodV,
    jni_CallStaticDoubleMethodA,
    jni_CallStaticVoidMethod,
    jni_CallStaticVoidMethodV,
    jni_CallStaticVoidMethodA,

    jni_GetStaticFieldID,

    jni_GetStaticObjectField,
    jni_GetStaticBooleanField,
    jni_GetStaticByteField,
    jni_GetStaticCharField,
    jni_GetStaticShortField,
    jni_GetStaticIntField,
    jni_GetStaticLongField,
    jni_GetStaticFloatField,
    jni_GetStaticDoubleField,

    jni_SetStaticObjectField,
    jni_SetStaticBooleanField,
    jni_SetStaticByteField,
    jni_SetStaticCharField,
    jni_SetStaticShortField,
    jni_SetStaticIntField,
    jni_SetStaticLongField,
    jni_SetStaticFloatField,
    jni_SetStaticDoubleField,

    jni_NewString,
    jni_GetStringLength,
    jni_GetStringChars,
    jni_ReleaseStringChars,

    jni_NewStringUTF,
    jni_GetStringUTFLength,
    jni_GetStringUTFChars,
    jni_ReleaseStringUTFChars,

    jni_GetArrayLength,

    jni_NewObjectArray,
    jni_GetObjectArrayElement,
    jni_SetObjectArrayElement,

    jni_NewBooleanArray,
    jni_NewByteArray,
    jni_NewCharArray,
    jni_NewShortArray,
    jni_NewIntArray,
    jni_NewLongArray,
    jni_NewFloatArray,
    jni_NewDoubleArray,

    jni_GetBooleanArrayElements,
    jni_GetByteArrayElements,
    jni_GetCharArrayElements,
    jni_GetShortArrayElements,
    jni_GetIntArrayElements,
    jni_GetLongArrayElements,
    jni_GetFloatArrayElements,
    jni_GetDoubleArrayElements,

    jni_ReleaseBooleanArrayElements,
    jni_ReleaseByteArrayElements,
    jni_ReleaseCharArrayElements,
    jni_ReleaseShortArrayElements,
    jni_ReleaseIntArrayElements,
    jni_ReleaseLongArrayElements,
    jni_ReleaseFloatArrayElements,
    jni_ReleaseDoubleArrayElements,

    jni_GetBooleanArrayRegion,
    jni_GetByteArrayRegion,
    jni_GetCharArrayRegion,
    jni_GetShortArrayRegion,
    jni_GetIntArrayRegion,
    jni_GetLongArrayRegion,
    jni_GetFloatArrayRegion,
    jni_GetDoubleArrayRegion,

    jni_SetBooleanArrayRegion,
    jni_SetByteArrayRegion,
    jni_SetCharArrayRegion,
    jni_SetShortArrayRegion,
    jni_SetIntArrayRegion,
    jni_SetLongArrayRegion,
    jni_SetFloatArrayRegion,
    jni_SetDoubleArrayRegion,

    jni_RegisterNatives,
    jni_UnregisterNatives,

    jni_MonitorEnter,
    jni_MonitorExit,

    jni_GetJavaVM,

    jni_GetStringRegion,
    jni_GetStringUTFRegion,

    jni_GetPrimitiveArrayCritical,
    jni_ReleasePrimitiveArrayCritical,

    jni_GetStringCritical,
    jni_ReleaseStringCritical,

    jni_NewWeakGlobalRef,
    jni_DeleteWeakGlobalRef,

    jni_ExceptionCheck,

    jni_NewDirectByteBuffer,
    jni_GetDirectBufferAddress,
    jni_GetDirectBufferCapacity,

    // New 1_6 features

    jni_GetObjectRefType,

    // Module features

    jni_GetModule,

    // Virtual threads

    jni_IsVirtualThread
};


// For jvmti use to modify jni function table.
// Java threads in native contiues to run until it is transitioned
// to VM at safepoint. Before the transition or before it is blocked
// for safepoint it may access jni function table. VM could crash if
// any java thread access the jni function table in the middle of memcpy.
// To avoid this each function pointers are copied automically.
void copy_jni_function_table(const struct JNINativeInterface_ *new_jni_NativeInterface) {
  assert(SafepointSynchronize::is_at_safepoint(), "must be at safepoint");
  intptr_t *a = (intptr_t *) jni_functions();
  intptr_t *b = (intptr_t *) new_jni_NativeInterface;
  for (uint i=0; i <  sizeof(struct JNINativeInterface_)/sizeof(void *); i++) {
    Atomic::store(a++, *b++);
  }
}

void quicken_jni_functions() {
  // Replace Get<Primitive>Field with fast versions
  if (UseFastJNIAccessors && !VerifyJNIFields && !CheckJNICalls) {
    address func;
    func = JNI_FastGetField::generate_fast_get_boolean_field();
    if (func != (address)-1) {
      jni_NativeInterface.GetBooleanField = (GetBooleanField_t)func;
    }
    func = JNI_FastGetField::generate_fast_get_byte_field();
    if (func != (address)-1) {
      jni_NativeInterface.GetByteField = (GetByteField_t)func;
    }
    func = JNI_FastGetField::generate_fast_get_char_field();
    if (func != (address)-1) {
      jni_NativeInterface.GetCharField = (GetCharField_t)func;
    }
    func = JNI_FastGetField::generate_fast_get_short_field();
    if (func != (address)-1) {
      jni_NativeInterface.GetShortField = (GetShortField_t)func;
    }
    func = JNI_FastGetField::generate_fast_get_int_field();
    if (func != (address)-1) {
      jni_NativeInterface.GetIntField = (GetIntField_t)func;
    }
    func = JNI_FastGetField::generate_fast_get_long_field();
    if (func != (address)-1) {
      jni_NativeInterface.GetLongField = (GetLongField_t)func;
    }
    func = JNI_FastGetField::generate_fast_get_float_field();
    if (func != (address)-1) {
      jni_NativeInterface.GetFloatField = (GetFloatField_t)func;
    }
    func = JNI_FastGetField::generate_fast_get_double_field();
    if (func != (address)-1) {
      jni_NativeInterface.GetDoubleField = (GetDoubleField_t)func;
    }
  }
}

// Returns the function structure
struct JNINativeInterface_* jni_functions() {
#if INCLUDE_JNI_CHECK
  if (CheckJNICalls) return jni_functions_check();
#endif // INCLUDE_JNI_CHECK
  return &jni_NativeInterface;
}

// Returns the function structure
struct JNINativeInterface_* jni_functions_nocheck() {
  return &jni_NativeInterface;
}


// Invocation API


// Forward declaration
extern const struct JNIInvokeInterface_ jni_InvokeInterface;

// Global invocation API vars
enum VM_Creation_State {
  NOT_CREATED = 0,
  IN_PROGRESS,  // Most JNI operations are permitted during this phase to
                // allow for initialization actions by libraries and agents.
  COMPLETE
};

volatile VM_Creation_State vm_created = NOT_CREATED;

// Indicate whether it is safe to recreate VM. Recreation is only
// possible after a failed initial creation attempt in some cases.
volatile int safe_to_recreate_vm = 1;
struct JavaVM_ main_vm = {&jni_InvokeInterface};


#define JAVASTACKSIZE (400 * 1024)    /* Default size of a thread java stack */
enum { VERIFY_NONE, VERIFY_REMOTE, VERIFY_ALL };

DT_RETURN_MARK_DECL(GetDefaultJavaVMInitArgs, jint
                    , HOTSPOT_JNI_GETDEFAULTJAVAVMINITARGS_RETURN(_ret_ref));

_JNI_IMPORT_OR_EXPORT_ jint JNICALL JNI_GetDefaultJavaVMInitArgs(void *args_) {
  HOTSPOT_JNI_GETDEFAULTJAVAVMINITARGS_ENTRY(args_);
  JDK1_1InitArgs *args = (JDK1_1InitArgs *)args_;
  jint ret = JNI_ERR;
  DT_RETURN_MARK(GetDefaultJavaVMInitArgs, jint, (const jint&)ret);

  if (Threads::is_supported_jni_version(args->version)) {
    ret = JNI_OK;
  }
  // 1.1 style no longer supported in hotspot.
  // According the JNI spec, we should update args->version on return.
  // We also use the structure to communicate with launcher about default
  // stack size.
  if (args->version == JNI_VERSION_1_1) {
    args->version = JNI_VERSION_1_2;
    // javaStackSize is int in arguments structure
    assert(jlong(ThreadStackSize) * K < INT_MAX, "integer overflow");
    args->javaStackSize = (jint)(ThreadStackSize * K);
  }
  return ret;
}

DT_RETURN_MARK_DECL(CreateJavaVM, jint
                    , HOTSPOT_JNI_CREATEJAVAVM_RETURN(_ret_ref));

static jint JNI_CreateJavaVM_inner(JavaVM **vm, void **penv, void *args) {
  HOTSPOT_JNI_CREATEJAVAVM_ENTRY((void **) vm, penv, args);

  jint result = JNI_ERR;
  DT_RETURN_MARK(CreateJavaVM, jint, (const jint&)result);

  // We're about to use Atomic::xchg for synchronization.  Some Zero
  // platforms use the GCC builtin __sync_lock_test_and_set for this,
  // but __sync_lock_test_and_set is not guaranteed to do what we want
  // on all architectures.  So we check it works before relying on it.
#if defined(ZERO) && defined(ASSERT)
  {
    jint a = 0xcafebabe;
    jint b = Atomic::xchg(&a, (jint) 0xdeadbeef);
    void *c = &a;
    void *d = Atomic::xchg(&c, &b);
    assert(a == (jint) 0xdeadbeef && b == (jint) 0xcafebabe, "Atomic::xchg() works");
    assert(c == &b && d == &a, "Atomic::xchg() works");
  }
#endif // ZERO && ASSERT

  // At the moment it's only possible to have one Java VM,
  // since some of the runtime state is in global variables.

  // We cannot use our mutex locks here, since they only work on
  // Threads. We do an atomic compare and exchange to ensure only
  // one thread can call this method at a time

  // We use Atomic::xchg rather than Atomic::add/dec since on some platforms
  // the add/dec implementations are dependent on whether we are running
  // on a multiprocessor Atomic::xchg does not have this problem.
  if (Atomic::xchg(&vm_created, IN_PROGRESS) != NOT_CREATED) {
    return JNI_EEXIST;   // already created, or create attempt in progress
  }

  // If a previous creation attempt failed but can be retried safely,
  // then safe_to_recreate_vm will have been reset to 1 after being
  // cleared here. If a previous creation attempt succeeded and we then
  // destroyed that VM, we will be prevented from trying to recreate
  // the VM in the same process, as the value will still be 0.
  if (Atomic::xchg(&safe_to_recreate_vm, 0) == 0) {
    return JNI_ERR;
  }

  /**
   * Certain errors during initialization are recoverable and do not
   * prevent this method from being called again at a later time
   * (perhaps with different arguments).  However, at a certain
   * point during initialization if an error occurs we cannot allow
   * this function to be called again (or it will crash).  In those
   * situations, the 'canTryAgain' flag is set to false, which atomically
   * sets safe_to_recreate_vm to 1, such that any new call to
   * JNI_CreateJavaVM will immediately fail using the above logic.
   */
  bool can_try_again = true;

  result = Threads::create_vm((JavaVMInitArgs*) args, &can_try_again);
  if (result == JNI_OK) {
    JavaThread *thread = JavaThread::current();
    assert(!thread->has_pending_exception(), "should have returned not OK");
    // thread is thread_in_vm here
    *vm = (JavaVM *)(&main_vm);
    *(JNIEnv**)penv = thread->jni_environment();
    // mark creation complete for other JNI ops
    Atomic::release_store(&vm_created, COMPLETE);

#if INCLUDE_JVMCI
    if (EnableJVMCI) {
      if (UseJVMCICompiler) {
        // JVMCI is initialized on a CompilerThread
        if (BootstrapJVMCI) {
          JavaThread* THREAD = thread; // For exception macros.
          JVMCICompiler* compiler = JVMCICompiler::instance(true, CATCH);
          compiler->bootstrap(THREAD);
          if (HAS_PENDING_EXCEPTION) {
            HandleMark hm(THREAD);
            vm_exit_during_initialization(Handle(THREAD, PENDING_EXCEPTION));
          }
        }
      }
    }
#endif

    // Notify JVMTI
    if (JvmtiExport::should_post_thread_life()) {
       JvmtiExport::post_thread_start(thread);
    }

    JFR_ONLY(Jfr::on_thread_start(thread);)

    if (ReplayCompiles) ciReplay::replay(thread);

#ifdef ASSERT
    // Some platforms (like Win*) need a wrapper around these test
    // functions in order to properly handle error conditions.
    if (ErrorHandlerTest != 0) {
      VMError::controlled_crash(ErrorHandlerTest);
    }
#endif

    // Since this is not a JVM_ENTRY we have to set the thread state manually before leaving.
    ThreadStateTransition::transition_from_vm(thread, _thread_in_native);
    MACOS_AARCH64_ONLY(thread->enable_wx(WXExec));
  } else {
    // If create_vm exits because of a pending exception, exit with that
    // exception.  In the future when we figure out how to reclaim memory,
    // we may be able to exit with JNI_ERR and allow the calling application
    // to continue.
    if (Universe::is_fully_initialized()) {
      // otherwise no pending exception possible - VM will already have aborted
      Thread* current = Thread::current_or_null();
      if (current != nullptr) {
        JavaThread* THREAD = JavaThread::cast(current); // For exception macros.
        assert(HAS_PENDING_EXCEPTION, "must be - else no current thread exists");
        HandleMark hm(THREAD);
        vm_exit_during_initialization(Handle(THREAD, PENDING_EXCEPTION));
      }
    }

    if (can_try_again) {
      // reset safe_to_recreate_vm to 1 so that retrial would be possible
      safe_to_recreate_vm = 1;
    }

    // Creation failed. We must reset vm_created
    *vm = 0;
    *(JNIEnv**)penv = 0;
    // reset vm_created last to avoid race condition. Use OrderAccess to
    // control both compiler and architectural-based reordering.
    assert(vm_created == IN_PROGRESS, "must be");
    Atomic::release_store(&vm_created, NOT_CREATED);
  }

  // Flush stdout and stderr before exit.
  fflush(stdout);
  fflush(stderr);

  return result;

}

_JNI_IMPORT_OR_EXPORT_ jint JNICALL JNI_CreateJavaVM(JavaVM **vm, void **penv, void *args) {
  jint result = JNI_ERR;
  // On Windows, let CreateJavaVM run with SEH protection
#if defined(_WIN32) && !defined(USE_VECTORED_EXCEPTION_HANDLING)
  __try {
#endif
    result = JNI_CreateJavaVM_inner(vm, penv, args);
#if defined(_WIN32) && !defined(USE_VECTORED_EXCEPTION_HANDLING)
  } __except(topLevelExceptionFilter((_EXCEPTION_POINTERS*)_exception_info())) {
    // Nothing to do.
  }
#endif
  return result;
}

_JNI_IMPORT_OR_EXPORT_ jint JNICALL JNI_GetCreatedJavaVMs(JavaVM **vm_buf, jsize bufLen, jsize *numVMs) {
  HOTSPOT_JNI_GETCREATEDJAVAVMS_ENTRY((void **) vm_buf, bufLen, (uintptr_t *) numVMs);

  if (vm_created == COMPLETE) {
    if (numVMs != nullptr) *numVMs = 1;
    if (bufLen > 0)     *vm_buf = (JavaVM *)(&main_vm);
  } else {
    if (numVMs != nullptr) *numVMs = 0;
  }
  HOTSPOT_JNI_GETCREATEDJAVAVMS_RETURN(JNI_OK);
  return JNI_OK;
}

extern "C" {

DT_RETURN_MARK_DECL(DestroyJavaVM, jint
                    , HOTSPOT_JNI_DESTROYJAVAVM_RETURN(_ret_ref));

static jint JNICALL jni_DestroyJavaVM_inner(JavaVM *vm) {
  HOTSPOT_JNI_DESTROYJAVAVM_ENTRY(vm);
  jint res = JNI_ERR;
  DT_RETURN_MARK(DestroyJavaVM, jint, (const jint&)res);

  if (vm_created == NOT_CREATED) {
    res = JNI_ERR;
    return res;
  }

  JNIEnv *env;
  JavaVMAttachArgs destroyargs;
  destroyargs.version = CurrentVersion;
  destroyargs.name = (char *)"DestroyJavaVM";
  destroyargs.group = nullptr;
  res = vm->AttachCurrentThread((void **)&env, (void *)&destroyargs);
  if (res != JNI_OK) {
    return res;
  }

  JavaThread* thread = JavaThread::current();

  // Make sure we are actually in a newly attached thread, with no
  // existing Java frame.
  if (thread->has_last_Java_frame()) {
    return JNI_ERR;
  }

  // Since this is not a JVM_ENTRY we have to set the thread state manually before entering.

  // We are going to VM, change W^X state to the expected one.
  MACOS_AARCH64_ONLY(WXMode oldmode = thread->enable_wx(WXWrite));

  ThreadStateTransition::transition_from_native(thread, _thread_in_vm);
  Threads::destroy_vm();
  // Don't bother restoring thread state, VM is gone.
  vm_created = NOT_CREATED;
  return JNI_OK;
}

jint JNICALL jni_DestroyJavaVM(JavaVM *vm) {
  jint result = JNI_ERR;
  // On Windows, we need SEH protection
#if defined(_WIN32) && !defined(USE_VECTORED_EXCEPTION_HANDLING)
  __try {
#endif
    result = jni_DestroyJavaVM_inner(vm);
#if defined(_WIN32) && !defined(USE_VECTORED_EXCEPTION_HANDLING)
  } __except(topLevelExceptionFilter((_EXCEPTION_POINTERS*)_exception_info())) {
    // Nothing to do.
  }
#endif
  return result;
}

static jint attach_current_thread(JavaVM *vm, void **penv, void *_args, bool daemon) {
  JavaVMAttachArgs *args = (JavaVMAttachArgs *) _args;

  // Check below commented out from JDK1.2fcs as well
  /*
  if (args && (args->version != JNI_VERSION_1_1 || args->version != JNI_VERSION_1_2)) {
    return JNI_EVERSION;
  }
  */

  Thread* t = Thread::current_or_null();
  if (t != nullptr) {
    // If executing from an atexit hook we may be in the VMThread.
    if (t->is_Java_thread()) {
      // If the thread has been attached this operation is a no-op
      *(JNIEnv**)penv = JavaThread::cast(t)->jni_environment();
      return JNI_OK;
    } else {
      return JNI_ERR;
    }
  }

  // Create a thread and mark it as attaching so it will be skipped by the
  // ThreadsListEnumerator - see CR 6404306
  JavaThread* thread = new JavaThread(true);

  // Set correct safepoint info. The thread is going to call into Java when
  // initializing the Java level thread object. Hence, the correct state must
  // be set in order for the Safepoint code to deal with it correctly.
  thread->set_thread_state(_thread_in_vm);
  thread->record_stack_base_and_size();
  thread->register_thread_stack_with_NMT();
  thread->initialize_thread_current();
  MACOS_AARCH64_ONLY(thread->init_wx());

  if (!os::create_attached_thread(thread)) {
    thread->smr_delete();
    return JNI_ERR;
  }
  // Enable stack overflow checks
  thread->stack_overflow_state()->create_stack_guard_pages();

  thread->initialize_tlab();

  thread->cache_global_variables();

  // This thread will not do a safepoint check, since it has
  // not been added to the Thread list yet.
  { MutexLocker ml(Threads_lock);
    // This must be inside this lock in order to get FullGCALot to work properly, i.e., to
    // avoid this thread trying to do a GC before it is added to the thread-list
    thread->set_active_handles(JNIHandleBlock::allocate_block());
    Threads::add(thread, daemon);
  }
  // Create thread group and name info from attach arguments
  oop group = nullptr;
  char* thread_name = nullptr;
  if (args != nullptr && Threads::is_supported_jni_version(args->version)) {
    group = JNIHandles::resolve(args->group);
    thread_name = args->name; // may be null
  }
  if (group == nullptr) group = Universe::main_thread_group();

  // Create Java level thread object and attach it to this thread
  bool attach_failed = false;
  {
    EXCEPTION_MARK;
    HandleMark hm(THREAD);
    Handle thread_group(THREAD, group);
    thread->allocate_threadObj(thread_group, thread_name, daemon, THREAD);
    if (HAS_PENDING_EXCEPTION) {
      CLEAR_PENDING_EXCEPTION;
      // cleanup outside the handle mark.
      attach_failed = true;
    }
  }

  if (attach_failed) {
    // Added missing cleanup
    thread->cleanup_failed_attach_current_thread(daemon);
    return JNI_ERR;
  }

  // mark the thread as no longer attaching
  // this uses a fence to push the change through so we don't have
  // to regrab the threads_lock
  thread->set_done_attaching_via_jni();

  // Set java thread status.
  java_lang_Thread::set_thread_status(thread->threadObj(),
              JavaThreadStatus::RUNNABLE);

  // Notify the debugger
  if (JvmtiExport::should_post_thread_life()) {
    JvmtiExport::post_thread_start(thread);
  }

  JFR_ONLY(Jfr::on_thread_start(thread);)

  *(JNIEnv**)penv = thread->jni_environment();

  // Now leaving the VM, so change thread_state. This is normally automatically taken care
  // of in the JVM_ENTRY. But in this situation we have to do it manually.
  ThreadStateTransition::transition_from_vm(thread, _thread_in_native);
  MACOS_AARCH64_ONLY(thread->enable_wx(WXExec));

  // Perform any platform dependent FPU setup
  os::setup_fpu();

  return JNI_OK;
}


jint JNICALL jni_AttachCurrentThread(JavaVM *vm, void **penv, void *_args) {
  HOTSPOT_JNI_ATTACHCURRENTTHREAD_ENTRY(vm, penv, _args);
  if (vm_created == NOT_CREATED) {
    // Not sure how we could possibly get here.
    HOTSPOT_JNI_ATTACHCURRENTTHREAD_RETURN((uint32_t) JNI_ERR);
    return JNI_ERR;
  }

  jint ret = attach_current_thread(vm, penv, _args, false);
  HOTSPOT_JNI_ATTACHCURRENTTHREAD_RETURN(ret);
  return ret;
}


jint JNICALL jni_DetachCurrentThread(JavaVM *vm)  {
  HOTSPOT_JNI_DETACHCURRENTTHREAD_ENTRY(vm);
  if (vm_created == NOT_CREATED) {
    // Not sure how we could possibly get here.
    HOTSPOT_JNI_DETACHCURRENTTHREAD_RETURN(JNI_ERR);
    return JNI_ERR;
  }

  Thread* current = Thread::current_or_null();

  // If the thread has already been detached the operation is a no-op
  if (current == nullptr) {
    HOTSPOT_JNI_DETACHCURRENTTHREAD_RETURN(JNI_OK);
    return JNI_OK;
  }

  // If executing from an atexit hook we may be in the VMThread.
  if (!current->is_Java_thread()) {
    HOTSPOT_JNI_DETACHCURRENTTHREAD_RETURN((uint32_t) JNI_ERR);
    return JNI_ERR;
  }

  VM_Exit::block_if_vm_exited();

  JavaThread* thread = JavaThread::cast(current);
  if (thread->has_last_Java_frame()) {
    HOTSPOT_JNI_DETACHCURRENTTHREAD_RETURN((uint32_t) JNI_ERR);
    // Can't detach a thread that's running java, that can't work.
    return JNI_ERR;
  }

  // We are going to VM, change W^X state to the expected one.
  MACOS_AARCH64_ONLY(thread->enable_wx(WXWrite));

  // Safepoint support. Have to do call-back to safepoint code, if in the
  // middle of a safepoint operation
  ThreadStateTransition::transition_from_native(thread, _thread_in_vm);

  // XXX: Note that JavaThread::exit() call below removes the guards on the
  // stack pages set up via enable_stack_{red,yellow}_zone() calls
  // above in jni_AttachCurrentThread. Unfortunately, while the setting
  // of the guards is visible in jni_AttachCurrentThread above,
  // the removal of the guards is buried below in JavaThread::exit()
  // here. The abstraction should be more symmetrically either exposed
  // or hidden (e.g. it could probably be hidden in the same
  // (platform-dependent) methods where we do alternate stack
  // maintenance work?)
  thread->exit(false, JavaThread::jni_detach);
  thread->smr_delete();

  // Go to the execute mode, the initial state of the thread on creation.
  // Use os interface as the thread is not a JavaThread anymore.
  MACOS_AARCH64_ONLY(os::current_thread_enable_wx(WXExec));

  HOTSPOT_JNI_DETACHCURRENTTHREAD_RETURN(JNI_OK);
  return JNI_OK;
}

DT_RETURN_MARK_DECL(GetEnv, jint
                    , HOTSPOT_JNI_GETENV_RETURN(_ret_ref));

jint JNICALL jni_GetEnv(JavaVM *vm, void **penv, jint version) {
  HOTSPOT_JNI_GETENV_ENTRY(vm, penv, version);
  jint ret = JNI_ERR;
  DT_RETURN_MARK(GetEnv, jint, (const jint&)ret);

  if (vm_created == NOT_CREATED) {
    *penv = nullptr;
    ret = JNI_EDETACHED;
    return ret;
  }

  if (JniExportedInterface::GetExportedInterface(vm, penv, version, &ret)) {
    return ret;
  }

#ifndef JVMPI_VERSION_1
// need these in order to be polite about older agents
#define JVMPI_VERSION_1   ((jint)0x10000001)
#define JVMPI_VERSION_1_1 ((jint)0x10000002)
#define JVMPI_VERSION_1_2 ((jint)0x10000003)
#endif // !JVMPI_VERSION_1

  Thread* thread = Thread::current_or_null();
  if (thread != nullptr && thread->is_Java_thread()) {
    if (Threads::is_supported_jni_version_including_1_1(version)) {
      *(JNIEnv**)penv = JavaThread::cast(thread)->jni_environment();
      ret = JNI_OK;
      return ret;

    } else if (version == JVMPI_VERSION_1 ||
               version == JVMPI_VERSION_1_1 ||
               version == JVMPI_VERSION_1_2) {
      tty->print_cr("ERROR: JVMPI, an experimental interface, is no longer supported.");
      tty->print_cr("Please use the supported interface: the JVM Tool Interface (JVM TI).");
      ret = JNI_EVERSION;
      return ret;
    } else if (JvmtiExport::is_jvmdi_version(version)) {
      tty->print_cr("FATAL ERROR: JVMDI is no longer supported.");
      tty->print_cr("Please use the supported interface: the JVM Tool Interface (JVM TI).");
      ret = JNI_EVERSION;
      return ret;
    } else {
      *penv = nullptr;
      ret = JNI_EVERSION;
      return ret;
    }
  } else {
    *penv = nullptr;
    ret = JNI_EDETACHED;
    return ret;
  }
}


jint JNICALL jni_AttachCurrentThreadAsDaemon(JavaVM *vm, void **penv, void *_args) {
  HOTSPOT_JNI_ATTACHCURRENTTHREADASDAEMON_ENTRY(vm, penv, _args);
  if (vm_created == NOT_CREATED) {
    // Not sure how we could possibly get here.
    HOTSPOT_JNI_ATTACHCURRENTTHREADASDAEMON_RETURN((uint32_t) JNI_ERR);
    return JNI_ERR;
  }

  jint ret = attach_current_thread(vm, penv, _args, true);
  HOTSPOT_JNI_ATTACHCURRENTTHREADASDAEMON_RETURN(ret);
  return ret;
}


} // End extern "C"

const struct JNIInvokeInterface_ jni_InvokeInterface = {
    nullptr,
    nullptr,
    nullptr,

    jni_DestroyJavaVM,
    jni_AttachCurrentThread,
    jni_DetachCurrentThread,
    jni_GetEnv,
    jni_AttachCurrentThreadAsDaemon
};<|MERGE_RESOLUTION|>--- conflicted
+++ resolved
@@ -427,12 +427,8 @@
   // The slot is the index of the field description in the field-array
   // The jfieldID is the offset of the field within the object
   // It may also have hash bits for k, if VerifyJNIFields is turned on.
-<<<<<<< HEAD
-  intptr_t offset = InstanceKlass::cast(k1)->field_offset( slot );
+  int offset = InstanceKlass::cast(k1)->field_offset( slot );
   bool is_flat = InstanceKlass::cast(k1)->field_is_flat(slot);
-=======
-  int offset = InstanceKlass::cast(k1)->field_offset( slot );
->>>>>>> 242a2e63
   assert(InstanceKlass::cast(k1)->contains_field_offset(offset), "stay within object");
   ret = jfieldIDWorkaround::to_instance_jfieldID(k1, offset, is_flat);
   return ret;
