/*
 * Copyright (c) 1997, 2024, Oracle and/or its affiliates. All rights reserved.
 * Copyright (c) 2012, 2024 Red Hat, Inc.
 * Copyright (c) 2021, Azul Systems, Inc. All rights reserved.
 * DO NOT ALTER OR REMOVE COPYRIGHT NOTICES OR THIS FILE HEADER.
 *
 * This code is free software; you can redistribute it and/or modify it
 * under the terms of the GNU General Public License version 2 only, as
 * published by the Free Software Foundation.
 *
 * This code is distributed in the hope that it will be useful, but WITHOUT
 * ANY WARRANTY; without even the implied warranty of MERCHANTABILITY or
 * FITNESS FOR A PARTICULAR PURPOSE.  See the GNU General Public License
 * version 2 for more details (a copy is included in the LICENSE file that
 * accompanied this code).
 *
 * You should have received a copy of the GNU General Public License version
 * 2 along with this work; if not, write to the Free Software Foundation,
 * Inc., 51 Franklin St, Fifth Floor, Boston, MA 02110-1301 USA.
 *
 * Please contact Oracle, 500 Oracle Parkway, Redwood Shores, CA 94065 USA
 * or visit www.oracle.com if you need additional information or have any
 * questions.
 *
 */

#include "precompiled.hpp"
#include "ci/ciReplay.hpp"
#include "classfile/altHashing.hpp"
#include "classfile/classFileStream.hpp"
#include "classfile/classLoader.hpp"
#include "classfile/classLoadInfo.hpp"
#include "classfile/javaClasses.hpp"
#include "classfile/javaClasses.inline.hpp"
#include "classfile/javaThreadStatus.hpp"
#include "classfile/moduleEntry.hpp"
#include "classfile/modules.hpp"
#include "classfile/symbolTable.hpp"
#include "classfile/systemDictionary.hpp"
#include "classfile/vmClasses.hpp"
#include "classfile/vmSymbols.hpp"
#include "compiler/compiler_globals.hpp"
#include "gc/shared/collectedHeap.hpp"
#include "gc/shared/gcLocker.inline.hpp"
#include "gc/shared/stringdedup/stringDedup.hpp"
#include "interpreter/linkResolver.hpp"
#include "jni.h"
#include "jvm.h"
#include "logging/log.hpp"
#include "memory/allocation.hpp"
#include "memory/allocation.inline.hpp"
#include "memory/oopFactory.hpp"
#include "memory/resourceArea.hpp"
#include "memory/universe.hpp"
#include "nmt/memTracker.hpp"
#include "oops/access.inline.hpp"
#include "oops/arrayOop.hpp"
#include "oops/flatArrayOop.inline.hpp"
#include "oops/inlineKlass.inline.hpp"
#include "oops/instanceKlass.inline.hpp"
#include "oops/instanceOop.hpp"
#include "oops/klass.inline.hpp"
#include "oops/markWord.hpp"
#include "oops/method.hpp"
#include "oops/objArrayKlass.hpp"
#include "oops/objArrayOop.inline.hpp"
#include "oops/oop.inline.hpp"
#include "oops/symbol.hpp"
#include "oops/typeArrayKlass.hpp"
#include "oops/typeArrayOop.inline.hpp"
#include "prims/jniCheck.hpp"
#include "prims/jniExport.hpp"
#include "prims/jniFastGetField.hpp"
#include "prims/jvm_misc.hpp"
#include "prims/jvmtiExport.hpp"
#include "prims/jvmtiThreadState.hpp"
#include "runtime/arguments.hpp"
#include "runtime/atomic.hpp"
#include "runtime/fieldDescriptor.inline.hpp"
#include "runtime/handles.inline.hpp"
#include "runtime/interfaceSupport.inline.hpp"
#include "runtime/java.hpp"
#include "runtime/javaCalls.hpp"
#include "runtime/javaThread.inline.hpp"
#include "runtime/jfieldIDWorkaround.hpp"
#include "runtime/jniHandles.inline.hpp"
#include "runtime/reflection.hpp"
#include "runtime/safepointVerifiers.hpp"
#include "runtime/sharedRuntime.hpp"
#include "runtime/signature.hpp"
#include "runtime/synchronizer.hpp"
#include "runtime/thread.inline.hpp"
#include "runtime/vmOperations.hpp"
#include "services/runtimeService.hpp"
#include "utilities/defaultStream.hpp"
#include "utilities/dtrace.hpp"
#include "utilities/events.hpp"
#include "utilities/macros.hpp"
#include "utilities/vmError.hpp"
#if INCLUDE_JVMCI
#include "jvmci/jvmciCompiler.hpp"
#endif
#if INCLUDE_JFR
#include "jfr/jfr.hpp"
#endif

static jint CurrentVersion = JNI_VERSION_21;

#if defined(_WIN32) && !defined(USE_VECTORED_EXCEPTION_HANDLING)
extern LONG WINAPI topLevelExceptionFilter(_EXCEPTION_POINTERS* );
#endif

// The DT_RETURN_MARK macros create a scoped object to fire the dtrace
// '-return' probe regardless of the return path is taken out of the function.
// Methods that have multiple return paths use this to avoid having to
// instrument each return path.  Methods that use CHECK or THROW must use this
// since those macros can cause an immediate uninstrumented return.
//
// In order to get the return value, a reference to the variable containing
// the return value must be passed to the constructor of the object, and
// the return value must be set before return (since the mark object has
// a reference to it).
//
// Example:
// DT_RETURN_MARK_DECL(SomeFunc, int);
// JNI_ENTRY(int, SomeFunc, ...)
//   int return_value = 0;
//   DT_RETURN_MARK(SomeFunc, int, (const int&)return_value);
//   foo(CHECK_0)
//   return_value = 5;
//   return return_value;
// JNI_END
#define DT_RETURN_MARK_DECL(name, type, probe)                             \
  DTRACE_ONLY(                                                             \
    class DTraceReturnProbeMark_##name {                                   \
     public:                                                               \
      const type& _ret_ref;                                                \
      DTraceReturnProbeMark_##name(const type& v) : _ret_ref(v) {}         \
      ~DTraceReturnProbeMark_##name() {                                    \
        probe;                                                             \
      }                                                                    \
    }                                                                      \
  )
// Void functions are simpler since there's no return value
#define DT_VOID_RETURN_MARK_DECL(name, probe)                              \
  DTRACE_ONLY(                                                             \
    class DTraceReturnProbeMark_##name {                                   \
     public:                                                               \
      ~DTraceReturnProbeMark_##name() {                                    \
        probe;                                                             \
      }                                                                    \
    }                                                                      \
  )

// Place these macros in the function to mark the return.  Non-void
// functions need the type and address of the return value.
#define DT_RETURN_MARK(name, type, ref) \
  DTRACE_ONLY( DTraceReturnProbeMark_##name dtrace_return_mark(ref) )
#define DT_VOID_RETURN_MARK(name) \
  DTRACE_ONLY( DTraceReturnProbeMark_##name dtrace_return_mark )


// Use these to select distinct code for floating-point vs. non-floating point
// situations.  Used from within common macros where we need slightly
// different behavior for Float/Double
#define FP_SELECT_Boolean(intcode, fpcode) intcode
#define FP_SELECT_Byte(intcode, fpcode)    intcode
#define FP_SELECT_Char(intcode, fpcode)    intcode
#define FP_SELECT_Short(intcode, fpcode)   intcode
#define FP_SELECT_Object(intcode, fpcode)  intcode
#define FP_SELECT_Int(intcode, fpcode)     intcode
#define FP_SELECT_Long(intcode, fpcode)    intcode
#define FP_SELECT_Float(intcode, fpcode)   fpcode
#define FP_SELECT_Double(intcode, fpcode)  fpcode
#define FP_SELECT(TypeName, intcode, fpcode) \
  FP_SELECT_##TypeName(intcode, fpcode)

// Choose DT_RETURN_MARK macros  based on the type: float/double -> void
// (dtrace doesn't do FP yet)
#define DT_RETURN_MARK_DECL_FOR(TypeName, name, type, probe)    \
  FP_SELECT(TypeName, \
    DT_RETURN_MARK_DECL(name, type, probe), DT_VOID_RETURN_MARK_DECL(name, probe) )
#define DT_RETURN_MARK_FOR(TypeName, name, type, ref) \
  FP_SELECT(TypeName, \
    DT_RETURN_MARK(name, type, ref), DT_VOID_RETURN_MARK(name) )


// out-of-line helpers for class jfieldIDWorkaround:

bool jfieldIDWorkaround::is_valid_jfieldID(Klass* k, jfieldID id) {
  if (jfieldIDWorkaround::is_instance_jfieldID(k, id)) {
    uintptr_t as_uint = (uintptr_t) id;
    int offset = raw_instance_offset(id);
    if (is_checked_jfieldID(id)) {
      if (!klass_hash_ok(k, id)) {
        return false;
      }
    }
    return InstanceKlass::cast(k)->contains_field_offset(offset);
  } else {
    JNIid* result = (JNIid*) id;
#ifdef ASSERT
    return result != nullptr && result->is_static_field_id();
#else
    return result != nullptr;
#endif
  }
}


intptr_t jfieldIDWorkaround::encode_klass_hash(Klass* k, int offset) {
  if (offset <= small_offset_mask) {
    Klass* field_klass = k;
    Klass* super_klass = field_klass->super();
    // With compressed oops the most super class with nonstatic fields would
    // be the owner of fields embedded in the header.
    while (InstanceKlass::cast(super_klass)->has_nonstatic_fields() &&
           InstanceKlass::cast(super_klass)->contains_field_offset(offset)) {
      field_klass = super_klass;   // super contains the field also
      super_klass = field_klass->super();
    }
    debug_only(NoSafepointVerifier nosafepoint;)
    uintptr_t klass_hash = field_klass->identity_hash();
    return ((klass_hash & klass_mask) << klass_shift) | checked_mask_in_place;
  } else {
#if 0
    #ifndef PRODUCT
    {
      ResourceMark rm;
      warning("VerifyJNIFields: long offset %d in %s", offset, k->external_name());
    }
    #endif
#endif
    return 0;
  }
}

bool jfieldIDWorkaround::klass_hash_ok(Klass* k, jfieldID id) {
  uintptr_t as_uint = (uintptr_t) id;
  intptr_t klass_hash = (as_uint >> klass_shift) & klass_mask;
  do {
    debug_only(NoSafepointVerifier nosafepoint;)
    // Could use a non-blocking query for identity_hash here...
    if ((k->identity_hash() & klass_mask) == klass_hash)
      return true;
    k = k->super();
  } while (k != nullptr);
  return false;
}

void jfieldIDWorkaround::verify_instance_jfieldID(Klass* k, jfieldID id) {
  guarantee(jfieldIDWorkaround::is_instance_jfieldID(k, id), "must be an instance field" );
  uintptr_t as_uint = (uintptr_t) id;
  int offset = raw_instance_offset(id);
  if (VerifyJNIFields) {
    if (is_checked_jfieldID(id)) {
      guarantee(klass_hash_ok(k, id),
    "Bug in native code: jfieldID class must match object");
    } else {
#if 0
      #ifndef PRODUCT
      if (Verbose) {
  ResourceMark rm;
  warning("VerifyJNIFields: unverified offset %d for %s", offset, k->external_name());
      }
      #endif
#endif
    }
  }
  guarantee(InstanceKlass::cast(k)->contains_field_offset(offset),
      "Bug in native code: jfieldID offset must address interior of object");
}

// Implementation of JNI entries

DT_RETURN_MARK_DECL(DefineClass, jclass
                    , HOTSPOT_JNI_DEFINECLASS_RETURN(_ret_ref));

JNI_ENTRY(jclass, jni_DefineClass(JNIEnv *env, const char *name, jobject loaderRef,
                                  const jbyte *buf, jsize bufLen))
  HOTSPOT_JNI_DEFINECLASS_ENTRY(
    env, (char*) name, loaderRef, (char*) buf, bufLen);

  jclass cls = nullptr;
  DT_RETURN_MARK(DefineClass, jclass, (const jclass&)cls);

  // Class resolution will get the class name from the .class stream if the name is null.
  TempNewSymbol class_name = name == nullptr ? nullptr :
    SystemDictionary::class_name_symbol(name, vmSymbols::java_lang_NoClassDefFoundError(),
                                        CHECK_NULL);

  ResourceMark rm(THREAD);
  ClassFileStream st((u1*)buf, bufLen, nullptr, ClassFileStream::verify);
  Handle class_loader (THREAD, JNIHandles::resolve(loaderRef));
  Handle protection_domain;
  ClassLoadInfo cl_info(protection_domain);
  Klass* k = SystemDictionary::resolve_from_stream(&st, class_name,
                                                   class_loader,
                                                   cl_info,
                                                   CHECK_NULL);

  if (log_is_enabled(Debug, class, resolve)) {
    trace_class_resolution(k);
  }

  cls = (jclass)JNIHandles::make_local(THREAD, k->java_mirror());
  return cls;
JNI_END



DT_RETURN_MARK_DECL(FindClass, jclass
                    , HOTSPOT_JNI_FINDCLASS_RETURN(_ret_ref));

JNI_ENTRY(jclass, jni_FindClass(JNIEnv *env, const char *name))
  HOTSPOT_JNI_FINDCLASS_ENTRY(env, (char *)name);

  jclass result = nullptr;
  DT_RETURN_MARK(FindClass, jclass, (const jclass&)result);

  // This should be ClassNotFoundException imo.
  TempNewSymbol class_name =
    SystemDictionary::class_name_symbol(name, vmSymbols::java_lang_NoClassDefFoundError(),
                                        CHECK_NULL);

  //%note jni_3
  Handle protection_domain;
  // Find calling class
  Klass* k = thread->security_get_caller_class(0);
  // default to the system loader when no context
  Handle loader(THREAD, SystemDictionary::java_system_loader());
  if (k != nullptr) {
    // Special handling to make sure JNI_OnLoad and JNI_OnUnload are executed
    // in the correct class context.
    if (k->class_loader() == nullptr &&
        k->name() == vmSymbols::jdk_internal_loader_NativeLibraries()) {
      JavaValue result(T_OBJECT);
      JavaCalls::call_static(&result, k,
                             vmSymbols::getFromClass_name(),
                             vmSymbols::void_class_signature(),
                             CHECK_NULL);
      // When invoked from JNI_OnLoad, NativeLibraries::getFromClass returns
      // a non-null Class object.  When invoked from JNI_OnUnload,
      // it will return null to indicate no context.
      oop mirror = result.get_oop();
      if (mirror != nullptr) {
        Klass* fromClass = java_lang_Class::as_Klass(mirror);
        loader = Handle(THREAD, fromClass->class_loader());
        protection_domain = Handle(THREAD, fromClass->protection_domain());
      }
    } else {
      loader = Handle(THREAD, k->class_loader());
    }
  }

  result = find_class_from_class_loader(env, class_name, true, loader,
                                        protection_domain, true, thread);

  if (log_is_enabled(Debug, class, resolve) && result != nullptr) {
    trace_class_resolution(java_lang_Class::as_Klass(JNIHandles::resolve_non_null(result)));
  }

  return result;
JNI_END

DT_RETURN_MARK_DECL(FromReflectedMethod, jmethodID
                    , HOTSPOT_JNI_FROMREFLECTEDMETHOD_RETURN((uintptr_t)_ret_ref));

JNI_ENTRY(jmethodID, jni_FromReflectedMethod(JNIEnv *env, jobject method))
  HOTSPOT_JNI_FROMREFLECTEDMETHOD_ENTRY(env, method);

  jmethodID ret = nullptr;
  DT_RETURN_MARK(FromReflectedMethod, jmethodID, (const jmethodID&)ret);

  // method is a handle to a java.lang.reflect.Method object
  oop reflected  = JNIHandles::resolve_non_null(method);
  oop mirror     = nullptr;
  int slot       = 0;

  if (reflected->klass() == vmClasses::reflect_Constructor_klass()) {
    mirror = java_lang_reflect_Constructor::clazz(reflected);
    slot   = java_lang_reflect_Constructor::slot(reflected);
  } else {
    assert(reflected->klass() == vmClasses::reflect_Method_klass(), "wrong type");
    mirror = java_lang_reflect_Method::clazz(reflected);
    slot   = java_lang_reflect_Method::slot(reflected);
  }
  Klass* k1 = java_lang_Class::as_Klass(mirror);

  // Make sure class is initialized before handing id's out to methods
  k1->initialize(CHECK_NULL);
  Method* m = InstanceKlass::cast(k1)->method_with_idnum(slot);
  ret = m==nullptr? nullptr : m->jmethod_id();  // return null if reflected method deleted
  return ret;
JNI_END

DT_RETURN_MARK_DECL(FromReflectedField, jfieldID
                    , HOTSPOT_JNI_FROMREFLECTEDFIELD_RETURN((uintptr_t)_ret_ref));

JNI_ENTRY(jfieldID, jni_FromReflectedField(JNIEnv *env, jobject field))
  HOTSPOT_JNI_FROMREFLECTEDFIELD_ENTRY(env, field);

  jfieldID ret = nullptr;
  DT_RETURN_MARK(FromReflectedField, jfieldID, (const jfieldID&)ret);

  // field is a handle to a java.lang.reflect.Field object
  oop reflected   = JNIHandles::resolve_non_null(field);
  oop mirror      = java_lang_reflect_Field::clazz(reflected);
  Klass* k1       = java_lang_Class::as_Klass(mirror);
  int slot        = java_lang_reflect_Field::slot(reflected);
  int modifiers   = java_lang_reflect_Field::modifiers(reflected);

  // Make sure class is initialized before handing id's out to fields
  k1->initialize(CHECK_NULL);

  // First check if this is a static field
  if (modifiers & JVM_ACC_STATIC) {
    int offset = InstanceKlass::cast(k1)->field_offset( slot );
    JNIid* id = InstanceKlass::cast(k1)->jni_id_for(offset);
    assert(id != nullptr, "corrupt Field object");
    debug_only(id->set_is_static_field_id();)
    // A jfieldID for a static field is a JNIid specifying the field holder and the offset within the Klass*
    ret = jfieldIDWorkaround::to_static_jfieldID(id);
    return ret;
  }

  // The slot is the index of the field description in the field-array
  // The jfieldID is the offset of the field within the object
  // It may also have hash bits for k, if VerifyJNIFields is turned on.
  int offset = InstanceKlass::cast(k1)->field_offset( slot );
  bool is_flat = InstanceKlass::cast(k1)->field_is_flat(slot);
  assert(InstanceKlass::cast(k1)->contains_field_offset(offset), "stay within object");
  ret = jfieldIDWorkaround::to_instance_jfieldID(k1, offset, is_flat);
  return ret;
JNI_END


DT_RETURN_MARK_DECL(ToReflectedMethod, jobject
                    , HOTSPOT_JNI_TOREFLECTEDMETHOD_RETURN(_ret_ref));

JNI_ENTRY(jobject, jni_ToReflectedMethod(JNIEnv *env, jclass cls, jmethodID method_id, jboolean isStatic))
  HOTSPOT_JNI_TOREFLECTEDMETHOD_ENTRY(env, cls, (uintptr_t) method_id, isStatic);

  jobject ret = nullptr;
  DT_RETURN_MARK(ToReflectedMethod, jobject, (const jobject&)ret);

  methodHandle m (THREAD, Method::resolve_jmethod_id(method_id));
  assert(m->is_static() == (isStatic != 0), "jni_ToReflectedMethod access flags doesn't match");
  oop reflection_method;
  if (m->is_object_constructor()) {
    reflection_method = Reflection::new_constructor(m, CHECK_NULL);
  } else {
    reflection_method = Reflection::new_method(m, false, CHECK_NULL);
  }
  ret = JNIHandles::make_local(THREAD, reflection_method);
  return ret;
JNI_END

DT_RETURN_MARK_DECL(GetSuperclass, jclass
                    , HOTSPOT_JNI_GETSUPERCLASS_RETURN(_ret_ref));

JNI_ENTRY(jclass, jni_GetSuperclass(JNIEnv *env, jclass sub))
  HOTSPOT_JNI_GETSUPERCLASS_ENTRY(env, sub);

  jclass obj = nullptr;
  DT_RETURN_MARK(GetSuperclass, jclass, (const jclass&)obj);

  oop mirror = JNIHandles::resolve_non_null(sub);
  // primitive classes return null
  if (java_lang_Class::is_primitive(mirror)) return nullptr;

  // Rules of Class.getSuperClass as implemented by KLass::java_super:
  // arrays return Object
  // interfaces return null
  // proper classes return Klass::super()
  Klass* k = java_lang_Class::as_Klass(mirror);
  if (k->is_interface()) return nullptr;

  // return mirror for superclass
  Klass* super = k->java_super();
  // super2 is the value computed by the compiler's getSuperClass intrinsic:
  debug_only(Klass* super2 = ( k->is_array_klass()
                                 ? vmClasses::Object_klass()
                                 : k->super() ) );
  assert(super == super2,
         "java_super computation depends on interface, array, other super");
  obj = (super == nullptr) ? nullptr : (jclass) JNIHandles::make_local(THREAD, super->java_mirror());
  return obj;
JNI_END

JNI_ENTRY_NO_PRESERVE(jboolean, jni_IsAssignableFrom(JNIEnv *env, jclass sub, jclass super))
  HOTSPOT_JNI_ISASSIGNABLEFROM_ENTRY(env, sub, super);

  oop sub_mirror   = JNIHandles::resolve_non_null(sub);
  oop super_mirror = JNIHandles::resolve_non_null(super);
  if (java_lang_Class::is_primitive(sub_mirror) ||
      java_lang_Class::is_primitive(super_mirror)) {
    jboolean ret = (sub_mirror == super_mirror);

    HOTSPOT_JNI_ISASSIGNABLEFROM_RETURN(ret);
    return ret;
  }
  Klass* sub_klass   = java_lang_Class::as_Klass(sub_mirror);
  Klass* super_klass = java_lang_Class::as_Klass(super_mirror);
  assert(sub_klass != nullptr && super_klass != nullptr, "invalid arguments to jni_IsAssignableFrom");
  jboolean ret = sub_klass->is_subtype_of(super_klass) ?
                   JNI_TRUE : JNI_FALSE;

  HOTSPOT_JNI_ISASSIGNABLEFROM_RETURN(ret);
  return ret;
JNI_END


DT_RETURN_MARK_DECL(Throw, jint
                    , HOTSPOT_JNI_THROW_RETURN(_ret_ref));

JNI_ENTRY(jint, jni_Throw(JNIEnv *env, jthrowable obj))
  HOTSPOT_JNI_THROW_ENTRY(env, obj);

  jint ret = JNI_OK;
  DT_RETURN_MARK(Throw, jint, (const jint&)ret);

  THROW_OOP_(JNIHandles::resolve(obj), JNI_OK);
  ShouldNotReachHere();
  return 0;  // Mute compiler.
JNI_END


DT_RETURN_MARK_DECL(ThrowNew, jint
                    , HOTSPOT_JNI_THROWNEW_RETURN(_ret_ref));

JNI_ENTRY(jint, jni_ThrowNew(JNIEnv *env, jclass clazz, const char *message))
  HOTSPOT_JNI_THROWNEW_ENTRY(env, clazz, (char *) message);

  jint ret = JNI_OK;
  DT_RETURN_MARK(ThrowNew, jint, (const jint&)ret);

  InstanceKlass* k = InstanceKlass::cast(java_lang_Class::as_Klass(JNIHandles::resolve_non_null(clazz)));
  Symbol*  name = k->name();
  Handle class_loader (THREAD,  k->class_loader());
  Handle protection_domain (THREAD, k->protection_domain());
  THROW_MSG_LOADER_(name, (char *)message, class_loader, protection_domain, JNI_OK);
  ShouldNotReachHere();
  return 0;  // Mute compiler.
JNI_END


// JNI functions only transform a pending async exception to a synchronous
// exception in ExceptionOccurred and ExceptionCheck calls, since
// delivering an async exception in other places won't change the native
// code's control flow and would be harmful when native code further calls
// JNI functions with a pending exception. Async exception is also checked
// during the call, so ExceptionOccurred/ExceptionCheck won't return
// false but deliver the async exception at the very end during
// state transition.

static void jni_check_async_exceptions(JavaThread *thread) {
  assert(thread == Thread::current(), "must be itself");
  if (thread->has_async_exception_condition()) {
    SafepointMechanism::process_if_requested_with_exit_check(thread, true /* check asyncs */);
  }
}

JNI_ENTRY_NO_PRESERVE(jthrowable, jni_ExceptionOccurred(JNIEnv *env))
  HOTSPOT_JNI_EXCEPTIONOCCURRED_ENTRY(env);

  jni_check_async_exceptions(thread);
  oop exception = thread->pending_exception();
  jthrowable ret = (jthrowable) JNIHandles::make_local(THREAD, exception);

  HOTSPOT_JNI_EXCEPTIONOCCURRED_RETURN(ret);
  return ret;
JNI_END


JNI_ENTRY_NO_PRESERVE(void, jni_ExceptionDescribe(JNIEnv *env))
  HOTSPOT_JNI_EXCEPTIONDESCRIBE_ENTRY(env);

  if (thread->has_pending_exception()) {
    Handle ex(thread, thread->pending_exception());
    thread->clear_pending_exception();
    jio_fprintf(defaultStream::error_stream(), "Exception ");
    if (thread != nullptr && thread->threadObj() != nullptr) {
      ResourceMark rm(THREAD);
      jio_fprintf(defaultStream::error_stream(),
                  "in thread \"%s\" ", thread->name());
    }
    if (ex->is_a(vmClasses::Throwable_klass())) {
      JavaValue result(T_VOID);
      JavaCalls::call_virtual(&result,
                              ex,
                              vmClasses::Throwable_klass(),
                              vmSymbols::printStackTrace_name(),
                              vmSymbols::void_method_signature(),
                              THREAD);
      // If an exception is thrown in the call it gets thrown away. Not much
      // we can do with it. The native code that calls this, does not check
      // for the exception - hence, it might still be in the thread when DestroyVM gets
      // called, potentially causing a few asserts to trigger - since no pending exception
      // is expected.
      CLEAR_PENDING_EXCEPTION;
    } else {
      ResourceMark rm(THREAD);
      jio_fprintf(defaultStream::error_stream(),
                  ". Uncaught exception of type %s.",
                  ex->klass()->external_name());
    }
  }

  HOTSPOT_JNI_EXCEPTIONDESCRIBE_RETURN();
JNI_END


JNI_ENTRY_NO_PRESERVE(void, jni_ExceptionClear(JNIEnv *env))
  HOTSPOT_JNI_EXCEPTIONCLEAR_ENTRY(env);

  // The jni code might be using this API to clear java thrown exception.
  // So just mark jvmti thread exception state as exception caught.
  JvmtiThreadState *state = JavaThread::current()->jvmti_thread_state();
  if (state != nullptr && state->is_exception_detected()) {
    state->set_exception_caught();
  }
  thread->clear_pending_exception();

  HOTSPOT_JNI_EXCEPTIONCLEAR_RETURN();
JNI_END


JNI_ENTRY(void, jni_FatalError(JNIEnv *env, const char *msg))
  HOTSPOT_JNI_FATALERROR_ENTRY(env, (char *) msg);

  tty->print_cr("FATAL ERROR in native method: %s", msg);
  thread->print_jni_stack();
  os::abort(); // Dump core and abort
JNI_END


JNI_ENTRY(jint, jni_PushLocalFrame(JNIEnv *env, jint capacity))
  HOTSPOT_JNI_PUSHLOCALFRAME_ENTRY(env, capacity);

  //%note jni_11
  if (capacity < 0 ||
      ((MaxJNILocalCapacity > 0) && (capacity > MaxJNILocalCapacity))) {
    HOTSPOT_JNI_PUSHLOCALFRAME_RETURN((uint32_t)JNI_ERR);
    return JNI_ERR;
  }

  thread->push_jni_handle_block();
  jint ret = JNI_OK;
  HOTSPOT_JNI_PUSHLOCALFRAME_RETURN(ret);
  return ret;
JNI_END


JNI_ENTRY(jobject, jni_PopLocalFrame(JNIEnv *env, jobject result))
  HOTSPOT_JNI_POPLOCALFRAME_ENTRY(env, result);

  //%note jni_11
  Handle result_handle(thread, JNIHandles::resolve(result));
  JNIHandleBlock* old_handles = thread->active_handles();
  JNIHandleBlock* new_handles = old_handles->pop_frame_link();
  if (new_handles != nullptr) {
    // As a sanity check we only release the handle blocks if the pop_frame_link is not null.
    // This way code will still work if PopLocalFrame is called without a corresponding
    // PushLocalFrame call. Note that we set the pop_frame_link to null explicitly, otherwise
    // the release_block call will release the blocks.
    thread->set_active_handles(new_handles);
    old_handles->set_pop_frame_link(nullptr);              // clear link we won't release new_handles below
    JNIHandleBlock::release_block(old_handles, thread); // may block
    result = JNIHandles::make_local(thread, result_handle());
  }
  HOTSPOT_JNI_POPLOCALFRAME_RETURN(result);
  return result;
JNI_END


JNI_ENTRY(jobject, jni_NewGlobalRef(JNIEnv *env, jobject ref))
  HOTSPOT_JNI_NEWGLOBALREF_ENTRY(env, ref);

  Handle ref_handle(thread, JNIHandles::resolve(ref));
  jobject ret = JNIHandles::make_global(ref_handle, AllocFailStrategy::RETURN_NULL);

  HOTSPOT_JNI_NEWGLOBALREF_RETURN(ret);
  return ret;
JNI_END

// Must be JNI_ENTRY (with HandleMark)
JNI_ENTRY_NO_PRESERVE(void, jni_DeleteGlobalRef(JNIEnv *env, jobject ref))
  HOTSPOT_JNI_DELETEGLOBALREF_ENTRY(env, ref);

  JNIHandles::destroy_global(ref);

  HOTSPOT_JNI_DELETEGLOBALREF_RETURN();
JNI_END

JNI_ENTRY_NO_PRESERVE(void, jni_DeleteLocalRef(JNIEnv *env, jobject obj))
  HOTSPOT_JNI_DELETELOCALREF_ENTRY(env, obj);

  JNIHandles::destroy_local(obj);

  HOTSPOT_JNI_DELETELOCALREF_RETURN();
JNI_END

JNI_ENTRY_NO_PRESERVE(jboolean, jni_IsSameObject(JNIEnv *env, jobject r1, jobject r2))
  HOTSPOT_JNI_ISSAMEOBJECT_ENTRY(env, r1, r2);

  jboolean ret = JNIHandles::is_same_object(r1, r2) ? JNI_TRUE : JNI_FALSE;

  HOTSPOT_JNI_ISSAMEOBJECT_RETURN(ret);
  return ret;
JNI_END


JNI_ENTRY(jobject, jni_NewLocalRef(JNIEnv *env, jobject ref))
  HOTSPOT_JNI_NEWLOCALREF_ENTRY(env, ref);

  jobject ret = JNIHandles::make_local(THREAD, JNIHandles::resolve(ref),
                                       AllocFailStrategy::RETURN_NULL);

  HOTSPOT_JNI_NEWLOCALREF_RETURN(ret);
  return ret;
JNI_END

JNI_LEAF(jint, jni_EnsureLocalCapacity(JNIEnv *env, jint capacity))
  HOTSPOT_JNI_ENSURELOCALCAPACITY_ENTRY(env, capacity);

  jint ret;
  if (capacity >= 0 &&
      ((MaxJNILocalCapacity <= 0) || (capacity <= MaxJNILocalCapacity))) {
    ret = JNI_OK;
  } else {
    ret = JNI_ERR;
  }

  HOTSPOT_JNI_ENSURELOCALCAPACITY_RETURN(ret);
  return ret;
JNI_END

// Return the Handle Type
JNI_LEAF(jobjectRefType, jni_GetObjectRefType(JNIEnv *env, jobject obj))
  HOTSPOT_JNI_GETOBJECTREFTYPE_ENTRY(env, obj);

  jobjectRefType ret = JNIInvalidRefType;
  if (obj != nullptr) {
    ret = JNIHandles::handle_type(thread, obj);
  }

  HOTSPOT_JNI_GETOBJECTREFTYPE_RETURN((void *) ret);
  return ret;
JNI_END


class JNI_ArgumentPusher : public SignatureIterator {
 protected:
  JavaCallArguments*  _arguments;

  void push_int(jint x)         { _arguments->push_int(x); }
  void push_long(jlong x)       { _arguments->push_long(x); }
  void push_float(jfloat x)     { _arguments->push_float(x); }
  void push_double(jdouble x)   { _arguments->push_double(x); }
  void push_object(jobject x)   { _arguments->push_jobject(x); }

  void push_boolean(jboolean b) {
    // Normalize boolean arguments from native code by converting 1-255 to JNI_TRUE and
    // 0 to JNI_FALSE.  Boolean return values from native are normalized the same in
    // TemplateInterpreterGenerator::generate_result_handler_for and
    // SharedRuntime::generate_native_wrapper.
    push_int(b == 0 ? JNI_FALSE : JNI_TRUE);
  }

  JNI_ArgumentPusher(Method* method)
    : SignatureIterator(method->signature(),
                        Fingerprinter(methodHandle(Thread::current(), method)).fingerprint())
  {
    _arguments = nullptr;
  }

 public:
  virtual void push_arguments_on(JavaCallArguments* arguments) = 0;
};


class JNI_ArgumentPusherVaArg : public JNI_ArgumentPusher {
  va_list _ap;

  void set_ap(va_list rap) {
    va_copy(_ap, rap);
  }

  friend class SignatureIterator;  // so do_parameters_on can call do_type
  void do_type(BasicType type) {
    switch (type) {
    // these are coerced to int when using va_arg
    case T_BYTE:
    case T_CHAR:
    case T_SHORT:
    case T_INT:         push_int(va_arg(_ap, jint)); break;
    case T_BOOLEAN:     push_boolean((jboolean) va_arg(_ap, jint)); break;

    // each of these paths is exercised by the various jck Call[Static,Nonvirtual,][Void,Int,..]Method[A,V,] tests

    case T_LONG:        push_long(va_arg(_ap, jlong)); break;
    // float is coerced to double w/ va_arg
    case T_FLOAT:       push_float((jfloat) va_arg(_ap, jdouble)); break;
    case T_DOUBLE:      push_double(va_arg(_ap, jdouble)); break;

    case T_ARRAY:
    case T_OBJECT: push_object(va_arg(_ap, jobject)); break;
    default:            ShouldNotReachHere();
    }
  }

 public:
  JNI_ArgumentPusherVaArg(jmethodID method_id, va_list rap)
      : JNI_ArgumentPusher(Method::resolve_jmethod_id(method_id)) {
    set_ap(rap);
  }

  ~JNI_ArgumentPusherVaArg() {
    va_end(_ap);
  }

  virtual void push_arguments_on(JavaCallArguments* arguments) {
    _arguments = arguments;
    do_parameters_on(this);
  }
};


class JNI_ArgumentPusherArray : public JNI_ArgumentPusher {
 protected:
  const jvalue *_ap;

  inline void set_ap(const jvalue *rap) { _ap = rap; }

  friend class SignatureIterator;  // so do_parameters_on can call do_type
  void do_type(BasicType type) {
    switch (type) {
    case T_CHAR:        push_int((_ap++)->c); break;
    case T_SHORT:       push_int((_ap++)->s); break;
    case T_BYTE:        push_int((_ap++)->b); break;
    case T_INT:         push_int((_ap++)->i); break;
    case T_BOOLEAN:     push_boolean((_ap++)->z); break;
    case T_LONG:        push_long((_ap++)->j); break;
    case T_FLOAT:       push_float((_ap++)->f); break;
    case T_DOUBLE:      push_double((_ap++)->d); break;
    case T_ARRAY:
    case T_OBJECT:
    case T_PRIMITIVE_OBJECT: push_object((_ap++)->l); break;
    default:            ShouldNotReachHere();
    }
  }

 public:
  JNI_ArgumentPusherArray(jmethodID method_id, const jvalue *rap)
      : JNI_ArgumentPusher(Method::resolve_jmethod_id(method_id)) {
    set_ap(rap);
  }

  virtual void push_arguments_on(JavaCallArguments* arguments) {
    _arguments = arguments;
    do_parameters_on(this);
  }
};


enum JNICallType {
  JNI_STATIC,
  JNI_VIRTUAL,
  JNI_NONVIRTUAL
};



static void jni_invoke_static(JNIEnv *env, JavaValue* result, jobject receiver, JNICallType call_type, jmethodID method_id, JNI_ArgumentPusher *args, TRAPS) {
  methodHandle method(THREAD, Method::resolve_jmethod_id(method_id));

  // Create object to hold arguments for the JavaCall, and associate it with
  // the jni parser
  ResourceMark rm(THREAD);
  int number_of_parameters = method->size_of_parameters();
  JavaCallArguments java_args(number_of_parameters);

  assert(method->is_static(), "method should be static");

  // Fill out JavaCallArguments object
  args->push_arguments_on(&java_args);
  // Initialize result type
  result->set_type(args->return_type());

  // Invoke the method. Result is returned as oop.
  JavaCalls::call(result, method, &java_args, CHECK);

  // Convert result
  if (is_reference_type(result->get_type())) {
    result->set_jobject(JNIHandles::make_local(THREAD, result->get_oop()));
  }
}


static void jni_invoke_nonstatic(JNIEnv *env, JavaValue* result, jobject receiver, JNICallType call_type, jmethodID method_id, JNI_ArgumentPusher *args, TRAPS) {
  oop recv = JNIHandles::resolve(receiver);
  if (recv == nullptr) {
    THROW(vmSymbols::java_lang_NullPointerException());
  }
  Handle h_recv(THREAD, recv);

  int number_of_parameters;
  Method* selected_method;
  {
    Method* m = Method::resolve_jmethod_id(method_id);
    number_of_parameters = m->size_of_parameters();
    InstanceKlass* holder = m->method_holder();
    if (call_type != JNI_VIRTUAL) {
        selected_method = m;
    } else if (!m->has_itable_index()) {
      // non-interface call -- for that little speed boost, don't handlize
      debug_only(NoSafepointVerifier nosafepoint;)
      // jni_GetMethodID makes sure class is linked and initialized
      // so m should have a valid vtable index.
      assert(m->valid_vtable_index(), "no valid vtable index");
      int vtbl_index = m->vtable_index();
      if (vtbl_index != Method::nonvirtual_vtable_index) {
        selected_method = h_recv->klass()->method_at_vtable(vtbl_index);
      } else {
        // final method
        selected_method = m;
      }
    } else {
      // interface call
      int itbl_index = m->itable_index();
      Klass* k = h_recv->klass();
      selected_method = InstanceKlass::cast(k)->method_at_itable(holder, itbl_index, CHECK);
    }
  }

  if (selected_method->is_abstract()) {
    ResourceMark rm(THREAD);
    THROW_MSG(vmSymbols::java_lang_AbstractMethodError(), selected_method->name()->as_C_string());
  }

  methodHandle method(THREAD, selected_method);

  // Create object to hold arguments for the JavaCall, and associate it with
  // the jni parser
  ResourceMark rm(THREAD);
  JavaCallArguments java_args(number_of_parameters);

  // handle arguments
  assert(!method->is_static(), "method %s should not be static", method->name_and_sig_as_C_string());
  java_args.push_oop(h_recv); // Push jobject handle

  // Fill out JavaCallArguments object
  args->push_arguments_on(&java_args);
  // Initialize result type
  result->set_type(args->return_type());

  // Invoke the method. Result is returned as oop.
  JavaCalls::call(result, method, &java_args, CHECK);

  // Convert result
  if (is_reference_type(result->get_type())) {
    result->set_jobject(JNIHandles::make_local(THREAD, result->get_oop()));
  }
}

DT_RETURN_MARK_DECL(AllocObject, jobject
                    , HOTSPOT_JNI_ALLOCOBJECT_RETURN(_ret_ref));

JNI_ENTRY(jobject, jni_AllocObject(JNIEnv *env, jclass clazz))
  HOTSPOT_JNI_ALLOCOBJECT_ENTRY(env, clazz);

  jobject ret = nullptr;
  DT_RETURN_MARK(AllocObject, jobject, (const jobject&)ret);

  oop clazzoop = JNIHandles::resolve_non_null(clazz);
  Klass* k = java_lang_Class::as_Klass(clazzoop);
  if (k == nullptr || k->is_inline_klass()) {
    ResourceMark rm(THREAD);
    THROW_(vmSymbols::java_lang_InstantiationException(), nullptr);
  }
  instanceOop i = InstanceKlass::allocate_instance(clazzoop, CHECK_NULL);
  ret = JNIHandles::make_local(THREAD, i);
  return ret;
JNI_END

DT_RETURN_MARK_DECL(NewObjectA, jobject
                    , HOTSPOT_JNI_NEWOBJECTA_RETURN(_ret_ref));

JNI_ENTRY(jobject, jni_NewObjectA(JNIEnv *env, jclass clazz, jmethodID methodID, const jvalue *args))
  HOTSPOT_JNI_NEWOBJECTA_ENTRY(env, clazz, (uintptr_t) methodID);

  jobject obj = nullptr;
  DT_RETURN_MARK(NewObjectA, jobject, (const jobject&)obj);

  oop clazzoop = JNIHandles::resolve_non_null(clazz);
  Klass* k = java_lang_Class::as_Klass(clazzoop);
  if (k == nullptr) {
    ResourceMark rm(THREAD);
    THROW_(vmSymbols::java_lang_InstantiationException(), nullptr);
  }

  instanceOop i = InstanceKlass::allocate_instance(clazzoop, CHECK_NULL);
  obj = JNIHandles::make_local(THREAD, i);
  JavaValue jvalue(T_VOID);
  JNI_ArgumentPusherArray ap(methodID, args);
  jni_invoke_nonstatic(env, &jvalue, obj, JNI_NONVIRTUAL, methodID, &ap, CHECK_NULL);

  return obj;
  JNI_END


DT_RETURN_MARK_DECL(NewObjectV, jobject
                    , HOTSPOT_JNI_NEWOBJECTV_RETURN(_ret_ref));

JNI_ENTRY(jobject, jni_NewObjectV(JNIEnv *env, jclass clazz, jmethodID methodID, va_list args))
  HOTSPOT_JNI_NEWOBJECTV_ENTRY(env, clazz, (uintptr_t) methodID);

  jobject obj = nullptr;
  DT_RETURN_MARK(NewObjectV, jobject, (const jobject&)obj);

  oop clazzoop = JNIHandles::resolve_non_null(clazz);
  Klass* k = java_lang_Class::as_Klass(clazzoop);
  if (k == nullptr) {
    ResourceMark rm(THREAD);
    THROW_(vmSymbols::java_lang_InstantiationException(), nullptr);
  }

  instanceOop i = InstanceKlass::allocate_instance(clazzoop, CHECK_NULL);
  obj = JNIHandles::make_local(THREAD, i);
  JavaValue jvalue(T_VOID);
  JNI_ArgumentPusherVaArg ap(methodID, args);
  jni_invoke_nonstatic(env, &jvalue, obj, JNI_NONVIRTUAL, methodID, &ap, CHECK_NULL);

  return obj;
JNI_END


DT_RETURN_MARK_DECL(NewObject, jobject
                    , HOTSPOT_JNI_NEWOBJECT_RETURN(_ret_ref));

JNI_ENTRY(jobject, jni_NewObject(JNIEnv *env, jclass clazz, jmethodID methodID, ...))
  HOTSPOT_JNI_NEWOBJECT_ENTRY(env, clazz, (uintptr_t) methodID);

  jobject obj = nullptr;
  DT_RETURN_MARK(NewObject, jobject, (const jobject&)obj);

  oop clazzoop = JNIHandles::resolve_non_null(clazz);
  Klass* k = java_lang_Class::as_Klass(clazzoop);
  if (k == nullptr) {
    ResourceMark rm(THREAD);
    THROW_(vmSymbols::java_lang_InstantiationException(), nullptr);
  }

  instanceOop i = InstanceKlass::allocate_instance(clazzoop, CHECK_NULL);
  obj = JNIHandles::make_local(THREAD, i);
  va_list args;
  va_start(args, methodID);
  JavaValue jvalue(T_VOID);
  JNI_ArgumentPusherVaArg ap(methodID, args);
  jni_invoke_nonstatic(env, &jvalue, obj, JNI_NONVIRTUAL, methodID, &ap, CHECK_NULL);
  va_end(args);

  return obj;
JNI_END


JNI_ENTRY(jclass, jni_GetObjectClass(JNIEnv *env, jobject obj))
  HOTSPOT_JNI_GETOBJECTCLASS_ENTRY(env, obj);

  Klass* k = JNIHandles::resolve_non_null(obj)->klass();
  jclass ret =
    (jclass) JNIHandles::make_local(THREAD, k->java_mirror());

  HOTSPOT_JNI_GETOBJECTCLASS_RETURN(ret);
  return ret;
JNI_END

JNI_ENTRY_NO_PRESERVE(jboolean, jni_IsInstanceOf(JNIEnv *env, jobject obj, jclass clazz))
  HOTSPOT_JNI_ISINSTANCEOF_ENTRY(env, obj, clazz);

  jboolean ret = JNI_TRUE;
  if (obj != nullptr) {
    ret = JNI_FALSE;
    Klass* k = java_lang_Class::as_Klass(
      JNIHandles::resolve_non_null(clazz));
    if (k != nullptr) {
      ret = JNIHandles::resolve_non_null(obj)->is_a(k) ? JNI_TRUE : JNI_FALSE;
    }
  }

  HOTSPOT_JNI_ISINSTANCEOF_RETURN(ret);
  return ret;
JNI_END


static jmethodID get_method_id(JNIEnv *env, jclass clazz, const char *name_str,
                               const char *sig, bool is_static, TRAPS) {
  // %%%% This code should probably just call into a method in the LinkResolver
  //
  // The class should have been loaded (we have an instance of the class
  // passed in) so the method and signature should already be in the symbol
  // table.  If they're not there, the method doesn't exist.
  const char *name_to_probe = (name_str == nullptr)
                        ? vmSymbols::object_initializer_name()->as_C_string()
                        : name_str;
  TempNewSymbol name = SymbolTable::probe(name_to_probe, (int)strlen(name_to_probe));
  TempNewSymbol signature = SymbolTable::probe(sig, (int)strlen(sig));

  if (name == nullptr || signature == nullptr) {
    THROW_MSG_NULL(vmSymbols::java_lang_NoSuchMethodError(), name_str);
  }

  oop mirror = JNIHandles::resolve_non_null(clazz);
  Klass* klass = java_lang_Class::as_Klass(mirror);

  // Throw a NoSuchMethodError exception if we have an instance of a
  // primitive java.lang.Class
  if (java_lang_Class::is_primitive(mirror)) {
    ResourceMark rm(THREAD);
    THROW_MSG_NULL(vmSymbols::java_lang_NoSuchMethodError(), err_msg("%s%s.%s%s", is_static ? "static " : "", klass->signature_name(), name_str, sig));
  }

  // Make sure class is linked and initialized before handing id's out to
  // Method*s.
  klass->initialize(CHECK_NULL);

  Method* m;
  if (name == vmSymbols::object_initializer_name() ||
      name == vmSymbols::class_initializer_name()) {
    // Never search superclasses for constructors
    if (klass->is_instance_klass()) {
      m = InstanceKlass::cast(klass)->find_method(name, signature);
    } else {
      m = nullptr;
    }
  } else {
    m = klass->lookup_method(name, signature);
    if (m == nullptr &&  klass->is_instance_klass()) {
      m = InstanceKlass::cast(klass)->lookup_method_in_ordered_interfaces(name, signature);
    }
  }
  if (m == nullptr || (m->is_static() != is_static)) {
    ResourceMark rm(THREAD);
    THROW_MSG_NULL(vmSymbols::java_lang_NoSuchMethodError(), err_msg("%s%s.%s%s", is_static ? "static " : "", klass->signature_name(), name_str, sig));
  }
  return m->jmethod_id();
}


JNI_ENTRY(jmethodID, jni_GetMethodID(JNIEnv *env, jclass clazz,
          const char *name, const char *sig))
  HOTSPOT_JNI_GETMETHODID_ENTRY(env, clazz, (char *) name, (char *) sig);
  jmethodID ret = get_method_id(env, clazz, name, sig, false, thread);
  HOTSPOT_JNI_GETMETHODID_RETURN((uintptr_t) ret);
  return ret;
JNI_END


JNI_ENTRY(jmethodID, jni_GetStaticMethodID(JNIEnv *env, jclass clazz,
          const char *name, const char *sig))
  HOTSPOT_JNI_GETSTATICMETHODID_ENTRY(env, (char *) clazz, (char *) name, (char *)sig);
  jmethodID ret = get_method_id(env, clazz, name, sig, true, thread);
  HOTSPOT_JNI_GETSTATICMETHODID_RETURN((uintptr_t) ret);
  return ret;
JNI_END



//
// Calling Methods
//


#define DEFINE_CALLMETHOD(ResultType, Result, Tag \
                          , EntryProbe, ReturnProbe)    \
\
  DT_RETURN_MARK_DECL_FOR(Result, Call##Result##Method, ResultType \
                          , ReturnProbe);                          \
\
JNI_ENTRY(ResultType, \
          jni_Call##Result##Method(JNIEnv *env, jobject obj, jmethodID methodID, ...)) \
\
  EntryProbe; \
  ResultType ret{}; \
  DT_RETURN_MARK_FOR(Result, Call##Result##Method, ResultType, \
                     (const ResultType&)ret);\
\
  va_list args; \
  va_start(args, methodID); \
  JavaValue jvalue(Tag); \
  JNI_ArgumentPusherVaArg ap(methodID, args); \
  jni_invoke_nonstatic(env, &jvalue, obj, JNI_VIRTUAL, methodID, &ap, CHECK_(ResultType{})); \
  va_end(args); \
  ret = jvalue.get_##ResultType(); \
  return ret;\
JNI_END

// the runtime type of subword integral basic types is integer
DEFINE_CALLMETHOD(jboolean, Boolean, T_BOOLEAN
                  , HOTSPOT_JNI_CALLBOOLEANMETHOD_ENTRY(env, obj, (uintptr_t)methodID),
                  HOTSPOT_JNI_CALLBOOLEANMETHOD_RETURN(_ret_ref))
DEFINE_CALLMETHOD(jbyte,    Byte,    T_BYTE
                  , HOTSPOT_JNI_CALLBYTEMETHOD_ENTRY(env, obj, (uintptr_t)methodID),
                  HOTSPOT_JNI_CALLBYTEMETHOD_RETURN(_ret_ref))
DEFINE_CALLMETHOD(jchar,    Char,    T_CHAR
                  , HOTSPOT_JNI_CALLCHARMETHOD_ENTRY(env, obj, (uintptr_t)methodID),
                  HOTSPOT_JNI_CALLCHARMETHOD_RETURN(_ret_ref))
DEFINE_CALLMETHOD(jshort,   Short,   T_SHORT
                  , HOTSPOT_JNI_CALLSHORTMETHOD_ENTRY(env, obj, (uintptr_t)methodID),
                  HOTSPOT_JNI_CALLSHORTMETHOD_RETURN(_ret_ref))

DEFINE_CALLMETHOD(jobject,  Object,  T_OBJECT
                  , HOTSPOT_JNI_CALLOBJECTMETHOD_ENTRY(env, obj, (uintptr_t)methodID),
                  HOTSPOT_JNI_CALLOBJECTMETHOD_RETURN(_ret_ref))
DEFINE_CALLMETHOD(jint,     Int,     T_INT,
                  HOTSPOT_JNI_CALLINTMETHOD_ENTRY(env, obj, (uintptr_t)methodID),
                  HOTSPOT_JNI_CALLINTMETHOD_RETURN(_ret_ref))
DEFINE_CALLMETHOD(jlong,    Long,    T_LONG
                  , HOTSPOT_JNI_CALLLONGMETHOD_ENTRY(env, obj, (uintptr_t)methodID),
                  HOTSPOT_JNI_CALLLONGMETHOD_RETURN(_ret_ref))
// Float and double probes don't return value because dtrace doesn't currently support it
DEFINE_CALLMETHOD(jfloat,   Float,   T_FLOAT
                  , HOTSPOT_JNI_CALLFLOATMETHOD_ENTRY(env, obj, (uintptr_t)methodID),
                  HOTSPOT_JNI_CALLFLOATMETHOD_RETURN())
DEFINE_CALLMETHOD(jdouble,  Double,  T_DOUBLE
                  , HOTSPOT_JNI_CALLDOUBLEMETHOD_ENTRY(env, obj, (uintptr_t)methodID),
                  HOTSPOT_JNI_CALLDOUBLEMETHOD_RETURN())

#define DEFINE_CALLMETHODV(ResultType, Result, Tag \
                          , EntryProbe, ReturnProbe)    \
\
  DT_RETURN_MARK_DECL_FOR(Result, Call##Result##MethodV, ResultType \
                          , ReturnProbe);                          \
\
JNI_ENTRY(ResultType, \
          jni_Call##Result##MethodV(JNIEnv *env, jobject obj, jmethodID methodID, va_list args)) \
\
  EntryProbe;\
  ResultType ret{}; \
  DT_RETURN_MARK_FOR(Result, Call##Result##MethodV, ResultType, \
                     (const ResultType&)ret);\
\
  JavaValue jvalue(Tag); \
  JNI_ArgumentPusherVaArg ap(methodID, args); \
  jni_invoke_nonstatic(env, &jvalue, obj, JNI_VIRTUAL, methodID, &ap, CHECK_(ResultType{})); \
  ret = jvalue.get_##ResultType(); \
  return ret;\
JNI_END

// the runtime type of subword integral basic types is integer
DEFINE_CALLMETHODV(jboolean, Boolean, T_BOOLEAN
                  , HOTSPOT_JNI_CALLBOOLEANMETHODV_ENTRY(env, obj, (uintptr_t)methodID),
                  HOTSPOT_JNI_CALLBOOLEANMETHODV_RETURN(_ret_ref))
DEFINE_CALLMETHODV(jbyte,    Byte,    T_BYTE
                  , HOTSPOT_JNI_CALLBYTEMETHODV_ENTRY(env, obj, (uintptr_t)methodID),
                  HOTSPOT_JNI_CALLBYTEMETHODV_RETURN(_ret_ref))
DEFINE_CALLMETHODV(jchar,    Char,    T_CHAR
                  , HOTSPOT_JNI_CALLCHARMETHODV_ENTRY(env, obj, (uintptr_t)methodID),
                  HOTSPOT_JNI_CALLCHARMETHODV_RETURN(_ret_ref))
DEFINE_CALLMETHODV(jshort,   Short,   T_SHORT
                  , HOTSPOT_JNI_CALLSHORTMETHODV_ENTRY(env, obj, (uintptr_t)methodID),
                  HOTSPOT_JNI_CALLSHORTMETHODV_RETURN(_ret_ref))

DEFINE_CALLMETHODV(jobject,  Object,  T_OBJECT
                  , HOTSPOT_JNI_CALLOBJECTMETHODV_ENTRY(env, obj, (uintptr_t)methodID),
                  HOTSPOT_JNI_CALLOBJECTMETHODV_RETURN(_ret_ref))
DEFINE_CALLMETHODV(jint,     Int,     T_INT,
                  HOTSPOT_JNI_CALLINTMETHODV_ENTRY(env, obj, (uintptr_t)methodID),
                  HOTSPOT_JNI_CALLINTMETHODV_RETURN(_ret_ref))
DEFINE_CALLMETHODV(jlong,    Long,    T_LONG
                  , HOTSPOT_JNI_CALLLONGMETHODV_ENTRY(env, obj, (uintptr_t)methodID),
                  HOTSPOT_JNI_CALLLONGMETHODV_RETURN(_ret_ref))
// Float and double probes don't return value because dtrace doesn't currently support it
DEFINE_CALLMETHODV(jfloat,   Float,   T_FLOAT
                  , HOTSPOT_JNI_CALLFLOATMETHODV_ENTRY(env, obj, (uintptr_t)methodID),
                  HOTSPOT_JNI_CALLFLOATMETHODV_RETURN())
DEFINE_CALLMETHODV(jdouble,  Double,  T_DOUBLE
                  , HOTSPOT_JNI_CALLDOUBLEMETHODV_ENTRY(env, obj, (uintptr_t)methodID),
                  HOTSPOT_JNI_CALLDOUBLEMETHODV_RETURN())

#define DEFINE_CALLMETHODA(ResultType, Result, Tag \
                          , EntryProbe, ReturnProbe)    \
\
  DT_RETURN_MARK_DECL_FOR(Result, Call##Result##MethodA, ResultType \
                          , ReturnProbe);                          \
\
JNI_ENTRY(ResultType, \
          jni_Call##Result##MethodA(JNIEnv *env, jobject obj, jmethodID methodID, const jvalue *args)) \
  EntryProbe; \
  ResultType ret{}; \
  DT_RETURN_MARK_FOR(Result, Call##Result##MethodA, ResultType, \
                     (const ResultType&)ret);\
\
  JavaValue jvalue(Tag); \
  JNI_ArgumentPusherArray ap(methodID, args); \
  jni_invoke_nonstatic(env, &jvalue, obj, JNI_VIRTUAL, methodID, &ap, CHECK_(ResultType{})); \
  ret = jvalue.get_##ResultType(); \
  return ret;\
JNI_END

// the runtime type of subword integral basic types is integer
DEFINE_CALLMETHODA(jboolean, Boolean, T_BOOLEAN
                  , HOTSPOT_JNI_CALLBOOLEANMETHODA_ENTRY(env, obj, (uintptr_t)methodID),
                  HOTSPOT_JNI_CALLBOOLEANMETHODA_RETURN(_ret_ref))
DEFINE_CALLMETHODA(jbyte,    Byte,    T_BYTE
                  , HOTSPOT_JNI_CALLBYTEMETHODA_ENTRY(env, obj, (uintptr_t)methodID),
                  HOTSPOT_JNI_CALLBYTEMETHODA_RETURN(_ret_ref))
DEFINE_CALLMETHODA(jchar,    Char,    T_CHAR
                  , HOTSPOT_JNI_CALLCHARMETHODA_ENTRY(env, obj, (uintptr_t)methodID),
                  HOTSPOT_JNI_CALLCHARMETHODA_RETURN(_ret_ref))
DEFINE_CALLMETHODA(jshort,   Short,   T_SHORT
                  , HOTSPOT_JNI_CALLSHORTMETHODA_ENTRY(env, obj, (uintptr_t)methodID),
                  HOTSPOT_JNI_CALLSHORTMETHODA_RETURN(_ret_ref))

DEFINE_CALLMETHODA(jobject,  Object,  T_OBJECT
                  , HOTSPOT_JNI_CALLOBJECTMETHODA_ENTRY(env, obj, (uintptr_t)methodID),
                  HOTSPOT_JNI_CALLOBJECTMETHODA_RETURN(_ret_ref))
DEFINE_CALLMETHODA(jint,     Int,     T_INT,
                  HOTSPOT_JNI_CALLINTMETHODA_ENTRY(env, obj, (uintptr_t)methodID),
                  HOTSPOT_JNI_CALLINTMETHODA_RETURN(_ret_ref))
DEFINE_CALLMETHODA(jlong,    Long,    T_LONG
                  , HOTSPOT_JNI_CALLLONGMETHODA_ENTRY(env, obj, (uintptr_t)methodID),
                  HOTSPOT_JNI_CALLLONGMETHODA_RETURN(_ret_ref))
// Float and double probes don't return value because dtrace doesn't currently support it
DEFINE_CALLMETHODA(jfloat,   Float,   T_FLOAT
                  , HOTSPOT_JNI_CALLFLOATMETHODA_ENTRY(env, obj, (uintptr_t)methodID),
                  HOTSPOT_JNI_CALLFLOATMETHODA_RETURN())
DEFINE_CALLMETHODA(jdouble,  Double,  T_DOUBLE
                  , HOTSPOT_JNI_CALLDOUBLEMETHODA_ENTRY(env, obj, (uintptr_t)methodID),
                  HOTSPOT_JNI_CALLDOUBLEMETHODA_RETURN())

DT_VOID_RETURN_MARK_DECL(CallVoidMethod, HOTSPOT_JNI_CALLVOIDMETHOD_RETURN());
DT_VOID_RETURN_MARK_DECL(CallVoidMethodV, HOTSPOT_JNI_CALLVOIDMETHODV_RETURN());
DT_VOID_RETURN_MARK_DECL(CallVoidMethodA, HOTSPOT_JNI_CALLVOIDMETHODA_RETURN());


JNI_ENTRY(void, jni_CallVoidMethod(JNIEnv *env, jobject obj, jmethodID methodID, ...))
  HOTSPOT_JNI_CALLVOIDMETHOD_ENTRY(env, obj, (uintptr_t) methodID);
  DT_VOID_RETURN_MARK(CallVoidMethod);

  va_list args;
  va_start(args, methodID);
  JavaValue jvalue(T_VOID);
  JNI_ArgumentPusherVaArg ap(methodID, args);
  jni_invoke_nonstatic(env, &jvalue, obj, JNI_VIRTUAL, methodID, &ap, CHECK);
  va_end(args);
JNI_END


JNI_ENTRY(void, jni_CallVoidMethodV(JNIEnv *env, jobject obj, jmethodID methodID, va_list args))
  HOTSPOT_JNI_CALLVOIDMETHODV_ENTRY(env, obj, (uintptr_t) methodID);
  DT_VOID_RETURN_MARK(CallVoidMethodV);

  JavaValue jvalue(T_VOID);
  JNI_ArgumentPusherVaArg ap(methodID, args);
  jni_invoke_nonstatic(env, &jvalue, obj, JNI_VIRTUAL, methodID, &ap, CHECK);
JNI_END


JNI_ENTRY(void, jni_CallVoidMethodA(JNIEnv *env, jobject obj, jmethodID methodID, const jvalue *args))
  HOTSPOT_JNI_CALLVOIDMETHODA_ENTRY(env, obj, (uintptr_t) methodID);
  DT_VOID_RETURN_MARK(CallVoidMethodA);

  JavaValue jvalue(T_VOID);
  JNI_ArgumentPusherArray ap(methodID, args);
  jni_invoke_nonstatic(env, &jvalue, obj, JNI_VIRTUAL, methodID, &ap, CHECK);
JNI_END



#define DEFINE_CALLNONVIRTUALMETHOD(ResultType, Result, Tag \
                                    , EntryProbe, ReturnProbe)      \
\
  DT_RETURN_MARK_DECL_FOR(Result, CallNonvirtual##Result##Method, ResultType \
                          , ReturnProbe);\
\
JNI_ENTRY(ResultType, \
          jni_CallNonvirtual##Result##Method(JNIEnv *env, jobject obj, jclass cls, jmethodID methodID, ...)) \
\
  EntryProbe;\
  ResultType ret;\
  DT_RETURN_MARK_FOR(Result, CallNonvirtual##Result##Method, ResultType, \
                     (const ResultType&)ret);\
\
  va_list args; \
  va_start(args, methodID); \
  JavaValue jvalue(Tag); \
  JNI_ArgumentPusherVaArg ap(methodID, args); \
  jni_invoke_nonstatic(env, &jvalue, obj, JNI_NONVIRTUAL, methodID, &ap, CHECK_(ResultType{})); \
  va_end(args); \
  ret = jvalue.get_##ResultType(); \
  return ret;\
JNI_END

// the runtime type of subword integral basic types is integer
DEFINE_CALLNONVIRTUALMETHOD(jboolean, Boolean, T_BOOLEAN
                            , HOTSPOT_JNI_CALLNONVIRTUALBOOLEANMETHOD_ENTRY(env, obj, cls, (uintptr_t)methodID),
                            HOTSPOT_JNI_CALLNONVIRTUALBOOLEANMETHOD_RETURN(_ret_ref))
DEFINE_CALLNONVIRTUALMETHOD(jbyte,    Byte,    T_BYTE
                            , HOTSPOT_JNI_CALLNONVIRTUALBYTEMETHOD_ENTRY(env, obj, cls, (uintptr_t)methodID),
                            HOTSPOT_JNI_CALLNONVIRTUALBYTEMETHOD_RETURN(_ret_ref))
DEFINE_CALLNONVIRTUALMETHOD(jchar,    Char,    T_CHAR
                            , HOTSPOT_JNI_CALLNONVIRTUALCHARMETHOD_ENTRY(env, obj, cls, (uintptr_t)methodID),
                            HOTSPOT_JNI_CALLNONVIRTUALCHARMETHOD_RETURN(_ret_ref))
DEFINE_CALLNONVIRTUALMETHOD(jshort,   Short,   T_SHORT
                            , HOTSPOT_JNI_CALLNONVIRTUALSHORTMETHOD_ENTRY(env, obj, cls, (uintptr_t)methodID),
                            HOTSPOT_JNI_CALLNONVIRTUALSHORTMETHOD_RETURN(_ret_ref))

DEFINE_CALLNONVIRTUALMETHOD(jobject,  Object,  T_OBJECT
                            , HOTSPOT_JNI_CALLNONVIRTUALOBJECTMETHOD_ENTRY(env, obj, cls, (uintptr_t)methodID),
                            HOTSPOT_JNI_CALLNONVIRTUALOBJECTMETHOD_RETURN(_ret_ref))
DEFINE_CALLNONVIRTUALMETHOD(jint,     Int,     T_INT
                            , HOTSPOT_JNI_CALLNONVIRTUALINTMETHOD_ENTRY(env, obj, cls, (uintptr_t)methodID),
                            HOTSPOT_JNI_CALLNONVIRTUALINTMETHOD_RETURN(_ret_ref))
DEFINE_CALLNONVIRTUALMETHOD(jlong,    Long,    T_LONG
                            , HOTSPOT_JNI_CALLNONVIRTUALLONGMETHOD_ENTRY(env, obj, cls, (uintptr_t)methodID),
// Float and double probes don't return value because dtrace doesn't currently support it
                            HOTSPOT_JNI_CALLNONVIRTUALLONGMETHOD_RETURN(_ret_ref))
DEFINE_CALLNONVIRTUALMETHOD(jfloat,   Float,   T_FLOAT
                            , HOTSPOT_JNI_CALLNONVIRTUALFLOATMETHOD_ENTRY(env, obj, cls, (uintptr_t)methodID),
                            HOTSPOT_JNI_CALLNONVIRTUALFLOATMETHOD_RETURN())
DEFINE_CALLNONVIRTUALMETHOD(jdouble,  Double,  T_DOUBLE
                            , HOTSPOT_JNI_CALLNONVIRTUALDOUBLEMETHOD_ENTRY(env, obj, cls, (uintptr_t)methodID),
                            HOTSPOT_JNI_CALLNONVIRTUALDOUBLEMETHOD_RETURN())

#define DEFINE_CALLNONVIRTUALMETHODV(ResultType, Result, Tag \
                                    , EntryProbe, ReturnProbe)      \
\
  DT_RETURN_MARK_DECL_FOR(Result, CallNonvirtual##Result##MethodV, ResultType \
                          , ReturnProbe);\
\
JNI_ENTRY(ResultType, \
          jni_CallNonvirtual##Result##MethodV(JNIEnv *env, jobject obj, jclass cls, jmethodID methodID, va_list args)) \
\
  EntryProbe;\
  ResultType ret;\
  DT_RETURN_MARK_FOR(Result, CallNonvirtual##Result##MethodV, ResultType, \
                     (const ResultType&)ret);\
\
  JavaValue jvalue(Tag); \
  JNI_ArgumentPusherVaArg ap(methodID, args); \
  jni_invoke_nonstatic(env, &jvalue, obj, JNI_NONVIRTUAL, methodID, &ap, CHECK_(ResultType{})); \
  ret = jvalue.get_##ResultType(); \
  return ret;\
JNI_END

// the runtime type of subword integral basic types is integer
DEFINE_CALLNONVIRTUALMETHODV(jboolean, Boolean, T_BOOLEAN
                            , HOTSPOT_JNI_CALLNONVIRTUALBOOLEANMETHODV_ENTRY(env, obj, cls, (uintptr_t)methodID),
                            HOTSPOT_JNI_CALLNONVIRTUALBOOLEANMETHODV_RETURN(_ret_ref))
DEFINE_CALLNONVIRTUALMETHODV(jbyte,    Byte,    T_BYTE
                            , HOTSPOT_JNI_CALLNONVIRTUALBYTEMETHODV_ENTRY(env, obj, cls, (uintptr_t)methodID),
                            HOTSPOT_JNI_CALLNONVIRTUALBYTEMETHODV_RETURN(_ret_ref))
DEFINE_CALLNONVIRTUALMETHODV(jchar,    Char,    T_CHAR
                            , HOTSPOT_JNI_CALLNONVIRTUALCHARMETHODV_ENTRY(env, obj, cls, (uintptr_t)methodID),
                            HOTSPOT_JNI_CALLNONVIRTUALCHARMETHODV_RETURN(_ret_ref))
DEFINE_CALLNONVIRTUALMETHODV(jshort,   Short,   T_SHORT
                            , HOTSPOT_JNI_CALLNONVIRTUALSHORTMETHODV_ENTRY(env, obj, cls, (uintptr_t)methodID),
                            HOTSPOT_JNI_CALLNONVIRTUALSHORTMETHODV_RETURN(_ret_ref))

DEFINE_CALLNONVIRTUALMETHODV(jobject,  Object,  T_OBJECT
                            , HOTSPOT_JNI_CALLNONVIRTUALOBJECTMETHODV_ENTRY(env, obj, cls, (uintptr_t)methodID),
                            HOTSPOT_JNI_CALLNONVIRTUALOBJECTMETHODV_RETURN(_ret_ref))
DEFINE_CALLNONVIRTUALMETHODV(jint,     Int,     T_INT
                            , HOTSPOT_JNI_CALLNONVIRTUALINTMETHODV_ENTRY(env, obj, cls, (uintptr_t)methodID),
                            HOTSPOT_JNI_CALLNONVIRTUALINTMETHODV_RETURN(_ret_ref))
DEFINE_CALLNONVIRTUALMETHODV(jlong,    Long,    T_LONG
                            , HOTSPOT_JNI_CALLNONVIRTUALLONGMETHODV_ENTRY(env, obj, cls, (uintptr_t)methodID),
// Float and double probes don't return value because dtrace doesn't currently support it
                            HOTSPOT_JNI_CALLNONVIRTUALLONGMETHODV_RETURN(_ret_ref))
DEFINE_CALLNONVIRTUALMETHODV(jfloat,   Float,   T_FLOAT
                            , HOTSPOT_JNI_CALLNONVIRTUALFLOATMETHODV_ENTRY(env, obj, cls, (uintptr_t)methodID),
                            HOTSPOT_JNI_CALLNONVIRTUALFLOATMETHODV_RETURN())
DEFINE_CALLNONVIRTUALMETHODV(jdouble,  Double,  T_DOUBLE
                            , HOTSPOT_JNI_CALLNONVIRTUALDOUBLEMETHODV_ENTRY(env, obj, cls, (uintptr_t)methodID),
                            HOTSPOT_JNI_CALLNONVIRTUALDOUBLEMETHODV_RETURN())

#define DEFINE_CALLNONVIRTUALMETHODA(ResultType, Result, Tag \
                                    , EntryProbe, ReturnProbe)      \
\
  DT_RETURN_MARK_DECL_FOR(Result, CallNonvirtual##Result##MethodA, ResultType \
                          , ReturnProbe);\
\
JNI_ENTRY(ResultType, \
          jni_CallNonvirtual##Result##MethodA(JNIEnv *env, jobject obj, jclass cls, jmethodID methodID, const jvalue *args)) \
\
  EntryProbe;\
  ResultType ret;\
  DT_RETURN_MARK_FOR(Result, CallNonvirtual##Result##MethodA, ResultType, \
                     (const ResultType&)ret);\
\
  JavaValue jvalue(Tag); \
  JNI_ArgumentPusherArray ap(methodID, args); \
  jni_invoke_nonstatic(env, &jvalue, obj, JNI_NONVIRTUAL, methodID, &ap, CHECK_(ResultType{})); \
  ret = jvalue.get_##ResultType(); \
  return ret;\
JNI_END

// the runtime type of subword integral basic types is integer
DEFINE_CALLNONVIRTUALMETHODA(jboolean, Boolean, T_BOOLEAN
                            , HOTSPOT_JNI_CALLNONVIRTUALBOOLEANMETHODA_ENTRY(env, obj, cls, (uintptr_t)methodID),
                            HOTSPOT_JNI_CALLNONVIRTUALBOOLEANMETHODA_RETURN(_ret_ref))
DEFINE_CALLNONVIRTUALMETHODA(jbyte,    Byte,    T_BYTE
                            , HOTSPOT_JNI_CALLNONVIRTUALBYTEMETHODA_ENTRY(env, obj, cls, (uintptr_t)methodID),
                            HOTSPOT_JNI_CALLNONVIRTUALBYTEMETHODA_RETURN(_ret_ref))
DEFINE_CALLNONVIRTUALMETHODA(jchar,    Char,    T_CHAR
                            , HOTSPOT_JNI_CALLNONVIRTUALCHARMETHODA_ENTRY(env, obj, cls, (uintptr_t)methodID),
                            HOTSPOT_JNI_CALLNONVIRTUALCHARMETHODA_RETURN(_ret_ref))
DEFINE_CALLNONVIRTUALMETHODA(jshort,   Short,   T_SHORT
                            , HOTSPOT_JNI_CALLNONVIRTUALSHORTMETHODA_ENTRY(env, obj, cls, (uintptr_t)methodID),
                            HOTSPOT_JNI_CALLNONVIRTUALSHORTMETHODA_RETURN(_ret_ref))

DEFINE_CALLNONVIRTUALMETHODA(jobject,  Object,  T_OBJECT
                            , HOTSPOT_JNI_CALLNONVIRTUALOBJECTMETHODA_ENTRY(env, obj, cls, (uintptr_t)methodID),
                            HOTSPOT_JNI_CALLNONVIRTUALOBJECTMETHODA_RETURN(_ret_ref))
DEFINE_CALLNONVIRTUALMETHODA(jint,     Int,     T_INT
                            , HOTSPOT_JNI_CALLNONVIRTUALINTMETHODA_ENTRY(env, obj, cls, (uintptr_t)methodID),
                            HOTSPOT_JNI_CALLNONVIRTUALINTMETHODA_RETURN(_ret_ref))
DEFINE_CALLNONVIRTUALMETHODA(jlong,    Long,    T_LONG
                            , HOTSPOT_JNI_CALLNONVIRTUALLONGMETHODA_ENTRY(env, obj, cls, (uintptr_t)methodID),
// Float and double probes don't return value because dtrace doesn't currently support it
                            HOTSPOT_JNI_CALLNONVIRTUALLONGMETHODA_RETURN(_ret_ref))
DEFINE_CALLNONVIRTUALMETHODA(jfloat,   Float,   T_FLOAT
                            , HOTSPOT_JNI_CALLNONVIRTUALFLOATMETHODA_ENTRY(env, obj, cls, (uintptr_t)methodID),
                            HOTSPOT_JNI_CALLNONVIRTUALFLOATMETHODA_RETURN())
DEFINE_CALLNONVIRTUALMETHODA(jdouble,  Double,  T_DOUBLE
                            , HOTSPOT_JNI_CALLNONVIRTUALDOUBLEMETHODA_ENTRY(env, obj, cls, (uintptr_t)methodID),
                            HOTSPOT_JNI_CALLNONVIRTUALDOUBLEMETHODA_RETURN())

DT_VOID_RETURN_MARK_DECL(CallNonvirtualVoidMethod
                         , HOTSPOT_JNI_CALLNONVIRTUALVOIDMETHOD_RETURN());
DT_VOID_RETURN_MARK_DECL(CallNonvirtualVoidMethodV
                         , HOTSPOT_JNI_CALLNONVIRTUALVOIDMETHODV_RETURN());
DT_VOID_RETURN_MARK_DECL(CallNonvirtualVoidMethodA
                         , HOTSPOT_JNI_CALLNONVIRTUALVOIDMETHODA_RETURN());

JNI_ENTRY(void, jni_CallNonvirtualVoidMethod(JNIEnv *env, jobject obj, jclass cls, jmethodID methodID, ...))
  HOTSPOT_JNI_CALLNONVIRTUALVOIDMETHOD_ENTRY(env, obj, cls, (uintptr_t) methodID);
  DT_VOID_RETURN_MARK(CallNonvirtualVoidMethod);

  va_list args;
  va_start(args, methodID);
  JavaValue jvalue(T_VOID);
  JNI_ArgumentPusherVaArg ap(methodID, args);
  jni_invoke_nonstatic(env, &jvalue, obj, JNI_NONVIRTUAL, methodID, &ap, CHECK);
  va_end(args);
JNI_END


JNI_ENTRY(void, jni_CallNonvirtualVoidMethodV(JNIEnv *env, jobject obj, jclass cls, jmethodID methodID, va_list args))
  HOTSPOT_JNI_CALLNONVIRTUALVOIDMETHODV_ENTRY(
               env, obj, cls, (uintptr_t) methodID);
  DT_VOID_RETURN_MARK(CallNonvirtualVoidMethodV);

  JavaValue jvalue(T_VOID);
  JNI_ArgumentPusherVaArg ap(methodID, args);
  jni_invoke_nonstatic(env, &jvalue, obj, JNI_NONVIRTUAL, methodID, &ap, CHECK);
JNI_END


JNI_ENTRY(void, jni_CallNonvirtualVoidMethodA(JNIEnv *env, jobject obj, jclass cls, jmethodID methodID, const jvalue *args))
  HOTSPOT_JNI_CALLNONVIRTUALVOIDMETHODA_ENTRY(
                env, obj, cls, (uintptr_t) methodID);
  DT_VOID_RETURN_MARK(CallNonvirtualVoidMethodA);
  JavaValue jvalue(T_VOID);
  JNI_ArgumentPusherArray ap(methodID, args);
  jni_invoke_nonstatic(env, &jvalue, obj, JNI_NONVIRTUAL, methodID, &ap, CHECK);
JNI_END



#define DEFINE_CALLSTATICMETHOD(ResultType, Result, Tag \
                                , EntryProbe, ResultProbe) \
\
  DT_RETURN_MARK_DECL_FOR(Result, CallStatic##Result##Method, ResultType \
                          , ResultProbe);                               \
\
JNI_ENTRY(ResultType, \
          jni_CallStatic##Result##Method(JNIEnv *env, jclass cls, jmethodID methodID, ...)) \
\
  EntryProbe; \
  ResultType ret{}; \
  DT_RETURN_MARK_FOR(Result, CallStatic##Result##Method, ResultType, \
                     (const ResultType&)ret);\
\
  va_list args; \
  va_start(args, methodID); \
  JavaValue jvalue(Tag); \
  JNI_ArgumentPusherVaArg ap(methodID, args); \
  jni_invoke_static(env, &jvalue, nullptr, JNI_STATIC, methodID, &ap, CHECK_(ResultType{})); \
  va_end(args); \
  ret = jvalue.get_##ResultType(); \
  return ret;\
JNI_END

// the runtime type of subword integral basic types is integer
DEFINE_CALLSTATICMETHOD(jboolean, Boolean, T_BOOLEAN
                        , HOTSPOT_JNI_CALLSTATICBOOLEANMETHOD_ENTRY(env, cls, (uintptr_t)methodID),
                        HOTSPOT_JNI_CALLSTATICBOOLEANMETHOD_RETURN(_ret_ref));
DEFINE_CALLSTATICMETHOD(jbyte,    Byte,    T_BYTE
                        , HOTSPOT_JNI_CALLSTATICBYTEMETHOD_ENTRY(env, cls, (uintptr_t)methodID),
                        HOTSPOT_JNI_CALLSTATICBYTEMETHOD_RETURN(_ret_ref));
DEFINE_CALLSTATICMETHOD(jchar,    Char,    T_CHAR
                        , HOTSPOT_JNI_CALLSTATICCHARMETHOD_ENTRY(env, cls, (uintptr_t)methodID),
                        HOTSPOT_JNI_CALLSTATICCHARMETHOD_RETURN(_ret_ref));
DEFINE_CALLSTATICMETHOD(jshort,   Short,   T_SHORT
                        , HOTSPOT_JNI_CALLSTATICSHORTMETHOD_ENTRY(env, cls, (uintptr_t)methodID),
                        HOTSPOT_JNI_CALLSTATICSHORTMETHOD_RETURN(_ret_ref));

DEFINE_CALLSTATICMETHOD(jobject,  Object,  T_OBJECT
                        , HOTSPOT_JNI_CALLSTATICOBJECTMETHOD_ENTRY(env, cls, (uintptr_t)methodID),
                        HOTSPOT_JNI_CALLSTATICOBJECTMETHOD_RETURN(_ret_ref));
DEFINE_CALLSTATICMETHOD(jint,     Int,     T_INT
                        , HOTSPOT_JNI_CALLSTATICINTMETHOD_ENTRY(env, cls, (uintptr_t)methodID),
                        HOTSPOT_JNI_CALLSTATICINTMETHOD_RETURN(_ret_ref));
DEFINE_CALLSTATICMETHOD(jlong,    Long,    T_LONG
                        , HOTSPOT_JNI_CALLSTATICLONGMETHOD_ENTRY(env, cls, (uintptr_t)methodID),
                        HOTSPOT_JNI_CALLSTATICLONGMETHOD_RETURN(_ret_ref));
// Float and double probes don't return value because dtrace doesn't currently support it
DEFINE_CALLSTATICMETHOD(jfloat,   Float,   T_FLOAT
                        , HOTSPOT_JNI_CALLSTATICFLOATMETHOD_ENTRY(env, cls, (uintptr_t)methodID),
                        HOTSPOT_JNI_CALLSTATICFLOATMETHOD_RETURN());
DEFINE_CALLSTATICMETHOD(jdouble,  Double,  T_DOUBLE
                        , HOTSPOT_JNI_CALLSTATICDOUBLEMETHOD_ENTRY(env, cls, (uintptr_t)methodID),
                        HOTSPOT_JNI_CALLSTATICDOUBLEMETHOD_RETURN());

#define DEFINE_CALLSTATICMETHODV(ResultType, Result, Tag \
                                , EntryProbe, ResultProbe) \
\
  DT_RETURN_MARK_DECL_FOR(Result, CallStatic##Result##MethodV, ResultType \
                          , ResultProbe);                               \
\
JNI_ENTRY(ResultType, \
          jni_CallStatic##Result##MethodV(JNIEnv *env, jclass cls, jmethodID methodID, va_list args)) \
\
  EntryProbe; \
  ResultType ret{}; \
  DT_RETURN_MARK_FOR(Result, CallStatic##Result##MethodV, ResultType, \
                     (const ResultType&)ret);\
\
  JavaValue jvalue(Tag); \
  JNI_ArgumentPusherVaArg ap(methodID, args); \
  /* Make sure class is initialized before trying to invoke its method */ \
  Klass* k = java_lang_Class::as_Klass(JNIHandles::resolve_non_null(cls)); \
  k->initialize(CHECK_(ResultType{})); \
  jni_invoke_static(env, &jvalue, nullptr, JNI_STATIC, methodID, &ap, CHECK_(ResultType{})); \
  va_end(args); \
  ret = jvalue.get_##ResultType(); \
  return ret;\
JNI_END

// the runtime type of subword integral basic types is integer
DEFINE_CALLSTATICMETHODV(jboolean, Boolean, T_BOOLEAN
                        , HOTSPOT_JNI_CALLSTATICBOOLEANMETHODV_ENTRY(env, cls, (uintptr_t)methodID),
                        HOTSPOT_JNI_CALLSTATICBOOLEANMETHODV_RETURN(_ret_ref));
DEFINE_CALLSTATICMETHODV(jbyte,    Byte,    T_BYTE
                        , HOTSPOT_JNI_CALLSTATICBYTEMETHODV_ENTRY(env, cls, (uintptr_t)methodID),
                        HOTSPOT_JNI_CALLSTATICBYTEMETHODV_RETURN(_ret_ref));
DEFINE_CALLSTATICMETHODV(jchar,    Char,    T_CHAR
                        , HOTSPOT_JNI_CALLSTATICCHARMETHODV_ENTRY(env, cls, (uintptr_t)methodID),
                        HOTSPOT_JNI_CALLSTATICCHARMETHODV_RETURN(_ret_ref));
DEFINE_CALLSTATICMETHODV(jshort,   Short,   T_SHORT
                        , HOTSPOT_JNI_CALLSTATICSHORTMETHODV_ENTRY(env, cls, (uintptr_t)methodID),
                        HOTSPOT_JNI_CALLSTATICSHORTMETHODV_RETURN(_ret_ref));

DEFINE_CALLSTATICMETHODV(jobject,  Object,  T_OBJECT
                        , HOTSPOT_JNI_CALLSTATICOBJECTMETHODV_ENTRY(env, cls, (uintptr_t)methodID),
                        HOTSPOT_JNI_CALLSTATICOBJECTMETHODV_RETURN(_ret_ref));
DEFINE_CALLSTATICMETHODV(jint,     Int,     T_INT
                        , HOTSPOT_JNI_CALLSTATICINTMETHODV_ENTRY(env, cls, (uintptr_t)methodID),
                        HOTSPOT_JNI_CALLSTATICINTMETHODV_RETURN(_ret_ref));
DEFINE_CALLSTATICMETHODV(jlong,    Long,    T_LONG
                        , HOTSPOT_JNI_CALLSTATICLONGMETHODV_ENTRY(env, cls, (uintptr_t)methodID),
                        HOTSPOT_JNI_CALLSTATICLONGMETHODV_RETURN(_ret_ref));
// Float and double probes don't return value because dtrace doesn't currently support it
DEFINE_CALLSTATICMETHODV(jfloat,   Float,   T_FLOAT
                        , HOTSPOT_JNI_CALLSTATICFLOATMETHODV_ENTRY(env, cls, (uintptr_t)methodID),
                        HOTSPOT_JNI_CALLSTATICFLOATMETHODV_RETURN());
DEFINE_CALLSTATICMETHODV(jdouble,  Double,  T_DOUBLE
                        , HOTSPOT_JNI_CALLSTATICDOUBLEMETHODV_ENTRY(env, cls, (uintptr_t)methodID),
                        HOTSPOT_JNI_CALLSTATICDOUBLEMETHODV_RETURN());

#define DEFINE_CALLSTATICMETHODA(ResultType, Result, Tag \
                                , EntryProbe, ResultProbe) \
\
  DT_RETURN_MARK_DECL_FOR(Result, CallStatic##Result##MethodA, ResultType \
                          , ResultProbe);                               \
\
JNI_ENTRY(ResultType, \
          jni_CallStatic##Result##MethodA(JNIEnv *env, jclass cls, jmethodID methodID, const jvalue *args)) \
\
  EntryProbe; \
  ResultType ret{}; \
  DT_RETURN_MARK_FOR(Result, CallStatic##Result##MethodA, ResultType, \
                     (const ResultType&)ret);\
\
  JavaValue jvalue(Tag); \
  JNI_ArgumentPusherArray ap(methodID, args); \
  jni_invoke_static(env, &jvalue, nullptr, JNI_STATIC, methodID, &ap, CHECK_(ResultType{})); \
  ret = jvalue.get_##ResultType(); \
  return ret;\
JNI_END

// the runtime type of subword integral basic types is integer
DEFINE_CALLSTATICMETHODA(jboolean, Boolean, T_BOOLEAN
                        , HOTSPOT_JNI_CALLSTATICBOOLEANMETHODA_ENTRY(env, cls, (uintptr_t)methodID),
                        HOTSPOT_JNI_CALLSTATICBOOLEANMETHODA_RETURN(_ret_ref));
DEFINE_CALLSTATICMETHODA(jbyte,    Byte,    T_BYTE
                        , HOTSPOT_JNI_CALLSTATICBYTEMETHODA_ENTRY(env, cls, (uintptr_t)methodID),
                        HOTSPOT_JNI_CALLSTATICBYTEMETHODA_RETURN(_ret_ref));
DEFINE_CALLSTATICMETHODA(jchar,    Char,    T_CHAR
                        , HOTSPOT_JNI_CALLSTATICCHARMETHODA_ENTRY(env, cls, (uintptr_t)methodID),
                        HOTSPOT_JNI_CALLSTATICCHARMETHODA_RETURN(_ret_ref));
DEFINE_CALLSTATICMETHODA(jshort,   Short,   T_SHORT
                        , HOTSPOT_JNI_CALLSTATICSHORTMETHODA_ENTRY(env, cls, (uintptr_t)methodID),
                        HOTSPOT_JNI_CALLSTATICSHORTMETHODA_RETURN(_ret_ref));

DEFINE_CALLSTATICMETHODA(jobject,  Object,  T_OBJECT
                        , HOTSPOT_JNI_CALLSTATICOBJECTMETHODA_ENTRY(env, cls, (uintptr_t)methodID),
                        HOTSPOT_JNI_CALLSTATICOBJECTMETHODA_RETURN(_ret_ref));
DEFINE_CALLSTATICMETHODA(jint,     Int,     T_INT
                        , HOTSPOT_JNI_CALLSTATICINTMETHODA_ENTRY(env, cls, (uintptr_t)methodID),
                        HOTSPOT_JNI_CALLSTATICINTMETHODA_RETURN(_ret_ref));
DEFINE_CALLSTATICMETHODA(jlong,    Long,    T_LONG
                        , HOTSPOT_JNI_CALLSTATICLONGMETHODA_ENTRY(env, cls, (uintptr_t)methodID),
                        HOTSPOT_JNI_CALLSTATICLONGMETHODA_RETURN(_ret_ref));
// Float and double probes don't return value because dtrace doesn't currently support it
DEFINE_CALLSTATICMETHODA(jfloat,   Float,   T_FLOAT
                        , HOTSPOT_JNI_CALLSTATICFLOATMETHODA_ENTRY(env, cls, (uintptr_t)methodID),
                        HOTSPOT_JNI_CALLSTATICFLOATMETHODA_RETURN());
DEFINE_CALLSTATICMETHODA(jdouble,  Double,  T_DOUBLE
                        , HOTSPOT_JNI_CALLSTATICDOUBLEMETHODA_ENTRY(env, cls, (uintptr_t)methodID),
                        HOTSPOT_JNI_CALLSTATICDOUBLEMETHODA_RETURN());

DT_VOID_RETURN_MARK_DECL(CallStaticVoidMethod
                         , HOTSPOT_JNI_CALLSTATICVOIDMETHOD_RETURN());
DT_VOID_RETURN_MARK_DECL(CallStaticVoidMethodV
                         , HOTSPOT_JNI_CALLSTATICVOIDMETHODV_RETURN());
DT_VOID_RETURN_MARK_DECL(CallStaticVoidMethodA
                         , HOTSPOT_JNI_CALLSTATICVOIDMETHODA_RETURN());

JNI_ENTRY(void, jni_CallStaticVoidMethod(JNIEnv *env, jclass cls, jmethodID methodID, ...))
  HOTSPOT_JNI_CALLSTATICVOIDMETHOD_ENTRY(env, cls, (uintptr_t) methodID);
  DT_VOID_RETURN_MARK(CallStaticVoidMethod);

  va_list args;
  va_start(args, methodID);
  JavaValue jvalue(T_VOID);
  JNI_ArgumentPusherVaArg ap(methodID, args);
  jni_invoke_static(env, &jvalue, nullptr, JNI_STATIC, methodID, &ap, CHECK);
  va_end(args);
JNI_END


JNI_ENTRY(void, jni_CallStaticVoidMethodV(JNIEnv *env, jclass cls, jmethodID methodID, va_list args))
  HOTSPOT_JNI_CALLSTATICVOIDMETHODV_ENTRY(env, cls, (uintptr_t) methodID);
  DT_VOID_RETURN_MARK(CallStaticVoidMethodV);

  JavaValue jvalue(T_VOID);
  JNI_ArgumentPusherVaArg ap(methodID, args);
  jni_invoke_static(env, &jvalue, nullptr, JNI_STATIC, methodID, &ap, CHECK);
JNI_END


JNI_ENTRY(void, jni_CallStaticVoidMethodA(JNIEnv *env, jclass cls, jmethodID methodID, const jvalue *args))
  HOTSPOT_JNI_CALLSTATICVOIDMETHODA_ENTRY(env, cls, (uintptr_t) methodID);
  DT_VOID_RETURN_MARK(CallStaticVoidMethodA);

  JavaValue jvalue(T_VOID);
  JNI_ArgumentPusherArray ap(methodID, args);
  jni_invoke_static(env, &jvalue, nullptr, JNI_STATIC, methodID, &ap, CHECK);
JNI_END


//
// Accessing Fields
//


DT_RETURN_MARK_DECL(GetFieldID, jfieldID
                    , HOTSPOT_JNI_GETFIELDID_RETURN((uintptr_t)_ret_ref));

JNI_ENTRY(jfieldID, jni_GetFieldID(JNIEnv *env, jclass clazz,
          const char *name, const char *sig))
  HOTSPOT_JNI_GETFIELDID_ENTRY(env, clazz, (char *) name, (char *) sig);
  jfieldID ret = nullptr;
  DT_RETURN_MARK(GetFieldID, jfieldID, (const jfieldID&)ret);

  Klass* k = java_lang_Class::as_Klass(JNIHandles::resolve_non_null(clazz));

  // The class should have been loaded (we have an instance of the class
  // passed in) so the field and signature should already be in the symbol
  // table.  If they're not there, the field doesn't exist.
  TempNewSymbol fieldname = SymbolTable::probe(name, (int)strlen(name));
  TempNewSymbol signame = SymbolTable::probe(sig, (int)strlen(sig));
  if (fieldname == nullptr || signame == nullptr) {
    ResourceMark rm;
    THROW_MSG_NULL(vmSymbols::java_lang_NoSuchFieldError(), err_msg("%s.%s %s", k->external_name(), name, sig));
  }

  // Make sure class is initialized before handing id's out to fields
  k->initialize(CHECK_NULL);

  fieldDescriptor fd;
  if (!k->is_instance_klass() ||
      !InstanceKlass::cast(k)->find_field(fieldname, signame, false, &fd)) {
    ResourceMark rm;
    THROW_MSG_NULL(vmSymbols::java_lang_NoSuchFieldError(), err_msg("%s.%s %s", k->external_name(), name, sig));
  }

  // A jfieldID for a non-static field is simply the offset of the field within the instanceOop
  // It may also have hash bits for k, if VerifyJNIFields is turned on.
  ret = jfieldIDWorkaround::to_instance_jfieldID(k, fd.offset(), fd.is_flat());
  return ret;
JNI_END


JNI_ENTRY(jobject, jni_GetObjectField(JNIEnv *env, jobject obj, jfieldID fieldID))
  HOTSPOT_JNI_GETOBJECTFIELD_ENTRY(env, obj, (uintptr_t) fieldID);
  oop o = JNIHandles::resolve_non_null(obj);
  Klass* k = o->klass();
  int offset = jfieldIDWorkaround::from_instance_jfieldID(k, fieldID);
  oop res = nullptr;
  // Keep JVMTI addition small and only check enabled flag here.
  // jni_GetField_probe() assumes that is okay to create handles.
  if (JvmtiExport::should_post_field_access()) {
    o = JvmtiExport::jni_GetField_probe(thread, obj, o, k, fieldID, false);
  }
  if (!jfieldIDWorkaround::is_flat_jfieldID(fieldID)) {
    res = HeapAccess<ON_UNKNOWN_OOP_REF>::oop_load_at(o, offset);
  } else {
    assert(k->is_instance_klass(), "Only instance can have flat fields");
    InstanceKlass* ik = InstanceKlass::cast(k);
    fieldDescriptor fd;
    ik->find_field_from_offset(offset, false, &fd);  // performance bottleneck
    InstanceKlass* holder = fd.field_holder();
    InlineKlass* field_vklass = InlineKlass::cast(holder->get_inline_type_field_klass(fd.index()));
    res = field_vklass->read_flat_field(o, ik->field_offset(fd.index()), CHECK_NULL);
  }
  jobject ret = JNIHandles::make_local(THREAD, res);
  HOTSPOT_JNI_GETOBJECTFIELD_RETURN(ret);
  return ret;
JNI_END



#define DEFINE_GETFIELD(Return,Fieldname,Result \
  , EntryProbe, ReturnProbe) \
\
  DT_RETURN_MARK_DECL_FOR(Result, Get##Result##Field, Return \
  , ReturnProbe); \
\
JNI_ENTRY_NO_PRESERVE(Return, jni_Get##Result##Field(JNIEnv *env, jobject obj, jfieldID fieldID)) \
\
  EntryProbe; \
  Return ret = 0;\
  DT_RETURN_MARK_FOR(Result, Get##Result##Field, Return, (const Return&)ret);\
\
  oop o = JNIHandles::resolve_non_null(obj); \
  Klass* k = o->klass(); \
  int offset = jfieldIDWorkaround::from_instance_jfieldID(k, fieldID);  \
  /* Keep JVMTI addition small and only check enabled flag here.       */ \
  if (JvmtiExport::should_post_field_access()) { \
    o = JvmtiExport::jni_GetField_probe(thread, obj, o, k, fieldID, false); \
  } \
  ret = o->Fieldname##_field(offset); \
  return ret; \
JNI_END

DEFINE_GETFIELD(jboolean, bool,   Boolean
                , HOTSPOT_JNI_GETBOOLEANFIELD_ENTRY(env, obj, (uintptr_t)fieldID),
                HOTSPOT_JNI_GETBOOLEANFIELD_RETURN(_ret_ref))
DEFINE_GETFIELD(jbyte,    byte,   Byte
                , HOTSPOT_JNI_GETBYTEFIELD_ENTRY(env, obj, (uintptr_t)fieldID),
                HOTSPOT_JNI_GETBYTEFIELD_RETURN(_ret_ref))
DEFINE_GETFIELD(jchar,    char,   Char
                , HOTSPOT_JNI_GETCHARFIELD_ENTRY(env, obj, (uintptr_t)fieldID),
                HOTSPOT_JNI_GETCHARFIELD_RETURN(_ret_ref))
DEFINE_GETFIELD(jshort,   short,  Short
                , HOTSPOT_JNI_GETSHORTFIELD_ENTRY(env, obj, (uintptr_t)fieldID),
                HOTSPOT_JNI_GETSHORTFIELD_RETURN(_ret_ref))
DEFINE_GETFIELD(jint,     int,    Int
                , HOTSPOT_JNI_GETINTFIELD_ENTRY(env, obj, (uintptr_t)fieldID),
                HOTSPOT_JNI_GETINTFIELD_RETURN(_ret_ref))
DEFINE_GETFIELD(jlong,    long,   Long
                , HOTSPOT_JNI_GETLONGFIELD_ENTRY(env, obj, (uintptr_t)fieldID),
                HOTSPOT_JNI_GETLONGFIELD_RETURN(_ret_ref))
// Float and double probes don't return value because dtrace doesn't currently support it
DEFINE_GETFIELD(jfloat,   float,  Float
                , HOTSPOT_JNI_GETFLOATFIELD_ENTRY(env, obj, (uintptr_t)fieldID),
                HOTSPOT_JNI_GETFLOATFIELD_RETURN())
DEFINE_GETFIELD(jdouble,  double, Double
                , HOTSPOT_JNI_GETDOUBLEFIELD_ENTRY(env, obj, (uintptr_t)fieldID),
                HOTSPOT_JNI_GETDOUBLEFIELD_RETURN())

address jni_GetBooleanField_addr() {
  return (address)jni_GetBooleanField;
}
address jni_GetByteField_addr() {
  return (address)jni_GetByteField;
}
address jni_GetCharField_addr() {
  return (address)jni_GetCharField;
}
address jni_GetShortField_addr() {
  return (address)jni_GetShortField;
}
address jni_GetIntField_addr() {
  return (address)jni_GetIntField;
}
address jni_GetLongField_addr() {
  return (address)jni_GetLongField;
}
address jni_GetFloatField_addr() {
  return (address)jni_GetFloatField;
}
address jni_GetDoubleField_addr() {
  return (address)jni_GetDoubleField;
}

JNI_ENTRY_NO_PRESERVE(void, jni_SetObjectField(JNIEnv *env, jobject obj, jfieldID fieldID, jobject value))
  HOTSPOT_JNI_SETOBJECTFIELD_ENTRY(env, obj, (uintptr_t) fieldID, value);
  oop o = JNIHandles::resolve_non_null(obj);
  Klass* k = o->klass();
  int offset = jfieldIDWorkaround::from_instance_jfieldID(k, fieldID);
  // Keep JVMTI addition small and only check enabled flag here.
  if (JvmtiExport::should_post_field_modification()) {
    jvalue field_value;
    field_value.l = value;
    o = JvmtiExport::jni_SetField_probe(thread, obj, o, k, fieldID, false, JVM_SIGNATURE_CLASS, (jvalue *)&field_value);
  }
  if (!jfieldIDWorkaround::is_flat_jfieldID(fieldID)) {
    HeapAccess<ON_UNKNOWN_OOP_REF>::oop_store_at(o, offset, JNIHandles::resolve(value));
  } else {
    assert(k->is_instance_klass(), "Only instances can have flat fields");
    InstanceKlass* ik = InstanceKlass::cast(k);
    fieldDescriptor fd;
    ik->find_field_from_offset(offset, false, &fd);
    InstanceKlass* holder = fd.field_holder();
    InlineKlass* vklass = InlineKlass::cast(holder->get_inline_type_field_klass(fd.index()));
    oop v = JNIHandles::resolve_non_null(value);
    vklass->write_flat_field(o, offset, v, CHECK);
  }
  HOTSPOT_JNI_SETOBJECTFIELD_RETURN();
JNI_END

// TODO: make this a template

#define DEFINE_SETFIELD(Argument,Fieldname,Result,SigType,unionType \
                        , EntryProbe, ReturnProbe) \
\
JNI_ENTRY_NO_PRESERVE(void, jni_Set##Result##Field(JNIEnv *env, jobject obj, jfieldID fieldID, Argument value)) \
\
  EntryProbe; \
\
  oop o = JNIHandles::resolve_non_null(obj); \
  Klass* k = o->klass(); \
  int offset = jfieldIDWorkaround::from_instance_jfieldID(k, fieldID);  \
  /* Keep JVMTI addition small and only check enabled flag here.       */ \
  if (JvmtiExport::should_post_field_modification()) { \
    jvalue field_value; \
    field_value.unionType = value; \
    o = JvmtiExport::jni_SetField_probe(thread, obj, o, k, fieldID, false, SigType, (jvalue *)&field_value); \
  } \
  o->Fieldname##_field_put(offset, value); \
  ReturnProbe; \
JNI_END

DEFINE_SETFIELD(jboolean, bool,   Boolean, JVM_SIGNATURE_BOOLEAN, z
                , HOTSPOT_JNI_SETBOOLEANFIELD_ENTRY(env, obj, (uintptr_t)fieldID, value),
                HOTSPOT_JNI_SETBOOLEANFIELD_RETURN())
DEFINE_SETFIELD(jbyte,    byte,   Byte,    JVM_SIGNATURE_BYTE, b
                , HOTSPOT_JNI_SETBYTEFIELD_ENTRY(env, obj, (uintptr_t)fieldID, value),
                HOTSPOT_JNI_SETBYTEFIELD_RETURN())
DEFINE_SETFIELD(jchar,    char,   Char,    JVM_SIGNATURE_CHAR, c
                , HOTSPOT_JNI_SETCHARFIELD_ENTRY(env, obj, (uintptr_t)fieldID, value),
                HOTSPOT_JNI_SETCHARFIELD_RETURN())
DEFINE_SETFIELD(jshort,   short,  Short,   JVM_SIGNATURE_SHORT, s
                , HOTSPOT_JNI_SETSHORTFIELD_ENTRY(env, obj, (uintptr_t)fieldID, value),
                HOTSPOT_JNI_SETSHORTFIELD_RETURN())
DEFINE_SETFIELD(jint,     int,    Int,     JVM_SIGNATURE_INT, i
                , HOTSPOT_JNI_SETINTFIELD_ENTRY(env, obj, (uintptr_t)fieldID, value),
                HOTSPOT_JNI_SETINTFIELD_RETURN())
DEFINE_SETFIELD(jlong,    long,   Long,    JVM_SIGNATURE_LONG, j
                , HOTSPOT_JNI_SETLONGFIELD_ENTRY(env, obj, (uintptr_t)fieldID, value),
                HOTSPOT_JNI_SETLONGFIELD_RETURN())
// Float and double probes don't return value because dtrace doesn't currently support it
DEFINE_SETFIELD(jfloat,   float,  Float,   JVM_SIGNATURE_FLOAT, f
                , HOTSPOT_JNI_SETFLOATFIELD_ENTRY(env, obj, (uintptr_t)fieldID),
                HOTSPOT_JNI_SETFLOATFIELD_RETURN())
DEFINE_SETFIELD(jdouble,  double, Double,  JVM_SIGNATURE_DOUBLE, d
                , HOTSPOT_JNI_SETDOUBLEFIELD_ENTRY(env, obj, (uintptr_t)fieldID),
                HOTSPOT_JNI_SETDOUBLEFIELD_RETURN())

DT_RETURN_MARK_DECL(ToReflectedField, jobject
                    , HOTSPOT_JNI_TOREFLECTEDFIELD_RETURN(_ret_ref));

JNI_ENTRY(jobject, jni_ToReflectedField(JNIEnv *env, jclass cls, jfieldID fieldID, jboolean isStatic))
  HOTSPOT_JNI_TOREFLECTEDFIELD_ENTRY(env, cls, (uintptr_t) fieldID, isStatic);
  jobject ret = nullptr;
  DT_RETURN_MARK(ToReflectedField, jobject, (const jobject&)ret);

  fieldDescriptor fd;
  bool found = false;
  Klass* k = java_lang_Class::as_Klass(JNIHandles::resolve_non_null(cls));

  assert(jfieldIDWorkaround::is_static_jfieldID(fieldID) == (isStatic != 0), "invalid fieldID");

  if (isStatic) {
    // Static field. The fieldID a JNIid specifying the field holder and the offset within the Klass*.
    JNIid* id = jfieldIDWorkaround::from_static_jfieldID(fieldID);
    assert(id->is_static_field_id(), "invalid static field id");
    found = id->find_local_field(&fd);
  } else {
    // Non-static field. The fieldID is really the offset of the field within the instanceOop.
    int offset = jfieldIDWorkaround::from_instance_jfieldID(k, fieldID);
    found = InstanceKlass::cast(k)->find_field_from_offset(offset, false, &fd);
  }
  assert(found, "bad fieldID passed into jni_ToReflectedField");
  oop reflected = Reflection::new_field(&fd, CHECK_NULL);
  ret = JNIHandles::make_local(THREAD, reflected);
  return ret;
JNI_END


//
// Accessing Static Fields
//
DT_RETURN_MARK_DECL(GetStaticFieldID, jfieldID
                    , HOTSPOT_JNI_GETSTATICFIELDID_RETURN((uintptr_t)_ret_ref));

JNI_ENTRY(jfieldID, jni_GetStaticFieldID(JNIEnv *env, jclass clazz,
          const char *name, const char *sig))
  HOTSPOT_JNI_GETSTATICFIELDID_ENTRY(env, clazz, (char *) name, (char *) sig);
  jfieldID ret = nullptr;
  DT_RETURN_MARK(GetStaticFieldID, jfieldID, (const jfieldID&)ret);

  // The class should have been loaded (we have an instance of the class
  // passed in) so the field and signature should already be in the symbol
  // table.  If they're not there, the field doesn't exist.
  TempNewSymbol fieldname = SymbolTable::probe(name, (int)strlen(name));
  TempNewSymbol signame = SymbolTable::probe(sig, (int)strlen(sig));
  if (fieldname == nullptr || signame == nullptr) {
    THROW_MSG_NULL(vmSymbols::java_lang_NoSuchFieldError(), (char*) name);
  }
  Klass* k = java_lang_Class::as_Klass(JNIHandles::resolve_non_null(clazz));
  // Make sure class is initialized before handing id's out to static fields
  k->initialize(CHECK_NULL);

  fieldDescriptor fd;
  if (!k->is_instance_klass() ||
      !InstanceKlass::cast(k)->find_field(fieldname, signame, true, &fd)) {
    THROW_MSG_NULL(vmSymbols::java_lang_NoSuchFieldError(), (char*) name);
  }

  // A jfieldID for a static field is a JNIid specifying the field holder and the offset within the Klass*
  JNIid* id = fd.field_holder()->jni_id_for(fd.offset());
  debug_only(id->set_is_static_field_id();)

  debug_only(id->verify(fd.field_holder()));

  ret = jfieldIDWorkaround::to_static_jfieldID(id);
  return ret;
JNI_END


JNI_ENTRY(jobject, jni_GetStaticObjectField(JNIEnv *env, jclass clazz, jfieldID fieldID))
  HOTSPOT_JNI_GETSTATICOBJECTFIELD_ENTRY(env, clazz, (uintptr_t) fieldID);
#if INCLUDE_JNI_CHECK
  DEBUG_ONLY(Klass* param_k = jniCheck::validate_class(thread, clazz);)
#endif // INCLUDE_JNI_CHECK
  JNIid* id = jfieldIDWorkaround::from_static_jfieldID(fieldID);
  assert(id->is_static_field_id(), "invalid static field id");
  // Keep JVMTI addition small and only check enabled flag here.
  // jni_GetField_probe() assumes that is okay to create handles.
  if (JvmtiExport::should_post_field_access()) {
    JvmtiExport::jni_GetField_probe(thread, nullptr, nullptr, id->holder(), fieldID, true);
  }
  jobject ret = JNIHandles::make_local(THREAD, id->holder()->java_mirror()->obj_field(id->offset()));
  HOTSPOT_JNI_GETSTATICOBJECTFIELD_RETURN(ret);
  return ret;
JNI_END


#define DEFINE_GETSTATICFIELD(Return,Fieldname,Result \
                              , EntryProbe, ReturnProbe) \
\
  DT_RETURN_MARK_DECL_FOR(Result, GetStatic##Result##Field, Return \
                          , ReturnProbe);                                          \
\
JNI_ENTRY(Return, jni_GetStatic##Result##Field(JNIEnv *env, jclass clazz, jfieldID fieldID)) \
  EntryProbe; \
  Return ret = 0;\
  DT_RETURN_MARK_FOR(Result, GetStatic##Result##Field, Return, \
                     (const Return&)ret);\
  JNIid* id = jfieldIDWorkaround::from_static_jfieldID(fieldID); \
  assert(id->is_static_field_id(), "invalid static field id"); \
  /* Keep JVMTI addition small and only check enabled flag here. */ \
  /* jni_GetField_probe() assumes that is okay to create handles. */ \
  if (JvmtiExport::should_post_field_access()) { \
    JvmtiExport::jni_GetField_probe(thread, nullptr, nullptr, id->holder(), fieldID, true); \
  } \
  ret = id->holder()->java_mirror()-> Fieldname##_field (id->offset()); \
  return ret;\
JNI_END

DEFINE_GETSTATICFIELD(jboolean, bool,   Boolean
                      , HOTSPOT_JNI_GETSTATICBOOLEANFIELD_ENTRY(env, clazz, (uintptr_t) fieldID), HOTSPOT_JNI_GETSTATICBOOLEANFIELD_RETURN(_ret_ref))
DEFINE_GETSTATICFIELD(jbyte,    byte,   Byte
                      , HOTSPOT_JNI_GETSTATICBYTEFIELD_ENTRY(env, clazz, (uintptr_t) fieldID),    HOTSPOT_JNI_GETSTATICBYTEFIELD_RETURN(_ret_ref)   )
DEFINE_GETSTATICFIELD(jchar,    char,   Char
                      , HOTSPOT_JNI_GETSTATICCHARFIELD_ENTRY(env, clazz, (uintptr_t) fieldID),    HOTSPOT_JNI_GETSTATICCHARFIELD_RETURN(_ret_ref)   )
DEFINE_GETSTATICFIELD(jshort,   short,  Short
                      , HOTSPOT_JNI_GETSTATICSHORTFIELD_ENTRY(env, clazz, (uintptr_t) fieldID),   HOTSPOT_JNI_GETSTATICSHORTFIELD_RETURN(_ret_ref)  )
DEFINE_GETSTATICFIELD(jint,     int,    Int
                      , HOTSPOT_JNI_GETSTATICINTFIELD_ENTRY(env, clazz, (uintptr_t) fieldID),     HOTSPOT_JNI_GETSTATICINTFIELD_RETURN(_ret_ref)    )
DEFINE_GETSTATICFIELD(jlong,    long,   Long
                      , HOTSPOT_JNI_GETSTATICLONGFIELD_ENTRY(env, clazz, (uintptr_t) fieldID),    HOTSPOT_JNI_GETSTATICLONGFIELD_RETURN(_ret_ref)   )
// Float and double probes don't return value because dtrace doesn't currently support it
DEFINE_GETSTATICFIELD(jfloat,   float,  Float
                      , HOTSPOT_JNI_GETSTATICFLOATFIELD_ENTRY(env, clazz, (uintptr_t) fieldID),   HOTSPOT_JNI_GETSTATICFLOATFIELD_RETURN()          )
DEFINE_GETSTATICFIELD(jdouble,  double, Double
                      , HOTSPOT_JNI_GETSTATICDOUBLEFIELD_ENTRY(env, clazz, (uintptr_t) fieldID),  HOTSPOT_JNI_GETSTATICDOUBLEFIELD_RETURN()         )

JNI_ENTRY(void, jni_SetStaticObjectField(JNIEnv *env, jclass clazz, jfieldID fieldID, jobject value))
 HOTSPOT_JNI_SETSTATICOBJECTFIELD_ENTRY(env, clazz, (uintptr_t) fieldID, value);
  JNIid* id = jfieldIDWorkaround::from_static_jfieldID(fieldID);
  assert(id->is_static_field_id(), "invalid static field id");
  // Keep JVMTI addition small and only check enabled flag here.
  // jni_SetField_probe() assumes that is okay to create handles.
  if (JvmtiExport::should_post_field_modification()) {
    jvalue field_value;
    field_value.l = value;
    JvmtiExport::jni_SetField_probe(thread, nullptr, nullptr, id->holder(), fieldID, true, JVM_SIGNATURE_CLASS, (jvalue *)&field_value);
  }
  id->holder()->java_mirror()->obj_field_put(id->offset(), JNIHandles::resolve(value));
  HOTSPOT_JNI_SETSTATICOBJECTFIELD_RETURN();
JNI_END



#define DEFINE_SETSTATICFIELD(Argument,Fieldname,Result,SigType,unionType \
                              , EntryProbe, ReturnProbe) \
\
JNI_ENTRY(void, jni_SetStatic##Result##Field(JNIEnv *env, jclass clazz, jfieldID fieldID, Argument value)) \
  EntryProbe; \
\
  JNIid* id = jfieldIDWorkaround::from_static_jfieldID(fieldID); \
  assert(id->is_static_field_id(), "invalid static field id"); \
  /* Keep JVMTI addition small and only check enabled flag here. */ \
  /* jni_SetField_probe() assumes that is okay to create handles. */ \
  if (JvmtiExport::should_post_field_modification()) { \
    jvalue field_value; \
    field_value.unionType = value; \
    JvmtiExport::jni_SetField_probe(thread, nullptr, nullptr, id->holder(), fieldID, true, SigType, (jvalue *)&field_value); \
  } \
  id->holder()->java_mirror()-> Fieldname##_field_put (id->offset(), value); \
  ReturnProbe;\
JNI_END

DEFINE_SETSTATICFIELD(jboolean, bool,   Boolean, JVM_SIGNATURE_BOOLEAN, z
                      , HOTSPOT_JNI_SETSTATICBOOLEANFIELD_ENTRY(env, clazz, (uintptr_t)fieldID, value),
                      HOTSPOT_JNI_SETSTATICBOOLEANFIELD_RETURN())
DEFINE_SETSTATICFIELD(jbyte,    byte,   Byte,    JVM_SIGNATURE_BYTE, b
                      , HOTSPOT_JNI_SETSTATICBYTEFIELD_ENTRY(env, clazz, (uintptr_t) fieldID, value),
                      HOTSPOT_JNI_SETSTATICBYTEFIELD_RETURN())
DEFINE_SETSTATICFIELD(jchar,    char,   Char,    JVM_SIGNATURE_CHAR, c
                      , HOTSPOT_JNI_SETSTATICCHARFIELD_ENTRY(env, clazz, (uintptr_t) fieldID, value),
                      HOTSPOT_JNI_SETSTATICCHARFIELD_RETURN())
DEFINE_SETSTATICFIELD(jshort,   short,  Short,   JVM_SIGNATURE_SHORT, s
                      , HOTSPOT_JNI_SETSTATICSHORTFIELD_ENTRY(env, clazz, (uintptr_t) fieldID, value),
                      HOTSPOT_JNI_SETSTATICSHORTFIELD_RETURN())
DEFINE_SETSTATICFIELD(jint,     int,    Int,     JVM_SIGNATURE_INT, i
                      , HOTSPOT_JNI_SETSTATICINTFIELD_ENTRY(env, clazz, (uintptr_t) fieldID, value),
                      HOTSPOT_JNI_SETSTATICINTFIELD_RETURN())
DEFINE_SETSTATICFIELD(jlong,    long,   Long,    JVM_SIGNATURE_LONG, j
                      , HOTSPOT_JNI_SETSTATICLONGFIELD_ENTRY(env, clazz, (uintptr_t) fieldID, value),
                      HOTSPOT_JNI_SETSTATICLONGFIELD_RETURN())
// Float and double probes don't return value because dtrace doesn't currently support it
DEFINE_SETSTATICFIELD(jfloat,   float,  Float,   JVM_SIGNATURE_FLOAT, f
                      , HOTSPOT_JNI_SETSTATICFLOATFIELD_ENTRY(env, clazz, (uintptr_t) fieldID),
                      HOTSPOT_JNI_SETSTATICFLOATFIELD_RETURN())
DEFINE_SETSTATICFIELD(jdouble,  double, Double,  JVM_SIGNATURE_DOUBLE, d
                      , HOTSPOT_JNI_SETSTATICDOUBLEFIELD_ENTRY(env, clazz, (uintptr_t) fieldID),
                      HOTSPOT_JNI_SETSTATICDOUBLEFIELD_RETURN())

//
// String Operations
//

// Unicode Interface

DT_RETURN_MARK_DECL(NewString, jstring
                    , HOTSPOT_JNI_NEWSTRING_RETURN(_ret_ref));

JNI_ENTRY(jstring, jni_NewString(JNIEnv *env, const jchar *unicodeChars, jsize len))
 HOTSPOT_JNI_NEWSTRING_ENTRY(env, (uint16_t *) unicodeChars, len);
  jstring ret = nullptr;
  DT_RETURN_MARK(NewString, jstring, (const jstring&)ret);
  oop string=java_lang_String::create_oop_from_unicode((jchar*) unicodeChars, len, CHECK_NULL);
  ret = (jstring) JNIHandles::make_local(THREAD, string);
  return ret;
JNI_END


JNI_ENTRY_NO_PRESERVE(jsize, jni_GetStringLength(JNIEnv *env, jstring string))
  HOTSPOT_JNI_GETSTRINGLENGTH_ENTRY(env, string);
  jsize ret = 0;
  oop s = JNIHandles::resolve_non_null(string);
  ret = java_lang_String::length(s);
 HOTSPOT_JNI_GETSTRINGLENGTH_RETURN(ret);
  return ret;
JNI_END


JNI_ENTRY_NO_PRESERVE(const jchar*, jni_GetStringChars(
  JNIEnv *env, jstring string, jboolean *isCopy))
 HOTSPOT_JNI_GETSTRINGCHARS_ENTRY(env, string, (uintptr_t *) isCopy);
  jchar* buf = nullptr;
  oop s = JNIHandles::resolve_non_null(string);
  typeArrayOop s_value = java_lang_String::value(s);
  if (s_value != nullptr) {
    int s_len = java_lang_String::length(s, s_value);
    bool is_latin1 = java_lang_String::is_latin1(s);
    buf = NEW_C_HEAP_ARRAY_RETURN_NULL(jchar, s_len + 1, mtInternal);  // add one for zero termination
    /* JNI Specification states return null on OOM */
    if (buf != nullptr) {
      if (s_len > 0) {
        if (!is_latin1) {
          ArrayAccess<>::arraycopy_to_native(s_value, (size_t) typeArrayOopDesc::element_offset<jchar>(0),
                                             buf, s_len);
        } else {
          for (int i = 0; i < s_len; i++) {
            buf[i] = ((jchar) s_value->byte_at(i)) & 0xff;
          }
        }
      }
      buf[s_len] = 0;
      //%note jni_5
      if (isCopy != nullptr) {
        *isCopy = JNI_TRUE;
      }
    }
  }
  HOTSPOT_JNI_GETSTRINGCHARS_RETURN(buf);
  return buf;
JNI_END


JNI_ENTRY_NO_PRESERVE(void, jni_ReleaseStringChars(JNIEnv *env, jstring str, const jchar *chars))
  HOTSPOT_JNI_RELEASESTRINGCHARS_ENTRY(env, str, (uint16_t *) chars);
  //%note jni_6
  if (chars != nullptr) {
    // Since String objects are supposed to be immutable, don't copy any
    // new data back.  A bad user will have to go after the char array.
    FreeHeap((void*) chars);
  }
  HOTSPOT_JNI_RELEASESTRINGCHARS_RETURN();
JNI_END


// UTF Interface

DT_RETURN_MARK_DECL(NewStringUTF, jstring
                    , HOTSPOT_JNI_NEWSTRINGUTF_RETURN(_ret_ref));

JNI_ENTRY(jstring, jni_NewStringUTF(JNIEnv *env, const char *bytes))
  HOTSPOT_JNI_NEWSTRINGUTF_ENTRY(env, (char *) bytes);
  jstring ret;
  DT_RETURN_MARK(NewStringUTF, jstring, (const jstring&)ret);

  oop result = java_lang_String::create_oop_from_str((char*) bytes, CHECK_NULL);
  ret = (jstring) JNIHandles::make_local(THREAD, result);
  return ret;
JNI_END


JNI_ENTRY(jsize, jni_GetStringUTFLength(JNIEnv *env, jstring string))
 HOTSPOT_JNI_GETSTRINGUTFLENGTH_ENTRY(env, string);
  oop java_string = JNIHandles::resolve_non_null(string);
  jsize ret = java_lang_String::utf8_length(java_string);
  HOTSPOT_JNI_GETSTRINGUTFLENGTH_RETURN(ret);
  return ret;
JNI_END


JNI_ENTRY(const char*, jni_GetStringUTFChars(JNIEnv *env, jstring string, jboolean *isCopy))
 HOTSPOT_JNI_GETSTRINGUTFCHARS_ENTRY(env, string, (uintptr_t *) isCopy);
  char* result = nullptr;
  oop java_string = JNIHandles::resolve_non_null(string);
  typeArrayOop s_value = java_lang_String::value(java_string);
  if (s_value != nullptr) {
    size_t length = java_lang_String::utf8_length(java_string, s_value);
    /* JNI Specification states return null on OOM */
    result = AllocateHeap(length + 1, mtInternal, AllocFailStrategy::RETURN_NULL);
    if (result != nullptr) {
      java_lang_String::as_utf8_string(java_string, s_value, result, (int) length + 1);
      if (isCopy != nullptr) {
        *isCopy = JNI_TRUE;
      }
    }
  }
 HOTSPOT_JNI_GETSTRINGUTFCHARS_RETURN(result);
  return result;
JNI_END


JNI_LEAF(void, jni_ReleaseStringUTFChars(JNIEnv *env, jstring str, const char *chars))
 HOTSPOT_JNI_RELEASESTRINGUTFCHARS_ENTRY(env, str, (char *) chars);
  if (chars != nullptr) {
    FreeHeap((char*) chars);
  }
HOTSPOT_JNI_RELEASESTRINGUTFCHARS_RETURN();
JNI_END


JNI_ENTRY_NO_PRESERVE(jsize, jni_GetArrayLength(JNIEnv *env, jarray array))
 HOTSPOT_JNI_GETARRAYLENGTH_ENTRY(env, array);
  arrayOop a = arrayOop(JNIHandles::resolve_non_null(array));
  assert(a->is_array(), "must be array");
  jsize ret = a->length();
 HOTSPOT_JNI_GETARRAYLENGTH_RETURN(ret);
  return ret;
JNI_END


//
// Object Array Operations
//

DT_RETURN_MARK_DECL(NewObjectArray, jobjectArray
                    , HOTSPOT_JNI_NEWOBJECTARRAY_RETURN(_ret_ref));

JNI_ENTRY(jobjectArray, jni_NewObjectArray(JNIEnv *env, jsize length, jclass elementClass, jobject initialElement))
 HOTSPOT_JNI_NEWOBJECTARRAY_ENTRY(env, length, elementClass, initialElement);
  jobjectArray ret = nullptr;
  DT_RETURN_MARK(NewObjectArray, jobjectArray, (const jobjectArray&)ret);
  Klass* ek = java_lang_Class::as_Klass(JNIHandles::resolve_non_null(elementClass));
  Klass* ak = ek->array_klass(CHECK_NULL);
  ObjArrayKlass::cast(ak)->initialize(CHECK_NULL);
  objArrayOop result = ObjArrayKlass::cast(ak)->allocate(length, CHECK_NULL);
  oop initial_value = JNIHandles::resolve(initialElement);
  if (initial_value != nullptr) {  // array already initialized with null
    for (int index = 0; index < length; index++) {
      result->obj_at_put(index, initial_value);
    }
  }
  ret = (jobjectArray) JNIHandles::make_local(THREAD, result);
  return ret;
JNI_END

DT_RETURN_MARK_DECL(GetObjectArrayElement, jobject
                    , HOTSPOT_JNI_GETOBJECTARRAYELEMENT_RETURN(_ret_ref));

JNI_ENTRY(jobject, jni_GetObjectArrayElement(JNIEnv *env, jobjectArray array, jsize index))
 HOTSPOT_JNI_GETOBJECTARRAYELEMENT_ENTRY(env, array, index);
  jobject ret = nullptr;
  DT_RETURN_MARK(GetObjectArrayElement, jobject, (const jobject&)ret);
  oop res = nullptr;
  arrayOop arr((arrayOop)JNIHandles::resolve_non_null(array));
  if (arr->is_within_bounds(index)) {
    if (arr->is_flatArray()) {
      flatArrayOop a = flatArrayOop(JNIHandles::resolve_non_null(array));
      flatArrayHandle vah(thread, a);
      res = flatArrayOopDesc::value_alloc_copy_from_index(vah, index, CHECK_NULL);
      assert(res != nullptr, "Must be set in one of two paths above");
    } else {
      assert(arr->is_objArray(), "If not a valueArray. must be an objArray");
      objArrayOop a = objArrayOop(JNIHandles::resolve_non_null(array));
      res = a->obj_at(index);
    }
  } else {
    ResourceMark rm(THREAD);
    stringStream ss;
<<<<<<< HEAD
    ss.print("Index %d out of bounds for length %d", index,arr->length());
    THROW_MSG_0(vmSymbols::java_lang_ArrayIndexOutOfBoundsException(), ss.as_string());
=======
    ss.print("Index %d out of bounds for length %d", index, a->length());
    THROW_MSG_NULL(vmSymbols::java_lang_ArrayIndexOutOfBoundsException(), ss.as_string());
>>>>>>> 1d05989b
  }
  ret = JNIHandles::make_local(THREAD, res);
  return ret;
JNI_END

DT_VOID_RETURN_MARK_DECL(SetObjectArrayElement
                         , HOTSPOT_JNI_SETOBJECTARRAYELEMENT_RETURN());

JNI_ENTRY(void, jni_SetObjectArrayElement(JNIEnv *env, jobjectArray array, jsize index, jobject value))
 HOTSPOT_JNI_SETOBJECTARRAYELEMENT_ENTRY(env, array, index, value);
  DT_VOID_RETURN_MARK(SetObjectArrayElement);

   bool oob = false;
   int length = -1;
   oop res = nullptr;
   arrayOop arr((arrayOop)JNIHandles::resolve_non_null(array));
   if (arr->is_within_bounds(index)) {
     if (arr->is_flatArray()) {
       flatArrayOop a = flatArrayOop(JNIHandles::resolve_non_null(array));
       oop v = JNIHandles::resolve(value);
       FlatArrayKlass* vaklass = FlatArrayKlass::cast(a->klass());
       InlineKlass* element_vklass = vaklass->element_klass();
       if (v != nullptr && v->is_a(element_vklass)) {
         a->value_copy_to_index(v, index);
       } else {
         ResourceMark rm(THREAD);
         stringStream ss;
         Klass *kl = FlatArrayKlass::cast(a->klass());
         ss.print("type mismatch: can not store %s to %s[%d]",
             v->klass()->external_name(),
             kl->external_name(),
             index);
         for (int dims = ArrayKlass::cast(a->klass())->dimension(); dims > 1; --dims) {
           ss.print("[]");
         }
         THROW_MSG(vmSymbols::java_lang_ArrayStoreException(), ss.as_string());
       }
     } else {
       assert(arr->is_objArray(), "If not a valueArray. must be an objArray");
       objArrayOop a = objArrayOop(JNIHandles::resolve_non_null(array));
       oop v = JNIHandles::resolve(value);
       if (v == nullptr || v->is_a(ObjArrayKlass::cast(a->klass())->element_klass())) {
         a->obj_at_put(index, v);
       } else {
         ResourceMark rm(THREAD);
         stringStream ss;
         Klass *bottom_kl = ObjArrayKlass::cast(a->klass())->bottom_klass();
         ss.print("type mismatch: can not store %s to %s[%d]",
             v->klass()->external_name(),
             bottom_kl->is_typeArray_klass() ? type2name_tab[ArrayKlass::cast(bottom_kl)->element_type()] : bottom_kl->external_name(),
                 index);
         for (int dims = ArrayKlass::cast(a->klass())->dimension(); dims > 1; --dims) {
           ss.print("[]");
         }
         THROW_MSG(vmSymbols::java_lang_ArrayStoreException(), ss.as_string());
       }
     }
   } else {
     ResourceMark rm(THREAD);
     stringStream ss;
     ss.print("Index %d out of bounds for length %d", index, arr->length());
     THROW_MSG(vmSymbols::java_lang_ArrayIndexOutOfBoundsException(), ss.as_string());
   }
JNI_END



#define DEFINE_NEWSCALARARRAY(Return,Allocator,Result \
                              ,EntryProbe,ReturnProbe)  \
\
  DT_RETURN_MARK_DECL(New##Result##Array, Return \
                      , ReturnProbe); \
\
JNI_ENTRY(Return, \
          jni_New##Result##Array(JNIEnv *env, jsize len)) \
  EntryProbe; \
  Return ret = nullptr;\
  DT_RETURN_MARK(New##Result##Array, Return, (const Return&)ret);\
\
  oop obj= oopFactory::Allocator(len, CHECK_NULL); \
  ret = (Return) JNIHandles::make_local(THREAD, obj); \
  return ret;\
JNI_END

DEFINE_NEWSCALARARRAY(jbooleanArray, new_boolArray,   Boolean,
                      HOTSPOT_JNI_NEWBOOLEANARRAY_ENTRY(env, len),
                      HOTSPOT_JNI_NEWBOOLEANARRAY_RETURN(_ret_ref))
DEFINE_NEWSCALARARRAY(jbyteArray,    new_byteArray,   Byte,
                      HOTSPOT_JNI_NEWBYTEARRAY_ENTRY(env, len),
                      HOTSPOT_JNI_NEWBYTEARRAY_RETURN(_ret_ref))
DEFINE_NEWSCALARARRAY(jshortArray,   new_shortArray,  Short,
                      HOTSPOT_JNI_NEWSHORTARRAY_ENTRY(env, len),
                      HOTSPOT_JNI_NEWSHORTARRAY_RETURN(_ret_ref))
DEFINE_NEWSCALARARRAY(jcharArray,    new_charArray,   Char,
                      HOTSPOT_JNI_NEWCHARARRAY_ENTRY(env, len),
                      HOTSPOT_JNI_NEWCHARARRAY_RETURN(_ret_ref))
DEFINE_NEWSCALARARRAY(jintArray,     new_intArray,    Int,
                      HOTSPOT_JNI_NEWINTARRAY_ENTRY(env, len),
                      HOTSPOT_JNI_NEWINTARRAY_RETURN(_ret_ref))
DEFINE_NEWSCALARARRAY(jlongArray,    new_longArray,   Long,
                      HOTSPOT_JNI_NEWLONGARRAY_ENTRY(env, len),
                      HOTSPOT_JNI_NEWLONGARRAY_RETURN(_ret_ref))
DEFINE_NEWSCALARARRAY(jfloatArray,   new_floatArray,  Float,
                      HOTSPOT_JNI_NEWFLOATARRAY_ENTRY(env, len),
                      HOTSPOT_JNI_NEWFLOATARRAY_RETURN(_ret_ref))
DEFINE_NEWSCALARARRAY(jdoubleArray,  new_doubleArray, Double,
                      HOTSPOT_JNI_NEWDOUBLEARRAY_ENTRY(env, len),
                      HOTSPOT_JNI_NEWDOUBLEARRAY_RETURN(_ret_ref))

// Return an address which will fault if the caller writes to it.

static char* get_bad_address() {
  static char* bad_address = nullptr;
  if (bad_address == nullptr) {
    size_t size = os::vm_allocation_granularity();
    bad_address = os::reserve_memory(size);
    if (bad_address != nullptr) {
      os::protect_memory(bad_address, size, os::MEM_PROT_READ,
                         /*is_committed*/false);
      MemTracker::record_virtual_memory_type((void*)bad_address, mtInternal);
    }
  }
  return bad_address;
}



#define DEFINE_GETSCALARARRAYELEMENTS(ElementTag,ElementType,Result, Tag \
                                      , EntryProbe, ReturnProbe) \
\
JNI_ENTRY_NO_PRESERVE(ElementType*, \
          jni_Get##Result##ArrayElements(JNIEnv *env, ElementType##Array array, jboolean *isCopy)) \
  EntryProbe; \
  /* allocate an chunk of memory in c land */ \
  typeArrayOop a = typeArrayOop(JNIHandles::resolve_non_null(array)); \
  ElementType* result; \
  int len = a->length(); \
  if (len == 0) { \
    if (isCopy != nullptr) { \
      *isCopy = JNI_FALSE; \
    } \
    /* Empty array: legal but useless, can't return null. \
     * Return a pointer to something useless. \
     * Avoid asserts in typeArrayOop. */ \
    result = (ElementType*)get_bad_address(); \
  } else { \
    /* JNI Specification states return null on OOM */                    \
    result = NEW_C_HEAP_ARRAY_RETURN_NULL(ElementType, len, mtInternal); \
    if (result != nullptr) {                                             \
      /* copy the array to the c chunk */                                \
      ArrayAccess<>::arraycopy_to_native(a, typeArrayOopDesc::element_offset<ElementType>(0), \
                                         result, len);                   \
      if (isCopy) {                                                      \
        *isCopy = JNI_TRUE;                                              \
      }                                                                  \
    }                                                                    \
  } \
  ReturnProbe; \
  return result; \
JNI_END

DEFINE_GETSCALARARRAYELEMENTS(T_BOOLEAN, jboolean, Boolean, bool
                              , HOTSPOT_JNI_GETBOOLEANARRAYELEMENTS_ENTRY(env, array, (uintptr_t *) isCopy),
                              HOTSPOT_JNI_GETBOOLEANARRAYELEMENTS_RETURN((uintptr_t*)result))
DEFINE_GETSCALARARRAYELEMENTS(T_BYTE,    jbyte,    Byte,    byte
                              , HOTSPOT_JNI_GETBYTEARRAYELEMENTS_ENTRY(env, array, (uintptr_t *) isCopy),
                              HOTSPOT_JNI_GETBYTEARRAYELEMENTS_RETURN((char*)result))
DEFINE_GETSCALARARRAYELEMENTS(T_SHORT,   jshort,   Short,   short
                              , HOTSPOT_JNI_GETSHORTARRAYELEMENTS_ENTRY(env, (uint16_t*) array, (uintptr_t *) isCopy),
                              HOTSPOT_JNI_GETSHORTARRAYELEMENTS_RETURN((uint16_t*)result))
DEFINE_GETSCALARARRAYELEMENTS(T_CHAR,    jchar,    Char,    char
                              , HOTSPOT_JNI_GETCHARARRAYELEMENTS_ENTRY(env, (uint16_t*) array, (uintptr_t *) isCopy),
                              HOTSPOT_JNI_GETCHARARRAYELEMENTS_RETURN(result))
DEFINE_GETSCALARARRAYELEMENTS(T_INT,     jint,     Int,     int
                              , HOTSPOT_JNI_GETINTARRAYELEMENTS_ENTRY(env, array, (uintptr_t *) isCopy),
                              HOTSPOT_JNI_GETINTARRAYELEMENTS_RETURN((uint32_t*)result))
DEFINE_GETSCALARARRAYELEMENTS(T_LONG,    jlong,    Long,    long
                              , HOTSPOT_JNI_GETLONGARRAYELEMENTS_ENTRY(env, array, (uintptr_t *) isCopy),
                              HOTSPOT_JNI_GETLONGARRAYELEMENTS_RETURN(((uintptr_t*)result)))
// Float and double probes don't return value because dtrace doesn't currently support it
DEFINE_GETSCALARARRAYELEMENTS(T_FLOAT,   jfloat,   Float,   float
                              , HOTSPOT_JNI_GETFLOATARRAYELEMENTS_ENTRY(env, array, (uintptr_t *) isCopy),
                              HOTSPOT_JNI_GETFLOATARRAYELEMENTS_RETURN(result))
DEFINE_GETSCALARARRAYELEMENTS(T_DOUBLE,  jdouble,  Double,  double
                              , HOTSPOT_JNI_GETDOUBLEARRAYELEMENTS_ENTRY(env, array, (uintptr_t *) isCopy),
                              HOTSPOT_JNI_GETDOUBLEARRAYELEMENTS_RETURN(result))


#define DEFINE_RELEASESCALARARRAYELEMENTS(ElementTag,ElementType,Result,Tag \
                                          , EntryProbe, ReturnProbe);\
\
JNI_ENTRY_NO_PRESERVE(void, \
          jni_Release##Result##ArrayElements(JNIEnv *env, ElementType##Array array, \
                                             ElementType *buf, jint mode)) \
  EntryProbe; \
  typeArrayOop a = typeArrayOop(JNIHandles::resolve_non_null(array)); \
  int len = a->length(); \
  if (len != 0) {   /* Empty array:  nothing to free or copy. */  \
    if ((mode == 0) || (mode == JNI_COMMIT)) { \
      ArrayAccess<>::arraycopy_from_native(buf, a, typeArrayOopDesc::element_offset<ElementType>(0), len); \
    } \
    if ((mode == 0) || (mode == JNI_ABORT)) { \
      FreeHeap(buf); \
    } \
  } \
  ReturnProbe; \
JNI_END

DEFINE_RELEASESCALARARRAYELEMENTS(T_BOOLEAN, jboolean, Boolean, bool
                                  , HOTSPOT_JNI_RELEASEBOOLEANARRAYELEMENTS_ENTRY(env, array, (uintptr_t *) buf, mode),
                                  HOTSPOT_JNI_RELEASEBOOLEANARRAYELEMENTS_RETURN())
DEFINE_RELEASESCALARARRAYELEMENTS(T_BYTE,    jbyte,    Byte,    byte
                                  , HOTSPOT_JNI_RELEASEBYTEARRAYELEMENTS_ENTRY(env, array, (char *) buf, mode),
                                  HOTSPOT_JNI_RELEASEBYTEARRAYELEMENTS_RETURN())
DEFINE_RELEASESCALARARRAYELEMENTS(T_SHORT,   jshort,   Short,   short
                                  ,  HOTSPOT_JNI_RELEASESHORTARRAYELEMENTS_ENTRY(env, array, (uint16_t *) buf, mode),
                                  HOTSPOT_JNI_RELEASESHORTARRAYELEMENTS_RETURN())
DEFINE_RELEASESCALARARRAYELEMENTS(T_CHAR,    jchar,    Char,    char
                                  ,  HOTSPOT_JNI_RELEASECHARARRAYELEMENTS_ENTRY(env, array, (uint16_t *) buf, mode),
                                  HOTSPOT_JNI_RELEASECHARARRAYELEMENTS_RETURN())
DEFINE_RELEASESCALARARRAYELEMENTS(T_INT,     jint,     Int,     int
                                  , HOTSPOT_JNI_RELEASEINTARRAYELEMENTS_ENTRY(env, array, (uint32_t *) buf, mode),
                                  HOTSPOT_JNI_RELEASEINTARRAYELEMENTS_RETURN())
DEFINE_RELEASESCALARARRAYELEMENTS(T_LONG,    jlong,    Long,    long
                                  , HOTSPOT_JNI_RELEASELONGARRAYELEMENTS_ENTRY(env, array, (uintptr_t *) buf, mode),
                                  HOTSPOT_JNI_RELEASELONGARRAYELEMENTS_RETURN())
DEFINE_RELEASESCALARARRAYELEMENTS(T_FLOAT,   jfloat,   Float,   float
                                  , HOTSPOT_JNI_RELEASEFLOATARRAYELEMENTS_ENTRY(env, array, (float *) buf, mode),
                                  HOTSPOT_JNI_RELEASEFLOATARRAYELEMENTS_RETURN())
DEFINE_RELEASESCALARARRAYELEMENTS(T_DOUBLE,  jdouble,  Double,  double
                                  , HOTSPOT_JNI_RELEASEDOUBLEARRAYELEMENTS_ENTRY(env, array, (double *) buf, mode),
                                  HOTSPOT_JNI_RELEASEDOUBLEARRAYELEMENTS_RETURN())

static void check_bounds(jsize start, jsize copy_len, jsize array_len, TRAPS) {
  ResourceMark rm(THREAD);
  if (copy_len < 0) {
    stringStream ss;
    ss.print("Length %d is negative", copy_len);
    THROW_MSG(vmSymbols::java_lang_ArrayIndexOutOfBoundsException(), ss.as_string());
  } else if (start < 0 || (start > array_len - copy_len)) {
    stringStream ss;
    ss.print("Array region %d.." INT64_FORMAT " out of bounds for length %d",
             start, (int64_t)start+(int64_t)copy_len, array_len);
    THROW_MSG(vmSymbols::java_lang_ArrayIndexOutOfBoundsException(), ss.as_string());
  }
}

#define DEFINE_GETSCALARARRAYREGION(ElementTag,ElementType,Result, Tag \
                                    , EntryProbe, ReturnProbe); \
  DT_VOID_RETURN_MARK_DECL(Get##Result##ArrayRegion \
                           , ReturnProbe); \
\
JNI_ENTRY(void, \
jni_Get##Result##ArrayRegion(JNIEnv *env, ElementType##Array array, jsize start, \
             jsize len, ElementType *buf)) \
  EntryProbe; \
  DT_VOID_RETURN_MARK(Get##Result##ArrayRegion); \
  typeArrayOop src = typeArrayOop(JNIHandles::resolve_non_null(array)); \
  check_bounds(start, len, src->length(), CHECK); \
  if (len > 0) {    \
    ArrayAccess<>::arraycopy_to_native(src, typeArrayOopDesc::element_offset<ElementType>(start), buf, len); \
  } \
JNI_END

DEFINE_GETSCALARARRAYREGION(T_BOOLEAN, jboolean,Boolean, bool
                            , HOTSPOT_JNI_GETBOOLEANARRAYREGION_ENTRY(env, array, start, len, (uintptr_t *) buf),
                            HOTSPOT_JNI_GETBOOLEANARRAYREGION_RETURN());
DEFINE_GETSCALARARRAYREGION(T_BYTE,    jbyte,   Byte,    byte
                            ,  HOTSPOT_JNI_GETBYTEARRAYREGION_ENTRY(env, array, start, len, (char *) buf),
                            HOTSPOT_JNI_GETBYTEARRAYREGION_RETURN());
DEFINE_GETSCALARARRAYREGION(T_SHORT,   jshort,  Short,   short
                            , HOTSPOT_JNI_GETSHORTARRAYREGION_ENTRY(env, array, start, len, (uint16_t *) buf),
                            HOTSPOT_JNI_GETSHORTARRAYREGION_RETURN());
DEFINE_GETSCALARARRAYREGION(T_CHAR,    jchar,   Char,    char
                            ,  HOTSPOT_JNI_GETCHARARRAYREGION_ENTRY(env, array, start, len, (uint16_t*) buf),
                            HOTSPOT_JNI_GETCHARARRAYREGION_RETURN());
DEFINE_GETSCALARARRAYREGION(T_INT,     jint,    Int,     int
                            , HOTSPOT_JNI_GETINTARRAYREGION_ENTRY(env, array, start, len, (uint32_t*) buf),
                            HOTSPOT_JNI_GETINTARRAYREGION_RETURN());
DEFINE_GETSCALARARRAYREGION(T_LONG,    jlong,   Long,    long
                            ,  HOTSPOT_JNI_GETLONGARRAYREGION_ENTRY(env, array, start, len, (uintptr_t *) buf),
                            HOTSPOT_JNI_GETLONGARRAYREGION_RETURN());
DEFINE_GETSCALARARRAYREGION(T_FLOAT,   jfloat,  Float,   float
                            , HOTSPOT_JNI_GETFLOATARRAYREGION_ENTRY(env, array, start, len, (float *) buf),
                            HOTSPOT_JNI_GETFLOATARRAYREGION_RETURN());
DEFINE_GETSCALARARRAYREGION(T_DOUBLE,  jdouble, Double,  double
                            , HOTSPOT_JNI_GETDOUBLEARRAYREGION_ENTRY(env, array, start, len, (double *) buf),
                            HOTSPOT_JNI_GETDOUBLEARRAYREGION_RETURN());


#define DEFINE_SETSCALARARRAYREGION(ElementTag,ElementType,Result, Tag \
                                    , EntryProbe, ReturnProbe); \
  DT_VOID_RETURN_MARK_DECL(Set##Result##ArrayRegion \
                           ,ReturnProbe);           \
\
JNI_ENTRY(void, \
jni_Set##Result##ArrayRegion(JNIEnv *env, ElementType##Array array, jsize start, \
             jsize len, const ElementType *buf)) \
  EntryProbe; \
  DT_VOID_RETURN_MARK(Set##Result##ArrayRegion); \
  typeArrayOop dst = typeArrayOop(JNIHandles::resolve_non_null(array)); \
  check_bounds(start, len, dst->length(), CHECK); \
  if (len > 0) { \
    ArrayAccess<>::arraycopy_from_native(buf, dst, typeArrayOopDesc::element_offset<ElementType>(start), len); \
  } \
JNI_END

DEFINE_SETSCALARARRAYREGION(T_BOOLEAN, jboolean, Boolean, bool
                            , HOTSPOT_JNI_SETBOOLEANARRAYREGION_ENTRY(env, array, start, len, (uintptr_t *)buf),
                            HOTSPOT_JNI_SETBOOLEANARRAYREGION_RETURN())
DEFINE_SETSCALARARRAYREGION(T_BYTE,    jbyte,    Byte,    byte
                            , HOTSPOT_JNI_SETBYTEARRAYREGION_ENTRY(env, array, start, len, (char *) buf),
                            HOTSPOT_JNI_SETBYTEARRAYREGION_RETURN())
DEFINE_SETSCALARARRAYREGION(T_SHORT,   jshort,   Short,   short
                            , HOTSPOT_JNI_SETSHORTARRAYREGION_ENTRY(env, array, start, len, (uint16_t *) buf),
                            HOTSPOT_JNI_SETSHORTARRAYREGION_RETURN())
DEFINE_SETSCALARARRAYREGION(T_CHAR,    jchar,    Char,    char
                            , HOTSPOT_JNI_SETCHARARRAYREGION_ENTRY(env, array, start, len, (uint16_t *) buf),
                            HOTSPOT_JNI_SETCHARARRAYREGION_RETURN())
DEFINE_SETSCALARARRAYREGION(T_INT,     jint,     Int,     int
                            , HOTSPOT_JNI_SETINTARRAYREGION_ENTRY(env, array, start, len, (uint32_t *) buf),
                            HOTSPOT_JNI_SETINTARRAYREGION_RETURN())
DEFINE_SETSCALARARRAYREGION(T_LONG,    jlong,    Long,    long
                            , HOTSPOT_JNI_SETLONGARRAYREGION_ENTRY(env, array, start, len, (uintptr_t *) buf),
                            HOTSPOT_JNI_SETLONGARRAYREGION_RETURN())
DEFINE_SETSCALARARRAYREGION(T_FLOAT,   jfloat,   Float,   float
                            , HOTSPOT_JNI_SETFLOATARRAYREGION_ENTRY(env, array, start, len, (float *) buf),
                            HOTSPOT_JNI_SETFLOATARRAYREGION_RETURN())
DEFINE_SETSCALARARRAYREGION(T_DOUBLE,  jdouble,  Double,  double
                            , HOTSPOT_JNI_SETDOUBLEARRAYREGION_ENTRY(env, array, start, len, (double *) buf),
                            HOTSPOT_JNI_SETDOUBLEARRAYREGION_RETURN())


DT_RETURN_MARK_DECL(RegisterNatives, jint
                    , HOTSPOT_JNI_REGISTERNATIVES_RETURN(_ret_ref));

JNI_ENTRY(jint, jni_RegisterNatives(JNIEnv *env, jclass clazz,
                                    const JNINativeMethod *methods,
                                    jint nMethods))
  HOTSPOT_JNI_REGISTERNATIVES_ENTRY(env, clazz, (void *) methods, nMethods);
  jint ret = 0;
  DT_RETURN_MARK(RegisterNatives, jint, (const jint&)ret);

  Klass* k = java_lang_Class::as_Klass(JNIHandles::resolve_non_null(clazz));

  // There are no restrictions on native code registering native methods,
  // which allows agents to redefine the bindings to native methods, however
  // we issue a warning if any code running outside of the boot/platform
  // loader is rebinding any native methods in classes loaded by the
  // boot/platform loader that are in named modules. That will catch changes
  // to platform classes while excluding classes added to the bootclasspath.
  bool do_warning = false;

  // Only instanceKlasses can have native methods
  if (k->is_instance_klass()) {
    oop cl = k->class_loader();
    InstanceKlass* ik = InstanceKlass::cast(k);
    // Check for a platform class
    if ((cl ==  nullptr || SystemDictionary::is_platform_class_loader(cl)) &&
        ik->module()->is_named()) {
      Klass* caller = thread->security_get_caller_class(1);
      // If no caller class, or caller class has a different loader, then
      // issue a warning below.
      do_warning = (caller == nullptr) || caller->class_loader() != cl;
    }
  }


  for (int index = 0; index < nMethods; index++) {
    const char* meth_name = methods[index].name;
    const char* meth_sig = methods[index].signature;
    int meth_name_len = (int)strlen(meth_name);

    // The class should have been loaded (we have an instance of the class
    // passed in) so the method and signature should already be in the symbol
    // table.  If they're not there, the method doesn't exist.
    TempNewSymbol  name = SymbolTable::probe(meth_name, meth_name_len);
    TempNewSymbol  signature = SymbolTable::probe(meth_sig, (int)strlen(meth_sig));

    if (name == nullptr || signature == nullptr) {
      ResourceMark rm(THREAD);
      stringStream st;
      st.print("Method %s.%s%s not found", k->external_name(), meth_name, meth_sig);
      // Must return negative value on failure
      THROW_MSG_(vmSymbols::java_lang_NoSuchMethodError(), st.as_string(), -1);
    }

    if (do_warning) {
      ResourceMark rm(THREAD);
      log_warning(jni, resolve)("Re-registering of platform native method: %s.%s%s "
              "from code in a different classloader", k->external_name(), meth_name, meth_sig);
    }

    bool res = Method::register_native(k, name, signature,
                                       (address) methods[index].fnPtr, THREAD);
    if (!res) {
      ret = -1;
      break;
    }
  }
  return ret;
JNI_END


JNI_ENTRY(jint, jni_UnregisterNatives(JNIEnv *env, jclass clazz))
 HOTSPOT_JNI_UNREGISTERNATIVES_ENTRY(env, clazz);
  Klass* k   = java_lang_Class::as_Klass(JNIHandles::resolve_non_null(clazz));
  //%note jni_2
  if (k->is_instance_klass()) {
    for (int index = 0; index < InstanceKlass::cast(k)->methods()->length(); index++) {
      Method* m = InstanceKlass::cast(k)->methods()->at(index);
      if (m->is_native()) {
        m->clear_native_function();
        m->set_signature_handler(nullptr);
      }
    }
  }
 HOTSPOT_JNI_UNREGISTERNATIVES_RETURN(0);
  return 0;
JNI_END

//
// Monitor functions
//

DT_RETURN_MARK_DECL(MonitorEnter, jint
                    , HOTSPOT_JNI_MONITORENTER_RETURN(_ret_ref));

JNI_ENTRY(jint, jni_MonitorEnter(JNIEnv *env, jobject jobj))
 HOTSPOT_JNI_MONITORENTER_ENTRY(env, jobj);
  jint ret = JNI_ERR;
  DT_RETURN_MARK(MonitorEnter, jint, (const jint&)ret);

  // If the object is null, we can't do anything with it
  if (jobj == nullptr) {
    THROW_(vmSymbols::java_lang_NullPointerException(), JNI_ERR);
  }

  Handle obj(thread, JNIHandles::resolve_non_null(jobj));
  ObjectSynchronizer::jni_enter(obj, thread);
  return JNI_OK;
JNI_END

DT_RETURN_MARK_DECL(MonitorExit, jint
                    , HOTSPOT_JNI_MONITOREXIT_RETURN(_ret_ref));

JNI_ENTRY(jint, jni_MonitorExit(JNIEnv *env, jobject jobj))
 HOTSPOT_JNI_MONITOREXIT_ENTRY(env, jobj);
  jint ret = JNI_ERR;
  DT_RETURN_MARK(MonitorExit, jint, (const jint&)ret);

  // Don't do anything with a null object
  if (jobj == nullptr) {
    THROW_(vmSymbols::java_lang_NullPointerException(), JNI_ERR);
  }

  Handle obj(THREAD, JNIHandles::resolve_non_null(jobj));
  ObjectSynchronizer::jni_exit(obj(), CHECK_(JNI_ERR));
  return JNI_OK;
JNI_END

//
// Extensions
//

DT_VOID_RETURN_MARK_DECL(GetStringRegion
                         , HOTSPOT_JNI_GETSTRINGREGION_RETURN());

JNI_ENTRY(void, jni_GetStringRegion(JNIEnv *env, jstring string, jsize start, jsize len, jchar *buf))
 HOTSPOT_JNI_GETSTRINGREGION_ENTRY(env, string, start, len, buf);
  DT_VOID_RETURN_MARK(GetStringRegion);
  oop s = JNIHandles::resolve_non_null(string);
  typeArrayOop s_value = java_lang_String::value(s);
  int s_len = java_lang_String::length(s, s_value);
  if (start < 0 || len < 0 || start > s_len - len) {
    THROW(vmSymbols::java_lang_StringIndexOutOfBoundsException());
  } else {
    if (len > 0) {
      bool is_latin1 = java_lang_String::is_latin1(s);
      if (!is_latin1) {
        ArrayAccess<>::arraycopy_to_native(s_value, typeArrayOopDesc::element_offset<jchar>(start),
                                           buf, len);
      } else {
        for (int i = 0; i < len; i++) {
          buf[i] = ((jchar) s_value->byte_at(i + start)) & 0xff;
        }
      }
    }
  }
JNI_END

DT_VOID_RETURN_MARK_DECL(GetStringUTFRegion
                         , HOTSPOT_JNI_GETSTRINGUTFREGION_RETURN());

JNI_ENTRY(void, jni_GetStringUTFRegion(JNIEnv *env, jstring string, jsize start, jsize len, char *buf))
 HOTSPOT_JNI_GETSTRINGUTFREGION_ENTRY(env, string, start, len, buf);
  DT_VOID_RETURN_MARK(GetStringUTFRegion);
  oop s = JNIHandles::resolve_non_null(string);
  typeArrayOop s_value = java_lang_String::value(s);
  int s_len = java_lang_String::length(s, s_value);
  if (start < 0 || len < 0 || start > s_len - len) {
    THROW(vmSymbols::java_lang_StringIndexOutOfBoundsException());
  } else {
    //%note jni_7
    if (len > 0) {
      // Assume the buffer is large enough as the JNI spec. does not require user error checking
      java_lang_String::as_utf8_string(s, s_value, start, len, buf, INT_MAX);
      // as_utf8_string null-terminates the result string
    } else {
      // JDK null-terminates the buffer even in len is zero
      if (buf != nullptr) {
        buf[0] = 0;
      }
    }
  }
JNI_END

JNI_ENTRY(void*, jni_GetPrimitiveArrayCritical(JNIEnv *env, jarray array, jboolean *isCopy))
 HOTSPOT_JNI_GETPRIMITIVEARRAYCRITICAL_ENTRY(env, array, (uintptr_t *) isCopy);
  Handle a(thread, JNIHandles::resolve_non_null(array));
  assert(a->is_typeArray(), "just checking");

  // Pin object
  Universe::heap()->pin_object(thread, a());

  BasicType type = TypeArrayKlass::cast(a->klass())->element_type();
  void* ret = arrayOop(a())->base(type);
  if (isCopy != nullptr) {
    *isCopy = JNI_FALSE;
  }
 HOTSPOT_JNI_GETPRIMITIVEARRAYCRITICAL_RETURN(ret);
  return ret;
JNI_END


JNI_ENTRY(void, jni_ReleasePrimitiveArrayCritical(JNIEnv *env, jarray array, void *carray, jint mode))
  HOTSPOT_JNI_RELEASEPRIMITIVEARRAYCRITICAL_ENTRY(env, array, carray, mode);
  // Unpin object
  Universe::heap()->unpin_object(thread, JNIHandles::resolve_non_null(array));
HOTSPOT_JNI_RELEASEPRIMITIVEARRAYCRITICAL_RETURN();
JNI_END


JNI_ENTRY(const jchar*, jni_GetStringCritical(JNIEnv *env, jstring string, jboolean *isCopy))
  HOTSPOT_JNI_GETSTRINGCRITICAL_ENTRY(env, string, (uintptr_t *) isCopy);
  oop s = JNIHandles::resolve_non_null(string);
  jchar* ret;
  if (!java_lang_String::is_latin1(s)) {
    typeArrayHandle s_value(thread, java_lang_String::value(s));

    // Pin value array
    Universe::heap()->pin_object(thread, s_value());

    ret = (jchar*) s_value->base(T_CHAR);
    if (isCopy != nullptr) *isCopy = JNI_FALSE;
  } else {
    // Inflate latin1 encoded string to UTF16
    typeArrayOop s_value = java_lang_String::value(s);
    int s_len = java_lang_String::length(s, s_value);
    ret = NEW_C_HEAP_ARRAY_RETURN_NULL(jchar, s_len + 1, mtInternal);  // add one for zero termination
    /* JNI Specification states return null on OOM */
    if (ret != nullptr) {
      for (int i = 0; i < s_len; i++) {
        ret[i] = ((jchar) s_value->byte_at(i)) & 0xff;
      }
      ret[s_len] = 0;
    }
    if (isCopy != nullptr) *isCopy = JNI_TRUE;
  }
 HOTSPOT_JNI_GETSTRINGCRITICAL_RETURN((uint16_t *) ret);
  return ret;
JNI_END


JNI_ENTRY(void, jni_ReleaseStringCritical(JNIEnv *env, jstring str, const jchar *chars))
  HOTSPOT_JNI_RELEASESTRINGCRITICAL_ENTRY(env, str, (uint16_t *) chars);
  oop s = JNIHandles::resolve_non_null(str);
  bool is_latin1 = java_lang_String::is_latin1(s);

  if (is_latin1) {
    // For latin1 string, free jchar array allocated by earlier call to GetStringCritical.
    // This assumes that ReleaseStringCritical bookends GetStringCritical.
    FREE_C_HEAP_ARRAY(jchar, chars);
  } else {
    // StringDedup can have replaced the value array, so don't fetch the array from 's'.
    // Instead, we calculate the address based on the jchar array exposed with GetStringCritical.
    oop value = cast_to_oop((address)chars - arrayOopDesc::base_offset_in_bytes(T_CHAR));

    // Unpin value array
    Universe::heap()->unpin_object(thread, value);
  }
HOTSPOT_JNI_RELEASESTRINGCRITICAL_RETURN();
JNI_END


JNI_ENTRY(jweak, jni_NewWeakGlobalRef(JNIEnv *env, jobject ref))
  HOTSPOT_JNI_NEWWEAKGLOBALREF_ENTRY(env, ref);
  Handle ref_handle(thread, JNIHandles::resolve(ref));
  jweak ret = JNIHandles::make_weak_global(ref_handle, AllocFailStrategy::RETURN_NULL);
  if (ret == nullptr && ref_handle.not_null()) {
    THROW_OOP_(Universe::out_of_memory_error_c_heap(), nullptr);
  }
  HOTSPOT_JNI_NEWWEAKGLOBALREF_RETURN(ret);
  return ret;
JNI_END

// Must be JNI_ENTRY (with HandleMark)
JNI_ENTRY(void, jni_DeleteWeakGlobalRef(JNIEnv *env, jweak ref))
  HOTSPOT_JNI_DELETEWEAKGLOBALREF_ENTRY(env, ref);
  JNIHandles::destroy_weak_global(ref);
  HOTSPOT_JNI_DELETEWEAKGLOBALREF_RETURN();
JNI_END


JNI_ENTRY_NO_PRESERVE(jboolean, jni_ExceptionCheck(JNIEnv *env))
 HOTSPOT_JNI_EXCEPTIONCHECK_ENTRY(env);
  jni_check_async_exceptions(thread);
  jboolean ret = (thread->has_pending_exception()) ? JNI_TRUE : JNI_FALSE;
 HOTSPOT_JNI_EXCEPTIONCHECK_RETURN(ret);
  return ret;
JNI_END


// Initialization state for three routines below relating to
// java.nio.DirectBuffers
static          int directBufferSupportInitializeStarted = 0;
static volatile int directBufferSupportInitializeEnded   = 0;
static volatile int directBufferSupportInitializeFailed  = 0;
static jclass    bufferClass                 = nullptr;
static jclass    directBufferClass           = nullptr;
static jclass    directByteBufferClass       = nullptr;
static jmethodID directByteBufferConstructor = nullptr;
static jfieldID  directBufferAddressField    = nullptr;
static jfieldID  bufferCapacityField         = nullptr;

static jclass lookupOne(JNIEnv* env, const char* name, TRAPS) {
  Handle loader;            // null (bootstrap) loader
  Handle protection_domain; // null protection domain

  TempNewSymbol sym = SymbolTable::new_symbol(name);
  jclass result =  find_class_from_class_loader(env, sym, true, loader, protection_domain, true, CHECK_NULL);

  if (log_is_enabled(Debug, class, resolve) && result != nullptr) {
    trace_class_resolution(java_lang_Class::as_Klass(JNIHandles::resolve_non_null(result)));
  }
  return result;
}

// These lookups are done with the null (bootstrap) ClassLoader to
// circumvent any security checks that would be done by jni_FindClass.
JNI_ENTRY(bool, lookupDirectBufferClasses(JNIEnv* env))
{
  if ((bufferClass           = lookupOne(env, "java/nio/Buffer", thread))           == nullptr) { return false; }
  if ((directBufferClass     = lookupOne(env, "sun/nio/ch/DirectBuffer", thread))   == nullptr) { return false; }
  if ((directByteBufferClass = lookupOne(env, "java/nio/DirectByteBuffer", thread)) == nullptr) { return false; }
  return true;
}
JNI_END


static bool initializeDirectBufferSupport(JNIEnv* env, JavaThread* thread) {
  if (directBufferSupportInitializeFailed) {
    return false;
  }

  if (Atomic::cmpxchg(&directBufferSupportInitializeStarted, 0, 1) == 0) {
    if (!lookupDirectBufferClasses(env)) {
      directBufferSupportInitializeFailed = 1;
      return false;
    }

    // Make global references for these
    bufferClass           = (jclass) env->NewGlobalRef(bufferClass);
    directBufferClass     = (jclass) env->NewGlobalRef(directBufferClass);
    directByteBufferClass = (jclass) env->NewGlobalRef(directByteBufferClass);

    // Global refs will be null if out-of-memory (no exception is pending)
    if (bufferClass == nullptr || directBufferClass == nullptr || directByteBufferClass == nullptr) {
      directBufferSupportInitializeFailed = 1;
      return false;
    }

    // Get needed field and method IDs
    directByteBufferConstructor = env->GetMethodID(directByteBufferClass, "<init>", "(JJ)V");
    if (env->ExceptionCheck()) {
      env->ExceptionClear();
      directBufferSupportInitializeFailed = 1;
      return false;
    }
    directBufferAddressField    = env->GetFieldID(bufferClass, "address", "J");
    if (env->ExceptionCheck()) {
      env->ExceptionClear();
      directBufferSupportInitializeFailed = 1;
      return false;
    }
    bufferCapacityField         = env->GetFieldID(bufferClass, "capacity", "I");
    if (env->ExceptionCheck()) {
      env->ExceptionClear();
      directBufferSupportInitializeFailed = 1;
      return false;
    }

    if ((directByteBufferConstructor == nullptr) ||
        (directBufferAddressField    == nullptr) ||
        (bufferCapacityField         == nullptr)) {
      directBufferSupportInitializeFailed = 1;
      return false;
    }

    directBufferSupportInitializeEnded = 1;
  } else {
    while (!directBufferSupportInitializeEnded && !directBufferSupportInitializeFailed) {
      os::naked_yield();
    }
  }

  return !directBufferSupportInitializeFailed;
}

extern "C" jobject JNICALL jni_NewDirectByteBuffer(JNIEnv *env, void* address, jlong capacity)
{
  // thread_from_jni_environment() will block if VM is gone.
  JavaThread* thread = JavaThread::thread_from_jni_environment(env);

 HOTSPOT_JNI_NEWDIRECTBYTEBUFFER_ENTRY(env, address, capacity);

  if (!directBufferSupportInitializeEnded) {
    if (!initializeDirectBufferSupport(env, thread)) {
      HOTSPOT_JNI_NEWDIRECTBYTEBUFFER_RETURN(nullptr);
      return nullptr;
    }
  }

  // Being paranoid about accidental sign extension on address
  jlong addr = (jlong) ((uintptr_t) address);
  jobject ret = env->NewObject(directByteBufferClass, directByteBufferConstructor, addr, capacity);
  HOTSPOT_JNI_NEWDIRECTBYTEBUFFER_RETURN(ret);
  return ret;
}

DT_RETURN_MARK_DECL(GetDirectBufferAddress, void*
                    , HOTSPOT_JNI_GETDIRECTBUFFERADDRESS_RETURN((void*) _ret_ref));

extern "C" void* JNICALL jni_GetDirectBufferAddress(JNIEnv *env, jobject buf)
{
  // thread_from_jni_environment() will block if VM is gone.
  JavaThread* thread = JavaThread::thread_from_jni_environment(env);

  HOTSPOT_JNI_GETDIRECTBUFFERADDRESS_ENTRY(env, buf);
  void* ret = nullptr;
  DT_RETURN_MARK(GetDirectBufferAddress, void*, (const void*&)ret);

  if (!directBufferSupportInitializeEnded) {
    if (!initializeDirectBufferSupport(env, thread)) {
      return nullptr;
    }
  }

  if ((buf != nullptr) && (!env->IsInstanceOf(buf, directBufferClass))) {
    return nullptr;
  }

  ret = (void*)(intptr_t)env->GetLongField(buf, directBufferAddressField);
  return ret;
}

DT_RETURN_MARK_DECL(GetDirectBufferCapacity, jlong
                    , HOTSPOT_JNI_GETDIRECTBUFFERCAPACITY_RETURN(_ret_ref));

extern "C" jlong JNICALL jni_GetDirectBufferCapacity(JNIEnv *env, jobject buf)
{
  // thread_from_jni_environment() will block if VM is gone.
  JavaThread* thread = JavaThread::thread_from_jni_environment(env);

  HOTSPOT_JNI_GETDIRECTBUFFERCAPACITY_ENTRY(env, buf);
  jlong ret = -1;
  DT_RETURN_MARK(GetDirectBufferCapacity, jlong, (const jlong&)ret);

  if (!directBufferSupportInitializeEnded) {
    if (!initializeDirectBufferSupport(env, thread)) {
      ret = 0;
      return ret;
    }
  }

  if (buf == nullptr) {
    return -1;
  }

  if (!env->IsInstanceOf(buf, directBufferClass)) {
    return -1;
  }

  // NOTE that capacity is currently an int in the implementation
  ret = env->GetIntField(buf, bufferCapacityField);
  return ret;
}


JNI_LEAF(jint, jni_GetVersion(JNIEnv *env))
  HOTSPOT_JNI_GETVERSION_ENTRY(env);
  HOTSPOT_JNI_GETVERSION_RETURN(CurrentVersion);
  return CurrentVersion;
JNI_END

extern struct JavaVM_ main_vm;

JNI_LEAF(jint, jni_GetJavaVM(JNIEnv *env, JavaVM **vm))
  HOTSPOT_JNI_GETJAVAVM_ENTRY(env, (void **) vm);
  *vm  = (JavaVM *)(&main_vm);
  HOTSPOT_JNI_GETJAVAVM_RETURN(JNI_OK);
  return JNI_OK;
JNI_END


JNI_ENTRY(jobject, jni_GetModule(JNIEnv* env, jclass clazz))
  return Modules::get_module(clazz, THREAD);
JNI_END

JNI_ENTRY(jboolean, jni_IsVirtualThread(JNIEnv* env, jobject obj))
  oop thread_obj = JNIHandles::resolve_external_guard(obj);
  if (thread_obj != nullptr && thread_obj->is_a(vmClasses::BaseVirtualThread_klass())) {
    return JNI_TRUE;
  } else {
    return JNI_FALSE;
  }
JNI_END


// Structure containing all jni functions
struct JNINativeInterface_ jni_NativeInterface = {
    nullptr,
    nullptr,
    nullptr,

    nullptr,

    jni_GetVersion,

    jni_DefineClass,
    jni_FindClass,

    jni_FromReflectedMethod,
    jni_FromReflectedField,

    jni_ToReflectedMethod,

    jni_GetSuperclass,
    jni_IsAssignableFrom,

    jni_ToReflectedField,

    jni_Throw,
    jni_ThrowNew,
    jni_ExceptionOccurred,
    jni_ExceptionDescribe,
    jni_ExceptionClear,
    jni_FatalError,

    jni_PushLocalFrame,
    jni_PopLocalFrame,

    jni_NewGlobalRef,
    jni_DeleteGlobalRef,
    jni_DeleteLocalRef,
    jni_IsSameObject,

    jni_NewLocalRef,
    jni_EnsureLocalCapacity,

    jni_AllocObject,
    jni_NewObject,
    jni_NewObjectV,
    jni_NewObjectA,

    jni_GetObjectClass,
    jni_IsInstanceOf,

    jni_GetMethodID,

    jni_CallObjectMethod,
    jni_CallObjectMethodV,
    jni_CallObjectMethodA,
    jni_CallBooleanMethod,
    jni_CallBooleanMethodV,
    jni_CallBooleanMethodA,
    jni_CallByteMethod,
    jni_CallByteMethodV,
    jni_CallByteMethodA,
    jni_CallCharMethod,
    jni_CallCharMethodV,
    jni_CallCharMethodA,
    jni_CallShortMethod,
    jni_CallShortMethodV,
    jni_CallShortMethodA,
    jni_CallIntMethod,
    jni_CallIntMethodV,
    jni_CallIntMethodA,
    jni_CallLongMethod,
    jni_CallLongMethodV,
    jni_CallLongMethodA,
    jni_CallFloatMethod,
    jni_CallFloatMethodV,
    jni_CallFloatMethodA,
    jni_CallDoubleMethod,
    jni_CallDoubleMethodV,
    jni_CallDoubleMethodA,
    jni_CallVoidMethod,
    jni_CallVoidMethodV,
    jni_CallVoidMethodA,

    jni_CallNonvirtualObjectMethod,
    jni_CallNonvirtualObjectMethodV,
    jni_CallNonvirtualObjectMethodA,
    jni_CallNonvirtualBooleanMethod,
    jni_CallNonvirtualBooleanMethodV,
    jni_CallNonvirtualBooleanMethodA,
    jni_CallNonvirtualByteMethod,
    jni_CallNonvirtualByteMethodV,
    jni_CallNonvirtualByteMethodA,
    jni_CallNonvirtualCharMethod,
    jni_CallNonvirtualCharMethodV,
    jni_CallNonvirtualCharMethodA,
    jni_CallNonvirtualShortMethod,
    jni_CallNonvirtualShortMethodV,
    jni_CallNonvirtualShortMethodA,
    jni_CallNonvirtualIntMethod,
    jni_CallNonvirtualIntMethodV,
    jni_CallNonvirtualIntMethodA,
    jni_CallNonvirtualLongMethod,
    jni_CallNonvirtualLongMethodV,
    jni_CallNonvirtualLongMethodA,
    jni_CallNonvirtualFloatMethod,
    jni_CallNonvirtualFloatMethodV,
    jni_CallNonvirtualFloatMethodA,
    jni_CallNonvirtualDoubleMethod,
    jni_CallNonvirtualDoubleMethodV,
    jni_CallNonvirtualDoubleMethodA,
    jni_CallNonvirtualVoidMethod,
    jni_CallNonvirtualVoidMethodV,
    jni_CallNonvirtualVoidMethodA,

    jni_GetFieldID,

    jni_GetObjectField,
    jni_GetBooleanField,
    jni_GetByteField,
    jni_GetCharField,
    jni_GetShortField,
    jni_GetIntField,
    jni_GetLongField,
    jni_GetFloatField,
    jni_GetDoubleField,

    jni_SetObjectField,
    jni_SetBooleanField,
    jni_SetByteField,
    jni_SetCharField,
    jni_SetShortField,
    jni_SetIntField,
    jni_SetLongField,
    jni_SetFloatField,
    jni_SetDoubleField,

    jni_GetStaticMethodID,

    jni_CallStaticObjectMethod,
    jni_CallStaticObjectMethodV,
    jni_CallStaticObjectMethodA,
    jni_CallStaticBooleanMethod,
    jni_CallStaticBooleanMethodV,
    jni_CallStaticBooleanMethodA,
    jni_CallStaticByteMethod,
    jni_CallStaticByteMethodV,
    jni_CallStaticByteMethodA,
    jni_CallStaticCharMethod,
    jni_CallStaticCharMethodV,
    jni_CallStaticCharMethodA,
    jni_CallStaticShortMethod,
    jni_CallStaticShortMethodV,
    jni_CallStaticShortMethodA,
    jni_CallStaticIntMethod,
    jni_CallStaticIntMethodV,
    jni_CallStaticIntMethodA,
    jni_CallStaticLongMethod,
    jni_CallStaticLongMethodV,
    jni_CallStaticLongMethodA,
    jni_CallStaticFloatMethod,
    jni_CallStaticFloatMethodV,
    jni_CallStaticFloatMethodA,
    jni_CallStaticDoubleMethod,
    jni_CallStaticDoubleMethodV,
    jni_CallStaticDoubleMethodA,
    jni_CallStaticVoidMethod,
    jni_CallStaticVoidMethodV,
    jni_CallStaticVoidMethodA,

    jni_GetStaticFieldID,

    jni_GetStaticObjectField,
    jni_GetStaticBooleanField,
    jni_GetStaticByteField,
    jni_GetStaticCharField,
    jni_GetStaticShortField,
    jni_GetStaticIntField,
    jni_GetStaticLongField,
    jni_GetStaticFloatField,
    jni_GetStaticDoubleField,

    jni_SetStaticObjectField,
    jni_SetStaticBooleanField,
    jni_SetStaticByteField,
    jni_SetStaticCharField,
    jni_SetStaticShortField,
    jni_SetStaticIntField,
    jni_SetStaticLongField,
    jni_SetStaticFloatField,
    jni_SetStaticDoubleField,

    jni_NewString,
    jni_GetStringLength,
    jni_GetStringChars,
    jni_ReleaseStringChars,

    jni_NewStringUTF,
    jni_GetStringUTFLength,
    jni_GetStringUTFChars,
    jni_ReleaseStringUTFChars,

    jni_GetArrayLength,

    jni_NewObjectArray,
    jni_GetObjectArrayElement,
    jni_SetObjectArrayElement,

    jni_NewBooleanArray,
    jni_NewByteArray,
    jni_NewCharArray,
    jni_NewShortArray,
    jni_NewIntArray,
    jni_NewLongArray,
    jni_NewFloatArray,
    jni_NewDoubleArray,

    jni_GetBooleanArrayElements,
    jni_GetByteArrayElements,
    jni_GetCharArrayElements,
    jni_GetShortArrayElements,
    jni_GetIntArrayElements,
    jni_GetLongArrayElements,
    jni_GetFloatArrayElements,
    jni_GetDoubleArrayElements,

    jni_ReleaseBooleanArrayElements,
    jni_ReleaseByteArrayElements,
    jni_ReleaseCharArrayElements,
    jni_ReleaseShortArrayElements,
    jni_ReleaseIntArrayElements,
    jni_ReleaseLongArrayElements,
    jni_ReleaseFloatArrayElements,
    jni_ReleaseDoubleArrayElements,

    jni_GetBooleanArrayRegion,
    jni_GetByteArrayRegion,
    jni_GetCharArrayRegion,
    jni_GetShortArrayRegion,
    jni_GetIntArrayRegion,
    jni_GetLongArrayRegion,
    jni_GetFloatArrayRegion,
    jni_GetDoubleArrayRegion,

    jni_SetBooleanArrayRegion,
    jni_SetByteArrayRegion,
    jni_SetCharArrayRegion,
    jni_SetShortArrayRegion,
    jni_SetIntArrayRegion,
    jni_SetLongArrayRegion,
    jni_SetFloatArrayRegion,
    jni_SetDoubleArrayRegion,

    jni_RegisterNatives,
    jni_UnregisterNatives,

    jni_MonitorEnter,
    jni_MonitorExit,

    jni_GetJavaVM,

    jni_GetStringRegion,
    jni_GetStringUTFRegion,

    jni_GetPrimitiveArrayCritical,
    jni_ReleasePrimitiveArrayCritical,

    jni_GetStringCritical,
    jni_ReleaseStringCritical,

    jni_NewWeakGlobalRef,
    jni_DeleteWeakGlobalRef,

    jni_ExceptionCheck,

    jni_NewDirectByteBuffer,
    jni_GetDirectBufferAddress,
    jni_GetDirectBufferCapacity,

    // New 1_6 features

    jni_GetObjectRefType,

    // Module features

    jni_GetModule,

    // Virtual threads

    jni_IsVirtualThread
};


// For jvmti use to modify jni function table.
// Java threads in native contiues to run until it is transitioned
// to VM at safepoint. Before the transition or before it is blocked
// for safepoint it may access jni function table. VM could crash if
// any java thread access the jni function table in the middle of memcpy.
// To avoid this each function pointers are copied automically.
void copy_jni_function_table(const struct JNINativeInterface_ *new_jni_NativeInterface) {
  assert(SafepointSynchronize::is_at_safepoint(), "must be at safepoint");
  intptr_t *a = (intptr_t *) jni_functions();
  intptr_t *b = (intptr_t *) new_jni_NativeInterface;
  for (uint i=0; i <  sizeof(struct JNINativeInterface_)/sizeof(void *); i++) {
    Atomic::store(a++, *b++);
  }
}

void quicken_jni_functions() {
  // Replace Get<Primitive>Field with fast versions
  if (UseFastJNIAccessors && !VerifyJNIFields && !CheckJNICalls) {
    address func;
    func = JNI_FastGetField::generate_fast_get_boolean_field();
    if (func != (address)-1) {
      jni_NativeInterface.GetBooleanField = (GetBooleanField_t)func;
    }
    func = JNI_FastGetField::generate_fast_get_byte_field();
    if (func != (address)-1) {
      jni_NativeInterface.GetByteField = (GetByteField_t)func;
    }
    func = JNI_FastGetField::generate_fast_get_char_field();
    if (func != (address)-1) {
      jni_NativeInterface.GetCharField = (GetCharField_t)func;
    }
    func = JNI_FastGetField::generate_fast_get_short_field();
    if (func != (address)-1) {
      jni_NativeInterface.GetShortField = (GetShortField_t)func;
    }
    func = JNI_FastGetField::generate_fast_get_int_field();
    if (func != (address)-1) {
      jni_NativeInterface.GetIntField = (GetIntField_t)func;
    }
    func = JNI_FastGetField::generate_fast_get_long_field();
    if (func != (address)-1) {
      jni_NativeInterface.GetLongField = (GetLongField_t)func;
    }
    func = JNI_FastGetField::generate_fast_get_float_field();
    if (func != (address)-1) {
      jni_NativeInterface.GetFloatField = (GetFloatField_t)func;
    }
    func = JNI_FastGetField::generate_fast_get_double_field();
    if (func != (address)-1) {
      jni_NativeInterface.GetDoubleField = (GetDoubleField_t)func;
    }
  }
}

// Returns the function structure
struct JNINativeInterface_* jni_functions() {
#if INCLUDE_JNI_CHECK
  if (CheckJNICalls) return jni_functions_check();
#endif // INCLUDE_JNI_CHECK
  return &jni_NativeInterface;
}

// Returns the function structure
struct JNINativeInterface_* jni_functions_nocheck() {
  return &jni_NativeInterface;
}


// Invocation API


// Forward declaration
extern const struct JNIInvokeInterface_ jni_InvokeInterface;

// Global invocation API vars
enum VM_Creation_State {
  NOT_CREATED = 0,
  IN_PROGRESS,  // Most JNI operations are permitted during this phase to
                // allow for initialization actions by libraries and agents.
  COMPLETE
};

volatile VM_Creation_State vm_created = NOT_CREATED;

// Indicate whether it is safe to recreate VM. Recreation is only
// possible after a failed initial creation attempt in some cases.
volatile int safe_to_recreate_vm = 1;
struct JavaVM_ main_vm = {&jni_InvokeInterface};


#define JAVASTACKSIZE (400 * 1024)    /* Default size of a thread java stack */
enum { VERIFY_NONE, VERIFY_REMOTE, VERIFY_ALL };

DT_RETURN_MARK_DECL(GetDefaultJavaVMInitArgs, jint
                    , HOTSPOT_JNI_GETDEFAULTJAVAVMINITARGS_RETURN(_ret_ref));

_JNI_IMPORT_OR_EXPORT_ jint JNICALL JNI_GetDefaultJavaVMInitArgs(void *args_) {
  HOTSPOT_JNI_GETDEFAULTJAVAVMINITARGS_ENTRY(args_);
  JDK1_1InitArgs *args = (JDK1_1InitArgs *)args_;
  jint ret = JNI_ERR;
  DT_RETURN_MARK(GetDefaultJavaVMInitArgs, jint, (const jint&)ret);

  if (Threads::is_supported_jni_version(args->version)) {
    ret = JNI_OK;
  }
  // 1.1 style no longer supported in hotspot.
  // According the JNI spec, we should update args->version on return.
  // We also use the structure to communicate with launcher about default
  // stack size.
  if (args->version == JNI_VERSION_1_1) {
    args->version = JNI_VERSION_1_2;
    // javaStackSize is int in arguments structure
    assert(jlong(ThreadStackSize) * K < INT_MAX, "integer overflow");
    args->javaStackSize = (jint)(ThreadStackSize * K);
  }
  return ret;
}

DT_RETURN_MARK_DECL(CreateJavaVM, jint
                    , HOTSPOT_JNI_CREATEJAVAVM_RETURN(_ret_ref));

static jint JNI_CreateJavaVM_inner(JavaVM **vm, void **penv, void *args) {
  HOTSPOT_JNI_CREATEJAVAVM_ENTRY((void **) vm, penv, args);

  jint result = JNI_ERR;
  DT_RETURN_MARK(CreateJavaVM, jint, (const jint&)result);

  // We're about to use Atomic::xchg for synchronization.  Some Zero
  // platforms use the GCC builtin __sync_lock_test_and_set for this,
  // but __sync_lock_test_and_set is not guaranteed to do what we want
  // on all architectures.  So we check it works before relying on it.
#if defined(ZERO) && defined(ASSERT)
  {
    jint a = 0xcafebabe;
    jint b = Atomic::xchg(&a, (jint) 0xdeadbeef);
    void *c = &a;
    void *d = Atomic::xchg(&c, &b);
    assert(a == (jint) 0xdeadbeef && b == (jint) 0xcafebabe, "Atomic::xchg() works");
    assert(c == &b && d == &a, "Atomic::xchg() works");
  }
#endif // ZERO && ASSERT

  // At the moment it's only possible to have one Java VM,
  // since some of the runtime state is in global variables.

  // We cannot use our mutex locks here, since they only work on
  // Threads. We do an atomic compare and exchange to ensure only
  // one thread can call this method at a time

  // We use Atomic::xchg rather than Atomic::add/dec since on some platforms
  // the add/dec implementations are dependent on whether we are running
  // on a multiprocessor Atomic::xchg does not have this problem.
  if (Atomic::xchg(&vm_created, IN_PROGRESS) != NOT_CREATED) {
    return JNI_EEXIST;   // already created, or create attempt in progress
  }

  // If a previous creation attempt failed but can be retried safely,
  // then safe_to_recreate_vm will have been reset to 1 after being
  // cleared here. If a previous creation attempt succeeded and we then
  // destroyed that VM, we will be prevented from trying to recreate
  // the VM in the same process, as the value will still be 0.
  if (Atomic::xchg(&safe_to_recreate_vm, 0) == 0) {
    return JNI_ERR;
  }

  /**
   * Certain errors during initialization are recoverable and do not
   * prevent this method from being called again at a later time
   * (perhaps with different arguments).  However, at a certain
   * point during initialization if an error occurs we cannot allow
   * this function to be called again (or it will crash).  In those
   * situations, the 'canTryAgain' flag is set to false, which atomically
   * sets safe_to_recreate_vm to 1, such that any new call to
   * JNI_CreateJavaVM will immediately fail using the above logic.
   */
  bool can_try_again = true;

  result = Threads::create_vm((JavaVMInitArgs*) args, &can_try_again);
  if (result == JNI_OK) {
    JavaThread *thread = JavaThread::current();
    assert(!thread->has_pending_exception(), "should have returned not OK");
    // thread is thread_in_vm here
    *vm = (JavaVM *)(&main_vm);
    *(JNIEnv**)penv = thread->jni_environment();
    // mark creation complete for other JNI ops
    Atomic::release_store(&vm_created, COMPLETE);

#if INCLUDE_JVMCI
    if (EnableJVMCI) {
      if (UseJVMCICompiler) {
        // JVMCI is initialized on a CompilerThread
        if (BootstrapJVMCI) {
          JavaThread* THREAD = thread; // For exception macros.
          JVMCICompiler* compiler = JVMCICompiler::instance(true, CATCH);
          compiler->bootstrap(THREAD);
          if (HAS_PENDING_EXCEPTION) {
            HandleMark hm(THREAD);
            vm_exit_during_initialization(Handle(THREAD, PENDING_EXCEPTION));
          }
        }
      }
    }
#endif

    // Notify JVMTI
    if (JvmtiExport::should_post_thread_life()) {
       JvmtiExport::post_thread_start(thread);
    }

    JFR_ONLY(Jfr::on_thread_start(thread);)

    if (ReplayCompiles) ciReplay::replay(thread);

#ifdef ASSERT
    // Some platforms (like Win*) need a wrapper around these test
    // functions in order to properly handle error conditions.
    if (ErrorHandlerTest != 0) {
      VMError::controlled_crash(ErrorHandlerTest);
    }
#endif

    // Since this is not a JVM_ENTRY we have to set the thread state manually before leaving.
    ThreadStateTransition::transition_from_vm(thread, _thread_in_native);
    MACOS_AARCH64_ONLY(thread->enable_wx(WXExec));
  } else {
    // If create_vm exits because of a pending exception, exit with that
    // exception.  In the future when we figure out how to reclaim memory,
    // we may be able to exit with JNI_ERR and allow the calling application
    // to continue.
    if (Universe::is_fully_initialized()) {
      // otherwise no pending exception possible - VM will already have aborted
      Thread* current = Thread::current_or_null();
      if (current != nullptr) {
        JavaThread* THREAD = JavaThread::cast(current); // For exception macros.
        assert(HAS_PENDING_EXCEPTION, "must be - else no current thread exists");
        HandleMark hm(THREAD);
        vm_exit_during_initialization(Handle(THREAD, PENDING_EXCEPTION));
      }
    }

    if (can_try_again) {
      // reset safe_to_recreate_vm to 1 so that retrial would be possible
      safe_to_recreate_vm = 1;
    }

    // Creation failed. We must reset vm_created
    *vm = nullptr;
    *(JNIEnv**)penv = nullptr;
    // reset vm_created last to avoid race condition. Use OrderAccess to
    // control both compiler and architectural-based reordering.
    assert(vm_created == IN_PROGRESS, "must be");
    Atomic::release_store(&vm_created, NOT_CREATED);
  }

  // Flush stdout and stderr before exit.
  fflush(stdout);
  fflush(stderr);

  return result;

}

_JNI_IMPORT_OR_EXPORT_ jint JNICALL JNI_CreateJavaVM(JavaVM **vm, void **penv, void *args) {
  jint result = JNI_ERR;
  // On Windows, let CreateJavaVM run with SEH protection
#if defined(_WIN32) && !defined(USE_VECTORED_EXCEPTION_HANDLING)
  __try {
#endif
    result = JNI_CreateJavaVM_inner(vm, penv, args);
#if defined(_WIN32) && !defined(USE_VECTORED_EXCEPTION_HANDLING)
  } __except(topLevelExceptionFilter((_EXCEPTION_POINTERS*)_exception_info())) {
    // Nothing to do.
  }
#endif
  return result;
}

_JNI_IMPORT_OR_EXPORT_ jint JNICALL JNI_GetCreatedJavaVMs(JavaVM **vm_buf, jsize bufLen, jsize *numVMs) {
  HOTSPOT_JNI_GETCREATEDJAVAVMS_ENTRY((void **) vm_buf, bufLen, (uintptr_t *) numVMs);

  if (vm_created == COMPLETE) {
    if (numVMs != nullptr) *numVMs = 1;
    if (bufLen > 0)     *vm_buf = (JavaVM *)(&main_vm);
  } else {
    if (numVMs != nullptr) *numVMs = 0;
  }
  HOTSPOT_JNI_GETCREATEDJAVAVMS_RETURN(JNI_OK);
  return JNI_OK;
}

extern "C" {

DT_RETURN_MARK_DECL(DestroyJavaVM, jint
                    , HOTSPOT_JNI_DESTROYJAVAVM_RETURN(_ret_ref));

static jint JNICALL jni_DestroyJavaVM_inner(JavaVM *vm) {
  HOTSPOT_JNI_DESTROYJAVAVM_ENTRY(vm);
  jint res = JNI_ERR;
  DT_RETURN_MARK(DestroyJavaVM, jint, (const jint&)res);

  if (vm_created == NOT_CREATED) {
    res = JNI_ERR;
    return res;
  }

  JNIEnv *env;
  JavaVMAttachArgs destroyargs;
  destroyargs.version = CurrentVersion;
  destroyargs.name = (char *)"DestroyJavaVM";
  destroyargs.group = nullptr;
  res = vm->AttachCurrentThread((void **)&env, (void *)&destroyargs);
  if (res != JNI_OK) {
    return res;
  }

  JavaThread* thread = JavaThread::current();

  // Make sure we are actually in a newly attached thread, with no
  // existing Java frame.
  if (thread->has_last_Java_frame()) {
    return JNI_ERR;
  }

  // Since this is not a JVM_ENTRY we have to set the thread state manually before entering.

  // We are going to VM, change W^X state to the expected one.
  MACOS_AARCH64_ONLY(WXMode oldmode = thread->enable_wx(WXWrite));

  ThreadStateTransition::transition_from_native(thread, _thread_in_vm);
  Threads::destroy_vm();
  // Don't bother restoring thread state, VM is gone.
  vm_created = NOT_CREATED;
  return JNI_OK;
}

jint JNICALL jni_DestroyJavaVM(JavaVM *vm) {
  jint result = JNI_ERR;
  // On Windows, we need SEH protection
#if defined(_WIN32) && !defined(USE_VECTORED_EXCEPTION_HANDLING)
  __try {
#endif
    result = jni_DestroyJavaVM_inner(vm);
#if defined(_WIN32) && !defined(USE_VECTORED_EXCEPTION_HANDLING)
  } __except(topLevelExceptionFilter((_EXCEPTION_POINTERS*)_exception_info())) {
    // Nothing to do.
  }
#endif
  return result;
}

static jint attach_current_thread(JavaVM *vm, void **penv, void *_args, bool daemon) {
  JavaVMAttachArgs *args = (JavaVMAttachArgs *) _args;

  // Check below commented out from JDK1.2fcs as well
  /*
  if (args && (args->version != JNI_VERSION_1_1 || args->version != JNI_VERSION_1_2)) {
    return JNI_EVERSION;
  }
  */

  Thread* t = Thread::current_or_null();
  if (t != nullptr) {
    // If executing from an atexit hook we may be in the VMThread.
    if (t->is_Java_thread()) {
      // If the thread has been attached this operation is a no-op
      *(JNIEnv**)penv = JavaThread::cast(t)->jni_environment();
      return JNI_OK;
    } else {
      return JNI_ERR;
    }
  }

  // Create a thread and mark it as attaching so it will be skipped by the
  // ThreadsListEnumerator - see CR 6404306
  JavaThread* thread = JavaThread::create_attaching_thread();

  // Set correct safepoint info. The thread is going to call into Java when
  // initializing the Java level thread object. Hence, the correct state must
  // be set in order for the Safepoint code to deal with it correctly.
  thread->set_thread_state(_thread_in_vm);
  thread->record_stack_base_and_size();
  thread->register_thread_stack_with_NMT();
  thread->initialize_thread_current();
  MACOS_AARCH64_ONLY(thread->init_wx());

  if (!os::create_attached_thread(thread)) {
    thread->smr_delete();
    return JNI_ERR;
  }
  // Enable stack overflow checks
  thread->stack_overflow_state()->create_stack_guard_pages();

  thread->initialize_tlab();

  thread->cache_global_variables();

  // This thread will not do a safepoint check, since it has
  // not been added to the Thread list yet.
  { MutexLocker ml(Threads_lock);
    // This must be inside this lock in order to get FullGCALot to work properly, i.e., to
    // avoid this thread trying to do a GC before it is added to the thread-list
    thread->set_active_handles(JNIHandleBlock::allocate_block());
    Threads::add(thread, daemon);
  }
  // Create thread group and name info from attach arguments
  oop group = nullptr;
  char* thread_name = nullptr;
  if (args != nullptr && Threads::is_supported_jni_version(args->version)) {
    group = JNIHandles::resolve(args->group);
    thread_name = args->name; // may be null
  }
  if (group == nullptr) group = Universe::main_thread_group();

  // Create Java level thread object and attach it to this thread
  bool attach_failed = false;
  {
    EXCEPTION_MARK;
    HandleMark hm(THREAD);
    Handle thread_group(THREAD, group);
    thread->allocate_threadObj(thread_group, thread_name, daemon, THREAD);
    if (HAS_PENDING_EXCEPTION) {
      CLEAR_PENDING_EXCEPTION;
      // cleanup outside the handle mark.
      attach_failed = true;
    }
  }

  if (attach_failed) {
    // Added missing cleanup
    thread->cleanup_failed_attach_current_thread(daemon);
    return JNI_ERR;
  }

  // mark the thread as no longer attaching
  // this uses a fence to push the change through so we don't have
  // to regrab the threads_lock
  thread->set_done_attaching_via_jni();

  // Set java thread status.
  java_lang_Thread::set_thread_status(thread->threadObj(),
              JavaThreadStatus::RUNNABLE);

  // Notify the debugger
  if (JvmtiExport::should_post_thread_life()) {
    JvmtiExport::post_thread_start(thread);
  }

  JFR_ONLY(Jfr::on_thread_start(thread);)

  *(JNIEnv**)penv = thread->jni_environment();

  // Now leaving the VM, so change thread_state. This is normally automatically taken care
  // of in the JVM_ENTRY. But in this situation we have to do it manually.
  ThreadStateTransition::transition_from_vm(thread, _thread_in_native);
  MACOS_AARCH64_ONLY(thread->enable_wx(WXExec));

  // Perform any platform dependent FPU setup
  os::setup_fpu();

  return JNI_OK;
}


jint JNICALL jni_AttachCurrentThread(JavaVM *vm, void **penv, void *_args) {
  HOTSPOT_JNI_ATTACHCURRENTTHREAD_ENTRY(vm, penv, _args);
  if (vm_created == NOT_CREATED) {
    // Not sure how we could possibly get here.
    HOTSPOT_JNI_ATTACHCURRENTTHREAD_RETURN((uint32_t) JNI_ERR);
    return JNI_ERR;
  }

  jint ret = attach_current_thread(vm, penv, _args, false);
  HOTSPOT_JNI_ATTACHCURRENTTHREAD_RETURN(ret);
  return ret;
}


jint JNICALL jni_DetachCurrentThread(JavaVM *vm)  {
  HOTSPOT_JNI_DETACHCURRENTTHREAD_ENTRY(vm);
  if (vm_created == NOT_CREATED) {
    // Not sure how we could possibly get here.
    HOTSPOT_JNI_DETACHCURRENTTHREAD_RETURN(JNI_ERR);
    return JNI_ERR;
  }

  Thread* current = Thread::current_or_null();

  // If the thread has already been detached the operation is a no-op
  if (current == nullptr) {
    HOTSPOT_JNI_DETACHCURRENTTHREAD_RETURN(JNI_OK);
    return JNI_OK;
  }

  // If executing from an atexit hook we may be in the VMThread.
  if (!current->is_Java_thread()) {
    HOTSPOT_JNI_DETACHCURRENTTHREAD_RETURN((uint32_t) JNI_ERR);
    return JNI_ERR;
  }

  VM_Exit::block_if_vm_exited();

  JavaThread* thread = JavaThread::cast(current);
  if (thread->has_last_Java_frame()) {
    HOTSPOT_JNI_DETACHCURRENTTHREAD_RETURN((uint32_t) JNI_ERR);
    // Can't detach a thread that's running java, that can't work.
    return JNI_ERR;
  }

  // We are going to VM, change W^X state to the expected one.
  MACOS_AARCH64_ONLY(thread->enable_wx(WXWrite));

  // Safepoint support. Have to do call-back to safepoint code, if in the
  // middle of a safepoint operation
  ThreadStateTransition::transition_from_native(thread, _thread_in_vm);

  // XXX: Note that JavaThread::exit() call below removes the guards on the
  // stack pages set up via enable_stack_{red,yellow}_zone() calls
  // above in jni_AttachCurrentThread. Unfortunately, while the setting
  // of the guards is visible in jni_AttachCurrentThread above,
  // the removal of the guards is buried below in JavaThread::exit()
  // here. The abstraction should be more symmetrically either exposed
  // or hidden (e.g. it could probably be hidden in the same
  // (platform-dependent) methods where we do alternate stack
  // maintenance work?)
  thread->exit(false, JavaThread::jni_detach);
  thread->smr_delete();

  // Go to the execute mode, the initial state of the thread on creation.
  // Use os interface as the thread is not a JavaThread anymore.
  MACOS_AARCH64_ONLY(os::current_thread_enable_wx(WXExec));

  HOTSPOT_JNI_DETACHCURRENTTHREAD_RETURN(JNI_OK);
  return JNI_OK;
}

DT_RETURN_MARK_DECL(GetEnv, jint
                    , HOTSPOT_JNI_GETENV_RETURN(_ret_ref));

jint JNICALL jni_GetEnv(JavaVM *vm, void **penv, jint version) {
  HOTSPOT_JNI_GETENV_ENTRY(vm, penv, version);
  jint ret = JNI_ERR;
  DT_RETURN_MARK(GetEnv, jint, (const jint&)ret);

  if (vm_created == NOT_CREATED) {
    *penv = nullptr;
    ret = JNI_EDETACHED;
    return ret;
  }

  if (JniExportedInterface::GetExportedInterface(vm, penv, version, &ret)) {
    return ret;
  }

#ifndef JVMPI_VERSION_1
// need these in order to be polite about older agents
#define JVMPI_VERSION_1   ((jint)0x10000001)
#define JVMPI_VERSION_1_1 ((jint)0x10000002)
#define JVMPI_VERSION_1_2 ((jint)0x10000003)
#endif // !JVMPI_VERSION_1

  Thread* thread = Thread::current_or_null();
  if (thread != nullptr && thread->is_Java_thread()) {
    if (Threads::is_supported_jni_version_including_1_1(version)) {
      *(JNIEnv**)penv = JavaThread::cast(thread)->jni_environment();
      ret = JNI_OK;
      return ret;

    } else if (version == JVMPI_VERSION_1 ||
               version == JVMPI_VERSION_1_1 ||
               version == JVMPI_VERSION_1_2) {
      tty->print_cr("ERROR: JVMPI, an experimental interface, is no longer supported.");
      tty->print_cr("Please use the supported interface: the JVM Tool Interface (JVM TI).");
      ret = JNI_EVERSION;
      return ret;
    } else if (JvmtiExport::is_jvmdi_version(version)) {
      tty->print_cr("FATAL ERROR: JVMDI is no longer supported.");
      tty->print_cr("Please use the supported interface: the JVM Tool Interface (JVM TI).");
      ret = JNI_EVERSION;
      return ret;
    } else {
      *penv = nullptr;
      ret = JNI_EVERSION;
      return ret;
    }
  } else {
    *penv = nullptr;
    ret = JNI_EDETACHED;
    return ret;
  }
}


jint JNICALL jni_AttachCurrentThreadAsDaemon(JavaVM *vm, void **penv, void *_args) {
  HOTSPOT_JNI_ATTACHCURRENTTHREADASDAEMON_ENTRY(vm, penv, _args);
  if (vm_created == NOT_CREATED) {
    // Not sure how we could possibly get here.
    HOTSPOT_JNI_ATTACHCURRENTTHREADASDAEMON_RETURN((uint32_t) JNI_ERR);
    return JNI_ERR;
  }

  jint ret = attach_current_thread(vm, penv, _args, true);
  HOTSPOT_JNI_ATTACHCURRENTTHREADASDAEMON_RETURN(ret);
  return ret;
}


} // End extern "C"

const struct JNIInvokeInterface_ jni_InvokeInterface = {
    nullptr,
    nullptr,
    nullptr,

    jni_DestroyJavaVM,
    jni_AttachCurrentThread,
    jni_DetachCurrentThread,
    jni_GetEnv,
    jni_AttachCurrentThreadAsDaemon
};<|MERGE_RESOLUTION|>--- conflicted
+++ resolved
@@ -2373,13 +2373,8 @@
   } else {
     ResourceMark rm(THREAD);
     stringStream ss;
-<<<<<<< HEAD
     ss.print("Index %d out of bounds for length %d", index,arr->length());
-    THROW_MSG_0(vmSymbols::java_lang_ArrayIndexOutOfBoundsException(), ss.as_string());
-=======
-    ss.print("Index %d out of bounds for length %d", index, a->length());
     THROW_MSG_NULL(vmSymbols::java_lang_ArrayIndexOutOfBoundsException(), ss.as_string());
->>>>>>> 1d05989b
   }
   ret = JNIHandles::make_local(THREAD, res);
   return ret;
