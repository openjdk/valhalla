--- conflicted
+++ resolved
@@ -579,11 +579,7 @@
     if (is_subword_type(bt)) {
       bsig = vmSymbols::int_signature();
     } else {
-<<<<<<< HEAD
-      assert(bt == T_OBJECT || bt == T_ARRAY || bt == T_VALUETYPE, "is_basic_type_signature was false");
-=======
       assert(is_reference_type(bt), "is_basic_type_signature was false");
->>>>>>> 72c2079f
       bsig = vmSymbols::object_signature();
     }
   } else {
@@ -602,11 +598,7 @@
       if (arg_pos == keep_arg_pos) {
         buffer.write((char*) ss.raw_bytes(),
                      (int)   ss.raw_length());
-<<<<<<< HEAD
-      } else if (bt == T_OBJECT || bt == T_ARRAY || bt == T_VALUETYPE) {
-=======
       } else if (is_reference_type(bt)) {
->>>>>>> 72c2079f
         buffer.write(OBJ_SIG, OBJ_SIG_LEN);
       } else {
         if (is_subword_type(bt))
