/*
 * Copyright (c) 2008, 2020, Oracle and/or its affiliates. All rights reserved.
 * DO NOT ALTER OR REMOVE COPYRIGHT NOTICES OR THIS FILE HEADER.
 *
 * This code is free software; you can redistribute it and/or modify it
 * under the terms of the GNU General Public License version 2 only, as
 * published by the Free Software Foundation.
 *
 * This code is distributed in the hope that it will be useful, but WITHOUT
 * ANY WARRANTY; without even the implied warranty of MERCHANTABILITY or
 * FITNESS FOR A PARTICULAR PURPOSE.  See the GNU General Public License
 * version 2 for more details (a copy is included in the LICENSE file that
 * accompanied this code).
 *
 * You should have received a copy of the GNU General Public License version
 * 2 along with this work; if not, write to the Free Software Foundation,
 * Inc., 51 Franklin St, Fifth Floor, Boston, MA 02110-1301 USA.
 *
 * Please contact Oracle, 500 Oracle Parkway, Redwood Shores, CA 94065 USA
 * or visit www.oracle.com if you need additional information or have any
 * questions.
 *
 */

#include "precompiled.hpp"
#include "classfile/javaClasses.inline.hpp"
#include "classfile/stringTable.hpp"
#include "classfile/symbolTable.hpp"
#include "code/codeCache.hpp"
#include "code/dependencyContext.hpp"
#include "compiler/compileBroker.hpp"
#include "interpreter/interpreter.hpp"
#include "interpreter/oopMapCache.hpp"
#include "interpreter/linkResolver.hpp"
#include "logging/log.hpp"
#include "logging/logStream.hpp"
#include "memory/allocation.inline.hpp"
#include "memory/oopFactory.hpp"
#include "memory/resourceArea.hpp"
#include "memory/universe.hpp"
#include "oops/objArrayKlass.hpp"
#include "oops/objArrayOop.inline.hpp"
#include "oops/oop.inline.hpp"
#include "oops/typeArrayOop.inline.hpp"
#include "prims/methodHandles.hpp"
#include "runtime/deoptimization.hpp"
#include "runtime/fieldDescriptor.inline.hpp"
#include "runtime/handles.inline.hpp"
#include "runtime/interfaceSupport.inline.hpp"
#include "runtime/javaCalls.hpp"
#include "runtime/jniHandles.inline.hpp"
#include "runtime/timerTrace.hpp"
#include "runtime/reflection.hpp"
#include "runtime/safepointVerifiers.hpp"
#include "runtime/signature.hpp"
#include "runtime/stubRoutines.hpp"
#include "utilities/exceptions.hpp"


/*
 * JSR 292 reference implementation: method handles
 * The JDK 7 reference implementation represented method handle
 * combinations as chains.  Each link in the chain had a "vmentry"
 * field which pointed at a bit of assembly code which performed
 * one transformation before dispatching to the next link in the chain.
 *
 * The current reference implementation pushes almost all code generation
 * responsibility to (trusted) Java code.  A method handle contains a
 * pointer to its "LambdaForm", which embodies all details of the method
 * handle's behavior.  The LambdaForm is a normal Java object, managed
 * by a runtime coded in Java.
 */

bool MethodHandles::_enabled = false; // set true after successful native linkage
MethodHandlesAdapterBlob* MethodHandles::_adapter_code = NULL;

/**
 * Generates method handle adapters. Returns 'false' if memory allocation
 * failed and true otherwise.
 */
void MethodHandles::generate_adapters() {
  assert(SystemDictionary::MethodHandle_klass() != NULL, "should be present");
  assert(_adapter_code == NULL, "generate only once");

  ResourceMark rm;
  TraceTime timer("MethodHandles adapters generation", TRACETIME_LOG(Info, startuptime));
  _adapter_code = MethodHandlesAdapterBlob::create(adapter_code_size);
  CodeBuffer code(_adapter_code);
  MethodHandlesAdapterGenerator g(&code);
  g.generate();
  code.log_section_sizes("MethodHandlesAdapterBlob");
}

//------------------------------------------------------------------------------
// MethodHandlesAdapterGenerator::generate
//
void MethodHandlesAdapterGenerator::generate() {
  // Generate generic method handle adapters.
  // Generate interpreter entries
  for (Interpreter::MethodKind mk = Interpreter::method_handle_invoke_FIRST;
       mk <= Interpreter::method_handle_invoke_LAST;
       mk = Interpreter::MethodKind(1 + (int)mk)) {
    vmIntrinsics::ID iid = Interpreter::method_handle_intrinsic(mk);
    StubCodeMark mark(this, "MethodHandle::interpreter_entry", vmIntrinsics::name_at(iid));
    address entry = MethodHandles::generate_method_handle_interpreter_entry(_masm, iid);
    if (entry != NULL) {
      Interpreter::set_entry_for_kind(mk, entry);
    }
    // If the entry is not set, it will throw AbstractMethodError.
  }
}

void MethodHandles::set_enabled(bool z) {
  if (_enabled != z) {
    guarantee(z, "can only enable once");
    _enabled = z;
  }
}

// MemberName support

// import java_lang_invoke_MemberName.*
enum {
<<<<<<< HEAD
  IS_METHOD             = java_lang_invoke_MemberName::MN_IS_METHOD,
  IS_OBJECT_CONSTRUCTOR = java_lang_invoke_MemberName::MN_IS_OBJECT_CONSTRUCTOR,
  IS_FIELD              = java_lang_invoke_MemberName::MN_IS_FIELD,
  IS_TYPE               = java_lang_invoke_MemberName::MN_IS_TYPE,
  CALLER_SENSITIVE      = java_lang_invoke_MemberName::MN_CALLER_SENSITIVE,
  REFERENCE_KIND_SHIFT  = java_lang_invoke_MemberName::MN_REFERENCE_KIND_SHIFT,
  REFERENCE_KIND_MASK   = java_lang_invoke_MemberName::MN_REFERENCE_KIND_MASK,
  SEARCH_SUPERCLASSES   = java_lang_invoke_MemberName::MN_SEARCH_SUPERCLASSES,
  SEARCH_INTERFACES     = java_lang_invoke_MemberName::MN_SEARCH_INTERFACES,
  ALL_KINDS      = IS_METHOD | IS_OBJECT_CONSTRUCTOR | IS_FIELD | IS_TYPE
=======
  IS_METHOD            = java_lang_invoke_MemberName::MN_IS_METHOD,
  IS_CONSTRUCTOR       = java_lang_invoke_MemberName::MN_IS_CONSTRUCTOR,
  IS_FIELD             = java_lang_invoke_MemberName::MN_IS_FIELD,
  IS_TYPE              = java_lang_invoke_MemberName::MN_IS_TYPE,
  CALLER_SENSITIVE     = java_lang_invoke_MemberName::MN_CALLER_SENSITIVE,
  TRUSTED_FINAL        = java_lang_invoke_MemberName::MN_TRUSTED_FINAL,
  REFERENCE_KIND_SHIFT = java_lang_invoke_MemberName::MN_REFERENCE_KIND_SHIFT,
  REFERENCE_KIND_MASK  = java_lang_invoke_MemberName::MN_REFERENCE_KIND_MASK,
  SEARCH_SUPERCLASSES  = java_lang_invoke_MemberName::MN_SEARCH_SUPERCLASSES,
  SEARCH_INTERFACES    = java_lang_invoke_MemberName::MN_SEARCH_INTERFACES,
  ALL_KINDS      = IS_METHOD | IS_CONSTRUCTOR | IS_FIELD | IS_TYPE
>>>>>>> 1550fd88
};

int MethodHandles::ref_kind_to_flags(int ref_kind) {
  assert(ref_kind_is_valid(ref_kind), "%d", ref_kind);
  int flags = (ref_kind << REFERENCE_KIND_SHIFT);
  if (ref_kind_is_field(ref_kind)) {
    flags |= IS_FIELD;
  } else if (ref_kind_is_method(ref_kind)) {
    flags |= IS_METHOD;
  } else if (ref_kind == JVM_REF_newInvokeSpecial) {
    flags |= IS_OBJECT_CONSTRUCTOR;
  }
  return flags;
}

Handle MethodHandles::resolve_MemberName_type(Handle mname, Klass* caller, TRAPS) {
  Handle empty;
  Handle type(THREAD, java_lang_invoke_MemberName::type(mname()));
  if (!java_lang_String::is_instance_inlined(type())) {
    return type; // already resolved
  }
  Symbol* signature = java_lang_String::as_symbol_or_null(type());
  if (signature == NULL) {
    return empty;  // no such signature exists in the VM
  }
  Handle resolved;
  int flags = java_lang_invoke_MemberName::flags(mname());
  switch (flags & ALL_KINDS) {
    case IS_METHOD:
    case IS_OBJECT_CONSTRUCTOR:
      resolved = SystemDictionary::find_method_handle_type(signature, caller, CHECK_(empty));
      break;
    case IS_FIELD:
      resolved = SystemDictionary::find_field_handle_type(signature, caller, CHECK_(empty));
      break;
    default:
      THROW_MSG_(vmSymbols::java_lang_InternalError(), "unrecognized MemberName format", empty);
  }
  if (resolved.is_null()) {
    THROW_MSG_(vmSymbols::java_lang_InternalError(), "bad MemberName type", empty);
  }
  return resolved;
}

oop MethodHandles::init_MemberName(Handle mname, Handle target, TRAPS) {
  // This method is used from java.lang.invoke.MemberName constructors.
  // It fills in the new MemberName from a java.lang.reflect.Member.
  Thread* thread = Thread::current();
  oop target_oop = target();
  Klass* target_klass = target_oop->klass();
  if (target_klass == SystemDictionary::reflect_Field_klass()) {
    oop clazz = java_lang_reflect_Field::clazz(target_oop); // fd.field_holder()
    int slot  = java_lang_reflect_Field::slot(target_oop);  // fd.index()
    Klass* k = java_lang_Class::as_Klass(clazz);
    if (k != NULL && k->is_instance_klass()) {
      fieldDescriptor fd(InstanceKlass::cast(k), slot);
      oop mname2 = init_field_MemberName(mname, fd);
      if (mname2 != NULL) {
        // Since we have the reified name and type handy, add them to the result.
        if (java_lang_invoke_MemberName::name(mname2) == NULL)
          java_lang_invoke_MemberName::set_name(mname2, java_lang_reflect_Field::name(target_oop));
        if (java_lang_invoke_MemberName::type(mname2) == NULL)
          java_lang_invoke_MemberName::set_type(mname2, java_lang_reflect_Field::type(target_oop));
      }
      return mname2;
    }
  } else if (target_klass == SystemDictionary::reflect_Method_klass()) {
    oop clazz  = java_lang_reflect_Method::clazz(target_oop);
    int slot   = java_lang_reflect_Method::slot(target_oop);
    Klass* k = java_lang_Class::as_Klass(clazz);
    if (k != NULL && k->is_instance_klass()) {
      Method* m = InstanceKlass::cast(k)->method_with_idnum(slot);
      if (m == NULL || is_signature_polymorphic(m->intrinsic_id()))
        return NULL;            // do not resolve unless there is a concrete signature
      CallInfo info(m, k, CHECK_NULL);
      return init_method_MemberName(mname, info);
    }
  } else if (target_klass == SystemDictionary::reflect_Constructor_klass()) {
    oop clazz  = java_lang_reflect_Constructor::clazz(target_oop);
    int slot   = java_lang_reflect_Constructor::slot(target_oop);
    Klass* k = java_lang_Class::as_Klass(clazz);
    if (k != NULL && k->is_instance_klass()) {
      Method* m = InstanceKlass::cast(k)->method_with_idnum(slot);
      if (m == NULL)  return NULL;
      CallInfo info(m, k, CHECK_NULL);
      return init_method_MemberName(mname, info);
    }
  }
  return NULL;
}

oop MethodHandles::init_method_MemberName(Handle mname, CallInfo& info) {
  assert(info.resolved_appendix().is_null(), "only normal methods here");
  methodHandle m(Thread::current(), info.resolved_method());
  assert(m.not_null(), "null method handle");
  InstanceKlass* m_klass = m->method_holder();
  assert(m_klass != NULL, "null holder for method handle");
  int flags = (jushort)( m->access_flags().as_short() & JVM_RECOGNIZED_METHOD_MODIFIERS );
  int vmindex = Method::invalid_vtable_index;
  LogTarget(Debug, methodhandles, indy) lt_indy;

  switch (info.call_kind()) {
  case CallInfo::itable_call:
    vmindex = info.itable_index();
    // More importantly, the itable index only works with the method holder.
    assert(m_klass->verify_itable_index(vmindex), "");
    flags |= IS_METHOD | (JVM_REF_invokeInterface << REFERENCE_KIND_SHIFT);
    if (lt_indy.is_enabled()) {
      ResourceMark rm;
      LogStream ls(lt_indy);
      ls.print_cr("memberName: invokeinterface method_holder::method: %s, itableindex: %d, access_flags:",
                  Method::name_and_sig_as_C_string(m->method_holder(), m->name(), m->signature()),
                  vmindex);
       m->access_flags().print_on(&ls);
       if (!m->is_abstract()) {
         if (!m->is_private()) {
           ls.print("default");
         }
         else {
           ls.print("private-intf");
         }
       }
       ls.cr();
    }
    break;

  case CallInfo::vtable_call:
    vmindex = info.vtable_index();
    flags |= IS_METHOD | (JVM_REF_invokeVirtual << REFERENCE_KIND_SHIFT);
    assert(info.resolved_klass()->is_subtype_of(m_klass), "virtual call must be type-safe");
    if (m_klass->is_interface()) {
      // This is a vtable call to an interface method (abstract "miranda method" or default method).
      // The vtable index is meaningless without a class (not interface) receiver type, so get one.
      // (LinkResolver should help us figure this out.)
      assert(info.resolved_klass()->is_instance_klass(), "subtype of interface must be an instance klass");
      InstanceKlass* m_klass_non_interface = InstanceKlass::cast(info.resolved_klass());
      if (m_klass_non_interface->is_interface()) {
        m_klass_non_interface = SystemDictionary::Object_klass();
#ifdef ASSERT
        { ResourceMark rm;
          Method* m2 = m_klass_non_interface->vtable().method_at(vmindex);
          assert(m->name() == m2->name() && m->signature() == m2->signature(),
                 "at %d, %s != %s", vmindex,
                 m->name_and_sig_as_C_string(), m2->name_and_sig_as_C_string());
        }
#endif //ASSERT
      }
      if (!m->is_public()) {
        assert(m->is_public(), "virtual call must be to public interface method");
        return NULL;  // elicit an error later in product build
      }
      assert(info.resolved_klass()->is_subtype_of(m_klass_non_interface), "virtual call must be type-safe");
      m_klass = m_klass_non_interface;
    }
    if (lt_indy.is_enabled()) {
      ResourceMark rm;
      LogStream ls(lt_indy);
      ls.print_cr("memberName: invokevirtual method_holder::method: %s, receiver: %s, vtableindex: %d, access_flags:",
                  Method::name_and_sig_as_C_string(m->method_holder(), m->name(), m->signature()),
                  m_klass->internal_name(), vmindex);
       m->access_flags().print_on(&ls);
       if (m->is_default_method()) {
         ls.print("default");
       }
       ls.cr();
    }
    break;

  case CallInfo::direct_call:
    vmindex = Method::nonvirtual_vtable_index;
    if (m->is_static()) {
      flags |= IS_METHOD      | (JVM_REF_invokeStatic  << REFERENCE_KIND_SHIFT);
    } else if (m->is_object_constructor()) {
      flags |= IS_OBJECT_CONSTRUCTOR | (JVM_REF_invokeSpecial << REFERENCE_KIND_SHIFT);
    } else {
      // "special" reflects that this is a direct call, not that it
      // necessarily originates from an invokespecial. We can also do
      // direct calls for private and/or final non-static methods.
      flags |= IS_METHOD      | (JVM_REF_invokeSpecial << REFERENCE_KIND_SHIFT);
    }
    break;

  default:  assert(false, "bad CallInfo");  return NULL;
  }

  // @CallerSensitive annotation detected
  if (m->caller_sensitive()) {
    flags |= CALLER_SENSITIVE;
  }

  Handle resolved_method = info.resolved_method_name();
  assert(java_lang_invoke_ResolvedMethodName::vmtarget(resolved_method()) == m() || m->is_old(),
         "Should not change after link resolution");

  oop mname_oop = mname();
  java_lang_invoke_MemberName::set_flags  (mname_oop, flags);
  java_lang_invoke_MemberName::set_method (mname_oop, resolved_method());
  java_lang_invoke_MemberName::set_vmindex(mname_oop, vmindex);   // vtable/itable index
  java_lang_invoke_MemberName::set_clazz  (mname_oop, m_klass->java_mirror());
  // Note:  name and type can be lazily computed by resolve_MemberName,
  // if Java code needs them as resolved String and MethodType objects.
  // If relevant, the vtable or itable value is stored as vmindex.
  // This is done eagerly, since it is readily available without
  // constructing any new objects.
  return mname();
}

oop MethodHandles::init_field_MemberName(Handle mname, fieldDescriptor& fd, bool is_setter) {
  InstanceKlass* ik = fd.field_holder();
  int flags = (jushort)( fd.access_flags().as_short() & JVM_RECOGNIZED_FIELD_MODIFIERS );
  flags |= IS_FIELD | ((fd.is_static() ? JVM_REF_getStatic : JVM_REF_getField) << REFERENCE_KIND_SHIFT);
<<<<<<< HEAD
  if (fd.is_inlined()) {
    flags |= JVM_ACC_FIELD_INLINED;
  }
=======
  if (fd.is_trusted_final()) flags |= TRUSTED_FINAL;
>>>>>>> 1550fd88
  if (is_setter)  flags += ((JVM_REF_putField - JVM_REF_getField) << REFERENCE_KIND_SHIFT);
  int vmindex        = fd.offset();  // determines the field uniquely when combined with static bit

  oop mname_oop = mname();
  java_lang_invoke_MemberName::set_flags  (mname_oop, flags);
  java_lang_invoke_MemberName::set_method (mname_oop, NULL);
  java_lang_invoke_MemberName::set_vmindex(mname_oop, vmindex);
  java_lang_invoke_MemberName::set_clazz  (mname_oop, ik->java_mirror());

  oop type = field_signature_type_or_null(fd.signature());
  oop name = field_name_or_null(fd.name());
  if (name != NULL)
    java_lang_invoke_MemberName::set_name(mname_oop,   name);
  if (type != NULL)
    java_lang_invoke_MemberName::set_type(mname_oop,   type);
  // Note:  name and type can be lazily computed by resolve_MemberName,
  // if Java code needs them as resolved String and Class objects.
  // Note that the incoming type oop might be pre-resolved (non-null).
  // The base clazz and field offset (vmindex) must be eagerly stored,
  // because they unambiguously identify the field.
  // Although the fieldDescriptor::_index would also identify the field,
  // we do not use it, because it is harder to decode.
  // TO DO: maybe intern mname_oop
  return mname();
}

// JVM 2.9 Special Methods:
// A method is signature polymorphic if and only if all of the following conditions hold :
// * It is declared in the java.lang.invoke.MethodHandle/VarHandle classes.
// * It has a single formal parameter of type Object[].
// * It has a return type of Object for a polymorphic return type, otherwise a fixed return type.
// * It has the ACC_VARARGS and ACC_NATIVE flags set.
bool MethodHandles::is_method_handle_invoke_name(Klass* klass, Symbol* name) {
  if (klass == NULL)
    return false;
  // The following test will fail spuriously during bootstrap of MethodHandle itself:
  //    if (klass != SystemDictionary::MethodHandle_klass())
  // Test the name instead:
  if (klass->name() != vmSymbols::java_lang_invoke_MethodHandle() &&
      klass->name() != vmSymbols::java_lang_invoke_VarHandle()) {
    return false;
  }

  // Look up signature polymorphic method with polymorphic return type
  Symbol* poly_sig = vmSymbols::object_array_object_signature();
  InstanceKlass* iklass = InstanceKlass::cast(klass);
  Method* m = iklass->find_method(name, poly_sig);
  if (m != NULL) {
    int required = JVM_ACC_NATIVE | JVM_ACC_VARARGS;
    int flags = m->access_flags().as_int();
    if ((flags & required) == required) {
      return true;
    }
  }

  // Look up signature polymorphic method with non-polymorphic (non Object) return type
  int me;
  int ms = iklass->find_method_by_name(name, &me);
  if (ms == -1) return false;
  for (; ms < me; ms++) {
    Method* m = iklass->methods()->at(ms);
    int required = JVM_ACC_NATIVE | JVM_ACC_VARARGS;
    int flags = m->access_flags().as_int();
    if ((flags & required) == required && ArgumentCount(m->signature()).size() == 1) {
      return true;
    }
  }
  return false;
}


Symbol* MethodHandles::signature_polymorphic_intrinsic_name(vmIntrinsics::ID iid) {
  assert(is_signature_polymorphic_intrinsic(iid), "%d %s", iid, vmIntrinsics::name_at(iid));
  switch (iid) {
  case vmIntrinsics::_invokeBasic:      return vmSymbols::invokeBasic_name();
  case vmIntrinsics::_linkToVirtual:    return vmSymbols::linkToVirtual_name();
  case vmIntrinsics::_linkToStatic:     return vmSymbols::linkToStatic_name();
  case vmIntrinsics::_linkToSpecial:    return vmSymbols::linkToSpecial_name();
  case vmIntrinsics::_linkToInterface:  return vmSymbols::linkToInterface_name();
  default:
    fatal("unexpected intrinsic id: %d %s", iid, vmIntrinsics::name_at(iid));
    return 0;
  }
}

Bytecodes::Code MethodHandles::signature_polymorphic_intrinsic_bytecode(vmIntrinsics::ID id) {
  switch(id) {
    case vmIntrinsics::_linkToVirtual:   return Bytecodes::_invokevirtual;
    case vmIntrinsics::_linkToInterface: return Bytecodes::_invokeinterface;
    case vmIntrinsics::_linkToStatic:    return Bytecodes::_invokestatic;
    case vmIntrinsics::_linkToSpecial:   return Bytecodes::_invokespecial;
    case vmIntrinsics::_invokeBasic:     return Bytecodes::_invokehandle;
    default:
      fatal("unexpected id: (%d) %s", (uint)id, vmIntrinsics::name_at(id));
      return Bytecodes::_illegal;
  }
}

int MethodHandles::signature_polymorphic_intrinsic_ref_kind(vmIntrinsics::ID iid) {
  switch (iid) {
  case vmIntrinsics::_invokeBasic:      return 0;
  case vmIntrinsics::_linkToVirtual:    return JVM_REF_invokeVirtual;
  case vmIntrinsics::_linkToStatic:     return JVM_REF_invokeStatic;
  case vmIntrinsics::_linkToSpecial:    return JVM_REF_invokeSpecial;
  case vmIntrinsics::_linkToInterface:  return JVM_REF_invokeInterface;
  default:
    fatal("unexpected intrinsic id: %d %s", iid, vmIntrinsics::name_at(iid));
    return 0;
  }
}

vmIntrinsics::ID MethodHandles::signature_polymorphic_name_id(Symbol* name) {
  vmSymbols::SID name_id = vmSymbols::find_sid(name);
  switch (name_id) {
  // The ID _invokeGeneric stands for all non-static signature-polymorphic methods, except built-ins.
  case vmSymbols::VM_SYMBOL_ENUM_NAME(invoke_name):           return vmIntrinsics::_invokeGeneric;
  // The only built-in non-static signature-polymorphic method is MethodHandle.invokeBasic:
  case vmSymbols::VM_SYMBOL_ENUM_NAME(invokeBasic_name):      return vmIntrinsics::_invokeBasic;

  // There is one static signature-polymorphic method for each JVM invocation mode.
  case vmSymbols::VM_SYMBOL_ENUM_NAME(linkToVirtual_name):    return vmIntrinsics::_linkToVirtual;
  case vmSymbols::VM_SYMBOL_ENUM_NAME(linkToStatic_name):     return vmIntrinsics::_linkToStatic;
  case vmSymbols::VM_SYMBOL_ENUM_NAME(linkToSpecial_name):    return vmIntrinsics::_linkToSpecial;
  case vmSymbols::VM_SYMBOL_ENUM_NAME(linkToInterface_name):  return vmIntrinsics::_linkToInterface;
  default:                                                    break;
  }

  // Cover the case of invokeExact and any future variants of invokeFoo.
  Klass* mh_klass = SystemDictionary::well_known_klass(
                              SystemDictionary::WK_KLASS_ENUM_NAME(MethodHandle_klass) );
  if (mh_klass != NULL && is_method_handle_invoke_name(mh_klass, name)) {
    return vmIntrinsics::_invokeGeneric;
  }

  // Cover the case of methods on VarHandle.
  Klass* vh_klass = SystemDictionary::well_known_klass(
                              SystemDictionary::WK_KLASS_ENUM_NAME(VarHandle_klass) );
  if (vh_klass != NULL && is_method_handle_invoke_name(vh_klass, name)) {
    return vmIntrinsics::_invokeGeneric;
  }

  // Note: The pseudo-intrinsic _compiledLambdaForm is never linked against.
  // Instead it is used to mark lambda forms bound to invokehandle or invokedynamic.
  return vmIntrinsics::_none;
}

vmIntrinsics::ID MethodHandles::signature_polymorphic_name_id(Klass* klass, Symbol* name) {
  if (klass != NULL &&
      (klass->name() == vmSymbols::java_lang_invoke_MethodHandle() ||
       klass->name() == vmSymbols::java_lang_invoke_VarHandle())) {
    vmIntrinsics::ID iid = signature_polymorphic_name_id(name);
    if (iid != vmIntrinsics::_none)
      return iid;
    if (is_method_handle_invoke_name(klass, name))
      return vmIntrinsics::_invokeGeneric;
  }
  return vmIntrinsics::_none;
}

// Returns true if method is signature polymorphic and public
bool MethodHandles::is_signature_polymorphic_public_name(Klass* klass, Symbol* name) {
  if (is_signature_polymorphic_name(klass, name)) {
    InstanceKlass* iklass = InstanceKlass::cast(klass);
    int me;
    int ms = iklass->find_method_by_name(name, &me);
    assert(ms != -1, "");
    for (; ms < me; ms++) {
      Method* m = iklass->methods()->at(ms);
      int required = JVM_ACC_NATIVE | JVM_ACC_VARARGS | JVM_ACC_PUBLIC;
      int flags = m->access_flags().as_int();
      if ((flags & required) == required && ArgumentCount(m->signature()).size() == 1) {
        return true;
      }
    }
  }
  return false;
}

// convert the external string or reflective type to an internal signature
Symbol* MethodHandles::lookup_signature(oop type_str, bool intern_if_not_found, TRAPS) {
  if (java_lang_invoke_MethodType::is_instance(type_str)) {
    return java_lang_invoke_MethodType::as_signature(type_str, intern_if_not_found);
  } else if (java_lang_Class::is_instance(type_str)) {
    return java_lang_Class::as_signature(type_str, false);
  } else if (java_lang_String::is_instance_inlined(type_str)) {
    if (intern_if_not_found) {
      return java_lang_String::as_symbol(type_str);
    } else {
      return java_lang_String::as_symbol_or_null(type_str);
    }
  } else {
    THROW_MSG_(vmSymbols::java_lang_InternalError(), "unrecognized type", NULL);
  }
}

static const char OBJ_SIG[] = "Ljava/lang/Object;";
enum { OBJ_SIG_LEN = 18 };

bool MethodHandles::is_basic_type_signature(Symbol* sig) {
  assert(vmSymbols::object_signature()->utf8_length() == (int)OBJ_SIG_LEN, "");
  assert(vmSymbols::object_signature()->equals(OBJ_SIG), "");
  for (SignatureStream ss(sig, sig->starts_with(JVM_SIGNATURE_FUNC)); !ss.is_done(); ss.next()) {
    switch (ss.type()) {
    case T_OBJECT:
      // only java/lang/Object is valid here
      if (strncmp((char*) ss.raw_bytes(), OBJ_SIG, OBJ_SIG_LEN) != 0)
        return false;
      break;
    case T_VOID:
    case T_INT:
    case T_LONG:
    case T_FLOAT:
    case T_DOUBLE:
      break;
    default:
      // subword types (T_BYTE etc.), Q-descriptors, arrays
      return false;
    }
  }
  return true;
}

Symbol* MethodHandles::lookup_basic_type_signature(Symbol* sig, bool keep_last_arg, TRAPS) {
  Symbol* bsig = NULL;
  if (sig == NULL) {
    return sig;
  } else if (is_basic_type_signature(sig)) {
    sig->increment_refcount();
    return sig;  // that was easy
  } else if (!sig->starts_with(JVM_SIGNATURE_FUNC)) {
    BasicType bt = Signature::basic_type(sig);
    if (is_subword_type(bt)) {
      bsig = vmSymbols::int_signature();
    } else {
      assert(is_reference_type(bt), "is_basic_type_signature was false");
      bsig = vmSymbols::object_signature();
    }
  } else {
    ResourceMark rm;
    stringStream buffer(128);
    buffer.put(JVM_SIGNATURE_FUNC);
    int arg_pos = 0, keep_arg_pos = -1;
    if (keep_last_arg)
      keep_arg_pos = ArgumentCount(sig).size() - 1;
    for (SignatureStream ss(sig); !ss.is_done(); ss.next()) {
      BasicType bt = ss.type();
      size_t this_arg_pos = buffer.size();
      if (ss.at_return_type()) {
        buffer.put(JVM_SIGNATURE_ENDFUNC);
      }
      if (arg_pos == keep_arg_pos) {
        buffer.write((char*) ss.raw_bytes(),
                     (int)   ss.raw_length());
      } else if (is_reference_type(bt)) {
        buffer.write(OBJ_SIG, OBJ_SIG_LEN);
      } else {
        if (is_subword_type(bt))
          bt = T_INT;
        buffer.put(type2char(bt));
      }
      arg_pos++;
    }
    const char* sigstr =       buffer.base();
    int         siglen = (int) buffer.size();
    bsig = SymbolTable::new_symbol(sigstr, siglen);
  }
  assert(is_basic_type_signature(bsig) ||
         // detune assert in case the injected argument is not a basic type:
         keep_last_arg, "");
  return bsig;
}

void MethodHandles::print_as_basic_type_signature_on(outputStream* st,
                                                     Symbol* sig) {
  st = st ? st : tty;
  bool prev_type = false;
  bool is_method = (sig->char_at(0) == JVM_SIGNATURE_FUNC);
  if (is_method)  st->put(JVM_SIGNATURE_FUNC);
  for (SignatureStream ss(sig, is_method); !ss.is_done(); ss.next()) {
    if (ss.at_return_type())
      st->put(JVM_SIGNATURE_ENDFUNC);
    else if (prev_type)
      st->put(',');
    const char* cp = (const char*) ss.raw_bytes();
    if (ss.is_array()) {
      st->put(JVM_SIGNATURE_ARRAY);
      if (ss.array_prefix_length() == 1)
        st->put(cp[1]);
      else
        st->put(JVM_SIGNATURE_CLASS);
    } else {
      st->put(cp[0]);
    }
  }
}



static oop object_java_mirror() {
  return SystemDictionary::Object_klass()->java_mirror();
}

oop MethodHandles::field_name_or_null(Symbol* s) {
  if (s == NULL)  return NULL;
  return StringTable::lookup(s);
}

oop MethodHandles::field_signature_type_or_null(Symbol* s) {
  if (s == NULL)  return NULL;
  BasicType bt = Signature::basic_type(s);
  if (is_java_primitive(bt)) {
    assert(s->utf8_length() == 1, "");
    return java_lang_Class::primitive_mirror(bt);
  }
  // Here are some more short cuts for common types.
  // They are optional, since reference types can be resolved lazily.
  if (bt == T_OBJECT) {
    if (s == vmSymbols::object_signature()) {
      return object_java_mirror();
    } else if (s == vmSymbols::class_signature()) {
      return SystemDictionary::Class_klass()->java_mirror();
    } else if (s == vmSymbols::string_signature()) {
      return SystemDictionary::String_klass()->java_mirror();
    }
  }
  return NULL;
}


// An unresolved member name is a mere symbolic reference.
// Resolving it plants a vmtarget/vmindex in it,
// which refers directly to JVM internals.
Handle MethodHandles::resolve_MemberName(Handle mname, Klass* caller,
                                         bool speculative_resolve, TRAPS) {
  Handle empty;
  assert(java_lang_invoke_MemberName::is_instance(mname()), "");

  if (java_lang_invoke_MemberName::vmtarget(mname()) != NULL) {
    // Already resolved.
    DEBUG_ONLY(int vmindex = java_lang_invoke_MemberName::vmindex(mname()));
    assert(vmindex >= Method::nonvirtual_vtable_index, "");
    return mname;
  }

  Handle defc_oop(THREAD, java_lang_invoke_MemberName::clazz(mname()));
  Handle name_str(THREAD, java_lang_invoke_MemberName::name( mname()));
  Handle type_str(THREAD, java_lang_invoke_MemberName::type( mname()));
  int    flags    =       java_lang_invoke_MemberName::flags(mname());
  int    ref_kind =       (flags >> REFERENCE_KIND_SHIFT) & REFERENCE_KIND_MASK;
  if (!ref_kind_is_valid(ref_kind)) {
    THROW_MSG_(vmSymbols::java_lang_InternalError(), "obsolete MemberName format", empty);
  }

  DEBUG_ONLY(int old_vmindex);
  assert((old_vmindex = java_lang_invoke_MemberName::vmindex(mname())) == 0, "clean input");

  if (defc_oop.is_null() || name_str.is_null() || type_str.is_null()) {
    THROW_MSG_(vmSymbols::java_lang_IllegalArgumentException(), "nothing to resolve", empty);
  }

  InstanceKlass* defc = NULL;
  {
    Klass* defc_klass = java_lang_Class::as_Klass(defc_oop());
    if (defc_klass == NULL)  return empty;  // a primitive; no resolution possible
    if (!defc_klass->is_instance_klass()) {
      if (!defc_klass->is_array_klass())  return empty;
      defc_klass = SystemDictionary::Object_klass();
    }
    defc = InstanceKlass::cast(defc_klass);
  }
  if (defc == NULL) {
    THROW_MSG_(vmSymbols::java_lang_InternalError(), "primitive class", empty);
  }
  defc->link_class(CHECK_(empty));  // possible safepoint

  // convert the external string name to an internal symbol
  TempNewSymbol name = java_lang_String::as_symbol_or_null(name_str());
  if (name == NULL)  return empty;  // no such name
  if (name == vmSymbols::class_initializer_name())
    return empty; // illegal name

  vmIntrinsics::ID mh_invoke_id = vmIntrinsics::_none;
  if ((flags & ALL_KINDS) == IS_METHOD &&
      (defc == SystemDictionary::MethodHandle_klass() || defc == SystemDictionary::VarHandle_klass()) &&
      (ref_kind == JVM_REF_invokeVirtual ||
       ref_kind == JVM_REF_invokeSpecial ||
       // static invocation mode is required for _linkToVirtual, etc.:
       ref_kind == JVM_REF_invokeStatic)) {
    vmIntrinsics::ID iid = signature_polymorphic_name_id(name);
    if (iid != vmIntrinsics::_none &&
        ((ref_kind == JVM_REF_invokeStatic) == is_signature_polymorphic_static(iid))) {
      // Virtual methods invoke and invokeExact, plus internal invokers like _invokeBasic.
      // For a static reference it could an internal linkage routine like _linkToVirtual, etc.
      mh_invoke_id = iid;
    }
  }

  // convert the external string or reflective type to an internal signature
  TempNewSymbol type = lookup_signature(type_str(), (mh_invoke_id != vmIntrinsics::_none), CHECK_(empty));
  if (type == NULL)  return empty;  // no such signature exists in the VM

  LinkInfo::AccessCheck access_check = caller != NULL ?
                                              LinkInfo::needs_access_check :
                                              LinkInfo::skip_access_check;

  // Time to do the lookup.
  switch (flags & ALL_KINDS) {
  case IS_METHOD:
    {
      CallInfo result;
      LinkInfo link_info(defc, name, type, caller, access_check);
      {
        assert(!HAS_PENDING_EXCEPTION, "");
        if (ref_kind == JVM_REF_invokeStatic) {
          LinkResolver::resolve_static_call(result,
                        link_info, false, THREAD);
        } else if (ref_kind == JVM_REF_invokeInterface) {
          LinkResolver::resolve_interface_call(result, Handle(), defc,
                        link_info, false, THREAD);
        } else if (mh_invoke_id != vmIntrinsics::_none) {
          assert(!is_signature_polymorphic_static(mh_invoke_id), "");
          LinkResolver::resolve_handle_call(result, link_info, THREAD);
        } else if (ref_kind == JVM_REF_invokeSpecial) {
          LinkResolver::resolve_special_call(result, Handle(),
                        link_info, THREAD);
        } else if (ref_kind == JVM_REF_invokeVirtual) {
          LinkResolver::resolve_virtual_call(result, Handle(), defc,
                        link_info, false, THREAD);
        } else {
          assert(false, "ref_kind=%d", ref_kind);
        }
        if (HAS_PENDING_EXCEPTION) {
          if (speculative_resolve) {
            CLEAR_PENDING_EXCEPTION;
          }
          return empty;
        }
      }
      if (result.resolved_appendix().not_null()) {
        // The resolved MemberName must not be accompanied by an appendix argument,
        // since there is no way to bind this value into the MemberName.
        // Caller is responsible to prevent this from happening.
        THROW_MSG_(vmSymbols::java_lang_InternalError(), "appendix", empty);
      }
      result.set_resolved_method_name(CHECK_(empty));
      oop mname2 = init_method_MemberName(mname, result);
      return Handle(THREAD, mname2);
    }
  case IS_OBJECT_CONSTRUCTOR:
    {
      CallInfo result;
      LinkInfo link_info(defc, name, type, caller, access_check);
      {
        assert(!HAS_PENDING_EXCEPTION, "");
        if (name != vmSymbols::object_initializer_name()) {
          break;                // will throw after end of switch
        } else if (type->is_void_method_signature()) {
          LinkResolver::resolve_special_call(result, Handle(), link_info, THREAD);
        } else {
          // LinkageError unless it returns something reasonable
          LinkResolver::resolve_static_call(result, link_info, false, THREAD);
        }
        if (HAS_PENDING_EXCEPTION) {
          if (speculative_resolve) {
            CLEAR_PENDING_EXCEPTION;
          }
          return empty;
        }
      }
      assert(result.is_statically_bound(), "");
      result.set_resolved_method_name(CHECK_(empty));
      oop mname2 = init_method_MemberName(mname, result);
      return Handle(THREAD, mname2);
    }
  case IS_FIELD:
    {
      fieldDescriptor result; // find_field initializes fd if found
      {
        assert(!HAS_PENDING_EXCEPTION, "");
        LinkInfo link_info(defc, name, type, caller, LinkInfo::skip_access_check);
        LinkResolver::resolve_field(result, link_info, Bytecodes::_nop, false, THREAD);
        if (HAS_PENDING_EXCEPTION) {
          if (speculative_resolve) {
            CLEAR_PENDING_EXCEPTION;
          }
          return empty;
        }
      }
      oop mname2 = init_field_MemberName(mname, result, ref_kind_is_setter(ref_kind));
      return Handle(THREAD, mname2);
    }
  default:
    THROW_MSG_(vmSymbols::java_lang_InternalError(), "unrecognized MemberName format", empty);
  }

  return empty;
}

// Conversely, a member name which is only initialized from JVM internals
// may have null defc, name, and type fields.
// Resolving it plants a vmtarget/vmindex in it,
// which refers directly to JVM internals.
void MethodHandles::expand_MemberName(Handle mname, int suppress, TRAPS) {
  assert(java_lang_invoke_MemberName::is_instance(mname()), "");

  bool have_defc = (java_lang_invoke_MemberName::clazz(mname()) != NULL);
  bool have_name = (java_lang_invoke_MemberName::name(mname()) != NULL);
  bool have_type = (java_lang_invoke_MemberName::type(mname()) != NULL);
  int flags      = java_lang_invoke_MemberName::flags(mname());

  if (suppress != 0) {
    if (suppress & _suppress_defc)  have_defc = true;
    if (suppress & _suppress_name)  have_name = true;
    if (suppress & _suppress_type)  have_type = true;
  }

  if (have_defc && have_name && have_type)  return;  // nothing needed

  switch (flags & ALL_KINDS) {
  case IS_METHOD:
  case IS_OBJECT_CONSTRUCTOR:
    {
      Method* vmtarget = java_lang_invoke_MemberName::vmtarget(mname());
      if (vmtarget == NULL) {
        THROW_MSG(vmSymbols::java_lang_IllegalArgumentException(), "nothing to expand");
      }
      methodHandle m(THREAD, vmtarget);
      DEBUG_ONLY(vmtarget = NULL);  // safety
      if (!have_defc) {
        InstanceKlass* defc = m->method_holder();
        java_lang_invoke_MemberName::set_clazz(mname(), defc->java_mirror());
      }
      if (!have_name) {
        //not java_lang_String::create_from_symbol; let's intern member names
        oop name = StringTable::intern(m->name(), CHECK);
        java_lang_invoke_MemberName::set_name(mname(), name);
      }
      if (!have_type) {
        Handle type = java_lang_String::create_from_symbol(m->signature(), CHECK);
        java_lang_invoke_MemberName::set_type(mname(), type());
      }
      return;
    }
  case IS_FIELD:
    {
      oop clazz = java_lang_invoke_MemberName::clazz(mname());
      if (clazz == NULL) {
        THROW_MSG(vmSymbols::java_lang_IllegalArgumentException(), "nothing to expand (as field)");
      }
      InstanceKlass* defc = InstanceKlass::cast(java_lang_Class::as_Klass(clazz));
      DEBUG_ONLY(clazz = NULL);  // safety
      int vmindex  = java_lang_invoke_MemberName::vmindex(mname());
      bool is_static = ((flags & JVM_ACC_STATIC) != 0);
      fieldDescriptor fd; // find_field initializes fd if found
      if (!defc->find_field_from_offset(vmindex, is_static, &fd))
        break;                  // cannot expand
      if (!have_name) {
        //not java_lang_String::create_from_symbol; let's intern member names
        oop name = StringTable::intern(fd.name(), CHECK);
        java_lang_invoke_MemberName::set_name(mname(), name);
      }
      if (!have_type) {
        // If it is a primitive field type, don't mess with short strings like "I".
        Handle type (THREAD, field_signature_type_or_null(fd.signature()));
        if (type.is_null()) {
          type = java_lang_String::create_from_symbol(fd.signature(), CHECK);
        }
        java_lang_invoke_MemberName::set_type(mname(), type());
      }
      return;
    }
  }
  THROW_MSG(vmSymbols::java_lang_InternalError(), "unrecognized MemberName format");
}

int MethodHandles::find_MemberNames(Klass* k,
                                    Symbol* name, Symbol* sig,
                                    int mflags, Klass* caller,
                                    int skip, objArrayHandle results, TRAPS) {
  // %%% take caller into account!

  Thread* thread = Thread::current();

  if (k == NULL || !k->is_instance_klass())  return -1;

  int rfill = 0, rlimit = results->length(), rskip = skip;
  // overflow measurement:
  int overflow = 0, overflow_limit = MAX2(1000, rlimit);

  int match_flags = mflags;
  bool search_superc = ((match_flags & SEARCH_SUPERCLASSES) != 0);
  bool search_intfc  = ((match_flags & SEARCH_INTERFACES)   != 0);
  bool local_only = !(search_superc | search_intfc);

  if (name != NULL) {
    if (name->utf8_length() == 0)  return 0; // a match is not possible
  }
  if (sig != NULL) {
    if (sig->starts_with(JVM_SIGNATURE_FUNC))
      match_flags &= ~(IS_FIELD | IS_TYPE);
    else
      match_flags &= ~(IS_OBJECT_CONSTRUCTOR | IS_METHOD);
  }

  if ((match_flags & IS_TYPE) != 0) {
    // NYI, and Core Reflection works quite well for this query
  }

  if ((match_flags & IS_FIELD) != 0) {
    InstanceKlass* ik = InstanceKlass::cast(k);
    for (FieldStream st(ik, local_only, !search_intfc); !st.eos(); st.next()) {
      if (name != NULL && st.name() != name)
          continue;
      if (sig != NULL && st.signature() != sig)
        continue;
      // passed the filters
      if (rskip > 0) {
        --rskip;
      } else if (rfill < rlimit) {
        Handle result(thread, results->obj_at(rfill++));
        if (!java_lang_invoke_MemberName::is_instance(result()))
          return -99;  // caller bug!
        oop saved = MethodHandles::init_field_MemberName(result, st.field_descriptor());
        if (saved != result())
          results->obj_at_put(rfill-1, saved);  // show saved instance to user
      } else if (++overflow >= overflow_limit) {
        match_flags = 0; break; // got tired of looking at overflow
      }
    }
  }

  if ((match_flags & (IS_METHOD | IS_OBJECT_CONSTRUCTOR)) != 0) {
    // watch out for these guys:
    Symbol* init_name   = vmSymbols::object_initializer_name();
    Symbol* clinit_name = vmSymbols::class_initializer_name();
    if (name == clinit_name)  clinit_name = NULL; // hack for exposing <clinit>
    bool ctor_ok = true, sfac_ok = true;
    // fix name so that it captures the intention of IS_OBJECT_CONSTRUCTOR
    if (!(match_flags & IS_METHOD)) {
      // constructors only
      if (name == NULL) {
        name = init_name;
      } else if (name != init_name) {
        return 0;               // no constructors of this method name
      }
      sfac_ok = false;
    } else if (!(match_flags & IS_OBJECT_CONSTRUCTOR)) {
      // methods only
      ctor_ok = false;  // but sfac_ok is true, so we might find <init>
    } else {
      // caller will accept either sort; no need to adjust name
    }
    InstanceKlass* ik = InstanceKlass::cast(k);
    for (MethodStream st(ik, local_only, !search_intfc); !st.eos(); st.next()) {
      Method* m = st.method();
      Symbol* m_name = m->name();
      if (m_name == clinit_name)
        continue;
      if (name != NULL && m_name != name)
          continue;
      if (sig != NULL && m->signature() != sig)
        continue;
      if (m_name == init_name) {  // might be either ctor or sfac
        if (m->is_object_constructor()  && !ctor_ok)  continue;
        if (m->is_static_init_factory() && !sfac_ok)  continue;
      }
      // passed the filters
      if (rskip > 0) {
        --rskip;
      } else if (rfill < rlimit) {
        Handle result(thread, results->obj_at(rfill++));
        if (!java_lang_invoke_MemberName::is_instance(result()))
          return -99;  // caller bug!
        CallInfo info(m, NULL, CHECK_0);
        oop saved = MethodHandles::init_method_MemberName(result, info);
        if (saved != result())
          results->obj_at_put(rfill-1, saved);  // show saved instance to user
      } else if (++overflow >= overflow_limit) {
        match_flags = 0; break; // got tired of looking at overflow
      }
    }
  }

  // return number of elements we at leasted wanted to initialize
  return rfill + overflow;
}

void MethodHandles::add_dependent_nmethod(oop call_site, nmethod* nm) {
  assert_locked_or_safepoint(CodeCache_lock);

  oop context = java_lang_invoke_CallSite::context_no_keepalive(call_site);
  DependencyContext deps = java_lang_invoke_MethodHandleNatives_CallSiteContext::vmdependencies(context);
  // Try to purge stale entries on updates.
  // Since GC doesn't clean dependency contexts rooted at CallSiteContext objects,
  // in order to avoid memory leak, stale entries are purged whenever a dependency list
  // is changed (both on addition and removal). Though memory reclamation is delayed,
  // it avoids indefinite memory usage growth.
  deps.add_dependent_nmethod(nm);
}

void MethodHandles::remove_dependent_nmethod(oop call_site, nmethod* nm) {
  assert_locked_or_safepoint(CodeCache_lock);

  oop context = java_lang_invoke_CallSite::context_no_keepalive(call_site);
  DependencyContext deps = java_lang_invoke_MethodHandleNatives_CallSiteContext::vmdependencies(context);
  deps.remove_dependent_nmethod(nm);
}

void MethodHandles::clean_dependency_context(oop call_site) {
  oop context = java_lang_invoke_CallSite::context_no_keepalive(call_site);
  DependencyContext deps = java_lang_invoke_MethodHandleNatives_CallSiteContext::vmdependencies(context);
  deps.clean_unloading_dependents();
}

void MethodHandles::flush_dependent_nmethods(Handle call_site, Handle target) {
  assert_lock_strong(Compile_lock);

  int marked = 0;
  CallSiteDepChange changes(call_site, target);
  {
    NoSafepointVerifier nsv;
    MutexLocker mu2(CodeCache_lock, Mutex::_no_safepoint_check_flag);

    oop context = java_lang_invoke_CallSite::context_no_keepalive(call_site());
    DependencyContext deps = java_lang_invoke_MethodHandleNatives_CallSiteContext::vmdependencies(context);
    marked = deps.mark_dependent_nmethods(changes);
  }
  if (marked > 0) {
    // At least one nmethod has been marked for deoptimization.
    Deoptimization::deoptimize_all_marked();
  }
}

void MethodHandles::trace_method_handle_interpreter_entry(MacroAssembler* _masm, vmIntrinsics::ID iid) {
  if (log_is_enabled(Info, methodhandles)) {
    const char* name = vmIntrinsics::name_at(iid);
    if (*name == '_')  name += 1;
    const size_t len = strlen(name) + 50;
    char* qname = NEW_C_HEAP_ARRAY(char, len, mtInternal);
    const char* suffix = "";
    if (is_signature_polymorphic(iid)) {
      if (is_signature_polymorphic_static(iid))
        suffix = "/static";
      else
        suffix = "/private";
    }
    jio_snprintf(qname, len, "MethodHandle::interpreter_entry::%s%s", name, suffix);
    trace_method_handle(_masm, qname);
    // Note:  Don't free the allocated char array because it's used
    // during runtime.
  }
}

//
// Here are the native methods in java.lang.invoke.MethodHandleNatives
// They are the private interface between this JVM and the HotSpot-specific
// Java code that implements JSR 292 method handles.
//
// Note:  We use a JVM_ENTRY macro to define each of these, for this is the way
// that intrinsic (non-JNI) native methods are defined in HotSpot.
//

#ifndef PRODUCT
#define EACH_NAMED_CON(template, requirement) \
    template(java_lang_invoke_MemberName,MN_IS_METHOD) \
    template(java_lang_invoke_MemberName,MN_IS_OBJECT_CONSTRUCTOR) \
    template(java_lang_invoke_MemberName,MN_IS_FIELD) \
    template(java_lang_invoke_MemberName,MN_IS_TYPE) \
    template(java_lang_invoke_MemberName,MN_CALLER_SENSITIVE) \
    template(java_lang_invoke_MemberName,MN_TRUSTED_FINAL) \
    template(java_lang_invoke_MemberName,MN_SEARCH_SUPERCLASSES) \
    template(java_lang_invoke_MemberName,MN_SEARCH_INTERFACES) \
    template(java_lang_invoke_MemberName,MN_REFERENCE_KIND_SHIFT) \
    template(java_lang_invoke_MemberName,MN_REFERENCE_KIND_MASK) \
    template(java_lang_invoke_MemberName,MN_NESTMATE_CLASS) \
    template(java_lang_invoke_MemberName,MN_HIDDEN_CLASS) \
    template(java_lang_invoke_MemberName,MN_STRONG_LOADER_LINK) \
    template(java_lang_invoke_MemberName,MN_ACCESS_VM_ANNOTATIONS) \
    /*end*/

#define IGNORE_REQ(req_expr) /* req_expr */
#define ONE_PLUS(scope,value) 1+
static const int con_value_count = EACH_NAMED_CON(ONE_PLUS, IGNORE_REQ) 0;
#define VALUE_COMMA(scope,value) scope::value,
static const int con_values[con_value_count+1] = { EACH_NAMED_CON(VALUE_COMMA, IGNORE_REQ) 0 };
#define STRING_NULL(scope,value) #value "\0"
static const char con_names[] = { EACH_NAMED_CON(STRING_NULL, IGNORE_REQ) };

static bool advertise_con_value(int which) {
  if (which < 0)  return false;
  bool ok = true;
  int count = 0;
#define INC_COUNT(scope,value) \
  ++count;
#define CHECK_REQ(req_expr) \
  if (which < count)  return ok; \
  ok = (req_expr);
  EACH_NAMED_CON(INC_COUNT, CHECK_REQ);
#undef INC_COUNT
#undef CHECK_REQ
  assert(count == con_value_count, "");
  if (which < count)  return ok;
  return false;
}

#undef ONE_PLUS
#undef VALUE_COMMA
#undef STRING_NULL
#undef EACH_NAMED_CON
#endif // PRODUCT

JVM_ENTRY(jint, MHN_getNamedCon(JNIEnv *env, jobject igcls, jint which, jobjectArray box_jh)) {
#ifndef PRODUCT
  if (advertise_con_value(which)) {
    assert(which >= 0 && which < con_value_count, "");
    int con = con_values[which];
    objArrayHandle box(THREAD, (objArrayOop) JNIHandles::resolve(box_jh));
    if (box.not_null() && box->klass() == Universe::objectArrayKlassObj() && box->length() > 0) {
      const char* str = &con_names[0];
      for (int i = 0; i < which; i++)
        str += strlen(str) + 1;   // skip name and null
      oop name = java_lang_String::create_oop_from_str(str, CHECK_0);  // possible safepoint
      box->obj_at_put(0, name);
    }
    return con;
  }
#endif
  return 0;
}
JVM_END

// void init(MemberName self, AccessibleObject ref)
JVM_ENTRY(void, MHN_init_Mem(JNIEnv *env, jobject igcls, jobject mname_jh, jobject target_jh)) {
  if (mname_jh == NULL) { THROW_MSG(vmSymbols::java_lang_InternalError(), "mname is null"); }
  if (target_jh == NULL) { THROW_MSG(vmSymbols::java_lang_InternalError(), "target is null"); }
  Handle mname(THREAD, JNIHandles::resolve_non_null(mname_jh));
  Handle target(THREAD, JNIHandles::resolve_non_null(target_jh));
  MethodHandles::init_MemberName(mname, target, CHECK);
}
JVM_END

// void expand(MemberName self)
JVM_ENTRY(void, MHN_expand_Mem(JNIEnv *env, jobject igcls, jobject mname_jh)) {
  if (mname_jh == NULL) { THROW_MSG(vmSymbols::java_lang_InternalError(), "mname is null"); }
  Handle mname(THREAD, JNIHandles::resolve_non_null(mname_jh));
  MethodHandles::expand_MemberName(mname, 0, CHECK);
}
JVM_END

// void resolve(MemberName self, Class<?> caller)
JVM_ENTRY(jobject, MHN_resolve_Mem(JNIEnv *env, jobject igcls, jobject mname_jh, jclass caller_jh,
    jboolean speculative_resolve)) {
  if (mname_jh == NULL) { THROW_MSG_NULL(vmSymbols::java_lang_InternalError(), "mname is null"); }
  Handle mname(THREAD, JNIHandles::resolve_non_null(mname_jh));

  // The trusted Java code that calls this method should already have performed
  // access checks on behalf of the given caller.  But, we can verify this.
  if (VerifyMethodHandles && caller_jh != NULL &&
      java_lang_invoke_MemberName::clazz(mname()) != NULL) {
    Klass* reference_klass = java_lang_Class::as_Klass(java_lang_invoke_MemberName::clazz(mname()));
    if (reference_klass != NULL && reference_klass->is_objArray_klass()) {
      reference_klass = ObjArrayKlass::cast(reference_klass)->bottom_klass();
    }

    // Reflection::verify_class_access can only handle instance classes.
    if (reference_klass != NULL && reference_klass->is_instance_klass()) {
      // Emulate LinkResolver::check_klass_accessability.
      Klass* caller = java_lang_Class::as_Klass(JNIHandles::resolve_non_null(caller_jh));
      if (caller != SystemDictionary::Object_klass()
          && Reflection::verify_class_access(caller,
                                             InstanceKlass::cast(reference_klass),
                                             true) != Reflection::ACCESS_OK) {
        THROW_MSG_NULL(vmSymbols::java_lang_InternalError(), reference_klass->external_name());
      }
    }
  }

  Klass* caller = caller_jh == NULL ? NULL :
                     java_lang_Class::as_Klass(JNIHandles::resolve_non_null(caller_jh));
  Handle resolved = MethodHandles::resolve_MemberName(mname, caller, speculative_resolve == JNI_TRUE,
                                                      CHECK_NULL);

  if (resolved.is_null()) {
    int flags = java_lang_invoke_MemberName::flags(mname());
    int ref_kind = (flags >> REFERENCE_KIND_SHIFT) & REFERENCE_KIND_MASK;
    if (!MethodHandles::ref_kind_is_valid(ref_kind)) {
      THROW_MSG_NULL(vmSymbols::java_lang_InternalError(), "obsolete MemberName format");
    }
    if (speculative_resolve) {
      assert(!HAS_PENDING_EXCEPTION, "No exceptions expected when resolving speculatively");
      return NULL;
    }
    if ((flags & ALL_KINDS) == IS_FIELD) {
      THROW_MSG_NULL(vmSymbols::java_lang_NoSuchFieldError(), "field resolution failed");
    } else if ((flags & ALL_KINDS) == IS_METHOD ||
               (flags & ALL_KINDS) == IS_OBJECT_CONSTRUCTOR) {
      THROW_MSG_NULL(vmSymbols::java_lang_NoSuchMethodError(), "method resolution failed");
    } else {
      THROW_MSG_NULL(vmSymbols::java_lang_LinkageError(), "resolution failed");
    }
  }

  return JNIHandles::make_local(THREAD, resolved());
}
JVM_END

static jlong find_member_field_offset(oop mname, bool must_be_static, TRAPS) {
  if (mname == NULL ||
      java_lang_invoke_MemberName::clazz(mname) == NULL) {
    THROW_MSG_0(vmSymbols::java_lang_InternalError(), "mname not resolved");
  } else {
    int flags = java_lang_invoke_MemberName::flags(mname);
    if ((flags & IS_FIELD) != 0 &&
        (must_be_static
         ? (flags & JVM_ACC_STATIC) != 0
         : (flags & JVM_ACC_STATIC) == 0)) {
      int vmindex = java_lang_invoke_MemberName::vmindex(mname);
      return (jlong) vmindex;
    }
  }
  const char* msg = (must_be_static ? "static field required" : "non-static field required");
  THROW_MSG_0(vmSymbols::java_lang_InternalError(), msg);
  return 0;
}

JVM_ENTRY(jlong, MHN_objectFieldOffset(JNIEnv *env, jobject igcls, jobject mname_jh)) {
  return find_member_field_offset(JNIHandles::resolve(mname_jh), false, THREAD);
}
JVM_END

JVM_ENTRY(jlong, MHN_staticFieldOffset(JNIEnv *env, jobject igcls, jobject mname_jh)) {
  return find_member_field_offset(JNIHandles::resolve(mname_jh), true, THREAD);
}
JVM_END

JVM_ENTRY(jobject, MHN_staticFieldBase(JNIEnv *env, jobject igcls, jobject mname_jh)) {
  // use the other function to perform sanity checks:
  jlong ignore = find_member_field_offset(JNIHandles::resolve(mname_jh), true, CHECK_NULL);
  oop clazz = java_lang_invoke_MemberName::clazz(JNIHandles::resolve_non_null(mname_jh));
  return JNIHandles::make_local(THREAD, clazz);
}
JVM_END

JVM_ENTRY(jobject, MHN_getMemberVMInfo(JNIEnv *env, jobject igcls, jobject mname_jh)) {
  if (mname_jh == NULL)  return NULL;
  Handle mname(THREAD, JNIHandles::resolve_non_null(mname_jh));
  intptr_t vmindex  = java_lang_invoke_MemberName::vmindex(mname());
  objArrayHandle result = oopFactory::new_objArray_handle(SystemDictionary::Object_klass(), 2, CHECK_NULL);
  jvalue vmindex_value; vmindex_value.j = (long)vmindex;
  oop x = java_lang_boxing_object::create(T_LONG, &vmindex_value, CHECK_NULL);
  result->obj_at_put(0, x);

  int flags = java_lang_invoke_MemberName::flags(mname());
  if ((flags & IS_FIELD) != 0) {
    x = java_lang_invoke_MemberName::clazz(mname());
  } else {
    Method* vmtarget = java_lang_invoke_MemberName::vmtarget(mname());
    assert(vmtarget != NULL && vmtarget->is_method(), "vmtarget is only method");
    x = mname();
  }
  result->obj_at_put(1, x);
  return JNIHandles::make_local(env, result());
}
JVM_END



//  static native int getMembers(Class<?> defc, String matchName, String matchSig,
//          int matchFlags, Class<?> caller, int skip, MemberName[] results);
JVM_ENTRY(jint, MHN_getMembers(JNIEnv *env, jobject igcls,
                               jclass clazz_jh, jstring name_jh, jstring sig_jh,
                               int mflags, jclass caller_jh, jint skip, jobjectArray results_jh)) {
  if (clazz_jh == NULL || results_jh == NULL)  return -1;
  Klass* k = java_lang_Class::as_Klass(JNIHandles::resolve_non_null(clazz_jh));

  objArrayHandle results(THREAD, (objArrayOop) JNIHandles::resolve(results_jh));
  if (results.is_null() || !results->is_objArray())  return -1;

  TempNewSymbol name = NULL;
  TempNewSymbol sig = NULL;
  if (name_jh != NULL) {
    name = java_lang_String::as_symbol_or_null(JNIHandles::resolve_non_null(name_jh));
    if (name == NULL)  return 0; // a match is not possible
  }
  if (sig_jh != NULL) {
    sig = java_lang_String::as_symbol_or_null(JNIHandles::resolve_non_null(sig_jh));
    if (sig == NULL)  return 0; // a match is not possible
  }

  Klass* caller = NULL;
  if (caller_jh != NULL) {
    oop caller_oop = JNIHandles::resolve_non_null(caller_jh);
    if (!java_lang_Class::is_instance(caller_oop))  return -1;
    caller = java_lang_Class::as_Klass(caller_oop);
  }

  if (name != NULL && sig != NULL && results.not_null()) {
    // try a direct resolve
    // %%% TO DO
  }

  int res = MethodHandles::find_MemberNames(k, name, sig, mflags,
                                            caller, skip, results, CHECK_0);
  // TO DO: expand at least some of the MemberNames, to avoid massive callbacks
  return res;
}
JVM_END

JVM_ENTRY(void, MHN_setCallSiteTargetNormal(JNIEnv* env, jobject igcls, jobject call_site_jh, jobject target_jh)) {
  Handle call_site(THREAD, JNIHandles::resolve_non_null(call_site_jh));
  Handle target   (THREAD, JNIHandles::resolve_non_null(target_jh));
  {
    // Walk all nmethods depending on this call site.
    MutexLocker mu(thread, Compile_lock);
    MethodHandles::flush_dependent_nmethods(call_site, target);
    java_lang_invoke_CallSite::set_target(call_site(), target());
  }
}
JVM_END

JVM_ENTRY(void, MHN_setCallSiteTargetVolatile(JNIEnv* env, jobject igcls, jobject call_site_jh, jobject target_jh)) {
  Handle call_site(THREAD, JNIHandles::resolve_non_null(call_site_jh));
  Handle target   (THREAD, JNIHandles::resolve_non_null(target_jh));
  {
    // Walk all nmethods depending on this call site.
    MutexLocker mu(thread, Compile_lock);
    MethodHandles::flush_dependent_nmethods(call_site, target);
    java_lang_invoke_CallSite::set_target_volatile(call_site(), target());
  }
}
JVM_END

JVM_ENTRY(void, MHN_copyOutBootstrapArguments(JNIEnv* env, jobject igcls,
                                              jobject caller_jh, jintArray index_info_jh,
                                              jint start, jint end,
                                              jobjectArray buf_jh, jint pos,
                                              jboolean resolve, jobject ifna_jh)) {
  Klass* caller_k = java_lang_Class::as_Klass(JNIHandles::resolve(caller_jh));
  if (caller_k == NULL || !caller_k->is_instance_klass()) {
      THROW_MSG(vmSymbols::java_lang_InternalError(), "bad caller");
  }
  InstanceKlass* caller = InstanceKlass::cast(caller_k);
  typeArrayOop index_info_oop = (typeArrayOop) JNIHandles::resolve(index_info_jh);
  if (index_info_oop == NULL ||
      index_info_oop->klass() != Universe::intArrayKlassObj() ||
      typeArrayOop(index_info_oop)->length() < 2) {
      THROW_MSG(vmSymbols::java_lang_InternalError(), "bad index info (0)");
  }
  typeArrayHandle index_info(THREAD, index_info_oop);
  int bss_index_in_pool = index_info->int_at(1);
  // While we are here, take a quick look at the index info:
  if (bss_index_in_pool <= 0 ||
      bss_index_in_pool >= caller->constants()->length() ||
      index_info->int_at(0)
      != caller->constants()->bootstrap_argument_count_at(bss_index_in_pool)) {
      THROW_MSG(vmSymbols::java_lang_InternalError(), "bad index info (1)");
  }
  objArrayHandle buf(THREAD, (objArrayOop) JNIHandles::resolve(buf_jh));
  if (start < 0) {
    for (int pseudo_index = -4; pseudo_index < 0; pseudo_index++) {
      if (start == pseudo_index) {
        if (start >= end || 0 > pos || pos >= buf->length())  break;
        oop pseudo_arg = NULL;
        switch (pseudo_index) {
        case -4:  // bootstrap method
          {
            int bsm_index = caller->constants()->bootstrap_method_ref_index_at(bss_index_in_pool);
            pseudo_arg = caller->constants()->resolve_possibly_cached_constant_at(bsm_index, CHECK);
            break;
          }
        case -3:  // name
          {
            Symbol* name = caller->constants()->name_ref_at(bss_index_in_pool);
            Handle str = java_lang_String::create_from_symbol(name, CHECK);
            pseudo_arg = str();
            break;
          }
        case -2:  // type
          {
            Symbol* type = caller->constants()->signature_ref_at(bss_index_in_pool);
            Handle th;
            if (type->char_at(0) == JVM_SIGNATURE_FUNC) {
              th = SystemDictionary::find_method_handle_type(type, caller, CHECK);
            } else {
              th = SystemDictionary::find_java_mirror_for_type(type, caller, SignatureStream::NCDFError, CHECK);
            }
            pseudo_arg = th();
            break;
          }
        case -1:  // argument count
          {
            int argc = caller->constants()->bootstrap_argument_count_at(bss_index_in_pool);
            jvalue argc_value; argc_value.i = (jint)argc;
            pseudo_arg = java_lang_boxing_object::create(T_INT, &argc_value, CHECK);
            break;
          }
        }

        // Store the pseudo-argument, and advance the pointers.
        buf->obj_at_put(pos++, pseudo_arg);
        ++start;
      }
    }
    // When we are done with this there may be regular arguments to process too.
  }
  Handle ifna(THREAD, JNIHandles::resolve(ifna_jh));
  caller->constants()->
    copy_bootstrap_arguments_at(bss_index_in_pool,
                                start, end, buf, pos,
                                (resolve == JNI_TRUE), ifna, CHECK);
}
JVM_END

// It is called by a Cleaner object which ensures that dropped CallSites properly
// deallocate their dependency information.
JVM_ENTRY(void, MHN_clearCallSiteContext(JNIEnv* env, jobject igcls, jobject context_jh)) {
  Handle context(THREAD, JNIHandles::resolve_non_null(context_jh));
  {
    // Walk all nmethods depending on this call site.
    MutexLocker mu1(thread, Compile_lock);

    int marked = 0;
    {
      NoSafepointVerifier nsv;
      MutexLocker mu2(THREAD, CodeCache_lock, Mutex::_no_safepoint_check_flag);
      DependencyContext deps = java_lang_invoke_MethodHandleNatives_CallSiteContext::vmdependencies(context());
      marked = deps.remove_all_dependents();
    }
    if (marked > 0) {
      // At least one nmethod has been marked for deoptimization
      Deoptimization::deoptimize_all_marked();
    }
  }
}
JVM_END

/**
 * Throws a java/lang/UnsupportedOperationException unconditionally.
 * This is required by the specification of MethodHandle.invoke if
 * invoked directly.
 */
JVM_ENTRY(jobject, MH_invoke_UOE(JNIEnv* env, jobject mh, jobjectArray args)) {
  THROW_MSG_NULL(vmSymbols::java_lang_UnsupportedOperationException(), "MethodHandle.invoke cannot be invoked reflectively");
  return NULL;
}
JVM_END

/**
 * Throws a java/lang/UnsupportedOperationException unconditionally.
 * This is required by the specification of MethodHandle.invokeExact if
 * invoked directly.
 */
JVM_ENTRY(jobject, MH_invokeExact_UOE(JNIEnv* env, jobject mh, jobjectArray args)) {
  THROW_MSG_NULL(vmSymbols::java_lang_UnsupportedOperationException(), "MethodHandle.invokeExact cannot be invoked reflectively");
  return NULL;
}
JVM_END

/// JVM_RegisterMethodHandleMethods

#define LANG "Ljava/lang/"
#define JLINV "Ljava/lang/invoke/"

#define OBJ   LANG "Object;"
#define CLS   LANG "Class;"
#define STRG  LANG "String;"
#define CS    JLINV "CallSite;"
#define MT    JLINV "MethodType;"
#define MH    JLINV "MethodHandle;"
#define MEM   JLINV "MemberName;"
#define CTX   JLINV "MethodHandleNatives$CallSiteContext;"

#define CC (char*)  /*cast a literal from (const char*)*/
#define FN_PTR(f) CAST_FROM_FN_PTR(void*, &f)

// These are the native methods on java.lang.invoke.MethodHandleNatives.
static JNINativeMethod MHN_methods[] = {
  {CC "init",                      CC "(" MEM "" OBJ ")V",                   FN_PTR(MHN_init_Mem)},
  {CC "expand",                    CC "(" MEM ")V",                          FN_PTR(MHN_expand_Mem)},
  {CC "resolve",                   CC "(" MEM "" CLS "Z)" MEM,               FN_PTR(MHN_resolve_Mem)},
  //  static native int getNamedCon(int which, Object[] name)
  {CC "getNamedCon",               CC "(I[" OBJ ")I",                        FN_PTR(MHN_getNamedCon)},
  //  static native int getMembers(Class<?> defc, String matchName, String matchSig,
  //          int matchFlags, Class<?> caller, int skip, MemberName[] results);
  {CC "getMembers",                CC "(" CLS "" STRG "" STRG "I" CLS "I[" MEM ")I", FN_PTR(MHN_getMembers)},
  {CC "objectFieldOffset",         CC "(" MEM ")J",                          FN_PTR(MHN_objectFieldOffset)},
  {CC "setCallSiteTargetNormal",   CC "(" CS "" MH ")V",                     FN_PTR(MHN_setCallSiteTargetNormal)},
  {CC "setCallSiteTargetVolatile", CC "(" CS "" MH ")V",                     FN_PTR(MHN_setCallSiteTargetVolatile)},
  {CC "copyOutBootstrapArguments", CC "(" CLS "[III[" OBJ "IZ" OBJ ")V",     FN_PTR(MHN_copyOutBootstrapArguments)},
  {CC "clearCallSiteContext",      CC "(" CTX ")V",                          FN_PTR(MHN_clearCallSiteContext)},
  {CC "staticFieldOffset",         CC "(" MEM ")J",                          FN_PTR(MHN_staticFieldOffset)},
  {CC "staticFieldBase",           CC "(" MEM ")" OBJ,                        FN_PTR(MHN_staticFieldBase)},
  {CC "getMemberVMInfo",           CC "(" MEM ")" OBJ,                       FN_PTR(MHN_getMemberVMInfo)}
};

static JNINativeMethod MH_methods[] = {
  // UnsupportedOperationException throwers
  {CC "invoke",                    CC "([" OBJ ")" OBJ,                       FN_PTR(MH_invoke_UOE)},
  {CC "invokeExact",               CC "([" OBJ ")" OBJ,                       FN_PTR(MH_invokeExact_UOE)}
};

/**
 * This one function is exported, used by NativeLookup.
 */
JVM_ENTRY(void, JVM_RegisterMethodHandleMethods(JNIEnv *env, jclass MHN_class)) {
  assert(!MethodHandles::enabled(), "must not be enabled");
  assert(SystemDictionary::MethodHandle_klass() != NULL, "should be present");

  oop mirror = SystemDictionary::MethodHandle_klass()->java_mirror();
  jclass MH_class = (jclass) JNIHandles::make_local(env, mirror);

  {
    ThreadToNativeFromVM ttnfv(thread);

    int status = env->RegisterNatives(MHN_class, MHN_methods, sizeof(MHN_methods)/sizeof(JNINativeMethod));
    guarantee(status == JNI_OK && !env->ExceptionOccurred(),
              "register java.lang.invoke.MethodHandleNative natives");

    status = env->RegisterNatives(MH_class, MH_methods, sizeof(MH_methods)/sizeof(JNINativeMethod));
    guarantee(status == JNI_OK && !env->ExceptionOccurred(),
              "register java.lang.invoke.MethodHandle natives");
  }

  log_debug(methodhandles, indy)("MethodHandle support loaded (using LambdaForms)");

  MethodHandles::set_enabled(true);
}
JVM_END<|MERGE_RESOLUTION|>--- conflicted
+++ resolved
@@ -121,30 +121,17 @@
 
 // import java_lang_invoke_MemberName.*
 enum {
-<<<<<<< HEAD
   IS_METHOD             = java_lang_invoke_MemberName::MN_IS_METHOD,
   IS_OBJECT_CONSTRUCTOR = java_lang_invoke_MemberName::MN_IS_OBJECT_CONSTRUCTOR,
   IS_FIELD              = java_lang_invoke_MemberName::MN_IS_FIELD,
   IS_TYPE               = java_lang_invoke_MemberName::MN_IS_TYPE,
   CALLER_SENSITIVE      = java_lang_invoke_MemberName::MN_CALLER_SENSITIVE,
+  TRUSTED_FINAL        = java_lang_invoke_MemberName::MN_TRUSTED_FINAL,
   REFERENCE_KIND_SHIFT  = java_lang_invoke_MemberName::MN_REFERENCE_KIND_SHIFT,
   REFERENCE_KIND_MASK   = java_lang_invoke_MemberName::MN_REFERENCE_KIND_MASK,
   SEARCH_SUPERCLASSES   = java_lang_invoke_MemberName::MN_SEARCH_SUPERCLASSES,
   SEARCH_INTERFACES     = java_lang_invoke_MemberName::MN_SEARCH_INTERFACES,
   ALL_KINDS      = IS_METHOD | IS_OBJECT_CONSTRUCTOR | IS_FIELD | IS_TYPE
-=======
-  IS_METHOD            = java_lang_invoke_MemberName::MN_IS_METHOD,
-  IS_CONSTRUCTOR       = java_lang_invoke_MemberName::MN_IS_CONSTRUCTOR,
-  IS_FIELD             = java_lang_invoke_MemberName::MN_IS_FIELD,
-  IS_TYPE              = java_lang_invoke_MemberName::MN_IS_TYPE,
-  CALLER_SENSITIVE     = java_lang_invoke_MemberName::MN_CALLER_SENSITIVE,
-  TRUSTED_FINAL        = java_lang_invoke_MemberName::MN_TRUSTED_FINAL,
-  REFERENCE_KIND_SHIFT = java_lang_invoke_MemberName::MN_REFERENCE_KIND_SHIFT,
-  REFERENCE_KIND_MASK  = java_lang_invoke_MemberName::MN_REFERENCE_KIND_MASK,
-  SEARCH_SUPERCLASSES  = java_lang_invoke_MemberName::MN_SEARCH_SUPERCLASSES,
-  SEARCH_INTERFACES    = java_lang_invoke_MemberName::MN_SEARCH_INTERFACES,
-  ALL_KINDS      = IS_METHOD | IS_CONSTRUCTOR | IS_FIELD | IS_TYPE
->>>>>>> 1550fd88
 };
 
 int MethodHandles::ref_kind_to_flags(int ref_kind) {
@@ -356,13 +343,10 @@
   InstanceKlass* ik = fd.field_holder();
   int flags = (jushort)( fd.access_flags().as_short() & JVM_RECOGNIZED_FIELD_MODIFIERS );
   flags |= IS_FIELD | ((fd.is_static() ? JVM_REF_getStatic : JVM_REF_getField) << REFERENCE_KIND_SHIFT);
-<<<<<<< HEAD
   if (fd.is_inlined()) {
     flags |= JVM_ACC_FIELD_INLINED;
   }
-=======
   if (fd.is_trusted_final()) flags |= TRUSTED_FINAL;
->>>>>>> 1550fd88
   if (is_setter)  flags += ((JVM_REF_putField - JVM_REF_getField) << REFERENCE_KIND_SHIFT);
   int vmindex        = fd.offset();  // determines the field uniquely when combined with static bit
 
