/*
 * Copyright (c) 1997, 2024, Oracle and/or its affiliates. All rights reserved.
 * DO NOT ALTER OR REMOVE COPYRIGHT NOTICES OR THIS FILE HEADER.
 *
 * This code is free software; you can redistribute it and/or modify it
 * under the terms of the GNU General Public License version 2 only, as
 * published by the Free Software Foundation.
 *
 * This code is distributed in the hope that it will be useful, but WITHOUT
 * ANY WARRANTY; without even the implied warranty of MERCHANTABILITY or
 * FITNESS FOR A PARTICULAR PURPOSE.  See the GNU General Public License
 * version 2 for more details (a copy is included in the LICENSE file that
 * accompanied this code).
 *
 * You should have received a copy of the GNU General Public License version
 * 2 along with this work; if not, write to the Free Software Foundation,
 * Inc., 51 Franklin St, Fifth Floor, Boston, MA 02110-1301 USA.
 *
 * Please contact Oracle, 500 Oracle Parkway, Redwood Shores, CA 94065 USA
 * or visit www.oracle.com if you need additional information or have any
 * questions.
 *
 */

#include "precompiled.hpp"
#include "cds/cdsConfig.hpp"
#include "cds/classListParser.hpp"
#include "cds/classListWriter.hpp"
#include "cds/dynamicArchive.hpp"
#include "cds/heapShared.hpp"
#include "cds/lambdaFormInvokers.hpp"
#include "classfile/classFileStream.hpp"
#include "classfile/classLoader.inline.hpp"
#include "classfile/classLoaderData.hpp"
#include "classfile/classLoaderData.inline.hpp"
#include "classfile/classLoadInfo.hpp"
#include "classfile/javaAssertions.hpp"
#include "classfile/javaClasses.inline.hpp"
#include "classfile/moduleEntry.hpp"
#include "classfile/modules.hpp"
#include "classfile/packageEntry.hpp"
#include "classfile/stringTable.hpp"
#include "classfile/symbolTable.hpp"
#include "classfile/systemDictionary.hpp"
#include "classfile/vmClasses.hpp"
#include "classfile/vmSymbols.hpp"
#include "gc/shared/collectedHeap.inline.hpp"
#include "interpreter/bytecode.hpp"
#include "interpreter/bytecodeUtils.hpp"
#include "jfr/jfrEvents.hpp"
#include "jvm.h"
#include "logging/log.hpp"
#include "memory/oopFactory.hpp"
#include "memory/referenceType.hpp"
#include "memory/resourceArea.hpp"
#include "memory/universe.hpp"
#include "oops/access.inline.hpp"
#include "oops/constantPool.hpp"
#include "oops/fieldStreams.inline.hpp"
#include "oops/flatArrayKlass.hpp"
#include "oops/instanceKlass.hpp"
#include "oops/klass.inline.hpp"
#include "oops/method.hpp"
#include "oops/recordComponent.hpp"
#include "oops/objArrayKlass.hpp"
#include "oops/objArrayOop.inline.hpp"
#include "oops/oop.inline.hpp"
#include "prims/foreignGlobals.hpp"
#include "prims/jvm_misc.hpp"
#include "prims/jvmtiExport.hpp"
#include "prims/jvmtiThreadState.inline.hpp"
#include "prims/stackwalk.hpp"
#include "runtime/arguments.hpp"
#include "runtime/atomic.hpp"
#include "runtime/continuation.hpp"
#include "runtime/globals_extension.hpp"
#include "runtime/handles.inline.hpp"
#include "runtime/init.hpp"
#include "runtime/interfaceSupport.inline.hpp"
#include "runtime/deoptimization.hpp"
#include "runtime/handshake.hpp"
#include "runtime/java.hpp"
#include "runtime/javaCalls.hpp"
#include "runtime/javaThread.hpp"
#include "runtime/jfieldIDWorkaround.hpp"
#include "runtime/jniHandles.inline.hpp"
#include "runtime/os.inline.hpp"
#include "runtime/osThread.hpp"
#include "runtime/perfData.hpp"
#include "runtime/reflection.hpp"
#include "runtime/synchronizer.hpp"
#include "runtime/threadIdentifier.hpp"
#include "runtime/threadSMR.hpp"
#include "runtime/vframe.inline.hpp"
#include "runtime/vmOperations.hpp"
#include "runtime/vm_version.hpp"
#include "services/attachListener.hpp"
#include "services/management.hpp"
#include "services/threadService.hpp"
#include "utilities/checkedCast.hpp"
#include "utilities/copy.hpp"
#include "utilities/defaultStream.hpp"
#include "utilities/dtrace.hpp"
#include "utilities/events.hpp"
#include "utilities/macros.hpp"
#include "utilities/utf8.hpp"
#include "utilities/zipLibrary.hpp"
#if INCLUDE_CDS
#include "classfile/systemDictionaryShared.hpp"
#endif
#if INCLUDE_JFR
#include "jfr/jfr.hpp"
#endif
#if INCLUDE_MANAGEMENT
#include "services/finalizerService.hpp"
#endif
#ifdef LINUX
#include "osContainer_linux.hpp"
#endif

#include <errno.h>

/*
  NOTE about use of any ctor or function call that can trigger a safepoint/GC:
  such ctors and calls MUST NOT come between an oop declaration/init and its
  usage because if objects are move this may cause various memory stomps, bus
  errors and segfaults. Here is a cookbook for causing so called "naked oop
  failures":

      JVM_ENTRY(jobjectArray, JVM_GetClassDeclaredFields<etc> {
          // Object address to be held directly in mirror & not visible to GC
          oop mirror = JNIHandles::resolve_non_null(ofClass);

          // If this ctor can hit a safepoint, moving objects around, then
          ComplexConstructor foo;

          // Boom! mirror may point to JUNK instead of the intended object
          (some dereference of mirror)

          // Here's another call that may block for GC, making mirror stale
          MutexLocker ml(some_lock);

          // And here's an initializer that can result in a stale oop
          // all in one step.
          oop o = call_that_can_throw_exception(TRAPS);


  The solution is to keep the oop declaration BELOW the ctor or function
  call that might cause a GC, do another resolve to reassign the oop, or
  consider use of a Handle instead of an oop so there is immunity from object
  motion. But note that the "QUICK" entries below do not have a handlemark
  and thus can only support use of handles passed in.
*/

static void trace_class_resolution_impl(Klass* to_class, TRAPS) {
  ResourceMark rm;
  int line_number = -1;
  const char * source_file = nullptr;
  const char * trace = "explicit";
  InstanceKlass* caller = nullptr;
  JavaThread* jthread = THREAD;
  if (jthread->has_last_Java_frame()) {
    vframeStream vfst(jthread);

    // scan up the stack skipping ClassLoader, AccessController and PrivilegedAction frames
    TempNewSymbol access_controller = SymbolTable::new_symbol("java/security/AccessController");
    Klass* access_controller_klass = SystemDictionary::resolve_or_fail(access_controller, false, CHECK);
    TempNewSymbol privileged_action = SymbolTable::new_symbol("java/security/PrivilegedAction");
    Klass* privileged_action_klass = SystemDictionary::resolve_or_fail(privileged_action, false, CHECK);

    Method* last_caller = nullptr;

    while (!vfst.at_end()) {
      Method* m = vfst.method();
      if (!vfst.method()->method_holder()->is_subclass_of(vmClasses::ClassLoader_klass())&&
          !vfst.method()->method_holder()->is_subclass_of(access_controller_klass) &&
          !vfst.method()->method_holder()->is_subclass_of(privileged_action_klass)) {
        break;
      }
      last_caller = m;
      vfst.next();
    }
    // if this is called from Class.forName0 and that is called from Class.forName,
    // then print the caller of Class.forName.  If this is Class.loadClass, then print
    // that caller, otherwise keep quiet since this should be picked up elsewhere.
    bool found_it = false;
    if (!vfst.at_end() &&
        vfst.method()->method_holder()->name() == vmSymbols::java_lang_Class() &&
        vfst.method()->name() == vmSymbols::forName0_name()) {
      vfst.next();
      if (!vfst.at_end() &&
          vfst.method()->method_holder()->name() == vmSymbols::java_lang_Class() &&
          vfst.method()->name() == vmSymbols::forName_name()) {
        vfst.next();
        found_it = true;
      }
    } else if (last_caller != nullptr &&
               last_caller->method_holder()->name() ==
                 vmSymbols::java_lang_ClassLoader() &&
               last_caller->name() == vmSymbols::loadClass_name()) {
      found_it = true;
    } else if (!vfst.at_end()) {
      if (vfst.method()->is_native()) {
        // JNI call
        found_it = true;
      }
    }
    if (found_it && !vfst.at_end()) {
      // found the caller
      caller = vfst.method()->method_holder();
      line_number = vfst.method()->line_number_from_bci(vfst.bci());
      if (line_number == -1) {
        // show method name if it's a native method
        trace = vfst.method()->name_and_sig_as_C_string();
      }
      Symbol* s = caller->source_file_name();
      if (s != nullptr) {
        source_file = s->as_C_string();
      }
    }
  }
  if (caller != nullptr) {
    if (to_class != caller) {
      const char * from = caller->external_name();
      const char * to = to_class->external_name();
      // print in a single call to reduce interleaving between threads
      if (source_file != nullptr) {
        log_debug(class, resolve)("%s %s %s:%d (%s)", from, to, source_file, line_number, trace);
      } else {
        log_debug(class, resolve)("%s %s (%s)", from, to, trace);
      }
    }
  }
}

void trace_class_resolution(Klass* to_class) {
  EXCEPTION_MARK;
  trace_class_resolution_impl(to_class, THREAD);
  if (HAS_PENDING_EXCEPTION) {
    CLEAR_PENDING_EXCEPTION;
  }
}

// java.lang.System //////////////////////////////////////////////////////////////////////


JVM_LEAF(jlong, JVM_CurrentTimeMillis(JNIEnv *env, jclass ignored))
  return os::javaTimeMillis();
JVM_END

JVM_LEAF(jlong, JVM_NanoTime(JNIEnv *env, jclass ignored))
  return os::javaTimeNanos();
JVM_END

// The function below is actually exposed by jdk.internal.misc.VM and not
// java.lang.System, but we choose to keep it here so that it stays next
// to JVM_CurrentTimeMillis and JVM_NanoTime

const jlong MAX_DIFF_SECS = CONST64(0x0100000000); //  2^32
const jlong MIN_DIFF_SECS = -MAX_DIFF_SECS; // -2^32

JVM_LEAF(jlong, JVM_GetNanoTimeAdjustment(JNIEnv *env, jclass ignored, jlong offset_secs))
  jlong seconds;
  jlong nanos;

  os::javaTimeSystemUTC(seconds, nanos);

  // We're going to verify that the result can fit in a long.
  // For that we need the difference in seconds between 'seconds'
  // and 'offset_secs' to be such that:
  //     |seconds - offset_secs| < (2^63/10^9)
  // We're going to approximate 10^9 ~< 2^30 (1000^3 ~< 1024^3)
  // which makes |seconds - offset_secs| < 2^33
  // and we will prefer +/- 2^32 as the maximum acceptable diff
  // as 2^32 has a more natural feel than 2^33...
  //
  // So if |seconds - offset_secs| >= 2^32 - we return a special
  // sentinel value (-1) which the caller should take as an
  // exception value indicating that the offset given to us is
  // too far from range of the current time - leading to too big
  // a nano adjustment. The caller is expected to recover by
  // computing a more accurate offset and calling this method
  // again. (For the record 2^32 secs is ~136 years, so that
  // should rarely happen)
  //
  jlong diff = seconds - offset_secs;
  if (diff >= MAX_DIFF_SECS || diff <= MIN_DIFF_SECS) {
     return -1; // sentinel value: the offset is too far off the target
  }

  // return the adjustment. If you compute a time by adding
  // this number of nanoseconds along with the number of seconds
  // in the offset you should get the current UTC time.
  return (diff * (jlong)1000000000) + nanos;
JVM_END

JVM_ENTRY(void, JVM_ArrayCopy(JNIEnv *env, jclass ignored, jobject src, jint src_pos,
                               jobject dst, jint dst_pos, jint length))
  // Check if we have null pointers
  if (src == nullptr || dst == nullptr) {
    THROW(vmSymbols::java_lang_NullPointerException());
  }
  arrayOop s = arrayOop(JNIHandles::resolve_non_null(src));
  arrayOop d = arrayOop(JNIHandles::resolve_non_null(dst));
  assert(oopDesc::is_oop(s), "JVM_ArrayCopy: src not an oop");
  assert(oopDesc::is_oop(d), "JVM_ArrayCopy: dst not an oop");
  // Do copy
  s->klass()->copy_array(s, src_pos, d, dst_pos, length, thread);
JVM_END


static void set_property(Handle props, const char* key, const char* value, TRAPS) {
  JavaValue r(T_OBJECT);
  // public synchronized Object put(Object key, Object value);
  HandleMark hm(THREAD);
  Handle key_str    = java_lang_String::create_from_platform_dependent_str(key, CHECK);
  Handle value_str  = java_lang_String::create_from_platform_dependent_str((value != nullptr ? value : ""), CHECK);
  JavaCalls::call_virtual(&r,
                          props,
                          vmClasses::Properties_klass(),
                          vmSymbols::put_name(),
                          vmSymbols::object_object_object_signature(),
                          key_str,
                          value_str,
                          THREAD);
}


#define PUTPROP(props, name, value) set_property((props), (name), (value), CHECK_(properties));

/*
 * Return all of the system properties in a Java String array with alternating
 * names and values from the jvm SystemProperty.
 * Which includes some internal and all commandline -D defined properties.
 */
JVM_ENTRY(jobjectArray, JVM_GetProperties(JNIEnv *env))
  ResourceMark rm(THREAD);
  HandleMark hm(THREAD);
  int ndx = 0;
  int fixedCount = 2;

  SystemProperty* p = Arguments::system_properties();
  int count = Arguments::PropertyList_count(p);

  // Allocate result String array
  InstanceKlass* ik = vmClasses::String_klass();
  objArrayOop r = oopFactory::new_objArray(ik, (count + fixedCount) * 2, CHECK_NULL);
  objArrayHandle result_h(THREAD, r);

  while (p != nullptr) {
    const char * key = p->key();
    if (strcmp(key, "sun.nio.MaxDirectMemorySize") != 0) {
        const char * value = p->value();
        Handle key_str    = java_lang_String::create_from_platform_dependent_str(key, CHECK_NULL);
        Handle value_str  = java_lang_String::create_from_platform_dependent_str((value != nullptr ? value : ""), CHECK_NULL);
        result_h->obj_at_put(ndx * 2,  key_str());
        result_h->obj_at_put(ndx * 2 + 1, value_str());
        ndx++;
    }
    p = p->next();
  }

  // Convert the -XX:MaxDirectMemorySize= command line flag
  // to the sun.nio.MaxDirectMemorySize property.
  // Do this after setting user properties to prevent people
  // from setting the value with a -D option, as requested.
  // Leave empty if not supplied
  if (!FLAG_IS_DEFAULT(MaxDirectMemorySize)) {
    char as_chars[256];
    jio_snprintf(as_chars, sizeof(as_chars), JULONG_FORMAT, MaxDirectMemorySize);
    Handle key_str = java_lang_String::create_from_platform_dependent_str("sun.nio.MaxDirectMemorySize", CHECK_NULL);
    Handle value_str  = java_lang_String::create_from_platform_dependent_str(as_chars, CHECK_NULL);
    result_h->obj_at_put(ndx * 2,  key_str());
    result_h->obj_at_put(ndx * 2 + 1, value_str());
    ndx++;
  }

  // JVM monitoring and management support
  // Add the sun.management.compiler property for the compiler's name
  {
#undef CSIZE
#if defined(_LP64) || defined(_WIN64)
  #define CSIZE "64-Bit "
#else
  #define CSIZE
#endif // 64bit

#if COMPILER1_AND_COMPILER2
    const char* compiler_name = "HotSpot " CSIZE "Tiered Compilers";
#else
#if defined(COMPILER1)
    const char* compiler_name = "HotSpot " CSIZE "Client Compiler";
#elif defined(COMPILER2)
    const char* compiler_name = "HotSpot " CSIZE "Server Compiler";
#elif INCLUDE_JVMCI
    #error "INCLUDE_JVMCI should imply COMPILER1_OR_COMPILER2"
#else
    const char* compiler_name = "";
#endif // compilers
#endif // COMPILER1_AND_COMPILER2

    if (*compiler_name != '\0' &&
        (Arguments::mode() != Arguments::_int)) {
      Handle key_str = java_lang_String::create_from_platform_dependent_str("sun.management.compiler", CHECK_NULL);
      Handle value_str  = java_lang_String::create_from_platform_dependent_str(compiler_name, CHECK_NULL);
      result_h->obj_at_put(ndx * 2,  key_str());
      result_h->obj_at_put(ndx * 2 + 1, value_str());
      ndx++;
    }
  }

  return (jobjectArray) JNIHandles::make_local(THREAD, result_h());
JVM_END


/*
 * Return the temporary directory that the VM uses for the attach
 * and perf data files.
 *
 * It is important that this directory is well-known and the
 * same for all VM instances. It cannot be affected by configuration
 * variables such as java.io.tmpdir.
 */
JVM_ENTRY(jstring, JVM_GetTemporaryDirectory(JNIEnv *env))
  HandleMark hm(THREAD);
  const char* temp_dir = os::get_temp_directory();
  Handle h = java_lang_String::create_from_platform_dependent_str(temp_dir, CHECK_NULL);
  return (jstring) JNIHandles::make_local(THREAD, h());
JVM_END

JVM_ENTRY(jarray, JVM_NewNullRestrictedArray(JNIEnv *env, jclass elmClass, jint len))
  if (len < 0) {
    THROW_MSG_NULL(vmSymbols::java_lang_IllegalArgumentException(), "Array length is negative");
  }
  oop mirror = JNIHandles::resolve_non_null(elmClass);
  Klass* klass = java_lang_Class::as_Klass(mirror);
  klass->initialize(CHECK_NULL);
  if (klass->is_identity_class()) {
    THROW_MSG_NULL(vmSymbols::java_lang_IllegalArgumentException(), "Element class is not a value class");
  }
  if (klass->is_abstract()) {
    THROW_MSG_NULL(vmSymbols::java_lang_IllegalArgumentException(), "Element class is abstract");
  }
  InlineKlass* vk = InlineKlass::cast(klass);
  if (!vk->is_implicitly_constructible()) {
    THROW_MSG_NULL(vmSymbols::java_lang_IllegalArgumentException(), "Element class is not implicitly constructible");
  }
  oop array = oopFactory::new_valueArray(vk, len, CHECK_NULL);
  return (jarray) JNIHandles::make_local(THREAD, array);
JVM_END


JVM_ENTRY(jboolean, JVM_IsNullRestrictedArray(JNIEnv *env, jobject obj))
  arrayOop oop = arrayOop(JNIHandles::resolve_non_null(obj));
  return oop->is_null_free_array();
JVM_END

// java.lang.Runtime /////////////////////////////////////////////////////////////////////////

extern volatile jint vm_created;

JVM_ENTRY_NO_ENV(void, JVM_BeforeHalt())
  EventShutdown event;
  if (event.should_commit()) {
    event.set_reason("Shutdown requested from Java");
    event.commit();
  }
JVM_END


JVM_ENTRY_NO_ENV(void, JVM_Halt(jint code))
  before_exit(thread, true);
  vm_exit(code);
JVM_END


JVM_ENTRY_NO_ENV(void, JVM_GC(void))
  if (!DisableExplicitGC) {
    EventSystemGC event;
    event.set_invokedConcurrent(ExplicitGCInvokesConcurrent);
    Universe::heap()->collect(GCCause::_java_lang_system_gc);
    event.commit();
  }
JVM_END


JVM_LEAF(jlong, JVM_MaxObjectInspectionAge(void))
  return Universe::heap()->millis_since_last_whole_heap_examined();
JVM_END


static inline jlong convert_size_t_to_jlong(size_t val) {
  // In the 64-bit vm, a size_t can overflow a jlong (which is signed).
  NOT_LP64 (return (jlong)val;)
  LP64_ONLY(return (jlong)MIN2(val, (size_t)max_jlong);)
}

JVM_ENTRY_NO_ENV(jlong, JVM_TotalMemory(void))
  size_t n = Universe::heap()->capacity();
  return convert_size_t_to_jlong(n);
JVM_END


JVM_ENTRY_NO_ENV(jlong, JVM_FreeMemory(void))
  size_t n = Universe::heap()->unused();
  return convert_size_t_to_jlong(n);
JVM_END


JVM_ENTRY_NO_ENV(jlong, JVM_MaxMemory(void))
  size_t n = Universe::heap()->max_capacity();
  return convert_size_t_to_jlong(n);
JVM_END


JVM_ENTRY_NO_ENV(jint, JVM_ActiveProcessorCount(void))
  return os::active_processor_count();
JVM_END

JVM_LEAF(jboolean, JVM_IsUseContainerSupport(void))
#ifdef LINUX
  if (UseContainerSupport) {
    return JNI_TRUE;
  }
#endif
  return JNI_FALSE;
JVM_END

JVM_LEAF(jboolean, JVM_IsContainerized(void))
#ifdef LINUX
  if (OSContainer::is_containerized()) {
    return JNI_TRUE;
  }
#endif
  return JNI_FALSE;
JVM_END

// java.lang.Throwable //////////////////////////////////////////////////////

JVM_ENTRY(void, JVM_FillInStackTrace(JNIEnv *env, jobject receiver))
  Handle exception(thread, JNIHandles::resolve_non_null(receiver));
  java_lang_Throwable::fill_in_stack_trace(exception);
JVM_END

// java.lang.NullPointerException ///////////////////////////////////////////

JVM_ENTRY(jstring, JVM_GetExtendedNPEMessage(JNIEnv *env, jthrowable throwable))
  if (!ShowCodeDetailsInExceptionMessages) return nullptr;

  oop exc = JNIHandles::resolve_non_null(throwable);

  Method* method;
  int bci;
  if (!java_lang_Throwable::get_top_method_and_bci(exc, &method, &bci)) {
    return nullptr;
  }
  if (method->is_native()) {
    return nullptr;
  }

  stringStream ss;
  bool ok = BytecodeUtils::get_NPE_message_at(&ss, method, bci);
  if (ok) {
    oop result = java_lang_String::create_oop_from_str(ss.base(), CHECK_NULL);
    return (jstring) JNIHandles::make_local(THREAD, result);
  } else {
    return nullptr;
  }
JVM_END

// java.lang.StackTraceElement //////////////////////////////////////////////


JVM_ENTRY(void, JVM_InitStackTraceElementArray(JNIEnv *env, jobjectArray elements, jobject backtrace, jint depth))
  Handle backtraceh(THREAD, JNIHandles::resolve(backtrace));
  objArrayOop st = objArrayOop(JNIHandles::resolve(elements));
  objArrayHandle stack_trace(THREAD, st);
  // Fill in the allocated stack trace
  java_lang_Throwable::get_stack_trace_elements(depth, backtraceh, stack_trace, CHECK);
JVM_END


JVM_ENTRY(void, JVM_InitStackTraceElement(JNIEnv* env, jobject element, jobject stackFrameInfo))
  Handle stack_frame_info(THREAD, JNIHandles::resolve_non_null(stackFrameInfo));
  Handle stack_trace_element(THREAD, JNIHandles::resolve_non_null(element));
  java_lang_StackFrameInfo::to_stack_trace_element(stack_frame_info, stack_trace_element, CHECK);
JVM_END


// java.lang.StackWalker //////////////////////////////////////////////////////
JVM_ENTRY(void, JVM_ExpandStackFrameInfo(JNIEnv *env, jobject obj))
  Handle stack_frame_info(THREAD, JNIHandles::resolve_non_null(obj));

  bool have_name = (java_lang_StackFrameInfo::name(stack_frame_info()) != nullptr);
  bool have_type = (java_lang_StackFrameInfo::type(stack_frame_info()) != nullptr);
  Method* method = java_lang_StackFrameInfo::get_method(stack_frame_info());
  if (!have_name) {
    oop name = StringTable::intern(method->name(), CHECK);
    java_lang_StackFrameInfo::set_name(stack_frame_info(), name);
  }
  if (!have_type) {
    Handle type = java_lang_String::create_from_symbol(method->signature(), CHECK);
    java_lang_StackFrameInfo::set_type(stack_frame_info(), type());
  }
JVM_END

JVM_ENTRY(jobject, JVM_CallStackWalk(JNIEnv *env, jobject stackStream, jint mode,
                                     jint skip_frames, jobject contScope, jobject cont,
                                     jint buffer_size, jint start_index, jobjectArray frames))
  if (!thread->has_last_Java_frame()) {
    THROW_MSG_(vmSymbols::java_lang_InternalError(), "doStackWalk: no stack trace", nullptr);
  }

  Handle stackStream_h(THREAD, JNIHandles::resolve_non_null(stackStream));
  Handle contScope_h(THREAD, JNIHandles::resolve(contScope));
  Handle cont_h(THREAD, JNIHandles::resolve(cont));
  // frames array is a ClassFrameInfo[] array when only getting caller reference,
  // and a StackFrameInfo[] array (or derivative) otherwise. It should never
  // be null.
  objArrayOop fa = objArrayOop(JNIHandles::resolve_non_null(frames));
  objArrayHandle frames_array_h(THREAD, fa);

  if (frames_array_h->length() < buffer_size) {
    THROW_MSG_(vmSymbols::java_lang_IllegalArgumentException(), "not enough space in buffers", nullptr);
  }

  oop result = StackWalk::walk(stackStream_h, mode, skip_frames, contScope_h, cont_h,
                               buffer_size, start_index, frames_array_h, CHECK_NULL);
  return JNIHandles::make_local(THREAD, result);
JVM_END


JVM_ENTRY(jint, JVM_MoreStackWalk(JNIEnv *env, jobject stackStream, jint mode, jlong anchor,
                                  jint last_batch_count, jint buffer_size, jint start_index,
                                  jobjectArray frames))
  // frames array is a ClassFrameInfo[] array when only getting caller reference,
  // and a StackFrameInfo[] array (or derivative) otherwise. It should never
  // be null.
  objArrayOop fa = objArrayOop(JNIHandles::resolve_non_null(frames));
  objArrayHandle frames_array_h(THREAD, fa);

  if (frames_array_h->length() < buffer_size) {
    THROW_MSG_0(vmSymbols::java_lang_IllegalArgumentException(), "not enough space in buffers");
  }

  Handle stackStream_h(THREAD, JNIHandles::resolve_non_null(stackStream));
  return StackWalk::fetchNextBatch(stackStream_h, mode, anchor, last_batch_count, buffer_size,
                                  start_index, frames_array_h, THREAD);
JVM_END

JVM_ENTRY(void, JVM_SetStackWalkContinuation(JNIEnv *env, jobject stackStream, jlong anchor, jobjectArray frames, jobject cont))
  objArrayOop fa = objArrayOop(JNIHandles::resolve_non_null(frames));
  objArrayHandle frames_array_h(THREAD, fa);
  Handle stackStream_h(THREAD, JNIHandles::resolve_non_null(stackStream));
  Handle cont_h(THREAD, JNIHandles::resolve_non_null(cont));

  StackWalk::setContinuation(stackStream_h, anchor, frames_array_h, cont_h, THREAD);
JVM_END

// java.lang.Object ///////////////////////////////////////////////


JVM_ENTRY(jint, JVM_IHashCode(JNIEnv* env, jobject handle))
  // as implemented in the classic virtual machine; return 0 if object is null
  if (handle == nullptr) {
    return 0;
  }
  oop obj = JNIHandles::resolve_non_null(handle);
  if (EnableValhalla && obj->klass()->is_inline_klass()) {
      JavaValue result(T_INT);
      JavaCallArguments args;
      Handle ho(THREAD, obj);
      args.push_oop(ho);
      methodHandle method(THREAD, Universe::value_object_hash_code_method());
      JavaCalls::call(&result, method, &args, THREAD);
      if (HAS_PENDING_EXCEPTION) {
        if (!PENDING_EXCEPTION->is_a(vmClasses::Error_klass())) {
          Handle e(THREAD, PENDING_EXCEPTION);
          CLEAR_PENDING_EXCEPTION;
          THROW_MSG_CAUSE_(vmSymbols::java_lang_InternalError(), "Internal error in hashCode", e, false);
        }
      }
      return result.get_jint();
  } else {
    return checked_cast<jint>(ObjectSynchronizer::FastHashCode(THREAD, obj));
  }
JVM_END


JVM_ENTRY(void, JVM_MonitorWait(JNIEnv* env, jobject handle, jlong ms))
  Handle obj(THREAD, JNIHandles::resolve_non_null(handle));
  JavaThreadInObjectWaitState jtiows(thread, ms != 0);
  if (JvmtiExport::should_post_monitor_wait()) {
    JvmtiExport::post_monitor_wait(thread, obj(), ms);

    // The current thread already owns the monitor and it has not yet
    // been added to the wait queue so the current thread cannot be
    // made the successor. This means that the JVMTI_EVENT_MONITOR_WAIT
    // event handler cannot accidentally consume an unpark() meant for
    // the ParkEvent associated with this ObjectMonitor.
  }
  ObjectSynchronizer::wait(obj, ms, CHECK);
JVM_END


JVM_ENTRY(void, JVM_MonitorNotify(JNIEnv* env, jobject handle))
  Handle obj(THREAD, JNIHandles::resolve_non_null(handle));
  ObjectSynchronizer::notify(obj, CHECK);
JVM_END


JVM_ENTRY(void, JVM_MonitorNotifyAll(JNIEnv* env, jobject handle))
  Handle obj(THREAD, JNIHandles::resolve_non_null(handle));
  ObjectSynchronizer::notifyall(obj, CHECK);
JVM_END


JVM_ENTRY(jobject, JVM_Clone(JNIEnv* env, jobject handle))
  Handle obj(THREAD, JNIHandles::resolve_non_null(handle));
  Klass* klass = obj->klass();
  JvmtiVMObjectAllocEventCollector oam;

#ifdef ASSERT
  // Just checking that the cloneable flag is set correct
  if (obj->is_array()) {
    guarantee(klass->is_cloneable(), "all arrays are cloneable");
  } else {
    guarantee(obj->is_instance(), "should be instanceOop");
    bool cloneable = klass->is_subtype_of(vmClasses::Cloneable_klass());
    guarantee(cloneable == klass->is_cloneable(), "incorrect cloneable flag");
  }
#endif

  // Check if class of obj supports the Cloneable interface.
  // All arrays are considered to be cloneable (See JLS 20.1.5).
  // All j.l.r.Reference classes are considered non-cloneable.
  if (!klass->is_cloneable() ||
      (klass->is_instance_klass() &&
       InstanceKlass::cast(klass)->reference_type() != REF_NONE)) {
    ResourceMark rm(THREAD);
    THROW_MSG_NULL(vmSymbols::java_lang_CloneNotSupportedException(), klass->external_name());
  }

  if (klass->is_inline_klass()) {
    // Value instances have no identity, so return the current instance instead of allocating a new one
    // Value classes cannot have finalizers, so the method can return immediately
    return JNIHandles::make_local(THREAD, obj());
  }

  // Make shallow object copy
  const size_t size = obj->size();
  oop new_obj_oop = nullptr;
  if (obj->is_array()) {
    const int length = ((arrayOop)obj())->length();
    new_obj_oop = Universe::heap()->array_allocate(klass, size, length,
                                                   /* do_zero */ true, CHECK_NULL);
  } else {
    new_obj_oop = Universe::heap()->obj_allocate(klass, size, CHECK_NULL);
  }

  HeapAccess<>::clone(obj(), new_obj_oop, size);

  Handle new_obj(THREAD, new_obj_oop);
  // Caution: this involves a java upcall, so the clone should be
  // "gc-robust" by this stage.
  if (klass->has_finalizer()) {
    assert(obj->is_instance(), "should be instanceOop");
    new_obj_oop = InstanceKlass::register_finalizer(instanceOop(new_obj()), CHECK_NULL);
    new_obj = Handle(THREAD, new_obj_oop);
  }

  return JNIHandles::make_local(THREAD, new_obj());
JVM_END

// java.lang.ref.Finalizer ////////////////////////////////////////////////////

JVM_ENTRY(void, JVM_ReportFinalizationComplete(JNIEnv * env, jobject finalizee))
  MANAGEMENT_ONLY(FinalizerService::on_complete(JNIHandles::resolve_non_null(finalizee), THREAD);)
JVM_END

JVM_LEAF(jboolean, JVM_IsFinalizationEnabled(JNIEnv * env))
  return InstanceKlass::is_finalization_enabled();
JVM_END

// jdk.internal.vm.Continuation /////////////////////////////////////////////////////

JVM_ENTRY(void, JVM_RegisterContinuationMethods(JNIEnv *env, jclass cls))
  CONT_RegisterNativeMethods(env, cls);
JVM_END

// java.io.File ///////////////////////////////////////////////////////////////

JVM_LEAF(char*, JVM_NativePath(char* path))
  return os::native_path(path);
JVM_END


// Misc. class handling ///////////////////////////////////////////////////////////


JVM_ENTRY(jclass, JVM_GetCallerClass(JNIEnv* env))
  // Getting the class of the caller frame.
  //
  // The call stack at this point looks something like this:
  //
  // [0] [ @CallerSensitive public jdk.internal.reflect.Reflection.getCallerClass ]
  // [1] [ @CallerSensitive API.method                                   ]
  // [.] [ (skipped intermediate frames)                                 ]
  // [n] [ caller                                                        ]
  vframeStream vfst(thread);
  // Cf. LibraryCallKit::inline_native_Reflection_getCallerClass
  for (int n = 0; !vfst.at_end(); vfst.security_next(), n++) {
    Method* m = vfst.method();
    assert(m != nullptr, "sanity");
    switch (n) {
    case 0:
      // This must only be called from Reflection.getCallerClass
      if (m->intrinsic_id() != vmIntrinsics::_getCallerClass) {
        THROW_MSG_NULL(vmSymbols::java_lang_InternalError(), "JVM_GetCallerClass must only be called from Reflection.getCallerClass");
      }
      // fall-through
    case 1:
      // Frame 0 and 1 must be caller sensitive.
      if (!m->caller_sensitive()) {
        THROW_MSG_NULL(vmSymbols::java_lang_InternalError(), err_msg("CallerSensitive annotation expected at frame %d", n));
      }
      break;
    default:
      if (!m->is_ignored_by_security_stack_walk()) {
        // We have reached the desired frame; return the holder class.
        return (jclass) JNIHandles::make_local(THREAD, m->method_holder()->java_mirror());
      }
      break;
    }
  }
  return nullptr;
JVM_END


JVM_ENTRY(jclass, JVM_FindPrimitiveClass(JNIEnv* env, const char* utf))
  oop mirror = nullptr;
  BasicType t = name2type(utf);
  if (t != T_ILLEGAL && !is_reference_type(t)) {
    mirror = Universe::java_mirror(t);
  }
  if (mirror == nullptr) {
    THROW_MSG_NULL(vmSymbols::java_lang_ClassNotFoundException(), (char*) utf);
  } else {
    return (jclass) JNIHandles::make_local(THREAD, mirror);
  }
JVM_END


// Returns a class loaded by the bootstrap class loader; or null
// if not found.  ClassNotFoundException is not thrown.
// FindClassFromBootLoader is exported to the launcher for windows.
JVM_ENTRY(jclass, JVM_FindClassFromBootLoader(JNIEnv* env,
                                              const char* name))
  // Java libraries should ensure that name is never null or illegal.
  if (name == nullptr || (int)strlen(name) > Symbol::max_length()) {
    // It's impossible to create this class;  the name cannot fit
    // into the constant pool.
    return nullptr;
  }
  assert(UTF8::is_legal_utf8((const unsigned char*)name, strlen(name), false), "illegal UTF name");

  TempNewSymbol h_name = SymbolTable::new_symbol(name);
  Klass* k = SystemDictionary::resolve_or_null(h_name, CHECK_NULL);
  if (k == nullptr) {
    return nullptr;
  }

  if (log_is_enabled(Debug, class, resolve)) {
    trace_class_resolution(k);
  }
  return (jclass) JNIHandles::make_local(THREAD, k->java_mirror());
JVM_END

// Find a class with this name in this loader, using the caller's protection domain.
JVM_ENTRY(jclass, JVM_FindClassFromCaller(JNIEnv* env, const char* name,
                                          jboolean init, jobject loader,
                                          jclass caller))
  TempNewSymbol h_name =
       SystemDictionary::class_name_symbol(name, vmSymbols::java_lang_ClassNotFoundException(),
                                           CHECK_NULL);

  oop loader_oop = JNIHandles::resolve(loader);
  oop from_class = JNIHandles::resolve(caller);
  oop protection_domain = nullptr;
  // If loader is null, shouldn't call ClassLoader.checkPackageAccess; otherwise get
  // NPE. Put it in another way, the bootstrap class loader has all permission and
  // thus no checkPackageAccess equivalence in the VM class loader.
  // The caller is also passed as null by the java code if there is no security
  // manager to avoid the performance cost of getting the calling class.
  if (from_class != nullptr && loader_oop != nullptr) {
    protection_domain = java_lang_Class::as_Klass(from_class)->protection_domain();
  }

  Handle h_loader(THREAD, loader_oop);
  Handle h_prot(THREAD, protection_domain);
  jclass result = find_class_from_class_loader(env, h_name, init, h_loader,
                                               h_prot, false, THREAD);

  if (log_is_enabled(Debug, class, resolve) && result != nullptr) {
    trace_class_resolution(java_lang_Class::as_Klass(JNIHandles::resolve_non_null(result)));
  }
  return result;
JVM_END

// Currently only called from the old verifier.
JVM_ENTRY(jclass, JVM_FindClassFromClass(JNIEnv *env, const char *name,
                                         jboolean init, jclass from))
  TempNewSymbol h_name =
       SystemDictionary::class_name_symbol(name, vmSymbols::java_lang_ClassNotFoundException(),
                                           CHECK_NULL);
  oop from_class_oop = JNIHandles::resolve(from);
  Klass* from_class = (from_class_oop == nullptr)
                           ? (Klass*)nullptr
                           : java_lang_Class::as_Klass(from_class_oop);
  oop class_loader = nullptr;
  oop protection_domain = nullptr;
  if (from_class != nullptr) {
    class_loader = from_class->class_loader();
    protection_domain = from_class->protection_domain();
  }
  Handle h_loader(THREAD, class_loader);
  Handle h_prot  (THREAD, protection_domain);
  jclass result = find_class_from_class_loader(env, h_name, init, h_loader,
                                               h_prot, true, thread);

  if (log_is_enabled(Debug, class, resolve) && result != nullptr) {
    // this function is generally only used for class loading during verification.
    ResourceMark rm;
    oop from_mirror = JNIHandles::resolve_non_null(from);
    Klass* from_class = java_lang_Class::as_Klass(from_mirror);
    const char * from_name = from_class->external_name();

    oop mirror = JNIHandles::resolve_non_null(result);
    Klass* to_class = java_lang_Class::as_Klass(mirror);
    const char * to = to_class->external_name();
    log_debug(class, resolve)("%s %s (verification)", from_name, to);
  }

  return result;
JVM_END

// common code for JVM_DefineClass() and JVM_DefineClassWithSource()
static jclass jvm_define_class_common(const char *name,
                                      jobject loader, const jbyte *buf,
                                      jsize len, jobject pd, const char *source,
                                      TRAPS) {
  if (source == nullptr)  source = "__JVM_DefineClass__";

  JavaThread* jt = THREAD;

  PerfClassTraceTime vmtimer(ClassLoader::perf_define_appclass_time(),
                             ClassLoader::perf_define_appclass_selftime(),
                             ClassLoader::perf_define_appclasses(),
                             jt->get_thread_stat()->perf_recursion_counts_addr(),
                             jt->get_thread_stat()->perf_timers_addr(),
                             PerfClassTraceTime::DEFINE_CLASS);

  if (UsePerfData) {
    ClassLoader::perf_app_classfile_bytes_read()->inc(len);
  }

  // Class resolution will get the class name from the .class stream if the name is null.
  TempNewSymbol class_name = name == nullptr ? nullptr :
       SystemDictionary::class_name_symbol(name, vmSymbols::java_lang_NoClassDefFoundError(),
                                           CHECK_NULL);

  ResourceMark rm(THREAD);
  ClassFileStream st((u1*)buf, len, source, ClassFileStream::verify);
  Handle class_loader (THREAD, JNIHandles::resolve(loader));
  Handle protection_domain (THREAD, JNIHandles::resolve(pd));
  ClassLoadInfo cl_info(protection_domain);
  Klass* k = SystemDictionary::resolve_from_stream(&st, class_name,
                                                   class_loader,
                                                   cl_info,
                                                   CHECK_NULL);

  if (log_is_enabled(Debug, class, resolve)) {
    trace_class_resolution(k);
  }

  return (jclass) JNIHandles::make_local(THREAD, k->java_mirror());
}

enum {
  NESTMATE              = java_lang_invoke_MemberName::MN_NESTMATE_CLASS,
  HIDDEN_CLASS          = java_lang_invoke_MemberName::MN_HIDDEN_CLASS,
  STRONG_LOADER_LINK    = java_lang_invoke_MemberName::MN_STRONG_LOADER_LINK,
  ACCESS_VM_ANNOTATIONS = java_lang_invoke_MemberName::MN_ACCESS_VM_ANNOTATIONS
};

/*
 * Define a class with the specified flags that indicates if it's a nestmate,
 * hidden, or strongly referenced from class loader.
 */
static jclass jvm_lookup_define_class(jclass lookup, const char *name,
                                      const jbyte *buf, jsize len, jobject pd,
                                      jboolean init, int flags, jobject classData, TRAPS) {
  ResourceMark rm(THREAD);

  Klass* lookup_k = java_lang_Class::as_Klass(JNIHandles::resolve_non_null(lookup));
  // Lookup class must be a non-null instance
  if (lookup_k == nullptr) {
    THROW_MSG_NULL(vmSymbols::java_lang_IllegalArgumentException(), "Lookup class is null");
  }
  assert(lookup_k->is_instance_klass(), "Lookup class must be an instance klass");

  Handle class_loader (THREAD, lookup_k->class_loader());

  bool is_nestmate = (flags & NESTMATE) == NESTMATE;
  bool is_hidden = (flags & HIDDEN_CLASS) == HIDDEN_CLASS;
  bool is_strong = (flags & STRONG_LOADER_LINK) == STRONG_LOADER_LINK;
  bool vm_annotations = (flags & ACCESS_VM_ANNOTATIONS) == ACCESS_VM_ANNOTATIONS;

  InstanceKlass* host_class = nullptr;
  if (is_nestmate) {
    host_class = InstanceKlass::cast(lookup_k)->nest_host(CHECK_NULL);
  }

  log_info(class, nestmates)("LookupDefineClass: %s - %s%s, %s, %s, %s",
                             name,
                             is_nestmate ? "with dynamic nest-host " : "non-nestmate",
                             is_nestmate ? host_class->external_name() : "",
                             is_hidden ? "hidden" : "not hidden",
                             is_strong ? "strong" : "weak",
                             vm_annotations ? "with vm annotations" : "without vm annotation");

  if (!is_hidden) {
    // classData is only applicable for hidden classes
    if (classData != nullptr) {
      THROW_MSG_NULL(vmSymbols::java_lang_IllegalArgumentException(), "classData is only applicable for hidden classes");
    }
    if (is_nestmate) {
      THROW_MSG_NULL(vmSymbols::java_lang_IllegalArgumentException(), "dynamic nestmate is only applicable for hidden classes");
    }
    if (!is_strong) {
      THROW_MSG_NULL(vmSymbols::java_lang_IllegalArgumentException(), "an ordinary class must be strongly referenced by its defining loader");
    }
    if (vm_annotations) {
      THROW_MSG_NULL(vmSymbols::java_lang_IllegalArgumentException(), "vm annotations only allowed for hidden classes");
    }
    if (flags != STRONG_LOADER_LINK) {
      THROW_MSG_NULL(vmSymbols::java_lang_IllegalArgumentException(),
                     err_msg("invalid flag 0x%x", flags));
    }
  }

  // Class resolution will get the class name from the .class stream if the name is null.
  TempNewSymbol class_name = name == nullptr ? nullptr :
       SystemDictionary::class_name_symbol(name, vmSymbols::java_lang_NoClassDefFoundError(),
                                           CHECK_NULL);

  Handle protection_domain (THREAD, JNIHandles::resolve(pd));
  const char* source = is_nestmate ? host_class->external_name() : "__JVM_LookupDefineClass__";
  ClassFileStream st((u1*)buf, len, source, ClassFileStream::verify);

  InstanceKlass* ik = nullptr;
  if (!is_hidden) {
    ClassLoadInfo cl_info(protection_domain);
    ik = SystemDictionary::resolve_from_stream(&st, class_name,
                                               class_loader,
                                               cl_info,
                                               CHECK_NULL);

    if (log_is_enabled(Debug, class, resolve)) {
      trace_class_resolution(ik);
    }
  } else { // hidden
    Handle classData_h(THREAD, JNIHandles::resolve(classData));
    ClassLoadInfo cl_info(protection_domain,
                          host_class,
                          classData_h,
                          is_hidden,
                          is_strong,
                          vm_annotations);
    ik = SystemDictionary::resolve_from_stream(&st, class_name,
                                               class_loader,
                                               cl_info,
                                               CHECK_NULL);

    // The hidden class loader data has been artificially been kept alive to
    // this point. The mirror and any instances of this class have to keep
    // it alive afterwards.
    ik->class_loader_data()->dec_keep_alive_ref_count();

    if (is_nestmate && log_is_enabled(Debug, class, nestmates)) {
      ModuleEntry* module = ik->module();
      const char * module_name = module->is_named() ? module->name()->as_C_string() : UNNAMED_MODULE;
      log_debug(class, nestmates)("Dynamic nestmate: %s/%s, nest_host %s, %s",
                                  module_name,
                                  ik->external_name(),
                                  host_class->external_name(),
                                  ik->is_hidden() ? "is hidden" : "is not hidden");
    }
  }

  if ((!is_hidden || is_nestmate) && !Reflection::is_same_class_package(lookup_k, ik)) {
    // non-hidden class or nestmate class must be in the same package as the Lookup class
    THROW_MSG_NULL(vmSymbols::java_lang_IllegalArgumentException(), "Lookup class and defined class are in different packages");
  }

  if (init) {
    ik->initialize(CHECK_NULL);
  } else {
    ik->link_class(CHECK_NULL);
  }

  return (jclass) JNIHandles::make_local(THREAD, ik->java_mirror());
}

JVM_ENTRY(jclass, JVM_DefineClass(JNIEnv *env, const char *name, jobject loader, const jbyte *buf, jsize len, jobject pd))
  return jvm_define_class_common(name, loader, buf, len, pd, nullptr, THREAD);
JVM_END

/*
 * Define a class with the specified lookup class.
 *  lookup:  Lookup class
 *  name:    the name of the class
 *  buf:     class bytes
 *  len:     length of class bytes
 *  pd:      protection domain
 *  init:    initialize the class
 *  flags:   properties of the class
 *  classData: private static pre-initialized field
 */
JVM_ENTRY(jclass, JVM_LookupDefineClass(JNIEnv *env, jclass lookup, const char *name, const jbyte *buf,
          jsize len, jobject pd, jboolean initialize, int flags, jobject classData))

  if (lookup == nullptr) {
    THROW_MSG_NULL(vmSymbols::java_lang_IllegalArgumentException(), "Lookup class is null");
  }

  assert(buf != nullptr, "buf must not be null");

  return jvm_lookup_define_class(lookup, name, buf, len, pd, initialize, flags, classData, THREAD);
JVM_END

JVM_ENTRY(jclass, JVM_DefineClassWithSource(JNIEnv *env, const char *name, jobject loader, const jbyte *buf, jsize len, jobject pd, const char *source))

  return jvm_define_class_common(name, loader, buf, len, pd, source, THREAD);
JVM_END

JVM_ENTRY(jclass, JVM_FindLoadedClass(JNIEnv *env, jobject loader, jstring name))
  ResourceMark rm(THREAD);

  Handle h_name (THREAD, JNIHandles::resolve_non_null(name));
  char* str = java_lang_String::as_utf8_string(h_name());

  // Sanity check, don't expect null
  if (str == nullptr) return nullptr;

  // Internalize the string, converting '.' to '/' in string.
  char* p = (char*)str;
  while (*p != '\0') {
    if (*p == '.') {
      *p = '/';
    }
    p++;
  }

  const int str_len = (int)(p - str);
  if (str_len > Symbol::max_length()) {
    // It's impossible to create this class;  the name cannot fit
    // into the constant pool.
    return nullptr;
  }
  TempNewSymbol klass_name = SymbolTable::new_symbol(str, str_len);

  // Security Note:
  //   The Java level wrapper will perform the necessary security check allowing
  //   us to pass the null as the initiating class loader.
  Handle h_loader(THREAD, JNIHandles::resolve(loader));
  Klass* k = SystemDictionary::find_instance_or_array_klass(THREAD, klass_name,
                                                            h_loader,
                                                            Handle());
#if INCLUDE_CDS
  if (k == nullptr) {
    // If the class is not already loaded, try to see if it's in the shared
    // archive for the current classloader (h_loader).
    k = SystemDictionaryShared::find_or_load_shared_class(klass_name, h_loader, CHECK_NULL);
  }
#endif
  return (k == nullptr) ? nullptr :
            (jclass) JNIHandles::make_local(THREAD, k->java_mirror());
JVM_END

// Module support //////////////////////////////////////////////////////////////////////////////

JVM_ENTRY(void, JVM_DefineModule(JNIEnv *env, jobject module, jboolean is_open, jstring version,
                                 jstring location, jobjectArray packages))
  Handle h_module (THREAD, JNIHandles::resolve(module));
  Modules::define_module(h_module, is_open, version, location, packages, CHECK);
JVM_END

JVM_ENTRY(void, JVM_SetBootLoaderUnnamedModule(JNIEnv *env, jobject module))
  Handle h_module (THREAD, JNIHandles::resolve(module));
  Modules::set_bootloader_unnamed_module(h_module, CHECK);
JVM_END

JVM_ENTRY(void, JVM_AddModuleExports(JNIEnv *env, jobject from_module, jstring package, jobject to_module))
  Handle h_from_module (THREAD, JNIHandles::resolve(from_module));
  Handle h_to_module (THREAD, JNIHandles::resolve(to_module));
  Modules::add_module_exports_qualified(h_from_module, package, h_to_module, CHECK);
JVM_END

JVM_ENTRY(void, JVM_AddModuleExportsToAllUnnamed(JNIEnv *env, jobject from_module, jstring package))
  Handle h_from_module (THREAD, JNIHandles::resolve(from_module));
  Modules::add_module_exports_to_all_unnamed(h_from_module, package, CHECK);
JVM_END

JVM_ENTRY(void, JVM_AddModuleExportsToAll(JNIEnv *env, jobject from_module, jstring package))
  Handle h_from_module (THREAD, JNIHandles::resolve(from_module));
  Modules::add_module_exports(h_from_module, package, Handle(), CHECK);
JVM_END

JVM_ENTRY (void, JVM_AddReadsModule(JNIEnv *env, jobject from_module, jobject source_module))
  Handle h_from_module (THREAD, JNIHandles::resolve(from_module));
  Handle h_source_module (THREAD, JNIHandles::resolve(source_module));
  Modules::add_reads_module(h_from_module, h_source_module, CHECK);
JVM_END

JVM_ENTRY(void, JVM_DefineArchivedModules(JNIEnv *env, jobject platform_loader, jobject system_loader))
  Handle h_platform_loader (THREAD, JNIHandles::resolve(platform_loader));
  Handle h_system_loader (THREAD, JNIHandles::resolve(system_loader));
  Modules::define_archived_modules(h_platform_loader, h_system_loader, CHECK);
JVM_END

// Reflection support //////////////////////////////////////////////////////////////////////////////

JVM_ENTRY(jstring, JVM_InitClassName(JNIEnv *env, jclass cls))
  assert (cls != nullptr, "illegal class");
  JvmtiVMObjectAllocEventCollector oam;
  ResourceMark rm(THREAD);
  HandleMark hm(THREAD);
  Handle java_class(THREAD, JNIHandles::resolve(cls));
  oop result = java_lang_Class::name(java_class, CHECK_NULL);
  return (jstring) JNIHandles::make_local(THREAD, result);
JVM_END


JVM_ENTRY(jobjectArray, JVM_GetClassInterfaces(JNIEnv *env, jclass cls))
  JvmtiVMObjectAllocEventCollector oam;
  oop mirror = JNIHandles::resolve_non_null(cls);

  // Special handling for primitive objects
  if (java_lang_Class::is_primitive(mirror)) {
    // Primitive objects does not have any interfaces
    objArrayOop r = oopFactory::new_objArray(vmClasses::Class_klass(), 0, CHECK_NULL);
    return (jobjectArray) JNIHandles::make_local(THREAD, r);
  }

  Klass* klass = java_lang_Class::as_Klass(mirror);
  // Figure size of result array
  int size;
  if (klass->is_instance_klass()) {
    InstanceKlass* ik = InstanceKlass::cast(klass);
    size = ik->local_interfaces()->length();
  } else {
    assert(klass->is_objArray_klass() || klass->is_typeArray_klass() || klass->is_flatArray_klass(), "Illegal mirror klass");
    size = 2;
  }

  // Allocate result array
  objArrayOop r = oopFactory::new_objArray(vmClasses::Class_klass(), size, CHECK_NULL);
  objArrayHandle result (THREAD, r);
  // Fill in result
  if (klass->is_instance_klass()) {
    // Regular instance klass, fill in all local interfaces
    for (int index = 0; index < size; index++) {
      InstanceKlass* ik = InstanceKlass::cast(klass);
      Klass* k = ik->local_interfaces()->at(index);
      result->obj_at_put(index, k->java_mirror());
    }
  } else {
    // All arrays implement java.lang.Cloneable and java.io.Serializable
    result->obj_at_put(0, vmClasses::Cloneable_klass()->java_mirror());
    result->obj_at_put(1, vmClasses::Serializable_klass()->java_mirror());
  }
  return (jobjectArray) JNIHandles::make_local(THREAD, result());
JVM_END


JVM_ENTRY(jboolean, JVM_IsInterface(JNIEnv *env, jclass cls))
  oop mirror = JNIHandles::resolve_non_null(cls);
  if (java_lang_Class::is_primitive(mirror)) {
    return JNI_FALSE;
  }
  Klass* k = java_lang_Class::as_Klass(mirror);
  jboolean result = k->is_interface();
  assert(!result || k->is_instance_klass(),
         "all interfaces are instance types");
  // The compiler intrinsic for isInterface tests the
  // Klass::_access_flags bits in the same way.
  return result;
JVM_END

JVM_ENTRY(jboolean, JVM_IsHiddenClass(JNIEnv *env, jclass cls))
  oop mirror = JNIHandles::resolve_non_null(cls);
  if (java_lang_Class::is_primitive(mirror)) {
    return JNI_FALSE;
  }
  Klass* k = java_lang_Class::as_Klass(mirror);
  return k->is_hidden();
JVM_END

JVM_ENTRY(jboolean, JVM_IsIdentityClass(JNIEnv *env, jclass cls))
  oop mirror = JNIHandles::resolve_non_null(cls);
  if (java_lang_Class::is_primitive(mirror)) {
    return JNI_FALSE;
  }
  Klass* k = java_lang_Class::as_Klass(mirror);
  if (EnableValhalla) {
    return k->is_array_klass() || k->is_identity_class();
  } else {
    return k->is_interface() ? JNI_FALSE : JNI_TRUE;
  }
JVM_END

JVM_ENTRY(jboolean, JVM_IsImplicitlyConstructibleClass(JNIEnv *env, jclass cls))
  oop mirror = JNIHandles::resolve_non_null(cls);
  InstanceKlass* ik = InstanceKlass::cast(java_lang_Class::as_Klass(mirror));
  return ik->is_implicitly_constructible();
JVM_END


JVM_ENTRY(jobject, JVM_GetProtectionDomain(JNIEnv *env, jclass cls))
  oop mirror = JNIHandles::resolve_non_null(cls);
  if (mirror == nullptr) {
    THROW_(vmSymbols::java_lang_NullPointerException(), nullptr);
  }

  if (java_lang_Class::is_primitive(mirror)) {
    // Primitive types does not have a protection domain.
    return nullptr;
  }

  oop pd = java_lang_Class::protection_domain(mirror);
  return (jobject) JNIHandles::make_local(THREAD, pd);
JVM_END


// Returns the inherited_access_control_context field of the running thread.
JVM_ENTRY(jobject, JVM_GetInheritedAccessControlContext(JNIEnv *env, jclass cls))
  oop result = java_lang_Thread::inherited_access_control_context(thread->threadObj());
  return JNIHandles::make_local(THREAD, result);
JVM_END

JVM_ENTRY(jobject, JVM_GetStackAccessControlContext(JNIEnv *env, jclass cls))
  if (!UsePrivilegedStack) return nullptr;

  ResourceMark rm(THREAD);
  GrowableArray<Handle>* local_array = new GrowableArray<Handle>(12);
  JvmtiVMObjectAllocEventCollector oam;

  // count the protection domains on the execution stack. We collapse
  // duplicate consecutive protection domains into a single one, as
  // well as stopping when we hit a privileged frame.

  oop previous_protection_domain = nullptr;
  Handle privileged_context(thread, nullptr);
  bool is_privileged = false;
  oop protection_domain = nullptr;

  // Iterate through Java frames
  vframeStream vfst(thread);
  for(; !vfst.at_end(); vfst.next()) {
    // get method of frame
    Method* method = vfst.method();

    // stop at the first privileged frame
    if (method->method_holder() == vmClasses::AccessController_klass() &&
      method->name() == vmSymbols::executePrivileged_name())
    {
      // this frame is privileged
      is_privileged = true;

      javaVFrame *priv = vfst.asJavaVFrame();       // executePrivileged

      StackValueCollection* locals = priv->locals();
      StackValue* ctx_sv = locals->at(1); // AccessControlContext context
      StackValue* clr_sv = locals->at(2); // Class<?> caller
      assert(!ctx_sv->obj_is_scalar_replaced(), "found scalar-replaced object");
      assert(!clr_sv->obj_is_scalar_replaced(), "found scalar-replaced object");
      privileged_context    = ctx_sv->get_obj();
      Handle caller         = clr_sv->get_obj();

      Klass *caller_klass = java_lang_Class::as_Klass(caller());
      protection_domain  = caller_klass->protection_domain();
    } else {
      protection_domain = method->method_holder()->protection_domain();
    }

    if ((previous_protection_domain != protection_domain) && (protection_domain != nullptr)) {
      local_array->push(Handle(thread, protection_domain));
      previous_protection_domain = protection_domain;
    }

    if (is_privileged) break;
  }


  // either all the domains on the stack were system domains, or
  // we had a privileged system domain
  if (local_array->is_empty()) {
    if (is_privileged && privileged_context.is_null()) return nullptr;

    oop result = java_security_AccessControlContext::create(objArrayHandle(), is_privileged, privileged_context, CHECK_NULL);
    return JNIHandles::make_local(THREAD, result);
  }

  objArrayOop context = oopFactory::new_objArray(vmClasses::ProtectionDomain_klass(),
                                                 local_array->length(), CHECK_NULL);
  objArrayHandle h_context(thread, context);
  for (int index = 0; index < local_array->length(); index++) {
    h_context->obj_at_put(index, local_array->at(index)());
  }

  oop result = java_security_AccessControlContext::create(h_context, is_privileged, privileged_context, CHECK_NULL);

  return JNIHandles::make_local(THREAD, result);
JVM_END

class ScopedValueBindingsResolver {
public:
  InstanceKlass* Carrier_klass;
  ScopedValueBindingsResolver(JavaThread* THREAD) {
    Klass *k = SystemDictionary::resolve_or_fail(vmSymbols::java_lang_ScopedValue_Carrier(), true, THREAD);
    Carrier_klass = InstanceKlass::cast(k);
  }
};

JVM_ENTRY(jobject, JVM_FindScopedValueBindings(JNIEnv *env, jclass cls))
  ResourceMark rm(THREAD);
  GrowableArray<Handle>* local_array = new GrowableArray<Handle>(12);
  JvmtiVMObjectAllocEventCollector oam;

  static ScopedValueBindingsResolver resolver(THREAD);

  // Iterate through Java frames
  vframeStream vfst(thread);
  for(; !vfst.at_end(); vfst.next()) {
    int loc = -1;
    // get method of frame
    Method* method = vfst.method();

    Symbol *name = method->name();

    InstanceKlass* holder = method->method_holder();
    if (name == vmSymbols::runWith_method_name()) {
      if (holder == vmClasses::Thread_klass()
          || holder == resolver.Carrier_klass) {
        loc = 1;
      }
    }

    if (loc != -1) {
      javaVFrame *frame = vfst.asJavaVFrame();
      StackValueCollection* locals = frame->locals();
      StackValue* head_sv = locals->at(loc); // java/lang/ScopedValue$Snapshot
      Handle result = head_sv->get_obj();
      assert(!head_sv->obj_is_scalar_replaced(), "found scalar-replaced object");
      if (result() != nullptr) {
        return JNIHandles::make_local(THREAD, result());
      }
    }
  }

  return nullptr;
JVM_END

JVM_ENTRY(jboolean, JVM_IsArrayClass(JNIEnv *env, jclass cls))
  Klass* k = java_lang_Class::as_Klass(JNIHandles::resolve_non_null(cls));
  return (k != nullptr) && k->is_array_klass() ? true : false;
JVM_END


JVM_ENTRY(jboolean, JVM_IsPrimitiveClass(JNIEnv *env, jclass cls))
  oop mirror = JNIHandles::resolve_non_null(cls);
  return (jboolean) java_lang_Class::is_primitive(mirror);
JVM_END


JVM_ENTRY(jint, JVM_GetClassModifiers(JNIEnv *env, jclass cls))
  oop mirror = JNIHandles::resolve_non_null(cls);
  if (java_lang_Class::is_primitive(mirror)) {
    // Primitive type
    return JVM_ACC_ABSTRACT | JVM_ACC_FINAL | JVM_ACC_PUBLIC;
  }

  Klass* k = java_lang_Class::as_Klass(mirror);
  debug_only(int computed_modifiers = k->compute_modifier_flags());
  assert(k->modifier_flags() == computed_modifiers, "modifiers cache is OK");
  return k->modifier_flags();
JVM_END


// Inner class reflection ///////////////////////////////////////////////////////////////////////////////

JVM_ENTRY(jobjectArray, JVM_GetDeclaredClasses(JNIEnv *env, jclass ofClass))
  JvmtiVMObjectAllocEventCollector oam;
  // ofClass is a reference to a java_lang_Class object. The mirror object
  // of an InstanceKlass
  oop ofMirror = JNIHandles::resolve_non_null(ofClass);
  if (java_lang_Class::is_primitive(ofMirror) ||
      ! java_lang_Class::as_Klass(ofMirror)->is_instance_klass()) {
    oop result = oopFactory::new_objArray(vmClasses::Class_klass(), 0, CHECK_NULL);
    return (jobjectArray)JNIHandles::make_local(THREAD, result);
  }

  InstanceKlass* k = InstanceKlass::cast(java_lang_Class::as_Klass(ofMirror));
  InnerClassesIterator iter(k);

  if (iter.length() == 0) {
    // Neither an inner nor outer class
    oop result = oopFactory::new_objArray(vmClasses::Class_klass(), 0, CHECK_NULL);
    return (jobjectArray)JNIHandles::make_local(THREAD, result);
  }

  // find inner class info
  constantPoolHandle cp(thread, k->constants());
  int length = iter.length();

  // Allocate temp. result array
  objArrayOop r = oopFactory::new_objArray(vmClasses::Class_klass(), length/4, CHECK_NULL);
  objArrayHandle result (THREAD, r);
  int members = 0;

  for (; !iter.done(); iter.next()) {
    int ioff = iter.inner_class_info_index();
    int ooff = iter.outer_class_info_index();

    if (ioff != 0 && ooff != 0) {
      // Check to see if the name matches the class we're looking for
      // before attempting to find the class.
      if (cp->klass_name_at_matches(k, ooff)) {
        Klass* outer_klass = cp->klass_at(ooff, CHECK_NULL);
        if (outer_klass == k) {
           Klass* ik = cp->klass_at(ioff, CHECK_NULL);
           InstanceKlass* inner_klass = InstanceKlass::cast(ik);

           // Throws an exception if outer klass has not declared k as
           // an inner klass
           Reflection::check_for_inner_class(k, inner_klass, true, CHECK_NULL);

           result->obj_at_put(members, inner_klass->java_mirror());
           members++;
        }
      }
    }
  }

  if (members != length) {
    // Return array of right length
    objArrayOop res = oopFactory::new_objArray(vmClasses::Class_klass(), members, CHECK_NULL);
    for(int i = 0; i < members; i++) {
      res->obj_at_put(i, result->obj_at(i));
    }
    return (jobjectArray)JNIHandles::make_local(THREAD, res);
  }

  return (jobjectArray)JNIHandles::make_local(THREAD, result());
JVM_END


JVM_ENTRY(jclass, JVM_GetDeclaringClass(JNIEnv *env, jclass ofClass))
{
  // ofClass is a reference to a java_lang_Class object.
  oop ofMirror = JNIHandles::resolve_non_null(ofClass);
  if (java_lang_Class::is_primitive(ofMirror)) {
    return nullptr;
  }
  Klass* klass = java_lang_Class::as_Klass(ofMirror);
  if (!klass->is_instance_klass()) {
    return nullptr;
  }

  bool inner_is_member = false;
  Klass* outer_klass
    = InstanceKlass::cast(klass)->compute_enclosing_class(&inner_is_member, CHECK_NULL);
  if (outer_klass == nullptr)  return nullptr;  // already a top-level class
  if (!inner_is_member)  return nullptr;     // a hidden class (inside a method)
  return (jclass) JNIHandles::make_local(THREAD, outer_klass->java_mirror());
}
JVM_END

JVM_ENTRY(jstring, JVM_GetSimpleBinaryName(JNIEnv *env, jclass cls))
{
  oop mirror = JNIHandles::resolve_non_null(cls);
  if (java_lang_Class::is_primitive(mirror)) {
    return nullptr;
  }
  Klass* klass = java_lang_Class::as_Klass(mirror);
  if (!klass->is_instance_klass()) {
    return nullptr;
  }
  InstanceKlass* k = InstanceKlass::cast(klass);
  int ooff = 0, noff = 0;
  if (k->find_inner_classes_attr(&ooff, &noff, THREAD)) {
    if (noff != 0) {
      constantPoolHandle i_cp(thread, k->constants());
      Symbol* name = i_cp->symbol_at(noff);
      Handle str = java_lang_String::create_from_symbol(name, CHECK_NULL);
      return (jstring) JNIHandles::make_local(THREAD, str());
    }
  }
  return nullptr;
}
JVM_END

JVM_ENTRY(jstring, JVM_GetClassSignature(JNIEnv *env, jclass cls))
  assert (cls != nullptr, "illegal class");
  JvmtiVMObjectAllocEventCollector oam;
  ResourceMark rm(THREAD);
  oop mirror = JNIHandles::resolve_non_null(cls);
  // Return null for arrays and primitives
  if (!java_lang_Class::is_primitive(mirror)) {
    Klass* k = java_lang_Class::as_Klass(mirror);
    if (k->is_instance_klass()) {
      Symbol* sym = InstanceKlass::cast(k)->generic_signature();
      if (sym == nullptr) return nullptr;
      Handle str = java_lang_String::create_from_symbol(sym, CHECK_NULL);
      return (jstring) JNIHandles::make_local(THREAD, str());
    }
  }
  return nullptr;
JVM_END


JVM_ENTRY(jbyteArray, JVM_GetClassAnnotations(JNIEnv *env, jclass cls))
  assert (cls != nullptr, "illegal class");
  oop mirror = JNIHandles::resolve_non_null(cls);
  // Return null for arrays and primitives
  if (!java_lang_Class::is_primitive(mirror)) {
    Klass* k = java_lang_Class::as_Klass(mirror);
    if (k->is_instance_klass()) {
      typeArrayOop a = Annotations::make_java_array(InstanceKlass::cast(k)->class_annotations(), CHECK_NULL);
      return (jbyteArray) JNIHandles::make_local(THREAD, a);
    }
  }
  return nullptr;
JVM_END


static bool jvm_get_field_common(jobject field, fieldDescriptor& fd) {
  // some of this code was adapted from from jni_FromReflectedField

  oop reflected = JNIHandles::resolve_non_null(field);
  oop mirror    = java_lang_reflect_Field::clazz(reflected);
  Klass* k    = java_lang_Class::as_Klass(mirror);
  int slot      = java_lang_reflect_Field::slot(reflected);
  int modifiers = java_lang_reflect_Field::modifiers(reflected);

  InstanceKlass* ik = InstanceKlass::cast(k);
  int offset = ik->field_offset(slot);

  if (modifiers & JVM_ACC_STATIC) {
    // for static fields we only look in the current class
    if (!ik->find_local_field_from_offset(offset, true, &fd)) {
      assert(false, "cannot find static field");
      return false;
    }
  } else {
    // for instance fields we start with the current class and work
    // our way up through the superclass chain
    if (!ik->find_field_from_offset(offset, false, &fd)) {
      assert(false, "cannot find instance field");
      return false;
    }
  }
  return true;
}

static Method* jvm_get_method_common(jobject method) {
  // some of this code was adapted from from jni_FromReflectedMethod

  oop reflected = JNIHandles::resolve_non_null(method);
  oop mirror    = nullptr;
  int slot      = 0;

  if (reflected->klass() == vmClasses::reflect_Constructor_klass()) {
    mirror = java_lang_reflect_Constructor::clazz(reflected);
    slot   = java_lang_reflect_Constructor::slot(reflected);
  } else {
    assert(reflected->klass() == vmClasses::reflect_Method_klass(),
           "wrong type");
    mirror = java_lang_reflect_Method::clazz(reflected);
    slot   = java_lang_reflect_Method::slot(reflected);
  }
  Klass* k = java_lang_Class::as_Klass(mirror);

  Method* m = InstanceKlass::cast(k)->method_with_idnum(slot);
  assert(m != nullptr, "cannot find method");
  return m;  // caller has to deal with null in product mode
}

/* Type use annotations support (JDK 1.8) */

JVM_ENTRY(jbyteArray, JVM_GetClassTypeAnnotations(JNIEnv *env, jclass cls))
  assert (cls != nullptr, "illegal class");
  ResourceMark rm(THREAD);
  // Return null for arrays and primitives
  if (!java_lang_Class::is_primitive(JNIHandles::resolve(cls))) {
    Klass* k = java_lang_Class::as_Klass(JNIHandles::resolve(cls));
    if (k->is_instance_klass()) {
      AnnotationArray* type_annotations = InstanceKlass::cast(k)->class_type_annotations();
      if (type_annotations != nullptr) {
        typeArrayOop a = Annotations::make_java_array(type_annotations, CHECK_NULL);
        return (jbyteArray) JNIHandles::make_local(THREAD, a);
      }
    }
  }
  return nullptr;
JVM_END

JVM_ENTRY(jbyteArray, JVM_GetMethodTypeAnnotations(JNIEnv *env, jobject method))
  assert (method != nullptr, "illegal method");
  // method is a handle to a java.lang.reflect.Method object
  Method* m = jvm_get_method_common(method);
  if (m == nullptr) {
    return nullptr;
  }

  AnnotationArray* type_annotations = m->type_annotations();
  if (type_annotations != nullptr) {
    typeArrayOop a = Annotations::make_java_array(type_annotations, CHECK_NULL);
    return (jbyteArray) JNIHandles::make_local(THREAD, a);
  }

  return nullptr;
JVM_END

JVM_ENTRY(jbyteArray, JVM_GetFieldTypeAnnotations(JNIEnv *env, jobject field))
  assert (field != nullptr, "illegal field");
  fieldDescriptor fd;
  bool gotFd = jvm_get_field_common(field, fd);
  if (!gotFd) {
    return nullptr;
  }

  return (jbyteArray) JNIHandles::make_local(THREAD, Annotations::make_java_array(fd.type_annotations(), THREAD));
JVM_END

static void bounds_check(const constantPoolHandle& cp, jint index, TRAPS) {
  if (!cp->is_within_bounds(index)) {
    THROW_MSG(vmSymbols::java_lang_IllegalArgumentException(), "Constant pool index out of bounds");
  }
}

JVM_ENTRY(jobjectArray, JVM_GetMethodParameters(JNIEnv *env, jobject method))
{
  // method is a handle to a java.lang.reflect.Method object
  Method* method_ptr = jvm_get_method_common(method);
  methodHandle mh (THREAD, method_ptr);
  Handle reflected_method (THREAD, JNIHandles::resolve_non_null(method));
  const int num_params = mh->method_parameters_length();

  if (num_params < 0) {
    // A -1 return value from method_parameters_length means there is no
    // parameter data.  Return null to indicate this to the reflection
    // API.
    assert(num_params == -1, "num_params should be -1 if it is less than zero");
    return (jobjectArray)nullptr;
  } else {
    // Otherwise, we return something up to reflection, even if it is
    // a zero-length array.  Why?  Because in some cases this can
    // trigger a MalformedParametersException.

    // make sure all the symbols are properly formatted
    for (int i = 0; i < num_params; i++) {
      MethodParametersElement* params = mh->method_parameters_start();
      int index = params[i].name_cp_index;
      constantPoolHandle cp(THREAD, mh->constants());
      bounds_check(cp, index, CHECK_NULL);

      if (0 != index && !mh->constants()->tag_at(index).is_utf8()) {
        THROW_MSG_NULL(vmSymbols::java_lang_IllegalArgumentException(),
                       "Wrong type at constant pool index");
      }

    }

    objArrayOop result_oop = oopFactory::new_objArray(vmClasses::reflect_Parameter_klass(), num_params, CHECK_NULL);
    objArrayHandle result (THREAD, result_oop);

    for (int i = 0; i < num_params; i++) {
      MethodParametersElement* params = mh->method_parameters_start();
      // For a 0 index, give a null symbol
      Symbol* sym = 0 != params[i].name_cp_index ?
        mh->constants()->symbol_at(params[i].name_cp_index) : nullptr;
      int flags = params[i].flags;
      oop param = Reflection::new_parameter(reflected_method, i, sym,
                                            flags, CHECK_NULL);
      result->obj_at_put(i, param);
    }
    return (jobjectArray)JNIHandles::make_local(THREAD, result());
  }
}
JVM_END

// New (JDK 1.4) reflection implementation /////////////////////////////////////

JVM_ENTRY(jobjectArray, JVM_GetClassDeclaredFields(JNIEnv *env, jclass ofClass, jboolean publicOnly))
{
  JvmtiVMObjectAllocEventCollector oam;

  oop ofMirror = JNIHandles::resolve_non_null(ofClass);
  // Exclude primitive types and array types
  if (java_lang_Class::is_primitive(ofMirror) ||
      java_lang_Class::as_Klass(ofMirror)->is_array_klass()) {
    // Return empty array
    oop res = oopFactory::new_objArray(vmClasses::reflect_Field_klass(), 0, CHECK_NULL);
    return (jobjectArray) JNIHandles::make_local(THREAD, res);
  }

  InstanceKlass* k = InstanceKlass::cast(java_lang_Class::as_Klass(ofMirror));
  constantPoolHandle cp(THREAD, k->constants());

  // Ensure class is linked
  k->link_class(CHECK_NULL);

  // Allocate result
  int num_fields;

  if (publicOnly) {
    num_fields = 0;
    for (JavaFieldStream fs(k); !fs.done(); fs.next()) {
      if (fs.access_flags().is_public()) ++num_fields;
    }
  } else {
    num_fields = k->java_fields_count();
  }

  objArrayOop r = oopFactory::new_objArray(vmClasses::reflect_Field_klass(), num_fields, CHECK_NULL);
  objArrayHandle result (THREAD, r);

  int out_idx = 0;
  fieldDescriptor fd;
  for (JavaFieldStream fs(k); !fs.done(); fs.next()) {
    if (!publicOnly || fs.access_flags().is_public()) {
      fd.reinitialize(k, fs.index());
      oop field = Reflection::new_field(&fd, CHECK_NULL);
      result->obj_at_put(out_idx, field);
      ++out_idx;
    }
  }
  assert(out_idx == num_fields, "just checking");
  return (jobjectArray) JNIHandles::make_local(THREAD, result());
}
JVM_END

// A class is a record if and only if it is final and a direct subclass of
// java.lang.Record and has a Record attribute; otherwise, it is not a record.
JVM_ENTRY(jboolean, JVM_IsRecord(JNIEnv *env, jclass cls))
{
  Klass* k = java_lang_Class::as_Klass(JNIHandles::resolve_non_null(cls));
  if (k != nullptr && k->is_instance_klass()) {
    InstanceKlass* ik = InstanceKlass::cast(k);
    return ik->is_record();
  } else {
    return false;
  }
}
JVM_END

// Returns an array containing the components of the Record attribute,
// or null if the attribute is not present.
//
// Note that this function returns the components of the Record attribute
// even if the class is not a record.
JVM_ENTRY(jobjectArray, JVM_GetRecordComponents(JNIEnv* env, jclass ofClass))
{
  Klass* c = java_lang_Class::as_Klass(JNIHandles::resolve_non_null(ofClass));
  assert(c->is_instance_klass(), "must be");
  InstanceKlass* ik = InstanceKlass::cast(c);

  Array<RecordComponent*>* components = ik->record_components();
  if (components != nullptr) {
    JvmtiVMObjectAllocEventCollector oam;
    constantPoolHandle cp(THREAD, ik->constants());
    int length = components->length();
    assert(length >= 0, "unexpected record_components length");
    objArrayOop record_components =
      oopFactory::new_objArray(vmClasses::RecordComponent_klass(), length, CHECK_NULL);
    objArrayHandle components_h (THREAD, record_components);

    for (int x = 0; x < length; x++) {
      RecordComponent* component = components->at(x);
      assert(component != nullptr, "unexpected null record component");
      oop component_oop = java_lang_reflect_RecordComponent::create(ik, component, CHECK_NULL);
      components_h->obj_at_put(x, component_oop);
    }
    return (jobjectArray)JNIHandles::make_local(THREAD, components_h());
  }

  return nullptr;
}
JVM_END

<<<<<<< HEAD
static bool select_method(const methodHandle& method, bool want_constructor) {
  bool is_ctor = (method->is_object_constructor());
  if (want_constructor) {
    return is_ctor;
  } else {
    return (!is_ctor &&
            !method->is_class_initializer() &&
            !method->is_overpass());
  }
}

=======
>>>>>>> 19642bd3
static jobjectArray get_class_declared_methods_helper(
                                  JNIEnv *env,
                                  jclass ofClass, jboolean publicOnly,
                                  bool want_constructor,
                                  Klass* klass, TRAPS) {

  JvmtiVMObjectAllocEventCollector oam;

  oop ofMirror = JNIHandles::resolve_non_null(ofClass);
  // Exclude primitive types and array types
  if (java_lang_Class::is_primitive(ofMirror)
      || java_lang_Class::as_Klass(ofMirror)->is_array_klass()) {
    // Return empty array
    oop res = oopFactory::new_objArray(klass, 0, CHECK_NULL);
    return (jobjectArray) JNIHandles::make_local(THREAD, res);
  }

  InstanceKlass* k = InstanceKlass::cast(java_lang_Class::as_Klass(ofMirror));

  // Ensure class is linked
  k->link_class(CHECK_NULL);

  Array<Method*>* methods = k->methods();
  int methods_length = methods->length();

  // Save original method_idnum in case of redefinition, which can change
  // the idnum of obsolete methods.  The new method will have the same idnum
  // but if we refresh the methods array, the counts will be wrong.
  ResourceMark rm(THREAD);
  GrowableArray<int>* idnums = new GrowableArray<int>(methods_length);
  int num_methods = 0;

  // Select methods matching the criteria.
  for (int i = 0; i < methods_length; i++) {
    Method* method = methods->at(i);
    if (want_constructor && !method->is_object_initializer()) {
      continue;
    }
    if (!want_constructor &&
        (method->is_object_initializer() || method->is_static_initializer() ||
         method->is_overpass())) {
      continue;
    }
    if (publicOnly && !method->is_public()) {
      continue;
    }
    idnums->push(method->method_idnum());
    ++num_methods;
  }

  // Allocate result
  objArrayOop r = oopFactory::new_objArray(klass, num_methods, CHECK_NULL);
  objArrayHandle result (THREAD, r);

  // Now just put the methods that we selected above, but go by their idnum
  // in case of redefinition.  The methods can be redefined at any safepoint,
  // so above when allocating the oop array and below when creating reflect
  // objects.
  for (int i = 0; i < num_methods; i++) {
    methodHandle method(THREAD, k->method_with_idnum(idnums->at(i)));
    if (method.is_null()) {
      // Method may have been deleted and seems this API can handle null
      // Otherwise should probably put a method that throws NSME
      result->obj_at_put(i, nullptr);
    } else {
      oop m;
      if (want_constructor) {
        assert(method->is_object_constructor(), "must be");
        m = Reflection::new_constructor(method, CHECK_NULL);
      } else {
        m = Reflection::new_method(method, false, CHECK_NULL);
      }
      result->obj_at_put(i, m);
    }
  }

  return (jobjectArray) JNIHandles::make_local(THREAD, result());
}

JVM_ENTRY(jobjectArray, JVM_GetClassDeclaredMethods(JNIEnv *env, jclass ofClass, jboolean publicOnly))
{
  return get_class_declared_methods_helper(env, ofClass, publicOnly,
                                           /*want_constructor*/ false,
                                           vmClasses::reflect_Method_klass(), THREAD);
}
JVM_END

JVM_ENTRY(jobjectArray, JVM_GetClassDeclaredConstructors(JNIEnv *env, jclass ofClass, jboolean publicOnly))
{
  return get_class_declared_methods_helper(env, ofClass, publicOnly,
                                           /*want_constructor*/ true,
                                           vmClasses::reflect_Constructor_klass(), THREAD);
}
JVM_END

JVM_ENTRY(jint, JVM_GetClassAccessFlags(JNIEnv *env, jclass cls))
{
  oop mirror = JNIHandles::resolve_non_null(cls);
  if (java_lang_Class::is_primitive(mirror)) {
    // Primitive type
    return JVM_ACC_ABSTRACT | JVM_ACC_FINAL | JVM_ACC_PUBLIC;
  }

  Klass* k = java_lang_Class::as_Klass(mirror);
  return k->access_flags().as_int() & JVM_ACC_WRITTEN_FLAGS;
}
JVM_END

JVM_ENTRY(jboolean, JVM_AreNestMates(JNIEnv *env, jclass current, jclass member))
{
  Klass* c = java_lang_Class::as_Klass(JNIHandles::resolve_non_null(current));
  assert(c->is_instance_klass(), "must be");
  InstanceKlass* ck = InstanceKlass::cast(c);
  Klass* m = java_lang_Class::as_Klass(JNIHandles::resolve_non_null(member));
  assert(m->is_instance_klass(), "must be");
  InstanceKlass* mk = InstanceKlass::cast(m);
  return ck->has_nestmate_access_to(mk, THREAD);
}
JVM_END

JVM_ENTRY(jclass, JVM_GetNestHost(JNIEnv* env, jclass current))
{
  // current is not a primitive or array class
  Klass* c = java_lang_Class::as_Klass(JNIHandles::resolve_non_null(current));
  assert(c->is_instance_klass(), "must be");
  InstanceKlass* ck = InstanceKlass::cast(c);
  InstanceKlass* host = ck->nest_host(THREAD);
  return (jclass) (host == nullptr ? nullptr :
                   JNIHandles::make_local(THREAD, host->java_mirror()));
}
JVM_END

JVM_ENTRY(jobjectArray, JVM_GetNestMembers(JNIEnv* env, jclass current))
{
  // current is not a primitive or array class
  ResourceMark rm(THREAD);
  Klass* c = java_lang_Class::as_Klass(JNIHandles::resolve_non_null(current));
  assert(c->is_instance_klass(), "must be");
  InstanceKlass* ck = InstanceKlass::cast(c);
  InstanceKlass* host = ck->nest_host(THREAD);

  log_trace(class, nestmates)("Calling GetNestMembers for type %s with nest-host %s",
                              ck->external_name(), host->external_name());
  {
    JvmtiVMObjectAllocEventCollector oam;
    Array<u2>* members = host->nest_members();
    int length = members == nullptr ? 0 : members->length();

    log_trace(class, nestmates)(" - host has %d listed nest members", length);

    // nest host is first in the array so make it one bigger
    objArrayOop r = oopFactory::new_objArray(vmClasses::Class_klass(),
                                             length + 1, CHECK_NULL);
    objArrayHandle result(THREAD, r);
    result->obj_at_put(0, host->java_mirror());
    if (length != 0) {
      int count = 0;
      for (int i = 0; i < length; i++) {
        int cp_index = members->at(i);
        Klass* k = host->constants()->klass_at(cp_index, THREAD);
        if (HAS_PENDING_EXCEPTION) {
          if (PENDING_EXCEPTION->is_a(vmClasses::VirtualMachineError_klass())) {
            return nullptr; // propagate VMEs
          }
          if (log_is_enabled(Trace, class, nestmates)) {
            stringStream ss;
            char* target_member_class = host->constants()->klass_name_at(cp_index)->as_C_string();
            ss.print(" - resolution of nest member %s failed: ", target_member_class);
            java_lang_Throwable::print(PENDING_EXCEPTION, &ss);
            log_trace(class, nestmates)("%s", ss.as_string());
          }
          CLEAR_PENDING_EXCEPTION;
          continue;
        }
        if (k->is_instance_klass()) {
          InstanceKlass* ik = InstanceKlass::cast(k);
          InstanceKlass* nest_host_k = ik->nest_host(CHECK_NULL);
          if (nest_host_k == host) {
            result->obj_at_put(count+1, k->java_mirror());
            count++;
            log_trace(class, nestmates)(" - [%d] = %s", count, ik->external_name());
          } else {
            log_trace(class, nestmates)(" - skipping member %s with different host %s",
                                        ik->external_name(), nest_host_k->external_name());
          }
        } else {
          log_trace(class, nestmates)(" - skipping member %s that is not an instance class",
                                      k->external_name());
        }
      }
      if (count < length) {
        // we had invalid entries so we need to compact the array
        log_trace(class, nestmates)(" - compacting array from length %d to %d",
                                    length + 1, count + 1);

        objArrayOop r2 = oopFactory::new_objArray(vmClasses::Class_klass(),
                                                  count + 1, CHECK_NULL);
        objArrayHandle result2(THREAD, r2);
        for (int i = 0; i < count + 1; i++) {
          result2->obj_at_put(i, result->obj_at(i));
        }
        return (jobjectArray)JNIHandles::make_local(THREAD, result2());
      }
    }
    else {
      assert(host == ck || ck->is_hidden(), "must be singleton nest or dynamic nestmate");
    }
    return (jobjectArray)JNIHandles::make_local(THREAD, result());
  }
}
JVM_END

JVM_ENTRY(jobjectArray, JVM_GetPermittedSubclasses(JNIEnv* env, jclass current))
{
  oop mirror = JNIHandles::resolve_non_null(current);
  assert(!java_lang_Class::is_primitive(mirror), "should not be");
  Klass* c = java_lang_Class::as_Klass(mirror);
  assert(c->is_instance_klass(), "must be");
  InstanceKlass* ik = InstanceKlass::cast(c);
  ResourceMark rm(THREAD);
  log_trace(class, sealed)("Calling GetPermittedSubclasses for %s type %s",
                           ik->is_sealed() ? "sealed" : "non-sealed", ik->external_name());
  if (ik->is_sealed()) {
    JvmtiVMObjectAllocEventCollector oam;
    Array<u2>* subclasses = ik->permitted_subclasses();
    int length = subclasses->length();

    log_trace(class, sealed)(" - sealed class has %d permitted subclasses", length);

    objArrayOop r = oopFactory::new_objArray(vmClasses::Class_klass(),
                                             length, CHECK_NULL);
    objArrayHandle result(THREAD, r);
    int count = 0;
    for (int i = 0; i < length; i++) {
      int cp_index = subclasses->at(i);
      Klass* k = ik->constants()->klass_at(cp_index, THREAD);
      if (HAS_PENDING_EXCEPTION) {
        if (PENDING_EXCEPTION->is_a(vmClasses::VirtualMachineError_klass())) {
          return nullptr; // propagate VMEs
        }
        if (log_is_enabled(Trace, class, sealed)) {
          stringStream ss;
          char* permitted_subclass = ik->constants()->klass_name_at(cp_index)->as_C_string();
          ss.print(" - resolution of permitted subclass %s failed: ", permitted_subclass);
          java_lang_Throwable::print(PENDING_EXCEPTION, &ss);
          log_trace(class, sealed)("%s", ss.as_string());
        }

        CLEAR_PENDING_EXCEPTION;
        continue;
      }
      if (k->is_instance_klass()) {
        result->obj_at_put(count++, k->java_mirror());
        log_trace(class, sealed)(" - [%d] = %s", count, k->external_name());
      }
    }
    if (count < length) {
      // we had invalid entries so we need to compact the array
      objArrayOop r2 = oopFactory::new_objArray(vmClasses::Class_klass(),
                                                count, CHECK_NULL);
      objArrayHandle result2(THREAD, r2);
      for (int i = 0; i < count; i++) {
        result2->obj_at_put(i, result->obj_at(i));
      }
      return (jobjectArray)JNIHandles::make_local(THREAD, result2());
    }
    return (jobjectArray)JNIHandles::make_local(THREAD, result());
  } else {
    return nullptr;
  }
}
JVM_END

// Constant pool access //////////////////////////////////////////////////////////

JVM_ENTRY(jobject, JVM_GetClassConstantPool(JNIEnv *env, jclass cls))
{
  JvmtiVMObjectAllocEventCollector oam;
  oop mirror = JNIHandles::resolve_non_null(cls);
  // Return null for primitives and arrays
  if (!java_lang_Class::is_primitive(mirror)) {
    Klass* k = java_lang_Class::as_Klass(mirror);
    if (k->is_instance_klass()) {
      InstanceKlass* k_h = InstanceKlass::cast(k);
      Handle jcp = reflect_ConstantPool::create(CHECK_NULL);
      reflect_ConstantPool::set_cp(jcp(), k_h->constants());
      return JNIHandles::make_local(THREAD, jcp());
    }
  }
  return nullptr;
}
JVM_END


JVM_ENTRY(jint, JVM_ConstantPoolGetSize(JNIEnv *env, jobject obj, jobject unused))
{
  constantPoolHandle cp = constantPoolHandle(THREAD, reflect_ConstantPool::get_cp(JNIHandles::resolve_non_null(obj)));
  return cp->length();
}
JVM_END


JVM_ENTRY(jclass, JVM_ConstantPoolGetClassAt(JNIEnv *env, jobject obj, jobject unused, jint index))
{
  constantPoolHandle cp = constantPoolHandle(THREAD, reflect_ConstantPool::get_cp(JNIHandles::resolve_non_null(obj)));
  bounds_check(cp, index, CHECK_NULL);
  constantTag tag = cp->tag_at(index);
  if (!tag.is_klass() && !tag.is_unresolved_klass()) {
    THROW_MSG_NULL(vmSymbols::java_lang_IllegalArgumentException(), "Wrong type at constant pool index");
  }
  Klass* k = cp->klass_at(index, CHECK_NULL);
  return (jclass) JNIHandles::make_local(THREAD, k->java_mirror());
}
JVM_END

JVM_ENTRY(jclass, JVM_ConstantPoolGetClassAtIfLoaded(JNIEnv *env, jobject obj, jobject unused, jint index))
{
  constantPoolHandle cp = constantPoolHandle(THREAD, reflect_ConstantPool::get_cp(JNIHandles::resolve_non_null(obj)));
  bounds_check(cp, index, CHECK_NULL);
  constantTag tag = cp->tag_at(index);
  if (!tag.is_klass() && !tag.is_unresolved_klass()) {
    THROW_MSG_NULL(vmSymbols::java_lang_IllegalArgumentException(), "Wrong type at constant pool index");
  }
  Klass* k = ConstantPool::klass_at_if_loaded(cp, index);
  if (k == nullptr) return nullptr;
  return (jclass) JNIHandles::make_local(THREAD, k->java_mirror());
}
JVM_END

static jobject get_method_at_helper(const constantPoolHandle& cp, jint index, bool force_resolution, TRAPS) {
  constantTag tag = cp->tag_at(index);
  if (!tag.is_method() && !tag.is_interface_method()) {
    THROW_MSG_NULL(vmSymbols::java_lang_IllegalArgumentException(), "Wrong type at constant pool index");
  }
  int klass_ref  = cp->uncached_klass_ref_index_at(index);
  Klass* k_o;
  if (force_resolution) {
    k_o = cp->klass_at(klass_ref, CHECK_NULL);
  } else {
    k_o = ConstantPool::klass_at_if_loaded(cp, klass_ref);
    if (k_o == nullptr) return nullptr;
  }
  InstanceKlass* k = InstanceKlass::cast(k_o);
  Symbol* name = cp->uncached_name_ref_at(index);
  Symbol* sig  = cp->uncached_signature_ref_at(index);
  methodHandle m (THREAD, k->find_method(name, sig));
  if (m.is_null()) {
    THROW_MSG_NULL(vmSymbols::java_lang_RuntimeException(), "Unable to look up method in target class");
  }
  oop method;
<<<<<<< HEAD
  if (m->is_object_constructor()) {
    method = Reflection::new_constructor(m, CHECK_NULL);
  } else {
=======
  if (m->is_object_initializer()) {
    method = Reflection::new_constructor(m, CHECK_NULL);
  } else {
    // new_method accepts <clinit> as Method here
>>>>>>> 19642bd3
    method = Reflection::new_method(m, true, CHECK_NULL);
  }
  return JNIHandles::make_local(THREAD, method);
}

JVM_ENTRY(jobject, JVM_ConstantPoolGetMethodAt(JNIEnv *env, jobject obj, jobject unused, jint index))
{
  JvmtiVMObjectAllocEventCollector oam;
  constantPoolHandle cp = constantPoolHandle(THREAD, reflect_ConstantPool::get_cp(JNIHandles::resolve_non_null(obj)));
  bounds_check(cp, index, CHECK_NULL);
  jobject res = get_method_at_helper(cp, index, true, CHECK_NULL);
  return res;
}
JVM_END

JVM_ENTRY(jobject, JVM_ConstantPoolGetMethodAtIfLoaded(JNIEnv *env, jobject obj, jobject unused, jint index))
{
  JvmtiVMObjectAllocEventCollector oam;
  constantPoolHandle cp = constantPoolHandle(THREAD, reflect_ConstantPool::get_cp(JNIHandles::resolve_non_null(obj)));
  bounds_check(cp, index, CHECK_NULL);
  jobject res = get_method_at_helper(cp, index, false, CHECK_NULL);
  return res;
}
JVM_END

static jobject get_field_at_helper(constantPoolHandle cp, jint index, bool force_resolution, TRAPS) {
  constantTag tag = cp->tag_at(index);
  if (!tag.is_field()) {
    THROW_MSG_NULL(vmSymbols::java_lang_IllegalArgumentException(), "Wrong type at constant pool index");
  }
  int klass_ref  = cp->uncached_klass_ref_index_at(index);
  Klass* k_o;
  if (force_resolution) {
    k_o = cp->klass_at(klass_ref, CHECK_NULL);
  } else {
    k_o = ConstantPool::klass_at_if_loaded(cp, klass_ref);
    if (k_o == nullptr) return nullptr;
  }
  InstanceKlass* k = InstanceKlass::cast(k_o);
  Symbol* name = cp->uncached_name_ref_at(index);
  Symbol* sig  = cp->uncached_signature_ref_at(index);
  fieldDescriptor fd;
  Klass* target_klass = k->find_field(name, sig, &fd);
  if (target_klass == nullptr) {
    THROW_MSG_NULL(vmSymbols::java_lang_RuntimeException(), "Unable to look up field in target class");
  }
  oop field = Reflection::new_field(&fd, CHECK_NULL);
  return JNIHandles::make_local(THREAD, field);
}

JVM_ENTRY(jobject, JVM_ConstantPoolGetFieldAt(JNIEnv *env, jobject obj, jobject unusedl, jint index))
{
  JvmtiVMObjectAllocEventCollector oam;
  constantPoolHandle cp = constantPoolHandle(THREAD, reflect_ConstantPool::get_cp(JNIHandles::resolve_non_null(obj)));
  bounds_check(cp, index, CHECK_NULL);
  jobject res = get_field_at_helper(cp, index, true, CHECK_NULL);
  return res;
}
JVM_END

JVM_ENTRY(jobject, JVM_ConstantPoolGetFieldAtIfLoaded(JNIEnv *env, jobject obj, jobject unused, jint index))
{
  JvmtiVMObjectAllocEventCollector oam;
  constantPoolHandle cp = constantPoolHandle(THREAD, reflect_ConstantPool::get_cp(JNIHandles::resolve_non_null(obj)));
  bounds_check(cp, index, CHECK_NULL);
  jobject res = get_field_at_helper(cp, index, false, CHECK_NULL);
  return res;
}
JVM_END

JVM_ENTRY(jobjectArray, JVM_ConstantPoolGetMemberRefInfoAt(JNIEnv *env, jobject obj, jobject unused, jint index))
{
  JvmtiVMObjectAllocEventCollector oam;
  constantPoolHandle cp = constantPoolHandle(THREAD, reflect_ConstantPool::get_cp(JNIHandles::resolve_non_null(obj)));
  bounds_check(cp, index, CHECK_NULL);
  constantTag tag = cp->tag_at(index);
  if (!tag.is_field_or_method()) {
    THROW_MSG_NULL(vmSymbols::java_lang_IllegalArgumentException(), "Wrong type at constant pool index");
  }
  int klass_ref = cp->uncached_klass_ref_index_at(index);
  Symbol*  klass_name  = cp->klass_name_at(klass_ref);
  Symbol*  member_name = cp->uncached_name_ref_at(index);
  Symbol*  member_sig  = cp->uncached_signature_ref_at(index);
  objArrayOop  dest_o = oopFactory::new_objArray(vmClasses::String_klass(), 3, CHECK_NULL);
  objArrayHandle dest(THREAD, dest_o);
  Handle str = java_lang_String::create_from_symbol(klass_name, CHECK_NULL);
  dest->obj_at_put(0, str());
  str = java_lang_String::create_from_symbol(member_name, CHECK_NULL);
  dest->obj_at_put(1, str());
  str = java_lang_String::create_from_symbol(member_sig, CHECK_NULL);
  dest->obj_at_put(2, str());
  return (jobjectArray) JNIHandles::make_local(THREAD, dest());
}
JVM_END

JVM_ENTRY(jint, JVM_ConstantPoolGetClassRefIndexAt(JNIEnv *env, jobject obj, jobject unused, jint index))
{
  JvmtiVMObjectAllocEventCollector oam;
  constantPoolHandle cp(THREAD, reflect_ConstantPool::get_cp(JNIHandles::resolve_non_null(obj)));
  bounds_check(cp, index, CHECK_0);
  constantTag tag = cp->tag_at(index);
  if (!tag.is_field_or_method()) {
    THROW_MSG_0(vmSymbols::java_lang_IllegalArgumentException(), "Wrong type at constant pool index");
  }
  return (jint) cp->uncached_klass_ref_index_at(index);
}
JVM_END

JVM_ENTRY(jint, JVM_ConstantPoolGetNameAndTypeRefIndexAt(JNIEnv *env, jobject obj, jobject unused, jint index))
{
  JvmtiVMObjectAllocEventCollector oam;
  constantPoolHandle cp(THREAD, reflect_ConstantPool::get_cp(JNIHandles::resolve_non_null(obj)));
  bounds_check(cp, index, CHECK_0);
  constantTag tag = cp->tag_at(index);
  if (!tag.is_invoke_dynamic() && !tag.is_field_or_method()) {
    THROW_MSG_0(vmSymbols::java_lang_IllegalArgumentException(), "Wrong type at constant pool index");
  }
  return (jint) cp->uncached_name_and_type_ref_index_at(index);
}
JVM_END

JVM_ENTRY(jobjectArray, JVM_ConstantPoolGetNameAndTypeRefInfoAt(JNIEnv *env, jobject obj, jobject unused, jint index))
{
  JvmtiVMObjectAllocEventCollector oam;
  constantPoolHandle cp(THREAD, reflect_ConstantPool::get_cp(JNIHandles::resolve_non_null(obj)));
  bounds_check(cp, index, CHECK_NULL);
  constantTag tag = cp->tag_at(index);
  if (!tag.is_name_and_type()) {
    THROW_MSG_NULL(vmSymbols::java_lang_IllegalArgumentException(), "Wrong type at constant pool index");
  }
  Symbol* member_name = cp->symbol_at(cp->name_ref_index_at(index));
  Symbol* member_sig = cp->symbol_at(cp->signature_ref_index_at(index));
  objArrayOop dest_o = oopFactory::new_objArray(vmClasses::String_klass(), 2, CHECK_NULL);
  objArrayHandle dest(THREAD, dest_o);
  Handle str = java_lang_String::create_from_symbol(member_name, CHECK_NULL);
  dest->obj_at_put(0, str());
  str = java_lang_String::create_from_symbol(member_sig, CHECK_NULL);
  dest->obj_at_put(1, str());
  return (jobjectArray) JNIHandles::make_local(THREAD, dest());
}
JVM_END

JVM_ENTRY(jint, JVM_ConstantPoolGetIntAt(JNIEnv *env, jobject obj, jobject unused, jint index))
{
  constantPoolHandle cp = constantPoolHandle(THREAD, reflect_ConstantPool::get_cp(JNIHandles::resolve_non_null(obj)));
  bounds_check(cp, index, CHECK_0);
  constantTag tag = cp->tag_at(index);
  if (!tag.is_int()) {
    THROW_MSG_0(vmSymbols::java_lang_IllegalArgumentException(), "Wrong type at constant pool index");
  }
  return cp->int_at(index);
}
JVM_END

JVM_ENTRY(jlong, JVM_ConstantPoolGetLongAt(JNIEnv *env, jobject obj, jobject unused, jint index))
{
  constantPoolHandle cp = constantPoolHandle(THREAD, reflect_ConstantPool::get_cp(JNIHandles::resolve_non_null(obj)));
  bounds_check(cp, index, CHECK_(0L));
  constantTag tag = cp->tag_at(index);
  if (!tag.is_long()) {
    THROW_MSG_0(vmSymbols::java_lang_IllegalArgumentException(), "Wrong type at constant pool index");
  }
  return cp->long_at(index);
}
JVM_END

JVM_ENTRY(jfloat, JVM_ConstantPoolGetFloatAt(JNIEnv *env, jobject obj, jobject unused, jint index))
{
  constantPoolHandle cp = constantPoolHandle(THREAD, reflect_ConstantPool::get_cp(JNIHandles::resolve_non_null(obj)));
  bounds_check(cp, index, CHECK_(0.0f));
  constantTag tag = cp->tag_at(index);
  if (!tag.is_float()) {
    THROW_MSG_0(vmSymbols::java_lang_IllegalArgumentException(), "Wrong type at constant pool index");
  }
  return cp->float_at(index);
}
JVM_END

JVM_ENTRY(jdouble, JVM_ConstantPoolGetDoubleAt(JNIEnv *env, jobject obj, jobject unused, jint index))
{
  constantPoolHandle cp = constantPoolHandle(THREAD, reflect_ConstantPool::get_cp(JNIHandles::resolve_non_null(obj)));
  bounds_check(cp, index, CHECK_(0.0));
  constantTag tag = cp->tag_at(index);
  if (!tag.is_double()) {
    THROW_MSG_0(vmSymbols::java_lang_IllegalArgumentException(), "Wrong type at constant pool index");
  }
  return cp->double_at(index);
}
JVM_END

JVM_ENTRY(jstring, JVM_ConstantPoolGetStringAt(JNIEnv *env, jobject obj, jobject unused, jint index))
{
  constantPoolHandle cp = constantPoolHandle(THREAD, reflect_ConstantPool::get_cp(JNIHandles::resolve_non_null(obj)));
  bounds_check(cp, index, CHECK_NULL);
  constantTag tag = cp->tag_at(index);
  if (!tag.is_string()) {
    THROW_MSG_NULL(vmSymbols::java_lang_IllegalArgumentException(), "Wrong type at constant pool index");
  }
  oop str = cp->string_at(index, CHECK_NULL);
  return (jstring) JNIHandles::make_local(THREAD, str);
}
JVM_END

JVM_ENTRY(jstring, JVM_ConstantPoolGetUTF8At(JNIEnv *env, jobject obj, jobject unused, jint index))
{
  JvmtiVMObjectAllocEventCollector oam;
  constantPoolHandle cp = constantPoolHandle(THREAD, reflect_ConstantPool::get_cp(JNIHandles::resolve_non_null(obj)));
  bounds_check(cp, index, CHECK_NULL);
  constantTag tag = cp->tag_at(index);
  if (!tag.is_symbol()) {
    THROW_MSG_NULL(vmSymbols::java_lang_IllegalArgumentException(), "Wrong type at constant pool index");
  }
  Symbol* sym = cp->symbol_at(index);
  Handle str = java_lang_String::create_from_symbol(sym, CHECK_NULL);
  return (jstring) JNIHandles::make_local(THREAD, str());
}
JVM_END

JVM_ENTRY(jbyte, JVM_ConstantPoolGetTagAt(JNIEnv *env, jobject obj, jobject unused, jint index))
{
  constantPoolHandle cp = constantPoolHandle(THREAD, reflect_ConstantPool::get_cp(JNIHandles::resolve_non_null(obj)));
  bounds_check(cp, index, CHECK_0);
  constantTag tag = cp->tag_at(index);
  jbyte result = tag.value();
  // If returned tag values are not from the JVM spec, e.g. tags from 100 to 105,
  // they are changed to the corresponding tags from the JVM spec, so that java code in
  // sun.reflect.ConstantPool will return only tags from the JVM spec, not internal ones.
  if (tag.is_klass_or_reference()) {
      result = JVM_CONSTANT_Class;
  } else if (tag.is_string_index()) {
      result = JVM_CONSTANT_String;
  } else if (tag.is_method_type_in_error()) {
      result = JVM_CONSTANT_MethodType;
  } else if (tag.is_method_handle_in_error()) {
      result = JVM_CONSTANT_MethodHandle;
  } else if (tag.is_dynamic_constant_in_error()) {
      result = JVM_CONSTANT_Dynamic;
  }
  return result;
}
JVM_END

// Assertion support. //////////////////////////////////////////////////////////

JVM_ENTRY(jboolean, JVM_DesiredAssertionStatus(JNIEnv *env, jclass unused, jclass cls))
  assert(cls != nullptr, "bad class");

  oop r = JNIHandles::resolve(cls);
  assert(! java_lang_Class::is_primitive(r), "primitive classes not allowed");
  if (java_lang_Class::is_primitive(r)) return false;

  Klass* k = java_lang_Class::as_Klass(r);
  assert(k->is_instance_klass(), "must be an instance klass");
  if (!k->is_instance_klass()) return false;

  ResourceMark rm(THREAD);
  const char* name = k->name()->as_C_string();
  bool system_class = k->class_loader() == nullptr;
  return JavaAssertions::enabled(name, system_class);

JVM_END


// Return a new AssertionStatusDirectives object with the fields filled in with
// command-line assertion arguments (i.e., -ea, -da).
JVM_ENTRY(jobject, JVM_AssertionStatusDirectives(JNIEnv *env, jclass unused))
  JvmtiVMObjectAllocEventCollector oam;
  oop asd = JavaAssertions::createAssertionStatusDirectives(CHECK_NULL);
  return JNIHandles::make_local(THREAD, asd);
JVM_END

// Arrays support /////////////////////////////////////////////////////////////

JVM_ENTRY(jboolean, JVM_ArrayIsAccessAtomic(JNIEnv *env, jclass unused, jobject array))
  oop o = JNIHandles::resolve(array);
  Klass* k = o->klass();
  if ((o == nullptr) || (!k->is_array_klass())) {
    THROW_0(vmSymbols::java_lang_IllegalArgumentException());
  }
  return ArrayKlass::cast(k)->element_access_must_be_atomic();
JVM_END

JVM_ENTRY(jobject, JVM_ArrayEnsureAccessAtomic(JNIEnv *env, jclass unused, jobject array))
  oop o = JNIHandles::resolve(array);
  Klass* k = o->klass();
  if ((o == nullptr) || (!k->is_array_klass())) {
    THROW_0(vmSymbols::java_lang_IllegalArgumentException());
  }
  if (k->is_flatArray_klass()) {
    FlatArrayKlass* vk = FlatArrayKlass::cast(k);
    if (!vk->element_access_must_be_atomic()) {
      /**
       * Need to decide how to implement:
       *
       * 1) Change to objArrayOop layout, therefore oop->klass() differs so
       * then "<atomic>[Qfoo;" klass needs to subclass "[Qfoo;" to pass through
       * "checkcast" & "instanceof"
       *
       * 2) Use extra header in the flatArrayOop to flag atomicity required and
       * possibly per instance lock structure. Said info, could be placed in
       * "trailer" rather than disturb the current arrayOop
       */
      Unimplemented();
    }
  }
  return array;
JVM_END

// Verification ////////////////////////////////////////////////////////////////////////////////

// Reflection for the verifier /////////////////////////////////////////////////////////////////

// RedefineClasses support: bug 6214132 caused verification to fail.
// All functions from this section should call the jvmtiThreadSate function:
//   Klass* class_to_verify_considering_redefinition(Klass* klass).
// The function returns a Klass* of the _scratch_class if the verifier
// was invoked in the middle of the class redefinition.
// Otherwise it returns its argument value which is the _the_class Klass*.
// Please, refer to the description in the jvmtiThreadSate.hpp.

JVM_ENTRY(const char*, JVM_GetClassNameUTF(JNIEnv *env, jclass cls))
  Klass* k = java_lang_Class::as_Klass(JNIHandles::resolve_non_null(cls));
  k = JvmtiThreadState::class_to_verify_considering_redefinition(k, thread);
  return k->name()->as_utf8();
JVM_END


JVM_ENTRY(void, JVM_GetClassCPTypes(JNIEnv *env, jclass cls, unsigned char *types))
  Klass* k = java_lang_Class::as_Klass(JNIHandles::resolve_non_null(cls));
  k = JvmtiThreadState::class_to_verify_considering_redefinition(k, thread);
  // types will have length zero if this is not an InstanceKlass
  // (length is determined by call to JVM_GetClassCPEntriesCount)
  if (k->is_instance_klass()) {
    ConstantPool* cp = InstanceKlass::cast(k)->constants();
    for (int index = cp->length() - 1; index >= 0; index--) {
      constantTag tag = cp->tag_at(index);
      types[index] = (tag.is_unresolved_klass()) ? (unsigned char) JVM_CONSTANT_Class : tag.value();
    }
  }
JVM_END


JVM_ENTRY(jint, JVM_GetClassCPEntriesCount(JNIEnv *env, jclass cls))
  Klass* k = java_lang_Class::as_Klass(JNIHandles::resolve_non_null(cls));
  k = JvmtiThreadState::class_to_verify_considering_redefinition(k, thread);
  return (!k->is_instance_klass()) ? 0 : InstanceKlass::cast(k)->constants()->length();
JVM_END


JVM_ENTRY(jint, JVM_GetClassFieldsCount(JNIEnv *env, jclass cls))
  Klass* k = java_lang_Class::as_Klass(JNIHandles::resolve_non_null(cls));
  k = JvmtiThreadState::class_to_verify_considering_redefinition(k, thread);
  return (!k->is_instance_klass()) ? 0 : InstanceKlass::cast(k)->java_fields_count();
JVM_END


JVM_ENTRY(jint, JVM_GetClassMethodsCount(JNIEnv *env, jclass cls))
  Klass* k = java_lang_Class::as_Klass(JNIHandles::resolve_non_null(cls));
  k = JvmtiThreadState::class_to_verify_considering_redefinition(k, thread);
  return (!k->is_instance_klass()) ? 0 : InstanceKlass::cast(k)->methods()->length();
JVM_END


// The following methods, used for the verifier, are never called with
// array klasses, so a direct cast to InstanceKlass is safe.
// Typically, these methods are called in a loop with bounds determined
// by the results of JVM_GetClass{Fields,Methods}Count, which return
// zero for arrays.
JVM_ENTRY(void, JVM_GetMethodIxExceptionIndexes(JNIEnv *env, jclass cls, jint method_index, unsigned short *exceptions))
  Klass* k = java_lang_Class::as_Klass(JNIHandles::resolve_non_null(cls));
  k = JvmtiThreadState::class_to_verify_considering_redefinition(k, thread);
  Method* method = InstanceKlass::cast(k)->methods()->at(method_index);
  int length = method->checked_exceptions_length();
  if (length > 0) {
    CheckedExceptionElement* table= method->checked_exceptions_start();
    for (int i = 0; i < length; i++) {
      exceptions[i] = table[i].class_cp_index;
    }
  }
JVM_END


JVM_ENTRY(jint, JVM_GetMethodIxExceptionsCount(JNIEnv *env, jclass cls, jint method_index))
  Klass* k = java_lang_Class::as_Klass(JNIHandles::resolve_non_null(cls));
  k = JvmtiThreadState::class_to_verify_considering_redefinition(k, thread);
  Method* method = InstanceKlass::cast(k)->methods()->at(method_index);
  return method->checked_exceptions_length();
JVM_END


JVM_ENTRY(void, JVM_GetMethodIxByteCode(JNIEnv *env, jclass cls, jint method_index, unsigned char *code))
  Klass* k = java_lang_Class::as_Klass(JNIHandles::resolve_non_null(cls));
  k = JvmtiThreadState::class_to_verify_considering_redefinition(k, thread);
  Method* method = InstanceKlass::cast(k)->methods()->at(method_index);
  memcpy(code, method->code_base(), method->code_size());
JVM_END


JVM_ENTRY(jint, JVM_GetMethodIxByteCodeLength(JNIEnv *env, jclass cls, jint method_index))
  Klass* k = java_lang_Class::as_Klass(JNIHandles::resolve_non_null(cls));
  k = JvmtiThreadState::class_to_verify_considering_redefinition(k, thread);
  Method* method = InstanceKlass::cast(k)->methods()->at(method_index);
  return method->code_size();
JVM_END


JVM_ENTRY(void, JVM_GetMethodIxExceptionTableEntry(JNIEnv *env, jclass cls, jint method_index, jint entry_index, JVM_ExceptionTableEntryType *entry))
  Klass* k = java_lang_Class::as_Klass(JNIHandles::resolve_non_null(cls));
  k = JvmtiThreadState::class_to_verify_considering_redefinition(k, thread);
  Method* method = InstanceKlass::cast(k)->methods()->at(method_index);
  ExceptionTable extable(method);
  entry->start_pc   = extable.start_pc(entry_index);
  entry->end_pc     = extable.end_pc(entry_index);
  entry->handler_pc = extable.handler_pc(entry_index);
  entry->catchType  = extable.catch_type_index(entry_index);
JVM_END


JVM_ENTRY(jint, JVM_GetMethodIxExceptionTableLength(JNIEnv *env, jclass cls, int method_index))
  Klass* k = java_lang_Class::as_Klass(JNIHandles::resolve_non_null(cls));
  k = JvmtiThreadState::class_to_verify_considering_redefinition(k, thread);
  Method* method = InstanceKlass::cast(k)->methods()->at(method_index);
  return method->exception_table_length();
JVM_END


JVM_ENTRY(jint, JVM_GetMethodIxModifiers(JNIEnv *env, jclass cls, int method_index))
  Klass* k = java_lang_Class::as_Klass(JNIHandles::resolve_non_null(cls));
  k = JvmtiThreadState::class_to_verify_considering_redefinition(k, thread);
  Method* method = InstanceKlass::cast(k)->methods()->at(method_index);
  return method->access_flags().as_int() & JVM_RECOGNIZED_METHOD_MODIFIERS;
JVM_END


JVM_ENTRY(jint, JVM_GetFieldIxModifiers(JNIEnv *env, jclass cls, int field_index))
  Klass* k = java_lang_Class::as_Klass(JNIHandles::resolve_non_null(cls));
  k = JvmtiThreadState::class_to_verify_considering_redefinition(k, thread);
  return InstanceKlass::cast(k)->field_access_flags(field_index);
JVM_END


JVM_ENTRY(jint, JVM_GetMethodIxLocalsCount(JNIEnv *env, jclass cls, int method_index))
  Klass* k = java_lang_Class::as_Klass(JNIHandles::resolve_non_null(cls));
  k = JvmtiThreadState::class_to_verify_considering_redefinition(k, thread);
  Method* method = InstanceKlass::cast(k)->methods()->at(method_index);
  return method->max_locals();
JVM_END


JVM_ENTRY(jint, JVM_GetMethodIxArgsSize(JNIEnv *env, jclass cls, int method_index))
  Klass* k = java_lang_Class::as_Klass(JNIHandles::resolve_non_null(cls));
  k = JvmtiThreadState::class_to_verify_considering_redefinition(k, thread);
  Method* method = InstanceKlass::cast(k)->methods()->at(method_index);
  return method->size_of_parameters();
JVM_END


JVM_ENTRY(jint, JVM_GetMethodIxMaxStack(JNIEnv *env, jclass cls, int method_index))
  Klass* k = java_lang_Class::as_Klass(JNIHandles::resolve_non_null(cls));
  k = JvmtiThreadState::class_to_verify_considering_redefinition(k, thread);
  Method* method = InstanceKlass::cast(k)->methods()->at(method_index);
  return method->verifier_max_stack();
JVM_END


JVM_ENTRY(jboolean, JVM_IsConstructorIx(JNIEnv *env, jclass cls, int method_index))
  ResourceMark rm(THREAD);
  Klass* k = java_lang_Class::as_Klass(JNIHandles::resolve_non_null(cls));
  k = JvmtiThreadState::class_to_verify_considering_redefinition(k, thread);
  Method* method = InstanceKlass::cast(k)->methods()->at(method_index);
  return method->is_object_constructor();
JVM_END


JVM_ENTRY(jboolean, JVM_IsVMGeneratedMethodIx(JNIEnv *env, jclass cls, int method_index))
  ResourceMark rm(THREAD);
  Klass* k = java_lang_Class::as_Klass(JNIHandles::resolve_non_null(cls));
  k = JvmtiThreadState::class_to_verify_considering_redefinition(k, thread);
  Method* method = InstanceKlass::cast(k)->methods()->at(method_index);
  return method->is_overpass();
JVM_END

JVM_ENTRY(const char*, JVM_GetMethodIxNameUTF(JNIEnv *env, jclass cls, jint method_index))
  Klass* k = java_lang_Class::as_Klass(JNIHandles::resolve_non_null(cls));
  k = JvmtiThreadState::class_to_verify_considering_redefinition(k, thread);
  Method* method = InstanceKlass::cast(k)->methods()->at(method_index);
  return method->name()->as_utf8();
JVM_END


JVM_ENTRY(const char*, JVM_GetMethodIxSignatureUTF(JNIEnv *env, jclass cls, jint method_index))
  Klass* k = java_lang_Class::as_Klass(JNIHandles::resolve_non_null(cls));
  k = JvmtiThreadState::class_to_verify_considering_redefinition(k, thread);
  Method* method = InstanceKlass::cast(k)->methods()->at(method_index);
  return method->signature()->as_utf8();
JVM_END

/**
 * All of these JVM_GetCP-xxx methods are used by the old verifier to
 * read entries in the constant pool.  Since the old verifier always
 * works on a copy of the code, it will not see any rewriting that
 * may possibly occur in the middle of verification.  So it is important
 * that nothing it calls tries to use the cpCache instead of the raw
 * constant pool, so we must use cp->uncached_x methods when appropriate.
 */
JVM_ENTRY(const char*, JVM_GetCPFieldNameUTF(JNIEnv *env, jclass cls, jint cp_index))
  Klass* k = java_lang_Class::as_Klass(JNIHandles::resolve_non_null(cls));
  k = JvmtiThreadState::class_to_verify_considering_redefinition(k, thread);
  ConstantPool* cp = InstanceKlass::cast(k)->constants();
  switch (cp->tag_at(cp_index).value()) {
    case JVM_CONSTANT_Fieldref:
      return cp->uncached_name_ref_at(cp_index)->as_utf8();
    default:
      fatal("JVM_GetCPFieldNameUTF: illegal constant");
  }
  ShouldNotReachHere();
  return nullptr;
JVM_END


JVM_ENTRY(const char*, JVM_GetCPMethodNameUTF(JNIEnv *env, jclass cls, jint cp_index))
  Klass* k = java_lang_Class::as_Klass(JNIHandles::resolve_non_null(cls));
  k = JvmtiThreadState::class_to_verify_considering_redefinition(k, thread);
  ConstantPool* cp = InstanceKlass::cast(k)->constants();
  switch (cp->tag_at(cp_index).value()) {
    case JVM_CONSTANT_InterfaceMethodref:
    case JVM_CONSTANT_Methodref:
      return cp->uncached_name_ref_at(cp_index)->as_utf8();
    default:
      fatal("JVM_GetCPMethodNameUTF: illegal constant");
  }
  ShouldNotReachHere();
  return nullptr;
JVM_END


JVM_ENTRY(const char*, JVM_GetCPMethodSignatureUTF(JNIEnv *env, jclass cls, jint cp_index))
  Klass* k = java_lang_Class::as_Klass(JNIHandles::resolve_non_null(cls));
  k = JvmtiThreadState::class_to_verify_considering_redefinition(k, thread);
  ConstantPool* cp = InstanceKlass::cast(k)->constants();
  switch (cp->tag_at(cp_index).value()) {
    case JVM_CONSTANT_InterfaceMethodref:
    case JVM_CONSTANT_Methodref:
      return cp->uncached_signature_ref_at(cp_index)->as_utf8();
    default:
      fatal("JVM_GetCPMethodSignatureUTF: illegal constant");
  }
  ShouldNotReachHere();
  return nullptr;
JVM_END


JVM_ENTRY(const char*, JVM_GetCPFieldSignatureUTF(JNIEnv *env, jclass cls, jint cp_index))
  Klass* k = java_lang_Class::as_Klass(JNIHandles::resolve_non_null(cls));
  k = JvmtiThreadState::class_to_verify_considering_redefinition(k, thread);
  ConstantPool* cp = InstanceKlass::cast(k)->constants();
  switch (cp->tag_at(cp_index).value()) {
    case JVM_CONSTANT_Fieldref:
      return cp->uncached_signature_ref_at(cp_index)->as_utf8();
    default:
      fatal("JVM_GetCPFieldSignatureUTF: illegal constant");
  }
  ShouldNotReachHere();
  return nullptr;
JVM_END


JVM_ENTRY(const char*, JVM_GetCPClassNameUTF(JNIEnv *env, jclass cls, jint cp_index))
  Klass* k = java_lang_Class::as_Klass(JNIHandles::resolve_non_null(cls));
  k = JvmtiThreadState::class_to_verify_considering_redefinition(k, thread);
  ConstantPool* cp = InstanceKlass::cast(k)->constants();
  Symbol* classname = cp->klass_name_at(cp_index);
  return classname->as_utf8();
JVM_END


JVM_ENTRY(const char*, JVM_GetCPFieldClassNameUTF(JNIEnv *env, jclass cls, jint cp_index))
  Klass* k = java_lang_Class::as_Klass(JNIHandles::resolve_non_null(cls));
  k = JvmtiThreadState::class_to_verify_considering_redefinition(k, thread);
  ConstantPool* cp = InstanceKlass::cast(k)->constants();
  switch (cp->tag_at(cp_index).value()) {
    case JVM_CONSTANT_Fieldref: {
      int class_index = cp->uncached_klass_ref_index_at(cp_index);
      Symbol* classname = cp->klass_name_at(class_index);
      return classname->as_utf8();
    }
    default:
      fatal("JVM_GetCPFieldClassNameUTF: illegal constant");
  }
  ShouldNotReachHere();
  return nullptr;
JVM_END


JVM_ENTRY(const char*, JVM_GetCPMethodClassNameUTF(JNIEnv *env, jclass cls, jint cp_index))
  Klass* k = java_lang_Class::as_Klass(JNIHandles::resolve_non_null(cls));
  k = JvmtiThreadState::class_to_verify_considering_redefinition(k, thread);
  ConstantPool* cp = InstanceKlass::cast(k)->constants();
  switch (cp->tag_at(cp_index).value()) {
    case JVM_CONSTANT_Methodref:
    case JVM_CONSTANT_InterfaceMethodref: {
      int class_index = cp->uncached_klass_ref_index_at(cp_index);
      Symbol* classname = cp->klass_name_at(class_index);
      return classname->as_utf8();
    }
    default:
      fatal("JVM_GetCPMethodClassNameUTF: illegal constant");
  }
  ShouldNotReachHere();
  return nullptr;
JVM_END


JVM_ENTRY(jint, JVM_GetCPFieldModifiers(JNIEnv *env, jclass cls, int cp_index, jclass called_cls))
  Klass* k = java_lang_Class::as_Klass(JNIHandles::resolve_non_null(cls));
  Klass* k_called = java_lang_Class::as_Klass(JNIHandles::resolve_non_null(called_cls));
  k        = JvmtiThreadState::class_to_verify_considering_redefinition(k, thread);
  k_called = JvmtiThreadState::class_to_verify_considering_redefinition(k_called, thread);
  ConstantPool* cp = InstanceKlass::cast(k)->constants();
  ConstantPool* cp_called = InstanceKlass::cast(k_called)->constants();
  switch (cp->tag_at(cp_index).value()) {
    case JVM_CONSTANT_Fieldref: {
      Symbol* name      = cp->uncached_name_ref_at(cp_index);
      Symbol* signature = cp->uncached_signature_ref_at(cp_index);
      InstanceKlass* ik = InstanceKlass::cast(k_called);
      for (JavaFieldStream fs(ik); !fs.done(); fs.next()) {
        if (fs.name() == name && fs.signature() == signature) {
          return fs.access_flags().as_short();
        }
      }
      return -1;
    }
    default:
      fatal("JVM_GetCPFieldModifiers: illegal constant");
  }
  ShouldNotReachHere();
  return 0;
JVM_END


JVM_ENTRY(jint, JVM_GetCPMethodModifiers(JNIEnv *env, jclass cls, int cp_index, jclass called_cls))
  Klass* k = java_lang_Class::as_Klass(JNIHandles::resolve_non_null(cls));
  Klass* k_called = java_lang_Class::as_Klass(JNIHandles::resolve_non_null(called_cls));
  k        = JvmtiThreadState::class_to_verify_considering_redefinition(k, thread);
  k_called = JvmtiThreadState::class_to_verify_considering_redefinition(k_called, thread);
  ConstantPool* cp = InstanceKlass::cast(k)->constants();
  switch (cp->tag_at(cp_index).value()) {
    case JVM_CONSTANT_Methodref:
    case JVM_CONSTANT_InterfaceMethodref: {
      Symbol* name      = cp->uncached_name_ref_at(cp_index);
      Symbol* signature = cp->uncached_signature_ref_at(cp_index);
      Array<Method*>* methods = InstanceKlass::cast(k_called)->methods();
      int methods_count = methods->length();
      for (int i = 0; i < methods_count; i++) {
        Method* method = methods->at(i);
        if (method->name() == name && method->signature() == signature) {
            return method->access_flags().as_int() & JVM_RECOGNIZED_METHOD_MODIFIERS;
        }
      }
      return -1;
    }
    default:
      fatal("JVM_GetCPMethodModifiers: illegal constant");
  }
  ShouldNotReachHere();
  return 0;
JVM_END


// Misc //////////////////////////////////////////////////////////////////////////////////////////////

JVM_LEAF(void, JVM_ReleaseUTF(const char *utf))
  // So long as UTF8::convert_to_utf8 returns resource strings, we don't have to do anything
JVM_END


JVM_ENTRY(jboolean, JVM_IsSameClassPackage(JNIEnv *env, jclass class1, jclass class2))
  oop class1_mirror = JNIHandles::resolve_non_null(class1);
  oop class2_mirror = JNIHandles::resolve_non_null(class2);
  Klass* klass1 = java_lang_Class::as_Klass(class1_mirror);
  Klass* klass2 = java_lang_Class::as_Klass(class2_mirror);
  return (jboolean) Reflection::is_same_class_package(klass1, klass2);
JVM_END

// Printing support //////////////////////////////////////////////////
extern "C" {

ATTRIBUTE_PRINTF(3, 0)
int jio_vsnprintf(char *str, size_t count, const char *fmt, va_list args) {
  // Reject count values that are negative signed values converted to
  // unsigned; see bug 4399518, 4417214
  if ((intptr_t)count <= 0) return -1;

  int result = os::vsnprintf(str, count, fmt, args);
  if (result > 0 && (size_t)result >= count) {
    result = -1;
  }

  return result;
}

ATTRIBUTE_PRINTF(3, 4)
int jio_snprintf(char *str, size_t count, const char *fmt, ...) {
  va_list args;
  int len;
  va_start(args, fmt);
  len = jio_vsnprintf(str, count, fmt, args);
  va_end(args);
  return len;
}

ATTRIBUTE_PRINTF(2, 3)
int jio_fprintf(FILE* f, const char *fmt, ...) {
  int len;
  va_list args;
  va_start(args, fmt);
  len = jio_vfprintf(f, fmt, args);
  va_end(args);
  return len;
}

ATTRIBUTE_PRINTF(2, 0)
int jio_vfprintf(FILE* f, const char *fmt, va_list args) {
  if (Arguments::vfprintf_hook() != nullptr) {
     return Arguments::vfprintf_hook()(f, fmt, args);
  } else {
    return vfprintf(f, fmt, args);
  }
}

ATTRIBUTE_PRINTF(1, 2)
JNIEXPORT int jio_printf(const char *fmt, ...) {
  int len;
  va_list args;
  va_start(args, fmt);
  len = jio_vfprintf(defaultStream::output_stream(), fmt, args);
  va_end(args);
  return len;
}

// HotSpot specific jio method
void jio_print(const char* s, size_t len) {
  // Try to make this function as atomic as possible.
  if (Arguments::vfprintf_hook() != nullptr) {
    jio_fprintf(defaultStream::output_stream(), "%.*s", (int)len, s);
  } else {
    // Make an unused local variable to avoid warning from gcc compiler.
    bool dummy = os::write(defaultStream::output_fd(), s, len);
  }
}

} // Extern C

// java.lang.Thread //////////////////////////////////////////////////////////////////////////////

// In most of the JVM thread support functions we need to access the
// thread through a ThreadsListHandle to prevent it from exiting and
// being reclaimed while we try to operate on it. The exceptions to this
// rule are when operating on the current thread, or if the monitor of
// the target java.lang.Thread is locked at the Java level - in both
// cases the target cannot exit.

static void thread_entry(JavaThread* thread, TRAPS) {
  HandleMark hm(THREAD);
  Handle obj(THREAD, thread->threadObj());
  JavaValue result(T_VOID);
  JavaCalls::call_virtual(&result,
                          obj,
                          vmClasses::Thread_klass(),
                          vmSymbols::run_method_name(),
                          vmSymbols::void_method_signature(),
                          THREAD);
}


JVM_ENTRY(void, JVM_StartThread(JNIEnv* env, jobject jthread))
#if INCLUDE_CDS
  if (CDSConfig::is_dumping_static_archive()) {
    // During java -Xshare:dump, if we allow multiple Java threads to
    // execute in parallel, symbols and classes may be loaded in
    // random orders which will make the resulting CDS archive
    // non-deterministic.
    //
    // Lucikly, during java -Xshare:dump, it's important to run only
    // the code in the main Java thread (which is NOT started here) that
    // creates the module graph, etc. It's safe to not start the other
    // threads which are launched by class static initializers
    // (ReferenceHandler, FinalizerThread and CleanerImpl).
    if (log_is_enabled(Info, cds)) {
      ResourceMark rm;
      oop t = JNIHandles::resolve_non_null(jthread);
      log_info(cds)("JVM_StartThread() ignored: %s", t->klass()->external_name());
    }
    return;
  }
#endif
  JavaThread *native_thread = nullptr;

  // We cannot hold the Threads_lock when we throw an exception,
  // due to rank ordering issues. Example:  we might need to grab the
  // Heap_lock while we construct the exception.
  bool throw_illegal_thread_state = false;

  // We must release the Threads_lock before we can post a jvmti event
  // in Thread::start.
  {
    // Ensure that the C++ Thread and OSThread structures aren't freed before
    // we operate.
    MutexLocker mu(Threads_lock);

    // Since JDK 5 the java.lang.Thread threadStatus is used to prevent
    // re-starting an already started thread, so we should usually find
    // that the JavaThread is null. However for a JNI attached thread
    // there is a small window between the Thread object being created
    // (with its JavaThread set) and the update to its threadStatus, so we
    // have to check for this
    if (java_lang_Thread::thread(JNIHandles::resolve_non_null(jthread)) != nullptr) {
      throw_illegal_thread_state = true;
    } else {
      jlong size =
             java_lang_Thread::stackSize(JNIHandles::resolve_non_null(jthread));
      // Allocate the C++ Thread structure and create the native thread.  The
      // stack size retrieved from java is 64-bit signed, but the constructor takes
      // size_t (an unsigned type), which may be 32 or 64-bit depending on the platform.
      //  - Avoid truncating on 32-bit platforms if size is greater than UINT_MAX.
      //  - Avoid passing negative values which would result in really large stacks.
      NOT_LP64(if (size > SIZE_MAX) size = SIZE_MAX;)
      size_t sz = size > 0 ? (size_t) size : 0;
      native_thread = new JavaThread(&thread_entry, sz);

      // At this point it may be possible that no osthread was created for the
      // JavaThread due to lack of memory. Check for this situation and throw
      // an exception if necessary. Eventually we may want to change this so
      // that we only grab the lock if the thread was created successfully -
      // then we can also do this check and throw the exception in the
      // JavaThread constructor.
      if (native_thread->osthread() != nullptr) {
        // Note: the current thread is not being used within "prepare".
        native_thread->prepare(jthread);
      }
    }
  }

  if (throw_illegal_thread_state) {
    THROW(vmSymbols::java_lang_IllegalThreadStateException());
  }

  assert(native_thread != nullptr, "Starting null thread?");

  if (native_thread->osthread() == nullptr) {
    ResourceMark rm(thread);
    log_warning(os, thread)("Failed to start the native thread for java.lang.Thread \"%s\"",
                            JavaThread::name_for(JNIHandles::resolve_non_null(jthread)));
    // No one should hold a reference to the 'native_thread'.
    native_thread->smr_delete();
    if (JvmtiExport::should_post_resource_exhausted()) {
      JvmtiExport::post_resource_exhausted(
        JVMTI_RESOURCE_EXHAUSTED_OOM_ERROR | JVMTI_RESOURCE_EXHAUSTED_THREADS,
        os::native_thread_creation_failed_msg());
    }
    THROW_MSG(vmSymbols::java_lang_OutOfMemoryError(),
              os::native_thread_creation_failed_msg());
  }

  JFR_ONLY(Jfr::on_java_thread_start(thread, native_thread);)

  Thread::start(native_thread);

JVM_END


JVM_ENTRY(void, JVM_SetThreadPriority(JNIEnv* env, jobject jthread, jint prio))
  ThreadsListHandle tlh(thread);
  oop java_thread = nullptr;
  JavaThread* receiver = nullptr;
  bool is_alive = tlh.cv_internal_thread_to_JavaThread(jthread, &receiver, &java_thread);
  java_lang_Thread::set_priority(java_thread, (ThreadPriority)prio);

  if (is_alive) {
    // jthread refers to a live JavaThread.
    Thread::set_priority(receiver, (ThreadPriority)prio);
  }
  // Implied else: If the JavaThread hasn't started yet, then the
  // priority set in the java.lang.Thread object above will be pushed
  // down when it does start.
JVM_END


JVM_LEAF(void, JVM_Yield(JNIEnv *env, jclass threadClass))
  if (os::dont_yield()) return;
  HOTSPOT_THREAD_YIELD();
  os::naked_yield();
JVM_END

JVM_ENTRY(void, JVM_SleepNanos(JNIEnv* env, jclass threadClass, jlong nanos))
  if (nanos < 0) {
    THROW_MSG(vmSymbols::java_lang_IllegalArgumentException(), "nanosecond timeout value out of range");
  }

  if (thread->is_interrupted(true) && !HAS_PENDING_EXCEPTION) {
    THROW_MSG(vmSymbols::java_lang_InterruptedException(), "sleep interrupted");
  }

  // Save current thread state and restore it at the end of this block.
  // And set new thread state to SLEEPING.
  JavaThreadSleepState jtss(thread);

  HOTSPOT_THREAD_SLEEP_BEGIN(nanos / NANOSECS_PER_MILLISEC);

  if (nanos == 0) {
    os::naked_yield();
  } else {
    ThreadState old_state = thread->osthread()->get_state();
    thread->osthread()->set_state(SLEEPING);
    if (!thread->sleep_nanos(nanos)) { // interrupted
      // An asynchronous exception could have been thrown on
      // us while we were sleeping. We do not overwrite those.
      if (!HAS_PENDING_EXCEPTION) {
        HOTSPOT_THREAD_SLEEP_END(1);

        // TODO-FIXME: THROW_MSG returns which means we will not call set_state()
        // to properly restore the thread state.  That's likely wrong.
        THROW_MSG(vmSymbols::java_lang_InterruptedException(), "sleep interrupted");
      }
    }
    thread->osthread()->set_state(old_state);
  }
  HOTSPOT_THREAD_SLEEP_END(0);
JVM_END

JVM_ENTRY(jobject, JVM_CurrentCarrierThread(JNIEnv* env, jclass threadClass))
  oop jthread = thread->threadObj();
  assert(jthread != nullptr, "no current carrier thread!");
  return JNIHandles::make_local(THREAD, jthread);
JVM_END

JVM_ENTRY(jobject, JVM_CurrentThread(JNIEnv* env, jclass threadClass))
  oop theThread = thread->vthread();
  assert(theThread != (oop)nullptr, "no current thread!");
  return JNIHandles::make_local(THREAD, theThread);
JVM_END

JVM_ENTRY(void, JVM_SetCurrentThread(JNIEnv* env, jobject thisThread,
                                     jobject theThread))
  oop threadObj = JNIHandles::resolve(theThread);
  thread->set_vthread(threadObj);
  JFR_ONLY(Jfr::on_set_current_thread(thread, threadObj);)
JVM_END

JVM_ENTRY(jlong, JVM_GetNextThreadIdOffset(JNIEnv* env, jclass threadClass))
  return ThreadIdentifier::unsafe_offset();
JVM_END

JVM_ENTRY(void, JVM_Interrupt(JNIEnv* env, jobject jthread))
  ThreadsListHandle tlh(thread);
  JavaThread* receiver = nullptr;
  bool is_alive = tlh.cv_internal_thread_to_JavaThread(jthread, &receiver, nullptr);
  if (is_alive) {
    // jthread refers to a live JavaThread.
    receiver->interrupt();
  }
JVM_END

// Return true iff the current thread has locked the object passed in

JVM_ENTRY(jboolean, JVM_HoldsLock(JNIEnv* env, jclass threadClass, jobject obj))
  if (obj == nullptr) {
    THROW_(vmSymbols::java_lang_NullPointerException(), JNI_FALSE);
  }
  Handle h_obj(THREAD, JNIHandles::resolve(obj));
  return ObjectSynchronizer::current_thread_holds_lock(thread, h_obj);
JVM_END

JVM_ENTRY(jobject, JVM_GetStackTrace(JNIEnv *env, jobject jthread))
  oop trace = java_lang_Thread::async_get_stack_trace(JNIHandles::resolve(jthread), THREAD);
  return JNIHandles::make_local(THREAD, trace);
JVM_END

JVM_ENTRY(void, JVM_SetNativeThreadName(JNIEnv* env, jobject jthread, jstring name))
  // We don't use a ThreadsListHandle here because the current thread
  // must be alive.
  oop java_thread = JNIHandles::resolve_non_null(jthread);
  JavaThread* thr = java_lang_Thread::thread(java_thread);
  if (thread == thr && !thr->has_attached_via_jni()) {
    // Thread naming is only supported for the current thread and
    // we don't set the name of an attached thread to avoid stepping
    // on other programs.
    ResourceMark rm(thread);
    const char *thread_name = java_lang_String::as_utf8_string(JNIHandles::resolve_non_null(name));
    os::set_native_thread_name(thread_name);
  }
JVM_END

JVM_ENTRY(jobject, JVM_ScopedValueCache(JNIEnv* env, jclass threadClass))
  oop theCache = thread->scopedValueCache();
  return JNIHandles::make_local(THREAD, theCache);
JVM_END

JVM_ENTRY(void, JVM_SetScopedValueCache(JNIEnv* env, jclass threadClass,
                                       jobject theCache))
  arrayOop objs = arrayOop(JNIHandles::resolve(theCache));
  thread->set_scopedValueCache(objs);
JVM_END

// java.lang.SecurityManager ///////////////////////////////////////////////////////////////////////

JVM_ENTRY(jobjectArray, JVM_GetClassContext(JNIEnv *env))
  ResourceMark rm(THREAD);
  JvmtiVMObjectAllocEventCollector oam;
  vframeStream vfst(thread);

  if (vmClasses::reflect_CallerSensitive_klass() != nullptr) {
    // This must only be called from SecurityManager.getClassContext
    Method* m = vfst.method();
    if (!(m->method_holder() == vmClasses::SecurityManager_klass() &&
          m->name()          == vmSymbols::getClassContext_name() &&
          m->signature()     == vmSymbols::void_class_array_signature())) {
      THROW_MSG_NULL(vmSymbols::java_lang_InternalError(), "JVM_GetClassContext must only be called from SecurityManager.getClassContext");
    }
  }

  // Collect method holders
  GrowableArray<Klass*>* klass_array = new GrowableArray<Klass*>();
  for (; !vfst.at_end(); vfst.security_next()) {
    Method* m = vfst.method();
    // Native frames are not returned
    if (!m->is_ignored_by_security_stack_walk() && !m->is_native()) {
      Klass* holder = m->method_holder();
      assert(holder->is_klass(), "just checking");
      klass_array->append(holder);
    }
  }

  // Create result array of type [Ljava/lang/Class;
  objArrayOop result = oopFactory::new_objArray(vmClasses::Class_klass(), klass_array->length(), CHECK_NULL);
  // Fill in mirrors corresponding to method holders
  for (int i = 0; i < klass_array->length(); i++) {
    result->obj_at_put(i, klass_array->at(i)->java_mirror());
  }

  return (jobjectArray) JNIHandles::make_local(THREAD, result);
JVM_END


// java.lang.Package ////////////////////////////////////////////////////////////////


JVM_ENTRY(jstring, JVM_GetSystemPackage(JNIEnv *env, jstring name))
  ResourceMark rm(THREAD);
  JvmtiVMObjectAllocEventCollector oam;
  char* str = java_lang_String::as_utf8_string(JNIHandles::resolve_non_null(name));
  oop result = ClassLoader::get_system_package(str, CHECK_NULL);
return (jstring) JNIHandles::make_local(THREAD, result);
JVM_END


JVM_ENTRY(jobjectArray, JVM_GetSystemPackages(JNIEnv *env))
  JvmtiVMObjectAllocEventCollector oam;
  objArrayOop result = ClassLoader::get_system_packages(CHECK_NULL);
  return (jobjectArray) JNIHandles::make_local(THREAD, result);
JVM_END


// java.lang.ref.Reference ///////////////////////////////////////////////////////////////


JVM_ENTRY(jobject, JVM_GetAndClearReferencePendingList(JNIEnv* env))
  MonitorLocker ml(Heap_lock);
  oop ref = Universe::reference_pending_list();
  if (ref != nullptr) {
    Universe::clear_reference_pending_list();
  }
  return JNIHandles::make_local(THREAD, ref);
JVM_END

JVM_ENTRY(jboolean, JVM_HasReferencePendingList(JNIEnv* env))
  MonitorLocker ml(Heap_lock);
  return Universe::has_reference_pending_list();
JVM_END

JVM_ENTRY(void, JVM_WaitForReferencePendingList(JNIEnv* env))
  MonitorLocker ml(Heap_lock);
  while (!Universe::has_reference_pending_list()) {
    ml.wait();
  }
JVM_END

JVM_ENTRY(jboolean, JVM_ReferenceRefersTo(JNIEnv* env, jobject ref, jobject o))
  oop ref_oop = JNIHandles::resolve_non_null(ref);
  // PhantomReference has it's own implementation of refersTo().
  // See: JVM_PhantomReferenceRefersTo
  assert(!java_lang_ref_Reference::is_phantom(ref_oop), "precondition");
  oop referent = java_lang_ref_Reference::weak_referent_no_keepalive(ref_oop);
  return referent == JNIHandles::resolve(o);
JVM_END

JVM_ENTRY(void, JVM_ReferenceClear(JNIEnv* env, jobject ref))
  oop ref_oop = JNIHandles::resolve_non_null(ref);
  // FinalReference has it's own implementation of clear().
  assert(!java_lang_ref_Reference::is_final(ref_oop), "precondition");
  if (java_lang_ref_Reference::unknown_referent_no_keepalive(ref_oop) == nullptr) {
    // If the referent has already been cleared then done.
    // However, if the referent is dead but has not yet been cleared by
    // concurrent reference processing, it should NOT be cleared here.
    // Instead, clearing should be left to the GC.  Clearing it here could
    // detectably lose an expected notification, which is impossible with
    // STW reference processing.  The clearing in enqueue() doesn't have
    // this problem, since the enqueue covers the notification, but it's not
    // worth the effort to handle that case specially.
    return;
  }
  java_lang_ref_Reference::clear_referent(ref_oop);
JVM_END


// java.lang.ref.PhantomReference //////////////////////////////////////////////////


JVM_ENTRY(jboolean, JVM_PhantomReferenceRefersTo(JNIEnv* env, jobject ref, jobject o))
  oop ref_oop = JNIHandles::resolve_non_null(ref);
  oop referent = java_lang_ref_Reference::phantom_referent_no_keepalive(ref_oop);
  return referent == JNIHandles::resolve(o);
JVM_END


// ObjectInputStream ///////////////////////////////////////////////////////////////

// Return the first user-defined class loader up the execution stack, or null
// if only code from the bootstrap or platform class loader is on the stack.

JVM_ENTRY(jobject, JVM_LatestUserDefinedLoader(JNIEnv *env))
  for (vframeStream vfst(thread); !vfst.at_end(); vfst.next()) {
    InstanceKlass* ik = vfst.method()->method_holder();
    oop loader = ik->class_loader();
    if (loader != nullptr && !SystemDictionary::is_platform_class_loader(loader)) {
      // Skip reflection related frames
      if (!ik->is_subclass_of(vmClasses::reflect_SerializationConstructorAccessorImpl_klass())) {
        return JNIHandles::make_local(THREAD, loader);
      }
    }
  }
  return nullptr;
JVM_END


// Array ///////////////////////////////////////////////////////////////////////////////////////////


// resolve array handle and check arguments
static inline arrayOop check_array(JNIEnv *env, jobject arr, bool type_array_only, TRAPS) {
  if (arr == nullptr) {
    THROW_NULL(vmSymbols::java_lang_NullPointerException());
  }
  oop a = JNIHandles::resolve_non_null(arr);
  if (!a->is_array()) {
    THROW_MSG_NULL(vmSymbols::java_lang_IllegalArgumentException(), "Argument is not an array");
  } else if (type_array_only && !a->is_typeArray()) {
    THROW_MSG_NULL(vmSymbols::java_lang_IllegalArgumentException(), "Argument is not an array of primitive type");
  }
  return arrayOop(a);
}


JVM_ENTRY(jint, JVM_GetArrayLength(JNIEnv *env, jobject arr))
  arrayOop a = check_array(env, arr, false, CHECK_0);
  return a->length();
JVM_END


JVM_ENTRY(jobject, JVM_GetArrayElement(JNIEnv *env, jobject arr, jint index))
  JvmtiVMObjectAllocEventCollector oam;
  arrayOop a = check_array(env, arr, false, CHECK_NULL);
  jvalue value;
  BasicType type = Reflection::array_get(&value, a, index, CHECK_NULL);
  oop box = Reflection::box(&value, type, CHECK_NULL);
  return JNIHandles::make_local(THREAD, box);
JVM_END


JVM_ENTRY(jvalue, JVM_GetPrimitiveArrayElement(JNIEnv *env, jobject arr, jint index, jint wCode))
  jvalue value;
  value.i = 0; // to initialize value before getting used in CHECK
  arrayOop a = check_array(env, arr, true, CHECK_(value));
  assert(a->is_typeArray(), "just checking");
  BasicType type = Reflection::array_get(&value, a, index, CHECK_(value));
  BasicType wide_type = (BasicType) wCode;
  if (type != wide_type) {
    Reflection::widen(&value, type, wide_type, CHECK_(value));
  }
  return value;
JVM_END


JVM_ENTRY(void, JVM_SetArrayElement(JNIEnv *env, jobject arr, jint index, jobject val))
  arrayOop a = check_array(env, arr, false, CHECK);
  oop box = JNIHandles::resolve(val);
  jvalue value;
  value.i = 0; // to initialize value before getting used in CHECK
  BasicType value_type;
  if (a->is_objArray()) {
    // Make sure we do no unbox e.g. java/lang/Integer instances when storing into an object array
    value_type = Reflection::unbox_for_regular_object(box, &value);
  } else {
    value_type = Reflection::unbox_for_primitive(box, &value, CHECK);
  }
  Reflection::array_set(&value, a, index, value_type, CHECK);
JVM_END


JVM_ENTRY(void, JVM_SetPrimitiveArrayElement(JNIEnv *env, jobject arr, jint index, jvalue v, unsigned char vCode))
  arrayOop a = check_array(env, arr, true, CHECK);
  assert(a->is_typeArray(), "just checking");
  BasicType value_type = (BasicType) vCode;
  Reflection::array_set(&v, a, index, value_type, CHECK);
JVM_END


JVM_ENTRY(jobject, JVM_NewArray(JNIEnv *env, jclass eltClass, jint length))
  JvmtiVMObjectAllocEventCollector oam;
  oop element_mirror = JNIHandles::resolve(eltClass);
  oop result = Reflection::reflect_new_array(element_mirror, length, CHECK_NULL);
  return JNIHandles::make_local(THREAD, result);
JVM_END


JVM_ENTRY(jobject, JVM_NewMultiArray(JNIEnv *env, jclass eltClass, jintArray dim))
  JvmtiVMObjectAllocEventCollector oam;
  arrayOop dim_array = check_array(env, dim, true, CHECK_NULL);
  oop element_mirror = JNIHandles::resolve(eltClass);
  assert(dim_array->is_typeArray(), "just checking");
  oop result = Reflection::reflect_new_multi_array(element_mirror, typeArrayOop(dim_array), CHECK_NULL);
  return JNIHandles::make_local(THREAD, result);
JVM_END


// Library support ///////////////////////////////////////////////////////////////////////////

JVM_LEAF(void*, JVM_LoadZipLibrary())
  return ZipLibrary::handle();
JVM_END

JVM_ENTRY_NO_ENV(void*, JVM_LoadLibrary(const char* name, jboolean throwException))
  //%note jvm_ct
  char ebuf[1024];
  void *load_result;
  {
    ThreadToNativeFromVM ttnfvm(thread);
    load_result = os::dll_load(name, ebuf, sizeof ebuf);
  }
  if (load_result == nullptr) {
    if (throwException) {
      char msg[1024];
      jio_snprintf(msg, sizeof msg, "%s: %s", name, ebuf);
      // Since 'ebuf' may contain a string encoded using
      // platform encoding scheme, we need to pass
      // Exceptions::unsafe_to_utf8 to the new_exception method
      // as the last argument. See bug 6367357.
      Handle h_exception =
        Exceptions::new_exception(thread,
                                  vmSymbols::java_lang_UnsatisfiedLinkError(),
                                  msg, Exceptions::unsafe_to_utf8);

      THROW_HANDLE_NULL(h_exception);
    } else {
      log_info(library)("Failed to load library %s", name);
      return load_result;
    }
  }
  log_info(library)("Loaded library %s, handle " INTPTR_FORMAT, name, p2i(load_result));
  return load_result;
JVM_END


JVM_LEAF(void, JVM_UnloadLibrary(void* handle))
  os::dll_unload(handle);
  log_info(library)("Unloaded library with handle " INTPTR_FORMAT, p2i(handle));
JVM_END


JVM_LEAF(void*, JVM_FindLibraryEntry(void* handle, const char* name))
  void* find_result = os::dll_lookup(handle, name);
  log_info(library)("%s %s in library with handle " INTPTR_FORMAT,
                    find_result != nullptr ? "Found" : "Failed to find",
                    name, p2i(handle));
  return find_result;
JVM_END


// JNI version ///////////////////////////////////////////////////////////////////////////////

JVM_LEAF(jboolean, JVM_IsSupportedJNIVersion(jint version))
  return Threads::is_supported_jni_version_including_1_1(version);
JVM_END


JVM_LEAF(jboolean, JVM_IsPreviewEnabled(void))
  return Arguments::enable_preview() ? JNI_TRUE : JNI_FALSE;
JVM_END

JVM_LEAF(jboolean, JVM_IsValhallaEnabled(void))
  return EnableValhalla ? JNI_TRUE : JNI_FALSE;
JVM_END

JVM_LEAF(jboolean, JVM_IsContinuationsSupported(void))
  return VMContinuations ? JNI_TRUE : JNI_FALSE;
JVM_END

JVM_LEAF(jboolean, JVM_IsForeignLinkerSupported(void))
  return ForeignGlobals::is_foreign_linker_supported() ? JNI_TRUE : JNI_FALSE;
JVM_END

JVM_ENTRY_NO_ENV(jboolean, JVM_IsStaticallyLinked(void))
  return is_vm_statically_linked() ? JNI_TRUE : JNI_FALSE;
JVM_END

// String support ///////////////////////////////////////////////////////////////////////////

JVM_ENTRY(jstring, JVM_InternString(JNIEnv *env, jstring str))
  JvmtiVMObjectAllocEventCollector oam;
  if (str == nullptr) return nullptr;
  oop string = JNIHandles::resolve_non_null(str);
  oop result = StringTable::intern(string, CHECK_NULL);
  return (jstring) JNIHandles::make_local(THREAD, result);
JVM_END


// VM Raw monitor support //////////////////////////////////////////////////////////////////////

// VM Raw monitors (not to be confused with JvmtiRawMonitors) are a simple mutual exclusion
// lock (not actually monitors: no wait/notify) that is exported by the VM for use by JDK
// library code. They may be used by JavaThreads and non-JavaThreads and do not participate
// in the safepoint protocol, thread suspension, thread interruption, or anything of that
// nature. JavaThreads will be "in native" when using this API from JDK code.


JNIEXPORT void* JNICALL JVM_RawMonitorCreate(void) {
  VM_Exit::block_if_vm_exited();
  return new PlatformMutex();
}


JNIEXPORT void JNICALL  JVM_RawMonitorDestroy(void *mon) {
  VM_Exit::block_if_vm_exited();
  delete ((PlatformMutex*) mon);
}


JNIEXPORT jint JNICALL JVM_RawMonitorEnter(void *mon) {
  VM_Exit::block_if_vm_exited();
  ((PlatformMutex*) mon)->lock();
  return 0;
}


JNIEXPORT void JNICALL JVM_RawMonitorExit(void *mon) {
  VM_Exit::block_if_vm_exited();
  ((PlatformMutex*) mon)->unlock();
}


// Shared JNI/JVM entry points //////////////////////////////////////////////////////////////

jclass find_class_from_class_loader(JNIEnv* env, Symbol* name, jboolean init,
                                    Handle loader, Handle protection_domain,
                                    jboolean throwError, TRAPS) {
  // Security Note:
  //   The Java level wrapper will perform the necessary security check allowing
  //   us to pass the null as the initiating class loader.  The VM is responsible for
  //   the checkPackageAccess relative to the initiating class loader via the
  //   protection_domain. The protection_domain is passed as null by the java code
  //   if there is no security manager in 3-arg Class.forName().
  Klass* klass = SystemDictionary::resolve_or_fail(name, loader, protection_domain, throwError != 0, CHECK_NULL);

  // Check if we should initialize the class
  if (init && klass->is_instance_klass()) {
    klass->initialize(CHECK_NULL);
  }
  return (jclass) JNIHandles::make_local(THREAD, klass->java_mirror());
}


// Method ///////////////////////////////////////////////////////////////////////////////////////////

JVM_ENTRY(jobject, JVM_InvokeMethod(JNIEnv *env, jobject method, jobject obj, jobjectArray args0))
  Handle method_handle;
  if (thread->stack_overflow_state()->stack_available((address) &method_handle) >= JVMInvokeMethodSlack) {
    method_handle = Handle(THREAD, JNIHandles::resolve(method));
    Handle receiver(THREAD, JNIHandles::resolve(obj));
    objArrayHandle args = oopFactory::ensure_objArray(JNIHandles::resolve(args0), CHECK_NULL);
    oop result = Reflection::invoke_method(method_handle(), receiver, args, CHECK_NULL);
    jobject res = JNIHandles::make_local(THREAD, result);
    if (JvmtiExport::should_post_vm_object_alloc()) {
      oop ret_type = java_lang_reflect_Method::return_type(method_handle());
      assert(ret_type != nullptr, "sanity check: ret_type oop must not be null!");
      if (java_lang_Class::is_primitive(ret_type)) {
        // Only for primitive type vm allocates memory for java object.
        // See box() method.
        JvmtiExport::post_vm_object_alloc(thread, result);
      }
    }
    return res;
  } else {
    THROW_NULL(vmSymbols::java_lang_StackOverflowError());
  }
JVM_END


JVM_ENTRY(jobject, JVM_NewInstanceFromConstructor(JNIEnv *env, jobject c, jobjectArray args0))
  objArrayHandle args = oopFactory::ensure_objArray(JNIHandles::resolve(args0), CHECK_NULL);
  oop constructor_mirror = JNIHandles::resolve(c);
  oop result = Reflection::invoke_constructor(constructor_mirror, args, CHECK_NULL);
  jobject res = JNIHandles::make_local(THREAD, result);
  if (JvmtiExport::should_post_vm_object_alloc()) {
    JvmtiExport::post_vm_object_alloc(thread, result);
  }
  return res;
JVM_END

JVM_ENTRY(void, JVM_InitializeFromArchive(JNIEnv* env, jclass cls))
  Klass* k = java_lang_Class::as_Klass(JNIHandles::resolve(cls));
  assert(k->is_klass(), "just checking");
  HeapShared::initialize_from_archived_subgraph(THREAD, k);
JVM_END

JVM_ENTRY(void, JVM_RegisterLambdaProxyClassForArchiving(JNIEnv* env,
                                              jclass caller,
                                              jstring interfaceMethodName,
                                              jobject factoryType,
                                              jobject interfaceMethodType,
                                              jobject implementationMember,
                                              jobject dynamicMethodType,
                                              jclass lambdaProxyClass))
#if INCLUDE_CDS
  if (!CDSConfig::is_dumping_archive()) {
    return;
  }

  Klass* caller_k = java_lang_Class::as_Klass(JNIHandles::resolve(caller));
  InstanceKlass* caller_ik = InstanceKlass::cast(caller_k);
  if (caller_ik->is_hidden()) {
    // Hidden classes not of type lambda proxy classes are currently not being archived.
    // If the caller_ik is of one of the above types, the corresponding lambda proxy class won't be
    // registered for archiving.
    return;
  }
  Klass* lambda_k = java_lang_Class::as_Klass(JNIHandles::resolve(lambdaProxyClass));
  InstanceKlass* lambda_ik = InstanceKlass::cast(lambda_k);
  assert(lambda_ik->is_hidden(), "must be a hidden class");
  assert(!lambda_ik->is_non_strong_hidden(), "expected a strong hidden class");

  Symbol* interface_method_name = nullptr;
  if (interfaceMethodName != nullptr) {
    interface_method_name = java_lang_String::as_symbol(JNIHandles::resolve_non_null(interfaceMethodName));
  }
  Handle factory_type_oop(THREAD, JNIHandles::resolve_non_null(factoryType));
  Symbol* factory_type = java_lang_invoke_MethodType::as_signature(factory_type_oop(), true);

  Handle interface_method_type_oop(THREAD, JNIHandles::resolve_non_null(interfaceMethodType));
  Symbol* interface_method_type = java_lang_invoke_MethodType::as_signature(interface_method_type_oop(), true);

  Handle implementation_member_oop(THREAD, JNIHandles::resolve_non_null(implementationMember));
  assert(java_lang_invoke_MemberName::is_method(implementation_member_oop()), "must be");
  Method* m = java_lang_invoke_MemberName::vmtarget(implementation_member_oop());

  Handle dynamic_method_type_oop(THREAD, JNIHandles::resolve_non_null(dynamicMethodType));
  Symbol* dynamic_method_type = java_lang_invoke_MethodType::as_signature(dynamic_method_type_oop(), true);

  SystemDictionaryShared::add_lambda_proxy_class(caller_ik, lambda_ik, interface_method_name, factory_type,
                                                 interface_method_type, m, dynamic_method_type, THREAD);
#endif // INCLUDE_CDS
JVM_END

JVM_ENTRY(jclass, JVM_LookupLambdaProxyClassFromArchive(JNIEnv* env,
                                                        jclass caller,
                                                        jstring interfaceMethodName,
                                                        jobject factoryType,
                                                        jobject interfaceMethodType,
                                                        jobject implementationMember,
                                                        jobject dynamicMethodType))
#if INCLUDE_CDS

  if (interfaceMethodName == nullptr || factoryType == nullptr || interfaceMethodType == nullptr ||
      implementationMember == nullptr || dynamicMethodType == nullptr) {
    THROW_(vmSymbols::java_lang_NullPointerException(), nullptr);
  }

  Klass* caller_k = java_lang_Class::as_Klass(JNIHandles::resolve(caller));
  InstanceKlass* caller_ik = InstanceKlass::cast(caller_k);
  if (!caller_ik->is_shared()) {
    // there won't be a shared lambda class if the caller_ik is not in the shared archive.
    return nullptr;
  }

  Symbol* interface_method_name = java_lang_String::as_symbol(JNIHandles::resolve_non_null(interfaceMethodName));
  Handle factory_type_oop(THREAD, JNIHandles::resolve_non_null(factoryType));
  Symbol* factory_type = java_lang_invoke_MethodType::as_signature(factory_type_oop(), true);

  Handle interface_method_type_oop(THREAD, JNIHandles::resolve_non_null(interfaceMethodType));
  Symbol* interface_method_type = java_lang_invoke_MethodType::as_signature(interface_method_type_oop(), true);

  Handle implementation_member_oop(THREAD, JNIHandles::resolve_non_null(implementationMember));
  assert(java_lang_invoke_MemberName::is_method(implementation_member_oop()), "must be");
  Method* m = java_lang_invoke_MemberName::vmtarget(implementation_member_oop());

  Handle dynamic_method_type_oop(THREAD, JNIHandles::resolve_non_null(dynamicMethodType));
  Symbol* dynamic_method_type = java_lang_invoke_MethodType::as_signature(dynamic_method_type_oop(), true);

  InstanceKlass* lambda_ik = SystemDictionaryShared::get_shared_lambda_proxy_class(caller_ik, interface_method_name, factory_type,
                                                                                   interface_method_type, m, dynamic_method_type);
  jclass jcls = nullptr;
  if (lambda_ik != nullptr) {
    InstanceKlass* loaded_lambda = SystemDictionaryShared::prepare_shared_lambda_proxy_class(lambda_ik, caller_ik, THREAD);
    jcls = loaded_lambda == nullptr ? nullptr : (jclass) JNIHandles::make_local(THREAD, loaded_lambda->java_mirror());
  }
  return jcls;
#else
  return nullptr;
#endif // INCLUDE_CDS
JVM_END

JVM_ENTRY_NO_ENV(jlong, JVM_GetRandomSeedForDumping())
  if (CDSConfig::is_dumping_static_archive()) {
    // We do this so that the default CDS archive can be deterministic.
    const char* release = VM_Version::vm_release();
    const char* dbg_level = VM_Version::jdk_debug_level();
    const char* version = VM_Version::internal_vm_info_string();
    jlong seed = (jlong)(java_lang_String::hash_code((const jbyte*)release, (int)strlen(release)) ^
                         java_lang_String::hash_code((const jbyte*)dbg_level, (int)strlen(dbg_level)) ^
                         java_lang_String::hash_code((const jbyte*)version, (int)strlen(version)));
    seed += (jlong)VM_Version::vm_major_version();
    seed += (jlong)VM_Version::vm_minor_version();
    seed += (jlong)VM_Version::vm_security_version();
    seed += (jlong)VM_Version::vm_patch_version();
    if (seed == 0) { // don't let this ever be zero.
      seed = 0x87654321;
    }
    log_debug(cds)("JVM_GetRandomSeedForDumping() = " JLONG_FORMAT, seed);
    return seed;
  } else {
    return 0;
  }
JVM_END

JVM_ENTRY_NO_ENV(jint, JVM_GetCDSConfigStatus())
  return CDSConfig::get_status();
JVM_END

JVM_ENTRY(void, JVM_LogLambdaFormInvoker(JNIEnv *env, jstring line))
#if INCLUDE_CDS
  assert(CDSConfig::is_logging_lambda_form_invokers(), "sanity");
  if (line != nullptr) {
    ResourceMark rm(THREAD);
    Handle h_line (THREAD, JNIHandles::resolve_non_null(line));
    char* c_line = java_lang_String::as_utf8_string(h_line());
    if (CDSConfig::is_dumping_dynamic_archive()) {
      // Note: LambdaFormInvokers::append take same format which is not
      // same as below the print format. The line does not include LAMBDA_FORM_TAG.
      LambdaFormInvokers::append(os::strdup((const char*)c_line, mtInternal));
    }
    if (ClassListWriter::is_enabled()) {
      ClassListWriter w;
      w.stream()->print_cr("%s %s", ClassListParser::lambda_form_tag(), c_line);
    }
  }
#endif // INCLUDE_CDS
JVM_END

JVM_ENTRY(void, JVM_DumpClassListToFile(JNIEnv *env, jstring listFileName))
#if INCLUDE_CDS
  ResourceMark rm(THREAD);
  Handle file_handle(THREAD, JNIHandles::resolve_non_null(listFileName));
  char* file_name  = java_lang_String::as_utf8_string(file_handle());
  MetaspaceShared::dump_loaded_classes(file_name, THREAD);
#endif // INCLUDE_CDS
JVM_END

JVM_ENTRY(void, JVM_DumpDynamicArchive(JNIEnv *env, jstring archiveName))
#if INCLUDE_CDS
  ResourceMark rm(THREAD);
  Handle file_handle(THREAD, JNIHandles::resolve_non_null(archiveName));
  char* archive_name  = java_lang_String::as_utf8_string(file_handle());
  DynamicArchive::dump_for_jcmd(archive_name, CHECK);
#endif // INCLUDE_CDS
JVM_END

// Returns an array of all live Thread objects (VM internal JavaThreads,
// jvmti agent threads, and JNI attaching threads  are skipped)
// See CR 6404306 regarding JNI attaching threads
JVM_ENTRY(jobjectArray, JVM_GetAllThreads(JNIEnv *env, jclass dummy))
  ResourceMark rm(THREAD);
  ThreadsListEnumerator tle(THREAD, false, false);
  JvmtiVMObjectAllocEventCollector oam;

  int num_threads = tle.num_threads();
  objArrayOop r = oopFactory::new_objArray(vmClasses::Thread_klass(), num_threads, CHECK_NULL);
  objArrayHandle threads_ah(THREAD, r);

  for (int i = 0; i < num_threads; i++) {
    Handle h = tle.get_threadObj(i);
    threads_ah->obj_at_put(i, h());
  }

  return (jobjectArray) JNIHandles::make_local(THREAD, threads_ah());
JVM_END


// Support for java.lang.Thread.getStackTrace() and getAllStackTraces() methods
// Return StackTraceElement[][], each element is the stack trace of a thread in
// the corresponding entry in the given threads array
JVM_ENTRY(jobjectArray, JVM_DumpThreads(JNIEnv *env, jclass threadClass, jobjectArray threads))
  JvmtiVMObjectAllocEventCollector oam;

  // Check if threads is null
  if (threads == nullptr) {
    THROW_NULL(vmSymbols::java_lang_NullPointerException());
  }

  objArrayOop a = objArrayOop(JNIHandles::resolve_non_null(threads));
  objArrayHandle ah(THREAD, a);
  int num_threads = ah->length();
  // check if threads is non-empty array
  if (num_threads == 0) {
    THROW_NULL(vmSymbols::java_lang_IllegalArgumentException());
  }

  // check if threads is not an array of objects of Thread class
  Klass* k = ObjArrayKlass::cast(ah->klass())->element_klass();
  if (k != vmClasses::Thread_klass()) {
    THROW_NULL(vmSymbols::java_lang_IllegalArgumentException());
  }

  ResourceMark rm(THREAD);

  GrowableArray<instanceHandle>* thread_handle_array = new GrowableArray<instanceHandle>(num_threads);
  for (int i = 0; i < num_threads; i++) {
    oop thread_obj = ah->obj_at(i);
    instanceHandle h(THREAD, (instanceOop) thread_obj);
    thread_handle_array->append(h);
  }

  // The JavaThread references in thread_handle_array are validated
  // in VM_ThreadDump::doit().
  Handle stacktraces = ThreadService::dump_stack_traces(thread_handle_array, num_threads, CHECK_NULL);
  return (jobjectArray)JNIHandles::make_local(THREAD, stacktraces());

JVM_END

// JVM monitoring and management support
JVM_LEAF(void*, JVM_GetManagement(jint version))
  return Management::get_jmm_interface(version);
JVM_END

// com.sun.tools.attach.VirtualMachine agent properties support
//
// Initialize the agent properties with the properties maintained in the VM
JVM_ENTRY(jobject, JVM_InitAgentProperties(JNIEnv *env, jobject properties))
  ResourceMark rm;

  Handle props(THREAD, JNIHandles::resolve_non_null(properties));

  PUTPROP(props, "sun.java.command", Arguments::java_command());
  PUTPROP(props, "sun.jvm.flags", Arguments::jvm_flags());
  PUTPROP(props, "sun.jvm.args", Arguments::jvm_args());
  return properties;
JVM_END

JVM_ENTRY(jobjectArray, JVM_GetEnclosingMethodInfo(JNIEnv *env, jclass ofClass))
{
  JvmtiVMObjectAllocEventCollector oam;

  if (ofClass == nullptr) {
    return nullptr;
  }
  Handle mirror(THREAD, JNIHandles::resolve_non_null(ofClass));
  // Special handling for primitive objects
  if (java_lang_Class::is_primitive(mirror())) {
    return nullptr;
  }
  Klass* k = java_lang_Class::as_Klass(mirror());
  if (!k->is_instance_klass()) {
    return nullptr;
  }
  InstanceKlass* ik = InstanceKlass::cast(k);
  int encl_method_class_idx = ik->enclosing_method_class_index();
  if (encl_method_class_idx == 0) {
    return nullptr;
  }
  objArrayOop dest_o = oopFactory::new_objArray(vmClasses::Object_klass(), 3, CHECK_NULL);
  objArrayHandle dest(THREAD, dest_o);
  Klass* enc_k = ik->constants()->klass_at(encl_method_class_idx, CHECK_NULL);
  dest->obj_at_put(0, enc_k->java_mirror());
  int encl_method_method_idx = ik->enclosing_method_method_index();
  if (encl_method_method_idx != 0) {
    Symbol* sym = ik->constants()->symbol_at(
                        extract_low_short_from_int(
                          ik->constants()->name_and_type_at(encl_method_method_idx)));
    Handle str = java_lang_String::create_from_symbol(sym, CHECK_NULL);
    dest->obj_at_put(1, str());
    sym = ik->constants()->symbol_at(
              extract_high_short_from_int(
                ik->constants()->name_and_type_at(encl_method_method_idx)));
    str = java_lang_String::create_from_symbol(sym, CHECK_NULL);
    dest->obj_at_put(2, str());
  }
  return (jobjectArray) JNIHandles::make_local(THREAD, dest());
}
JVM_END

// Returns an array of java.lang.String objects containing the input arguments to the VM.
JVM_ENTRY(jobjectArray, JVM_GetVmArguments(JNIEnv *env))
  ResourceMark rm(THREAD);

  if (Arguments::num_jvm_args() == 0 && Arguments::num_jvm_flags() == 0) {
    return nullptr;
  }

  char** vm_flags = Arguments::jvm_flags_array();
  char** vm_args = Arguments::jvm_args_array();
  int num_flags = Arguments::num_jvm_flags();
  int num_args = Arguments::num_jvm_args();

  InstanceKlass* ik = vmClasses::String_klass();
  objArrayOop r = oopFactory::new_objArray(ik, num_args + num_flags, CHECK_NULL);
  objArrayHandle result_h(THREAD, r);

  int index = 0;
  for (int j = 0; j < num_flags; j++, index++) {
    Handle h = java_lang_String::create_from_platform_dependent_str(vm_flags[j], CHECK_NULL);
    result_h->obj_at_put(index, h());
  }
  for (int i = 0; i < num_args; i++, index++) {
    Handle h = java_lang_String::create_from_platform_dependent_str(vm_args[i], CHECK_NULL);
    result_h->obj_at_put(index, h());
  }
  return (jobjectArray) JNIHandles::make_local(THREAD, result_h());
JVM_END

JVM_LEAF(jint, JVM_FindSignal(const char *name))
  return os::get_signal_number(name);
JVM_END

JVM_ENTRY(void, JVM_VirtualThreadStart(JNIEnv* env, jobject vthread))
#if INCLUDE_JVMTI
  if (!DoJVMTIVirtualThreadTransitions) {
    assert(!JvmtiExport::can_support_virtual_threads(), "sanity check");
    return;
  }
  if (JvmtiVTMSTransitionDisabler::VTMS_notify_jvmti_events()) {
    JvmtiVTMSTransitionDisabler::VTMS_vthread_start(vthread);
  } else {
    // set VTMS transition bit value in JavaThread and java.lang.VirtualThread object
    JvmtiVTMSTransitionDisabler::set_is_in_VTMS_transition(thread, vthread, false);
  }
#endif
JVM_END

JVM_ENTRY(void, JVM_VirtualThreadEnd(JNIEnv* env, jobject vthread))
#if INCLUDE_JVMTI
  if (!DoJVMTIVirtualThreadTransitions) {
    assert(!JvmtiExport::can_support_virtual_threads(), "sanity check");
    return;
  }
  if (JvmtiVTMSTransitionDisabler::VTMS_notify_jvmti_events()) {
    JvmtiVTMSTransitionDisabler::VTMS_vthread_end(vthread);
  } else {
    // set VTMS transition bit value in JavaThread and java.lang.VirtualThread object
    JvmtiVTMSTransitionDisabler::set_is_in_VTMS_transition(thread, vthread, true);
  }
#endif
JVM_END

// If notifications are disabled then just update the VTMS transition bit and return.
// Otherwise, the bit is updated in the given jvmtiVTMSTransitionDisabler function call.
JVM_ENTRY(void, JVM_VirtualThreadMount(JNIEnv* env, jobject vthread, jboolean hide))
#if INCLUDE_JVMTI
  if (!DoJVMTIVirtualThreadTransitions) {
    assert(!JvmtiExport::can_support_virtual_threads(), "sanity check");
    return;
  }
  if (JvmtiVTMSTransitionDisabler::VTMS_notify_jvmti_events()) {
    JvmtiVTMSTransitionDisabler::VTMS_vthread_mount(vthread, hide);
  } else {
    // set VTMS transition bit value in JavaThread and java.lang.VirtualThread object
    JvmtiVTMSTransitionDisabler::set_is_in_VTMS_transition(thread, vthread, hide);
  }
#endif
JVM_END

// If notifications are disabled then just update the VTMS transition bit and return.
// Otherwise, the bit is updated in the given jvmtiVTMSTransitionDisabler function call below.
JVM_ENTRY(void, JVM_VirtualThreadUnmount(JNIEnv* env, jobject vthread, jboolean hide))
#if INCLUDE_JVMTI
  if (!DoJVMTIVirtualThreadTransitions) {
    assert(!JvmtiExport::can_support_virtual_threads(), "sanity check");
    return;
  }
  if (JvmtiVTMSTransitionDisabler::VTMS_notify_jvmti_events()) {
    JvmtiVTMSTransitionDisabler::VTMS_vthread_unmount(vthread, hide);
  } else {
    // set VTMS transition bit value in JavaThread and java.lang.VirtualThread object
    JvmtiVTMSTransitionDisabler::set_is_in_VTMS_transition(thread, vthread, hide);
  }
#endif
JVM_END

// Always update the temporary VTMS transition bit.
JVM_ENTRY(void, JVM_VirtualThreadHideFrames(JNIEnv* env, jclass clazz, jboolean hide))
#if INCLUDE_JVMTI
  if (!DoJVMTIVirtualThreadTransitions) {
    assert(!JvmtiExport::can_support_virtual_threads(), "sanity check");
    return;
  }
  assert(!thread->is_in_VTMS_transition(), "sanity check");
  assert(thread->is_in_tmp_VTMS_transition() != (bool)hide, "sanity check");
  thread->toggle_is_in_tmp_VTMS_transition();
#endif
JVM_END

// Notification from VirtualThread about disabling JVMTI Suspend in a sync critical section.
// Needed to avoid deadlocks with JVMTI suspend mechanism.
JVM_ENTRY(void, JVM_VirtualThreadDisableSuspend(JNIEnv* env, jclass clazz, jboolean enter))
#if INCLUDE_JVMTI
  if (!DoJVMTIVirtualThreadTransitions) {
    assert(!JvmtiExport::can_support_virtual_threads(), "sanity check");
    return;
  }
  assert(thread->is_disable_suspend() != (bool)enter,
         "nested or unbalanced monitor enter/exit is not allowed");
  thread->toggle_is_disable_suspend();
#endif
JVM_END

/*
 * Return the current class's class file version.  The low order 16 bits of the
 * returned jint contain the class's major version.  The high order 16 bits
 * contain the class's minor version.
 */
JVM_ENTRY(jint, JVM_GetClassFileVersion(JNIEnv* env, jclass current))
  oop mirror = JNIHandles::resolve_non_null(current);
  if (java_lang_Class::is_primitive(mirror)) {
    // return latest major version and minor version of 0.
    return JVM_CLASSFILE_MAJOR_VERSION;
  }
  assert(!java_lang_Class::as_Klass(mirror)->is_array_klass(), "unexpected array class");

  Klass* c = java_lang_Class::as_Klass(mirror);
  assert(c->is_instance_klass(), "must be");
  InstanceKlass* ik = InstanceKlass::cast(c);
  return (ik->minor_version() << 16) | ik->major_version();
JVM_END

/*
 * Ensure that code doing a stackwalk and using javaVFrame::locals() to
 * get the value will see a materialized value and not a scalar-replaced
 * null value.
 */
JVM_ENTRY(void, JVM_EnsureMaterializedForStackWalk_func(JNIEnv* env, jobject vthread, jobject value))
  JVM_EnsureMaterializedForStackWalk(env, value);
JVM_END

/*
 * Return JNI_TRUE if warnings are printed when agents are dynamically loaded.
 */
JVM_LEAF(jboolean, JVM_PrintWarningAtDynamicAgentLoad(void))
  return (EnableDynamicAgentLoading && !FLAG_IS_CMDLINE(EnableDynamicAgentLoading)) ? JNI_TRUE : JNI_FALSE;
JVM_END<|MERGE_RESOLUTION|>--- conflicted
+++ resolved
@@ -1900,20 +1900,6 @@
 }
 JVM_END
 
-<<<<<<< HEAD
-static bool select_method(const methodHandle& method, bool want_constructor) {
-  bool is_ctor = (method->is_object_constructor());
-  if (want_constructor) {
-    return is_ctor;
-  } else {
-    return (!is_ctor &&
-            !method->is_class_initializer() &&
-            !method->is_overpass());
-  }
-}
-
-=======
->>>>>>> 19642bd3
 static jobjectArray get_class_declared_methods_helper(
                                   JNIEnv *env,
                                   jclass ofClass, jboolean publicOnly,
@@ -1949,11 +1935,11 @@
   // Select methods matching the criteria.
   for (int i = 0; i < methods_length; i++) {
     Method* method = methods->at(i);
-    if (want_constructor && !method->is_object_initializer()) {
+    if (want_constructor && !method->is_object_constructor()) {
       continue;
     }
     if (!want_constructor &&
-        (method->is_object_initializer() || method->is_static_initializer() ||
+        (method->is_object_constructor() || method->is_class_initializer() ||
          method->is_overpass())) {
       continue;
     }
@@ -2264,16 +2250,9 @@
     THROW_MSG_NULL(vmSymbols::java_lang_RuntimeException(), "Unable to look up method in target class");
   }
   oop method;
-<<<<<<< HEAD
   if (m->is_object_constructor()) {
     method = Reflection::new_constructor(m, CHECK_NULL);
   } else {
-=======
-  if (m->is_object_initializer()) {
-    method = Reflection::new_constructor(m, CHECK_NULL);
-  } else {
-    // new_method accepts <clinit> as Method here
->>>>>>> 19642bd3
     method = Reflection::new_method(m, true, CHECK_NULL);
   }
   return JNIHandles::make_local(THREAD, method);
