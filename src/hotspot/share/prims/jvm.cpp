--- conflicted
+++ resolved
@@ -2817,11 +2817,7 @@
       InstanceKlass* ik = InstanceKlass::cast(k_called);
       for (JavaFieldStream fs(ik); !fs.done(); fs.next()) {
         if (fs.name() == name && fs.signature() == signature) {
-<<<<<<< HEAD
-          return fs.access_flags().as_short();
-=======
           return fs.access_flags().as_field_flags();
->>>>>>> 2e00816a
         }
       }
       return -1;
