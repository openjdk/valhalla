--- conflicted
+++ resolved
@@ -2446,7 +2446,6 @@
 // Arrays support /////////////////////////////////////////////////////////////
 
 JVM_ENTRY(jboolean, JVM_ArrayIsAccessAtomic(JNIEnv *env, jclass unused, jobject array))
-  JVMWrapper("JVM_ArrayIsAccessAtomic");
   oop o = JNIHandles::resolve(array);
   Klass* k = o->klass();
   if ((o == NULL) || (!k->is_array_klass())) {
@@ -2456,7 +2455,6 @@
 JVM_END
 
 JVM_ENTRY(jobject, JVM_ArrayEnsureAccessAtomic(JNIEnv *env, jclass unused, jobject array))
-  JVMWrapper("JVM_ArrayEnsureAccessAtomic");
   oop o = JNIHandles::resolve(array);
   Klass* k = o->klass();
   if ((o == NULL) || (!k->is_array_klass())) {
@@ -3634,11 +3632,7 @@
 
 
 JVM_ENTRY(jobject, JVM_NewInstanceFromConstructor(JNIEnv *env, jobject c, jobjectArray args0))
-<<<<<<< HEAD
-  JVMWrapper("JVM_NewInstanceFromConstructor");
   objArrayHandle args = oopFactory::ensure_objArray(JNIHandles::resolve(args0), CHECK_NULL);
-=======
->>>>>>> bd81ccfd
   oop constructor_mirror = JNIHandles::resolve(c);
   oop result = Reflection::invoke_constructor(constructor_mirror, args, CHECK_NULL);
   jobject res = JNIHandles::make_local(THREAD, result);
