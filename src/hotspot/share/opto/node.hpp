/*
 * Copyright (c) 1997, 2024, Oracle and/or its affiliates. All rights reserved.
 * DO NOT ALTER OR REMOVE COPYRIGHT NOTICES OR THIS FILE HEADER.
 *
 * This code is free software; you can redistribute it and/or modify it
 * under the terms of the GNU General Public License version 2 only, as
 * published by the Free Software Foundation.
 *
 * This code is distributed in the hope that it will be useful, but WITHOUT
 * ANY WARRANTY; without even the implied warranty of MERCHANTABILITY or
 * FITNESS FOR A PARTICULAR PURPOSE.  See the GNU General Public License
 * version 2 for more details (a copy is included in the LICENSE file that
 * accompanied this code).
 *
 * You should have received a copy of the GNU General Public License version
 * 2 along with this work; if not, write to the Free Software Foundation,
 * Inc., 51 Franklin St, Fifth Floor, Boston, MA 02110-1301 USA.
 *
 * Please contact Oracle, 500 Oracle Parkway, Redwood Shores, CA 94065 USA
 * or visit www.oracle.com if you need additional information or have any
 * questions.
 *
 */

#ifndef SHARE_OPTO_NODE_HPP
#define SHARE_OPTO_NODE_HPP

#include "libadt/vectset.hpp"
#include "opto/compile.hpp"
#include "opto/type.hpp"
#include "utilities/copy.hpp"

// Portions of code courtesy of Clifford Click

// Optimization - Graph Style


class AbstractLockNode;
class AddNode;
class AddPNode;
class AliasInfo;
class AllocateArrayNode;
class AllocateNode;
class ArrayCopyNode;
class BaseCountedLoopNode;
class BaseCountedLoopEndNode;
class BlackholeNode;
class Block;
class BoolNode;
class BoxLockNode;
class CMoveNode;
class CallDynamicJavaNode;
class CallJavaNode;
class CallLeafNode;
class CallLeafNoFPNode;
class CallNode;
class CallRuntimeNode;
class CallStaticJavaNode;
class CastFFNode;
class CastDDNode;
class CastVVNode;
class CastIINode;
class CastLLNode;
class CastPPNode;
class CatchNode;
class CatchProjNode;
class CheckCastPPNode;
class ClearArrayNode;
class CmpNode;
class CodeBuffer;
class ConstraintCastNode;
class ConNode;
class ConINode;
class ConvertNode;
class CompareAndSwapNode;
class CompareAndExchangeNode;
class CountedLoopNode;
class CountedLoopEndNode;
class DecodeNarrowPtrNode;
class DecodeNNode;
class DecodeNKlassNode;
class EncodeNarrowPtrNode;
class EncodePNode;
class EncodePKlassNode;
class FastLockNode;
class FastUnlockNode;
class FlatArrayCheckNode;
class HaltNode;
class IfNode;
class IfProjNode;
class IfFalseNode;
class IfTrueNode;
class InitializeNode;
class JVMState;
class JumpNode;
class JumpProjNode;
class LoadNode;
class LoadStoreNode;
class LoadStoreConditionalNode;
class LockNode;
class LongCountedLoopNode;
class LongCountedLoopEndNode;
class LoopNode;
class LShiftNode;
class MachBranchNode;
class MachCallDynamicJavaNode;
class MachCallJavaNode;
class MachCallLeafNode;
class MachCallNode;
class MachCallRuntimeNode;
class MachCallStaticJavaNode;
class MachConstantBaseNode;
class MachConstantNode;
class MachGotoNode;
class MachIfNode;
class MachJumpNode;
class MachNode;
class MachNullCheckNode;
class MachProjNode;
class MachPrologNode;
class MachReturnNode;
class MachSafePointNode;
class MachSpillCopyNode;
class MachTempNode;
class MachMergeNode;
class MachMemBarNode;
class MachVEPNode;
class Matcher;
class MemBarNode;
class MemBarStoreStoreNode;
class MemNode;
class MergeMemNode;
class MoveNode;
class MulNode;
class MultiNode;
class MultiBranchNode;
class NegNode;
class NegVNode;
class NeverBranchNode;
class Opaque1Node;
class OpaqueLoopInitNode;
class OpaqueLoopStrideNode;
class Opaque4Node;
class OpaqueInitializedAssertionPredicateNode;
class OuterStripMinedLoopNode;
class OuterStripMinedLoopEndNode;
class Node;
class Node_Array;
class Node_List;
class Node_Stack;
class OopMap;
class ParmNode;
class ParsePredicateNode;
class PCTableNode;
class PhaseCCP;
class PhaseGVN;
class PhaseIterGVN;
class PhaseRegAlloc;
class PhaseTransform;
class PhaseValues;
class PhiNode;
class Pipeline;
class PopulateIndexNode;
class ProjNode;
class RangeCheckNode;
class ReductionNode;
class RegMask;
class RegionNode;
class RootNode;
class SafePointNode;
class SafePointScalarObjectNode;
class SafePointScalarMergeNode;
class StartNode;
class State;
class StoreNode;
class SubNode;
class SubTypeCheckNode;
class Type;
class TypeNode;
class UnlockNode;
<<<<<<< HEAD
class InlineTypeNode;
class UnorderedReductionNode;
=======
>>>>>>> 301bd708
class VectorNode;
class LoadVectorNode;
class LoadVectorMaskedNode;
class StoreVectorMaskedNode;
class LoadVectorGatherNode;
class LoadVectorGatherMaskedNode;
class StoreVectorNode;
class StoreVectorScatterNode;
class StoreVectorScatterMaskedNode;
class VerifyVectorAlignmentNode;
class VectorMaskCmpNode;
class VectorUnboxNode;
class VectorSet;
class VectorReinterpretNode;
class ShiftVNode;
class ExpandVNode;
class CompressVNode;
class CompressMNode;
class C2_MacroAssembler;


#ifndef OPTO_DU_ITERATOR_ASSERT
#ifdef ASSERT
#define OPTO_DU_ITERATOR_ASSERT 1
#else
#define OPTO_DU_ITERATOR_ASSERT 0
#endif
#endif //OPTO_DU_ITERATOR_ASSERT

#if OPTO_DU_ITERATOR_ASSERT
class DUIterator;
class DUIterator_Fast;
class DUIterator_Last;
#else
typedef uint   DUIterator;
typedef Node** DUIterator_Fast;
typedef Node** DUIterator_Last;
#endif

typedef ResizeableResourceHashtable<Node*, Node*, AnyObj::RESOURCE_AREA, mtCompiler> OrigToNewHashtable;

// Node Sentinel
#define NodeSentinel (Node*)-1

// Unknown count frequency
#define COUNT_UNKNOWN (-1.0f)

//------------------------------Node-------------------------------------------
// Nodes define actions in the program.  They create values, which have types.
// They are both vertices in a directed graph and program primitives.  Nodes
// are labeled; the label is the "opcode", the primitive function in the lambda
// calculus sense that gives meaning to the Node.  Node inputs are ordered (so
// that "a-b" is different from "b-a").  The inputs to a Node are the inputs to
// the Node's function.  These inputs also define a Type equation for the Node.
// Solving these Type equations amounts to doing dataflow analysis.
// Control and data are uniformly represented in the graph.  Finally, Nodes
// have a unique dense integer index which is used to index into side arrays
// whenever I have phase-specific information.

class Node {
  friend class VMStructs;

  // Lots of restrictions on cloning Nodes
  NONCOPYABLE(Node);

public:
  friend class Compile;
  #if OPTO_DU_ITERATOR_ASSERT
  friend class DUIterator_Common;
  friend class DUIterator;
  friend class DUIterator_Fast;
  friend class DUIterator_Last;
  #endif

  // Because Nodes come and go, I define an Arena of Node structures to pull
  // from.  This should allow fast access to node creation & deletion.  This
  // field is a local cache of a value defined in some "program fragment" for
  // which these Nodes are just a part of.

  inline void* operator new(size_t x) throw() {
    Compile* C = Compile::current();
    Node* n = (Node*)C->node_arena()->AmallocWords(x);
    return (void*)n;
  }

  // Delete is a NOP
  void operator delete( void *ptr ) {}
  // Fancy destructor; eagerly attempt to reclaim Node numberings and storage
  void destruct(PhaseValues* phase);

  // Create a new Node.  Required is the number is of inputs required for
  // semantic correctness.
  Node( uint required );

  // Create a new Node with given input edges.
  // This version requires use of the "edge-count" new.
  // E.g.  new (C,3) FooNode( C, nullptr, left, right );
  Node( Node *n0 );
  Node( Node *n0, Node *n1 );
  Node( Node *n0, Node *n1, Node *n2 );
  Node( Node *n0, Node *n1, Node *n2, Node *n3 );
  Node( Node *n0, Node *n1, Node *n2, Node *n3, Node *n4 );
  Node( Node *n0, Node *n1, Node *n2, Node *n3, Node *n4, Node *n5 );
  Node( Node *n0, Node *n1, Node *n2, Node *n3,
            Node *n4, Node *n5, Node *n6 );

  // Clone an inherited Node given only the base Node type.
  Node* clone() const;

  // Clone a Node, immediately supplying one or two new edges.
  // The first and second arguments, if non-null, replace in(1) and in(2),
  // respectively.
  Node* clone_with_data_edge(Node* in1, Node* in2 = nullptr) const {
    Node* nn = clone();
    if (in1 != nullptr)  nn->set_req(1, in1);
    if (in2 != nullptr)  nn->set_req(2, in2);
    return nn;
  }

private:
  // Shared setup for the above constructors.
  // Handles all interactions with Compile::current.
  // Puts initial values in all Node fields except _idx.
  // Returns the initial value for _idx, which cannot
  // be initialized by assignment.
  inline int Init(int req);

//----------------- input edge handling
protected:
  friend class PhaseCFG;        // Access to address of _in array elements
  Node **_in;                   // Array of use-def references to Nodes
  Node **_out;                  // Array of def-use references to Nodes

  // Input edges are split into two categories.  Required edges are required
  // for semantic correctness; order is important and nulls are allowed.
  // Precedence edges are used to help determine execution order and are
  // added, e.g., for scheduling purposes.  They are unordered and not
  // duplicated; they have no embedded nulls.  Edges from 0 to _cnt-1
  // are required, from _cnt to _max-1 are precedence edges.
  node_idx_t _cnt;              // Total number of required Node inputs.

  node_idx_t _max;              // Actual length of input array.

  // Output edges are an unordered list of def-use edges which exactly
  // correspond to required input edges which point from other nodes
  // to this one.  Thus the count of the output edges is the number of
  // users of this node.
  node_idx_t _outcnt;           // Total number of Node outputs.

  node_idx_t _outmax;           // Actual length of output array.

  // Grow the actual input array to the next larger power-of-2 bigger than len.
  void grow( uint len );
  // Grow the output array to the next larger power-of-2 bigger than len.
  void out_grow( uint len );

 public:
  // Each Node is assigned a unique small/dense number.  This number is used
  // to index into auxiliary arrays of data and bit vectors.
  // The field _idx is declared constant to defend against inadvertent assignments,
  // since it is used by clients as a naked field. However, the field's value can be
  // changed using the set_idx() method.
  //
  // The PhaseRenumberLive phase renumbers nodes based on liveness information.
  // Therefore, it updates the value of the _idx field. The parse-time _idx is
  // preserved in _parse_idx.
  const node_idx_t _idx;
  DEBUG_ONLY(const node_idx_t _parse_idx;)
  // IGV node identifier. Two nodes, possibly in different compilation phases,
  // have the same IGV identifier if (and only if) they are the very same node
  // (same memory address) or one is "derived" from the other (by e.g.
  // renumbering or matching). This identifier makes it possible to follow the
  // entire lifetime of a node in IGV even if its C2 identifier (_idx) changes.
  NOT_PRODUCT(node_idx_t _igv_idx;)

  // Get the (read-only) number of input edges
  uint req() const { return _cnt; }
  uint len() const { return _max; }
  // Get the (read-only) number of output edges
  uint outcnt() const { return _outcnt; }

#if OPTO_DU_ITERATOR_ASSERT
  // Iterate over the out-edges of this node.  Deletions are illegal.
  inline DUIterator outs() const;
  // Use this when the out array might have changed to suppress asserts.
  inline DUIterator& refresh_out_pos(DUIterator& i) const;
  // Does the node have an out at this position?  (Used for iteration.)
  inline bool has_out(DUIterator& i) const;
  inline Node*    out(DUIterator& i) const;
  // Iterate over the out-edges of this node.  All changes are illegal.
  inline DUIterator_Fast fast_outs(DUIterator_Fast& max) const;
  inline Node*    fast_out(DUIterator_Fast& i) const;
  // Iterate over the out-edges of this node, deleting one at a time.
  inline DUIterator_Last last_outs(DUIterator_Last& min) const;
  inline Node*    last_out(DUIterator_Last& i) const;
  // The inline bodies of all these methods are after the iterator definitions.
#else
  // Iterate over the out-edges of this node.  Deletions are illegal.
  // This iteration uses integral indexes, to decouple from array reallocations.
  DUIterator outs() const  { return 0; }
  // Use this when the out array might have changed to suppress asserts.
  DUIterator refresh_out_pos(DUIterator i) const { return i; }

  // Reference to the i'th output Node.  Error if out of bounds.
  Node*    out(DUIterator i) const { assert(i < _outcnt, "oob"); return _out[i]; }
  // Does the node have an out at this position?  (Used for iteration.)
  bool has_out(DUIterator i) const { return i < _outcnt; }

  // Iterate over the out-edges of this node.  All changes are illegal.
  // This iteration uses a pointer internal to the out array.
  DUIterator_Fast fast_outs(DUIterator_Fast& max) const {
    Node** out = _out;
    // Assign a limit pointer to the reference argument:
    max = out + (ptrdiff_t)_outcnt;
    // Return the base pointer:
    return out;
  }
  Node*    fast_out(DUIterator_Fast i) const  { return *i; }
  // Iterate over the out-edges of this node, deleting one at a time.
  // This iteration uses a pointer internal to the out array.
  DUIterator_Last last_outs(DUIterator_Last& min) const {
    Node** out = _out;
    // Assign a limit pointer to the reference argument:
    min = out;
    // Return the pointer to the start of the iteration:
    return out + (ptrdiff_t)_outcnt - 1;
  }
  Node*    last_out(DUIterator_Last i) const  { return *i; }
#endif

  // Reference to the i'th input Node.  Error if out of bounds.
  Node* in(uint i) const { assert(i < _max, "oob: i=%d, _max=%d", i, _max); return _in[i]; }
  // Reference to the i'th input Node.  null if out of bounds.
  Node* lookup(uint i) const { return ((i < _max) ? _in[i] : nullptr); }
  // Reference to the i'th output Node.  Error if out of bounds.
  // Use this accessor sparingly.  We are going trying to use iterators instead.
  Node* raw_out(uint i) const { assert(i < _outcnt,"oob"); return _out[i]; }
  // Return the unique out edge.
  Node* unique_out() const { assert(_outcnt==1,"not unique"); return _out[0]; }
  // Delete out edge at position 'i' by moving last out edge to position 'i'
  void  raw_del_out(uint i) {
    assert(i < _outcnt,"oob");
    assert(_outcnt > 0,"oob");
    #if OPTO_DU_ITERATOR_ASSERT
    // Record that a change happened here.
    debug_only(_last_del = _out[i]; ++_del_tick);
    #endif
    _out[i] = _out[--_outcnt];
    // Smash the old edge so it can't be used accidentally.
    debug_only(_out[_outcnt] = (Node *)(uintptr_t)0xdeadbeef);
  }

#ifdef ASSERT
  bool is_dead() const;
  static bool is_not_dead(const Node* n);
  bool is_reachable_from_root() const;
#endif
  // Check whether node has become unreachable
  bool is_unreachable(PhaseIterGVN &igvn) const;

  // Set a required input edge, also updates corresponding output edge
  void add_req( Node *n ); // Append a NEW required input
  void add_req( Node *n0, Node *n1 ) {
    add_req(n0); add_req(n1); }
  void add_req( Node *n0, Node *n1, Node *n2 ) {
    add_req(n0); add_req(n1); add_req(n2); }
  void add_req_batch( Node* n, uint m ); // Append m NEW required inputs (all n).
  void del_req( uint idx ); // Delete required edge & compact
  void del_req_ordered( uint idx ); // Delete required edge & compact with preserved order
  void ins_req( uint i, Node *n ); // Insert a NEW required input
  void set_req( uint i, Node *n ) {
    assert( is_not_dead(n), "can not use dead node");
    assert( i < _cnt, "oob: i=%d, _cnt=%d", i, _cnt);
    assert( !VerifyHashTableKeys || _hash_lock == 0,
            "remove node from hash table before modifying it");
    Node** p = &_in[i];    // cache this._in, across the del_out call
    if (*p != nullptr)  (*p)->del_out((Node *)this);
    (*p) = n;
    if (n != nullptr)      n->add_out((Node *)this);
    Compile::current()->record_modified_node(this);
  }
  // Light version of set_req() to init inputs after node creation.
  void init_req( uint i, Node *n ) {
    assert( (i == 0 && this == n) ||
            is_not_dead(n), "can not use dead node");
    assert( i < _cnt, "oob");
    assert( !VerifyHashTableKeys || _hash_lock == 0,
            "remove node from hash table before modifying it");
    assert( _in[i] == nullptr, "sanity");
    _in[i] = n;
    if (n != nullptr)      n->add_out((Node *)this);
    Compile::current()->record_modified_node(this);
  }
  // Find first occurrence of n among my edges:
  int find_edge(Node* n);
  int find_prec_edge(Node* n) {
    for (uint i = req(); i < len(); i++) {
      if (_in[i] == n) return i;
      if (_in[i] == nullptr) {
        DEBUG_ONLY( while ((++i) < len()) assert(_in[i] == nullptr, "Gap in prec edges!"); )
        break;
      }
    }
    return -1;
  }
  int replace_edge(Node* old, Node* neww, PhaseGVN* gvn = nullptr);
  int replace_edges_in_range(Node* old, Node* neww, int start, int end, PhaseGVN* gvn);
  // null out all inputs to eliminate incoming Def-Use edges.
  void disconnect_inputs(Compile* C);

  // Quickly, return true if and only if I am Compile::current()->top().
  bool is_top() const {
    assert((this == (Node*) Compile::current()->top()) == (_out == nullptr), "");
    return (_out == nullptr);
  }
  // Reaffirm invariants for is_top.  (Only from Compile::set_cached_top_node.)
  void setup_is_top();

  // Strip away casting.  (It is depth-limited.)
  Node* uncast(bool keep_deps = false) const;
  // Return whether two Nodes are equivalent, after stripping casting.
  bool eqv_uncast(const Node* n, bool keep_deps = false) const {
    return (this->uncast(keep_deps) == n->uncast(keep_deps));
  }

  // Find out of current node that matches opcode.
  Node* find_out_with(int opcode);
  // Return true if the current node has an out that matches opcode.
  bool has_out_with(int opcode);
  // Return true if the current node has an out that matches any of the opcodes.
  bool has_out_with(int opcode1, int opcode2, int opcode3, int opcode4);

private:
  static Node* uncast_helper(const Node* n, bool keep_deps);

  // Add an output edge to the end of the list
  void add_out( Node *n ) {
    if (is_top())  return;
    if( _outcnt == _outmax ) out_grow(_outcnt);
    _out[_outcnt++] = n;
  }
  // Delete an output edge
  void del_out( Node *n ) {
    if (is_top())  return;
    Node** outp = &_out[_outcnt];
    // Find and remove n
    do {
      assert(outp > _out, "Missing Def-Use edge");
    } while (*--outp != n);
    *outp = _out[--_outcnt];
    // Smash the old edge so it can't be used accidentally.
    debug_only(_out[_outcnt] = (Node *)(uintptr_t)0xdeadbeef);
    // Record that a change happened here.
    #if OPTO_DU_ITERATOR_ASSERT
    debug_only(_last_del = n; ++_del_tick);
    #endif
  }
  // Close gap after removing edge.
  void close_prec_gap_at(uint gap) {
    assert(_cnt <= gap && gap < _max, "no valid prec edge");
    uint i = gap;
    Node *last = nullptr;
    for (; i < _max-1; ++i) {
      Node *next = _in[i+1];
      if (next == nullptr) break;
      last = next;
    }
    _in[gap] = last;  // Move last slot to empty one.
    _in[i] = nullptr; // null out last slot.
  }

public:
  // Globally replace this node by a given new node, updating all uses.
  void replace_by(Node* new_node);
  // Globally replace this node by a given new node, updating all uses
  // and cutting input edges of old node.
  void subsume_by(Node* new_node, Compile* c) {
    replace_by(new_node);
    disconnect_inputs(c);
  }
  void set_req_X(uint i, Node *n, PhaseIterGVN *igvn);
  void set_req_X(uint i, Node *n, PhaseGVN *gvn);
  // Find the one non-null required input.  RegionNode only
  Node *nonnull_req() const;
  // Add or remove precedence edges
  void add_prec( Node *n );
  void rm_prec( uint i );

  // Note: prec(i) will not necessarily point to n if edge already exists.
  void set_prec( uint i, Node *n ) {
    assert(i < _max, "oob: i=%d, _max=%d", i, _max);
    assert(is_not_dead(n), "can not use dead node");
    assert(i >= _cnt, "not a precedence edge");
    // Avoid spec violation: duplicated prec edge.
    if (_in[i] == n) return;
    if (n == nullptr || find_prec_edge(n) != -1) {
      rm_prec(i);
      return;
    }
    if (_in[i] != nullptr) _in[i]->del_out((Node *)this);
    _in[i] = n;
    n->add_out((Node *)this);
    Compile::current()->record_modified_node(this);
  }

  // Set this node's index, used by cisc_version to replace current node
  void set_idx(uint new_idx) {
    const node_idx_t* ref = &_idx;
    *(node_idx_t*)ref = new_idx;
  }
  // Swap input edge order.  (Edge indexes i1 and i2 are usually 1 and 2.)
  void swap_edges(uint i1, uint i2) {
    debug_only(uint check_hash = (VerifyHashTableKeys && _hash_lock) ? hash() : NO_HASH);
    // Def-Use info is unchanged
    Node* n1 = in(i1);
    Node* n2 = in(i2);
    _in[i1] = n2;
    _in[i2] = n1;
    // If this node is in the hash table, make sure it doesn't need a rehash.
    assert(check_hash == NO_HASH || check_hash == hash(), "edge swap must preserve hash code");
    // Flip swapped edges flag.
    if (has_swapped_edges()) {
      remove_flag(Node::Flag_has_swapped_edges);
    } else {
      add_flag(Node::Flag_has_swapped_edges);
    }
  }

  // Iterators over input Nodes for a Node X are written as:
  // for( i = 0; i < X.req(); i++ ) ... X[i] ...
  // NOTE: Required edges can contain embedded null pointers.

//----------------- Other Node Properties

  // Generate class IDs for (some) ideal nodes so that it is possible to determine
  // the type of a node using a non-virtual method call (the method is_<Node>() below).
  //
  // A class ID of an ideal node is a set of bits. In a class ID, a single bit determines
  // the type of the node the ID represents; another subset of an ID's bits are reserved
  // for the superclasses of the node represented by the ID.
  //
  // By design, if A is a supertype of B, A.is_B() returns true and B.is_A()
  // returns false. A.is_A() returns true.
  //
  // If two classes, A and B, have the same superclass, a different bit of A's class id
  // is reserved for A's type than for B's type. That bit is specified by the third
  // parameter in the macro DEFINE_CLASS_ID.
  //
  // By convention, classes with deeper hierarchy are declared first. Moreover,
  // classes with the same hierarchy depth are sorted by usage frequency.
  //
  // The query method masks the bits to cut off bits of subclasses and then compares
  // the result with the class id (see the macro DEFINE_CLASS_QUERY below).
  //
  //  Class_MachCall=30, ClassMask_MachCall=31
  // 12               8               4               0
  //  0   0   0   0   0   0   0   0   1   1   1   1   0
  //                                  |   |   |   |
  //                                  |   |   |   Bit_Mach=2
  //                                  |   |   Bit_MachReturn=4
  //                                  |   Bit_MachSafePoint=8
  //                                  Bit_MachCall=16
  //
  //  Class_CountedLoop=56, ClassMask_CountedLoop=63
  // 12               8               4               0
  //  0   0   0   0   0   0   0   1   1   1   0   0   0
  //                              |   |   |
  //                              |   |   Bit_Region=8
  //                              |   Bit_Loop=16
  //                              Bit_CountedLoop=32

  #define DEFINE_CLASS_ID(cl, supcl, subn) \
  Bit_##cl = (Class_##supcl == 0) ? 1 << subn : (Bit_##supcl) << (1 + subn) , \
  Class_##cl = Class_##supcl + Bit_##cl , \
  ClassMask_##cl = ((Bit_##cl << 1) - 1) ,

  // This enum is used only for C2 ideal and mach nodes with is_<node>() methods
  // so that its values fit into 32 bits.
  enum NodeClasses {
    Bit_Node   = 0x00000000,
    Class_Node = 0x00000000,
    ClassMask_Node = 0xFFFFFFFF,

    DEFINE_CLASS_ID(Multi, Node, 0)
      DEFINE_CLASS_ID(SafePoint, Multi, 0)
        DEFINE_CLASS_ID(Call,      SafePoint, 0)
          DEFINE_CLASS_ID(CallJava,         Call, 0)
            DEFINE_CLASS_ID(CallStaticJava,   CallJava, 0)
            DEFINE_CLASS_ID(CallDynamicJava,  CallJava, 1)
          DEFINE_CLASS_ID(CallRuntime,      Call, 1)
            DEFINE_CLASS_ID(CallLeaf,         CallRuntime, 0)
              DEFINE_CLASS_ID(CallLeafNoFP,     CallLeaf, 0)
          DEFINE_CLASS_ID(Allocate,         Call, 2)
            DEFINE_CLASS_ID(AllocateArray,    Allocate, 0)
          DEFINE_CLASS_ID(AbstractLock,     Call, 3)
            DEFINE_CLASS_ID(Lock,             AbstractLock, 0)
            DEFINE_CLASS_ID(Unlock,           AbstractLock, 1)
          DEFINE_CLASS_ID(ArrayCopy,        Call, 4)
      DEFINE_CLASS_ID(MultiBranch, Multi, 1)
        DEFINE_CLASS_ID(PCTable,     MultiBranch, 0)
          DEFINE_CLASS_ID(Catch,       PCTable, 0)
          DEFINE_CLASS_ID(Jump,        PCTable, 1)
        DEFINE_CLASS_ID(If,          MultiBranch, 1)
          DEFINE_CLASS_ID(BaseCountedLoopEnd,     If, 0)
            DEFINE_CLASS_ID(CountedLoopEnd,       BaseCountedLoopEnd, 0)
            DEFINE_CLASS_ID(LongCountedLoopEnd,   BaseCountedLoopEnd, 1)
          DEFINE_CLASS_ID(RangeCheck,             If, 1)
          DEFINE_CLASS_ID(OuterStripMinedLoopEnd, If, 2)
          DEFINE_CLASS_ID(ParsePredicate,         If, 3)
        DEFINE_CLASS_ID(NeverBranch, MultiBranch, 2)
      DEFINE_CLASS_ID(Start,       Multi, 2)
      DEFINE_CLASS_ID(MemBar,      Multi, 3)
        DEFINE_CLASS_ID(Initialize,       MemBar, 0)
        DEFINE_CLASS_ID(MemBarStoreStore, MemBar, 1)
        DEFINE_CLASS_ID(Blackhole,        MemBar, 2)

    DEFINE_CLASS_ID(Mach,  Node, 1)
      DEFINE_CLASS_ID(MachReturn, Mach, 0)
        DEFINE_CLASS_ID(MachSafePoint, MachReturn, 0)
          DEFINE_CLASS_ID(MachCall, MachSafePoint, 0)
            DEFINE_CLASS_ID(MachCallJava,         MachCall, 0)
              DEFINE_CLASS_ID(MachCallStaticJava,   MachCallJava, 0)
              DEFINE_CLASS_ID(MachCallDynamicJava,  MachCallJava, 1)
            DEFINE_CLASS_ID(MachCallRuntime,      MachCall, 1)
              DEFINE_CLASS_ID(MachCallLeaf,         MachCallRuntime, 0)
      DEFINE_CLASS_ID(MachBranch, Mach, 1)
        DEFINE_CLASS_ID(MachIf,         MachBranch, 0)
        DEFINE_CLASS_ID(MachGoto,       MachBranch, 1)
        DEFINE_CLASS_ID(MachNullCheck,  MachBranch, 2)
      DEFINE_CLASS_ID(MachSpillCopy,    Mach, 2)
      DEFINE_CLASS_ID(MachTemp,         Mach, 3)
      DEFINE_CLASS_ID(MachConstantBase, Mach, 4)
      DEFINE_CLASS_ID(MachConstant,     Mach, 5)
        DEFINE_CLASS_ID(MachJump,       MachConstant, 0)
      DEFINE_CLASS_ID(MachMerge,        Mach, 6)
      DEFINE_CLASS_ID(MachMemBar,       Mach, 7)
      DEFINE_CLASS_ID(MachProlog,       Mach, 8)
      DEFINE_CLASS_ID(MachVEP,          Mach, 9)

    DEFINE_CLASS_ID(Type,  Node, 2)
      DEFINE_CLASS_ID(Phi,   Type, 0)
      DEFINE_CLASS_ID(ConstraintCast, Type, 1)
        DEFINE_CLASS_ID(CastII, ConstraintCast, 0)
        DEFINE_CLASS_ID(CheckCastPP, ConstraintCast, 1)
        DEFINE_CLASS_ID(CastLL, ConstraintCast, 2)
        DEFINE_CLASS_ID(CastFF, ConstraintCast, 3)
        DEFINE_CLASS_ID(CastDD, ConstraintCast, 4)
        DEFINE_CLASS_ID(CastVV, ConstraintCast, 5)
        DEFINE_CLASS_ID(CastPP, ConstraintCast, 6)
      DEFINE_CLASS_ID(CMove, Type, 3)
      DEFINE_CLASS_ID(SafePointScalarObject, Type, 4)
      DEFINE_CLASS_ID(DecodeNarrowPtr, Type, 5)
        DEFINE_CLASS_ID(DecodeN, DecodeNarrowPtr, 0)
        DEFINE_CLASS_ID(DecodeNKlass, DecodeNarrowPtr, 1)
      DEFINE_CLASS_ID(EncodeNarrowPtr, Type, 6)
        DEFINE_CLASS_ID(EncodeP, EncodeNarrowPtr, 0)
        DEFINE_CLASS_ID(EncodePKlass, EncodeNarrowPtr, 1)
      DEFINE_CLASS_ID(Vector, Type, 7)
        DEFINE_CLASS_ID(VectorMaskCmp, Vector, 0)
        DEFINE_CLASS_ID(VectorUnbox, Vector, 1)
        DEFINE_CLASS_ID(VectorReinterpret, Vector, 2)
        DEFINE_CLASS_ID(ShiftV, Vector, 3)
        DEFINE_CLASS_ID(CompressV, Vector, 4)
        DEFINE_CLASS_ID(ExpandV, Vector, 5)
        DEFINE_CLASS_ID(CompressM, Vector, 6)
<<<<<<< HEAD
        DEFINE_CLASS_ID(Reduction, Vector, 9)
          DEFINE_CLASS_ID(UnorderedReduction, Reduction, 0)
=======
        DEFINE_CLASS_ID(Reduction, Vector, 7)
>>>>>>> 301bd708
        DEFINE_CLASS_ID(NegV, Vector, 8)
      DEFINE_CLASS_ID(InlineType, Type, 8)
      DEFINE_CLASS_ID(Con, Type, 9)
          DEFINE_CLASS_ID(ConI, Con, 0)
      DEFINE_CLASS_ID(SafePointScalarMerge, Type, 10)
      DEFINE_CLASS_ID(Convert, Type, 11)


    DEFINE_CLASS_ID(Proj,  Node, 3)
      DEFINE_CLASS_ID(CatchProj, Proj, 0)
      DEFINE_CLASS_ID(JumpProj,  Proj, 1)
      DEFINE_CLASS_ID(IfProj,    Proj, 2)
        DEFINE_CLASS_ID(IfTrue,    IfProj, 0)
        DEFINE_CLASS_ID(IfFalse,   IfProj, 1)
      DEFINE_CLASS_ID(Parm,      Proj, 4)
      DEFINE_CLASS_ID(MachProj,  Proj, 5)

    DEFINE_CLASS_ID(Mem, Node, 4)
      DEFINE_CLASS_ID(Load, Mem, 0)
        DEFINE_CLASS_ID(LoadVector,  Load, 0)
          DEFINE_CLASS_ID(LoadVectorGather, LoadVector, 0)
          DEFINE_CLASS_ID(LoadVectorGatherMasked, LoadVector, 1)
          DEFINE_CLASS_ID(LoadVectorMasked, LoadVector, 2)
      DEFINE_CLASS_ID(Store, Mem, 1)
        DEFINE_CLASS_ID(StoreVector, Store, 0)
          DEFINE_CLASS_ID(StoreVectorScatter, StoreVector, 0)
          DEFINE_CLASS_ID(StoreVectorScatterMasked, StoreVector, 1)
          DEFINE_CLASS_ID(StoreVectorMasked, StoreVector, 2)
      DEFINE_CLASS_ID(LoadStore, Mem, 2)
        DEFINE_CLASS_ID(LoadStoreConditional, LoadStore, 0)
          DEFINE_CLASS_ID(CompareAndSwap, LoadStoreConditional, 0)
        DEFINE_CLASS_ID(CompareAndExchangeNode, LoadStore, 1)

    DEFINE_CLASS_ID(Region, Node, 5)
      DEFINE_CLASS_ID(Loop, Region, 0)
        DEFINE_CLASS_ID(Root,                Loop, 0)
        DEFINE_CLASS_ID(BaseCountedLoop,     Loop, 1)
          DEFINE_CLASS_ID(CountedLoop,       BaseCountedLoop, 0)
          DEFINE_CLASS_ID(LongCountedLoop,   BaseCountedLoop, 1)
        DEFINE_CLASS_ID(OuterStripMinedLoop, Loop, 2)

    DEFINE_CLASS_ID(Sub,   Node, 6)
      DEFINE_CLASS_ID(Cmp,   Sub, 0)
        DEFINE_CLASS_ID(FastLock,       Cmp, 0)
        DEFINE_CLASS_ID(FastUnlock,     Cmp, 1)
        DEFINE_CLASS_ID(SubTypeCheck,   Cmp, 2)
        DEFINE_CLASS_ID(FlatArrayCheck, Cmp, 3)

    DEFINE_CLASS_ID(MergeMem, Node, 7)
    DEFINE_CLASS_ID(Bool,     Node, 8)
    DEFINE_CLASS_ID(AddP,     Node, 9)
    DEFINE_CLASS_ID(BoxLock,  Node, 10)
    DEFINE_CLASS_ID(Add,      Node, 11)
    DEFINE_CLASS_ID(Mul,      Node, 12)
    DEFINE_CLASS_ID(ClearArray, Node, 14)
    DEFINE_CLASS_ID(Halt,     Node, 15)
    DEFINE_CLASS_ID(Opaque1,  Node, 16)
      DEFINE_CLASS_ID(OpaqueLoopInit, Opaque1, 0)
      DEFINE_CLASS_ID(OpaqueLoopStride, Opaque1, 1)
    DEFINE_CLASS_ID(Opaque4,  Node, 17)
    DEFINE_CLASS_ID(OpaqueInitializedAssertionPredicate,  Node, 18)
    DEFINE_CLASS_ID(Move,     Node, 19)
    DEFINE_CLASS_ID(LShift,   Node, 20)
    DEFINE_CLASS_ID(Neg,      Node, 21)

    _max_classes  = ClassMask_Neg
  };
  #undef DEFINE_CLASS_ID

  // Flags are sorted by usage frequency.
  enum NodeFlags {
    Flag_is_Copy                     = 1 << 0, // should be first bit to avoid shift
    Flag_rematerialize               = 1 << 1,
    Flag_needs_anti_dependence_check = 1 << 2,
    Flag_is_macro                    = 1 << 3,
    Flag_is_Con                      = 1 << 4,
    Flag_is_cisc_alternate           = 1 << 5,
    Flag_is_dead_loop_safe           = 1 << 6,
    Flag_may_be_short_branch         = 1 << 7,
    Flag_avoid_back_to_back_before   = 1 << 8,
    Flag_avoid_back_to_back_after    = 1 << 9,
    Flag_has_call                    = 1 << 10,
    Flag_has_swapped_edges           = 1 << 11,
    Flag_is_scheduled                = 1 << 12,
    Flag_is_expensive                = 1 << 13,
    Flag_is_predicated_vector        = 1 << 14,
    Flag_for_post_loop_opts_igvn     = 1 << 15,
    Flag_is_removed_by_peephole      = 1 << 16,
    Flag_is_predicated_using_blend   = 1 << 17,
    _last_flag                       = Flag_is_predicated_using_blend
  };

  class PD;

private:
  juint _class_id;
  juint _flags;

  static juint max_flags();

protected:
  // These methods should be called from constructors only.
  void init_class_id(juint c) {
    _class_id = c; // cast out const
  }
  void init_flags(uint fl) {
    assert(fl <= max_flags(), "invalid node flag");
    _flags |= fl;
  }
  void clear_flag(uint fl) {
    assert(fl <= max_flags(), "invalid node flag");
    _flags &= ~fl;
  }

public:
  juint class_id() const { return _class_id; }

  juint flags() const { return _flags; }

  void add_flag(juint fl) { init_flags(fl); }

  void remove_flag(juint fl) { clear_flag(fl); }

  // Return a dense integer opcode number
  virtual int Opcode() const;

  // Virtual inherited Node size
  virtual uint size_of() const;

  // Other interesting Node properties
  #define DEFINE_CLASS_QUERY(type)                           \
  bool is_##type() const {                                   \
    return ((_class_id & ClassMask_##type) == Class_##type); \
  }                                                          \
  type##Node *as_##type() const {                            \
    assert(is_##type(), "invalid node class: %s", Name());   \
    return (type##Node*)this;                                \
  }                                                          \
  type##Node* isa_##type() const {                           \
    return (is_##type()) ? as_##type() : nullptr;            \
  }

  DEFINE_CLASS_QUERY(AbstractLock)
  DEFINE_CLASS_QUERY(Add)
  DEFINE_CLASS_QUERY(AddP)
  DEFINE_CLASS_QUERY(Allocate)
  DEFINE_CLASS_QUERY(AllocateArray)
  DEFINE_CLASS_QUERY(ArrayCopy)
  DEFINE_CLASS_QUERY(BaseCountedLoop)
  DEFINE_CLASS_QUERY(BaseCountedLoopEnd)
  DEFINE_CLASS_QUERY(Blackhole)
  DEFINE_CLASS_QUERY(Bool)
  DEFINE_CLASS_QUERY(BoxLock)
  DEFINE_CLASS_QUERY(Call)
  DEFINE_CLASS_QUERY(CallDynamicJava)
  DEFINE_CLASS_QUERY(CallJava)
  DEFINE_CLASS_QUERY(CallLeaf)
  DEFINE_CLASS_QUERY(CallLeafNoFP)
  DEFINE_CLASS_QUERY(CallRuntime)
  DEFINE_CLASS_QUERY(CallStaticJava)
  DEFINE_CLASS_QUERY(Catch)
  DEFINE_CLASS_QUERY(CatchProj)
  DEFINE_CLASS_QUERY(CheckCastPP)
  DEFINE_CLASS_QUERY(CastII)
  DEFINE_CLASS_QUERY(CastLL)
  DEFINE_CLASS_QUERY(ConI)
  DEFINE_CLASS_QUERY(CastPP)
  DEFINE_CLASS_QUERY(ConstraintCast)
  DEFINE_CLASS_QUERY(ClearArray)
  DEFINE_CLASS_QUERY(CMove)
  DEFINE_CLASS_QUERY(Cmp)
  DEFINE_CLASS_QUERY(Convert)
  DEFINE_CLASS_QUERY(CountedLoop)
  DEFINE_CLASS_QUERY(CountedLoopEnd)
  DEFINE_CLASS_QUERY(DecodeNarrowPtr)
  DEFINE_CLASS_QUERY(DecodeN)
  DEFINE_CLASS_QUERY(DecodeNKlass)
  DEFINE_CLASS_QUERY(EncodeNarrowPtr)
  DEFINE_CLASS_QUERY(EncodeP)
  DEFINE_CLASS_QUERY(EncodePKlass)
  DEFINE_CLASS_QUERY(FastLock)
  DEFINE_CLASS_QUERY(FastUnlock)
  DEFINE_CLASS_QUERY(FlatArrayCheck)
  DEFINE_CLASS_QUERY(Halt)
  DEFINE_CLASS_QUERY(If)
  DEFINE_CLASS_QUERY(RangeCheck)
  DEFINE_CLASS_QUERY(IfProj)
  DEFINE_CLASS_QUERY(IfFalse)
  DEFINE_CLASS_QUERY(IfTrue)
  DEFINE_CLASS_QUERY(Initialize)
  DEFINE_CLASS_QUERY(Jump)
  DEFINE_CLASS_QUERY(JumpProj)
  DEFINE_CLASS_QUERY(LongCountedLoop)
  DEFINE_CLASS_QUERY(LongCountedLoopEnd)
  DEFINE_CLASS_QUERY(Load)
  DEFINE_CLASS_QUERY(LoadStore)
  DEFINE_CLASS_QUERY(LoadStoreConditional)
  DEFINE_CLASS_QUERY(Lock)
  DEFINE_CLASS_QUERY(Loop)
  DEFINE_CLASS_QUERY(LShift)
  DEFINE_CLASS_QUERY(Mach)
  DEFINE_CLASS_QUERY(MachBranch)
  DEFINE_CLASS_QUERY(MachCall)
  DEFINE_CLASS_QUERY(MachCallDynamicJava)
  DEFINE_CLASS_QUERY(MachCallJava)
  DEFINE_CLASS_QUERY(MachCallLeaf)
  DEFINE_CLASS_QUERY(MachCallRuntime)
  DEFINE_CLASS_QUERY(MachCallStaticJava)
  DEFINE_CLASS_QUERY(MachConstantBase)
  DEFINE_CLASS_QUERY(MachConstant)
  DEFINE_CLASS_QUERY(MachGoto)
  DEFINE_CLASS_QUERY(MachIf)
  DEFINE_CLASS_QUERY(MachJump)
  DEFINE_CLASS_QUERY(MachNullCheck)
  DEFINE_CLASS_QUERY(MachProj)
  DEFINE_CLASS_QUERY(MachProlog)
  DEFINE_CLASS_QUERY(MachReturn)
  DEFINE_CLASS_QUERY(MachSafePoint)
  DEFINE_CLASS_QUERY(MachSpillCopy)
  DEFINE_CLASS_QUERY(MachTemp)
  DEFINE_CLASS_QUERY(MachMemBar)
  DEFINE_CLASS_QUERY(MachMerge)
  DEFINE_CLASS_QUERY(MachVEP)
  DEFINE_CLASS_QUERY(Mem)
  DEFINE_CLASS_QUERY(MemBar)
  DEFINE_CLASS_QUERY(MemBarStoreStore)
  DEFINE_CLASS_QUERY(MergeMem)
  DEFINE_CLASS_QUERY(Move)
  DEFINE_CLASS_QUERY(Mul)
  DEFINE_CLASS_QUERY(Multi)
  DEFINE_CLASS_QUERY(MultiBranch)
  DEFINE_CLASS_QUERY(Neg)
  DEFINE_CLASS_QUERY(NegV)
  DEFINE_CLASS_QUERY(NeverBranch)
  DEFINE_CLASS_QUERY(Opaque1)
  DEFINE_CLASS_QUERY(Opaque4)
  DEFINE_CLASS_QUERY(OpaqueInitializedAssertionPredicate)
  DEFINE_CLASS_QUERY(OpaqueLoopInit)
  DEFINE_CLASS_QUERY(OpaqueLoopStride)
  DEFINE_CLASS_QUERY(OuterStripMinedLoop)
  DEFINE_CLASS_QUERY(OuterStripMinedLoopEnd)
  DEFINE_CLASS_QUERY(Parm)
  DEFINE_CLASS_QUERY(ParsePredicate)
  DEFINE_CLASS_QUERY(PCTable)
  DEFINE_CLASS_QUERY(Phi)
  DEFINE_CLASS_QUERY(Proj)
  DEFINE_CLASS_QUERY(Reduction)
  DEFINE_CLASS_QUERY(Region)
  DEFINE_CLASS_QUERY(Root)
  DEFINE_CLASS_QUERY(SafePoint)
  DEFINE_CLASS_QUERY(SafePointScalarObject)
  DEFINE_CLASS_QUERY(SafePointScalarMerge)
  DEFINE_CLASS_QUERY(Start)
  DEFINE_CLASS_QUERY(Store)
  DEFINE_CLASS_QUERY(Sub)
  DEFINE_CLASS_QUERY(SubTypeCheck)
  DEFINE_CLASS_QUERY(Type)
<<<<<<< HEAD
  DEFINE_CLASS_QUERY(InlineType)
  DEFINE_CLASS_QUERY(UnorderedReduction)
=======
>>>>>>> 301bd708
  DEFINE_CLASS_QUERY(Vector)
  DEFINE_CLASS_QUERY(VectorMaskCmp)
  DEFINE_CLASS_QUERY(VectorUnbox)
  DEFINE_CLASS_QUERY(VectorReinterpret)
  DEFINE_CLASS_QUERY(CompressV)
  DEFINE_CLASS_QUERY(ExpandV)
  DEFINE_CLASS_QUERY(CompressM)
  DEFINE_CLASS_QUERY(LoadVector)
  DEFINE_CLASS_QUERY(LoadVectorGather)
  DEFINE_CLASS_QUERY(LoadVectorMasked)
  DEFINE_CLASS_QUERY(LoadVectorGatherMasked)
  DEFINE_CLASS_QUERY(StoreVector)
  DEFINE_CLASS_QUERY(StoreVectorScatter)
  DEFINE_CLASS_QUERY(StoreVectorMasked)
  DEFINE_CLASS_QUERY(StoreVectorScatterMasked)
  DEFINE_CLASS_QUERY(ShiftV)
  DEFINE_CLASS_QUERY(Unlock)

  #undef DEFINE_CLASS_QUERY

  // duplicate of is_MachSpillCopy()
  bool is_SpillCopy () const {
    return ((_class_id & ClassMask_MachSpillCopy) == Class_MachSpillCopy);
  }

  bool is_Con () const { return (_flags & Flag_is_Con) != 0; }
  // The data node which is safe to leave in dead loop during IGVN optimization.
  bool is_dead_loop_safe() const;

  // is_Copy() returns copied edge index (0 or 1)
  uint is_Copy() const { return (_flags & Flag_is_Copy); }

  virtual bool is_CFG() const { return false; }

  // If this node is control-dependent on a test, can it be
  // rerouted to a dominating equivalent test?  This is usually
  // true of non-CFG nodes, but can be false for operations which
  // depend for their correct sequencing on more than one test.
  // (In that case, hoisting to a dominating test may silently
  // skip some other important test.)
  virtual bool depends_only_on_test() const { assert(!is_CFG(), ""); return true; };

  // When building basic blocks, I need to have a notion of block beginning
  // Nodes, next block selector Nodes (block enders), and next block
  // projections.  These calls need to work on their machine equivalents.  The
  // Ideal beginning Nodes are RootNode, RegionNode and StartNode.
  bool is_block_start() const {
    if ( is_Region() )
      return this == (const Node*)in(0);
    else
      return is_Start();
  }

  // The Ideal control projection Nodes are IfTrue/IfFalse, JumpProjNode, Root,
  // Goto and Return.  This call also returns the block ending Node.
  virtual const Node *is_block_proj() const;

  // The node is a "macro" node which needs to be expanded before matching
  bool is_macro() const { return (_flags & Flag_is_macro) != 0; }
  // The node is expensive: the best control is set during loop opts
  bool is_expensive() const { return (_flags & Flag_is_expensive) != 0 && in(0) != nullptr; }
  // The node's original edge position is swapped.
  bool has_swapped_edges() const { return (_flags & Flag_has_swapped_edges) != 0; }

  bool is_predicated_vector() const { return (_flags & Flag_is_predicated_vector) != 0; }

  bool is_predicated_using_blend() const { return (_flags & Flag_is_predicated_using_blend) != 0; }

  // Used in lcm to mark nodes that have scheduled
  bool is_scheduled() const { return (_flags & Flag_is_scheduled) != 0; }

  bool for_post_loop_opts_igvn() const { return (_flags & Flag_for_post_loop_opts_igvn) != 0; }

  // Is 'n' possibly a loop entry (i.e. a Parse Predicate projection)?
  static bool may_be_loop_entry(Node* n) {
    return n != nullptr && n->is_IfProj() && n->in(0)->is_ParsePredicate();
  }

//----------------- Optimization

  // Get the worst-case Type output for this Node.
  virtual const class Type *bottom_type() const;

  // If we find a better type for a node, try to record it permanently.
  // Return true if this node actually changed.
  // Be sure to do the hash_delete game in the "rehash" variant.
  void raise_bottom_type(const Type* new_type);

  // Get the address type with which this node uses and/or defs memory,
  // or null if none.  The address type is conservatively wide.
  // Returns non-null for calls, membars, loads, stores, etc.
  // Returns TypePtr::BOTTOM if the node touches memory "broadly".
  virtual const class TypePtr *adr_type() const { return nullptr; }

  // Return an existing node which computes the same function as this node.
  // The optimistic combined algorithm requires this to return a Node which
  // is a small number of steps away (e.g., one of my inputs).
  virtual Node* Identity(PhaseGVN* phase);

  // Return the set of values this Node can take on at runtime.
  virtual const Type* Value(PhaseGVN* phase) const;

  // Return a node which is more "ideal" than the current node.
  // The invariants on this call are subtle.  If in doubt, read the
  // treatise in node.cpp above the default implementation AND TEST WITH
  // -XX:VerifyIterativeGVN=1
  virtual Node *Ideal(PhaseGVN *phase, bool can_reshape);

  // Some nodes have specific Ideal subgraph transformations only if they are
  // unique users of specific nodes. Such nodes should be put on IGVN worklist
  // for the transformations to happen.
  bool has_special_unique_user() const;

  // Skip Proj and CatchProj nodes chains. Check for Null and Top.
  Node* find_exact_control(Node* ctrl);

  // Check if 'this' node dominates or equal to 'sub'.
  bool dominates(Node* sub, Node_List &nlist);

protected:
  bool remove_dead_region(PhaseGVN *phase, bool can_reshape);
public:

  // See if there is valid pipeline info
  static  const Pipeline *pipeline_class();
  virtual const Pipeline *pipeline() const;

  // Compute the latency from the def to this instruction of the ith input node
  uint latency(uint i);

  // Hash & compare functions, for pessimistic value numbering

  // If the hash function returns the special sentinel value NO_HASH,
  // the node is guaranteed never to compare equal to any other node.
  // If we accidentally generate a hash with value NO_HASH the node
  // won't go into the table and we'll lose a little optimization.
  static const uint NO_HASH = 0;
  virtual uint hash() const;
  virtual bool cmp( const Node &n ) const;

  // Operation appears to be iteratively computed (such as an induction variable)
  // It is possible for this operation to return false for a loop-varying
  // value, if it appears (by local graph inspection) to be computed by a simple conditional.
  bool is_iteratively_computed();

  // Determine if a node is a counted loop induction variable.
  // NOTE: The method is defined in "loopnode.cpp".
  bool is_cloop_ind_var() const;

  // Return a node with opcode "opc" and same inputs as "this" if one can
  // be found; Otherwise return null;
  Node* find_similar(int opc);

  // Return the unique control out if only one. Null if none or more than one.
  Node* unique_ctrl_out_or_null() const;
  // Return the unique control out. Asserts if none or more than one control out.
  Node* unique_ctrl_out() const;

  // Set control or add control as precedence edge
  void ensure_control_or_add_prec(Node* c);

  // Visit boundary uses of the node and apply a callback function for each.
  // Recursively traverse uses, stopping and applying the callback when
  // reaching a boundary node, defined by is_boundary. Note: the function
  // definition appears after the complete type definition of Node_List.
  template <typename Callback, typename Check>
  void visit_uses(Callback callback, Check is_boundary) const;

  // Returns a clone of the current node that's pinned (if the current node is not) for nodes found in array accesses
  // (Load and range check CastII nodes).
  // This is used when an array access is made dependent on 2 or more range checks (range check smearing or Loop Predication).
  virtual Node* pin_array_access_node() const {
    return nullptr;
  }

  //----------------- Code Generation

  // Ideal register class for Matching.  Zero means unmatched instruction
  // (these are cloned instead of converted to machine nodes).
  virtual uint ideal_reg() const;

  static const uint NotAMachineReg;   // must be > max. machine register

  // Do we Match on this edge index or not?  Generally false for Control
  // and true for everything else.  Weird for calls & returns.
  virtual uint match_edge(uint idx) const;

  // Register class output is returned in
  virtual const RegMask &out_RegMask() const;
  // Register class input is expected in
  virtual const RegMask &in_RegMask(uint) const;
  // Should we clone rather than spill this instruction?
  bool rematerialize() const;

  // Return JVM State Object if this Node carries debug info, or null otherwise
  virtual JVMState* jvms() const;

  // Print as assembly
  virtual void format( PhaseRegAlloc *, outputStream* st = tty ) const;
  // Emit bytes using C2_MacroAssembler
  virtual void emit(C2_MacroAssembler *masm, PhaseRegAlloc *ra_) const;
  // Size of instruction in bytes
  virtual uint size(PhaseRegAlloc *ra_) const;

  // Convenience function to extract an integer constant from a node.
  // If it is not an integer constant (either Con, CastII, or Mach),
  // return value_if_unknown.
  jint find_int_con(jint value_if_unknown) const {
    const TypeInt* t = find_int_type();
    return (t != nullptr && t->is_con()) ? t->get_con() : value_if_unknown;
  }
  // Return the constant, knowing it is an integer constant already
  jint get_int() const {
    const TypeInt* t = find_int_type();
    guarantee(t != nullptr, "must be con");
    return t->get_con();
  }
  // Here's where the work is done.  Can produce non-constant int types too.
  const TypeInt* find_int_type() const;
  const TypeInteger* find_integer_type(BasicType bt) const;

  // Same thing for long (and intptr_t, via type.hpp):
  jlong get_long() const {
    const TypeLong* t = find_long_type();
    guarantee(t != nullptr, "must be con");
    return t->get_con();
  }
  jlong find_long_con(jint value_if_unknown) const {
    const TypeLong* t = find_long_type();
    return (t != nullptr && t->is_con()) ? t->get_con() : value_if_unknown;
  }
  const TypeLong* find_long_type() const;

  jlong get_integer_as_long(BasicType bt) const {
    const TypeInteger* t = find_integer_type(bt);
    guarantee(t != nullptr && t->is_con(), "must be con");
    return t->get_con_as_long(bt);
  }
  jlong find_integer_as_long(BasicType bt, jlong value_if_unknown) const {
    const TypeInteger* t = find_integer_type(bt);
    if (t == nullptr || !t->is_con())  return value_if_unknown;
    return t->get_con_as_long(bt);
  }
  const TypePtr* get_ptr_type() const;

  // These guys are called by code generated by ADLC:
  intptr_t get_ptr() const;
  intptr_t get_narrowcon() const;
  jdouble getd() const;
  jfloat getf() const;

  // Nodes which are pinned into basic blocks
  virtual bool pinned() const { return false; }

  // Nodes which use memory without consuming it, hence need antidependences
  // More specifically, needs_anti_dependence_check returns true iff the node
  // (a) does a load, and (b) does not perform a store (except perhaps to a
  // stack slot or some other unaliased location).
  bool needs_anti_dependence_check() const;

  // Return which operand this instruction may cisc-spill. In other words,
  // return operand position that can convert from reg to memory access
  virtual int cisc_operand() const { return AdlcVMDeps::Not_cisc_spillable; }
  bool is_cisc_alternate() const { return (_flags & Flag_is_cisc_alternate) != 0; }

  // Whether this is a memory-writing machine node.
  bool is_memory_writer() const { return is_Mach() && bottom_type()->has_memory(); }

  // Whether this is a memory phi node
  bool is_memory_phi() const { return is_Phi() && bottom_type() == Type::MEMORY; }

//----------------- Printing, etc
#ifndef PRODUCT
 public:
  Node* find(int idx, bool only_ctrl = false); // Search the graph for the given idx.
  Node* find_ctrl(int idx); // Search control ancestors for the given idx.
  void dump_bfs(const int max_distance, Node* target, const char* options, outputStream* st) const;
  void dump_bfs(const int max_distance, Node* target, const char* options) const; // directly to tty
  void dump_bfs(const int max_distance) const; // dump_bfs(max_distance, nullptr, nullptr)
  class DumpConfig {
   public:
    // overridden to implement coloring of node idx
    virtual void pre_dump(outputStream *st, const Node* n) = 0;
    virtual void post_dump(outputStream *st) = 0;
  };
  void dump_idx(bool align = false, outputStream* st = tty, DumpConfig* dc = nullptr) const;
  void dump_name(outputStream* st = tty, DumpConfig* dc = nullptr) const;
  void dump() const; // print node with newline
  void dump(const char* suffix, bool mark = false, outputStream* st = tty, DumpConfig* dc = nullptr) const; // Print this node.
  void dump(int depth) const;        // Print this node, recursively to depth d
  void dump_ctrl(int depth) const;   // Print control nodes, to depth d
  void dump_comp() const;            // Print this node in compact representation.
  // Print this node in compact representation.
  void dump_comp(const char* suffix, outputStream *st = tty) const;
 private:
  virtual void dump_req(outputStream* st = tty, DumpConfig* dc = nullptr) const;    // Print required-edge info
  virtual void dump_prec(outputStream* st = tty, DumpConfig* dc = nullptr) const;   // Print precedence-edge info
  virtual void dump_out(outputStream* st = tty, DumpConfig* dc = nullptr) const;    // Print the output edge info
 public:
  virtual void dump_spec(outputStream *st) const {};      // Print per-node info
  // Print compact per-node info
  virtual void dump_compact_spec(outputStream *st) const { dump_spec(st); }

  static void verify(int verify_depth, VectorSet& visited, Node_List& worklist);

  // This call defines a class-unique string used to identify class instances
  virtual const char *Name() const;

  void dump_format(PhaseRegAlloc *ra) const; // debug access to MachNode::format(...)
  static bool in_dump() { return Compile::current()->_in_dump_cnt > 0; } // check if we are in a dump call
#endif
#ifdef ASSERT
  void verify_construction();
  bool verify_jvms(const JVMState* jvms) const;

  Node* _debug_orig;                   // Original version of this, if any.
  Node*  debug_orig() const            { return _debug_orig; }
  void   set_debug_orig(Node* orig);   // _debug_orig = orig
  void   dump_orig(outputStream *st, bool print_key = true) const;

  uint64_t _debug_idx;                 // Unique value assigned to every node.
  uint64_t debug_idx() const           { return _debug_idx; }
  void set_debug_idx(uint64_t debug_idx) { _debug_idx = debug_idx; }

  int        _hash_lock;               // Barrier to modifications of nodes in the hash table
  void  enter_hash_lock() { ++_hash_lock; assert(_hash_lock < 99, "in too many hash tables?"); }
  void   exit_hash_lock() { --_hash_lock; assert(_hash_lock >= 0, "mispaired hash locks"); }

  static void init_NodeProperty();

  #if OPTO_DU_ITERATOR_ASSERT
  const Node* _last_del;               // The last deleted node.
  uint        _del_tick;               // Bumped when a deletion happens..
  #endif
#endif
};

inline bool not_a_node(const Node* n) {
  if (n == nullptr)                return true;
  if (((intptr_t)n & 1) != 0)      return true;  // uninitialized, etc.
  if (*(address*)n == badAddress)  return true;  // kill by Node::destruct
  return false;
}

//-----------------------------------------------------------------------------
// Iterators over DU info, and associated Node functions.

#if OPTO_DU_ITERATOR_ASSERT

// Common code for assertion checking on DU iterators.
class DUIterator_Common {
#ifdef ASSERT
 protected:
  bool         _vdui;               // cached value of VerifyDUIterators
  const Node*  _node;               // the node containing the _out array
  uint         _outcnt;             // cached node->_outcnt
  uint         _del_tick;           // cached node->_del_tick
  Node*        _last;               // last value produced by the iterator

  void sample(const Node* node);    // used by c'tor to set up for verifies
  void verify(const Node* node, bool at_end_ok = false);
  void verify_resync();
  void reset(const DUIterator_Common& that);

// The VDUI_ONLY macro protects code conditionalized on VerifyDUIterators
  #define I_VDUI_ONLY(i,x) { if ((i)._vdui) { x; } }
#else
  #define I_VDUI_ONLY(i,x) { }
#endif //ASSERT
};

#define VDUI_ONLY(x)     I_VDUI_ONLY(*this, x)

// Default DU iterator.  Allows appends onto the out array.
// Allows deletion from the out array only at the current point.
// Usage:
//  for (DUIterator i = x->outs(); x->has_out(i); i++) {
//    Node* y = x->out(i);
//    ...
//  }
// Compiles in product mode to a unsigned integer index, which indexes
// onto a repeatedly reloaded base pointer of x->_out.  The loop predicate
// also reloads x->_outcnt.  If you delete, you must perform "--i" just
// before continuing the loop.  You must delete only the last-produced
// edge.  You must delete only a single copy of the last-produced edge,
// or else you must delete all copies at once (the first time the edge
// is produced by the iterator).
class DUIterator : public DUIterator_Common {
  friend class Node;

  // This is the index which provides the product-mode behavior.
  // Whatever the product-mode version of the system does to the
  // DUI index is done to this index.  All other fields in
  // this class are used only for assertion checking.
  uint         _idx;

  #ifdef ASSERT
  uint         _refresh_tick;    // Records the refresh activity.

  void sample(const Node* node); // Initialize _refresh_tick etc.
  void verify(const Node* node, bool at_end_ok = false);
  void verify_increment();       // Verify an increment operation.
  void verify_resync();          // Verify that we can back up over a deletion.
  void verify_finish();          // Verify that the loop terminated properly.
  void refresh();                // Resample verification info.
  void reset(const DUIterator& that);  // Resample after assignment.
  #endif

  DUIterator(const Node* node, int dummy_to_avoid_conversion)
    { _idx = 0;                         debug_only(sample(node)); }

 public:
  // initialize to garbage; clear _vdui to disable asserts
  DUIterator()
    { /*initialize to garbage*/         debug_only(_vdui = false); }

  DUIterator(const DUIterator& that)
    { _idx = that._idx;                 debug_only(_vdui = false; reset(that)); }

  void operator++(int dummy_to_specify_postfix_op)
    { _idx++;                           VDUI_ONLY(verify_increment()); }

  void operator--()
    { VDUI_ONLY(verify_resync());       --_idx; }

  ~DUIterator()
    { VDUI_ONLY(verify_finish()); }

  void operator=(const DUIterator& that)
    { _idx = that._idx;                 debug_only(reset(that)); }
};

DUIterator Node::outs() const
  { return DUIterator(this, 0); }
DUIterator& Node::refresh_out_pos(DUIterator& i) const
  { I_VDUI_ONLY(i, i.refresh());        return i; }
bool Node::has_out(DUIterator& i) const
  { I_VDUI_ONLY(i, i.verify(this,true));return i._idx < _outcnt; }
Node*    Node::out(DUIterator& i) const
  { I_VDUI_ONLY(i, i.verify(this));     return debug_only(i._last=) _out[i._idx]; }


// Faster DU iterator.  Disallows insertions into the out array.
// Allows deletion from the out array only at the current point.
// Usage:
//  for (DUIterator_Fast imax, i = x->fast_outs(imax); i < imax; i++) {
//    Node* y = x->fast_out(i);
//    ...
//  }
// Compiles in product mode to raw Node** pointer arithmetic, with
// no reloading of pointers from the original node x.  If you delete,
// you must perform "--i; --imax" just before continuing the loop.
// If you delete multiple copies of the same edge, you must decrement
// imax, but not i, multiple times:  "--i, imax -= num_edges".
class DUIterator_Fast : public DUIterator_Common {
  friend class Node;
  friend class DUIterator_Last;

  // This is the pointer which provides the product-mode behavior.
  // Whatever the product-mode version of the system does to the
  // DUI pointer is done to this pointer.  All other fields in
  // this class are used only for assertion checking.
  Node**       _outp;

  #ifdef ASSERT
  void verify(const Node* node, bool at_end_ok = false);
  void verify_limit();
  void verify_resync();
  void verify_relimit(uint n);
  void reset(const DUIterator_Fast& that);
  #endif

  // Note:  offset must be signed, since -1 is sometimes passed
  DUIterator_Fast(const Node* node, ptrdiff_t offset)
    { _outp = node->_out + offset;      debug_only(sample(node)); }

 public:
  // initialize to garbage; clear _vdui to disable asserts
  DUIterator_Fast()
    { /*initialize to garbage*/         debug_only(_vdui = false); }

  DUIterator_Fast(const DUIterator_Fast& that)
    { _outp = that._outp;               debug_only(_vdui = false; reset(that)); }

  void operator++(int dummy_to_specify_postfix_op)
    { _outp++;                          VDUI_ONLY(verify(_node, true)); }

  void operator--()
    { VDUI_ONLY(verify_resync());       --_outp; }

  void operator-=(uint n)   // applied to the limit only
    { _outp -= n;           VDUI_ONLY(verify_relimit(n));  }

  bool operator<(DUIterator_Fast& limit) {
    I_VDUI_ONLY(*this, this->verify(_node, true));
    I_VDUI_ONLY(limit, limit.verify_limit());
    return _outp < limit._outp;
  }

  void operator=(const DUIterator_Fast& that)
    { _outp = that._outp;               debug_only(reset(that)); }
};

DUIterator_Fast Node::fast_outs(DUIterator_Fast& imax) const {
  // Assign a limit pointer to the reference argument:
  imax = DUIterator_Fast(this, (ptrdiff_t)_outcnt);
  // Return the base pointer:
  return DUIterator_Fast(this, 0);
}
Node* Node::fast_out(DUIterator_Fast& i) const {
  I_VDUI_ONLY(i, i.verify(this));
  return debug_only(i._last=) *i._outp;
}


// Faster DU iterator.  Requires each successive edge to be removed.
// Does not allow insertion of any edges.
// Usage:
//  for (DUIterator_Last imin, i = x->last_outs(imin); i >= imin; i -= num_edges) {
//    Node* y = x->last_out(i);
//    ...
//  }
// Compiles in product mode to raw Node** pointer arithmetic, with
// no reloading of pointers from the original node x.
class DUIterator_Last : private DUIterator_Fast {
  friend class Node;

  #ifdef ASSERT
  void verify(const Node* node, bool at_end_ok = false);
  void verify_limit();
  void verify_step(uint num_edges);
  #endif

  // Note:  offset must be signed, since -1 is sometimes passed
  DUIterator_Last(const Node* node, ptrdiff_t offset)
    : DUIterator_Fast(node, offset) { }

  void operator++(int dummy_to_specify_postfix_op) {} // do not use
  void operator<(int)                              {} // do not use

 public:
  DUIterator_Last() { }
  // initialize to garbage

  DUIterator_Last(const DUIterator_Last& that) = default;

  void operator--()
    { _outp--;              VDUI_ONLY(verify_step(1));  }

  void operator-=(uint n)
    { _outp -= n;           VDUI_ONLY(verify_step(n));  }

  bool operator>=(DUIterator_Last& limit) {
    I_VDUI_ONLY(*this, this->verify(_node, true));
    I_VDUI_ONLY(limit, limit.verify_limit());
    return _outp >= limit._outp;
  }

  DUIterator_Last& operator=(const DUIterator_Last& that) = default;
};

DUIterator_Last Node::last_outs(DUIterator_Last& imin) const {
  // Assign a limit pointer to the reference argument:
  imin = DUIterator_Last(this, 0);
  // Return the initial pointer:
  return DUIterator_Last(this, (ptrdiff_t)_outcnt - 1);
}
Node* Node::last_out(DUIterator_Last& i) const {
  I_VDUI_ONLY(i, i.verify(this));
  return debug_only(i._last=) *i._outp;
}

#endif //OPTO_DU_ITERATOR_ASSERT

#undef I_VDUI_ONLY
#undef VDUI_ONLY

// An Iterator that truly follows the iterator pattern.  Doesn't
// support deletion but could be made to.
//
//   for (SimpleDUIterator i(n); i.has_next(); i.next()) {
//     Node* m = i.get();
//
class SimpleDUIterator : public StackObj {
 private:
  Node* node;
  DUIterator_Fast imax;
  DUIterator_Fast i;
 public:
  SimpleDUIterator(Node* n): node(n), i(n->fast_outs(imax)) {}
  bool has_next() { return i < imax; }
  void next() { i++; }
  Node* get() { return node->fast_out(i); }
};


//-----------------------------------------------------------------------------
// Map dense integer indices to Nodes.  Uses classic doubling-array trick.
// Abstractly provides an infinite array of Node*'s, initialized to null.
// Note that the constructor just zeros things, and since I use Arena
// allocation I do not need a destructor to reclaim storage.
class Node_Array : public AnyObj {
  friend class VMStructs;
protected:
  Arena* _a;                    // Arena to allocate in
  uint   _max;
  Node** _nodes;
  void   grow( uint i );        // Grow array node to fit
public:
  Node_Array(Arena* a, uint max = OptoNodeListSize) : _a(a), _max(max) {
    _nodes = NEW_ARENA_ARRAY(a, Node*, max);
    clear();
  }
  Node_Array() : Node_Array(Thread::current()->resource_area()) {}

  NONCOPYABLE(Node_Array);
  Node_Array& operator=(Node_Array&&) = delete;
  // Allow move constructor for && (eg. capture return of function)
  Node_Array(Node_Array&&) = default;

  Node *operator[] ( uint i ) const // Lookup, or null for not mapped
  { return (i<_max) ? _nodes[i] : (Node*)nullptr; }
  Node* at(uint i) const { assert(i<_max,"oob"); return _nodes[i]; }
  Node** adr() { return _nodes; }
  // Extend the mapping: index i maps to Node *n.
  void map( uint i, Node *n ) { if( i>=_max ) grow(i); _nodes[i] = n; }
  void insert( uint i, Node *n );
  void remove( uint i );        // Remove, preserving order
  // Clear all entries in _nodes to null but keep storage
  void clear() {
    Copy::zero_to_bytes(_nodes, _max * sizeof(Node*));
  }

  uint max() const { return _max; }
  void dump() const;
};

class Node_List : public Node_Array {
  friend class VMStructs;
  uint _cnt;
public:
  Node_List(uint max = OptoNodeListSize) : Node_Array(Thread::current()->resource_area(), max), _cnt(0) {}
  Node_List(Arena *a, uint max = OptoNodeListSize) : Node_Array(a, max), _cnt(0) {}

  NONCOPYABLE(Node_List);
  Node_List& operator=(Node_List&&) = delete;
  // Allow move constructor for && (eg. capture return of function)
  Node_List(Node_List&&) = default;

  bool contains(const Node* n) const {
    for (uint e = 0; e < size(); e++) {
      if (at(e) == n) return true;
    }
    return false;
  }
  void insert( uint i, Node *n ) { Node_Array::insert(i,n); _cnt++; }
  void remove( uint i ) { Node_Array::remove(i); _cnt--; }
  void push( Node *b ) { map(_cnt++,b); }
  void yank( Node *n );         // Find and remove
  Node *pop() { return _nodes[--_cnt]; }
  void clear() { _cnt = 0; Node_Array::clear(); } // retain storage
  void copy(const Node_List& from) {
    if (from._max > _max) {
      grow(from._max);
    }
    _cnt = from._cnt;
    Copy::conjoint_words_to_higher((HeapWord*)&from._nodes[0], (HeapWord*)&_nodes[0], from._max * sizeof(Node*));
  }

  uint size() const { return _cnt; }
  void dump() const;
  void dump_simple() const;
};

// Definition must appear after complete type definition of Node_List
template <typename Callback, typename Check>
void Node::visit_uses(Callback callback, Check is_boundary) const {
  ResourceMark rm;
  VectorSet visited;
  Node_List worklist;

  // The initial worklist consists of the direct uses
  for (DUIterator_Fast kmax, k = fast_outs(kmax); k < kmax; k++) {
    Node* out = fast_out(k);
    if (!visited.test_set(out->_idx)) { worklist.push(out); }
  }

  while (worklist.size() > 0) {
    Node* use = worklist.pop();
    // Apply callback on boundary nodes
    if (is_boundary(use)) {
      callback(use);
    } else {
      // Not a boundary node, continue search
      for (DUIterator_Fast kmax, k = use->fast_outs(kmax); k < kmax; k++) {
        Node* out = use->fast_out(k);
        if (!visited.test_set(out->_idx)) { worklist.push(out); }
      }
    }
  }
}


//------------------------------Unique_Node_List-------------------------------
class Unique_Node_List : public Node_List {
  friend class VMStructs;
  VectorSet _in_worklist;
  uint _clock_index;            // Index in list where to pop from next
public:
  Unique_Node_List() : Node_List(), _clock_index(0) {}
  Unique_Node_List(Arena *a) : Node_List(a), _in_worklist(a), _clock_index(0) {}

  NONCOPYABLE(Unique_Node_List);
  Unique_Node_List& operator=(Unique_Node_List&&) = delete;
  // Allow move constructor for && (eg. capture return of function)
  Unique_Node_List(Unique_Node_List&&) = default;

  void remove( Node *n );
  bool member( Node *n ) { return _in_worklist.test(n->_idx) != 0; }
  VectorSet& member_set(){ return _in_worklist; }

  void push(Node* b) {
    if( !_in_worklist.test_set(b->_idx) )
      Node_List::push(b);
  }
  void push_non_cfg_inputs_of(const Node* node) {
    for (uint i = 1; i < node->req(); i++) {
      Node* input = node->in(i);
      if (input != nullptr && !input->is_CFG()) {
        push(input);
      }
    }
  }

  void push_outputs_of(const Node* node) {
    for (DUIterator_Fast imax, i = node->fast_outs(imax); i < imax; i++) {
      Node* output = node->fast_out(i);
      push(output);
    }
  }

  Node *pop() {
    if( _clock_index >= size() ) _clock_index = 0;
    Node *b = at(_clock_index);
    map( _clock_index, Node_List::pop());
    if (size() != 0) _clock_index++; // Always start from 0
    _in_worklist.remove(b->_idx);
    return b;
  }
  Node *remove(uint i) {
    Node *b = Node_List::at(i);
    _in_worklist.remove(b->_idx);
    map(i,Node_List::pop());
    return b;
  }
  void yank(Node *n) {
    _in_worklist.remove(n->_idx);
    Node_List::yank(n);
  }
  void  clear() {
    _in_worklist.clear();        // Discards storage but grows automatically
    Node_List::clear();
    _clock_index = 0;
  }
  void ensure_empty() {
    assert(size() == 0, "must be empty");
    clear(); // just in case
  }

  // Used after parsing to remove useless nodes before Iterative GVN
  void remove_useless_nodes(VectorSet& useful);

  // If the idx of the Nodes change, we must recompute the VectorSet
  void recompute_idx_set() {
    _in_worklist.clear();
    for (uint i = 0; i < size(); i++) {
      Node* n = at(i);
      _in_worklist.set(n->_idx);
    }
  }

#ifdef ASSERT
  bool is_subset_of(Unique_Node_List& other) {
    for (uint i = 0; i < size(); i++) {
      Node* n = at(i);
      if (!other.member(n)) {
        return false;
      }
    }
    return true;
  }
#endif

  bool contains(const Node* n) const {
    fatal("use faster member() instead");
    return false;
  }

#ifndef PRODUCT
  void print_set() const { _in_worklist.print(); }
#endif
};

// Unique_Mixed_Node_List
// unique: nodes are added only once
// mixed: allow new and old nodes
class Unique_Mixed_Node_List : public ResourceObj {
public:
  Unique_Mixed_Node_List() : _visited_set(cmpkey, hashkey) {}

  void add(Node* node) {
    if (not_a_node(node)) {
      return; // Gracefully handle null, -1, 0xabababab, etc.
    }
    if (_visited_set[node] == nullptr) {
      _visited_set.Insert(node, node);
      _worklist.push(node);
    }
  }

  Node* operator[] (uint i) const {
    return _worklist[i];
  }

  size_t size() {
    return _worklist.size();
  }

private:
  Dict _visited_set;
  Node_List _worklist;
};

// Inline definition of Compile::record_for_igvn must be deferred to this point.
inline void Compile::record_for_igvn(Node* n) {
  _igvn_worklist->push(n);
}

// Inline definition of Compile::remove_for_igvn must be deferred to this point.
inline void Compile::remove_for_igvn(Node* n) {
  _igvn_worklist->remove(n);
}

//------------------------------Node_Stack-------------------------------------
class Node_Stack {
  friend class VMStructs;
protected:
  struct INode {
    Node *node; // Processed node
    uint  indx; // Index of next node's child
  };
  INode *_inode_top; // tos, stack grows up
  INode *_inode_max; // End of _inodes == _inodes + _max
  INode *_inodes;    // Array storage for the stack
  Arena *_a;         // Arena to allocate in
  void grow();
public:
  Node_Stack(int size) {
    size_t max = (size > OptoNodeListSize) ? size : OptoNodeListSize;
    _a = Thread::current()->resource_area();
    _inodes = NEW_ARENA_ARRAY( _a, INode, max );
    _inode_max = _inodes + max;
    _inode_top = _inodes - 1; // stack is empty
  }

  Node_Stack(Arena *a, int size) : _a(a) {
    size_t max = (size > OptoNodeListSize) ? size : OptoNodeListSize;
    _inodes = NEW_ARENA_ARRAY( _a, INode, max );
    _inode_max = _inodes + max;
    _inode_top = _inodes - 1; // stack is empty
  }

  void pop() {
    assert(_inode_top >= _inodes, "node stack underflow");
    --_inode_top;
  }
  void push(Node *n, uint i) {
    ++_inode_top;
    if (_inode_top >= _inode_max) grow();
    INode *top = _inode_top; // optimization
    top->node = n;
    top->indx = i;
  }
  Node *node() const {
    return _inode_top->node;
  }
  Node* node_at(uint i) const {
    assert(_inodes + i <= _inode_top, "in range");
    return _inodes[i].node;
  }
  uint index() const {
    return _inode_top->indx;
  }
  uint index_at(uint i) const {
    assert(_inodes + i <= _inode_top, "in range");
    return _inodes[i].indx;
  }
  void set_node(Node *n) {
    _inode_top->node = n;
  }
  void set_index(uint i) {
    _inode_top->indx = i;
  }
  uint size_max() const { return (uint)pointer_delta(_inode_max, _inodes,  sizeof(INode)); } // Max size
  uint size() const { return (uint)pointer_delta((_inode_top+1), _inodes,  sizeof(INode)); } // Current size
  bool is_nonempty() const { return (_inode_top >= _inodes); }
  bool is_empty() const { return (_inode_top < _inodes); }
  void clear() { _inode_top = _inodes - 1; } // retain storage

  // Node_Stack is used to map nodes.
  Node* find(uint idx) const;

  NONCOPYABLE(Node_Stack);
};


//-----------------------------Node_Notes--------------------------------------
// Debugging or profiling annotations loosely and sparsely associated
// with some nodes.  See Compile::node_notes_at for the accessor.
class Node_Notes {
  friend class VMStructs;
  JVMState* _jvms;

public:
  Node_Notes(JVMState* jvms = nullptr) {
    _jvms = jvms;
  }

  JVMState* jvms()            { return _jvms; }
  void  set_jvms(JVMState* x) {        _jvms = x; }

  // True if there is nothing here.
  bool is_clear() {
    return (_jvms == nullptr);
  }

  // Make there be nothing here.
  void clear() {
    _jvms = nullptr;
  }

  // Make a new, clean node notes.
  static Node_Notes* make(Compile* C) {
    Node_Notes* nn = NEW_ARENA_ARRAY(C->comp_arena(), Node_Notes, 1);
    nn->clear();
    return nn;
  }

  Node_Notes* clone(Compile* C) {
    Node_Notes* nn = NEW_ARENA_ARRAY(C->comp_arena(), Node_Notes, 1);
    (*nn) = (*this);
    return nn;
  }

  // Absorb any information from source.
  bool update_from(Node_Notes* source) {
    bool changed = false;
    if (source != nullptr) {
      if (source->jvms() != nullptr) {
        set_jvms(source->jvms());
        changed = true;
      }
    }
    return changed;
  }
};

// Inlined accessors for Compile::node_nodes that require the preceding class:
inline Node_Notes*
Compile::locate_node_notes(GrowableArray<Node_Notes*>* arr,
                           int idx, bool can_grow) {
  assert(idx >= 0, "oob");
  int block_idx = (idx >> _log2_node_notes_block_size);
  int grow_by = (block_idx - (arr == nullptr? 0: arr->length()));
  if (grow_by >= 0) {
    if (!can_grow) return nullptr;
    grow_node_notes(arr, grow_by + 1);
  }
  if (arr == nullptr) return nullptr;
  // (Every element of arr is a sub-array of length _node_notes_block_size.)
  return arr->at(block_idx) + (idx & (_node_notes_block_size-1));
}

inline bool
Compile::set_node_notes_at(int idx, Node_Notes* value) {
  if (value == nullptr || value->is_clear())
    return false;  // nothing to write => write nothing
  Node_Notes* loc = locate_node_notes(_node_note_array, idx, true);
  assert(loc != nullptr, "");
  return loc->update_from(value);
}


//------------------------------TypeNode---------------------------------------
// Node with a Type constant.
class TypeNode : public Node {
protected:
  virtual uint hash() const;    // Check the type
  virtual bool cmp( const Node &n ) const;
  virtual uint size_of() const; // Size is bigger
  const Type* const _type;
public:
  void set_type(const Type* t) {
    assert(t != nullptr, "sanity");
    debug_only(uint check_hash = (VerifyHashTableKeys && _hash_lock) ? hash() : NO_HASH);
    *(const Type**)&_type = t;   // cast away const-ness
    // If this node is in the hash table, make sure it doesn't need a rehash.
    assert(check_hash == NO_HASH || check_hash == hash(), "type change must preserve hash code");
  }
  const Type* type() const { assert(_type != nullptr, "sanity"); return _type; };
  TypeNode( const Type *t, uint required ) : Node(required), _type(t) {
    init_class_id(Class_Type);
  }
  virtual const Type* Value(PhaseGVN* phase) const;
  virtual const Type *bottom_type() const;
  virtual       uint  ideal_reg() const;
#ifndef PRODUCT
  virtual void dump_spec(outputStream *st) const;
  virtual void dump_compact_spec(outputStream *st) const;
#endif
};

#include "opto/opcodes.hpp"

#define Op_IL(op) \
  inline int Op_ ## op(BasicType bt) { \
  assert(bt == T_INT || bt == T_LONG, "only for int or longs"); \
  if (bt == T_INT) { \
    return Op_## op ## I; \
  } \
  return Op_## op ## L; \
}

Op_IL(Add)
Op_IL(Sub)
Op_IL(Mul)
Op_IL(URShift)
Op_IL(LShift)
Op_IL(Xor)
Op_IL(Cmp)

inline int Op_ConIL(BasicType bt) {
  assert(bt == T_INT || bt == T_LONG, "only for int or longs");
  if (bt == T_INT) {
    return Op_ConI;
  }
  return Op_ConL;
}

inline int Op_Cmp_unsigned(BasicType bt) {
  assert(bt == T_INT || bt == T_LONG, "only for int or longs");
  if (bt == T_INT) {
    return Op_CmpU;
  }
  return Op_CmpUL;
}

inline int Op_Cast(BasicType bt) {
  assert(bt == T_INT || bt == T_LONG, "only for int or longs");
  if (bt == T_INT) {
    return Op_CastII;
  }
  return Op_CastLL;
}

#endif // SHARE_OPTO_NODE_HPP<|MERGE_RESOLUTION|>--- conflicted
+++ resolved
@@ -178,11 +178,7 @@
 class Type;
 class TypeNode;
 class UnlockNode;
-<<<<<<< HEAD
 class InlineTypeNode;
-class UnorderedReductionNode;
-=======
->>>>>>> 301bd708
 class VectorNode;
 class LoadVectorNode;
 class LoadVectorMaskedNode;
@@ -748,12 +744,7 @@
         DEFINE_CLASS_ID(CompressV, Vector, 4)
         DEFINE_CLASS_ID(ExpandV, Vector, 5)
         DEFINE_CLASS_ID(CompressM, Vector, 6)
-<<<<<<< HEAD
-        DEFINE_CLASS_ID(Reduction, Vector, 9)
-          DEFINE_CLASS_ID(UnorderedReduction, Reduction, 0)
-=======
         DEFINE_CLASS_ID(Reduction, Vector, 7)
->>>>>>> 301bd708
         DEFINE_CLASS_ID(NegV, Vector, 8)
       DEFINE_CLASS_ID(InlineType, Type, 8)
       DEFINE_CLASS_ID(Con, Type, 9)
@@ -1011,11 +1002,7 @@
   DEFINE_CLASS_QUERY(Sub)
   DEFINE_CLASS_QUERY(SubTypeCheck)
   DEFINE_CLASS_QUERY(Type)
-<<<<<<< HEAD
   DEFINE_CLASS_QUERY(InlineType)
-  DEFINE_CLASS_QUERY(UnorderedReduction)
-=======
->>>>>>> 301bd708
   DEFINE_CLASS_QUERY(Vector)
   DEFINE_CLASS_QUERY(VectorMaskCmp)
   DEFINE_CLASS_QUERY(VectorUnbox)
