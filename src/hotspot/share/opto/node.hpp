--- conflicted
+++ resolved
@@ -716,16 +716,13 @@
         DEFINE_CLASS_ID(VectorUnbox, Vector, 1)
         DEFINE_CLASS_ID(VectorReinterpret, Vector, 2)
         DEFINE_CLASS_ID(ShiftV, Vector, 3)
-<<<<<<< HEAD
+        DEFINE_CLASS_ID(CompressV, Vector, 4)
+        DEFINE_CLASS_ID(ExpandV, Vector, 5)
+        DEFINE_CLASS_ID(CompressM, Vector, 6)
       DEFINE_CLASS_ID(InlineTypeBase, Type, 8)
         DEFINE_CLASS_ID(InlineType, InlineTypeBase, 0)
         DEFINE_CLASS_ID(InlineTypePtr, InlineTypeBase, 1)
-=======
-        DEFINE_CLASS_ID(CompressV, Vector, 4)
-        DEFINE_CLASS_ID(ExpandV, Vector, 5)
-        DEFINE_CLASS_ID(CompressM, Vector, 6)
-
->>>>>>> c1040897
+
     DEFINE_CLASS_ID(Proj,  Node, 3)
       DEFINE_CLASS_ID(CatchProj, Proj, 0)
       DEFINE_CLASS_ID(JumpProj,  Proj, 1)
