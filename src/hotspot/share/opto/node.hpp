--- conflicted
+++ resolved
@@ -733,17 +733,11 @@
         DEFINE_CLASS_ID(CompressV, Vector, 4)
         DEFINE_CLASS_ID(ExpandV, Vector, 5)
         DEFINE_CLASS_ID(CompressM, Vector, 6)
-<<<<<<< HEAD
-        DEFINE_CLASS_ID(Reduction, Vector, 7)
-          DEFINE_CLASS_ID(UnorderedReduction, Reduction, 0)
-      DEFINE_CLASS_ID(InlineType, Type, 8)
-        DEFINE_CLASS_ID(VectorBox, InlineType, 0)
-=======
         DEFINE_CLASS_ID(Reduction, Vector, 9)
           DEFINE_CLASS_ID(UnorderedReduction, Reduction, 0)
         DEFINE_CLASS_ID(NegV, Vector, 8)
       DEFINE_CLASS_ID(InlineType, Type, 8)
->>>>>>> df2362fc
+        DEFINE_CLASS_ID(VectorBox, InlineType, 0)
       DEFINE_CLASS_ID(Con, Type, 9)
           DEFINE_CLASS_ID(ConI, Con, 0)
       DEFINE_CLASS_ID(SafePointScalarMerge, Type, 10)
