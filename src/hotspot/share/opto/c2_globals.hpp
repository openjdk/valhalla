/*
 * Copyright (c) 2000, 2020, Oracle and/or its affiliates. All rights reserved.
 * DO NOT ALTER OR REMOVE COPYRIGHT NOTICES OR THIS FILE HEADER.
 *
 * This code is free software; you can redistribute it and/or modify it
 * under the terms of the GNU General Public License version 2 only, as
 * published by the Free Software Foundation.
 *
 * This code is distributed in the hope that it will be useful, but WITHOUT
 * ANY WARRANTY; without even the implied warranty of MERCHANTABILITY or
 * FITNESS FOR A PARTICULAR PURPOSE.  See the GNU General Public License
 * version 2 for more details (a copy is included in the LICENSE file that
 * accompanied this code).
 *
 * You should have received a copy of the GNU General Public License version
 * 2 along with this work; if not, write to the Free Software Foundation,
 * Inc., 51 Franklin St, Fifth Floor, Boston, MA 02110-1301 USA.
 *
 * Please contact Oracle, 500 Oracle Parkway, Redwood Shores, CA 94065 USA
 * or visit www.oracle.com if you need additional information or have any
 * questions.
 *
 */

#ifndef SHARE_OPTO_C2_GLOBALS_HPP
#define SHARE_OPTO_C2_GLOBALS_HPP

#include "runtime/globals_shared.hpp"
#include "utilities/macros.hpp"

#include CPU_HEADER(c2_globals)
#include OS_HEADER(c2_globals)

//
// Defines all globals flags used by the server compiler.
//

#define C2_FLAGS(develop,                                                   \
                 develop_pd,                                                \
                 product,                                                   \
                 product_pd,                                                \
                 notproduct,                                                \
                 range,                                                     \
                 constraint)                                                \
                                                                            \
  product(bool, StressLCM, false, DIAGNOSTIC,                               \
          "Randomize instruction scheduling in LCM")                        \
                                                                            \
  product(bool, StressGCM, false, DIAGNOSTIC,                               \
          "Randomize instruction scheduling in GCM")                        \
                                                                            \
  develop(bool, StressMethodHandleLinkerInlining, false,                    \
          "Stress inlining through method handle linkers")                  \
                                                                            \
  develop(intx, OptoPrologueNops, 0,                                        \
          "Insert this many extra nop instructions "                        \
          "in the prologue of every nmethod")                               \
          range(0, 128)                                                     \
                                                                            \
  product_pd(intx, InteriorEntryAlignment,                                  \
          "Code alignment for interior entry points "                       \
          "in generated code (in bytes)")                                   \
          constraint(InteriorEntryAlignmentConstraintFunc, AfterErgo)       \
                                                                            \
  product(intx, MaxLoopPad, (OptoLoopAlignment-1),                          \
          "Align a loop if padding size in bytes is less or equal to this " \
          "value")                                                          \
          range(0, max_jint)                                                \
                                                                            \
  product(intx, MaxVectorSize, 64,                                          \
          "Max vector size in bytes, "                                      \
          "actual size could be less depending on elements type")           \
          range(0, max_jint)                                                \
                                                                            \
  product(bool, AlignVector, true,                                          \
          "Perform vector store/load alignment in loop")                    \
                                                                            \
  product(intx, NumberOfLoopInstrToAlign, 4,                                \
          "Number of first instructions in a loop to align")                \
          range(0, max_jint)                                                \
                                                                            \
  notproduct(intx, IndexSetWatch, 0,                                        \
          "Trace all operations on this IndexSet (-1 means all, 0 none)")   \
          range(-1, 0)                                                      \
                                                                            \
  develop(intx, OptoNodeListSize, 4,                                        \
          "Starting allocation size of Node_List data structures")          \
          range(0, max_jint)                                                \
                                                                            \
  develop(intx, OptoBlockListSize, 8,                                       \
          "Starting allocation size of Block_List data structures")         \
          range(0, max_jint)                                                \
                                                                            \
  develop(intx, OptoPeepholeAt, -1,                                         \
          "Apply peephole optimizations to this peephole rule")             \
                                                                            \
  notproduct(bool, PrintIdeal, false,                                       \
          "Print ideal graph before code generation")                       \
                                                                            \
  notproduct(bool, PrintOpto, false,                                        \
          "Print compiler2 attempts")                                       \
                                                                            \
  notproduct(bool, PrintOptoInlining, false,                                \
          "Print compiler2 inlining decisions")                             \
                                                                            \
  notproduct(bool, VerifyIdealNodeCount, false,                             \
          "Verify that tracked dead ideal node count is accurate")          \
                                                                            \
  notproduct(bool, PrintIdealNodeCount, false,                              \
          "Print liveness counts of ideal nodes")                           \
                                                                            \
  develop(bool, IdealizedNumerics, false,                                   \
          "Check performance difference allowing FP "                       \
          "associativity and commutativity...")                             \
                                                                            \
  product_pd(bool, IdealizeClearArrayNode, DIAGNOSTIC,                      \
          "Replace ClearArrayNode by subgraph of basic operations.")        \
                                                                            \
  develop(bool, OptoBreakpoint, false,                                      \
          "insert breakpoint at method entry")                              \
                                                                            \
  notproduct(bool, OptoBreakpointOSR, false,                                \
          "insert breakpoint at osr method entry")                          \
                                                                            \
  notproduct(intx, BreakAtNode, 0,                                          \
          "Break at construction of this Node (either _idx or _debug_idx)") \
                                                                            \
  notproduct(bool, OptoBreakpointC2R, false,                                \
          "insert breakpoint at runtime stub entry")                        \
                                                                            \
  notproduct(bool, OptoNoExecute, false,                                    \
          "Attempt to parse and compile but do not execute generated code") \
                                                                            \
  notproduct(bool, PrintOptoStatistics, false,                              \
          "Print New compiler statistics")                                  \
                                                                            \
  product(bool, PrintOptoAssembly, false, DIAGNOSTIC,                       \
          "Print New compiler assembly output")                             \
                                                                            \
  develop_pd(bool, OptoPeephole,                                            \
          "Apply peephole optimizations after register allocation")         \
                                                                            \
  develop(bool, OptoRemoveUseless, true,                                    \
          "Remove useless nodes after parsing")                             \
                                                                            \
  notproduct(bool, PrintFrameConverterAssembly, false,                      \
          "Print New compiler assembly output for frame converters")        \
                                                                            \
  notproduct(bool, PrintParseStatistics, false,                             \
          "Print nodes, transforms and new values made per bytecode parsed")\
                                                                            \
  notproduct(bool, PrintOptoPeephole, false,                                \
          "Print New compiler peephole replacements")                       \
                                                                            \
  develop(bool, PrintCFGBlockFreq, false,                                   \
          "Print CFG block freqencies")                                     \
                                                                            \
  develop(bool, TraceOptoParse, false,                                      \
          "Trace bytecode parse and control-flow merge")                    \
                                                                            \
  product_pd(intx,  LoopUnrollLimit,                                        \
          "Unroll loop bodies with node count less than this")              \
          range(0, max_jint / 4)                                            \
                                                                            \
  product_pd(intx, LoopPercentProfileLimit,                                 \
             "Unroll loop bodies with % node count of profile limit")       \
             range(10, 100)                                                 \
                                                                            \
  product(intx,  LoopMaxUnroll, 16,                                         \
          "Maximum number of unrolls for main loop")                        \
          range(0, max_jint)                                                \
                                                                            \
  product_pd(bool,  SuperWordLoopUnrollAnalysis,                            \
           "Map number of unrolls for main loop via "                       \
           "Superword Level Parallelism analysis")                          \
                                                                            \
  product(bool, PostLoopMultiversioning, false, EXPERIMENTAL,               \
           "Multi versioned post loops to eliminate range checks")          \
                                                                            \
  notproduct(bool, TraceSuperWordLoopUnrollAnalysis, false,                 \
          "Trace what Superword Level Parallelism analysis applies")        \
                                                                            \
  product(bool, UseVectorMacroLogic, true, DIAGNOSTIC,                      \
          "Use ternary macro logic instructions")                           \
                                                                            \
  product(intx,  LoopUnrollMin, 4,                                          \
          "Minimum number of unroll loop bodies before checking progress"   \
          "of rounds of unroll,optimize,..")                                \
          range(0, max_jint)                                                \
                                                                            \
  product(bool, UseSubwordForMaxVector, true,                               \
          "Use Subword Analysis to set maximum vector size")                \
                                                                            \
  product(bool, UseVectorCmov, false,                                       \
          "Use Vectorized Cmov")                                            \
                                                                            \
  develop(intx, UnrollLimitForProfileCheck, 1,                              \
          "Don't use profile_trip_cnt() to restrict unrolling until "       \
          "unrolling would push the number of unrolled iterations above "   \
          "UnrollLimitForProfileCheck. A higher value allows more "         \
          "unrolling. Zero acts as a very large value." )                   \
          range(0, max_intx)                                                \
                                                                            \
  product(intx, MultiArrayExpandLimit, 6,                                   \
          "Maximum number of individual allocations in an inline-expanded " \
          "multianewarray instruction")                                     \
          range(0, max_jint)                                                \
                                                                            \
  notproduct(bool, TraceProfileTripCount, false,                            \
          "Trace profile loop trip count information")                      \
                                                                            \
  product(bool, UseCountedLoopSafepoints, false,                            \
          "Force counted loops to keep a safepoint")                        \
                                                                            \
  product(bool, UseLoopPredicate, true,                                     \
          "Generate a predicate to select fast/slow loop versions")         \
                                                                            \
  develop(bool, TraceLoopPredicate, false,                                  \
          "Trace generation of loop predicates")                            \
                                                                            \
  develop(bool, TraceLoopOpts, false,                                       \
          "Trace executed loop optimizations")                              \
                                                                            \
  develop(bool, TraceLoopLimitCheck, false,                                 \
          "Trace generation of loop limits checks")                         \
                                                                            \
  develop(bool, TraceRangeLimitCheck, false,                                \
          "Trace additional overflow checks in RCE")                        \
                                                                            \
  /* OptimizeFill not yet supported on PowerPC. */                          \
  product(bool, OptimizeFill, true PPC64_ONLY(&& false),                    \
          "convert fill/copy loops into intrinsic")                         \
                                                                            \
  develop(bool, TraceOptimizeFill, false,                                   \
          "print detailed information about fill conversion")               \
                                                                            \
  develop(bool, OptoCoalesce, true,                                         \
          "Use Conservative Copy Coalescing in the Register Allocator")     \
                                                                            \
  develop(bool, UseUniqueSubclasses, true,                                  \
          "Narrow an abstract reference to the unique concrete subclass")   \
                                                                            \
  product(intx, TrackedInitializationLimit, 50,                             \
          "When initializing fields, track up to this many words")          \
          range(0, 65535)                                                   \
                                                                            \
  product(bool, ReduceFieldZeroing, true,                                   \
          "When initializing fields, try to avoid needless zeroing")        \
                                                                            \
  product(bool, ReduceInitialCardMarks, true,                               \
          "When initializing fields, try to avoid needless card marks")     \
                                                                            \
  product(bool, ReduceBulkZeroing, true,                                    \
          "When bulk-initializing, try to avoid needless zeroing")          \
                                                                            \
  product(bool, UseFPUForSpilling, false,                                   \
          "Spill integer registers to FPU instead of stack when possible")  \
                                                                            \
  develop_pd(intx, RegisterCostAreaRatio,                                   \
          "Spill selection in reg allocator: scale area by (X/64K) before " \
          "adding cost")                                                    \
                                                                            \
  develop_pd(bool, UseCISCSpill,                                            \
          "Use ADLC supplied cisc instructions during allocation")          \
                                                                            \
  notproduct(bool, VerifyGraphEdges , false,                                \
          "Verify Bi-directional Edges")                                    \
                                                                            \
  notproduct(bool, VerifyDUIterators, true,                                 \
          "Verify the safety of all iterations of Bi-directional Edges")    \
                                                                            \
  notproduct(bool, VerifyHashTableKeys, true,                               \
          "Verify the immutability of keys in the VN hash tables")          \
                                                                            \
  notproduct(bool, VerifyRegisterAllocator , false,                         \
          "Verify Register Allocator")                                      \
                                                                            \
  develop_pd(intx, FLOATPRESSURE,                                           \
          "Number of float LRG's that constitute high register pressure")   \
          range(0, max_jint)                                                \
                                                                            \
  develop_pd(intx, INTPRESSURE,                                             \
          "Number of integer LRG's that constitute high register pressure") \
          range(0, max_jint)                                                \
                                                                            \
  notproduct(bool, TraceOptoPipelining, false,                              \
          "Trace pipelining information")                                   \
                                                                            \
  notproduct(bool, TraceOptoOutput, false,                                  \
          "Trace pipelining information")                                   \
                                                                            \
  product_pd(bool, OptoScheduling,                                          \
          "Instruction Scheduling after register allocation")               \
                                                                            \
  product_pd(bool, OptoRegScheduling,                                       \
          "Instruction Scheduling before register allocation for pressure") \
                                                                            \
  product(bool, PartialPeelLoop, true,                                      \
          "Partial peel (rotate) loops")                                    \
                                                                            \
  product(intx, PartialPeelNewPhiDelta, 0,                                  \
          "Additional phis that can be created by partial peeling")         \
          range(0, max_jint)                                                \
                                                                            \
  notproduct(bool, TracePartialPeeling, false,                              \
          "Trace partial peeling (loop rotation) information")              \
                                                                            \
  product(bool, PartialPeelAtUnsignedTests, true,                           \
          "Partial peel at unsigned tests if no signed test exists")        \
                                                                            \
  product(bool, ReassociateInvariants, true,                                \
          "Enable reassociation of expressions with loop invariants.")      \
                                                                            \
  product(bool, LoopUnswitching, true,                                      \
          "Enable loop unswitching (a form of invariant test hoisting)")    \
                                                                            \
  notproduct(bool, TraceLoopUnswitching, false,                             \
          "Trace loop unswitching")                                         \
                                                                            \
  product(bool, AllowVectorizeOnDemand, true,                               \
          "Globally supress vectorization set in VectorizeMethod")          \
                                                                            \
  product(bool, UseSuperWord, true,                                         \
          "Transform scalar operations into superword operations")          \
                                                                            \
  develop(bool, SuperWordRTDepCheck, false,                                 \
          "Enable runtime dependency checks.")                              \
                                                                            \
  product(bool, SuperWordReductions, true,                                  \
          "Enable reductions support in superword.")                        \
                                                                            \
  product(bool, UseCMoveUnconditionally, false,                             \
          "Use CMove (scalar and vector) ignoring profitability test.")     \
                                                                            \
  product(bool, DoReserveCopyInSuperWord, true,                             \
          "Create reserve copy of graph in SuperWord.")                     \
                                                                            \
  notproduct(bool, TraceSuperWord, false,                                   \
          "Trace superword transforms")                                     \
                                                                            \
  notproduct(bool, TraceNewVectors, false,                                  \
          "Trace creation of Vector nodes")                                 \
                                                                            \
  product_pd(bool, OptoBundling,                                            \
          "Generate nops to fill i-cache lines")                            \
                                                                            \
  product_pd(intx, ConditionalMoveLimit,                                    \
          "Limit of ops to make speculative when using CMOVE")              \
          range(0, max_jint)                                                \
                                                                            \
  product(bool, UseRDPCForConstantTableBase, false,                         \
          "Use Sparc RDPC instruction for the constant table base.")        \
                                                                            \
  notproduct(bool, PrintIdealGraph, false,                                  \
          "Print ideal graph to XML file / network interface. "             \
          "By default attempts to connect to the visualizer on a socket.")  \
                                                                            \
  notproduct(intx, PrintIdealGraphLevel, 0,                                 \
          "Level of detail of the ideal graph printout. "                   \
          "System-wide value, -1=printing is disabled, "                    \
          "0=print nothing except IGVPrintLevel directives, "               \
          "4=all details printed. "                                         \
          "Level of detail of printouts can be set on a per-method level "  \
          "as well by using CompileCommand=option.")                        \
          range(-1, 4)                                                      \
                                                                            \
  notproduct(intx, PrintIdealGraphPort, 4444,                               \
          "Ideal graph printer to network port")                            \
          range(0, SHRT_MAX)                                                \
                                                                            \
  notproduct(ccstr, PrintIdealGraphAddress, "127.0.0.1",                    \
          "IP address to connect to visualizer")                            \
                                                                            \
  notproduct(ccstr, PrintIdealGraphFile, NULL,                              \
          "File to dump ideal graph to.  If set overrides the "             \
          "use of the network")                                             \
                                                                            \
  product(bool, UseBimorphicInlining, true,                                 \
          "Profiling based inlining for two receivers")                     \
                                                                            \
  product(bool, UseOnlyInlinedBimorphic, true,                              \
          "Don't use BimorphicInlining if can't inline a second method")    \
                                                                            \
  develop(bool, SubsumeLoads, true,                                         \
          "Attempt to compile while subsuming loads into machine "          \
          "instructions.")                                                  \
                                                                            \
  develop(bool, StressRecompilation, false,                                 \
          "Recompile each compiled method without subsuming loads "         \
          "or escape analysis.")                                            \
                                                                            \
  develop(intx, ImplicitNullCheckThreshold, 3,                              \
          "Don't do implicit null checks if NPE's in a method exceeds "     \
          "limit")                                                          \
          range(0, max_jint)                                                \
                                                                            \
  product(intx, LoopOptsCount, 43,                                          \
          "Set level of loop optimization for tier 1 compiles")             \
          range(5, 43)                                                      \
                                                                            \
  /* controls for heat-based inlining */                                    \
                                                                            \
  develop(intx, NodeCountInliningCutoff, 18000,                             \
          "If parser node generation exceeds limit stop inlining")          \
          range(0, max_jint)                                                \
                                                                            \
  develop(intx, NodeCountInliningStep, 1000,                                \
          "Target size of warm calls inlined between optimization passes")  \
          range(0, max_jint)                                                \
                                                                            \
  develop(bool, InlineWarmCalls, false,                                     \
          "Use a heat-based priority queue to govern inlining")             \
                                                                            \
  /* Max values must not exceed WarmCallInfo::MAX_VALUE(). */               \
  develop(intx, HotCallCountThreshold, 999999,                              \
          "large numbers of calls (per method invocation) force hotness")   \
          range(0, ((intx)MIN2((int64_t)max_intx,(int64_t)(+1.0e10))))      \
                                                                            \
  develop(intx, HotCallProfitThreshold, 999999,                             \
          "highly profitable inlining opportunities force hotness")         \
          range(0, ((intx)MIN2((int64_t)max_intx,(int64_t)(+1.0e10))))      \
                                                                            \
  develop(intx, HotCallTrivialWork, -1,                                     \
          "trivial execution time (no larger than this) forces hotness")    \
          range(-1, ((intx)MIN2((int64_t)max_intx,(int64_t)(+1.0e10))))     \
                                                                            \
  develop(intx, HotCallTrivialSize, -1,                                     \
          "trivial methods (no larger than this) force calls to be hot")    \
          range(-1, ((intx)MIN2((int64_t)max_intx,(int64_t)(+1.0e10))))     \
                                                                            \
  develop(intx, WarmCallMinCount, -1,                                       \
          "number of calls (per method invocation) to enable inlining")     \
          range(-1, ((intx)MIN2((int64_t)max_intx,(int64_t)(+1.0e10))))     \
                                                                            \
  develop(intx, WarmCallMinProfit, -1,                                      \
          "number of calls (per method invocation) to enable inlining")     \
          range(-1, ((intx)MIN2((int64_t)max_intx,(int64_t)(+1.0e10))))     \
                                                                            \
  develop(intx, WarmCallMaxWork, 999999,                                    \
          "execution time of the largest inlinable method")                 \
          range(0, ((intx)MIN2((int64_t)max_intx,(int64_t)(+1.0e10))))      \
                                                                            \
  develop(intx, WarmCallMaxSize, 999999,                                    \
          "size of the largest inlinable method")                           \
          range(0, ((intx)MIN2((int64_t)max_intx,(int64_t)(+1.0e10))))      \
                                                                            \
  product(intx, MaxNodeLimit, 80000,                                        \
          "Maximum number of nodes")                                        \
          range(1000, max_jint / 3)                                         \
                                                                            \
  product(intx, NodeLimitFudgeFactor, 2000,                                 \
          "Fudge Factor for certain optimizations")                         \
          constraint(NodeLimitFudgeFactorConstraintFunc, AfterErgo)         \
                                                                            \
  product(bool, UseJumpTables, true,                                        \
          "Use JumpTables instead of a binary search tree for switches")    \
                                                                            \
  product(bool, UseDivMod, true,                                            \
          "Use combined DivMod instruction if available")                   \
                                                                            \
  product_pd(intx, MinJumpTableSize,                                        \
          "Minimum number of targets in a generated jump table")            \
          range(0, max_intx)                                                \
                                                                            \
  product(intx, MaxJumpTableSize, 65000,                                    \
          "Maximum number of targets in a generated jump table")            \
          range(0, max_intx)                                                \
                                                                            \
  product(intx, MaxJumpTableSparseness, 5,                                  \
          "Maximum sparseness for jumptables")                              \
          range(0, max_intx / 4)                                            \
                                                                            \
  product(bool, EliminateLocks, true,                                       \
          "Coarsen locks when possible")                                    \
                                                                            \
  product(bool, EliminateNestedLocks, true,                                 \
          "Eliminate nested locks of the same object when possible")        \
                                                                            \
  notproduct(bool, PrintLockStatistics, false,                              \
          "Print precise statistics on the dynamic lock usage")             \
                                                                            \
  product(bool, PrintPreciseBiasedLockingStatistics, false, DIAGNOSTIC,     \
          "(Deprecated) Print per-lock-site statistics of biased locking "  \
          "in JVM")                                                         \
                                                                            \
  product(bool, PrintPreciseRTMLockingStatistics, false, DIAGNOSTIC,        \
          "Print per-lock-site statistics of rtm locking in JVM")           \
                                                                            \
  notproduct(bool, PrintEliminateLocks, false,                              \
          "Print out when locks are eliminated")                            \
                                                                            \
  product(bool, EliminateAutoBox, true,                                     \
          "Control optimizations for autobox elimination")                  \
                                                                            \
  product(intx, AutoBoxCacheMax, 128,                                       \
          "Sets max value cached by the java.lang.Integer autobox cache")   \
          range(0, max_jint)                                                \
                                                                            \
  product(bool, AggressiveUnboxing, true, DIAGNOSTIC,                       \
          "Control optimizations for aggressive boxing elimination")        \
                                                                            \
  develop(bool, TracePostallocExpand, false, "Trace expanding nodes after"  \
          " register allocation.")                                          \
                                                                            \
  product(bool, DoEscapeAnalysis, true,                                     \
          "Perform escape analysis")                                        \
                                                                            \
  product(double, EscapeAnalysisTimeout, 20. DEBUG_ONLY(+40.),              \
          "Abort EA when it reaches time limit (in sec)")                   \
          range(0, DBL_MAX)                                                 \
                                                                            \
  develop(bool, ExitEscapeAnalysisOnTimeout, true,                          \
          "Exit or throw assert in EA when it reaches time limit")          \
                                                                            \
  notproduct(bool, PrintEscapeAnalysis, false,                              \
          "Print the results of escape analysis")                           \
                                                                            \
  product(bool, EliminateAllocations, true,                                 \
          "Use escape analysis to eliminate allocations")                   \
                                                                            \
  notproduct(bool, PrintEliminateAllocations, false,                        \
          "Print out when allocations are eliminated")                      \
                                                                            \
  product(intx, EliminateAllocationArraySizeLimit, 64,                      \
          "Array size (number of elements) limit for scalar replacement")   \
          range(0, max_jint)                                                \
                                                                            \
  product(bool, OptimizePtrCompare, true,                                   \
          "Use escape analysis to optimize pointers compare")               \
                                                                            \
  notproduct(bool, PrintOptimizePtrCompare, false,                          \
          "Print information about optimized pointers compare")             \
                                                                            \
  notproduct(bool, VerifyConnectionGraph , true,                            \
          "Verify Connection Graph construction in Escape Analysis")        \
                                                                            \
  product(bool, UseOptoBiasInlining, true,                                  \
          "(Deprecated) Generate biased locking code in C2 ideal graph")    \
                                                                            \
  product(bool, OptimizeStringConcat, true,                                 \
          "Optimize the construction of Strings by StringBuilder")          \
                                                                            \
  notproduct(bool, PrintOptimizeStringConcat, false,                        \
          "Print information about transformations performed on Strings")   \
                                                                            \
  product(intx, ValueSearchLimit, 1000,                                     \
          "Recursion limit in PhaseMacroExpand::value_from_mem_phi")        \
          range(0, max_jint)                                                \
                                                                            \
  product(intx, MaxLabelRootDepth, 1100,                                    \
          "Maximum times call Label_Root to prevent stack overflow")        \
          range(100, max_jint)                                              \
                                                                            \
  product(intx, DominatorSearchLimit, 1000, DIAGNOSTIC,                     \
          "Iterations limit in Node::dominates")                            \
          range(0, max_jint)                                                \
                                                                            \
  product(bool, BlockLayoutByFrequency, true,                               \
          "Use edge frequencies to drive block ordering")                   \
                                                                            \
  product(intx, BlockLayoutMinDiamondPercentage, 20,                        \
          "Miniumum %% of a successor (predecessor) for which block "       \
          "layout a will allow a fork (join) in a single chain")            \
          range(0, 100)                                                     \
                                                                            \
  product(bool, BlockLayoutRotateLoops, true,                               \
          "Allow back branches to be fall throughs in the block layout")    \
                                                                            \
  product(bool, InlineReflectionGetCallerClass, true, DIAGNOSTIC,           \
          "inline sun.reflect.Reflection.getCallerClass(), known to be "    \
          "part of base library DLL")                                       \
                                                                            \
  product(bool, InlineObjectCopy, true, DIAGNOSTIC,                         \
          "inline Object.clone and Arrays.copyOf[Range] intrinsics")        \
                                                                            \
  product(bool, SpecialStringCompareTo, true, DIAGNOSTIC,                   \
          "special version of string compareTo")                            \
                                                                            \
  product(bool, SpecialStringIndexOf, true, DIAGNOSTIC,                     \
          "special version of string indexOf")                              \
                                                                            \
  product(bool, SpecialStringEquals, true, DIAGNOSTIC,                      \
          "special version of string equals")                               \
                                                                            \
  product(bool, SpecialArraysEquals, true, DIAGNOSTIC,                      \
          "special version of Arrays.equals(char[],char[])")                \
                                                                            \
  product(bool, SpecialEncodeISOArray, true, DIAGNOSTIC,                    \
          "special version of ISO_8859_1$Encoder.encodeISOArray")           \
                                                                            \
  develop(bool, BailoutToInterpreterForThrows, false,                       \
          "Compiled methods which throws/catches exceptions will be "       \
          "deopt and intp.")                                                \
                                                                            \
  develop(bool, ConvertCmpD2CmpF, true,                                     \
          "Convert cmpD to cmpF when one input is constant in float range") \
                                                                            \
  develop(bool, ConvertFloat2IntClipping, true,                             \
          "Convert float2int clipping idiom to integer clipping")           \
                                                                            \
  develop(bool, MonomorphicArrayCheck, true,                                \
          "Uncommon-trap array store checks that require full type check")  \
                                                                            \
  notproduct(bool, TracePhaseCCP, false,                                    \
          "Print progress during Conditional Constant Propagation")         \
                                                                            \
  develop(bool, PrintDominators, false,                                     \
          "Print out dominator trees for GVN")                              \
                                                                            \
  product(bool, TraceSpilling, false, DIAGNOSTIC,                           \
          "Trace spilling")                                                 \
                                                                            \
  product(bool, TraceTypeProfile, false, DIAGNOSTIC,                        \
          "Trace type profile")                                             \
                                                                            \
  develop(bool, PoisonOSREntry, true,                                       \
           "Detect abnormal calls to OSR code")                             \
                                                                            \
  develop(bool, SoftMatchFailure, trueInProduct,                            \
          "If the DFA fails to match a node, print a message and bail out") \
                                                                            \
  develop(bool, InlineAccessors, true,                                      \
          "inline accessor methods (get/set)")                              \
                                                                            \
  product(intx, TypeProfileMajorReceiverPercent, 90,                        \
          "% of major receiver type to all profiled receivers")             \
          range(0, 100)                                                     \
                                                                            \
  product(bool, PrintIntrinsics, false, DIAGNOSTIC,                         \
          "prints attempted and successful inlining of intrinsics")         \
                                                                            \
  develop(bool, StressReflectiveCode, false,                                \
          "Use inexact types at allocations, etc., to test reflection")     \
                                                                            \
  product(bool, DebugInlinedCalls, true, DIAGNOSTIC,                        \
         "If false, restricts profiled locations to the root method only")  \
                                                                            \
  notproduct(bool, VerifyLoopOptimizations, false,                          \
          "verify major loop optimizations")                                \
                                                                            \
  product(bool, ProfileDynamicTypes, true, DIAGNOSTIC,                      \
          "do extra type profiling and use it more aggressively")           \
                                                                            \
  develop(bool, TraceIterativeGVN, false,                                   \
          "Print progress during Iterative Global Value Numbering")         \
                                                                            \
  develop(bool, VerifyIterativeGVN, false,                                  \
          "Verify Def-Use modifications during sparse Iterative Global "    \
          "Value Numbering")                                                \
                                                                            \
  notproduct(bool, TraceCISCSpill, false,                                   \
          "Trace allocators use of cisc spillable instructions")            \
                                                                            \
  product(bool, SplitIfBlocks, true,                                        \
          "Clone compares and control flow through merge points to fold "   \
          "some branches")                                                  \
                                                                            \
  develop(intx, FreqCountInvocations,  1,                                   \
          "Scaling factor for branch frequencies (deprecated)")             \
          range(1, max_intx)                                                \
                                                                            \
  product(intx, AliasLevel,     3,                                          \
          "0 for no aliasing, 1 for oop/field/static/array split, "         \
          "2 for class split, 3 for unique instances")                      \
          range(0, 3)                                                       \
          constraint(AliasLevelConstraintFunc,AfterErgo)                    \
                                                                            \
  develop(bool, VerifyAliases, false,                                       \
          "perform extra checks on the results of alias analysis")          \
                                                                            \
  product(intx, MaxInlineLevel, 15,                                         \
          "maximum number of nested calls that are inlined by high tier "   \
          "compiler")                                                       \
          range(0, max_jint)                                                \
                                                                            \
  product(intx, MaxRecursiveInlineLevel, 1,                                 \
          "maximum number of nested recursive calls that are inlined by "   \
          "high tier compiler")                                             \
          range(0, max_jint)                                                \
                                                                            \
  product_pd(intx, InlineSmallCode,                                         \
          "Only inline already compiled methods if their code size is "     \
          "less than this")                                                 \
          range(0, max_jint)                                                \
                                                                            \
  product(intx, MaxInlineSize, 35,                                          \
          "The maximum bytecode size of a method to be inlined by high "    \
          "tier compiler")                                                  \
          range(0, max_jint)                                                \
                                                                            \
  product_pd(intx, FreqInlineSize,                                          \
          "The maximum bytecode size of a frequent method to be inlined")   \
          range(0, max_jint)                                                \
                                                                            \
  product(intx, MaxTrivialSize, 6,                                          \
          "The maximum bytecode size of a trivial method to be inlined by " \
          "high tier compiler")                                             \
          range(0, max_jint)                                                \
                                                                            \
  product(bool, IncrementalInline, true,                                    \
          "do post parse inlining")                                         \
                                                                            \
  develop(bool, AlwaysIncrementalInline, false,                             \
          "do all inlining incrementally")                                  \
                                                                            \
  product(intx, LiveNodeCountInliningCutoff, 40000,                         \
          "max number of live nodes in a method")                           \
          range(0, max_juint / 8)                                           \
                                                                            \
  product(bool, OptimizeExpensiveOps, true, DIAGNOSTIC,                     \
          "Find best control for expensive operations")                     \
                                                                            \
  product(bool, UseMathExactIntrinsics, true, DIAGNOSTIC,                   \
          "Enables intrinsification of various java.lang.Math functions")   \
                                                                            \
  product(bool, UseCharacterCompareIntrinsics, false, DIAGNOSTIC,           \
          "Enables intrinsification of java.lang.Character functions")      \
                                                                            \
  product(bool, UseMultiplyToLenIntrinsic, false, DIAGNOSTIC,               \
          "Enables intrinsification of BigInteger.multiplyToLen()")         \
                                                                            \
  product(bool, UseSquareToLenIntrinsic, false, DIAGNOSTIC,                 \
          "Enables intrinsification of BigInteger.squareToLen()")           \
                                                                            \
  product(bool, UseMulAddIntrinsic, false, DIAGNOSTIC,                      \
          "Enables intrinsification of BigInteger.mulAdd()")                \
                                                                            \
  product(bool, UseMontgomeryMultiplyIntrinsic, false, DIAGNOSTIC,          \
          "Enables intrinsification of BigInteger.montgomeryMultiply()")    \
                                                                            \
  product(bool, UseMontgomerySquareIntrinsic, false, DIAGNOSTIC,            \
          "Enables intrinsification of BigInteger.montgomerySquare()")      \
                                                                            \
  product(bool, UseTypeSpeculation, true,                                   \
          "Speculatively propagate types from profiles")                    \
                                                                            \
  product(bool, UseInlineDepthForSpeculativeTypes, true, DIAGNOSTIC,        \
          "Carry inline depth of profile point with speculative type "      \
          "and give priority to profiling from lower inline depth")         \
                                                                            \
  product_pd(bool, TrapBasedRangeChecks,                                    \
          "Generate code for range checks that uses a cmp and trap "        \
          "instruction raising SIGTRAP. Used on PPC64.")                    \
                                                                            \
  product(intx, ArrayCopyLoadStoreMaxElem, 8,                               \
          "Maximum number of arraycopy elements inlined as a sequence of"   \
          "loads/stores")                                                   \
          range(0, max_intx)                                                \
                                                                            \
  develop(bool, StressArrayCopyMacroNode, false,                            \
          "Perform ArrayCopy load/store replacement during IGVN only")      \
                                                                            \
  develop(bool, RenumberLiveNodes, true,                                    \
          "Renumber live nodes")                                            \
                                                                            \
  product(uintx, LoopStripMiningIter, 0,                                    \
          "Number of iterations in strip mined loop")                       \
          range(0, max_juint)                                               \
          constraint(LoopStripMiningIterConstraintFunc, AfterErgo)          \
                                                                            \
  product(uintx, LoopStripMiningIterShortLoop, 0,                           \
          "Loop with fewer iterations are not strip mined")                 \
          range(0, max_juint)                                               \
                                                                            \
  product(bool, UseProfiledLoopPredicate, true,                             \
          "Move predicates out of loops based on profiling data")           \
                                                                            \
<<<<<<< HEAD
  product(bool, UseArrayLoadStoreProfile, false,                            \
          "Take advantage of profiling at array load/store")                \
                                                                            \
  diagnostic(bool, ExpandSubTypeCheckAtParseTime, false,                    \
          "Do not use subtype check macro node")                            \
=======
  product(bool, ExpandSubTypeCheckAtParseTime, false, DIAGNOSTIC,           \
          "Do not use subtype check macro node")

// end of C2_FLAGS
>>>>>>> 1c84cfa2

#endif // SHARE_OPTO_C2_GLOBALS_HPP<|MERGE_RESOLUTION|>--- conflicted
+++ resolved
@@ -765,17 +765,12 @@
   product(bool, UseProfiledLoopPredicate, true,                             \
           "Move predicates out of loops based on profiling data")           \
                                                                             \
-<<<<<<< HEAD
   product(bool, UseArrayLoadStoreProfile, false,                            \
           "Take advantage of profiling at array load/store")                \
                                                                             \
-  diagnostic(bool, ExpandSubTypeCheckAtParseTime, false,                    \
-          "Do not use subtype check macro node")                            \
-=======
   product(bool, ExpandSubTypeCheckAtParseTime, false, DIAGNOSTIC,           \
           "Do not use subtype check macro node")
 
 // end of C2_FLAGS
->>>>>>> 1c84cfa2
 
 #endif // SHARE_OPTO_C2_GLOBALS_HPP