/*
 * Copyright (c) 1997, 2024, Oracle and/or its affiliates. All rights reserved.
 * DO NOT ALTER OR REMOVE COPYRIGHT NOTICES OR THIS FILE HEADER.
 *
 * This code is free software; you can redistribute it and/or modify it
 * under the terms of the GNU General Public License version 2 only, as
 * published by the Free Software Foundation.
 *
 * This code is distributed in the hope that it will be useful, but WITHOUT
 * ANY WARRANTY; without even the implied warranty of MERCHANTABILITY or
 * FITNESS FOR A PARTICULAR PURPOSE.  See the GNU General Public License
 * version 2 for more details (a copy is included in the LICENSE file that
 * accompanied this code).
 *
 * You should have received a copy of the GNU General Public License version
 * 2 along with this work; if not, write to the Free Software Foundation,
 * Inc., 51 Franklin St, Fifth Floor, Boston, MA 02110-1301 USA.
 *
 * Please contact Oracle, 500 Oracle Parkway, Redwood Shores, CA 94065 USA
 * or visit www.oracle.com if you need additional information or have any
 * questions.
 *
 */

#include "precompiled.hpp"
#include "compiler/compileLog.hpp"
#include "interpreter/linkResolver.hpp"
#include "memory/resourceArea.hpp"
#include "oops/method.hpp"
#include "opto/addnode.hpp"
#include "opto/c2compiler.hpp"
#include "opto/castnode.hpp"
#include "opto/convertnode.hpp"
#include "opto/idealGraphPrinter.hpp"
#include "opto/inlinetypenode.hpp"
#include "opto/locknode.hpp"
#include "opto/memnode.hpp"
#include "opto/opaquenode.hpp"
#include "opto/parse.hpp"
#include "opto/rootnode.hpp"
#include "opto/runtime.hpp"
#include "opto/type.hpp"
#include "runtime/handles.inline.hpp"
#include "runtime/safepointMechanism.hpp"
#include "runtime/sharedRuntime.hpp"
#include "utilities/bitMap.inline.hpp"
#include "utilities/copy.hpp"

// Static array so we can figure out which bytecodes stop us from compiling
// the most. Some of the non-static variables are needed in bytecodeInfo.cpp
// and eventually should be encapsulated in a proper class (gri 8/18/98).

#ifndef PRODUCT
uint nodes_created             = 0;
uint methods_parsed            = 0;
uint methods_seen              = 0;
uint blocks_parsed             = 0;
uint blocks_seen               = 0;

uint explicit_null_checks_inserted = 0;
uint explicit_null_checks_elided   = 0;
uint all_null_checks_found         = 0;
uint implicit_null_checks          = 0;

bool Parse::BytecodeParseHistogram::_initialized = false;
uint Parse::BytecodeParseHistogram::_bytecodes_parsed [Bytecodes::number_of_codes];
uint Parse::BytecodeParseHistogram::_nodes_constructed[Bytecodes::number_of_codes];
uint Parse::BytecodeParseHistogram::_nodes_transformed[Bytecodes::number_of_codes];
uint Parse::BytecodeParseHistogram::_new_values       [Bytecodes::number_of_codes];

//------------------------------print_statistics-------------------------------
void Parse::print_statistics() {
  tty->print_cr("--- Compiler Statistics ---");
  tty->print("Methods seen: %u  Methods parsed: %u", methods_seen, methods_parsed);
  tty->print("  Nodes created: %u", nodes_created);
  tty->cr();
  if (methods_seen != methods_parsed) {
    tty->print_cr("Reasons for parse failures (NOT cumulative):");
  }
  tty->print_cr("Blocks parsed: %u  Blocks seen: %u", blocks_parsed, blocks_seen);

  if (explicit_null_checks_inserted) {
    tty->print_cr("%u original null checks - %u elided (%2u%%); optimizer leaves %u,",
                  explicit_null_checks_inserted, explicit_null_checks_elided,
                  (100*explicit_null_checks_elided)/explicit_null_checks_inserted,
                  all_null_checks_found);
  }
  if (all_null_checks_found) {
    tty->print_cr("%u made implicit (%2u%%)", implicit_null_checks,
                  (100*implicit_null_checks)/all_null_checks_found);
  }
  if (SharedRuntime::_implicit_null_throws) {
    tty->print_cr("%u implicit null exceptions at runtime",
                  SharedRuntime::_implicit_null_throws);
  }

  if (PrintParseStatistics && BytecodeParseHistogram::initialized()) {
    BytecodeParseHistogram::print();
  }
}
#endif

//------------------------------ON STACK REPLACEMENT---------------------------

// Construct a node which can be used to get incoming state for
// on stack replacement.
Node* Parse::fetch_interpreter_state(int index,
                                     const Type* type,
                                     Node* local_addrs,
                                     Node* local_addrs_base) {
  BasicType bt = type->basic_type();
  if (type == TypePtr::NULL_PTR) {
    // Ptr types are mixed together with T_ADDRESS but nullptr is
    // really for T_OBJECT types so correct it.
    bt = T_OBJECT;
  }
  Node *mem = memory(Compile::AliasIdxRaw);
  Node *adr = basic_plus_adr( local_addrs_base, local_addrs, -index*wordSize );
  Node *ctl = control();

  // Very similar to LoadNode::make, except we handle un-aligned longs and
  // doubles on Sparc.  Intel can handle them just fine directly.
  Node *l = nullptr;
  switch (bt) {                // Signature is flattened
  case T_INT:     l = new LoadINode(ctl, mem, adr, TypeRawPtr::BOTTOM, TypeInt::INT,        MemNode::unordered); break;
  case T_FLOAT:   l = new LoadFNode(ctl, mem, adr, TypeRawPtr::BOTTOM, Type::FLOAT,         MemNode::unordered); break;
  case T_ADDRESS: l = new LoadPNode(ctl, mem, adr, TypeRawPtr::BOTTOM, TypeRawPtr::BOTTOM,  MemNode::unordered); break;
  case T_OBJECT:  l = new LoadPNode(ctl, mem, adr, TypeRawPtr::BOTTOM, TypeInstPtr::BOTTOM, MemNode::unordered); break;
  case T_LONG:
  case T_DOUBLE: {
    // Since arguments are in reverse order, the argument address 'adr'
    // refers to the back half of the long/double.  Recompute adr.
    adr = basic_plus_adr(local_addrs_base, local_addrs, -(index+1)*wordSize);
    if (Matcher::misaligned_doubles_ok) {
      l = (bt == T_DOUBLE)
        ? (Node*)new LoadDNode(ctl, mem, adr, TypeRawPtr::BOTTOM, Type::DOUBLE, MemNode::unordered)
        : (Node*)new LoadLNode(ctl, mem, adr, TypeRawPtr::BOTTOM, TypeLong::LONG, MemNode::unordered);
    } else {
      l = (bt == T_DOUBLE)
        ? (Node*)new LoadD_unalignedNode(ctl, mem, adr, TypeRawPtr::BOTTOM, MemNode::unordered)
        : (Node*)new LoadL_unalignedNode(ctl, mem, adr, TypeRawPtr::BOTTOM, MemNode::unordered);
    }
    break;
  }
  default: ShouldNotReachHere();
  }
  return _gvn.transform(l);
}

// Helper routine to prevent the interpreter from handing
// unexpected typestate to an OSR method.
// The Node l is a value newly dug out of the interpreter frame.
// The type is the type predicted by ciTypeFlow.  Note that it is
// not a general type, but can only come from Type::get_typeflow_type.
// The safepoint is a map which will feed an uncommon trap.
Node* Parse::check_interpreter_type(Node* l, const Type* type,
                                    SafePointNode* &bad_type_exit) {
  const TypeOopPtr* tp = type->isa_oopptr();

  // TypeFlow may assert null-ness if a type appears unloaded.
  if (type == TypePtr::NULL_PTR ||
      (tp != nullptr && !tp->is_loaded())) {
    // Value must be null, not a real oop.
    Node* chk = _gvn.transform( new CmpPNode(l, null()) );
    Node* tst = _gvn.transform( new BoolNode(chk, BoolTest::eq) );
    IfNode* iff = create_and_map_if(control(), tst, PROB_MAX, COUNT_UNKNOWN);
    set_control(_gvn.transform( new IfTrueNode(iff) ));
    Node* bad_type = _gvn.transform( new IfFalseNode(iff) );
    bad_type_exit->control()->add_req(bad_type);
    l = null();
  }

  // Typeflow can also cut off paths from the CFG, based on
  // types which appear unloaded, or call sites which appear unlinked.
  // When paths are cut off, values at later merge points can rise
  // toward more specific classes.  Make sure these specific classes
  // are still in effect.
  if (tp != nullptr && !tp->is_same_java_type_as(TypeInstPtr::BOTTOM)) {
    // TypeFlow asserted a specific object type.  Value must have that type.
    Node* bad_type_ctrl = nullptr;
    if (tp->is_inlinetypeptr() && !tp->maybe_null()) {
      // Check inline types for null here to prevent checkcast from adding an
      // exception state before the bytecode entry (use 'bad_type_ctrl' instead).
      l = null_check_oop(l, &bad_type_ctrl);
      bad_type_exit->control()->add_req(bad_type_ctrl);
    }
    l = gen_checkcast(l, makecon(tp->as_klass_type()->cast_to_exactness(true)), &bad_type_ctrl);
    bad_type_exit->control()->add_req(bad_type_ctrl);
  }

  assert(_gvn.type(l)->higher_equal(type), "must constrain OSR typestate");
  return l;
}

// Helper routine which sets up elements of the initial parser map when
// performing a parse for on stack replacement.  Add values into map.
// The only parameter contains the address of a interpreter arguments.
void Parse::load_interpreter_state(Node* osr_buf) {
  int index;
  int max_locals = jvms()->loc_size();
  int max_stack  = jvms()->stk_size();

  // Mismatch between method and jvms can occur since map briefly held
  // an OSR entry state (which takes up one RawPtr word).
  assert(max_locals == method()->max_locals(), "sanity");
  assert(max_stack  >= method()->max_stack(),  "sanity");
  assert((int)jvms()->endoff() == TypeFunc::Parms + max_locals + max_stack, "sanity");
  assert((int)jvms()->endoff() == (int)map()->req(), "sanity");

  // Find the start block.
  Block* osr_block = start_block();
  assert(osr_block->start() == osr_bci(), "sanity");

  // Set initial BCI.
  set_parse_bci(osr_block->start());

  // Set initial stack depth.
  set_sp(osr_block->start_sp());

  // Check bailouts.  We currently do not perform on stack replacement
  // of loops in catch blocks or loops which branch with a non-empty stack.
  if (sp() != 0) {
    C->record_method_not_compilable("OSR starts with non-empty stack");
    return;
  }
  // Do not OSR inside finally clauses:
  if (osr_block->has_trap_at(osr_block->start())) {
    assert(false, "OSR starts with an immediate trap");
    C->record_method_not_compilable("OSR starts with an immediate trap");
    return;
  }

  // Commute monitors from interpreter frame to compiler frame.
  assert(jvms()->monitor_depth() == 0, "should be no active locks at beginning of osr");
  int mcnt = osr_block->flow()->monitor_count();
  Node *monitors_addr = basic_plus_adr(osr_buf, osr_buf, (max_locals+mcnt*2-1)*wordSize);
  for (index = 0; index < mcnt; index++) {
    // Make a BoxLockNode for the monitor.
    BoxLockNode* osr_box = new BoxLockNode(next_monitor());
    // Check for bailout after new BoxLockNode
    if (failing()) { return; }

    // This OSR locking region is unbalanced because it does not have Lock node:
    // locking was done in Interpreter.
    // This is similar to Coarsened case when Lock node is eliminated
    // and as result the region is marked as Unbalanced.

    // Emulate Coarsened state transition from Regular to Unbalanced.
    osr_box->set_coarsened();
    osr_box->set_unbalanced();

    Node* box = _gvn.transform(osr_box);

    // Displaced headers and locked objects are interleaved in the
    // temp OSR buffer.  We only copy the locked objects out here.
    // Fetch the locked object from the OSR temp buffer and copy to our fastlock node.
    Node* lock_object = fetch_interpreter_state(index*2, Type::get_const_basic_type(T_OBJECT), monitors_addr, osr_buf);
    // Try and copy the displaced header to the BoxNode
    Node* displaced_hdr = fetch_interpreter_state((index*2) + 1, Type::get_const_basic_type(T_ADDRESS), monitors_addr, osr_buf);

    store_to_memory(control(), box, displaced_hdr, T_ADDRESS, Compile::AliasIdxRaw, MemNode::unordered);

    // Build a bogus FastLockNode (no code will be generated) and push the
    // monitor into our debug info.
    const FastLockNode *flock = _gvn.transform(new FastLockNode( nullptr, lock_object, box ))->as_FastLock();
    map()->push_monitor(flock);

    // If the lock is our method synchronization lock, tuck it away in
    // _sync_lock for return and rethrow exit paths.
    if (index == 0 && method()->is_synchronized()) {
      _synch_lock = flock;
    }
  }

  // Use the raw liveness computation to make sure that unexpected
  // values don't propagate into the OSR frame.
  MethodLivenessResult live_locals = method()->liveness_at_bci(osr_bci());
  if (!live_locals.is_valid()) {
    // Degenerate or breakpointed method.
    assert(false, "OSR in empty or breakpointed method");
    C->record_method_not_compilable("OSR in empty or breakpointed method");
    return;
  }

  // Extract the needed locals from the interpreter frame.
  Node *locals_addr = basic_plus_adr(osr_buf, osr_buf, (max_locals-1)*wordSize);

  // find all the locals that the interpreter thinks contain live oops
  const ResourceBitMap live_oops = method()->live_local_oops_at_bci(osr_bci());
  for (index = 0; index < max_locals; index++) {

    if (!live_locals.at(index)) {
      continue;
    }

    const Type *type = osr_block->local_type_at(index);

    if (type->isa_oopptr() != nullptr) {

      // 6403625: Verify that the interpreter oopMap thinks that the oop is live
      // else we might load a stale oop if the MethodLiveness disagrees with the
      // result of the interpreter. If the interpreter says it is dead we agree
      // by making the value go to top.
      //

      if (!live_oops.at(index)) {
        if (C->log() != nullptr) {
          C->log()->elem("OSR_mismatch local_index='%d'",index);
        }
        set_local(index, null());
        // and ignore it for the loads
        continue;
      }
    }

    // Filter out TOP, HALF, and BOTTOM.  (Cf. ensure_phi.)
    if (type == Type::TOP || type == Type::HALF) {
      continue;
    }
    // If the type falls to bottom, then this must be a local that
    // is mixing ints and oops or some such.  Forcing it to top
    // makes it go dead.
    if (type == Type::BOTTOM) {
      continue;
    }
    // Construct code to access the appropriate local.
    Node* value = fetch_interpreter_state(index, type, locals_addr, osr_buf);
    set_local(index, value);
  }

  // Extract the needed stack entries from the interpreter frame.
  for (index = 0; index < sp(); index++) {
    const Type *type = osr_block->stack_type_at(index);
    if (type != Type::TOP) {
      // Currently the compiler bails out when attempting to on stack replace
      // at a bci with a non-empty stack.  We should not reach here.
      ShouldNotReachHere();
    }
  }

  // End the OSR migration
  make_runtime_call(RC_LEAF, OptoRuntime::osr_end_Type(),
                    CAST_FROM_FN_PTR(address, SharedRuntime::OSR_migration_end),
                    "OSR_migration_end", TypeRawPtr::BOTTOM,
                    osr_buf);

  // Now that the interpreter state is loaded, make sure it will match
  // at execution time what the compiler is expecting now:
  SafePointNode* bad_type_exit = clone_map();
  bad_type_exit->set_control(new RegionNode(1));

  assert(osr_block->flow()->jsrs()->size() == 0, "should be no jsrs live at osr point");
  for (index = 0; index < max_locals; index++) {
    if (stopped())  break;
    Node* l = local(index);
    if (l->is_top())  continue;  // nothing here
    const Type *type = osr_block->local_type_at(index);
    if (type->isa_oopptr() != nullptr) {
      if (!live_oops.at(index)) {
        // skip type check for dead oops
        continue;
      }
    }
    if (osr_block->flow()->local_type_at(index)->is_return_address()) {
      // In our current system it's illegal for jsr addresses to be
      // live into an OSR entry point because the compiler performs
      // inlining of jsrs.  ciTypeFlow has a bailout that detect this
      // case and aborts the compile if addresses are live into an OSR
      // entry point.  Because of that we can assume that any address
      // locals at the OSR entry point are dead.  Method liveness
      // isn't precise enough to figure out that they are dead in all
      // cases so simply skip checking address locals all
      // together. Any type check is guaranteed to fail since the
      // interpreter type is the result of a load which might have any
      // value and the expected type is a constant.
      continue;
    }
    set_local(index, check_interpreter_type(l, type, bad_type_exit));
  }

  for (index = 0; index < sp(); index++) {
    if (stopped())  break;
    Node* l = stack(index);
    if (l->is_top())  continue;  // nothing here
    const Type *type = osr_block->stack_type_at(index);
    set_stack(index, check_interpreter_type(l, type, bad_type_exit));
  }

  if (bad_type_exit->control()->req() > 1) {
    // Build an uncommon trap here, if any inputs can be unexpected.
    bad_type_exit->set_control(_gvn.transform( bad_type_exit->control() ));
    record_for_igvn(bad_type_exit->control());
    SafePointNode* types_are_good = map();
    set_map(bad_type_exit);
    // The unexpected type happens because a new edge is active
    // in the CFG, which typeflow had previously ignored.
    // E.g., Object x = coldAtFirst() && notReached()? "str": new Integer(123).
    // This x will be typed as Integer if notReached is not yet linked.
    // It could also happen due to a problem in ciTypeFlow analysis.
    uncommon_trap(Deoptimization::Reason_constraint,
                  Deoptimization::Action_reinterpret);
    set_map(types_are_good);
  }
}

//------------------------------Parse------------------------------------------
// Main parser constructor.
Parse::Parse(JVMState* caller, ciMethod* parse_method, float expected_uses)
  : _exits(caller)
{
  // Init some variables
  _caller = caller;
  _method = parse_method;
  _expected_uses = expected_uses;
  _depth = 1 + (caller->has_method() ? caller->depth() : 0);
  _wrote_final = false;
  _wrote_volatile = false;
  _wrote_stable = false;
  _wrote_fields = false;
  _alloc_with_final = nullptr;
  _block = nullptr;
  _first_return = true;
  _replaced_nodes_for_exceptions = false;
  _new_idx = C->unique();
  DEBUG_ONLY(_entry_bci = UnknownBci);
  DEBUG_ONLY(_block_count = -1);
  DEBUG_ONLY(_blocks = (Block*)-1);
#ifndef PRODUCT
  if (PrintCompilation || PrintOpto) {
    // Make sure I have an inline tree, so I can print messages about it.
    InlineTree::find_subtree_from_root(C->ilt(), caller, parse_method);
  }
  _max_switch_depth = 0;
  _est_switch_depth = 0;
#endif

  if (parse_method->has_reserved_stack_access()) {
    C->set_has_reserved_stack_access(true);
  }

  if (parse_method->is_synchronized() || parse_method->has_monitor_bytecodes()) {
    C->set_has_monitors(true);
  }

  if (parse_method->is_scoped()) {
    C->set_has_scoped_access(true);
  }

  _iter.reset_to_method(method());
  C->set_has_loops(C->has_loops() || method()->has_loops());

  if (_expected_uses <= 0) {
    _prof_factor = 1;
  } else {
    float prof_total = parse_method->interpreter_invocation_count();
    if (prof_total <= _expected_uses) {
      _prof_factor = 1;
    } else {
      _prof_factor = _expected_uses / prof_total;
    }
  }

  CompileLog* log = C->log();
  if (log != nullptr) {
    log->begin_head("parse method='%d' uses='%f'",
                    log->identify(parse_method), expected_uses);
    if (depth() == 1 && C->is_osr_compilation()) {
      log->print(" osr_bci='%d'", C->entry_bci());
    }
    log->stamp();
    log->end_head();
  }

  // Accumulate deoptimization counts.
  // (The range_check and store_check counts are checked elsewhere.)
  ciMethodData* md = method()->method_data();
  for (uint reason = 0; reason < md->trap_reason_limit(); reason++) {
    uint md_count = md->trap_count(reason);
    if (md_count != 0) {
      if (md_count >= md->trap_count_limit()) {
        md_count = md->trap_count_limit() + md->overflow_trap_count();
      }
      uint total_count = C->trap_count(reason);
      uint old_count   = total_count;
      total_count += md_count;
      // Saturate the add if it overflows.
      if (total_count < old_count || total_count < md_count)
        total_count = (uint)-1;
      C->set_trap_count(reason, total_count);
      if (log != nullptr)
        log->elem("observe trap='%s' count='%d' total='%d'",
                  Deoptimization::trap_reason_name(reason),
                  md_count, total_count);
    }
  }
  // Accumulate total sum of decompilations, also.
  C->set_decompile_count(C->decompile_count() + md->decompile_count());

  if (log != nullptr && method()->has_exception_handlers()) {
    log->elem("observe that='has_exception_handlers'");
  }

  assert(InlineTree::check_can_parse(method()) == nullptr, "Can not parse this method, cutout earlier");
  assert(method()->has_balanced_monitors(), "Can not parse unbalanced monitors, cutout earlier");

  // Always register dependence if JVMTI is enabled, because
  // either breakpoint setting or hotswapping of methods may
  // cause deoptimization.
  if (C->env()->jvmti_can_hotswap_or_post_breakpoint()) {
    C->dependencies()->assert_evol_method(method());
  }

  NOT_PRODUCT(methods_seen++);

  // Do some special top-level things.
  if (depth() == 1 && C->is_osr_compilation()) {
    _tf = C->tf();     // the OSR entry type is different
    _entry_bci = C->entry_bci();
    _flow = method()->get_osr_flow_analysis(osr_bci());
  } else {
    _tf = TypeFunc::make(method());
    _entry_bci = InvocationEntryBci;
    _flow = method()->get_flow_analysis();
  }

  if (_flow->failing()) {
    // TODO Adding a trap due to an unloaded return type in ciTypeFlow::StateVector::do_invoke
    // can lead to this. Re-enable once 8284443 is fixed.
    //assert(false, "type flow analysis failed during parsing");
    C->record_method_not_compilable(_flow->failure_reason());
#ifndef PRODUCT
      if (PrintOpto && (Verbose || WizardMode)) {
        if (is_osr_parse()) {
          tty->print_cr("OSR @%d type flow bailout: %s", _entry_bci, _flow->failure_reason());
        } else {
          tty->print_cr("type flow bailout: %s", _flow->failure_reason());
        }
        if (Verbose) {
          method()->print();
          method()->print_codes();
          _flow->print();
        }
      }
#endif
  }

#ifdef ASSERT
  if (depth() == 1) {
    assert(C->is_osr_compilation() == this->is_osr_parse(), "OSR in sync");
  } else {
    assert(!this->is_osr_parse(), "no recursive OSR");
  }
#endif

#ifndef PRODUCT
  if (_flow->has_irreducible_entry()) {
    C->set_parsed_irreducible_loop(true);
  }

  methods_parsed++;
  // add method size here to guarantee that inlined methods are added too
  if (CITime)
    _total_bytes_compiled += method()->code_size();

  show_parse_info();
#endif

  if (failing()) {
    if (log)  log->done("parse");
    return;
  }

  gvn().transform(top());

  // Import the results of the ciTypeFlow.
  init_blocks();

  // Merge point for all normal exits
  build_exits();

  // Setup the initial JVM state map.
  SafePointNode* entry_map = create_entry_map();

  // Check for bailouts during map initialization
  if (failing() || entry_map == nullptr) {
    if (log)  log->done("parse");
    return;
  }

  Node_Notes* caller_nn = C->default_node_notes();
  // Collect debug info for inlined calls unless -XX:-DebugInlinedCalls.
  if (DebugInlinedCalls || depth() == 1) {
    C->set_default_node_notes(make_node_notes(caller_nn));
  }

  if (is_osr_parse()) {
    Node* osr_buf = entry_map->in(TypeFunc::Parms+0);
    entry_map->set_req(TypeFunc::Parms+0, top());
    set_map(entry_map);
    load_interpreter_state(osr_buf);
  } else {
    set_map(entry_map);
    do_method_entry();
  }

  if (depth() == 1 && !failing()) {
    if (C->clinit_barrier_on_entry()) {
      // Add check to deoptimize the nmethod once the holder class is fully initialized
      clinit_deopt();
    }
  }

  // Check for bailouts during method entry.
  if (failing()) {
    if (log)  log->done("parse");
    C->set_default_node_notes(caller_nn);
    return;
  }

  // Handle inline type arguments
  int arg_size = method()->arg_size();
  for (int i = 0; i < arg_size; i++) {
    Node* parm = local(i);
    const Type* t = _gvn.type(parm);
    if (t->is_inlinetypeptr()) {
      // Create InlineTypeNode from the oop and replace the parameter
      bool is_larval = (i == 0) && method()->is_object_constructor() && !method()->holder()->is_java_lang_Object();
      Node* vt = InlineTypeNode::make_from_oop(this, parm, t->inline_klass(), !t->maybe_null(), is_larval);
      replace_in_map(parm, vt);
    } else if (UseTypeSpeculation && (i == (arg_size - 1)) && !is_osr_parse() && method()->has_vararg() &&
               t->isa_aryptr() != nullptr && !t->is_aryptr()->is_null_free() && !t->is_aryptr()->is_not_null_free()) {
      // Speculate on varargs Object array being not null-free (and therefore also not flat)
      const TypePtr* spec_type = t->speculative();
      spec_type = (spec_type != nullptr && spec_type->isa_aryptr() != nullptr) ? spec_type : t->is_aryptr();
      spec_type = spec_type->remove_speculative()->is_aryptr()->cast_to_not_null_free();
      spec_type = TypeOopPtr::make(TypePtr::BotPTR, Type::Offset::bottom, TypeOopPtr::InstanceBot, spec_type);
      Node* cast = _gvn.transform(new CheckCastPPNode(control(), parm, t->join_speculative(spec_type)));
      replace_in_map(parm, cast);
    }
  }

  entry_map = map();  // capture any changes performed by method setup code
  assert(jvms()->endoff() == map()->req(), "map matches JVMS layout");

  // We begin parsing as if we have just encountered a jump to the
  // method entry.
  Block* entry_block = start_block();
  assert(entry_block->start() == (is_osr_parse() ? osr_bci() : 0), "");
  set_map_clone(entry_map);
  merge_common(entry_block, entry_block->next_path_num());

#ifndef PRODUCT
  BytecodeParseHistogram *parse_histogram_obj = new (C->env()->arena()) BytecodeParseHistogram(this, C);
  set_parse_histogram( parse_histogram_obj );
#endif

  // Parse all the basic blocks.
  do_all_blocks();

  // Check for bailouts during conversion to graph
  if (failing()) {
    if (log)  log->done("parse");
    return;
  }

  // Fix up all exiting control flow.
  set_map(entry_map);
  do_exits();

  // Only reset this now, to make sure that debug information emitted
  // for exiting control flow still refers to the inlined method.
  C->set_default_node_notes(caller_nn);

  if (log)  log->done("parse nodes='%d' live='%d' memory='" SIZE_FORMAT "'",
                      C->unique(), C->live_nodes(), C->node_arena()->used());
}

//---------------------------do_all_blocks-------------------------------------
void Parse::do_all_blocks() {
  bool has_irreducible = flow()->has_irreducible_entry();

  // Walk over all blocks in Reverse Post-Order.
  while (true) {
    bool progress = false;
    for (int rpo = 0; rpo < block_count(); rpo++) {
      Block* block = rpo_at(rpo);

      if (block->is_parsed()) continue;

      if (!block->is_merged()) {
        // Dead block, no state reaches this block
        continue;
      }

      // Prepare to parse this block.
      load_state_from(block);

      if (stopped()) {
        // Block is dead.
        continue;
      }

      NOT_PRODUCT(blocks_parsed++);

      progress = true;
      if (block->is_loop_head() || block->is_handler() || (has_irreducible && !block->is_ready())) {
        // Not all preds have been parsed.  We must build phis everywhere.
        // (Note that dead locals do not get phis built, ever.)
        ensure_phis_everywhere();

        if (block->is_SEL_head()) {
          // Add predicate to single entry (not irreducible) loop head.
          assert(!block->has_merged_backedge(), "only entry paths should be merged for now");
          // Predicates may have been added after a dominating if
          if (!block->has_predicates()) {
            // Need correct bci for predicate.
            // It is fine to set it here since do_one_block() will set it anyway.
            set_parse_bci(block->start());
            add_parse_predicates();
          }
          // Add new region for back branches.
          int edges = block->pred_count() - block->preds_parsed() + 1; // +1 for original region
          RegionNode *r = new RegionNode(edges+1);
          _gvn.set_type(r, Type::CONTROL);
          record_for_igvn(r);
          r->init_req(edges, control());
          set_control(r);
          block->copy_irreducible_status_to(r, jvms());
          // Add new phis.
          ensure_phis_everywhere();
        }

        // Leave behind an undisturbed copy of the map, for future merges.
        set_map(clone_map());
      }

      if (control()->is_Region() && !block->is_loop_head() && !has_irreducible && !block->is_handler()) {
        // In the absence of irreducible loops, the Region and Phis
        // associated with a merge that doesn't involve a backedge can
        // be simplified now since the RPO parsing order guarantees
        // that any path which was supposed to reach here has already
        // been parsed or must be dead.
        Node* c = control();
        Node* result = _gvn.transform(control());
        if (c != result && TraceOptoParse) {
          tty->print_cr("Block #%d replace %d with %d", block->rpo(), c->_idx, result->_idx);
        }
        if (result != top()) {
          record_for_igvn(result);
        }
      }

      // Parse the block.
      do_one_block();

      // Check for bailouts.
      if (failing())  return;
    }

    // with irreducible loops multiple passes might be necessary to parse everything
    if (!has_irreducible || !progress) {
      break;
    }
  }

#ifndef PRODUCT
  blocks_seen += block_count();

  // Make sure there are no half-processed blocks remaining.
  // Every remaining unprocessed block is dead and may be ignored now.
  for (int rpo = 0; rpo < block_count(); rpo++) {
    Block* block = rpo_at(rpo);
    if (!block->is_parsed()) {
      if (TraceOptoParse) {
        tty->print_cr("Skipped dead block %d at bci:%d", rpo, block->start());
      }
      assert(!block->is_merged(), "no half-processed blocks");
    }
  }
#endif
}

static Node* mask_int_value(Node* v, BasicType bt, PhaseGVN* gvn) {
  switch (bt) {
  case T_BYTE:
    v = gvn->transform(new LShiftINode(v, gvn->intcon(24)));
    v = gvn->transform(new RShiftINode(v, gvn->intcon(24)));
    break;
  case T_SHORT:
    v = gvn->transform(new LShiftINode(v, gvn->intcon(16)));
    v = gvn->transform(new RShiftINode(v, gvn->intcon(16)));
    break;
  case T_CHAR:
    v = gvn->transform(new AndINode(v, gvn->intcon(0xFFFF)));
    break;
  case T_BOOLEAN:
    v = gvn->transform(new AndINode(v, gvn->intcon(0x1)));
    break;
  default:
    break;
  }
  return v;
}

//-------------------------------build_exits----------------------------------
// Build normal and exceptional exit merge points.
void Parse::build_exits() {
  // make a clone of caller to prevent sharing of side-effects
  _exits.set_map(_exits.clone_map());
  _exits.clean_stack(_exits.sp());
  _exits.sync_jvms();

  RegionNode* region = new RegionNode(1);
  record_for_igvn(region);
  gvn().set_type_bottom(region);
  _exits.set_control(region);

  // Note:  iophi and memphi are not transformed until do_exits.
  Node* iophi  = new PhiNode(region, Type::ABIO);
  Node* memphi = new PhiNode(region, Type::MEMORY, TypePtr::BOTTOM);
  gvn().set_type_bottom(iophi);
  gvn().set_type_bottom(memphi);
  _exits.set_i_o(iophi);
  _exits.set_all_memory(memphi);

  // Add a return value to the exit state.  (Do not push it yet.)
  if (tf()->range_sig()->cnt() > TypeFunc::Parms) {
    const Type* ret_type = tf()->range_sig()->field_at(TypeFunc::Parms);
    if (ret_type->isa_int()) {
      BasicType ret_bt = method()->return_type()->basic_type();
      if (ret_bt == T_BOOLEAN ||
          ret_bt == T_CHAR ||
          ret_bt == T_BYTE ||
          ret_bt == T_SHORT) {
        ret_type = TypeInt::INT;
      }
    }

    // Don't "bind" an unloaded return klass to the ret_phi. If the klass
    // becomes loaded during the subsequent parsing, the loaded and unloaded
    // types will not join when we transform and push in do_exits().
    const TypeOopPtr* ret_oop_type = ret_type->isa_oopptr();
    if (ret_oop_type && !ret_oop_type->is_loaded()) {
      ret_type = TypeOopPtr::BOTTOM;
    }
    int         ret_size = type2size[ret_type->basic_type()];
    Node*       ret_phi  = new PhiNode(region, ret_type);
    gvn().set_type_bottom(ret_phi);
    _exits.ensure_stack(ret_size);
    assert((int)(tf()->range_sig()->cnt() - TypeFunc::Parms) == ret_size, "good tf range");
    assert(method()->return_type()->size() == ret_size, "tf agrees w/ method");
    _exits.set_argument(0, ret_phi);  // here is where the parser finds it
    // Note:  ret_phi is not yet pushed, until do_exits.
  }
}

//----------------------------build_start_state-------------------------------
// Construct a state which contains only the incoming arguments from an
// unknown caller.  The method & bci will be null & InvocationEntryBci.
JVMState* Compile::build_start_state(StartNode* start, const TypeFunc* tf) {
  int        arg_size = tf->domain_sig()->cnt();
  int        max_size = MAX2(arg_size, (int)tf->range_cc()->cnt());
  JVMState*  jvms     = new (this) JVMState(max_size - TypeFunc::Parms);
  SafePointNode* map  = new SafePointNode(max_size, jvms);
  jvms->set_map(map);
  record_for_igvn(map);
  assert(arg_size == TypeFunc::Parms + (is_osr_compilation() ? 1 : method()->arg_size()), "correct arg_size");
  Node_Notes* old_nn = default_node_notes();
  if (old_nn != nullptr && has_method()) {
    Node_Notes* entry_nn = old_nn->clone(this);
    JVMState* entry_jvms = new(this) JVMState(method(), old_nn->jvms());
    entry_jvms->set_offsets(0);
    entry_jvms->set_bci(entry_bci());
    entry_nn->set_jvms(entry_jvms);
    set_default_node_notes(entry_nn);
  }
  PhaseGVN& gvn = *initial_gvn();
  uint i = 0;
  int arg_num = 0;
  for (uint j = 0; i < (uint)arg_size; i++) {
    const Type* t = tf->domain_sig()->field_at(i);
    Node* parm = nullptr;
    if (t->is_inlinetypeptr() && method()->is_scalarized_arg(arg_num)) {
      // Inline type arguments are not passed by reference: we get an argument per
      // field of the inline type. Build InlineTypeNodes from the inline type arguments.
      GraphKit kit(jvms, &gvn);
      kit.set_control(map->control());
      Node* old_mem = map->memory();
      // Use immutable memory for inline type loads and restore it below
      kit.set_all_memory(C->immutable_memory());
      parm = InlineTypeNode::make_from_multi(&kit, start, t->inline_klass(), j, /* in= */ true, /* null_free= */ !t->maybe_null());
      map->set_control(kit.control());
      map->set_memory(old_mem);
    } else {
      parm = gvn.transform(new ParmNode(start, j++));
    }
    map->init_req(i, parm);
    // Record all these guys for later GVN.
    record_for_igvn(parm);
    if (i >= TypeFunc::Parms && t != Type::HALF) {
      arg_num++;
    }
  }
  for (; i < map->req(); i++) {
    map->init_req(i, top());
  }
  assert(jvms->argoff() == TypeFunc::Parms, "parser gets arguments here");
  set_default_node_notes(old_nn);
  return jvms;
}

//-----------------------------make_node_notes---------------------------------
Node_Notes* Parse::make_node_notes(Node_Notes* caller_nn) {
  if (caller_nn == nullptr)  return nullptr;
  Node_Notes* nn = caller_nn->clone(C);
  JVMState* caller_jvms = nn->jvms();
  JVMState* jvms = new (C) JVMState(method(), caller_jvms);
  jvms->set_offsets(0);
  jvms->set_bci(_entry_bci);
  nn->set_jvms(jvms);
  return nn;
}


//--------------------------return_values--------------------------------------
void Compile::return_values(JVMState* jvms) {
  GraphKit kit(jvms);
  Node* ret = new ReturnNode(TypeFunc::Parms,
                             kit.control(),
                             kit.i_o(),
                             kit.reset_memory(),
                             kit.frameptr(),
                             kit.returnadr());
  // Add zero or 1 return values
  int ret_size = tf()->range_sig()->cnt() - TypeFunc::Parms;
  if (ret_size > 0) {
    kit.inc_sp(-ret_size);  // pop the return value(s)
    kit.sync_jvms();
    Node* res = kit.argument(0);
    if (tf()->returns_inline_type_as_fields()) {
      // Multiple return values (inline type fields): add as many edges
      // to the Return node as returned values.
      InlineTypeNode* vt = res->as_InlineType();
      ret->add_req_batch(nullptr, tf()->range_cc()->cnt() - TypeFunc::Parms);
      if (vt->is_allocated(&kit.gvn()) && !StressCallingConvention) {
        ret->init_req(TypeFunc::Parms, vt);
      } else {
        // Return the tagged klass pointer to signal scalarization to the caller
        Node* tagged_klass = vt->tagged_klass(kit.gvn());
        // Return null if the inline type is null (IsInit field is not set)
        Node* conv   = kit.gvn().transform(new ConvI2LNode(vt->get_is_init()));
        Node* shl    = kit.gvn().transform(new LShiftLNode(conv, kit.intcon(63)));
        Node* shr    = kit.gvn().transform(new RShiftLNode(shl, kit.intcon(63)));
        tagged_klass = kit.gvn().transform(new AndLNode(tagged_klass, shr));
        ret->init_req(TypeFunc::Parms, tagged_klass);
      }
      uint idx = TypeFunc::Parms + 1;
      vt->pass_fields(&kit, ret, idx, false, false);
    } else {
      ret->add_req(res);
      // Note:  The second dummy edge is not needed by a ReturnNode.
    }
  }
  // bind it to root
  root()->add_req(ret);
  record_for_igvn(ret);
  initial_gvn()->transform(ret);
}

//------------------------rethrow_exceptions-----------------------------------
// Bind all exception states in the list into a single RethrowNode.
void Compile::rethrow_exceptions(JVMState* jvms) {
  GraphKit kit(jvms);
  if (!kit.has_exceptions())  return;  // nothing to generate
  // Load my combined exception state into the kit, with all phis transformed:
  SafePointNode* ex_map = kit.combine_and_pop_all_exception_states();
  Node* ex_oop = kit.use_exception_state(ex_map);
  RethrowNode* exit = new RethrowNode(kit.control(),
                                      kit.i_o(), kit.reset_memory(),
                                      kit.frameptr(), kit.returnadr(),
                                      // like a return but with exception input
                                      ex_oop);
  // bind to root
  root()->add_req(exit);
  record_for_igvn(exit);
  initial_gvn()->transform(exit);
}

//---------------------------do_exceptions-------------------------------------
// Process exceptions arising from the current bytecode.
// Send caught exceptions to the proper handler within this method.
// Unhandled exceptions feed into _exit.
void Parse::do_exceptions() {
  if (!has_exceptions())  return;

  if (failing()) {
    // Pop them all off and throw them away.
    while (pop_exception_state() != nullptr) ;
    return;
  }

  PreserveJVMState pjvms(this, false);

  SafePointNode* ex_map;
  while ((ex_map = pop_exception_state()) != nullptr) {
    if (!method()->has_exception_handlers()) {
      // Common case:  Transfer control outward.
      // Doing it this early allows the exceptions to common up
      // even between adjacent method calls.
      throw_to_exit(ex_map);
    } else {
      // Have to look at the exception first.
      assert(stopped(), "catch_inline_exceptions trashes the map");
      catch_inline_exceptions(ex_map);
      stop_and_kill_map();      // we used up this exception state; kill it
    }
  }

  // We now return to our regularly scheduled program:
}

//---------------------------throw_to_exit-------------------------------------
// Merge the given map into an exception exit from this method.
// The exception exit will handle any unlocking of receiver.
// The ex_oop must be saved within the ex_map, unlike merge_exception.
void Parse::throw_to_exit(SafePointNode* ex_map) {
  // Pop the JVMS to (a copy of) the caller.
  GraphKit caller;
  caller.set_map_clone(_caller->map());
  caller.set_bci(_caller->bci());
  caller.set_sp(_caller->sp());
  // Copy out the standard machine state:
  for (uint i = 0; i < TypeFunc::Parms; i++) {
    caller.map()->set_req(i, ex_map->in(i));
  }
  if (ex_map->has_replaced_nodes()) {
    _replaced_nodes_for_exceptions = true;
  }
  caller.map()->transfer_replaced_nodes_from(ex_map, _new_idx);
  // ...and the exception:
  Node*          ex_oop        = saved_ex_oop(ex_map);
  SafePointNode* caller_ex_map = caller.make_exception_state(ex_oop);
  // Finally, collect the new exception state in my exits:
  _exits.add_exception_state(caller_ex_map);
}

//------------------------------do_exits---------------------------------------
void Parse::do_exits() {
  set_parse_bci(InvocationEntryBci);

  // Now peephole on the return bits
  Node* region = _exits.control();
  _exits.set_control(gvn().transform(region));

  Node* iophi = _exits.i_o();
  _exits.set_i_o(gvn().transform(iophi));

  // Figure out if we need to emit the trailing barrier. The barrier is only
  // needed in the constructors, and only in three cases:
  //
  // 1. The constructor wrote a final. The effects of all initializations
  //    must be committed to memory before any code after the constructor
  //    publishes the reference to the newly constructed object. Rather
  //    than wait for the publication, we simply block the writes here.
  //    Rather than put a barrier on only those writes which are required
  //    to complete, we force all writes to complete.
  //
  // 2. Experimental VM option is used to force the barrier if any field
  //    was written out in the constructor.
  //
  // 3. On processors which are not CPU_MULTI_COPY_ATOMIC (e.g. PPC64),
  //    support_IRIW_for_not_multiple_copy_atomic_cpu selects that
  //    MemBarVolatile is used before volatile load instead of after volatile
  //    store, so there's no barrier after the store.
  //    We want to guarantee the same behavior as on platforms with total store
  //    order, although this is not required by the Java memory model.
  //    In this case, we want to enforce visibility of volatile field
  //    initializations which are performed in constructors.
  //    So as with finals, we add a barrier here.
  //
  // "All bets are off" unless the first publication occurs after a
  // normal return from the constructor.  We do not attempt to detect
  // such unusual early publications.  But no barrier is needed on
  // exceptional returns, since they cannot publish normally.
  //
<<<<<<< HEAD
  if ((method()->is_object_constructor() || method()->is_class_initializer()) &&
=======
  if (method()->is_object_initializer() &&
>>>>>>> 0898ab7f
       (wrote_final() ||
         (AlwaysSafeConstructors && wrote_fields()) ||
         (support_IRIW_for_not_multiple_copy_atomic_cpu && wrote_volatile()))) {
    _exits.insert_mem_bar(UseStoreStoreForCtor ? Op_MemBarStoreStore : Op_MemBarRelease,
                          alloc_with_final());

    // If Memory barrier is created for final fields write
    // and allocation node does not escape the initialize method,
    // then barrier introduced by allocation node can be removed.
    if (DoEscapeAnalysis && alloc_with_final()) {
      AllocateNode* alloc = AllocateNode::Ideal_allocation(alloc_with_final());
      alloc->compute_MemBar_redundancy(method());
    }
    if (PrintOpto && (Verbose || WizardMode)) {
      method()->print_name();
      tty->print_cr(" writes finals and needs a memory barrier");
    }
  }

  // Any method can write a @Stable field; insert memory barriers
  // after those also. Can't bind predecessor allocation node (if any)
  // with barrier because allocation doesn't always dominate
  // MemBarRelease.
  if (wrote_stable()) {
    _exits.insert_mem_bar(Op_MemBarRelease);
    if (PrintOpto && (Verbose || WizardMode)) {
      method()->print_name();
      tty->print_cr(" writes @Stable and needs a memory barrier");
    }
  }

  for (MergeMemStream mms(_exits.merged_memory()); mms.next_non_empty(); ) {
    // transform each slice of the original memphi:
    mms.set_memory(_gvn.transform(mms.memory()));
  }
  // Clean up input MergeMems created by transforming the slices
  _gvn.transform(_exits.merged_memory());

  if (tf()->range_sig()->cnt() > TypeFunc::Parms) {
    const Type* ret_type = tf()->range_sig()->field_at(TypeFunc::Parms);
    Node*       ret_phi  = _gvn.transform( _exits.argument(0) );
    if (!_exits.control()->is_top() && _gvn.type(ret_phi)->empty()) {
      // If the type we set for the ret_phi in build_exits() is too optimistic and
      // the ret_phi is top now, there's an extremely small chance that it may be due to class
      // loading.  It could also be due to an error, so mark this method as not compilable because
      // otherwise this could lead to an infinite compile loop.
      // In any case, this code path is rarely (and never in my testing) reached.
      C->record_method_not_compilable("Can't determine return type.");
      return;
    }
    if (ret_type->isa_int()) {
      BasicType ret_bt = method()->return_type()->basic_type();
      ret_phi = mask_int_value(ret_phi, ret_bt, &_gvn);
    }
    _exits.push_node(ret_type->basic_type(), ret_phi);
  }

  // Note:  Logic for creating and optimizing the ReturnNode is in Compile.

  // Unlock along the exceptional paths.
  // This is done late so that we can common up equivalent exceptions
  // (e.g., null checks) arising from multiple points within this method.
  // See GraphKit::add_exception_state, which performs the commoning.
  bool do_synch = method()->is_synchronized() && GenerateSynchronizationCode;

  // record exit from a method if compiled while Dtrace is turned on.
  if (do_synch || C->env()->dtrace_method_probes() || _replaced_nodes_for_exceptions) {
    // First move the exception list out of _exits:
    GraphKit kit(_exits.transfer_exceptions_into_jvms());
    SafePointNode* normal_map = kit.map();  // keep this guy safe
    // Now re-collect the exceptions into _exits:
    SafePointNode* ex_map;
    while ((ex_map = kit.pop_exception_state()) != nullptr) {
      Node* ex_oop = kit.use_exception_state(ex_map);
      // Force the exiting JVM state to have this method at InvocationEntryBci.
      // The exiting JVM state is otherwise a copy of the calling JVMS.
      JVMState* caller = kit.jvms();
      JVMState* ex_jvms = caller->clone_shallow(C);
      ex_jvms->bind_map(kit.clone_map());
      ex_jvms->set_bci(   InvocationEntryBci);
      kit.set_jvms(ex_jvms);
      if (do_synch) {
        // Add on the synchronized-method box/object combo
        kit.map()->push_monitor(_synch_lock);
        // Unlock!
        kit.shared_unlock(_synch_lock->box_node(), _synch_lock->obj_node());
      }
      if (C->env()->dtrace_method_probes()) {
        kit.make_dtrace_method_exit(method());
      }
      if (_replaced_nodes_for_exceptions) {
        kit.map()->apply_replaced_nodes(_new_idx);
      }
      // Done with exception-path processing.
      ex_map = kit.make_exception_state(ex_oop);
      assert(ex_jvms->same_calls_as(ex_map->jvms()), "sanity");
      // Pop the last vestige of this method:
      caller->clone_shallow(C)->bind_map(ex_map);
      _exits.push_exception_state(ex_map);
    }
    assert(_exits.map() == normal_map, "keep the same return state");
  }

  {
    // Capture very early exceptions (receiver null checks) from caller JVMS
    GraphKit caller(_caller);
    SafePointNode* ex_map;
    while ((ex_map = caller.pop_exception_state()) != nullptr) {
      _exits.add_exception_state(ex_map);
    }
  }
  _exits.map()->apply_replaced_nodes(_new_idx);
}

//-----------------------------create_entry_map-------------------------------
// Initialize our parser map to contain the types at method entry.
// For OSR, the map contains a single RawPtr parameter.
// Initial monitor locking for sync. methods is performed by do_method_entry.
SafePointNode* Parse::create_entry_map() {
  // Check for really stupid bail-out cases.
  uint len = TypeFunc::Parms + method()->max_locals() + method()->max_stack();
  if (len >= 32760) {
    // Bailout expected, this is a very rare edge case.
    C->record_method_not_compilable("too many local variables");
    return nullptr;
  }

  // clear current replaced nodes that are of no use from here on (map was cloned in build_exits).
  _caller->map()->delete_replaced_nodes();

  // If this is an inlined method, we may have to do a receiver null check.
  if (_caller->has_method() && is_normal_parse() && !method()->is_static()) {
    GraphKit kit(_caller);
    Node* receiver = kit.argument(0);
    Node* null_free = kit.null_check_receiver_before_call(method());
    _caller = kit.transfer_exceptions_into_jvms();
    if (receiver->is_InlineType() && receiver->as_InlineType()->is_larval()) {
      // Replace the larval inline type receiver in the exit map as well to make sure that
      // we can find and update it in Parse::do_call when we are done with the initialization.
      _exits.map()->replace_edge(receiver, null_free);
    }
    if (kit.stopped()) {
      _exits.add_exception_states_from(_caller);
      _exits.set_jvms(_caller);
      return nullptr;
    }
  }

  assert(method() != nullptr, "parser must have a method");

  // Create an initial safepoint to hold JVM state during parsing
  JVMState* jvms = new (C) JVMState(method(), _caller->has_method() ? _caller : nullptr);
  set_map(new SafePointNode(len, jvms));
  jvms->set_map(map());
  record_for_igvn(map());
  assert(jvms->endoff() == len, "correct jvms sizing");

  SafePointNode* inmap = _caller->map();
  assert(inmap != nullptr, "must have inmap");
  // In case of null check on receiver above
  map()->transfer_replaced_nodes_from(inmap, _new_idx);

  uint i;

  // Pass thru the predefined input parameters.
  for (i = 0; i < TypeFunc::Parms; i++) {
    map()->init_req(i, inmap->in(i));
  }

  if (depth() == 1) {
    assert(map()->memory()->Opcode() == Op_Parm, "");
    // Insert the memory aliasing node
    set_all_memory(reset_memory());
  }
  assert(merged_memory(), "");

  // Now add the locals which are initially bound to arguments:
  uint arg_size = tf()->domain_sig()->cnt();
  ensure_stack(arg_size - TypeFunc::Parms);  // OSR methods have funny args
  for (i = TypeFunc::Parms; i < arg_size; i++) {
    map()->init_req(i, inmap->argument(_caller, i - TypeFunc::Parms));
  }

  // Clear out the rest of the map (locals and stack)
  for (i = arg_size; i < len; i++) {
    map()->init_req(i, top());
  }

  SafePointNode* entry_map = stop();
  return entry_map;
}

//-----------------------------do_method_entry--------------------------------
// Emit any code needed in the pseudo-block before BCI zero.
// The main thing to do is lock the receiver of a synchronized method.
void Parse::do_method_entry() {
  set_parse_bci(InvocationEntryBci); // Pseudo-BCP
  set_sp(0);                         // Java Stack Pointer

  NOT_PRODUCT( count_compiled_calls(true/*at_method_entry*/, false/*is_inline*/); )

  if (C->env()->dtrace_method_probes()) {
    make_dtrace_method_entry(method());
  }

#ifdef ASSERT
  // Narrow receiver type when it is too broad for the method being parsed.
  if (!method()->is_static()) {
    ciInstanceKlass* callee_holder = method()->holder();
    const Type* holder_type = TypeInstPtr::make(TypePtr::BotPTR, callee_holder, Type::trust_interfaces);

    Node* receiver_obj = local(0);
    const TypeInstPtr* receiver_type = _gvn.type(receiver_obj)->isa_instptr();

    if (receiver_type != nullptr && !receiver_type->higher_equal(holder_type)) {
      // Receiver should always be a subtype of callee holder.
      // But, since C2 type system doesn't properly track interfaces,
      // the invariant can't be expressed in the type system for default methods.
      // Example: for unrelated C <: I and D <: I, (C `meet` D) = Object </: I.
      assert(callee_holder->is_interface(), "missing subtype check");

      // Perform dynamic receiver subtype check against callee holder class w/ a halt on failure.
      Node* holder_klass = _gvn.makecon(TypeKlassPtr::make(callee_holder, Type::trust_interfaces));
      Node* not_subtype_ctrl = gen_subtype_check(receiver_obj, holder_klass);
      assert(!stopped(), "not a subtype");

      Node* halt = _gvn.transform(new HaltNode(not_subtype_ctrl, frameptr(), "failed receiver subtype check"));
      C->root()->add_req(halt);
    }
  }
#endif // ASSERT

  // If the method is synchronized, we need to construct a lock node, attach
  // it to the Start node, and pin it there.
  if (method()->is_synchronized()) {
    // Insert a FastLockNode right after the Start which takes as arguments
    // the current thread pointer, the "this" pointer & the address of the
    // stack slot pair used for the lock.  The "this" pointer is a projection
    // off the start node, but the locking spot has to be constructed by
    // creating a ConLNode of 0, and boxing it with a BoxLockNode.  The BoxLockNode
    // becomes the second argument to the FastLockNode call.  The
    // FastLockNode becomes the new control parent to pin it to the start.

    // Setup Object Pointer
    Node *lock_obj = nullptr;
    if (method()->is_static()) {
      ciInstance* mirror = _method->holder()->java_mirror();
      const TypeInstPtr *t_lock = TypeInstPtr::make(mirror);
      lock_obj = makecon(t_lock);
    } else {                  // Else pass the "this" pointer,
      lock_obj = local(0);    // which is Parm0 from StartNode
      assert(!_gvn.type(lock_obj)->make_oopptr()->can_be_inline_type(), "can't be an inline type");
    }
    // Clear out dead values from the debug info.
    kill_dead_locals();
    // Build the FastLockNode
    _synch_lock = shared_lock(lock_obj);
    // Check for bailout in shared_lock
    if (failing()) { return; }
  }

  // Feed profiling data for parameters to the type system so it can
  // propagate it as speculative types
  record_profiled_parameters_for_speculation();
}

//------------------------------init_blocks------------------------------------
// Initialize our parser map to contain the types/monitors at method entry.
void Parse::init_blocks() {
  // Create the blocks.
  _block_count = flow()->block_count();
  _blocks = NEW_RESOURCE_ARRAY(Block, _block_count);

  // Initialize the structs.
  for (int rpo = 0; rpo < block_count(); rpo++) {
    Block* block = rpo_at(rpo);
    new(block) Block(this, rpo);
  }

  // Collect predecessor and successor information.
  for (int rpo = 0; rpo < block_count(); rpo++) {
    Block* block = rpo_at(rpo);
    block->init_graph(this);
  }
}

//-------------------------------init_node-------------------------------------
Parse::Block::Block(Parse* outer, int rpo) : _live_locals() {
  _flow = outer->flow()->rpo_at(rpo);
  _pred_count = 0;
  _preds_parsed = 0;
  _count = 0;
  _is_parsed = false;
  _is_handler = false;
  _has_merged_backedge = false;
  _start_map = nullptr;
  _has_predicates = false;
  _num_successors = 0;
  _all_successors = 0;
  _successors = nullptr;
  assert(pred_count() == 0 && preds_parsed() == 0, "sanity");
  assert(!(is_merged() || is_parsed() || is_handler() || has_merged_backedge()), "sanity");
  assert(_live_locals.size() == 0, "sanity");

  // entry point has additional predecessor
  if (flow()->is_start())  _pred_count++;
  assert(flow()->is_start() == (this == outer->start_block()), "");
}

//-------------------------------init_graph------------------------------------
void Parse::Block::init_graph(Parse* outer) {
  // Create the successor list for this parser block.
  GrowableArray<ciTypeFlow::Block*>* tfs = flow()->successors();
  GrowableArray<ciTypeFlow::Block*>* tfe = flow()->exceptions();
  int ns = tfs->length();
  int ne = tfe->length();
  _num_successors = ns;
  _all_successors = ns+ne;
  _successors = (ns+ne == 0) ? nullptr : NEW_RESOURCE_ARRAY(Block*, ns+ne);
  int p = 0;
  for (int i = 0; i < ns+ne; i++) {
    ciTypeFlow::Block* tf2 = (i < ns) ? tfs->at(i) : tfe->at(i-ns);
    Block* block2 = outer->rpo_at(tf2->rpo());
    _successors[i] = block2;

    // Accumulate pred info for the other block, too.
    // Note: We also need to set _pred_count for exception blocks since they could
    // also have normal predecessors (reached without athrow by an explicit jump).
    // This also means that next_path_num can be called along exception paths.
    block2->_pred_count++;
    if (i >= ns) {
      block2->_is_handler = true;
    }

    #ifdef ASSERT
    // A block's successors must be distinguishable by BCI.
    // That is, no bytecode is allowed to branch to two different
    // clones of the same code location.
    for (int j = 0; j < i; j++) {
      Block* block1 = _successors[j];
      if (block1 == block2)  continue;  // duplicates are OK
      assert(block1->start() != block2->start(), "successors have unique bcis");
    }
    #endif
  }
}

//---------------------------successor_for_bci---------------------------------
Parse::Block* Parse::Block::successor_for_bci(int bci) {
  for (int i = 0; i < all_successors(); i++) {
    Block* block2 = successor_at(i);
    if (block2->start() == bci)  return block2;
  }
  // We can actually reach here if ciTypeFlow traps out a block
  // due to an unloaded class, and concurrently with compilation the
  // class is then loaded, so that a later phase of the parser is
  // able to see more of the bytecode CFG.  Or, the flow pass and
  // the parser can have a minor difference of opinion about executability
  // of bytecodes.  For example, "obj.field = null" is executable even
  // if the field's type is an unloaded class; the flow pass used to
  // make a trap for such code.
  return nullptr;
}


//-----------------------------stack_type_at-----------------------------------
const Type* Parse::Block::stack_type_at(int i) const {
  return get_type(flow()->stack_type_at(i));
}


//-----------------------------local_type_at-----------------------------------
const Type* Parse::Block::local_type_at(int i) const {
  // Make dead locals fall to bottom.
  if (_live_locals.size() == 0) {
    MethodLivenessResult live_locals = flow()->outer()->method()->liveness_at_bci(start());
    // This bitmap can be zero length if we saw a breakpoint.
    // In such cases, pretend they are all live.
    ((Block*)this)->_live_locals = live_locals;
  }
  if (_live_locals.size() > 0 && !_live_locals.at(i))
    return Type::BOTTOM;

  return get_type(flow()->local_type_at(i));
}


#ifndef PRODUCT

//----------------------------name_for_bc--------------------------------------
// helper method for BytecodeParseHistogram
static const char* name_for_bc(int i) {
  return Bytecodes::is_defined(i) ? Bytecodes::name(Bytecodes::cast(i)) : "xxxunusedxxx";
}

//----------------------------BytecodeParseHistogram------------------------------------
Parse::BytecodeParseHistogram::BytecodeParseHistogram(Parse *p, Compile *c) {
  _parser   = p;
  _compiler = c;
  if( ! _initialized ) { _initialized = true; reset(); }
}

//----------------------------current_count------------------------------------
int Parse::BytecodeParseHistogram::current_count(BPHType bph_type) {
  switch( bph_type ) {
  case BPH_transforms: { return _parser->gvn().made_progress(); }
  case BPH_values:     { return _parser->gvn().made_new_values(); }
  default: { ShouldNotReachHere(); return 0; }
  }
}

//----------------------------initialized--------------------------------------
bool Parse::BytecodeParseHistogram::initialized() { return _initialized; }

//----------------------------reset--------------------------------------------
void Parse::BytecodeParseHistogram::reset() {
  int i = Bytecodes::number_of_codes;
  while (i-- > 0) { _bytecodes_parsed[i] = 0; _nodes_constructed[i] = 0; _nodes_transformed[i] = 0; _new_values[i] = 0; }
}

//----------------------------set_initial_state--------------------------------
// Record info when starting to parse one bytecode
void Parse::BytecodeParseHistogram::set_initial_state( Bytecodes::Code bc ) {
  if( PrintParseStatistics && !_parser->is_osr_parse() ) {
    _initial_bytecode    = bc;
    _initial_node_count  = _compiler->unique();
    _initial_transforms  = current_count(BPH_transforms);
    _initial_values      = current_count(BPH_values);
  }
}

//----------------------------record_change--------------------------------
// Record results of parsing one bytecode
void Parse::BytecodeParseHistogram::record_change() {
  if( PrintParseStatistics && !_parser->is_osr_parse() ) {
    ++_bytecodes_parsed[_initial_bytecode];
    _nodes_constructed [_initial_bytecode] += (_compiler->unique() - _initial_node_count);
    _nodes_transformed [_initial_bytecode] += (current_count(BPH_transforms) - _initial_transforms);
    _new_values        [_initial_bytecode] += (current_count(BPH_values)     - _initial_values);
  }
}


//----------------------------print--------------------------------------------
void Parse::BytecodeParseHistogram::print(float cutoff) {
  ResourceMark rm;
  // print profile
  int total  = 0;
  int i      = 0;
  for( i = 0; i < Bytecodes::number_of_codes; ++i ) { total += _bytecodes_parsed[i]; }
  int abs_sum = 0;
  tty->cr();   //0123456789012345678901234567890123456789012345678901234567890123456789
  tty->print_cr("Histogram of %d parsed bytecodes:", total);
  if( total == 0 ) { return; }
  tty->cr();
  tty->print_cr("absolute:  count of compiled bytecodes of this type");
  tty->print_cr("relative:  percentage contribution to compiled nodes");
  tty->print_cr("nodes   :  Average number of nodes constructed per bytecode");
  tty->print_cr("rnodes  :  Significance towards total nodes constructed, (nodes*relative)");
  tty->print_cr("transforms: Average amount of transform progress per bytecode compiled");
  tty->print_cr("values  :  Average number of node values improved per bytecode");
  tty->print_cr("name    :  Bytecode name");
  tty->cr();
  tty->print_cr("  absolute  relative   nodes  rnodes  transforms  values   name");
  tty->print_cr("----------------------------------------------------------------------");
  while (--i > 0) {
    int       abs = _bytecodes_parsed[i];
    float     rel = abs * 100.0F / total;
    float   nodes = _bytecodes_parsed[i] == 0 ? 0 : (1.0F * _nodes_constructed[i])/_bytecodes_parsed[i];
    float  rnodes = _bytecodes_parsed[i] == 0 ? 0 :  rel * nodes;
    float  xforms = _bytecodes_parsed[i] == 0 ? 0 : (1.0F * _nodes_transformed[i])/_bytecodes_parsed[i];
    float  values = _bytecodes_parsed[i] == 0 ? 0 : (1.0F * _new_values       [i])/_bytecodes_parsed[i];
    if (cutoff <= rel) {
      tty->print_cr("%10d  %7.2f%%  %6.1f  %6.2f   %6.1f   %6.1f     %s", abs, rel, nodes, rnodes, xforms, values, name_for_bc(i));
      abs_sum += abs;
    }
  }
  tty->print_cr("----------------------------------------------------------------------");
  float rel_sum = abs_sum * 100.0F / total;
  tty->print_cr("%10d  %7.2f%%    (cutoff = %.2f%%)", abs_sum, rel_sum, cutoff);
  tty->print_cr("----------------------------------------------------------------------");
  tty->cr();
}
#endif

//----------------------------load_state_from----------------------------------
// Load block/map/sp.  But not do not touch iter/bci.
void Parse::load_state_from(Block* block) {
  set_block(block);
  // load the block's JVM state:
  set_map(block->start_map());
  set_sp( block->start_sp());
}


//-----------------------------record_state------------------------------------
void Parse::Block::record_state(Parse* p) {
  assert(!is_merged(), "can only record state once, on 1st inflow");
  assert(start_sp() == p->sp(), "stack pointer must agree with ciTypeFlow");
  set_start_map(p->stop());
}


//------------------------------do_one_block-----------------------------------
void Parse::do_one_block() {
  if (TraceOptoParse) {
    Block *b = block();
    int ns = b->num_successors();
    int nt = b->all_successors();

    tty->print("Parsing block #%d at bci [%d,%d), successors:",
                  block()->rpo(), block()->start(), block()->limit());
    for (int i = 0; i < nt; i++) {
      tty->print((( i < ns) ? " %d" : " %d(exception block)"), b->successor_at(i)->rpo());
    }
    if (b->is_loop_head()) {
      tty->print("  loop head");
    }
    if (b->is_irreducible_loop_entry()) {
      tty->print("  irreducible");
    }
    tty->cr();
  }

  assert(block()->is_merged(), "must be merged before being parsed");
  block()->mark_parsed();

  // Set iterator to start of block.
  iter().reset_to_bci(block()->start());

  if (ProfileExceptionHandlers && block()->is_handler()) {
    ciMethodData* methodData = method()->method_data();
    if (methodData->is_mature()) {
      ciBitData data = methodData->exception_handler_bci_to_data(block()->start());
      if (!data.exception_handler_entered() || StressPrunedExceptionHandlers) {
        // dead catch block
        // Emit an uncommon trap instead of processing the block.
        set_parse_bci(block()->start());
        uncommon_trap(Deoptimization::Reason_unreached,
                      Deoptimization::Action_reinterpret,
                      nullptr, "dead catch block");
        return;
      }
    }
  }

  CompileLog* log = C->log();

  // Parse bytecodes
  while (!stopped() && !failing()) {
    iter().next();

    // Learn the current bci from the iterator:
    set_parse_bci(iter().cur_bci());

    if (bci() == block()->limit()) {
      // Do not walk into the next block until directed by do_all_blocks.
      merge(bci());
      break;
    }
    assert(bci() < block()->limit(), "bci still in block");

    if (log != nullptr) {
      // Output an optional context marker, to help place actions
      // that occur during parsing of this BC.  If there is no log
      // output until the next context string, this context string
      // will be silently ignored.
      log->set_context("bc code='%d' bci='%d'", (int)bc(), bci());
    }

    if (block()->has_trap_at(bci())) {
      // We must respect the flow pass's traps, because it will refuse
      // to produce successors for trapping blocks.
      int trap_index = block()->flow()->trap_index();
      assert(trap_index != 0, "trap index must be valid");
      uncommon_trap(trap_index);
      break;
    }

    NOT_PRODUCT( parse_histogram()->set_initial_state(bc()); );

#ifdef ASSERT
    int pre_bc_sp = sp();
    int inputs, depth;
    bool have_se = !stopped() && compute_stack_effects(inputs, depth);
    assert(!have_se || pre_bc_sp >= inputs, "have enough stack to execute this BC: pre_bc_sp=%d, inputs=%d", pre_bc_sp, inputs);
#endif //ASSERT

    do_one_bytecode();
    if (failing()) return;

    assert(!have_se || stopped() || failing() || (sp() - pre_bc_sp) == depth,
           "incorrect depth prediction: sp=%d, pre_bc_sp=%d, depth=%d", sp(), pre_bc_sp, depth);

    do_exceptions();

    NOT_PRODUCT( parse_histogram()->record_change(); );

    if (log != nullptr)
      log->clear_context();  // skip marker if nothing was printed

    // Fall into next bytecode.  Each bytecode normally has 1 sequential
    // successor which is typically made ready by visiting this bytecode.
    // If the successor has several predecessors, then it is a merge
    // point, starts a new basic block, and is handled like other basic blocks.
  }
}


//------------------------------merge------------------------------------------
void Parse::set_parse_bci(int bci) {
  set_bci(bci);
  Node_Notes* nn = C->default_node_notes();
  if (nn == nullptr)  return;

  // Collect debug info for inlined calls unless -XX:-DebugInlinedCalls.
  if (!DebugInlinedCalls && depth() > 1) {
    return;
  }

  // Update the JVMS annotation, if present.
  JVMState* jvms = nn->jvms();
  if (jvms != nullptr && jvms->bci() != bci) {
    // Update the JVMS.
    jvms = jvms->clone_shallow(C);
    jvms->set_bci(bci);
    nn->set_jvms(jvms);
  }
}

//------------------------------merge------------------------------------------
// Merge the current mapping into the basic block starting at bci
void Parse::merge(int target_bci) {
  Block* target = successor_for_bci(target_bci);
  if (target == nullptr) { handle_missing_successor(target_bci); return; }
  assert(!target->is_ready(), "our arrival must be expected");
  int pnum = target->next_path_num();
  merge_common(target, pnum);
}

//-------------------------merge_new_path--------------------------------------
// Merge the current mapping into the basic block, using a new path
void Parse::merge_new_path(int target_bci) {
  Block* target = successor_for_bci(target_bci);
  if (target == nullptr) { handle_missing_successor(target_bci); return; }
  assert(!target->is_ready(), "new path into frozen graph");
  int pnum = target->add_new_path();
  merge_common(target, pnum);
}

//-------------------------merge_exception-------------------------------------
// Merge the current mapping into the basic block starting at bci
// The ex_oop must be pushed on the stack, unlike throw_to_exit.
void Parse::merge_exception(int target_bci) {
#ifdef ASSERT
  if (target_bci < bci()) {
    C->set_exception_backedge();
  }
#endif
  assert(sp() == 1, "must have only the throw exception on the stack");
  Block* target = successor_for_bci(target_bci);
  if (target == nullptr) { handle_missing_successor(target_bci); return; }
  assert(target->is_handler(), "exceptions are handled by special blocks");
  int pnum = target->add_new_path();
  merge_common(target, pnum);
}

//--------------------handle_missing_successor---------------------------------
void Parse::handle_missing_successor(int target_bci) {
#ifndef PRODUCT
  Block* b = block();
  int trap_bci = b->flow()->has_trap()? b->flow()->trap_bci(): -1;
  tty->print_cr("### Missing successor at bci:%d for block #%d (trap_bci:%d)", target_bci, b->rpo(), trap_bci);
#endif
  ShouldNotReachHere();
}

//--------------------------merge_common---------------------------------------
void Parse::merge_common(Parse::Block* target, int pnum) {
  if (TraceOptoParse) {
    tty->print("Merging state at block #%d bci:%d", target->rpo(), target->start());
  }

  // Zap extra stack slots to top
  assert(sp() == target->start_sp(), "");
  clean_stack(sp());

  // Check for merge conflicts involving inline types
  JVMState* old_jvms = map()->jvms();
  int old_bci = bci();
  JVMState* tmp_jvms = old_jvms->clone_shallow(C);
  tmp_jvms->set_should_reexecute(true);
  tmp_jvms->bind_map(map());
  // Execution needs to restart a the next bytecode (entry of next
  // block)
  if (target->is_merged() ||
      pnum > PhiNode::Input ||
      target->is_handler() ||
      target->is_loop_head()) {
    set_parse_bci(target->start());
    for (uint j = TypeFunc::Parms; j < map()->req(); j++) {
      Node* n = map()->in(j);                 // Incoming change to target state.
      const Type* t = nullptr;
      if (tmp_jvms->is_loc(j)) {
        t = target->local_type_at(j - tmp_jvms->locoff());
      } else if (tmp_jvms->is_stk(j) && j < (uint)sp() + tmp_jvms->stkoff()) {
        t = target->stack_type_at(j - tmp_jvms->stkoff());
      }
      if (t != nullptr && t != Type::BOTTOM) {
        if (n->is_InlineType() && !t->is_inlinetypeptr()) {
          // Allocate inline type in src block to be able to merge it with oop in target block
          map()->set_req(j, n->as_InlineType()->buffer(this));
        } else if (!n->is_InlineType() && t->is_inlinetypeptr()) {
          // Scalarize null in src block to be able to merge it with inline type in target block
          assert(gvn().type(n)->is_zero_type(), "Should have been scalarized");
          map()->set_req(j, InlineTypeNode::make_null(gvn(), t->inline_klass()));
        }
      }
    }
  }
  old_jvms->bind_map(map());
  set_parse_bci(old_bci);

  if (!target->is_merged()) {   // No prior mapping at this bci
    if (TraceOptoParse) { tty->print(" with empty state");  }

    // If this path is dead, do not bother capturing it as a merge.
    // It is "as if" we had 1 fewer predecessors from the beginning.
    if (stopped()) {
      if (TraceOptoParse)  tty->print_cr(", but path is dead and doesn't count");
      return;
    }

    // Make a region if we know there are multiple or unpredictable inputs.
    // (Also, if this is a plain fall-through, we might see another region,
    // which must not be allowed into this block's map.)
    if (pnum > PhiNode::Input         // Known multiple inputs.
        || target->is_handler()       // These have unpredictable inputs.
        || target->is_loop_head()     // Known multiple inputs
        || control()->is_Region()) {  // We must hide this guy.

      int current_bci = bci();
      set_parse_bci(target->start()); // Set target bci
      if (target->is_SEL_head()) {
        DEBUG_ONLY( target->mark_merged_backedge(block()); )
        if (target->start() == 0) {
          // Add Parse Predicates for the special case when
          // there are backbranches to the method entry.
          add_parse_predicates();
        }
      }
      // Add a Region to start the new basic block.  Phis will be added
      // later lazily.
      int edges = target->pred_count();
      if (edges < pnum)  edges = pnum;  // might be a new path!
      RegionNode *r = new RegionNode(edges+1);
      gvn().set_type(r, Type::CONTROL);
      record_for_igvn(r);
      // zap all inputs to null for debugging (done in Node(uint) constructor)
      // for (int j = 1; j < edges+1; j++) { r->init_req(j, nullptr); }
      r->init_req(pnum, control());
      set_control(r);
      target->copy_irreducible_status_to(r, jvms());
      set_parse_bci(current_bci); // Restore bci
    }

    // Convert the existing Parser mapping into a mapping at this bci.
    store_state_to(target);
    assert(target->is_merged(), "do not come here twice");

  } else {                      // Prior mapping at this bci
    if (TraceOptoParse) {  tty->print(" with previous state"); }
#ifdef ASSERT
    if (target->is_SEL_head()) {
      target->mark_merged_backedge(block());
    }
#endif

    // We must not manufacture more phis if the target is already parsed.
    bool nophi = target->is_parsed();

    SafePointNode* newin = map();// Hang on to incoming mapping
    Block* save_block = block(); // Hang on to incoming block;
    load_state_from(target);    // Get prior mapping

    assert(newin->jvms()->locoff() == jvms()->locoff(), "JVMS layouts agree");
    assert(newin->jvms()->stkoff() == jvms()->stkoff(), "JVMS layouts agree");
    assert(newin->jvms()->monoff() == jvms()->monoff(), "JVMS layouts agree");
    assert(newin->jvms()->endoff() == jvms()->endoff(), "JVMS layouts agree");

    // Iterate over my current mapping and the old mapping.
    // Where different, insert Phi functions.
    // Use any existing Phi functions.
    assert(control()->is_Region(), "must be merging to a region");
    RegionNode* r = control()->as_Region();

    // Compute where to merge into
    // Merge incoming control path
    r->init_req(pnum, newin->control());

    if (pnum == 1) {            // Last merge for this Region?
      if (!block()->flow()->is_irreducible_loop_secondary_entry()) {
        Node* result = _gvn.transform(r);
        if (r != result && TraceOptoParse) {
          tty->print_cr("Block #%d replace %d with %d", block()->rpo(), r->_idx, result->_idx);
        }
      }
      record_for_igvn(r);
    }

    // Update all the non-control inputs to map:
    assert(TypeFunc::Parms == newin->jvms()->locoff(), "parser map should contain only youngest jvms");
    bool check_elide_phi = target->is_SEL_backedge(save_block);
    bool last_merge = (pnum == PhiNode::Input);
    for (uint j = 1; j < newin->req(); j++) {
      Node* m = map()->in(j);   // Current state of target.
      Node* n = newin->in(j);   // Incoming change to target state.
      PhiNode* phi;
      if (m->is_Phi() && m->as_Phi()->region() == r) {
        phi = m->as_Phi();
      } else if (m->is_InlineType() && m->as_InlineType()->has_phi_inputs(r)) {
        phi = m->as_InlineType()->get_oop()->as_Phi();
      } else {
        phi = nullptr;
      }
      if (m != n) {             // Different; must merge
        switch (j) {
        // Frame pointer and Return Address never changes
        case TypeFunc::FramePtr:// Drop m, use the original value
        case TypeFunc::ReturnAdr:
          break;
        case TypeFunc::Memory:  // Merge inputs to the MergeMem node
          assert(phi == nullptr, "the merge contains phis, not vice versa");
          merge_memory_edges(n->as_MergeMem(), pnum, nophi);
          continue;
        default:                // All normal stuff
          if (phi == nullptr) {
            const JVMState* jvms = map()->jvms();
            if (EliminateNestedLocks &&
                jvms->is_mon(j) && jvms->is_monitor_box(j)) {
              // BoxLock nodes are not commoning when EliminateNestedLocks is on.
              // Use old BoxLock node as merged box.
              assert(newin->jvms()->is_monitor_box(j), "sanity");
              // This assert also tests that nodes are BoxLock.
              assert(BoxLockNode::same_slot(n, m), "sanity");
              BoxLockNode* old_box = m->as_BoxLock();
              if (n->as_BoxLock()->is_unbalanced() && !old_box->is_unbalanced()) {
                // Preserve Unbalanced status.
                //
                // `old_box` can have only Regular or Coarsened status
                // because this code is executed only during Parse phase and
                // Incremental Inlining before EA and Macro nodes elimination.
                //
                // Incremental Inlining is executed after IGVN optimizations
                // during which BoxLock can be marked as Coarsened.
                old_box->set_coarsened(); // Verifies state
                old_box->set_unbalanced();
              }
              C->gvn_replace_by(n, m);
            } else if (!check_elide_phi || !target->can_elide_SEL_phi(j)) {
              phi = ensure_phi(j, nophi);
            }
          }
          break;
        }
      }
      // At this point, n might be top if:
      //  - there is no phi (because TypeFlow detected a conflict), or
      //  - the corresponding control edges is top (a dead incoming path)
      // It is a bug if we create a phi which sees a garbage value on a live path.

      // Merging two inline types?
      if (phi != nullptr && phi->bottom_type()->is_inlinetypeptr()) {
        // Reload current state because it may have been updated by ensure_phi
        m = map()->in(j);
        InlineTypeNode* vtm = m->as_InlineType(); // Current inline type
        InlineTypeNode* vtn = n->as_InlineType(); // Incoming inline type
        assert(vtm->get_oop() == phi, "Inline type should have Phi input");
        if (TraceOptoParse) {
#ifdef ASSERT
          tty->print_cr("\nMerging inline types");
          tty->print_cr("Current:");
          vtm->dump(2);
          tty->print_cr("Incoming:");
          vtn->dump(2);
          tty->cr();
#endif
        }
        // Do the merge
        vtm->merge_with(&_gvn, vtn, pnum, last_merge);
        if (last_merge) {
          map()->set_req(j, _gvn.transform(vtm));
          record_for_igvn(vtm);
        }
      } else if (phi != nullptr) {
        assert(n != top() || r->in(pnum) == top(), "live value must not be garbage");
        assert(phi->region() == r, "");
        phi->set_req(pnum, n);  // Then add 'n' to the merge
        if (last_merge) {
          // Last merge for this Phi.
          // So far, Phis have had a reasonable type from ciTypeFlow.
          // Now _gvn will join that with the meet of current inputs.
          // BOTTOM is never permissible here, 'cause pessimistically
          // Phis of pointers cannot lose the basic pointer type.
          debug_only(const Type* bt1 = phi->bottom_type());
          assert(bt1 != Type::BOTTOM, "should not be building conflict phis");
          map()->set_req(j, _gvn.transform(phi));
          debug_only(const Type* bt2 = phi->bottom_type());
          assert(bt2->higher_equal_speculative(bt1), "must be consistent with type-flow");
          record_for_igvn(phi);
        }
      }
    } // End of for all values to be merged

    if (last_merge && !r->in(0)) {         // The occasional useless Region
      assert(control() == r, "");
      set_control(r->nonnull_req());
    }

    map()->merge_replaced_nodes_with(newin);

    // newin has been subsumed into the lazy merge, and is now dead.
    set_block(save_block);

    stop();                     // done with this guy, for now
  }

  if (TraceOptoParse) {
    tty->print_cr(" on path %d", pnum);
  }

  // Done with this parser state.
  assert(stopped(), "");
}


//--------------------------merge_memory_edges---------------------------------
void Parse::merge_memory_edges(MergeMemNode* n, int pnum, bool nophi) {
  // (nophi means we must not create phis, because we already parsed here)
  assert(n != nullptr, "");
  // Merge the inputs to the MergeMems
  MergeMemNode* m = merged_memory();

  assert(control()->is_Region(), "must be merging to a region");
  RegionNode* r = control()->as_Region();

  PhiNode* base = nullptr;
  MergeMemNode* remerge = nullptr;
  for (MergeMemStream mms(m, n); mms.next_non_empty2(); ) {
    Node *p = mms.force_memory();
    Node *q = mms.memory2();
    if (mms.is_empty() && nophi) {
      // Trouble:  No new splits allowed after a loop body is parsed.
      // Instead, wire the new split into a MergeMem on the backedge.
      // The optimizer will sort it out, slicing the phi.
      if (remerge == nullptr) {
        guarantee(base != nullptr, "");
        assert(base->in(0) != nullptr, "should not be xformed away");
        remerge = MergeMemNode::make(base->in(pnum));
        gvn().set_type(remerge, Type::MEMORY);
        base->set_req(pnum, remerge);
      }
      remerge->set_memory_at(mms.alias_idx(), q);
      continue;
    }
    assert(!q->is_MergeMem(), "");
    PhiNode* phi;
    if (p != q) {
      phi = ensure_memory_phi(mms.alias_idx(), nophi);
    } else {
      if (p->is_Phi() && p->as_Phi()->region() == r)
        phi = p->as_Phi();
      else
        phi = nullptr;
    }
    // Insert q into local phi
    if (phi != nullptr) {
      assert(phi->region() == r, "");
      p = phi;
      phi->set_req(pnum, q);
      if (mms.at_base_memory()) {
        base = phi;  // delay transforming it
      } else if (pnum == 1) {
        record_for_igvn(phi);
        p = _gvn.transform(phi);
      }
      mms.set_memory(p);// store back through the iterator
    }
  }
  // Transform base last, in case we must fiddle with remerging.
  if (base != nullptr && pnum == 1) {
    record_for_igvn(base);
    m->set_base_memory(_gvn.transform(base));
  }
}


//------------------------ensure_phis_everywhere-------------------------------
void Parse::ensure_phis_everywhere() {
  ensure_phi(TypeFunc::I_O);

  // Ensure a phi on all currently known memories.
  for (MergeMemStream mms(merged_memory()); mms.next_non_empty(); ) {
    ensure_memory_phi(mms.alias_idx());
    debug_only(mms.set_memory());  // keep the iterator happy
  }

  // Note:  This is our only chance to create phis for memory slices.
  // If we miss a slice that crops up later, it will have to be
  // merged into the base-memory phi that we are building here.
  // Later, the optimizer will comb out the knot, and build separate
  // phi-loops for each memory slice that matters.

  // Monitors must nest nicely and not get confused amongst themselves.
  // Phi-ify everything up to the monitors, though.
  uint monoff = map()->jvms()->monoff();
  uint nof_monitors = map()->jvms()->nof_monitors();

  assert(TypeFunc::Parms == map()->jvms()->locoff(), "parser map should contain only youngest jvms");
  bool check_elide_phi = block()->is_SEL_head();
  for (uint i = TypeFunc::Parms; i < monoff; i++) {
    if (!check_elide_phi || !block()->can_elide_SEL_phi(i)) {
      ensure_phi(i);
    }
  }

  // Even monitors need Phis, though they are well-structured.
  // This is true for OSR methods, and also for the rare cases where
  // a monitor object is the subject of a replace_in_map operation.
  // See bugs 4426707 and 5043395.
  for (uint m = 0; m < nof_monitors; m++) {
    ensure_phi(map()->jvms()->monitor_obj_offset(m));
  }
}


//-----------------------------add_new_path------------------------------------
// Add a previously unaccounted predecessor to this block.
int Parse::Block::add_new_path() {
  // If there is no map, return the lowest unused path number.
  if (!is_merged())  return pred_count()+1;  // there will be a map shortly

  SafePointNode* map = start_map();
  if (!map->control()->is_Region())
    return pred_count()+1;  // there may be a region some day
  RegionNode* r = map->control()->as_Region();

  // Add new path to the region.
  uint pnum = r->req();
  r->add_req(nullptr);

  for (uint i = 1; i < map->req(); i++) {
    Node* n = map->in(i);
    if (i == TypeFunc::Memory) {
      // Ensure a phi on all currently known memories.
      for (MergeMemStream mms(n->as_MergeMem()); mms.next_non_empty(); ) {
        Node* phi = mms.memory();
        if (phi->is_Phi() && phi->as_Phi()->region() == r) {
          assert(phi->req() == pnum, "must be same size as region");
          phi->add_req(nullptr);
        }
      }
    } else {
      if (n->is_Phi() && n->as_Phi()->region() == r) {
        assert(n->req() == pnum, "must be same size as region");
        n->add_req(nullptr);
      } else if (n->is_InlineType() && n->as_InlineType()->has_phi_inputs(r)) {
        n->as_InlineType()->add_new_path(r);
      }
    }
  }

  return pnum;
}

//------------------------------ensure_phi-------------------------------------
// Turn the idx'th entry of the current map into a Phi
PhiNode *Parse::ensure_phi(int idx, bool nocreate) {
  SafePointNode* map = this->map();
  Node* region = map->control();
  assert(region->is_Region(), "");

  Node* o = map->in(idx);
  assert(o != nullptr, "");

  if (o == top())  return nullptr; // TOP always merges into TOP

  if (o->is_Phi() && o->as_Phi()->region() == region) {
    return o->as_Phi();
  }
  InlineTypeNode* vt = o->isa_InlineType();
  if (vt != nullptr && vt->has_phi_inputs(region)) {
    return vt->get_oop()->as_Phi();
  }

  // Now use a Phi here for merging
  assert(!nocreate, "Cannot build a phi for a block already parsed.");
  const JVMState* jvms = map->jvms();
  const Type* t = nullptr;
  if (jvms->is_loc(idx)) {
    t = block()->local_type_at(idx - jvms->locoff());
  } else if (jvms->is_stk(idx)) {
    t = block()->stack_type_at(idx - jvms->stkoff());
  } else if (jvms->is_mon(idx)) {
    assert(!jvms->is_monitor_box(idx), "no phis for boxes");
    t = TypeInstPtr::BOTTOM; // this is sufficient for a lock object
  } else if ((uint)idx < TypeFunc::Parms) {
    t = o->bottom_type();  // Type::RETURN_ADDRESS or such-like.
  } else {
    assert(false, "no type information for this phi");
  }

  // If the type falls to bottom, then this must be a local that
  // is already dead or is mixing ints and oops or some such.
  // Forcing it to top makes it go dead.
  if (t == Type::BOTTOM) {
    map->set_req(idx, top());
    return nullptr;
  }

  // Do not create phis for top either.
  // A top on a non-null control flow must be an unused even after the.phi.
  if (t == Type::TOP || t == Type::HALF) {
    map->set_req(idx, top());
    return nullptr;
  }

  if (vt != nullptr && t->is_inlinetypeptr()) {
    // Inline types are merged by merging their field values.
    // Create a cloned InlineTypeNode with phi inputs that
    // represents the merged inline type and update the map.
    vt = vt->clone_with_phis(&_gvn, region);
    map->set_req(idx, vt);
    return vt->get_oop()->as_Phi();
  } else {
    PhiNode* phi = PhiNode::make(region, o, t);
    gvn().set_type(phi, t);
    if (C->do_escape_analysis()) record_for_igvn(phi);
    map->set_req(idx, phi);
    return phi;
  }
}

//--------------------------ensure_memory_phi----------------------------------
// Turn the idx'th slice of the current memory into a Phi
PhiNode *Parse::ensure_memory_phi(int idx, bool nocreate) {
  MergeMemNode* mem = merged_memory();
  Node* region = control();
  assert(region->is_Region(), "");

  Node *o = (idx == Compile::AliasIdxBot)? mem->base_memory(): mem->memory_at(idx);
  assert(o != nullptr && o != top(), "");

  PhiNode* phi;
  if (o->is_Phi() && o->as_Phi()->region() == region) {
    phi = o->as_Phi();
    if (phi == mem->base_memory() && idx >= Compile::AliasIdxRaw) {
      // clone the shared base memory phi to make a new memory split
      assert(!nocreate, "Cannot build a phi for a block already parsed.");
      const Type* t = phi->bottom_type();
      const TypePtr* adr_type = C->get_adr_type(idx);
      phi = phi->slice_memory(adr_type);
      gvn().set_type(phi, t);
    }
    return phi;
  }

  // Now use a Phi here for merging
  assert(!nocreate, "Cannot build a phi for a block already parsed.");
  const Type* t = o->bottom_type();
  const TypePtr* adr_type = C->get_adr_type(idx);
  phi = PhiNode::make(region, o, t, adr_type);
  gvn().set_type(phi, t);
  if (idx == Compile::AliasIdxBot)
    mem->set_base_memory(phi);
  else
    mem->set_memory_at(idx, phi);
  return phi;
}

//------------------------------call_register_finalizer-----------------------
// Check the klass of the receiver and call register_finalizer if the
// class need finalization.
void Parse::call_register_finalizer() {
  Node* receiver = local(0);
  assert(receiver != nullptr && receiver->bottom_type()->isa_instptr() != nullptr,
         "must have non-null instance type");

  const TypeInstPtr *tinst = receiver->bottom_type()->isa_instptr();
  if (tinst != nullptr && tinst->is_loaded() && !tinst->klass_is_exact()) {
    // The type isn't known exactly so see if CHA tells us anything.
    ciInstanceKlass* ik = tinst->instance_klass();
    if (!Dependencies::has_finalizable_subclass(ik)) {
      // No finalizable subclasses so skip the dynamic check.
      C->dependencies()->assert_has_no_finalizable_subclasses(ik);
      return;
    }
  }

  // Insert a dynamic test for whether the instance needs
  // finalization.  In general this will fold up since the concrete
  // class is often visible so the access flags are constant.
  Node* klass_addr = basic_plus_adr( receiver, receiver, oopDesc::klass_offset_in_bytes() );
  Node* klass = _gvn.transform(LoadKlassNode::make(_gvn, nullptr, immutable_memory(), klass_addr, TypeInstPtr::KLASS));

  Node* access_flags_addr = basic_plus_adr(klass, klass, in_bytes(Klass::access_flags_offset()));
  Node* access_flags = make_load(nullptr, access_flags_addr, TypeInt::INT, T_INT, MemNode::unordered);

  Node* mask  = _gvn.transform(new AndINode(access_flags, intcon(JVM_ACC_HAS_FINALIZER)));
  Node* check = _gvn.transform(new CmpINode(mask, intcon(0)));
  Node* test  = _gvn.transform(new BoolNode(check, BoolTest::ne));

  IfNode* iff = create_and_map_if(control(), test, PROB_MAX, COUNT_UNKNOWN);

  RegionNode* result_rgn = new RegionNode(3);
  record_for_igvn(result_rgn);

  Node *skip_register = _gvn.transform(new IfFalseNode(iff));
  result_rgn->init_req(1, skip_register);

  Node *needs_register = _gvn.transform(new IfTrueNode(iff));
  set_control(needs_register);
  if (stopped()) {
    // There is no slow path.
    result_rgn->init_req(2, top());
  } else {
    Node *call = make_runtime_call(RC_NO_LEAF,
                                   OptoRuntime::register_finalizer_Type(),
                                   OptoRuntime::register_finalizer_Java(),
                                   nullptr, TypePtr::BOTTOM,
                                   receiver);
    make_slow_call_ex(call, env()->Throwable_klass(), true);

    Node* fast_io  = call->in(TypeFunc::I_O);
    Node* fast_mem = call->in(TypeFunc::Memory);
    // These two phis are pre-filled with copies of of the fast IO and Memory
    Node* io_phi   = PhiNode::make(result_rgn, fast_io,  Type::ABIO);
    Node* mem_phi  = PhiNode::make(result_rgn, fast_mem, Type::MEMORY, TypePtr::BOTTOM);

    result_rgn->init_req(2, control());
    io_phi    ->init_req(2, i_o());
    mem_phi   ->init_req(2, reset_memory());

    set_all_memory( _gvn.transform(mem_phi) );
    set_i_o(        _gvn.transform(io_phi) );
  }

  set_control( _gvn.transform(result_rgn) );
}

// Add check to deoptimize once holder klass is fully initialized.
void Parse::clinit_deopt() {
  assert(C->has_method(), "only for normal compilations");
  assert(depth() == 1, "only for main compiled method");
  assert(is_normal_parse(), "no barrier needed on osr entry");
  assert(!method()->holder()->is_not_initialized(), "initialization should have been started");

  set_parse_bci(0);

  Node* holder = makecon(TypeKlassPtr::make(method()->holder(), Type::trust_interfaces));
  guard_klass_being_initialized(holder);
}

//------------------------------return_current---------------------------------
// Append current _map to _exit_return
void Parse::return_current(Node* value) {
  if (method()->intrinsic_id() == vmIntrinsics::_Object_init) {
    call_register_finalizer();
  }

  // frame pointer is always same, already captured
  if (value != nullptr) {
    Node* phi = _exits.argument(0);
    const Type* return_type = phi->bottom_type();
    const TypeInstPtr* tr = return_type->isa_instptr();
    assert(!value->is_InlineType() || !value->as_InlineType()->is_larval(), "returning a larval");
    if ((tf()->returns_inline_type_as_fields() || (_caller->has_method() && !Compile::current()->inlining_incrementally())) &&
        return_type->is_inlinetypeptr()) {
      // Inline type is returned as fields, make sure it is scalarized
      if (!value->is_InlineType()) {
        value = InlineTypeNode::make_from_oop(this, value, return_type->inline_klass(), false);
      }
      if (!_caller->has_method() || Compile::current()->inlining_incrementally()) {
        // Returning from root or an incrementally inlined method. Make sure all non-flat
        // fields are buffered and re-execute if allocation triggers deoptimization.
        PreserveReexecuteState preexecs(this);
        assert(tf()->returns_inline_type_as_fields(), "must be returned as fields");
        jvms()->set_should_reexecute(true);
        inc_sp(1);
        value = value->as_InlineType()->allocate_fields(this);
      }
    } else if (value->is_InlineType()) {
      // Inline type is returned as oop, make sure it is buffered and re-execute
      // if allocation triggers deoptimization.
      PreserveReexecuteState preexecs(this);
      jvms()->set_should_reexecute(true);
      inc_sp(1);
      value = value->as_InlineType()->buffer(this);
    }
    // ...else
    // If returning oops to an interface-return, there is a silent free
    // cast from oop to interface allowed by the Verifier. Make it explicit here.
    phi->add_req(value);
  }

  // Do not set_parse_bci, so that return goo is credited to the return insn.
  set_bci(InvocationEntryBci);
  if (method()->is_synchronized() && GenerateSynchronizationCode) {
    shared_unlock(_synch_lock->box_node(), _synch_lock->obj_node());
  }
  if (C->env()->dtrace_method_probes()) {
    make_dtrace_method_exit(method());
  }

  SafePointNode* exit_return = _exits.map();
  exit_return->in( TypeFunc::Control  )->add_req( control() );
  exit_return->in( TypeFunc::I_O      )->add_req( i_o    () );
  Node *mem = exit_return->in( TypeFunc::Memory   );
  for (MergeMemStream mms(mem->as_MergeMem(), merged_memory()); mms.next_non_empty2(); ) {
    if (mms.is_empty()) {
      // get a copy of the base memory, and patch just this one input
      const TypePtr* adr_type = mms.adr_type(C);
      Node* phi = mms.force_memory()->as_Phi()->slice_memory(adr_type);
      assert(phi->as_Phi()->region() == mms.base_memory()->in(0), "");
      gvn().set_type_bottom(phi);
      phi->del_req(phi->req()-1);  // prepare to re-patch
      mms.set_memory(phi);
    }
    mms.memory()->add_req(mms.memory2());
  }

  if (_first_return) {
    _exits.map()->transfer_replaced_nodes_from(map(), _new_idx);
    _first_return = false;
  } else {
    _exits.map()->merge_replaced_nodes_with(map());
  }

  stop_and_kill_map();          // This CFG path dies here
}


//------------------------------add_safepoint----------------------------------
void Parse::add_safepoint() {
  uint parms = TypeFunc::Parms+1;

  // Clear out dead values from the debug info.
  kill_dead_locals();

  // Clone the JVM State
  SafePointNode *sfpnt = new SafePointNode(parms, nullptr);

  // Capture memory state BEFORE a SafePoint.  Since we can block at a
  // SafePoint we need our GC state to be safe; i.e. we need all our current
  // write barriers (card marks) to not float down after the SafePoint so we
  // must read raw memory.  Likewise we need all oop stores to match the card
  // marks.  If deopt can happen, we need ALL stores (we need the correct JVM
  // state on a deopt).

  // We do not need to WRITE the memory state after a SafePoint.  The control
  // edge will keep card-marks and oop-stores from floating up from below a
  // SafePoint and our true dependency added here will keep them from floating
  // down below a SafePoint.

  // Clone the current memory state
  Node* mem = MergeMemNode::make(map()->memory());

  mem = _gvn.transform(mem);

  // Pass control through the safepoint
  sfpnt->init_req(TypeFunc::Control  , control());
  // Fix edges normally used by a call
  sfpnt->init_req(TypeFunc::I_O      , top() );
  sfpnt->init_req(TypeFunc::Memory   , mem   );
  sfpnt->init_req(TypeFunc::ReturnAdr, top() );
  sfpnt->init_req(TypeFunc::FramePtr , top() );

  // Create a node for the polling address
  Node *polladr;
  Node *thread = _gvn.transform(new ThreadLocalNode());
  Node *polling_page_load_addr = _gvn.transform(basic_plus_adr(top(), thread, in_bytes(JavaThread::polling_page_offset())));
  polladr = make_load(control(), polling_page_load_addr, TypeRawPtr::BOTTOM, T_ADDRESS, Compile::AliasIdxRaw, MemNode::unordered);
  sfpnt->init_req(TypeFunc::Parms+0, _gvn.transform(polladr));

  // Fix up the JVM State edges
  add_safepoint_edges(sfpnt);
  Node *transformed_sfpnt = _gvn.transform(sfpnt);
  set_control(transformed_sfpnt);

  // Provide an edge from root to safepoint.  This makes the safepoint
  // appear useful until the parse has completed.
  if (transformed_sfpnt->is_SafePoint()) {
    assert(C->root() != nullptr, "Expect parse is still valid");
    C->root()->add_prec(transformed_sfpnt);
  }
}

#ifndef PRODUCT
//------------------------show_parse_info--------------------------------------
void Parse::show_parse_info() {
  InlineTree* ilt = nullptr;
  if (C->ilt() != nullptr) {
    JVMState* caller_jvms = is_osr_parse() ? caller()->caller() : caller();
    ilt = InlineTree::find_subtree_from_root(C->ilt(), caller_jvms, method());
  }
  if (PrintCompilation && Verbose) {
    if (depth() == 1) {
      if( ilt->count_inlines() ) {
        tty->print("    __inlined %d (%d bytes)", ilt->count_inlines(),
                     ilt->count_inline_bcs());
        tty->cr();
      }
    } else {
      if (method()->is_synchronized())         tty->print("s");
      if (method()->has_exception_handlers())  tty->print("!");
      // Check this is not the final compiled version
      if (C->trap_can_recompile()) {
        tty->print("-");
      } else {
        tty->print(" ");
      }
      method()->print_short_name();
      if (is_osr_parse()) {
        tty->print(" @ %d", osr_bci());
      }
      tty->print(" (%d bytes)",method()->code_size());
      if (ilt->count_inlines()) {
        tty->print(" __inlined %d (%d bytes)", ilt->count_inlines(),
                   ilt->count_inline_bcs());
      }
      tty->cr();
    }
  }
  if (PrintOpto && (depth() == 1 || PrintOptoInlining)) {
    // Print that we succeeded; suppress this message on the first osr parse.

    if (method()->is_synchronized())         tty->print("s");
    if (method()->has_exception_handlers())  tty->print("!");
    // Check this is not the final compiled version
    if (C->trap_can_recompile() && depth() == 1) {
      tty->print("-");
    } else {
      tty->print(" ");
    }
    if( depth() != 1 ) { tty->print("   "); }  // missing compile count
    for (int i = 1; i < depth(); ++i) { tty->print("  "); }
    method()->print_short_name();
    if (is_osr_parse()) {
      tty->print(" @ %d", osr_bci());
    }
    if (ilt->caller_bci() != -1) {
      tty->print(" @ %d", ilt->caller_bci());
    }
    tty->print(" (%d bytes)",method()->code_size());
    if (ilt->count_inlines()) {
      tty->print(" __inlined %d (%d bytes)", ilt->count_inlines(),
                 ilt->count_inline_bcs());
    }
    tty->cr();
  }
}


//------------------------------dump-------------------------------------------
// Dump information associated with the bytecodes of current _method
void Parse::dump() {
  if( method() != nullptr ) {
    // Iterate over bytecodes
    ciBytecodeStream iter(method());
    for( Bytecodes::Code bc = iter.next(); bc != ciBytecodeStream::EOBC() ; bc = iter.next() ) {
      dump_bci( iter.cur_bci() );
      tty->cr();
    }
  }
}

// Dump information associated with a byte code index, 'bci'
void Parse::dump_bci(int bci) {
  // Output info on merge-points, cloning, and within _jsr..._ret
  // NYI
  tty->print(" bci:%d", bci);
}

#endif<|MERGE_RESOLUTION|>--- conflicted
+++ resolved
@@ -1083,11 +1083,7 @@
   // such unusual early publications.  But no barrier is needed on
   // exceptional returns, since they cannot publish normally.
   //
-<<<<<<< HEAD
   if ((method()->is_object_constructor() || method()->is_class_initializer()) &&
-=======
-  if (method()->is_object_initializer() &&
->>>>>>> 0898ab7f
        (wrote_final() ||
          (AlwaysSafeConstructors && wrote_fields()) ||
          (support_IRIW_for_not_multiple_copy_atomic_cpu && wrote_volatile()))) {
