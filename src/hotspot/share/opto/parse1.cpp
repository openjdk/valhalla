--- conflicted
+++ resolved
@@ -240,8 +240,6 @@
     // Check for bailout after new BoxLockNode
     if (failing()) { return; }
 
-<<<<<<< HEAD
-=======
     // This OSR locking region is unbalanced because it does not have Lock node:
     // locking was done in Interpreter.
     // This is similar to Coarsened case when Lock node is eliminated
@@ -253,7 +251,6 @@
 
     Node* box = _gvn.transform(osr_box);
 
->>>>>>> f54e5983
     // Displaced headers and locked objects are interleaved in the
     // temp OSR buffer.  We only copy the locked objects out here.
     // Fetch the locked object from the OSR temp buffer and copy to our fastlock node.
