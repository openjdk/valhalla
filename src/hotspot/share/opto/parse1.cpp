--- conflicted
+++ resolved
@@ -629,9 +629,12 @@
       // If the parameter is a value object, try to scalarize it if we know that it is unrestricted (not early larval)
       // Parameters are non-larval except the receiver of a constructor, which must be an early larval object.
       if (!(method()->is_object_constructor() && i == 0)) {
-        // Create InlineTypeNode from the oop and replace the parameter
-        Node* vt = InlineTypeNode::make_from_oop(this, parm, t->inline_klass());
-        replace_in_map(parm, vt);
+        // Create InlineTypeNode from the non-larval oop and replace the parameter
+        AllocateNode* box = AllocateNode::Ideal_allocation(parm);
+        if (box == nullptr || !box->_larval) {
+          Node* vt = InlineTypeNode::make_from_oop(this, parm, t->inline_klass());
+          replace_in_map(parm, vt);
+        }
       }
     } else if (UseTypeSpeculation && (i == (arg_size - 1)) && !is_osr_parse() && method()->has_vararg() &&
                t->isa_aryptr() != nullptr && !t->is_aryptr()->is_null_free() && !t->is_aryptr()->is_flat() &&
@@ -1822,19 +1825,6 @@
         t = target->stack_type_at(j - tmp_jvms->stkoff());
       }
       if (t != nullptr && t != Type::BOTTOM) {
-<<<<<<< HEAD
-        if (n->is_InlineType() && !t->is_inlinetypeptr()) {
-          // Allocate inline type in src block to be able to merge it with oop in target block
-          map()->set_req(j, n->as_InlineType()->buffer(this));
-        } else if (!n->is_InlineType() && t->is_inlinetypeptr()) {
-          AllocateNode* alloc = AllocateNode::Ideal_allocation(n);
-          if (alloc == nullptr || !alloc->_larval) {
-            // Scalarize null in src block to be able to merge it with inline type in target block
-            assert(gvn().type(n)->is_zero_type(), "Should have been scalarized");
-            map()->set_req(j, InlineTypeNode::make_null(gvn(), t->inline_klass()));
-          } else {
-            map()->set_req(j, InlineTypeNode::make_from_oop(this, n, t->inline_klass()));
-=======
         // An object can appear in the JVMS as either an oop or an InlineTypeNode. If the merge is
         // an InlineTypeNode, we need all the merge inputs to be InlineTypeNodes. Else, if the
         // merge is an oop, each merge input needs to be either an oop or an buffered
@@ -1871,7 +1861,6 @@
                 map()->set_req(j, n->as_InlineType()->buffer(this));
               }
             }
->>>>>>> a07dfe93
           }
         }
       }
@@ -1976,15 +1965,10 @@
       Node* n = newin->in(j);   // Incoming change to target state.
       Node* phi;
       if (m->is_Phi() && m->as_Phi()->region() == r) {
-<<<<<<< HEAD
-        phi = m->as_Phi();
-      } else if (m->is_InlineType() && n->is_InlineType() && m->as_InlineType()->has_phi_inputs(r)) {
-        phi = m->as_InlineType()->get_oop()->as_Phi();
-=======
         phi = m;
+      //TODO:safe non-larval merge else if (m->is_InlineType() && n->is_InlineType() && m->as_InlineType()->has_phi_inputs(r)) {
       } else if (m->is_InlineType() && m->as_InlineType()->has_phi_inputs(r)) {
         phi = m;
->>>>>>> a07dfe93
       } else {
         phi = nullptr;
       }
@@ -2440,22 +2424,16 @@
     Node* phi = _exits.argument(0);
     const Type* return_type = phi->bottom_type();
     const TypeInstPtr* tr = return_type->isa_instptr();
-<<<<<<< HEAD
-    // Buffer vector return values, for regular inline object caller
-    // expects scalarized fields to be passed back.
+    // Buffer vector return values, non-vector return values are scalarized unless
+    // InlineTypeReturnedAsFields is set to false.
     bool is_vector_value = value->is_InlineType() &&
                            VectorSupport::skip_value_scalarization(value->as_InlineType()->inline_klass()->get_InlineKlass());
     // Defer returning VectorBoxAllocation node, they are currently uninitialized buffer placeholders.
     // During box expansion VBAs are expanded into Allocation IR and initialized with wrapped vectors
     // and replaces all the uses of box.
     bool skip_scalarization = is_vector_value && Compile::current()->inlining_incrementally();
-    assert(!value->is_InlineType() || !value->as_InlineType()->is_larval(), "returning a larval");
     if (!is_vector_value && ((tf()->returns_inline_type_as_fields() || (_caller->has_method() && !Compile::current()->inlining_incrementally())) &&
         return_type->is_inlinetypeptr())) {
-=======
-    if ((tf()->returns_inline_type_as_fields() || (_caller->has_method() && !Compile::current()->inlining_incrementally())) &&
-        return_type->is_inlinetypeptr()) {
->>>>>>> a07dfe93
       // Inline type is returned as fields, make sure it is scalarized
       if (!value->is_InlineType()) {
         value = InlineTypeNode::make_from_oop(this, value, return_type->inline_klass());
