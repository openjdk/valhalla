--- conflicted
+++ resolved
@@ -252,13 +252,10 @@
   bool inline_unsafe_writeback0();
   bool inline_unsafe_writebackSync0(bool is_pre);
   bool inline_unsafe_copyMemory();
-<<<<<<< HEAD
   bool inline_unsafe_isFlatArray();
   bool inline_unsafe_make_private_buffer();
   bool inline_unsafe_finish_private_buffer();
-=======
   bool inline_unsafe_setMemory();
->>>>>>> 87e864bf
 
   bool inline_native_currentCarrierThread();
   bool inline_native_currentThread();
