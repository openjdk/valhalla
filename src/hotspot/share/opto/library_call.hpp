--- conflicted
+++ resolved
@@ -106,9 +106,8 @@
 
   void push_result() {
     // Push the result onto the stack.
-<<<<<<< HEAD
     Node* res = result();
-    if (!stopped() && res != NULL) {
+    if (!stopped() && res != nullptr) {
       BasicType bt = res->bottom_type()->basic_type();
       if (C->inlining_incrementally() && res->is_InlineType()) {
         // The caller expects an oop when incrementally inlining an intrinsic that returns an
@@ -118,11 +117,6 @@
         res = res->as_InlineType()->buffer(this);
       }
       push_node(bt, res);
-=======
-    if (!stopped() && result() != nullptr) {
-      BasicType bt = result()->bottom_type()->basic_type();
-      push_node(bt, result());
->>>>>>> 2b81faeb
     }
   }
 
