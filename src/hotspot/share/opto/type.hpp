--- conflicted
+++ resolved
@@ -1568,7 +1568,7 @@
   virtual bool can_be_inline_array() const;
 
   // Convenience common pre-built types.
-<<<<<<< HEAD
+  static const TypeAryPtr* BOTTOM;
   static const TypeAryPtr *RANGE;
   static const TypeAryPtr *OOPS;
   static const TypeAryPtr *NARROWOOPS;
@@ -1580,19 +1580,6 @@
   static const TypeAryPtr *FLOATS;
   static const TypeAryPtr *DOUBLES;
   static const TypeAryPtr *INLINES;
-=======
-  static const TypeAryPtr* BOTTOM;
-  static const TypeAryPtr* RANGE;
-  static const TypeAryPtr* OOPS;
-  static const TypeAryPtr* NARROWOOPS;
-  static const TypeAryPtr* BYTES;
-  static const TypeAryPtr* SHORTS;
-  static const TypeAryPtr* CHARS;
-  static const TypeAryPtr* INTS;
-  static const TypeAryPtr* LONGS;
-  static const TypeAryPtr* FLOATS;
-  static const TypeAryPtr* DOUBLES;
->>>>>>> 9c430c92
   // selects one of the above:
   static const TypeAryPtr *get_array_body_type(BasicType elem) {
     assert((uint)elem <= T_CONFLICT && _array_body_type[elem] != nullptr, "bad elem type");
