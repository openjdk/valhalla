--- conflicted
+++ resolved
@@ -751,13 +751,8 @@
   }
 
   static const TypeTuple *make( uint cnt, const Type **fields );
-<<<<<<< HEAD
-  static const TypeTuple *make_range(ciSignature* sig, bool ret_vt_fields = false);
-  static const TypeTuple *make_domain(ciMethod* method, bool vt_fields_as_args = false);
-=======
-  static const TypeTuple *make_range(ciSignature *sig, InterfaceHandling interface_handling = ignore_interfaces);
-  static const TypeTuple *make_domain(ciInstanceKlass* recv, ciSignature *sig, InterfaceHandling interface_handling);
->>>>>>> 33f3bd8f
+  static const TypeTuple *make_range(ciSignature* sig, InterfaceHandling interface_handling = ignore_interfaces, bool ret_vt_fields = false);
+  static const TypeTuple *make_domain(ciMethod* method, InterfaceHandling interface_handling, bool vt_fields_as_args = false);
 
   // Subroutine call type with space allocated for argument types
   // Memory for Control, I_O, Memory, FramePtr, and ReturnAdr is allocated implicitly
@@ -814,14 +809,6 @@
   bool ary_must_be_exact() const;  // true if arrays of such are never generic
   virtual const TypeAry* remove_speculative() const;
   virtual const Type* cleanup_speculative() const;
-<<<<<<< HEAD
-
-#ifdef ASSERT
-  // One type is interface, the other is oop
-  virtual bool interface_vs_oop(const Type *t) const;
-#endif
-=======
->>>>>>> 33f3bd8f
 #ifndef PRODUCT
   virtual void dump2( Dict &d, uint, outputStream *st  ) const; // Specialized per-Type dumping
 #endif
@@ -1070,23 +1057,11 @@
     NOT_SUBTYPE,
     LCA
   };
-<<<<<<< HEAD
-  static MeetResult
-  meet_instptr(PTR &ptr, ciKlass* this_klass, ciKlass* tinst_klass, bool this_xk, bool tinst_xk, PTR this_ptr,
-               PTR tinst_ptr, bool this_flatten_array, bool tinst_flatten_array, ciKlass*&res_klass, bool &res_xk,
-               bool& res_flatten_array);
-
-  static MeetResult meet_aryptr(PTR &ptr, const Type* this_elem, const Type* tap_elem, ciKlass* this_klass, ciKlass* tap_klass,
-                                bool this_xk, bool tap_xk, PTR this_ptr, PTR tap_ptr, bool this_not_flat, bool tap_not_flat,
-                                bool this_not_null_free, bool tap_not_null_free, const Type*& res_elem, ciKlass*&res_klass,
-                                bool &res_xk, bool &res_not_flat, bool &res_not_null_free);
-
-=======
-  template<class T> static TypePtr::MeetResult meet_instptr(PTR& ptr, InterfaceSet& interfaces, const T* this_type,
-                                                            const T* other_type, ciKlass*& res_klass, bool& res_xk);
-
-  template<class T> static MeetResult meet_aryptr(PTR& ptr, const Type*& elem, const T* this_ary, const T* other_ary,
-                                                  ciKlass*& res_klass, bool& res_xk);
+  template<class T> static TypePtr::MeetResult meet_instptr(PTR& ptr, InterfaceSet& interfaces, const T* this_type, const T* other_type,
+                                                            ciKlass*& res_klass, bool& res_xk, bool& res_flatten_array);
+
+  template<class T> static MeetResult meet_aryptr(PTR& ptr, const Type* elem, const Type* other_elem, const T* this_ary, const T* other_ary,
+                                                  const Type*& res_elem, ciKlass*& res_klass, bool& res_xk, bool &res_not_flat, bool &res_not_null_free));
 
   template <class T1, class T2> static bool is_java_subtype_of_helper_for_instance(const T1* this_one, const T2* other, bool this_exact, bool other_exact);
   template <class T1, class T2> static bool is_same_java_type_as_helper_for_instance(const T1* this_one, const T2* other);
@@ -1096,7 +1071,6 @@
   template <class T1, class T2> static bool maybe_java_subtype_of_helper_for_array(const T1* this_one, const T2* other, bool this_exact, bool other_exact);
   template <class T1, class T2> static bool is_meet_subtype_of_helper_for_instance(const T1* this_one, const T2* other, bool this_xk, bool other_xk);
   template <class T1, class T2> static bool is_meet_subtype_of_helper_for_array(const T1* this_one, const T2* other, bool this_xk, bool other_xk);
->>>>>>> 33f3bd8f
 public:
   const Offset _offset;         // Offset into oop, with TOP & BOT
   const PTR _ptr;               // Pointer equivalence class
@@ -1214,13 +1188,8 @@
   friend class TypeInstPtr;
   friend class TypeAryPtr;
 protected:
-<<<<<<< HEAD
-  TypeOopPtr(TYPES t, PTR ptr, ciKlass* k, bool xk, ciObject* o, Offset offset, Offset field_offset,
+  TypeOopPtr(TYPES t, PTR ptr, ciKlass* k, const InterfaceSet& interfaces,bool xk, ciObject* o, Offset offset, Offset field_offset,
              int instance_id, const TypePtr* speculative, int inline_depth);
-=======
- TypeOopPtr(TYPES t, PTR ptr, ciKlass* k, const InterfaceSet& interfaces, bool xk, ciObject* o, int offset, int instance_id,
-             const TypePtr* speculative, int inline_depth);
->>>>>>> 33f3bd8f
 public:
   virtual bool eq( const Type *t ) const;
   virtual int  hash() const;             // Type specific hashing
@@ -1392,14 +1361,9 @@
 // Class of Java object pointers, pointing either to non-array Java instances
 // or to a Klass* (including array klasses).
 class TypeInstPtr : public TypeOopPtr {
-<<<<<<< HEAD
-  TypeInstPtr(PTR ptr, ciKlass* k, bool xk, ciObject* o, Offset offset,
+  TypeInstPtr(PTR ptr, ciKlass* k, const InterfaceSet& interfaces, bool xk, ciObject* o, Offset offset,
               bool flatten_array, int instance_id, const TypePtr* speculative,
               int inline_depth);
-=======
-  TypeInstPtr(PTR ptr, ciKlass* k, const InterfaceSet& interfaces, bool xk, ciObject* o, int offset, int instance_id,
-              const TypePtr* speculative, int inline_depth);
->>>>>>> 33f3bd8f
   virtual bool eq( const Type *t ) const;
   virtual int  hash() const;             // Type specific hashing
 
@@ -1420,68 +1384,43 @@
 
   // Make a pointer to a constant oop.
   static const TypeInstPtr *make(ciObject* o) {
-<<<<<<< HEAD
-    return make(TypePtr::Constant, o->klass(), true, o, Offset(0));
-  }
-  // Make a pointer to a constant oop with offset.
-  static const TypeInstPtr* make(ciObject* o, Offset offset) {
-    return make(TypePtr::Constant, o->klass(), true, o, offset);
-  }
-
-  // Make a pointer to some value of type klass.
-  static const TypeInstPtr *make(PTR ptr, ciKlass* klass) {
-    return make(ptr, klass, false, NULL, Offset(0));
-=======
     ciKlass* k = o->klass();
     const TypePtr::InterfaceSet interfaces = TypePtr::interfaces(k, true, false, false, ignore_interfaces);
-    return make(TypePtr::Constant, k, interfaces, true, o, 0, InstanceBot);
+    return make(TypePtr::Constant, k, interfaces, true, o, 0, Offset(0));
   }
   // Make a pointer to a constant oop with offset.
-  static const TypeInstPtr *make(ciObject* o, int offset) {
+  static const TypeInstPtr *make(ciObject* o, Offset offset) {
     ciKlass* k = o->klass();
     const TypePtr::InterfaceSet interfaces = TypePtr::interfaces(k, true, false, false, ignore_interfaces);
-    return make(TypePtr::Constant, k, interfaces, true, o, offset, InstanceBot);
+    return make(TypePtr::Constant, k, interfaces, true, o, offset);
   }
 
   // Make a pointer to some value of type klass.
   static const TypeInstPtr *make(PTR ptr, ciKlass* klass, InterfaceHandling interface_handling = ignore_interfaces) {
     const TypePtr::InterfaceSet interfaces = TypePtr::interfaces(klass, true, true, false, interface_handling);
-    return make(ptr, klass, interfaces, false, NULL, 0, InstanceBot);
->>>>>>> 33f3bd8f
+    return make(ptr, klass, interfaces, false, NULL, Offset(0));
   }
 
   // Make a pointer to some non-polymorphic value of exactly type klass.
   static const TypeInstPtr *make_exact(PTR ptr, ciKlass* klass) {
-<<<<<<< HEAD
-    return make(ptr, klass, true, NULL, Offset(0));
+    const TypePtr::InterfaceSet interfaces = TypePtr::interfaces(klass, true, false, false, ignore_interfaces);
+    return make(ptr, klass, interfaces, true, NULL, Offset(0));
   }
 
   // Make a pointer to some value of type klass with offset.
   static const TypeInstPtr *make(PTR ptr, ciKlass* klass, Offset offset) {
-    return make(ptr, klass, false, NULL, offset);
+    const TypePtr::InterfaceSet interfaces = TypePtr::interfaces(klass, true, false, false, ignore_interfaces);
+    return make(ptr, klass, interfaces, false, NULL, offset);
   }
 
   // Make a pointer to an oop.
-  static const TypeInstPtr* make(PTR ptr, ciKlass* k, bool xk, ciObject* o, Offset offset,
+  static const TypeInstPtr* make(PTR ptr, ciKlass* k, const InterfaceSet& interfaces, bool xk, ciObject* o, Offset offset,
                                  bool flatten_array = false,
-=======
-    const TypePtr::InterfaceSet interfaces = TypePtr::interfaces(klass, true, false, false, ignore_interfaces);
-    return make(ptr, klass, interfaces, true, NULL, 0, InstanceBot);
-  }
-
-  // Make a pointer to some value of type klass with offset.
-  static const TypeInstPtr *make(PTR ptr, ciKlass* klass, int offset) {
-    const TypePtr::InterfaceSet interfaces = TypePtr::interfaces(klass, true, false, false, ignore_interfaces);
-    return make(ptr, klass, interfaces, false, NULL, offset, InstanceBot);
-  }
-
-  static const TypeInstPtr *make(PTR ptr, ciKlass* k, const InterfaceSet& interfaces, bool xk, ciObject* o, int offset,
->>>>>>> 33f3bd8f
                                  int instance_id = InstanceBot,
                                  const TypePtr* speculative = NULL,
                                  int inline_depth = InlineDepthBottom);
 
-  static const TypeInstPtr *make(PTR ptr, ciKlass* k, bool xk, ciObject* o, int offset, int instance_id = InstanceBot) {
+  static const TypeInstPtr *make(PTR ptr, ciKlass* k, bool xk, ciObject* o, Offset offset, int instance_id = InstanceBot) {
     const TypePtr::InterfaceSet interfaces = TypePtr::interfaces(k, true, false, false, ignore_interfaces);
     return make(ptr, k, interfaces, xk, o, offset, instance_id);
   }
@@ -1541,20 +1480,13 @@
 //------------------------------TypeAryPtr-------------------------------------
 // Class of Java array pointers
 class TypeAryPtr : public TypeOopPtr {
-<<<<<<< HEAD
+  friend class Type;
+  friend class TypePtr;
+
   TypeAryPtr(PTR ptr, ciObject* o, const TypeAry *ary, ciKlass* k, bool xk,
              Offset offset, Offset field_offset, int instance_id, bool is_autobox_cache,
              const TypePtr* speculative, int inline_depth)
-    : TypeOopPtr(AryPtr, ptr, k, xk, o, offset, field_offset, instance_id, speculative, inline_depth),
-=======
-  friend class Type;
-  friend class TypePtr;
-
-  TypeAryPtr( PTR ptr, ciObject* o, const TypeAry *ary, ciKlass* k, bool xk,
-              int offset, int instance_id, bool is_autobox_cache,
-              const TypePtr* speculative, int inline_depth)
-    : TypeOopPtr(AryPtr,ptr,k,*_array_interfaces,xk,o,offset, instance_id, speculative, inline_depth),
->>>>>>> 33f3bd8f
+    : TypeOopPtr(AryPtr, ptr, k, *_array_interfaces, xk, o, offset, field_offset, instance_id, speculative, inline_depth),
     _ary(ary),
     _is_autobox_cache(is_autobox_cache),
     _field_offset(field_offset)
@@ -1748,11 +1680,7 @@
   friend class TypeAryKlassPtr;
   friend class TypePtr;
 protected:
-<<<<<<< HEAD
-  TypeKlassPtr(TYPES t, PTR ptr, ciKlass* klass, Offset offset);
-=======
-  TypeKlassPtr(TYPES t, PTR ptr, ciKlass* klass, const InterfaceSet& interfaces, int offset);
->>>>>>> 33f3bd8f
+  TypeKlassPtr(TYPES t, PTR ptr, ciKlass* klass, const InterfaceSet& interfaces, Offset offset);
 
   virtual const Type *filter_helper(const Type *kills, bool include_speculative) const;
 
@@ -1790,15 +1718,8 @@
   ciKlass* exact_klass(bool maybe_null = false) const { assert(klass_is_exact(), ""); ciKlass* k = exact_klass_helper(); assert(k != NULL || maybe_null, ""); return k;  }
   virtual bool klass_is_exact()    const { return _ptr == Constant; }
 
-<<<<<<< HEAD
-  bool klass_is_exact()    const { return _ptr == Constant; }
-
-  static const TypeKlassPtr* make(ciKlass* klass);
-  static const TypeKlassPtr* make(PTR ptr, ciKlass* klass, Offset offset);
-=======
   static const TypeKlassPtr* make(ciKlass* klass, InterfaceHandling interface_handling = ignore_interfaces);
-  static const TypeKlassPtr *make(PTR ptr, ciKlass* klass, int offset, InterfaceHandling interface_handling = ignore_interfaces);
->>>>>>> 33f3bd8f
+  static const TypeKlassPtr *make(PTR ptr, ciKlass* klass, Offset offset, InterfaceHandling interface_handling = ignore_interfaces);
 
   virtual bool  is_loaded() const { return _klass->is_loaded(); }
 
@@ -1817,9 +1738,7 @@
 
   virtual const TypeKlassPtr* with_offset(intptr_t offset) const { ShouldNotReachHere(); return NULL; }
 
-<<<<<<< HEAD
   bool can_be_inline_array() const { return (_klass == NULL || _klass->can_be_inline_array_klass()); }
-=======
   virtual const TypeKlassPtr* try_improve() const { return this; }
 
 #ifndef PRODUCT
@@ -1849,20 +1768,14 @@
   const TypeInstKlassPtr* is_instance_type(const TypeKlassPtr* other) const {
     return other->isa_instklassptr();
   }
->>>>>>> 33f3bd8f
 };
 
 // Instance klass pointer, mirrors TypeInstPtr
 class TypeInstKlassPtr : public TypeKlassPtr {
 
-<<<<<<< HEAD
-  TypeInstKlassPtr(PTR ptr, ciKlass* klass, Offset offset, bool flatten_array)
-    : TypeKlassPtr(InstKlassPtr, ptr, klass, offset), _flatten_array(flatten_array) {
-=======
-  TypeInstKlassPtr(PTR ptr, ciKlass* klass, const InterfaceSet& interfaces, int offset)
-    : TypeKlassPtr(InstKlassPtr, ptr, klass, interfaces, offset) {
+  TypeInstKlassPtr(PTR ptr, ciKlass* klass, const InterfaceSet& interfaces, Offset offset, bool flatten_array)
+    : TypeKlassPtr(InstKlassPtr, ptr, klass, interfaces, offset), _flatten_array(flatten_array) {
     assert(klass->is_instance_klass() && (!klass->is_loaded() || !klass->is_interface()), "");
->>>>>>> 33f3bd8f
   }
 
   virtual bool must_be_exact() const;
@@ -1880,25 +1793,18 @@
   bool is_java_subtype_of_helper(const TypeKlassPtr* other, bool this_exact, bool other_exact) const;
   bool maybe_java_subtype_of_helper(const TypeKlassPtr* other, bool this_exact, bool other_exact) const;
 
-<<<<<<< HEAD
   virtual bool can_be_inline_type() const { return (_klass == NULL || _klass->can_be_inline_klass(klass_is_exact())); }
 
-  static const TypeInstKlassPtr *make(ciKlass* k) {
-    return make(TypePtr::Constant, k, Offset(0), false);
-  }
-  static const TypeInstKlassPtr *make(PTR ptr, ciKlass* k, Offset offset, bool flatten_array = false);
-=======
   static const TypeInstKlassPtr *make(ciKlass* k, InterfaceHandling interface_handling) {
     InterfaceSet interfaces = TypePtr::interfaces(k, true, true, false, interface_handling);
-    return make(TypePtr::Constant, k, interfaces, 0);
-  }
-  static const TypeInstKlassPtr* make(PTR ptr, ciKlass* k, const InterfaceSet& interfaces, int offset);
-
-  static const TypeInstKlassPtr* make(PTR ptr, ciKlass* k, int offset) {
+    return make(TypePtr::Constant, k, interfaces, Offset(0));
+  }
+  static const TypeInstKlassPtr* make(PTR ptr, ciKlass* k, const InterfaceSet& interfaces, Offset offset, bool flatten_array = false);
+
+  static const TypeInstKlassPtr* make(PTR ptr, ciKlass* k, Offset offset) {
     const TypePtr::InterfaceSet interfaces = TypePtr::interfaces(k, true, false, false, ignore_interfaces);
     return make(ptr, k, interfaces, offset);
   }
->>>>>>> 33f3bd8f
 
   virtual const TypeInstKlassPtr* cast_to_ptr_type(PTR ptr) const;
 
@@ -1922,15 +1828,13 @@
   // Convenience common pre-built types.
   static const TypeInstKlassPtr* OBJECT; // Not-null object klass or below
   static const TypeInstKlassPtr* OBJECT_OR_NULL; // Maybe-null version of same
-<<<<<<< HEAD
 
 #ifndef PRODUCT
   virtual void dump2( Dict &d, uint depth, outputStream *st ) const; // Specialized per-Type dumping
 #endif
-=======
+
 private:
   virtual bool is_meet_subtype_of_helper(const TypeKlassPtr* other, bool this_xk, bool other_xk) const;
->>>>>>> 33f3bd8f
 };
 
 // Array klass pointer, mirrors TypeAryPtr
@@ -1944,15 +1848,10 @@
   const bool _not_null_free; // Array is never null-free
   const bool _null_free;
 
-<<<<<<< HEAD
+  static const InterfaceSet* _array_interfaces;
   TypeAryKlassPtr(PTR ptr, const Type *elem, ciKlass* klass, Offset offset, bool not_flat, int not_null_free, bool null_free)
-    : TypeKlassPtr(AryKlassPtr, ptr, klass, offset), _elem(elem), _not_flat(not_flat), _not_null_free(not_null_free), _null_free(null_free) {
-=======
-  static const InterfaceSet* _array_interfaces;
-  TypeAryKlassPtr(PTR ptr, const Type *elem, ciKlass* klass, int offset)
-    : TypeKlassPtr(AryKlassPtr, ptr, klass, *_array_interfaces, offset), _elem(elem) {
+    : TypeKlassPtr(AryKlassPtr, ptr, klass, *_array_interfaces, offset), _elem(elem), _not_flat(not_flat), _not_null_free(not_null_free), _null_free(null_free) {
     assert(klass == NULL || klass->is_type_array_klass() || !klass->as_obj_array_klass()->base_element_klass()->is_interface(), "");
->>>>>>> 33f3bd8f
   }
 
   virtual ciKlass* exact_klass_helper() const;
@@ -1974,11 +1873,7 @@
   // returns base element type, an instance klass (and not interface) for object arrays
   const Type* base_element_type(int& dims) const;
 
-<<<<<<< HEAD
-  static const TypeAryKlassPtr* make(PTR ptr, ciKlass* k, Offset offset, bool not_flat, bool not_null_free, bool null_free);
-=======
-  static const TypeAryKlassPtr *make(PTR ptr, ciKlass* k, int offset, InterfaceHandling interface_handling);
->>>>>>> 33f3bd8f
+  static const TypeAryKlassPtr* make(PTR ptr, ciKlass* k, Offset offset, InterfaceHandling interface_handling, bool not_flat, bool not_null_free, bool null_free);
 
   bool is_same_java_type_as_helper(const TypeKlassPtr* other) const;
   bool is_java_subtype_of_helper(const TypeKlassPtr* other, bool this_exact, bool other_exact) const;
@@ -1986,14 +1881,9 @@
 
   bool  is_loaded() const { return (_elem->isa_klassptr() ? _elem->is_klassptr()->is_loaded() : true); }
 
-<<<<<<< HEAD
   static const TypeAryKlassPtr* make(PTR ptr, const Type* elem, ciKlass* k, Offset offset, bool not_flat, bool not_null_free, bool null_free);
   static const TypeAryKlassPtr* make(PTR ptr, ciKlass* k, Offset offset);
-  static const TypeAryKlassPtr* make(ciKlass* klass);
-=======
-  static const TypeAryKlassPtr *make(PTR ptr, const Type *elem, ciKlass* k, int offset);
   static const TypeAryKlassPtr* make(ciKlass* klass, InterfaceHandling interface_handling);
->>>>>>> 33f3bd8f
 
   const Type *elem() const { return _elem; }
 
