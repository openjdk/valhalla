/*
 * Copyright (c) 2007, 2025, Oracle and/or its affiliates. All rights reserved.
 * DO NOT ALTER OR REMOVE COPYRIGHT NOTICES OR THIS FILE HEADER.
 *
 * This code is free software; you can redistribute it and/or modify it
 * under the terms of the GNU General Public License version 2 only, as
 * published by the Free Software Foundation.
 *
 * This code is distributed in the hope that it will be useful, but WITHOUT
 * ANY WARRANTY; without even the implied warranty of MERCHANTABILITY or
 * FITNESS FOR A PARTICULAR PURPOSE.  See the GNU General Public License
 * version 2 for more details (a copy is included in the LICENSE file that
 * accompanied this code).
 *
 * You should have received a copy of the GNU General Public License version
 * 2 along with this work; if not, write to the Free Software Foundation,
 * Inc., 51 Franklin St, Fifth Floor, Boston, MA 02110-1301 USA.
 *
 * Please contact Oracle, 500 Oracle Parkway, Redwood Shores, CA 94065 USA
 * or visit www.oracle.com if you need additional information or have any
 * questions.
 */

#ifndef SHARE_OPTO_VECTORNODE_HPP
#define SHARE_OPTO_VECTORNODE_HPP

#include "opto/callnode.hpp"
#include "opto/cfgnode.hpp"
#include "opto/inlinetypenode.hpp"
#include "opto/loopnode.hpp"
#include "opto/matcher.hpp"
#include "opto/memnode.hpp"
#include "opto/node.hpp"
#include "opto/opcodes.hpp"
#include "prims/vectorSupport.hpp"

//------------------------------VectorNode-------------------------------------
// Vector Operation
class VectorNode : public TypeNode {
 public:

  VectorNode(Node* n1, const TypeVect* vt) : TypeNode(vt, 2) {
    init_class_id(Class_Vector);
    init_req(1, n1);
  }
  VectorNode(Node* n1, Node* n2, const TypeVect* vt) : TypeNode(vt, 3) {
    init_class_id(Class_Vector);
    init_req(1, n1);
    init_req(2, n2);
  }

  VectorNode(Node* n1, Node* n2, Node* n3, const TypeVect* vt) : TypeNode(vt, 4) {
    init_class_id(Class_Vector);
    init_req(1, n1);
    init_req(2, n2);
    init_req(3, n3);
  }

  VectorNode(Node *n0, Node* n1, Node* n2, Node* n3, const TypeVect* vt) : TypeNode(vt, 5) {
    init_class_id(Class_Vector);
    init_req(1, n0);
    init_req(2, n1);
    init_req(3, n2);
    init_req(4, n3);
  }

  const TypeVect* vect_type() const { return type()->is_vect(); }
  uint length() const { return vect_type()->length(); } // Vector length
  uint length_in_bytes() const { return vect_type()->length_in_bytes(); }

  virtual int Opcode() const;

  virtual uint ideal_reg() const {
    return type()->ideal_reg();
  }

  virtual Node* Ideal(PhaseGVN* phase, bool can_reshape);

  static VectorNode* scalar2vector(Node* s, uint vlen, BasicType bt, bool is_mask = false);
  static VectorNode* shift_count(int opc, Node* cnt, uint vlen, BasicType bt);
  static VectorNode* make(int opc, Node* n1, Node* n2, uint vlen, BasicType bt, bool is_var_shift = false);
  static VectorNode* make(int vopc, Node* n1, Node* n2, const TypeVect* vt, bool is_mask = false, bool is_var_shift = false, bool is_unsigned = false);
  static VectorNode* make(int opc, Node* n1, Node* n2, Node* n3, uint vlen, BasicType bt);
  static VectorNode* make(int vopc, Node* n1, Node* n2, Node* n3, const TypeVect* vt);
  static VectorNode* make_mask_node(int vopc, Node* n1, Node* n2, uint vlen, BasicType bt);

  static bool is_shift_opcode(int opc);
  static bool can_use_RShiftI_instead_of_URShiftI(Node* n, BasicType bt);
  static bool is_convert_opcode(int opc);
  static bool is_minmax_opcode(int opc);

  bool should_swap_inputs_to_help_global_value_numbering();

  static bool is_vshift_cnt_opcode(int opc);

  static bool is_rotate_opcode(int opc);

  static int opcode(int sopc, BasicType bt);         // scalar_opc -> vector_opc
  static int scalar_opcode(int vopc, BasicType bt);  // vector_opc -> scalar_opc

  static int shift_count_opcode(int opc);

  // Limits on vector size (number of elements) for auto-vectorization.
  static bool vector_size_supported_auto_vectorization(const BasicType bt, int size);
  static bool implemented(int opc, uint vlen, BasicType bt);
  static bool is_shift(Node* n);
  static bool is_vshift_cnt(Node* n);
  static bool is_muladds2i(const Node* n);
  static bool is_roundopD(Node* n);
  static bool is_scalar_rotate(Node* n);
  static bool is_vector_rotate_supported(int opc, uint vlen, BasicType bt);
  static bool is_vector_integral_negate_supported(int opc, uint vlen, BasicType bt, bool use_predicate);
  static bool is_populate_index_supported(BasicType bt);
  // Return true if every bit in this vector is 1.
  static bool is_all_ones_vector(Node* n);
  // Return true if every bit in this vector is 0.
  static bool is_all_zeros_vector(Node* n);
  static bool is_vector_bitwise_not_pattern(Node* n);
  static Node* degenerate_vector_rotate(Node* n1, Node* n2, bool is_rotate_left, int vlen,
                                        BasicType bt, PhaseGVN* phase);
  static Node* try_to_gen_masked_vector(PhaseGVN* gvn, Node* node, const TypeVect* vt);

  // [Start, end) half-open range defining which operands are vectors
  static void vector_operands(Node* n, uint* start, uint* end);

  static bool is_vector_shift(int opc);
  static bool is_vector_shift_count(int opc);
  static bool is_vector_rotate(int opc);
  static bool is_vector_integral_negate(int opc);

  static bool is_vector_shift(Node* n) {
    return is_vector_shift(n->Opcode());
  }
  static bool is_vector_shift_count(Node* n) {
    return is_vector_shift_count(n->Opcode());
  }

  static bool is_scalar_unary_op_with_equal_input_and_output_types(int opc);
  static bool is_scalar_op_that_returns_int_but_vector_op_returns_long(int opc);

  static void trace_new_vector(Node* n, const char* context) {
#ifdef ASSERT
    if (TraceNewVectors) {
      tty->print("TraceNewVectors [%s]: ", context);
      n->dump();
    }
#endif
  }
};

//===========================Vector=ALU=Operations=============================
// Base IR node for saturating signed / unsigned operations.
// Saturating operation prevents wrapping result value in over/underflowing
// scenarios, instead returns delimiting MAX/MIN value of result type.
class SaturatingVectorNode : public VectorNode {
 private:
  const bool _is_unsigned;

 public:
  SaturatingVectorNode(Node* in1, Node* in2, const TypeVect* vt, bool is_unsigned) : VectorNode(in1, in2, vt), _is_unsigned(is_unsigned) {
    init_class_id(Class_SaturatingVector);
  }

  // Needed for proper cloning.
  virtual uint size_of() const { return sizeof(*this); }

#ifndef PRODUCT
  // Print node specific info
  virtual void dump_spec(outputStream *st) const {
    TypeNode::dump_spec(st);
    st->print("%s", _is_unsigned ? "{unsigned_vector_node}" : "{signed_vector_node}");
  }
#endif
  virtual uint hash() const { return Node::hash() + _is_unsigned; }

  bool is_unsigned() { return _is_unsigned; }
};

//------------------------------AddVBNode--------------------------------------
// Vector add byte
class AddVBNode : public VectorNode {
 public:
  AddVBNode(Node* in1, Node* in2, const TypeVect* vt) : VectorNode(in1,in2,vt) {}
  virtual int Opcode() const;
};

//------------------------------AddVSNode--------------------------------------
// Vector add char/short
class AddVSNode : public VectorNode {
 public:
  AddVSNode(Node* in1, Node* in2, const TypeVect* vt) : VectorNode(in1,in2,vt) {}
  virtual int Opcode() const;
};

//------------------------------AddVINode--------------------------------------
// Vector add int
class AddVINode : public VectorNode {
 public:
  AddVINode(Node* in1, Node* in2, const TypeVect* vt) : VectorNode(in1,in2,vt) {}
  virtual int Opcode() const;
};

//------------------------------AddVLNode--------------------------------------
// Vector add long
class AddVLNode : public VectorNode {
public:
  AddVLNode(Node* in1, Node* in2, const TypeVect* vt) : VectorNode(in1, in2, vt) {}
  virtual int Opcode() const;
};

//------------------------------AddVFNode--------------------------------------
// Vector add float
class AddVFNode : public VectorNode {
public:
  AddVFNode(Node* in1, Node* in2, const TypeVect* vt) : VectorNode(in1, in2, vt) {}
  virtual int Opcode() const;
};

//------------------------------AddVDNode--------------------------------------
// Vector add double
class AddVDNode : public VectorNode {
public:
  AddVDNode(Node* in1, Node* in2, const TypeVect* vt) : VectorNode(in1, in2, vt) {}
  virtual int Opcode() const;
};

//------------------------------ReductionNode------------------------------------
// Perform reduction of a vector
class ReductionNode : public Node {
 private:
  const Type* _bottom_type;
  const TypeVect* _vect_type;
 public:
  ReductionNode(Node *ctrl, Node* in1, Node* in2) : Node(ctrl, in1, in2),
               _bottom_type(Type::get_const_basic_type(in1->bottom_type()->basic_type())),
               _vect_type(in2->bottom_type()->is_vect()) {
    init_class_id(Class_Reduction);
  }

  static ReductionNode* make(int opc, Node* ctrl, Node* in1, Node* in2, BasicType bt,
                             // This only effects floating-point add and mul reductions.
                             bool requires_strict_order = true);
  static int  opcode(int opc, BasicType bt);
  static bool implemented(int opc, uint vlen, BasicType bt);
  // Make an identity scalar (zero for add, one for mul, etc) for scalar opc.
  static Node* make_identity_con_scalar(PhaseGVN& gvn, int sopc, BasicType bt);

  virtual const Type* bottom_type() const {
    return _bottom_type;
  }

  virtual const TypeVect* vect_type() const {
    return _vect_type;
  }

  virtual uint ideal_reg() const {
    return bottom_type()->ideal_reg();
  }

  virtual Node* Ideal(PhaseGVN* phase, bool can_reshape);

  // Needed for proper cloning.
  virtual uint size_of() const { return sizeof(*this); }

  // Floating-point addition and multiplication are non-associative, so
  // AddReductionVF/D and MulReductionVF/D require strict ordering
  // in auto-vectorization. Vector API can generate AddReductionVF/D
  // and MulReductionVF/VD without strict ordering, which can benefit
  // some platforms.
  //
  // Other reductions don't need strict ordering.
  virtual bool requires_strict_order() const {
    return false;
  }

#ifndef PRODUCT
  void dump_spec(outputStream* st) const {
    if (requires_strict_order()) {
      st->print("requires_strict_order");
    } else {
      st->print("no_strict_order");
    }
  }
#endif
};

//------------------------------AddReductionVINode--------------------------------------
// Vector add byte, short and int as a reduction
class AddReductionVINode : public ReductionNode {
public:
  AddReductionVINode(Node* ctrl, Node* in1, Node* in2) : ReductionNode(ctrl, in1, in2) {}
  virtual int Opcode() const;
};

//------------------------------AddReductionVLNode--------------------------------------
// Vector add long as a reduction
class AddReductionVLNode : public ReductionNode {
public:
  AddReductionVLNode(Node* ctrl, Node* in1, Node* in2) : ReductionNode(ctrl, in1, in2) {}
  virtual int Opcode() const;
};

//------------------------------AddReductionVFNode--------------------------------------
// Vector add float as a reduction
class AddReductionVFNode : public ReductionNode {
private:
  // True if add reduction operation for floats requires strict ordering.
  // As an example - The value is true when add reduction for floats is auto-vectorized
  // as auto-vectorization mandates strict ordering but the value is false when this node
  // is generated through VectorAPI as VectorAPI does not impose any such rules on ordering.
  const bool _requires_strict_order;
public:
  //_requires_strict_order is set to true by default as mandated by auto-vectorization
  AddReductionVFNode(Node* ctrl, Node* in1, Node* in2, bool requires_strict_order = true) :
    ReductionNode(ctrl, in1, in2), _requires_strict_order(requires_strict_order) {}

  virtual int Opcode() const;

  virtual bool requires_strict_order() const { return _requires_strict_order; }

  virtual uint hash() const { return Node::hash() + _requires_strict_order; }

  virtual bool cmp(const Node& n) const {
    return Node::cmp(n) && _requires_strict_order == ((ReductionNode&)n).requires_strict_order();
  }

  virtual uint size_of() const { return sizeof(*this); }
};

//------------------------------AddReductionVDNode--------------------------------------
// Vector add double as a reduction
class AddReductionVDNode : public ReductionNode {
private:
  // True if add reduction operation for doubles requires strict ordering.
  // As an example - The value is true when add reduction for doubles is auto-vectorized
  // as auto-vectorization mandates strict ordering but the value is false when this node
  // is generated through VectorAPI as VectorAPI does not impose any such rules on ordering.
  const bool _requires_strict_order;
public:
  //_requires_strict_order is set to true by default as mandated by auto-vectorization
  AddReductionVDNode(Node* ctrl, Node* in1, Node* in2, bool requires_strict_order = true) :
    ReductionNode(ctrl, in1, in2), _requires_strict_order(requires_strict_order) {}

  virtual int Opcode() const;

  virtual bool requires_strict_order() const { return _requires_strict_order; }

  virtual uint hash() const { return Node::hash() + _requires_strict_order; }

  virtual bool cmp(const Node& n) const {
    return Node::cmp(n) && _requires_strict_order == ((ReductionNode&)n).requires_strict_order();
  }

  virtual uint size_of() const { return sizeof(*this); }
};

//------------------------------SubVBNode--------------------------------------
// Vector subtract byte
class SubVBNode : public VectorNode {
 public:
  SubVBNode(Node* in1, Node* in2, const TypeVect* vt) : VectorNode(in1,in2,vt) {}
  virtual int Opcode() const;
};

//------------------------------SubVSNode--------------------------------------
// Vector subtract short
class SubVSNode : public VectorNode {
 public:
  SubVSNode(Node* in1, Node* in2, const TypeVect* vt) : VectorNode(in1,in2,vt) {}
  virtual int Opcode() const;
};

//------------------------------SubVINode--------------------------------------
// Vector subtract int
class SubVINode : public VectorNode {
 public:
  SubVINode(Node* in1, Node* in2, const TypeVect* vt) : VectorNode(in1,in2,vt) {}
  virtual int Opcode() const;
};

//------------------------------SubVLNode--------------------------------------
// Vector subtract long
class SubVLNode : public VectorNode {
 public:
  SubVLNode(Node* in1, Node* in2, const TypeVect* vt) : VectorNode(in1,in2,vt) {}
  virtual int Opcode() const;
};

//------------------------------SaturatingAddVNode-----------------------------
// Vector saturating addition.
class SaturatingAddVNode : public SaturatingVectorNode {
 public:
  SaturatingAddVNode(Node* in1, Node* in2, const TypeVect* vt, bool is_unsigned) : SaturatingVectorNode(in1, in2, vt, is_unsigned) {}
  virtual int Opcode() const;
};

//------------------------------SaturatingSubVNode-----------------------------
// Vector saturating subtraction.
class SaturatingSubVNode : public SaturatingVectorNode {
 public:
  SaturatingSubVNode(Node* in1, Node* in2, const TypeVect* vt, bool is_unsigned) : SaturatingVectorNode(in1, in2, vt, is_unsigned) {}
  virtual int Opcode() const;
};

//------------------------------SubVFNode--------------------------------------
// Vector subtract float
class SubVFNode : public VectorNode {
 public:
  SubVFNode(Node* in1, Node* in2, const TypeVect* vt) : VectorNode(in1,in2,vt) {}
  virtual int Opcode() const;
};

//------------------------------SubVDNode--------------------------------------
// Vector subtract double
class SubVDNode : public VectorNode {
 public:
  SubVDNode(Node* in1, Node* in2, const TypeVect* vt) : VectorNode(in1,in2,vt) {}
  virtual int Opcode() const;
};

//------------------------------MulVBNode--------------------------------------
// Vector multiply byte
class MulVBNode : public VectorNode {
 public:
  MulVBNode(Node* in1, Node* in2, const TypeVect* vt) : VectorNode(in1, in2, vt) {}
  virtual int Opcode() const;
};

//------------------------------MulVSNode--------------------------------------
// Vector multiply short
class MulVSNode : public VectorNode {
 public:
  MulVSNode(Node* in1, Node* in2, const TypeVect* vt) : VectorNode(in1,in2,vt) {}
  virtual int Opcode() const;
};

//------------------------------MulVINode--------------------------------------
// Vector multiply int
class MulVINode : public VectorNode {
 public:
  MulVINode(Node* in1, Node* in2, const TypeVect* vt) : VectorNode(in1,in2,vt) {}
  virtual int Opcode() const;
};

//------------------------------MulVLNode--------------------------------------
// Vector multiply long
class MulVLNode : public VectorNode {
public:
  MulVLNode(Node* in1, Node* in2, const TypeVect* vt) : VectorNode(in1, in2, vt) {
    init_class_id(Class_MulVL);
  }
  virtual int Opcode() const;
  bool has_int_inputs() const;
  bool has_uint_inputs() const;
};

//------------------------------MulVFNode--------------------------------------
// Vector multiply float
class MulVFNode : public VectorNode {
public:
  MulVFNode(Node* in1, Node* in2, const TypeVect* vt) : VectorNode(in1, in2, vt) {}
  virtual int Opcode() const;
};

//------------------------------MulVDNode--------------------------------------
// Vector multiply double
class MulVDNode : public VectorNode {
public:
  MulVDNode(Node* in1, Node* in2, const TypeVect* vt) : VectorNode(in1, in2, vt) {}
  virtual int Opcode() const;
};

//------------------------------MulAddVS2VINode--------------------------------
// Vector multiply shorts to int and add adjacent ints.
class MulAddVS2VINode : public VectorNode {
  public:
    MulAddVS2VINode(Node* in1, Node* in2, const TypeVect* vt) : VectorNode(in1, in2, vt) {}
    virtual int Opcode() const;
};

//------------------------------FmaVNode--------------------------------------
// Vector fused-multiply-add
class FmaVNode : public VectorNode {
public:
  FmaVNode(Node* in1, Node* in2, Node* in3, const TypeVect* vt) : VectorNode(in1, in2, in3, vt) {
    assert(UseFMA, "Needs FMA instructions support.");
  }
  virtual Node* Ideal(PhaseGVN* phase, bool can_reshape);
};

//------------------------------FmaVDNode--------------------------------------
// Vector fused-multiply-add double
class FmaVDNode : public FmaVNode {
public:
  FmaVDNode(Node* in1, Node* in2, Node* in3, const TypeVect* vt) : FmaVNode(in1, in2, in3, vt) {}
  virtual int Opcode() const;
};

//------------------------------FmaVFNode--------------------------------------
// Vector fused-multiply-add float
class FmaVFNode : public FmaVNode {
public:
  FmaVFNode(Node* in1, Node* in2, Node* in3, const TypeVect* vt) : FmaVNode(in1, in2, in3, vt) {}
  virtual int Opcode() const;
};

//------------------------------MulReductionVINode--------------------------------------
// Vector multiply byte, short and int as a reduction
class MulReductionVINode : public ReductionNode {
public:
  MulReductionVINode(Node* ctrl, Node* in1, Node* in2) : ReductionNode(ctrl, in1, in2) {}
  virtual int Opcode() const;
};

//------------------------------MulReductionVLNode--------------------------------------
// Vector multiply int as a reduction
class MulReductionVLNode : public ReductionNode {
public:
  MulReductionVLNode(Node* ctrl, Node* in1, Node* in2) : ReductionNode(ctrl, in1, in2) {}
  virtual int Opcode() const;
};

//------------------------------MulReductionVFNode--------------------------------------
// Vector multiply float as a reduction
class MulReductionVFNode : public ReductionNode {
  // True if mul reduction operation for floats requires strict ordering.
  // As an example - The value is true when mul reduction for floats is auto-vectorized
  // as auto-vectorization mandates strict ordering but the value is false when this node
  // is generated through VectorAPI as VectorAPI does not impose any such rules on ordering.
  const bool _requires_strict_order;
public:
  //_requires_strict_order is set to true by default as mandated by auto-vectorization
  MulReductionVFNode(Node* ctrl, Node* in1, Node* in2, bool requires_strict_order = true) :
    ReductionNode(ctrl, in1, in2), _requires_strict_order(requires_strict_order) {}

  virtual int Opcode() const;

  virtual bool requires_strict_order() const { return _requires_strict_order; }

  virtual uint hash() const { return Node::hash() + _requires_strict_order; }

  virtual bool cmp(const Node& n) const {
    return Node::cmp(n) && _requires_strict_order == ((ReductionNode&)n).requires_strict_order();
  }

  virtual uint size_of() const { return sizeof(*this); }
};

//------------------------------MulReductionVDNode--------------------------------------
// Vector multiply double as a reduction
class MulReductionVDNode : public ReductionNode {
  // True if mul reduction operation for doubles requires strict ordering.
  // As an example - The value is true when mul reduction for doubles is auto-vectorized
  // as auto-vectorization mandates strict ordering but the value is false when this node
  // is generated through VectorAPI as VectorAPI does not impose any such rules on ordering.
  const bool _requires_strict_order;
public:
  //_requires_strict_order is set to true by default as mandated by auto-vectorization
  MulReductionVDNode(Node* ctrl, Node* in1, Node* in2, bool requires_strict_order = true) :
    ReductionNode(ctrl, in1, in2), _requires_strict_order(requires_strict_order) {}

  virtual int Opcode() const;

  virtual bool requires_strict_order() const { return _requires_strict_order; }

  virtual uint hash() const { return Node::hash() + _requires_strict_order; }

  virtual bool cmp(const Node& n) const {
    return Node::cmp(n) && _requires_strict_order == ((ReductionNode&)n).requires_strict_order();
  }

  virtual uint size_of() const { return sizeof(*this); }
};

//------------------------------DivVFNode--------------------------------------
// Vector divide float
class DivVFNode : public VectorNode {
 public:
  DivVFNode(Node* in1, Node* in2, const TypeVect* vt) : VectorNode(in1,in2,vt) {}
  virtual int Opcode() const;
};

//------------------------------DivVDNode--------------------------------------
// Vector Divide double
class DivVDNode : public VectorNode {
 public:
  DivVDNode(Node* in1, Node* in2, const TypeVect* vt) : VectorNode(in1,in2,vt) {}
  virtual int Opcode() const;
};

//------------------------------AbsVBNode--------------------------------------
// Vector Abs byte
class AbsVBNode : public VectorNode {
public:
  AbsVBNode(Node* in, const TypeVect* vt) : VectorNode(in, vt) {}
  virtual int Opcode() const;
};

//------------------------------AbsVSNode--------------------------------------
// Vector Abs short
class AbsVSNode : public VectorNode {
public:
  AbsVSNode(Node* in, const TypeVect* vt) : VectorNode(in, vt) {}
  virtual int Opcode() const;
};

//------------------------------MinVNode--------------------------------------
// Vector Min
class MinVNode : public VectorNode {
public:
  MinVNode(Node* in1, Node* in2, const TypeVect* vt) : VectorNode(in1, in2, vt) {}
  virtual int Opcode() const;
};

class UMinVNode : public VectorNode {
 public:
  UMinVNode(Node* in1, Node* in2, const TypeVect* vt) : VectorNode(in1, in2 ,vt) {
    assert(is_integral_type(vt->element_basic_type()), "");
  }
  virtual int Opcode() const;
};

//------------------------------MaxVNode--------------------------------------
// Vector Max
class MaxVNode : public VectorNode {
 public:
  MaxVNode(Node* in1, Node* in2, const TypeVect* vt) : VectorNode(in1, in2, vt) {}
  virtual int Opcode() const;
};

class UMaxVNode : public VectorNode {
 public:
  UMaxVNode(Node* in1, Node* in2, const TypeVect* vt) : VectorNode(in1, in2, vt) {
    assert(is_integral_type(vt->element_basic_type()), "");
  }
  virtual int Opcode() const;
};

//------------------------------AbsVINode--------------------------------------
// Vector Abs int
class AbsVINode : public VectorNode {
 public:
  AbsVINode(Node* in, const TypeVect* vt) : VectorNode(in, vt) {}
  virtual int Opcode() const;
};

//------------------------------AbsVLNode--------------------------------------
// Vector Abs long
class AbsVLNode : public VectorNode {
public:
  AbsVLNode(Node* in, const TypeVect* vt) : VectorNode(in, vt) {}
  virtual int Opcode() const;
};

//------------------------------AbsVFNode--------------------------------------
// Vector Abs float
class AbsVFNode : public VectorNode {
 public:
  AbsVFNode(Node* in, const TypeVect* vt) : VectorNode(in,vt) {}
  virtual int Opcode() const;
};

//------------------------------AbsVDNode--------------------------------------
// Vector Abs double
class AbsVDNode : public VectorNode {
 public:
  AbsVDNode(Node* in, const TypeVect* vt) : VectorNode(in,vt) {}
  virtual int Opcode() const;
};

//------------------------------NegVNode---------------------------------------
// Vector Neg parent class (not for code generation).
class NegVNode : public VectorNode {
 public:
  NegVNode(Node* in, const TypeVect* vt) : VectorNode(in, vt) {
    init_class_id(Class_NegV);
  }
  virtual int Opcode() const = 0;
  virtual Node* Ideal(PhaseGVN* phase, bool can_reshape);

 private:
  Node* degenerate_integral_negate(PhaseGVN* phase, bool is_predicated);
};

//------------------------------NegVINode--------------------------------------
// Vector Neg byte/short/int
class NegVINode : public NegVNode {
 public:
  NegVINode(Node* in, const TypeVect* vt) : NegVNode(in, vt) {}
  virtual int Opcode() const;
};

//------------------------------NegVLNode--------------------------------------
// Vector Neg long
class NegVLNode : public NegVNode {
 public:
  NegVLNode(Node* in, const TypeVect* vt) : NegVNode(in, vt) {}
  virtual int Opcode() const;
};

//------------------------------NegVFNode--------------------------------------
// Vector Neg float
class NegVFNode : public NegVNode {
 public:
  NegVFNode(Node* in, const TypeVect* vt) : NegVNode(in, vt) {}
  virtual int Opcode() const;
};

//------------------------------NegVDNode--------------------------------------
// Vector Neg double
class NegVDNode : public NegVNode {
 public:
  NegVDNode(Node* in, const TypeVect* vt) : NegVNode(in, vt) {}
  virtual int Opcode() const;
};

//------------------------------PopCountVINode---------------------------------
// Vector popcount integer bits
class PopCountVINode : public VectorNode {
 public:
  PopCountVINode(Node* in, const TypeVect* vt) : VectorNode(in,vt) {}
  virtual int Opcode() const;
};

//------------------------------PopCountVLNode---------------------------------
// Vector popcount long bits
class PopCountVLNode : public VectorNode {
 public:
  PopCountVLNode(Node* in, const TypeVect* vt) : VectorNode(in,vt) {
    assert(vt->element_basic_type() == T_LONG, "must be long");
  }
  virtual int Opcode() const;
};

//------------------------------SqrtVFNode--------------------------------------
// Vector Sqrt float
class SqrtVFNode : public VectorNode {
 public:
  SqrtVFNode(Node* in, const TypeVect* vt) : VectorNode(in,vt) {}
  virtual int Opcode() const;
};
//------------------------------RoundDoubleVNode--------------------------------
// Vector round double
class RoundDoubleModeVNode : public VectorNode {
 public:
  RoundDoubleModeVNode(Node* in1, Node* in2, const TypeVect* vt) : VectorNode(in1, in2, vt) {}
  virtual int Opcode() const;
};

//------------------------------SqrtVDNode--------------------------------------
// Vector Sqrt double
class SqrtVDNode : public VectorNode {
 public:
  SqrtVDNode(Node* in, const TypeVect* vt) : VectorNode(in,vt) {}
  virtual int Opcode() const;
};

//------------------------------ShiftVNode-----------------------------------
// Class ShiftV functionality.  This covers the common behaviors for all kinds
// of vector shifts.
class ShiftVNode : public VectorNode {
 private:
  bool _is_var_shift;
 public:
  ShiftVNode(Node* in1, Node* in2, const TypeVect* vt, bool is_var_shift) :
    VectorNode(in1,in2,vt), _is_var_shift(is_var_shift) {
    init_class_id(Class_ShiftV);
  }
  virtual Node* Identity(PhaseGVN* phase);
  virtual int Opcode() const = 0;
  virtual uint hash() const { return VectorNode::hash() + _is_var_shift; }
  virtual bool cmp(const Node& n) const {
    return VectorNode::cmp(n) && _is_var_shift == ((ShiftVNode&)n)._is_var_shift;
  }
  bool is_var_shift() { return _is_var_shift;}
  virtual uint size_of() const { return sizeof(ShiftVNode); }
};

//------------------------------LShiftVBNode-----------------------------------
// Vector left shift bytes
class LShiftVBNode : public ShiftVNode {
 public:
  LShiftVBNode(Node* in1, Node* in2, const TypeVect* vt, bool is_var_shift=false) :
    ShiftVNode(in1,in2,vt,is_var_shift) {}
  virtual int Opcode() const;
};

//------------------------------LShiftVSNode-----------------------------------
// Vector left shift shorts
class LShiftVSNode : public ShiftVNode {
 public:
  LShiftVSNode(Node* in1, Node* in2, const TypeVect* vt, bool is_var_shift=false) :
    ShiftVNode(in1,in2,vt,is_var_shift) {}
  virtual int Opcode() const;
};

//------------------------------LShiftVINode-----------------------------------
// Vector left shift ints
class LShiftVINode : public ShiftVNode {
 public:
  LShiftVINode(Node* in1, Node* in2, const TypeVect* vt, bool is_var_shift=false) :
    ShiftVNode(in1,in2,vt,is_var_shift) {}
  virtual int Opcode() const;
};

//------------------------------LShiftVLNode-----------------------------------
// Vector left shift longs
class LShiftVLNode : public ShiftVNode {
 public:
  LShiftVLNode(Node* in1, Node* in2, const TypeVect* vt, bool is_var_shift=false) :
    ShiftVNode(in1,in2,vt,is_var_shift) {}
  virtual int Opcode() const;
};

//------------------------------RShiftVBNode-----------------------------------
// Vector right arithmetic (signed) shift bytes
class RShiftVBNode : public ShiftVNode {
 public:
  RShiftVBNode(Node* in1, Node* in2, const TypeVect* vt, bool is_var_shift=false) :
    ShiftVNode(in1,in2,vt,is_var_shift) {}
  virtual int Opcode() const;
};

//------------------------------RShiftVSNode-----------------------------------
// Vector right arithmetic (signed) shift shorts
class RShiftVSNode : public ShiftVNode {
 public:
  RShiftVSNode(Node* in1, Node* in2, const TypeVect* vt, bool is_var_shift=false) :
    ShiftVNode(in1,in2,vt,is_var_shift) {}
  virtual int Opcode() const;
};

//------------------------------RShiftVINode-----------------------------------
// Vector right arithmetic (signed) shift ints
class RShiftVINode : public ShiftVNode {
 public:
  RShiftVINode(Node* in1, Node* in2, const TypeVect* vt, bool is_var_shift=false) :
    ShiftVNode(in1,in2,vt,is_var_shift) {}
  virtual int Opcode() const;
};

//------------------------------RShiftVLNode-----------------------------------
// Vector right arithmetic (signed) shift longs
class RShiftVLNode : public ShiftVNode {
 public:
  RShiftVLNode(Node* in1, Node* in2, const TypeVect* vt, bool is_var_shift=false) :
    ShiftVNode(in1,in2,vt,is_var_shift) {}
  virtual int Opcode() const;
};

//------------------------------URShiftVBNode----------------------------------
// Vector right logical (unsigned) shift bytes
class URShiftVBNode : public ShiftVNode {
 public:
  URShiftVBNode(Node* in1, Node* in2, const TypeVect* vt, bool is_var_shift=false) :
    ShiftVNode(in1,in2,vt,is_var_shift) {}
  virtual int Opcode() const;
};

//------------------------------URShiftVSNode----------------------------------
// Vector right logical (unsigned) shift shorts
class URShiftVSNode : public ShiftVNode {
 public:
  URShiftVSNode(Node* in1, Node* in2, const TypeVect* vt, bool is_var_shift=false) :
    ShiftVNode(in1,in2,vt,is_var_shift) {}
  virtual int Opcode() const;
};

//------------------------------URShiftVINode----------------------------------
// Vector right logical (unsigned) shift ints
class URShiftVINode : public ShiftVNode {
 public:
  URShiftVINode(Node* in1, Node* in2, const TypeVect* vt, bool is_var_shift=false) :
    ShiftVNode(in1,in2,vt,is_var_shift) {}
  virtual int Opcode() const;
};

//------------------------------URShiftVLNode----------------------------------
// Vector right logical (unsigned) shift longs
class URShiftVLNode : public ShiftVNode {
 public:
  URShiftVLNode(Node* in1, Node* in2, const TypeVect* vt, bool is_var_shift=false) :
     ShiftVNode(in1,in2,vt,is_var_shift) {}
  virtual int Opcode() const;
};

//------------------------------LShiftCntVNode---------------------------------
// Vector left shift count
class LShiftCntVNode : public VectorNode {
 public:
  LShiftCntVNode(Node* cnt, const TypeVect* vt) : VectorNode(cnt,vt) {}
  virtual int Opcode() const;
};

//------------------------------RShiftCntVNode---------------------------------
// Vector right shift count
class RShiftCntVNode : public VectorNode {
 public:
  RShiftCntVNode(Node* cnt, const TypeVect* vt) : VectorNode(cnt,vt) {}
  virtual int Opcode() const;
};

//------------------------------AndVNode---------------------------------------
// Vector and integer
class AndVNode : public VectorNode {
 public:
  AndVNode(Node* in1, Node* in2, const TypeVect* vt) : VectorNode(in1,in2,vt) {}
  virtual int Opcode() const;
  virtual Node* Identity(PhaseGVN* phase);
};

//------------------------------AndReductionVNode--------------------------------------
// Vector and byte, short, int, long as a reduction
class AndReductionVNode : public ReductionNode {
 public:
  AndReductionVNode(Node* ctrl, Node* in1, Node* in2) : ReductionNode(ctrl, in1, in2) {}
  virtual int Opcode() const;
};

//------------------------------OrVNode---------------------------------------
// Vector or byte, short, int, long as a reduction
class OrVNode : public VectorNode {
 public:
  OrVNode(Node* in1, Node* in2, const TypeVect* vt) : VectorNode(in1,in2,vt) {}
  virtual int Opcode() const;
  virtual Node* Identity(PhaseGVN* phase);
};

//------------------------------OrReductionVNode--------------------------------------
// Vector xor byte, short, int, long as a reduction
class OrReductionVNode : public ReductionNode {
 public:
  OrReductionVNode(Node* ctrl, Node* in1, Node* in2) : ReductionNode(ctrl, in1, in2) {}
  virtual int Opcode() const;
};

//------------------------------XorVNode---------------------------------------
// Vector xor integer
class XorVNode : public VectorNode {
 public:
  XorVNode(Node* in1, Node* in2, const TypeVect* vt) : VectorNode(in1,in2,vt) {}
  virtual int Opcode() const;
  virtual Node* Ideal(PhaseGVN* phase, bool can_reshape);
};

//------------------------------XorReductionVNode--------------------------------------
// Vector and int, long as a reduction
class XorReductionVNode : public ReductionNode {
 public:
  XorReductionVNode(Node* ctrl, Node* in1, Node* in2) : ReductionNode(ctrl, in1, in2) {}
  virtual int Opcode() const;
};

//------------------------------MinReductionVNode--------------------------------------
// Vector min byte, short, int, long, float, double as a reduction
class MinReductionVNode : public ReductionNode {
public:
  MinReductionVNode(Node* ctrl, Node* in1, Node* in2) : ReductionNode(ctrl, in1, in2) {}
  virtual int Opcode() const;
};

//------------------------------MaxReductionVNode--------------------------------------
// Vector min byte, short, int, long, float, double as a reduction
class MaxReductionVNode : public ReductionNode {
public:
  MaxReductionVNode(Node* ctrl, Node* in1, Node* in2) : ReductionNode(ctrl, in1, in2) {}
  virtual int Opcode() const;
};

//------------------------------CompressVNode--------------------------------------
// Vector compress
class CompressVNode: public VectorNode {
 public:
  CompressVNode(Node* vec, Node* mask, const TypeVect* vt) :
      VectorNode(vec, mask, vt) {
    init_class_id(Class_CompressV);
  }
  virtual int Opcode() const;
};

class CompressMNode: public VectorNode {
 public:
  CompressMNode(Node* mask, const TypeVect* vt) :
      VectorNode(mask, vt) {
    init_class_id(Class_CompressM);
  }
  virtual int Opcode() const;
};

//------------------------------ExpandVNode--------------------------------------
// Vector expand
class ExpandVNode: public VectorNode {
 public:
  ExpandVNode(Node* vec, Node* mask, const TypeVect* vt) :
      VectorNode(vec, mask, vt) {
    init_class_id(Class_ExpandV);
  }
  virtual int Opcode() const;
};

//================================= M E M O R Y ===============================

//------------------------------LoadVectorNode---------------------------------
// Load Vector from memory
class LoadVectorNode : public LoadNode {
 private:
  DEBUG_ONLY( bool _must_verify_alignment = false; );
 public:
  LoadVectorNode(Node* c, Node* mem, Node* adr, const TypePtr* at, const TypeVect* vt, ControlDependency control_dependency = LoadNode::DependsOnlyOnTest)
    : LoadNode(c, mem, adr, at, vt, MemNode::unordered, control_dependency) {
    init_class_id(Class_LoadVector);
    set_mismatched_access();
  }

  const TypeVect* vect_type() const { return type()->is_vect(); }
  uint length() const { return vect_type()->length(); } // Vector length

  virtual int Opcode() const;

  virtual uint ideal_reg() const  { return Matcher::vector_ideal_reg(memory_size()); }
  virtual BasicType memory_type() const { return T_VOID; }
  virtual int memory_size() const { return vect_type()->length_in_bytes(); }
  virtual Node* Ideal(PhaseGVN* phase, bool can_reshape);

  virtual int store_Opcode() const { return Op_StoreVector; }

  static LoadVectorNode* make(int opc, Node* ctl, Node* mem,
                              Node* adr, const TypePtr* atyp,
                              uint vlen, BasicType bt,
                              ControlDependency control_dependency = LoadNode::DependsOnlyOnTest);
  uint element_size(void) { return type2aelembytes(vect_type()->element_basic_type()); }

  // Needed for proper cloning.
  virtual uint size_of() const { return sizeof(*this); }

#ifdef ASSERT
  // When AlignVector is enabled, SuperWord only creates aligned vector loads and stores.
  // VerifyAlignVector verifies this. We need to mark the nodes created in SuperWord,
  // because nodes created elsewhere (i.e. VectorAPI) may still be misaligned.
  bool must_verify_alignment() const { return _must_verify_alignment; }
  void set_must_verify_alignment() { _must_verify_alignment = true; }
#endif
};

//------------------------------LoadVectorGatherNode------------------------------
// Load Vector from memory via index map
class LoadVectorGatherNode : public LoadVectorNode {
 public:
  LoadVectorGatherNode(Node* c, Node* mem, Node* adr, const TypePtr* at, const TypeVect* vt, Node* indices, Node* offset = nullptr)
    : LoadVectorNode(c, mem, adr, at, vt) {
    init_class_id(Class_LoadVectorGather);
    add_req(indices);
    DEBUG_ONLY(bool is_subword = is_subword_type(vt->element_basic_type()));
    assert(is_subword || indices->bottom_type()->is_vect(), "indices must be in vector");
    assert(is_subword || !offset, "");
    assert(req() == MemNode::ValueIn + 1, "match_edge expects that index input is in MemNode::ValueIn");
    if (offset) {
      add_req(offset);
    }
  }

  virtual int Opcode() const;
  virtual uint match_edge(uint idx) const {
     return idx == MemNode::Address ||
            idx == MemNode::ValueIn ||
            ((is_subword_type(vect_type()->element_basic_type())) &&
              idx == MemNode::ValueIn + 1);
  }
  virtual int store_Opcode() const {
    // Ensure it is different from any store opcode to avoid folding when indices are used
    return -1;
  }
};

//------------------------------StoreVectorNode--------------------------------
// Store Vector to memory
class StoreVectorNode : public StoreNode {
 private:
  const TypeVect* _vect_type;
  DEBUG_ONLY( bool _must_verify_alignment = false; );
 public:
  StoreVectorNode(Node* c, Node* mem, Node* adr, const TypePtr* at, Node* val)
    : StoreNode(c, mem, adr, at, val, MemNode::unordered), _vect_type(val->bottom_type()->is_vect()) {
    init_class_id(Class_StoreVector);
    set_mismatched_access();
  }

  const TypeVect* vect_type() const { return _vect_type; }
  uint length() const { return vect_type()->length(); } // Vector length

  virtual int Opcode() const;

  virtual uint ideal_reg() const  { return Matcher::vector_ideal_reg(memory_size()); }
  virtual BasicType memory_type() const { return T_VOID; }
  virtual int memory_size() const { return vect_type()->length_in_bytes(); }
  virtual Node* Ideal(PhaseGVN* phase, bool can_reshape);

  static StoreVectorNode* make(int opc, Node* ctl, Node* mem, Node* adr,
                               const TypePtr* atyp, Node* val, uint vlen);

  uint element_size(void) { return type2aelembytes(vect_type()->element_basic_type()); }

  // Needed for proper cloning.
  virtual uint size_of() const { return sizeof(*this); }
  virtual Node* mask() const { return nullptr; }
  virtual Node* indices() const { return nullptr; }

#ifdef ASSERT
  // When AlignVector is enabled, SuperWord only creates aligned vector loads and stores.
  // VerifyAlignVector verifies this. We need to mark the nodes created in SuperWord,
  // because nodes created elsewhere (i.e. VectorAPI) may still be misaligned.
  bool must_verify_alignment() const { return _must_verify_alignment; }
  void set_must_verify_alignment() { _must_verify_alignment = true; }
#endif
};

//------------------------------StoreVectorScatterNode------------------------------
// Store Vector into memory via index map

 class StoreVectorScatterNode : public StoreVectorNode {
  public:
   enum { Indices = 4 };
   StoreVectorScatterNode(Node* c, Node* mem, Node* adr, const TypePtr* at, Node* val, Node* indices)
     : StoreVectorNode(c, mem, adr, at, val) {
     init_class_id(Class_StoreVectorScatter);
     assert(indices->bottom_type()->is_vect(), "indices must be in vector");
     add_req(indices);
     assert(req() == MemNode::ValueIn + 2, "match_edge expects that last input is in MemNode::ValueIn+1");
   }
   virtual int Opcode() const;
   virtual uint match_edge(uint idx) const { return idx == MemNode::Address ||
                                                    idx == MemNode::ValueIn ||
                                                    idx == MemNode::ValueIn + 1; }
   virtual Node* indices() const { return in(Indices); }
};

//------------------------------StoreVectorMaskedNode--------------------------------
// Store Vector to memory under the influence of a predicate register(mask).
class StoreVectorMaskedNode : public StoreVectorNode {
 public:
  enum { Mask = 4 };
  StoreVectorMaskedNode(Node* c, Node* mem, Node* dst, Node* src, const TypePtr* at, Node* mask)
   : StoreVectorNode(c, mem, dst, at, src) {
    init_class_id(Class_StoreVectorMasked);
    set_mismatched_access();
    add_req(mask);
  }

  virtual int Opcode() const;

  virtual uint match_edge(uint idx) const {
    return idx > 1;
  }
  virtual Node* Ideal(PhaseGVN* phase, bool can_reshape);
  virtual Node* mask() const { return in(Mask); }
};

//------------------------------LoadVectorMaskedNode--------------------------------
// Load Vector from memory under the influence of a predicate register(mask).
class LoadVectorMaskedNode : public LoadVectorNode {
 public:
  LoadVectorMaskedNode(Node* c, Node* mem, Node* src, const TypePtr* at, const TypeVect* vt, Node* mask,
                       ControlDependency control_dependency = LoadNode::DependsOnlyOnTest)
   : LoadVectorNode(c, mem, src, at, vt, control_dependency) {
    init_class_id(Class_LoadVectorMasked);
    set_mismatched_access();
    add_req(mask);
  }

  virtual int Opcode() const;

  virtual uint match_edge(uint idx) const {
    return idx > 1;
  }
  virtual Node* Ideal(PhaseGVN* phase, bool can_reshape);
  virtual int store_Opcode() const {
    // Ensure it is different from any store opcode to avoid folding when a mask is used
    return -1;
  }
};

//-------------------------------LoadVectorGatherMaskedNode---------------------------------
// Load Vector from memory via index map under the influence of a predicate register(mask).
class LoadVectorGatherMaskedNode : public LoadVectorNode {
 public:
  LoadVectorGatherMaskedNode(Node* c, Node* mem, Node* adr, const TypePtr* at, const TypeVect* vt, Node* indices, Node* mask, Node* offset = nullptr)
    : LoadVectorNode(c, mem, adr, at, vt) {
    init_class_id(Class_LoadVectorGatherMasked);
    add_req(indices);
    add_req(mask);
    assert(req() == MemNode::ValueIn + 2, "match_edge expects that last input is in MemNode::ValueIn+1");
    if (is_subword_type(vt->element_basic_type())) {
      add_req(offset);
    }
  }

  virtual int Opcode() const;
  virtual uint match_edge(uint idx) const { return idx == MemNode::Address ||
                                                   idx == MemNode::ValueIn ||
                                                   idx == MemNode::ValueIn + 1 ||
                                                   (is_subword_type(vect_type()->is_vect()->element_basic_type()) &&
                                                   idx == MemNode::ValueIn + 2); }
  virtual int store_Opcode() const {
    // Ensure it is different from any store opcode to avoid folding when indices and mask are used
    return -1;
  }
};

//------------------------------StoreVectorScatterMaskedNode--------------------------------
// Store Vector into memory via index map under the influence of a predicate register(mask).
class StoreVectorScatterMaskedNode : public StoreVectorNode {
  public:
   enum { Indices = 4,
          Mask
   };
   StoreVectorScatterMaskedNode(Node* c, Node* mem, Node* adr, const TypePtr* at, Node* val, Node* indices, Node* mask)
     : StoreVectorNode(c, mem, adr, at, val) {
     init_class_id(Class_StoreVectorScatterMasked);
     assert(indices->bottom_type()->is_vect(), "indices must be in vector");
     assert(mask->bottom_type()->isa_vectmask(), "sanity");
     add_req(indices);
     add_req(mask);
     assert(req() == MemNode::ValueIn + 3, "match_edge expects that last input is in MemNode::ValueIn+2");
   }
   virtual int Opcode() const;
   virtual uint match_edge(uint idx) const { return idx == MemNode::Address ||
                                                    idx == MemNode::ValueIn ||
                                                    idx == MemNode::ValueIn + 1 ||
                                                    idx == MemNode::ValueIn + 2; }
   virtual Node* mask() const { return in(Mask); }
   virtual Node* indices() const { return in(Indices); }
};

// Verify that memory address (adr) is aligned. The mask specifies the
// least significant bits which have to be zero in the address.
//
// if (adr & mask == 0) {
//   return adr
// } else {
//   stop("verify_vector_alignment found a misaligned vector memory access")
// }
//
// This node is used just before a vector load/store with -XX:+VerifyAlignVector
class VerifyVectorAlignmentNode : public Node {
  virtual uint hash() const { return NO_HASH; };
public:
  VerifyVectorAlignmentNode(Node* adr, Node* mask) : Node(nullptr, adr, mask) {}
  virtual int Opcode() const;
  virtual uint size_of() const { return sizeof(*this); }
  virtual const Type *bottom_type() const { return in(1)->bottom_type(); }
};

//------------------------------VectorCmpMaskedNode--------------------------------
// Vector Comparison under the influence of a predicate register(mask).
class VectorCmpMaskedNode : public TypeNode {
  public:
   VectorCmpMaskedNode(Node* src1, Node* src2, Node* mask, const Type* ty): TypeNode(ty, 4)  {
     init_req(1, src1);
     init_req(2, src2);
     init_req(3, mask);
   }

  virtual int Opcode() const;
};

//------------------------------VectorMaskGenNode----------------------------------
class VectorMaskGenNode : public TypeNode {
 public:
  VectorMaskGenNode(Node* length, const Type* ty): TypeNode(ty, 2) {
    init_req(1, length);
  }

  virtual int Opcode() const;
  virtual uint ideal_reg() const { return Op_RegVectMask; }
  static Node* make(Node* length, BasicType vmask_bt);
  static Node* make(Node* length, BasicType vmask_bt, int vmask_len);
};

//------------------------------VectorMaskOpNode-----------------------------------
class VectorMaskOpNode : public TypeNode {
 private:
  int _mopc;
  const TypeVect* _vect_type;
 public:
  VectorMaskOpNode(Node* mask, const Type* ty, int mopc):
    TypeNode(ty, 2), _mopc(mopc), _vect_type(mask->bottom_type()->is_vect()) {
    assert(Matcher::has_predicated_vectors() || _vect_type->element_basic_type() == T_BOOLEAN, "");
    init_req(1, mask);
  }

  virtual const TypeVect* vect_type() { return _vect_type; }
  virtual int Opcode() const;
  virtual  uint  size_of() const { return sizeof(VectorMaskOpNode); }
  virtual uint  ideal_reg() const { return Op_RegI; }
  virtual Node* Ideal(PhaseGVN* phase, bool can_reshape);
  int get_mask_Opcode() const { return _mopc;}
  static Node* make(Node* mask, const Type* ty, int mopc);
};

class VectorMaskTrueCountNode : public VectorMaskOpNode {
 public:
  VectorMaskTrueCountNode(Node* mask, const Type* ty):
    VectorMaskOpNode(mask, ty, Op_VectorMaskTrueCount) {}
  virtual int Opcode() const;
};

class VectorMaskFirstTrueNode : public VectorMaskOpNode {
 public:
  VectorMaskFirstTrueNode(Node* mask, const Type* ty):
    VectorMaskOpNode(mask, ty, Op_VectorMaskFirstTrue) {}
  virtual int Opcode() const;
};

class VectorMaskLastTrueNode : public VectorMaskOpNode {
 public:
  VectorMaskLastTrueNode(Node* mask, const Type* ty):
    VectorMaskOpNode(mask, ty, Op_VectorMaskLastTrue) {}
  virtual int Opcode() const;
};

class VectorMaskToLongNode : public VectorMaskOpNode {
 public:
  VectorMaskToLongNode(Node* mask, const Type* ty):
    VectorMaskOpNode(mask, ty, Op_VectorMaskToLong) {}
  virtual int Opcode() const;
  virtual uint  ideal_reg() const { return Op_RegL; }
  virtual Node* Identity(PhaseGVN* phase);
};

class VectorLongToMaskNode : public VectorNode {
 public:
  VectorLongToMaskNode(Node* mask, const TypeVect* ty):
    VectorNode(mask, ty) {
  }
  virtual int Opcode() const;
  virtual Node* Ideal(PhaseGVN* phase, bool can_reshape);
};

//-------------------------- Vector mask broadcast -----------------------------------
class MaskAllNode : public VectorNode {
 public:
  MaskAllNode(Node* in, const TypeVect* vt) : VectorNode(in, vt) {}
  virtual int Opcode() const;
};

//--------------------------- Vector mask logical and --------------------------------
class AndVMaskNode : public AndVNode {
 public:
  AndVMaskNode(Node* in1, Node* in2, const TypeVect* vt) : AndVNode(in1, in2, vt) {}
  virtual int Opcode() const;
};

//--------------------------- Vector mask logical or ---------------------------------
class OrVMaskNode : public OrVNode {
 public:
  OrVMaskNode(Node* in1, Node* in2, const TypeVect* vt) : OrVNode(in1, in2, vt) {}
  virtual int Opcode() const;
};

//--------------------------- Vector mask logical xor --------------------------------
class XorVMaskNode : public XorVNode {
 public:
  XorVMaskNode(Node* in1, Node* in2, const TypeVect* vt) : XorVNode(in1, in2, vt) {}
  virtual int Opcode() const;
};

//=========================Promote_Scalar_to_Vector============================

class ReplicateNode : public VectorNode {
 public:
  ReplicateNode(Node* in1, const TypeVect* vt) : VectorNode(in1, vt) {
    assert(vt->element_basic_type() != T_CHAR, "not support");
  }
  virtual int Opcode() const;
};

//======================Populate_Indices_into_a_Vector=========================
class PopulateIndexNode : public VectorNode {
 public:
  PopulateIndexNode(Node* in1, Node* in2, const TypeVect* vt) : VectorNode(in1, in2, vt) {}
  virtual int Opcode() const;
};

//========================Pack_Scalars_into_a_Vector===========================

//------------------------------PackNode---------------------------------------
// Pack parent class (not for code generation).
class PackNode : public VectorNode {
 public:
  PackNode(Node* in1, const TypeVect* vt) : VectorNode(in1, vt) {}
  PackNode(Node* in1, Node* n2, const TypeVect* vt) : VectorNode(in1, n2, vt) {}
  virtual int Opcode() const;

  void add_opd(Node* n) {
    add_req(n);
  }

  // Create a binary tree form for Packs. [lo, hi) (half-open) range
  PackNode* binary_tree_pack(int lo, int hi);

  static PackNode* make(Node* s, uint vlen, BasicType bt);
};

//------------------------------PackBNode--------------------------------------
// Pack byte scalars into vector
class PackBNode : public PackNode {
 public:
  PackBNode(Node* in1, const TypeVect* vt)  : PackNode(in1, vt) {}
  virtual int Opcode() const;
};

//------------------------------PackSNode--------------------------------------
// Pack short scalars into a vector
class PackSNode : public PackNode {
 public:
  PackSNode(Node* in1, const TypeVect* vt)  : PackNode(in1, vt) {}
  PackSNode(Node* in1, Node* in2, const TypeVect* vt) : PackNode(in1, in2, vt) {}
  virtual int Opcode() const;
};

//------------------------------PackINode--------------------------------------
// Pack integer scalars into a vector
class PackINode : public PackNode {
 public:
  PackINode(Node* in1, const TypeVect* vt)  : PackNode(in1, vt) {}
  PackINode(Node* in1, Node* in2, const TypeVect* vt) : PackNode(in1, in2, vt) {}
  virtual int Opcode() const;
};

//------------------------------PackLNode--------------------------------------
// Pack long scalars into a vector
class PackLNode : public PackNode {
 public:
  PackLNode(Node* in1, const TypeVect* vt)  : PackNode(in1, vt) {}
  PackLNode(Node* in1, Node* in2, const TypeVect* vt) : PackNode(in1, in2, vt) {}
  virtual int Opcode() const;
};

//------------------------------Pack2LNode-------------------------------------
// Pack 2 long scalars into a vector
class Pack2LNode : public PackNode {
 public:
  Pack2LNode(Node* in1, Node* in2, const TypeVect* vt) : PackNode(in1, in2, vt) {}
  virtual int Opcode() const;
};

//------------------------------PackFNode--------------------------------------
// Pack float scalars into vector
class PackFNode : public PackNode {
 public:
  PackFNode(Node* in1, const TypeVect* vt)  : PackNode(in1, vt) {}
  PackFNode(Node* in1, Node* in2, const TypeVect* vt) : PackNode(in1, in2, vt) {}
  virtual int Opcode() const;
};

//------------------------------PackDNode--------------------------------------
// Pack double scalars into a vector
class PackDNode : public PackNode {
 public:
  PackDNode(Node* in1, const TypeVect* vt) : PackNode(in1, vt) {}
  PackDNode(Node* in1, Node* in2, const TypeVect* vt) : PackNode(in1, in2, vt) {}
  virtual int Opcode() const;
};

//------------------------------Pack2DNode-------------------------------------
// Pack 2 double scalars into a vector
class Pack2DNode : public PackNode {
 public:
  Pack2DNode(Node* in1, Node* in2, const TypeVect* vt) : PackNode(in1, in2, vt) {}
  virtual int Opcode() const;
};


class VectorLoadConstNode : public VectorNode {
 public:
  VectorLoadConstNode(Node* in1, const TypeVect* vt) : VectorNode(in1, vt) {}
  virtual int Opcode() const;
};

//========================Extract_Scalar_from_Vector===========================

//------------------------------ExtractNode------------------------------------
// Extract a scalar from a vector at position "pos"
class ExtractNode : public Node {
 public:
  ExtractNode(Node* src, Node* pos) : Node(nullptr, src, pos) {}
  virtual int Opcode() const;
  static Node* make(Node* v, ConINode* pos, BasicType bt);
  static int opcode(BasicType bt);
};

//------------------------------ExtractBNode-----------------------------------
// Extract a byte from a vector at position "pos"
class ExtractBNode : public ExtractNode {
 public:
  ExtractBNode(Node* src, Node* pos) : ExtractNode(src, pos) {}
  virtual int Opcode() const;
  virtual const Type* bottom_type() const { return TypeInt::BYTE; }
  virtual uint ideal_reg() const { return Op_RegI; }
};

//------------------------------ExtractUBNode----------------------------------
// Extract a boolean from a vector at position "pos"
class ExtractUBNode : public ExtractNode {
 public:
  ExtractUBNode(Node* src, Node* pos) : ExtractNode(src, pos) {}
  virtual int Opcode() const;
  virtual const Type* bottom_type() const { return TypeInt::BOOL; }
  virtual uint ideal_reg() const { return Op_RegI; }
};

//------------------------------ExtractCNode-----------------------------------
// Extract a char from a vector at position "pos"
class ExtractCNode : public ExtractNode {
 public:
  ExtractCNode(Node* src, Node* pos) : ExtractNode(src, pos) {}
  virtual int Opcode() const;
  virtual const Type *bottom_type() const { return TypeInt::CHAR; }
  virtual uint ideal_reg() const { return Op_RegI; }
};

//------------------------------ExtractSNode-----------------------------------
// Extract a short from a vector at position "pos"
class ExtractSNode : public ExtractNode {
 public:
  ExtractSNode(Node* src, Node* pos) : ExtractNode(src, pos) {}
  virtual int Opcode() const;
  virtual const Type *bottom_type() const { return TypeInt::SHORT; }
  virtual uint ideal_reg() const { return Op_RegI; }
};

//------------------------------ExtractINode-----------------------------------
// Extract an int from a vector at position "pos"
class ExtractINode : public ExtractNode {
 public:
  ExtractINode(Node* src, Node* pos) : ExtractNode(src, pos) {}
  virtual int Opcode() const;
  virtual const Type *bottom_type() const { return TypeInt::INT; }
  virtual uint ideal_reg() const { return Op_RegI; }
};

//------------------------------ExtractLNode-----------------------------------
// Extract a long from a vector at position "pos"
class ExtractLNode : public ExtractNode {
 public:
  ExtractLNode(Node* src, Node* pos) : ExtractNode(src, pos) {}
  virtual int Opcode() const;
  virtual const Type *bottom_type() const { return TypeLong::LONG; }
  virtual uint ideal_reg() const { return Op_RegL; }
};

//------------------------------ExtractFNode-----------------------------------
// Extract a float from a vector at position "pos"
class ExtractFNode : public ExtractNode {
 public:
  ExtractFNode(Node* src, Node* pos) : ExtractNode(src, pos) {}
  virtual int Opcode() const;
  virtual const Type *bottom_type() const { return Type::FLOAT; }
  virtual uint ideal_reg() const { return Op_RegF; }
};

//------------------------------ExtractDNode-----------------------------------
// Extract a double from a vector at position "pos"
class ExtractDNode : public ExtractNode {
 public:
  ExtractDNode(Node* src, Node* pos) : ExtractNode(src, pos) {}
  virtual int Opcode() const;
  virtual const Type *bottom_type() const { return Type::DOUBLE; }
  virtual uint ideal_reg() const { return Op_RegD; }
};

//------------------------------MacroLogicVNode-------------------------------
// Vector logical operations packing node.
class MacroLogicVNode : public VectorNode {
private:
  MacroLogicVNode(Node* in1, Node* in2, Node* in3, Node* fn, Node* mask, const TypeVect* vt)
  : VectorNode(in1, in2, in3, fn, vt) {
     if (mask) {
       this->add_req(mask);
       this->add_flag(Node::Flag_is_predicated_vector);
     }
  }

public:
  virtual int Opcode() const;

  static MacroLogicVNode* make(PhaseGVN& igvn, Node* in1, Node* in2, Node* in3,
                               Node* mask, uint truth_table, const TypeVect* vt);
};

class VectorMaskCmpNode : public VectorNode {
 private:
  BoolTest::mask _predicate;

 protected:
  virtual  uint size_of() const { return sizeof(VectorMaskCmpNode); }

 public:
  VectorMaskCmpNode(BoolTest::mask predicate, Node* in1, Node* in2, ConINode* predicate_node, const TypeVect* vt) :
      VectorNode(in1, in2, predicate_node, vt),
      _predicate(predicate) {
    assert(in1->bottom_type()->is_vect()->element_basic_type() == in2->bottom_type()->is_vect()->element_basic_type(),
           "VectorMaskCmp inputs must have same type for elements");
    assert(in1->bottom_type()->is_vect()->length() == in2->bottom_type()->is_vect()->length(),
           "VectorMaskCmp inputs must have same number of elements");
    assert((BoolTest::mask)predicate_node->get_int() == predicate, "Unmatched predicates");
    init_class_id(Class_VectorMaskCmp);
  }

  virtual int Opcode() const;
  virtual uint hash() const { return VectorNode::hash() + _predicate; }
  virtual bool cmp( const Node &n ) const {
    return VectorNode::cmp(n) && _predicate == ((VectorMaskCmpNode&)n)._predicate;
  }
  BoolTest::mask get_predicate() { return _predicate; }
#ifndef PRODUCT
  virtual void dump_spec(outputStream *st) const;
#endif // !PRODUCT
};

// Used to wrap other vector nodes in order to add masking functionality.
class VectorMaskWrapperNode : public VectorNode {
 public:
  VectorMaskWrapperNode(Node* vector, Node* mask)
    : VectorNode(vector, mask, vector->bottom_type()->is_vect()) {
    assert(mask->is_VectorMaskCmp(), "VectorMaskWrapper requires that second argument be a mask");
  }

  virtual int Opcode() const;
  Node* vector_val() const { return in(1); }
  Node* vector_mask() const { return in(2); }
};

class VectorTestNode : public CmpNode {
 private:
  BoolTest::mask _predicate;

 protected:
  uint size_of() const { return sizeof(*this); }

 public:
  VectorTestNode(Node* in1, Node* in2, BoolTest::mask predicate) : CmpNode(in1, in2), _predicate(predicate) {
    assert(in2->bottom_type()->is_vect() == in2->bottom_type()->is_vect(), "same vector type");
  }
  virtual int Opcode() const;
  virtual uint hash() const { return Node::hash() + _predicate; }
  virtual const Type* Value(PhaseGVN* phase) const { return TypeInt::CC; }
  virtual const Type* sub(const Type*, const Type*) const { return TypeInt::CC; }
  BoolTest::mask get_predicate() const { return _predicate; }

  virtual bool cmp( const Node &n ) const {
    return Node::cmp(n) && _predicate == ((VectorTestNode&)n)._predicate;
  }
};

class VectorBlendNode : public VectorNode {
 public:
  VectorBlendNode(Node* vec1, Node* vec2, Node* mask)
    : VectorNode(vec1, vec2, mask, vec1->bottom_type()->is_vect()) {
  }

  virtual int Opcode() const;
  virtual Node* Identity(PhaseGVN* phase);
  Node* vec1() const { return in(1); }
  Node* vec2() const { return in(2); }
  Node* vec_mask() const { return in(3); }
};

class VectorRearrangeNode : public VectorNode {
 public:
  VectorRearrangeNode(Node* vec1, Node* shuffle)
    : VectorNode(vec1, shuffle, vec1->bottom_type()->is_vect()) {
    // assert(mask->is_VectorMask(), "VectorBlendNode requires that third argument be a mask");
  }

  virtual int Opcode() const;
  Node* vec1() const { return in(1); }
  Node* vec_shuffle() const { return in(2); }
};


// Select elements from two source vectors based on the wrapped indexes held in
// the first vector.
class SelectFromTwoVectorNode : public VectorNode {
public:
  SelectFromTwoVectorNode(Node* indexes, Node* src1, Node* src2, const TypeVect* vt)
  : VectorNode(indexes, src1, src2, vt) {
      assert(is_integral_type(indexes->bottom_type()->is_vect()->element_basic_type()),
             "indexes must be an integral vector");
  }

  virtual int Opcode() const;
};

// The target may not directly support the rearrange operation for an element type. In those cases,
// we can transform the rearrange into a different element type. For example, on x86 before AVX512,
// there is no rearrange instruction for short elements, what we will then do is to transform the
// shuffle vector into one that we can do byte rearrange such that it would provide the same
// result. This could have been done in VectorRearrangeNode during code emission but we eagerly
// expand this out because it is often the case that an index vector is reused in many rearrange
// operations. This allows the index preparation to be GVN-ed as well as hoisted out of loops, etc.
class VectorLoadShuffleNode : public VectorNode {
 public:
  VectorLoadShuffleNode(Node* in, const TypeVect* vt)
    : VectorNode(in, vt) {}

  virtual int Opcode() const;
};

class VectorLoadMaskNode : public VectorNode {
 public:
  VectorLoadMaskNode(Node* in, const TypeVect* vt) : VectorNode(in, vt) {
    assert(in->bottom_type()->is_vect()->element_basic_type() == T_BOOLEAN, "must be boolean");
  }

  virtual int Opcode() const;
  virtual Node* Identity(PhaseGVN* phase);
  virtual Node* Ideal(PhaseGVN* phase, bool can_reshape);
};

class VectorStoreMaskNode : public VectorNode {
 protected:
  VectorStoreMaskNode(Node* in1, ConINode* in2, const TypeVect* vt) : VectorNode(in1, in2, vt) {}

 public:
  virtual int Opcode() const;
  virtual Node* Identity(PhaseGVN* phase);

  static VectorStoreMaskNode* make(PhaseGVN& gvn, Node* in, BasicType in_type, uint num_elem);
};

class VectorMaskCastNode : public VectorNode {
 public:
  VectorMaskCastNode(Node* in, const TypeVect* vt) : VectorNode(in, vt) {
    const TypeVect* in_vt = in->bottom_type()->is_vect();
    assert(in_vt->length() == vt->length(), "vector length must match");
  }
  virtual int Opcode() const;
};

// This is intended for use as a simple reinterpret node that has no cast.
class VectorReinterpretNode : public VectorNode {
 private:
  const TypeVect* _src_vt;

 protected:
  uint size_of() const { return sizeof(VectorReinterpretNode); }
 public:
  VectorReinterpretNode(Node* in, const TypeVect* src_vt, const TypeVect* dst_vt)
     : VectorNode(in, dst_vt), _src_vt(src_vt) {
     assert((!dst_vt->isa_vectmask() && !src_vt->isa_vectmask()) ||
            (type2aelembytes(src_vt->element_basic_type()) >= type2aelembytes(dst_vt->element_basic_type())),
            "unsupported mask widening reinterpretation");
     init_class_id(Class_VectorReinterpret);
  }

  const TypeVect* src_type() { return _src_vt; }
  virtual uint hash() const { return VectorNode::hash() + _src_vt->hash(); }
  virtual bool cmp( const Node &n ) const {
    return VectorNode::cmp(n) && Type::equals(_src_vt, ((VectorReinterpretNode&) n)._src_vt);
  }
  virtual Node* Identity(PhaseGVN* phase);

  virtual int Opcode() const;
};

class VectorCastNode : public VectorNode {
 public:
  VectorCastNode(Node* in, const TypeVect* vt) : VectorNode(in, vt) {}
  virtual int Opcode() const;

  static VectorNode* make(int vopc, Node* n1, BasicType bt, uint vlen);
  static int  opcode(int opc, BasicType bt, bool is_signed = true);
  static bool implemented(int opc, uint vlen, BasicType src_type, BasicType dst_type);

  virtual Node* Identity(PhaseGVN* phase);
};

class VectorCastB2XNode : public VectorCastNode {
 public:
  VectorCastB2XNode(Node* in, const TypeVect* vt) : VectorCastNode(in, vt) {
    assert(in->bottom_type()->is_vect()->element_basic_type() == T_BYTE, "must be byte");
  }
  virtual int Opcode() const;
};

class VectorCastS2XNode : public VectorCastNode {
 public:
  VectorCastS2XNode(Node* in, const TypeVect* vt) : VectorCastNode(in, vt) {
    assert(in->bottom_type()->is_vect()->element_basic_type() == T_SHORT, "must be short");
  }
  virtual int Opcode() const;
};

class VectorCastI2XNode : public VectorCastNode {
 public:
  VectorCastI2XNode(Node* in, const TypeVect* vt) : VectorCastNode(in, vt) {
    assert(in->bottom_type()->is_vect()->element_basic_type() == T_INT, "must be int");
  }
  virtual int Opcode() const;
};

class VectorCastL2XNode : public VectorCastNode {
 public:
  VectorCastL2XNode(Node* in, const TypeVect* vt) : VectorCastNode(in, vt) {
    assert(in->bottom_type()->is_vect()->element_basic_type() == T_LONG, "must be long");
  }
  virtual int Opcode() const;
};

class VectorCastF2XNode : public VectorCastNode {
 public:
  VectorCastF2XNode(Node* in, const TypeVect* vt) : VectorCastNode(in, vt) {
    assert(in->bottom_type()->is_vect()->element_basic_type() == T_FLOAT, "must be float");
  }
  virtual int Opcode() const;
};

class VectorCastD2XNode : public VectorCastNode {
 public:
  VectorCastD2XNode(Node* in, const TypeVect* vt) : VectorCastNode(in, vt) {
    assert(in->bottom_type()->is_vect()->element_basic_type() == T_DOUBLE, "must be double");
  }
  virtual int Opcode() const;
};

class VectorCastHF2FNode : public VectorCastNode {
 public:
  VectorCastHF2FNode(Node* in, const TypeVect* vt) : VectorCastNode(in, vt) {
    assert(in->bottom_type()->is_vect()->element_basic_type() == T_SHORT, "must be short");
  }
  virtual int Opcode() const;
};

class VectorCastF2HFNode : public VectorCastNode {
 public:
  VectorCastF2HFNode(Node* in, const TypeVect* vt) : VectorCastNode(in, vt) {
    assert(in->bottom_type()->is_vect()->element_basic_type() == T_FLOAT, "must be float");
  }
  virtual int Opcode() const;
};

// So far, VectorUCastNode can only be used in Vector API unsigned extensions
// between integral types. E.g., extending byte to float is not supported now.
class VectorUCastB2XNode : public VectorCastNode {
 public:
  VectorUCastB2XNode(Node* in, const TypeVect* vt) : VectorCastNode(in, vt) {
    assert(in->bottom_type()->is_vect()->element_basic_type() == T_BYTE, "must be byte");
    assert(vt->element_basic_type() == T_SHORT ||
           vt->element_basic_type() == T_INT ||
           vt->element_basic_type() == T_LONG, "must be");
  }
  virtual int Opcode() const;
};

class VectorUCastS2XNode : public VectorCastNode {
 public:
  VectorUCastS2XNode(Node* in, const TypeVect* vt) : VectorCastNode(in, vt) {
    assert(in->bottom_type()->is_vect()->element_basic_type() == T_SHORT, "must be short");
    assert(vt->element_basic_type() == T_INT ||
           vt->element_basic_type() == T_LONG, "must be");
  }
  virtual int Opcode() const;
};

class VectorUCastI2XNode : public VectorCastNode {
 public:
  VectorUCastI2XNode(Node* in, const TypeVect* vt) : VectorCastNode(in, vt) {
    assert(in->bottom_type()->is_vect()->element_basic_type() == T_INT, "must be int");
    assert(vt->element_basic_type() == T_LONG, "must be");
  }
  virtual int Opcode() const;
};

class RoundVFNode : public VectorNode {
 public:
  RoundVFNode(Node* in, const TypeVect* vt) :VectorNode(in, vt) {
    assert(in->bottom_type()->is_vect()->element_basic_type() == T_FLOAT, "must be float");
  }
  virtual int Opcode() const;
};

class RoundVDNode : public VectorNode {
 public:
  RoundVDNode(Node* in, const TypeVect* vt) : VectorNode(in, vt) {
    assert(in->bottom_type()->is_vect()->element_basic_type() == T_DOUBLE, "must be double");
  }
  virtual int Opcode() const;
};

class VectorInsertNode : public VectorNode {
 public:
  VectorInsertNode(Node* vsrc, Node* new_val, ConINode* pos, const TypeVect* vt) : VectorNode(vsrc, new_val, (Node*)pos, vt) {
   assert(pos->get_int() >= 0, "positive constants");
   assert(pos->get_int() < (int)vt->length(), "index must be less than vector length");
   assert(Type::equals(vt, vsrc->bottom_type()), "input and output must be same type");
  }
  virtual int Opcode() const;
  uint pos() const { return in(3)->get_int(); }

  static Node* make(Node* vec, Node* new_val, int position, PhaseGVN& gvn);
};

class VectorBoxNode : public InlineTypeNode {
 private:
  const TypeInstPtr* _box_type;
  const TypeVect*    _vec_type;

 public:
  void set_box_type(const TypeInstPtr* box_type) { _box_type = box_type; }
  void set_vec_type(const TypeVect* vec_type) { _vec_type = vec_type; }

  VectorBoxNode(Compile* C, ciInlineKlass* vk, Node* oop, const TypeInstPtr* box_type, const TypeVect* vt, bool null_free) :
    InlineTypeNode(vk, oop, null_free) {
      init_flags(Flag_is_macro);
      init_class_id(Class_VectorBox);
      set_vec_type(vt);
      set_box_type(box_type);
      C->add_macro_node(this);
  }

  static VectorBoxNode* make_box_node(PhaseGVN& gvn, Compile* C, Node* box, Node* val,
                                      const TypeInstPtr* box_type, const TypeVect* vt) {
    ciInlineKlass* vk = static_cast<ciInlineKlass*>(box_type->inline_klass());
    VectorBoxNode* box_node = new VectorBoxNode(C, vk, box, box_type, vt, false);

    ciInlineKlass* payload = vk->declared_nonstatic_field_at(0)->type()->as_inline_klass();
    // FIXME: Payload must be buffered if vector size is greater than InlineFieldMaxFlatSize
    // since payload will definitely have a non-flat user.
    Node* payload_value = InlineTypeNode::make_uninitialized(gvn, payload, true);
    payload_value->as_InlineType()->set_field_value(0, val);
    payload_value = gvn.transform(payload_value);

    box_node->set_field_value(0, payload_value);
    box_node->set_is_buffered(gvn, false);
    box_node->set_is_init(gvn, true);

    return box_node;
  }

  virtual bool is_default(PhaseGVN* gvn) const { return false; }
  const  TypeInstPtr* box_type() const { assert(_box_type != nullptr, ""); return _box_type; };
  const  TypeVect*    vec_type() const { assert(_vec_type != nullptr, ""); return _vec_type; };

  Node*  get_vec() {
    assert(field_value(0)->is_InlineType(), "");
    return field_value(0)->as_InlineType()->field_value(0);
  }

  virtual int Opcode() const;
  virtual const Type* bottom_type() const { return _box_type; }
  virtual       uint  ideal_reg() const { return box_type()->ideal_reg(); }
  virtual       uint  size_of() const { return sizeof(*this); }

  static const TypeFunc* vec_box_type(const TypeInstPtr* box_type);
};

class VectorBoxAllocateNode : public CallStaticJavaNode {
 public:
  VectorBoxAllocateNode(Compile* C, const TypeInstPtr* vbox_type)
    : CallStaticJavaNode(C, VectorBoxNode::vec_box_type(vbox_type), nullptr, nullptr) {
    init_flags(Flag_is_macro);
    C->add_macro_node(this);
  }

  virtual int Opcode() const;
#ifndef PRODUCT
  virtual void dump_spec(outputStream *st) const;
#endif // !PRODUCT
};

class VectorUnboxNode : public VectorNode {
 protected:
  uint size_of() const { return sizeof(*this); }
 public:
  VectorUnboxNode(Compile* C, const TypeVect* vec_type, Node* obj, Node* mem)
    : VectorNode(mem, obj, vec_type) {
    init_class_id(Class_VectorUnbox);
    init_flags(Flag_is_macro);
    C->add_macro_node(this);
  }

  virtual int Opcode() const;
  Node* obj() const { return in(2); }
  Node* mem() const { return in(1); }
  virtual Node* Identity(PhaseGVN* phase);
<<<<<<< HEAD
=======
  Node* Ideal(PhaseGVN* phase, bool can_reshape);
>>>>>>> 0e899b25
};

class RotateRightVNode : public VectorNode {
public:
  RotateRightVNode(Node* in1, Node* in2, const TypeVect* vt)
  : VectorNode(in1, in2, vt) {}

  virtual int Opcode() const;
  Node* Ideal(PhaseGVN* phase, bool can_reshape);
};

class RotateLeftVNode : public VectorNode {
public:
  RotateLeftVNode(Node* in1, Node* in2, const TypeVect* vt)
  : VectorNode(in1, in2, vt) {}

  virtual int Opcode() const;
  Node* Ideal(PhaseGVN* phase, bool can_reshape);
};

class CountLeadingZerosVNode : public VectorNode {
 public:
  CountLeadingZerosVNode(Node* in, const TypeVect* vt)
  : VectorNode(in, vt) {
    assert(in->bottom_type()->is_vect()->element_basic_type() == vt->element_basic_type(),
           "must be the same");
  }

  virtual int Opcode() const;
};

class CountTrailingZerosVNode : public VectorNode {
 public:
  CountTrailingZerosVNode(Node* in, const TypeVect* vt)
  : VectorNode(in, vt) {
    assert(in->bottom_type()->is_vect()->element_basic_type() == vt->element_basic_type(),
           "must be the same");
  }

  virtual int Opcode() const;
};

class ReverseVNode : public VectorNode {
public:
  ReverseVNode(Node* in, const TypeVect* vt)
  : VectorNode(in, vt) {}

  virtual Node* Identity(PhaseGVN* phase);
  virtual int Opcode() const;
};

class ReverseBytesVNode : public VectorNode {
public:
  ReverseBytesVNode(Node* in, const TypeVect* vt)
  : VectorNode(in, vt) {}

  virtual Node* Identity(PhaseGVN* phase);
  virtual int Opcode() const;
};

class SignumVFNode : public VectorNode {
public:
  SignumVFNode(Node* in1, Node* zero, Node* one, const TypeVect* vt)
  : VectorNode(in1, zero, one, vt) {}

  virtual int Opcode() const;
};

class SignumVDNode : public VectorNode {
public:
  SignumVDNode(Node* in1, Node* zero, Node* one, const TypeVect* vt)
  : VectorNode(in1, zero, one, vt) {}

  virtual int Opcode() const;
};

class CompressBitsVNode : public VectorNode {
public:
  CompressBitsVNode(Node* in, Node* mask, const TypeVect* vt)
  : VectorNode(in, mask, vt) {}
  virtual int Opcode() const;
};

class ExpandBitsVNode : public VectorNode {
public:
  ExpandBitsVNode(Node* in, Node* mask, const TypeVect* vt)
  : VectorNode(in, mask, vt) {}
  virtual int Opcode() const;
};

#endif // SHARE_OPTO_VECTORNODE_HPP<|MERGE_RESOLUTION|>--- conflicted
+++ resolved
@@ -1925,8 +1925,8 @@
     VectorBoxNode* box_node = new VectorBoxNode(C, vk, box, box_type, vt, false);
 
     ciInlineKlass* payload = vk->declared_nonstatic_field_at(0)->type()->as_inline_klass();
-    // FIXME: Payload must be buffered if vector size is greater than InlineFieldMaxFlatSize
-    // since payload will definitely have a non-flat user.
+    // Non-flat payload field is buffered lazily during box expansion if box
+    // survives unboxing-boxing optimization, checkout GraphKit::access_store_at
     Node* payload_value = InlineTypeNode::make_uninitialized(gvn, payload, true);
     payload_value->as_InlineType()->set_field_value(0, val);
     payload_value = gvn.transform(payload_value);
@@ -1984,10 +1984,6 @@
   Node* obj() const { return in(2); }
   Node* mem() const { return in(1); }
   virtual Node* Identity(PhaseGVN* phase);
-<<<<<<< HEAD
-=======
-  Node* Ideal(PhaseGVN* phase, bool can_reshape);
->>>>>>> 0e899b25
 };
 
 class RotateRightVNode : public VectorNode {
