--- conflicted
+++ resolved
@@ -50,7 +50,9 @@
 
   ciInstanceKlass* field_holder = field->holder();
 
-  if (is_field && field_holder->is_inlinetype()) {
+  // TODO re-enable
+  //if (is_field && field_holder->is_inlinetype()) {
+  if (is_field && field_holder->is_inlinetype() && peek()->is_InlineType()) {
     if (!peek()->is_InlineType()) {
       peek()->dump(10);
       assert(false, "FAIL");
@@ -63,10 +65,6 @@
     }
     InlineTypeNode* vt = pop()->as_InlineType();
     Node* value = vt->field_value_by_offset(field->offset());
-    if (value->is_InlineTypeBase() && _gvn.type(value->in(2))->maybe_null()) {
-      //value->dump(3);
-      //assert(false, "FAIL1");
-    }
     push_node(field->layout_type(), value);
     return;
   }
@@ -207,12 +205,8 @@
     DecoratorSet decorators = IN_HEAP;
     decorators |= field->is_volatile() ? MO_SEQ_CST : MO_UNORDERED;
     ld = access_load_at(obj, adr, adr_type, type, bt, decorators);
-<<<<<<< HEAD
-
-    if (bt == T_INLINE_TYPE) {
-=======
+
     if (field->is_null_free()) {
->>>>>>> a8994ba4
       // Load a non-flattened inline type from memory
       if (field_klass->as_inline_klass()->is_scalarizable()) {
         ld = InlineTypeNode::make_from_oop(this, ld, field_klass->as_inline_klass());
