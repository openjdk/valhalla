--- conflicted
+++ resolved
@@ -191,17 +191,8 @@
   const Type *type;
 
   bool must_assert_null = false;
-<<<<<<< HEAD
-  if (bt == T_OBJECT || bt == T_VALUETYPE) {
-=======
-
-  DecoratorSet decorators = IN_HEAP;
-  decorators |= is_vol ? MO_SEQ_CST : MO_UNORDERED;
-
-  bool is_obj = bt == T_OBJECT || bt == T_ARRAY;
-
-  if (is_obj) {
->>>>>>> a9a54291
+
+  if (bt == T_OBJECT || bt == T_ARRAY || bt == T_VALUETYPE) {
     if (!field->type()->is_loaded()) {
       type = TypeInstPtr::BOTTOM;
       must_assert_null = true;
@@ -231,15 +222,7 @@
   } else {
     type = Type::get_const_basic_type(bt);
   }
-<<<<<<< HEAD
-  if (support_IRIW_for_not_multiple_copy_atomic_cpu && field->is_volatile()) {
-    insert_mem_bar(Op_MemBarVolatile);   // StoreLoad barrier
-  }
-
-  // Build the load.
-  //
-  MemNode::MemOrd mo = is_vol ? MemNode::acquire : MemNode::unordered;
-  bool needs_atomic_access = is_vol || AlwaysAtomicAccesses;
+
   Node* ld = NULL;
   if (flattened) {
     // Load flattened value type
@@ -250,12 +233,10 @@
       // should not return the default value type in that case.
       bt = T_VALUETYPEPTR;
     }
-    ld = make_load(NULL, adr, type, bt, adr_type, mo, LoadNode::DependsOnlyOnTest, needs_atomic_access);
-  }
-=======
-
-  Node* ld = access_load_at(obj, adr, adr_type, type, bt, decorators);
->>>>>>> a9a54291
+    DecoratorSet decorators = IN_HEAP;
+    decorators |= is_vol ? MO_SEQ_CST : MO_UNORDERED;
+    ld = access_load_at(obj, adr, adr_type, type, bt, decorators);
+  }
 
   // Adjust Java stack
   if (type2size[bt] == 1)
@@ -290,14 +271,6 @@
 
 void Parse::do_put_xxx(Node* obj, ciField* field, bool is_field) {
   bool is_vol = field->is_volatile();
-<<<<<<< HEAD
-  bool is_flattened = field->is_flattened();
-  // If reference is volatile, prevent following memory ops from
-  // floating down past the volatile write.  Also prevents commoning
-  // another volatile read.
-  if (is_vol)  insert_mem_bar(Op_MemBarRelease);
-=======
->>>>>>> a9a54291
 
   // Compute address and memory type.
   int offset = field->offset_in_bytes();
@@ -310,49 +283,31 @@
   DecoratorSet decorators = IN_HEAP;
   decorators |= is_vol ? MO_SEQ_CST : MO_UNORDERED;
 
-  bool is_obj = bt == T_OBJECT || bt == T_ARRAY;
-
   // Store the value.
-<<<<<<< HEAD
-  if (bt == T_OBJECT || bt == T_VALUETYPE) {
-    const TypeOopPtr* field_type;
-    if (!field->type()->is_loaded()) {
-      field_type = TypeInstPtr::BOTTOM;
-    } else {
-=======
   const Type* field_type;
   if (!field->type()->is_loaded()) {
     field_type = TypeInstPtr::BOTTOM;
   } else {
-    if (is_obj) {
->>>>>>> a9a54291
+    if (bt == T_OBJECT || bt == T_ARRAY || bt == T_VALUETYPE) {
       field_type = TypeOopPtr::make_from_klass(field->type()->as_klass());
     } else {
       field_type = Type::BOTTOM;
     }
-<<<<<<< HEAD
-    if (field->is_flattenable() && !val->is_ValueType()) {
-      // We can see a null constant here
-      assert(val->bottom_type()->remove_speculative() == TypePtr::NULL_PTR, "Anything other than null?");
-      push(null());
-      uncommon_trap(Deoptimization::Reason_null_check, Deoptimization::Action_none);
-      assert(stopped(), "dead path");
-      return;
-    }
-    if (is_flattened) {
-      // Store flattened value type to a non-static field
-      assert(bt == T_VALUETYPE, "flattening is only supported for value type fields");
-      val->as_ValueType()->store_flattened(this, obj, obj, field->holder(), offset);
-    } else {
-      store_oop_to_object(control(), obj, adr, adr_type, val, field_type, bt, mo);
-    }
+  }
+  if (field->is_flattenable() && !val->is_ValueType()) {
+    // We can see a null constant here
+    assert(val->bottom_type()->remove_speculative() == TypePtr::NULL_PTR, "Anything other than null?");
+    push(null());
+    uncommon_trap(Deoptimization::Reason_null_check, Deoptimization::Action_none);
+    assert(stopped(), "dead path");
+    return;
+  } else if (field->is_flattened()) {
+    // Store flattened value type to a non-static field
+    assert(bt == T_VALUETYPE, "flattening is only supported for value type fields");
+    val->as_ValueType()->store_flattened(this, obj, obj, field->holder(), offset);
   } else {
-    bool needs_atomic_access = is_vol || AlwaysAtomicAccesses;
-    store_to_memory(control(), adr, val, bt, adr_type, mo, needs_atomic_access);
-=======
->>>>>>> a9a54291
-  }
-  access_store_at(control(), obj, adr, adr_type, val, field_type, bt, decorators);
+    access_store_at(control(), obj, adr, adr_type, val, field_type, bt, decorators);
+  }
 
   if (is_field) {
     // Remember we wrote a volatile field.
