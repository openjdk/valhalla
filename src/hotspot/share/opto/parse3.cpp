/*
 * Copyright (c) 1998, 2018, Oracle and/or its affiliates. All rights reserved.
 * DO NOT ALTER OR REMOVE COPYRIGHT NOTICES OR THIS FILE HEADER.
 *
 * This code is free software; you can redistribute it and/or modify it
 * under the terms of the GNU General Public License version 2 only, as
 * published by the Free Software Foundation.
 *
 * This code is distributed in the hope that it will be useful, but WITHOUT
 * ANY WARRANTY; without even the implied warranty of MERCHANTABILITY or
 * FITNESS FOR A PARTICULAR PURPOSE.  See the GNU General Public License
 * version 2 for more details (a copy is included in the LICENSE file that
 * accompanied this code).
 *
 * You should have received a copy of the GNU General Public License version
 * 2 along with this work; if not, write to the Free Software Foundation,
 * Inc., 51 Franklin St, Fifth Floor, Boston, MA 02110-1301 USA.
 *
 * Please contact Oracle, 500 Oracle Parkway, Redwood Shores, CA 94065 USA
 * or visit www.oracle.com if you need additional information or have any
 * questions.
 *
 */

#include "precompiled.hpp"
#include "compiler/compileLog.hpp"
#include "interpreter/linkResolver.hpp"
#include "memory/universe.hpp"
#include "oops/objArrayKlass.hpp"
#include "oops/valueArrayKlass.hpp"
#include "opto/addnode.hpp"
#include "opto/castnode.hpp"
#include "opto/memnode.hpp"
#include "opto/parse.hpp"
#include "opto/rootnode.hpp"
#include "opto/runtime.hpp"
#include "opto/subnode.hpp"
#include "opto/valuetypenode.hpp"
#include "runtime/deoptimization.hpp"
#include "runtime/handles.inline.hpp"

//=============================================================================
// Helper methods for _get* and _put* bytecodes
//=============================================================================
<<<<<<< HEAD
bool Parse::static_field_ok_in_clinit(ciField *field, ciMethod *method) {
  // Could be the field_holder's <clinit> method, or <clinit> for a subklass.
  // Better to check now than to Deoptimize as soon as we execute
  assert( field->is_static(), "Only check if field is static");
  // is_being_initialized() is too generous.  It allows access to statics
  // by threads that are not running the <clinit> before the <clinit> finishes.
  // return field->holder()->is_being_initialized();

  // The following restriction is correct but conservative.
  // It is also desirable to allow compilation of methods called from <clinit>
  // but this generated code will need to be made safe for execution by
  // other threads, or the transition from interpreted to compiled code would
  // need to be guarded.
  ciInstanceKlass *field_holder = field->holder();

  if (method->holder()->is_subclass_of(field_holder)) {
    if (method->is_class_initializer()) {
      // OK to access static fields inside initializer
      return true;
    } else if (method->is_object_constructor()) {
      // It's also OK to access static fields inside a constructor,
      // because any thread calling the constructor must first have
      // synchronized on the class by executing a '_new' bytecode.
      return true;
    }
  }
  if (C->is_compiling_clinit_for(field_holder)) {
    return true; // access in the context of static initializer
  }
  return false;
}


=======
>>>>>>> 60f385e7
void Parse::do_field_access(bool is_get, bool is_field) {
  bool will_link;
  ciField* field = iter().get_field(will_link);
  assert(will_link, "getfield: typeflow responsibility");

  ciInstanceKlass* field_holder = field->holder();

  if (is_field && field_holder->is_valuetype() && peek()->is_ValueType()) {
    assert(is_get, "value type field store not supported");
    ValueTypeNode* vt = pop()->as_ValueType();
    Node* value = vt->field_value_by_offset(field->offset());
    push_node(field->layout_type(), value);
    return;
  }

  if (is_field == field->is_static()) {
    // Interpreter will throw java_lang_IncompatibleClassChangeError
    // Check this before allowing <clinit> methods to access static fields
    uncommon_trap(Deoptimization::Reason_unhandled,
                  Deoptimization::Action_none);
    return;
  }

  // Deoptimize on putfield writes to call site target field.
  if (!is_get && field->is_call_site_target()) {
    uncommon_trap(Deoptimization::Reason_unhandled,
                  Deoptimization::Action_reinterpret,
                  NULL, "put to call site target field");
    return;
  }

  if (C->needs_clinit_barrier(field, method())) {
    clinit_barrier(field_holder, method());
    if (stopped())  return;
  }

  assert(field->will_link(method(), bc()), "getfield: typeflow responsibility");

  // Note:  We do not check for an unloaded field type here any more.

  // Generate code for the object pointer.
  Node* obj;
  if (is_field) {
    int obj_depth = is_get ? 0 : field->type()->size();
    obj = null_check(peek(obj_depth));
    // Compile-time detect of null-exception?
    if (stopped())  return;

#ifdef ASSERT
    const TypeInstPtr *tjp = TypeInstPtr::make(TypePtr::NotNull, iter().get_declared_field_holder());
    assert(_gvn.type(obj)->higher_equal(tjp), "cast_up is no longer needed");
#endif

    if (is_get) {
      (void) pop();  // pop receiver before getting
      do_get_xxx(obj, field);
    } else {
      do_put_xxx(obj, field, is_field);
      if (stopped()) {
        return;
      }
      (void) pop();  // pop receiver after putting
    }
  } else {
    const TypeInstPtr* tip = TypeInstPtr::make(field_holder->java_mirror());
    obj = _gvn.makecon(tip);
    if (is_get) {
      do_get_xxx(obj, field);
    } else {
      do_put_xxx(obj, field, is_field);
    }
  }
}

void Parse::do_get_xxx(Node* obj, ciField* field) {
  BasicType bt = field->layout_type();

  // Does this field have a constant value?  If so, just push the value.
  if (field->is_constant() &&
      // Keep consistent with types found by ciTypeFlow: for an
      // unloaded field type, ciTypeFlow::StateVector::do_getstatic()
      // speculates the field is null. The code in the rest of this
      // method does the same. We must not bypass it and use a non
      // null constant here.
      (bt != T_OBJECT || field->type()->is_loaded())) {
    // final or stable field
    Node* con = make_constant_from_field(field, obj);
    if (con != NULL) {
      push_node(field->layout_type(), con);
      return;
    }
  }

  ciType* field_klass = field->type();
  bool is_vol = field->is_volatile();
  bool flattened = field->is_flattened();
  bool flattenable = field->is_flattenable();

  // Compute address and memory type.
  int offset = field->offset_in_bytes();
  const TypePtr* adr_type = C->alias_type(field)->adr_type();
  Node *adr = basic_plus_adr(obj, obj, offset);

  // Build the resultant type of the load
  const Type *type;

  bool must_assert_null = false;

  if (bt == T_OBJECT || bt == T_ARRAY || bt == T_VALUETYPE) {
    if (!field->type()->is_loaded()) {
      type = TypeInstPtr::BOTTOM;
      must_assert_null = true;
    } else if (field->is_static_constant()) {
      // This can happen if the constant oop is non-perm.
      ciObject* con = field->constant_value().as_object();
      // Do not "join" in the previous type; it doesn't add value,
      // and may yield a vacuous result if the field is of interface type.
      if (con->is_null_object()) {
        type = TypePtr::NULL_PTR;
      } else {
        type = TypeOopPtr::make_from_constant(con)->isa_oopptr();
      }
      assert(type != NULL, "field singleton type must be consistent");
    } else {
      type = TypeOopPtr::make_from_klass(field_klass->as_klass());
      if (bt == T_VALUETYPE && field->is_static()) {
        // Check if static value type field is already initialized
        assert(!flattened, "static fields should not be flattened");
        ciInstance* mirror = field->holder()->java_mirror();
        ciObject* val = mirror->field_value(field).as_object();
        if (!val->is_null_object()) {
          type = type->join_speculative(TypePtr::NOTNULL);
          flattenable = true; // Null-free, treat as flattenable
        }
      }
    }
  } else {
    type = Type::get_const_basic_type(bt);
  }

  Node* ld = NULL;
  if (flattened) {
    // Load flattened value type
    ld = ValueTypeNode::make_from_flattened(this, field_klass->as_value_klass(), obj, obj, field->holder(), offset);
  } else {
    DecoratorSet decorators = IN_HEAP;
    decorators |= is_vol ? MO_SEQ_CST : MO_UNORDERED;
    ld = access_load_at(obj, adr, adr_type, type, bt, decorators);
    if (flattenable) {
      // Load a non-flattened but flattenable value type from memory
      if (field_klass->as_value_klass()->is_scalarizable()) {
        ld = ValueTypeNode::make_from_oop(this, ld, field_klass->as_value_klass());
      } else {
        ld = null2default(ld, field_klass->as_value_klass());
      }
    }
  }

  // Adjust Java stack
  if (type2size[bt] == 1)
    push(ld);
  else
    push_pair(ld);

  if (must_assert_null) {
    // Do not take a trap here.  It's possible that the program
    // will never load the field's class, and will happily see
    // null values in this field forever.  Don't stumble into a
    // trap for such a program, or we might get a long series
    // of useless recompilations.  (Or, we might load a class
    // which should not be loaded.)  If we ever see a non-null
    // value, we will then trap and recompile.  (The trap will
    // not need to mention the class index, since the class will
    // already have been loaded if we ever see a non-null value.)
    // uncommon_trap(iter().get_field_signature_index());
    if (PrintOpto && (Verbose || WizardMode)) {
      method()->print_name(); tty->print_cr(" asserting nullness of field at bci: %d", bci());
    }
    if (C->log() != NULL) {
      C->log()->elem("assert_null reason='field' klass='%d'",
                     C->log()->identify(field->type()));
    }
    // If there is going to be a trap, put it at the next bytecode:
    set_bci(iter().next_bci());
    null_assert(peek());
    set_bci(iter().cur_bci()); // put it back
  }
}

void Parse::do_put_xxx(Node* obj, ciField* field, bool is_field) {
  bool is_vol = field->is_volatile();

  // Compute address and memory type.
  int offset = field->offset_in_bytes();
  const TypePtr* adr_type = C->alias_type(field)->adr_type();
  Node* adr = basic_plus_adr(obj, obj, offset);
  BasicType bt = field->layout_type();
  // Value to be stored
  Node* val = type2size[bt] == 1 ? pop() : pop_pair();

  DecoratorSet decorators = IN_HEAP;
  decorators |= is_vol ? MO_SEQ_CST : MO_UNORDERED;

  // Store the value.
  const Type* field_type;
  if (!field->type()->is_loaded()) {
    field_type = TypeInstPtr::BOTTOM;
  } else {
    if (bt == T_OBJECT || bt == T_ARRAY || bt == T_VALUETYPE) {
      field_type = TypeOopPtr::make_from_klass(field->type()->as_klass());
    } else {
      field_type = Type::BOTTOM;
    }
  }

  if (field->is_flattenable() && !val->is_ValueType()) {
    inc_sp(1);
    val = null_check(val);
    dec_sp(1);
    if (stopped()) return;
  }

  if (field->is_flattened()) {
    // Store flattened value type to a non-static field
    if (!val->is_ValueType()) {
      assert(!gvn().type(val)->maybe_null(), "should never be null");
      val = ValueTypeNode::make_from_oop(this, val, field->type()->as_value_klass());
    }
    val->as_ValueType()->store_flattened(this, obj, obj, field->holder(), offset);
  } else {
    access_store_at(obj, adr, adr_type, val, field_type, bt, decorators);
  }

  if (is_field) {
    // Remember we wrote a volatile field.
    // For not multiple copy atomic cpu (ppc64) a barrier should be issued
    // in constructors which have such stores. See do_exits() in parse1.cpp.
    if (is_vol) {
      set_wrote_volatile(true);
    }
    set_wrote_fields(true);

    // If the field is final, the rules of Java say we are in <init> or <clinit>.
    // Note the presence of writes to final non-static fields, so that we
    // can insert a memory barrier later on to keep the writes from floating
    // out of the constructor.
    // Any method can write a @Stable field; insert memory barriers after those also.
    if (field->is_final()) {
      set_wrote_final(true);
      if (AllocateNode::Ideal_allocation(obj, &_gvn) != NULL) {
        // Preserve allocation ptr to create precedent edge to it in membar
        // generated on exit from constructor.
        // Can't bind stable with its allocation, only record allocation for final field.
        set_alloc_with_final(obj);
      }
    }
    if (field->is_stable()) {
      set_wrote_stable(true);
    }
  }
}

//=============================================================================

void Parse::do_newarray() {
  bool will_link;
  ciKlass* klass = iter().get_klass(will_link);
  bool never_null = iter().is_klass_never_null();

  // Uncommon Trap when class that array contains is not loaded
  // we need the loaded class for the rest of graph; do not
  // initialize the container class (see Java spec)!!!
  assert(will_link, "newarray: typeflow responsibility");

  ciArrayKlass* array_klass = ciArrayKlass::make(klass, never_null);

  // Check that array_klass object is loaded
  if (!array_klass->is_loaded()) {
    // Generate uncommon_trap for unloaded array_class
    uncommon_trap(Deoptimization::Reason_unloaded,
                  Deoptimization::Action_reinterpret,
                  array_klass);
    return;
  } else if (array_klass->element_klass() != NULL &&
             array_klass->element_klass()->is_valuetype() &&
             !array_klass->element_klass()->as_value_klass()->is_initialized()) {
    uncommon_trap(Deoptimization::Reason_uninitialized,
                  Deoptimization::Action_reinterpret,
                  NULL);
    return;
  }

  kill_dead_locals();

  const TypeKlassPtr* array_klass_type = TypeKlassPtr::make(array_klass);
  Node* count_val = pop();
  Node* obj = new_array(makecon(array_klass_type), count_val, 1);
  push(obj);
}


void Parse::do_newarray(BasicType elem_type) {
  kill_dead_locals();

  Node*   count_val = pop();
  const TypeKlassPtr* array_klass = TypeKlassPtr::make(ciTypeArrayKlass::make(elem_type));
  Node*   obj = new_array(makecon(array_klass), count_val, 1);
  // Push resultant oop onto stack
  push(obj);
}

// Expand simple expressions like new int[3][5] and new Object[2][nonConLen].
// Also handle the degenerate 1-dimensional case of anewarray.
Node* Parse::expand_multianewarray(ciArrayKlass* array_klass, Node* *lengths, int ndimensions, int nargs) {
  Node* length = lengths[0];
  assert(length != NULL, "");
  Node* array = new_array(makecon(TypeKlassPtr::make(array_klass)), length, nargs);
  if (ndimensions > 1) {
    jint length_con = find_int_con(length, -1);
    guarantee(length_con >= 0, "non-constant multianewarray");
    ciArrayKlass* array_klass_1 = array_klass->as_obj_array_klass()->element_klass()->as_array_klass();
    const TypePtr* adr_type = TypeAryPtr::OOPS;
    const TypeOopPtr*    elemtype = _gvn.type(array)->is_aryptr()->elem()->make_oopptr();
    const intptr_t header   = arrayOopDesc::base_offset_in_bytes(T_OBJECT);
    for (jint i = 0; i < length_con; i++) {
      Node*    elem   = expand_multianewarray(array_klass_1, &lengths[1], ndimensions-1, nargs);
      intptr_t offset = header + ((intptr_t)i << LogBytesPerHeapOop);
      Node*    eaddr  = basic_plus_adr(array, offset);
      access_store_at(array, eaddr, adr_type, elem, elemtype, T_OBJECT, IN_HEAP | IS_ARRAY);
    }
  }
  return array;
}

void Parse::do_multianewarray() {
  int ndimensions = iter().get_dimensions();

  // the m-dimensional array
  bool will_link;
  ciArrayKlass* array_klass = iter().get_klass(will_link)->as_array_klass();
  assert(will_link, "multianewarray: typeflow responsibility");

  // Note:  Array classes are always initialized; no is_initialized check.

  kill_dead_locals();

  // get the lengths from the stack (first dimension is on top)
  Node** length = NEW_RESOURCE_ARRAY(Node*, ndimensions + 1);
  length[ndimensions] = NULL;  // terminating null for make_runtime_call
  int j;
  for (j = ndimensions-1; j >= 0 ; j--) length[j] = pop();

  // The original expression was of this form: new T[length0][length1]...
  // It is often the case that the lengths are small (except the last).
  // If that happens, use the fast 1-d creator a constant number of times.
  const int expand_limit = MIN2((int)MultiArrayExpandLimit, 100);
  int expand_count = 1;        // count of allocations in the expansion
  int expand_fanout = 1;       // running total fanout
  for (j = 0; j < ndimensions-1; j++) {
    int dim_con = find_int_con(length[j], -1);
    expand_fanout *= dim_con;
    expand_count  += expand_fanout; // count the level-J sub-arrays
    if (dim_con <= 0
        || dim_con > expand_limit
        || expand_count > expand_limit) {
      expand_count = 0;
      break;
    }
  }

  // Can use multianewarray instead of [a]newarray if only one dimension,
  // or if all non-final dimensions are small constants.
  if (ndimensions == 1 || (1 <= expand_count && expand_count <= expand_limit)) {
    Node* obj = NULL;
    // Set the original stack and the reexecute bit for the interpreter
    // to reexecute the multianewarray bytecode if deoptimization happens.
    // Do it unconditionally even for one dimension multianewarray.
    // Note: the reexecute bit will be set in GraphKit::add_safepoint_edges()
    // when AllocateArray node for newarray is created.
    { PreserveReexecuteState preexecs(this);
      inc_sp(ndimensions);
      // Pass 0 as nargs since uncommon trap code does not need to restore stack.
      obj = expand_multianewarray(array_klass, &length[0], ndimensions, 0);
    } //original reexecute and sp are set back here
    push(obj);
    return;
  }

  address fun = NULL;
  switch (ndimensions) {
  case 1: ShouldNotReachHere(); break;
  case 2: fun = OptoRuntime::multianewarray2_Java(); break;
  case 3: fun = OptoRuntime::multianewarray3_Java(); break;
  case 4: fun = OptoRuntime::multianewarray4_Java(); break;
  case 5: fun = OptoRuntime::multianewarray5_Java(); break;
  };
  Node* c = NULL;

  if (fun != NULL) {
    c = make_runtime_call(RC_NO_LEAF | RC_NO_IO,
                          OptoRuntime::multianewarray_Type(ndimensions),
                          fun, NULL, TypeRawPtr::BOTTOM,
                          makecon(TypeKlassPtr::make(array_klass)),
                          length[0], length[1], length[2],
                          (ndimensions > 2) ? length[3] : NULL,
                          (ndimensions > 3) ? length[4] : NULL);
  } else {
    // Create a java array for dimension sizes
    Node* dims = NULL;
    { PreserveReexecuteState preexecs(this);
      inc_sp(ndimensions);
      Node* dims_array_klass = makecon(TypeKlassPtr::make(ciArrayKlass::make(ciType::make(T_INT))));
      dims = new_array(dims_array_klass, intcon(ndimensions), 0);

      // Fill-in it with values
      for (j = 0; j < ndimensions; j++) {
        Node *dims_elem = array_element_address(dims, intcon(j), T_INT);
        store_to_memory(control(), dims_elem, length[j], T_INT, TypeAryPtr::INTS, MemNode::unordered);
      }
    }

    c = make_runtime_call(RC_NO_LEAF | RC_NO_IO,
                          OptoRuntime::multianewarrayN_Type(),
                          OptoRuntime::multianewarrayN_Java(), NULL, TypeRawPtr::BOTTOM,
                          makecon(TypeKlassPtr::make(array_klass)),
                          dims);
  }
  make_slow_call_ex(c, env()->Throwable_klass(), false);

  Node* res = _gvn.transform(new ProjNode(c, TypeFunc::Parms));

  const Type* type = TypeOopPtr::make_from_klass_raw(array_klass);

  // Improve the type:  We know it's not null, exact, and of a given length.
  type = type->is_ptr()->cast_to_ptr_type(TypePtr::NotNull);
  type = type->is_aryptr()->cast_to_exactness(true);

  const TypeInt* ltype = _gvn.find_int_type(length[0]);
  if (ltype != NULL)
    type = type->is_aryptr()->cast_to_size(ltype);

    // We cannot sharpen the nested sub-arrays, since the top level is mutable.

  Node* cast = _gvn.transform( new CheckCastPPNode(control(), res, type) );
  push(cast);

  // Possible improvements:
  // - Make a fast path for small multi-arrays.  (W/ implicit init. loops.)
  // - Issue CastII against length[*] values, to TypeInt::POS.
}<|MERGE_RESOLUTION|>--- conflicted
+++ resolved
@@ -42,42 +42,7 @@
 //=============================================================================
 // Helper methods for _get* and _put* bytecodes
 //=============================================================================
-<<<<<<< HEAD
-bool Parse::static_field_ok_in_clinit(ciField *field, ciMethod *method) {
-  // Could be the field_holder's <clinit> method, or <clinit> for a subklass.
-  // Better to check now than to Deoptimize as soon as we execute
-  assert( field->is_static(), "Only check if field is static");
-  // is_being_initialized() is too generous.  It allows access to statics
-  // by threads that are not running the <clinit> before the <clinit> finishes.
-  // return field->holder()->is_being_initialized();
-
-  // The following restriction is correct but conservative.
-  // It is also desirable to allow compilation of methods called from <clinit>
-  // but this generated code will need to be made safe for execution by
-  // other threads, or the transition from interpreted to compiled code would
-  // need to be guarded.
-  ciInstanceKlass *field_holder = field->holder();
-
-  if (method->holder()->is_subclass_of(field_holder)) {
-    if (method->is_class_initializer()) {
-      // OK to access static fields inside initializer
-      return true;
-    } else if (method->is_object_constructor()) {
-      // It's also OK to access static fields inside a constructor,
-      // because any thread calling the constructor must first have
-      // synchronized on the class by executing a '_new' bytecode.
-      return true;
-    }
-  }
-  if (C->is_compiling_clinit_for(field_holder)) {
-    return true; // access in the context of static initializer
-  }
-  return false;
-}
-
-
-=======
->>>>>>> 60f385e7
+
 void Parse::do_field_access(bool is_get, bool is_field) {
   bool will_link;
   ciField* field = iter().get_field(will_link);
