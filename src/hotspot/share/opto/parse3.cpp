--- conflicted
+++ resolved
@@ -145,7 +145,7 @@
   int offset = field->offset_in_bytes();
   bool must_assert_null = false;
 
-  Node* ld = NULL;
+  Node* ld = nullptr;
   if (field->is_null_free() && field_klass->as_inline_klass()->is_empty()) {
     // Loading from a field of an empty inline type. Just return the default instance.
     ld = InlineTypeNode::make_default(_gvn, field_klass->as_inline_klass());
@@ -169,7 +169,7 @@
         } else {
           type = TypeOopPtr::make_from_constant(con)->isa_oopptr();
         }
-        assert(type != NULL, "field singleton type must be consistent");
+        assert(type != nullptr, "field singleton type must be consistent");
       } else {
         type = TypeOopPtr::make_from_klass(field_klass->as_klass());
         if (field->is_null_free() && field->is_static()) {
@@ -181,10 +181,6 @@
           }
         }
       }
-<<<<<<< HEAD
-=======
-      assert(type != nullptr, "field singleton type must be consistent");
->>>>>>> 2b81faeb
     } else {
       type = Type::get_const_basic_type(bt);
     }
@@ -318,12 +314,12 @@
                   Deoptimization::Action_reinterpret,
                   array_klass);
     return;
-  } else if (array_klass->element_klass() != NULL &&
+  } else if (array_klass->element_klass() != nullptr &&
              array_klass->element_klass()->is_inlinetype() &&
              !array_klass->element_klass()->as_inline_klass()->is_initialized()) {
     uncommon_trap(Deoptimization::Reason_uninitialized,
                   Deoptimization::Action_reinterpret,
-                  NULL);
+                  nullptr);
     return;
   }
 
@@ -390,11 +386,11 @@
     length[j] = pop();
     elem_klass = elem_klass->as_array_klass()->element_klass();
   }
-  if (elem_klass != NULL && elem_klass->is_inlinetype() && !elem_klass->as_inline_klass()->is_initialized()) {
+  if (elem_klass != nullptr && elem_klass->is_inlinetype() && !elem_klass->as_inline_klass()->is_initialized()) {
     inc_sp(ndimensions);
     uncommon_trap(Deoptimization::Reason_uninitialized,
                   Deoptimization::Action_reinterpret,
-                  NULL);
+                  nullptr);
     return;
   }
 
