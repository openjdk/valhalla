/*
 * Copyright (c) 2014, 2023, Oracle and/or its affiliates. All rights reserved.
 * DO NOT ALTER OR REMOVE COPYRIGHT NOTICES OR THIS FILE HEADER.
 *
 * This code is free software; you can redistribute it and/or modify it
 * under the terms of the GNU General Public License version 2 only, as
 * published by the Free Software Foundation.
 *
 * This code is distributed in the hope that it will be useful, but WITHOUT
 * ANY WARRANTY; without even the implied warranty of MERCHANTABILITY or
 * FITNESS FOR A PARTICULAR PURPOSE.  See the GNU General Public License
 * version 2 for more details (a copy is included in the LICENSE file that
 * accompanied this code).
 *
 * You should have received a copy of the GNU General Public License version
 * 2 along with this work; if not, write to the Free Software Foundation,
 * Inc., 51 Franklin St, Fifth Floor, Boston, MA 02110-1301 USA.
 *
 * Please contact Oracle, 500 Oracle Parkway, Redwood Shores, CA 94065 USA
 * or visit www.oracle.com if you need additional information or have any
 * questions.
 *
 */

#ifndef SHARE_OPTO_CONVERTNODE_HPP
#define SHARE_OPTO_CONVERTNODE_HPP

#include "opto/node.hpp"
#include "opto/opcodes.hpp"


//------------------------------Conv2BNode-------------------------------------
// Convert int/pointer to a Boolean.  Map zero to zero, all else to 1.
class Conv2BNode : public Node {
  public:
  Conv2BNode(Node* i) : Node(nullptr, i) {}
  virtual int Opcode() const;
  virtual const Type *bottom_type() const { return TypeInt::BOOL; }
  virtual Node* Identity(PhaseGVN* phase);
  virtual Node* Ideal(PhaseGVN* phase, bool can_reshape);
  virtual const Type* Value(PhaseGVN* phase) const;
  virtual uint  ideal_reg() const { return Op_RegI; }
};

class ConvertNode : public TypeNode {
protected:
  ConvertNode(const Type* t, Node* input) : TypeNode(t, 2) {
    init_class_id(Class_Convert);
    init_req(1, input);
  }
public:
  virtual const Type* in_type() const = 0;
  virtual uint ideal_reg() const;

  // Create a convert node for a given input and output type.
  // Conversions to and from half float are specified via T_SHORT.
  static Node* create_convert(BasicType source, BasicType target, Node* input);
};

// The conversions operations are all Alpha sorted.  Please keep it that way!
//------------------------------ConvD2FNode------------------------------------
// Convert double to float
class ConvD2FNode : public ConvertNode {
  public:
  ConvD2FNode(Node* in1) : ConvertNode(Type::FLOAT,in1) {}
  virtual int Opcode() const;
  virtual const Type* in_type() const { return Type::DOUBLE; }
  virtual const Type* Value(PhaseGVN* phase) const;
  virtual Node* Identity(PhaseGVN* phase);
  virtual Node* Ideal(PhaseGVN* phase, bool can_reshape);
};

//------------------------------ConvD2INode------------------------------------
// Convert Double to Integer
class ConvD2INode : public ConvertNode {
  public:
  ConvD2INode(Node* in1) : ConvertNode(TypeInt::INT,in1) {}
  virtual int Opcode() const;
  virtual const Type* in_type() const { return Type::DOUBLE; }
  virtual const Type* Value(PhaseGVN* phase) const;
  virtual Node* Identity(PhaseGVN* phase);
  virtual Node* Ideal(PhaseGVN* phase, bool can_reshape);
};

//------------------------------ConvD2LNode------------------------------------
// Convert Double to Long
class ConvD2LNode : public ConvertNode {
  public:
  ConvD2LNode(Node* in1) : ConvertNode(TypeLong::LONG, in1) {}
  virtual int Opcode() const;
  virtual const Type* in_type() const { return Type::DOUBLE; }
  virtual const Type* Value(PhaseGVN* phase) const;
  virtual Node* Identity(PhaseGVN* phase);
  virtual Node* Ideal(PhaseGVN* phase, bool can_reshape);
};

//------------------------------ConvF2DNode------------------------------------
// Convert Float to a Double.
class ConvF2DNode : public ConvertNode {
  public:
  ConvF2DNode(Node* in1) : ConvertNode(Type::DOUBLE,in1) {}
  virtual int Opcode() const;
  virtual const Type* in_type() const { return Type::FLOAT; }
  virtual const Type* Value(PhaseGVN* phase) const;
};

//------------------------------ConvF2HFNode------------------------------------
// Convert Float to Halffloat
class ConvF2HFNode : public ConvertNode {
  public:
  ConvF2HFNode(Node* in1) : ConvertNode(TypeInt::SHORT, in1) {}
  virtual int Opcode() const;
  virtual const Type* in_type() const { return TypeInt::FLOAT; }
  virtual const Type* Value(PhaseGVN* phase) const;
};

//------------------------------ConvF2INode------------------------------------
// Convert float to integer
class ConvF2INode : public ConvertNode {
public:
  ConvF2INode(Node* in1) : ConvertNode(TypeInt::INT, in1) {}
  virtual int Opcode() const;
  virtual const Type* in_type() const { return TypeInt::FLOAT; }
  virtual const Type* Value(PhaseGVN* phase) const;
  virtual Node* Identity(PhaseGVN* phase);
  virtual Node* Ideal(PhaseGVN* phase, bool can_reshape);
};

//------------------------------ConvF2LNode------------------------------------
// Convert float to long
class ConvF2LNode : public ConvertNode {
public:
  ConvF2LNode(Node* in1) : ConvertNode(TypeLong::LONG, in1) {}
  virtual int Opcode() const;
  virtual const Type* in_type() const { return TypeInt::FLOAT; }
  virtual const Type* Value(PhaseGVN* phase) const;
  virtual Node* Identity(PhaseGVN* phase);
  virtual Node* Ideal(PhaseGVN* phase, bool can_reshape);
};

//------------------------------ConvHF2FNode------------------------------------
// Convert Halffloat to float
class ConvHF2FNode : public ConvertNode {
public:
  ConvHF2FNode(Node* in1) : ConvertNode(Type::FLOAT, in1) {}
  virtual int Opcode() const;
  virtual const Type* in_type() const { return TypeInt::SHORT; }
  virtual const Type* Value(PhaseGVN* phase) const;
};

//------------------------------ConvI2DNode------------------------------------
// Convert Integer to Double
class ConvI2DNode : public ConvertNode {
public:
  ConvI2DNode(Node* in1) : ConvertNode(Type::DOUBLE, in1) {}
  virtual int Opcode() const;
  virtual const Type* in_type() const { return TypeInt::INT; }
  virtual const Type* Value(PhaseGVN* phase) const;
};

//------------------------------ConvI2FNode------------------------------------
// Convert Integer to Float
class ConvI2FNode : public ConvertNode {
public:
  ConvI2FNode(Node* in1) : ConvertNode(Type::FLOAT, in1) {}
  virtual int Opcode() const;
  virtual const Type* in_type() const { return TypeInt::INT; }
  virtual const Type* Value(PhaseGVN* phase) const;
  virtual Node* Identity(PhaseGVN* phase);
<<<<<<< HEAD
  virtual uint  ideal_reg() const { return Op_RegF; }
};

class ReinterpretS2HFNode : public Node {
  public:
  ReinterpretS2HFNode(Node* in1) : Node(0, in1) {}
  virtual int Opcode() const;
  virtual const Type* bottom_type() const { return Type::FLOAT; }
  virtual const Type* Value(PhaseGVN* phase) const;
  virtual Node* Identity(PhaseGVN* phase);
  virtual uint  ideal_reg() const { return Op_RegF; }
};

class ReinterpretHF2SNode : public Node {
  public:
  ReinterpretHF2SNode( Node *in1 ) : Node(0,in1) {}
  virtual int Opcode() const;
  virtual const Type* Value(PhaseGVN* phase) const;
  virtual const Type* bottom_type() const { return TypeInt::SHORT; }
  virtual uint  ideal_reg() const { return Op_RegI; }
};

class RoundFNode : public Node {
  public:
  RoundFNode( Node *in1 ) : Node(0,in1) {}
  virtual int Opcode() const;
  virtual const Type *bottom_type() const { return TypeInt::INT; }
  virtual uint  ideal_reg() const { return Op_RegI; }
=======
>>>>>>> 16fa7709
};

//------------------------------ConvI2LNode------------------------------------
// Convert integer to long
class ConvI2LNode : public ConvertNode {
  public:
  ConvI2LNode(Node* in1, const TypeLong* t = TypeLong::INT) : ConvertNode(t, in1) {}
  virtual int Opcode() const;
  virtual const Type* in_type() const { return TypeInt::INT; }
  virtual const Type* Value(PhaseGVN* phase) const;
  virtual Node* Ideal(PhaseGVN* phase, bool can_reshape);
  virtual Node* Identity(PhaseGVN* phase);
};

//------------------------------ConvL2DNode------------------------------------
// Convert Long to Double
class ConvL2DNode : public ConvertNode {
public:
  ConvL2DNode(Node* in1) : ConvertNode(Type::DOUBLE, in1) {}
  virtual int Opcode() const;
  virtual const Type* in_type() const { return TypeLong::LONG; }
  virtual const Type* Value(PhaseGVN* phase) const;
};

//------------------------------ConvL2FNode------------------------------------
// Convert Long to Float
class ConvL2FNode : public ConvertNode {
public:
  ConvL2FNode(Node* in1) : ConvertNode(Type::FLOAT, in1) {}
  virtual int Opcode() const;
  virtual const Type* in_type() const { return TypeLong::LONG; }
  virtual const Type* Value(PhaseGVN* phase) const;
};

//------------------------------ConvL2INode------------------------------------
// Convert long to integer
class ConvL2INode : public ConvertNode {
  public:
  ConvL2INode(Node* in1, const TypeInt* t = TypeInt::INT) : ConvertNode(t, in1) {}
  virtual int Opcode() const;
  virtual const Type* in_type() const { return TypeLong::LONG; }
  virtual Node* Identity(PhaseGVN* phase);
  virtual const Type* Value(PhaseGVN* phase) const;
  virtual Node* Ideal(PhaseGVN* phase, bool can_reshape);
};

class RoundDNode : public Node {
public:
  RoundDNode(Node* in1) : Node(nullptr, in1) {}
  virtual int Opcode() const;
  virtual const Type* bottom_type() const { return TypeLong::LONG; }
  virtual uint ideal_reg() const { return Op_RegL; }
};

class RoundFNode : public Node {
public:
  RoundFNode(Node* in1) : Node(nullptr, in1) {}
  virtual int Opcode() const;
  virtual const Type* bottom_type() const { return TypeInt::INT; }
  virtual uint  ideal_reg() const { return Op_RegI; }
};

//-----------------------------RoundFloatNode----------------------------------
class RoundFloatNode: public Node {
  public:
  RoundFloatNode(Node* c, Node *in1): Node(c, in1) {}
  virtual int   Opcode() const;
  virtual const Type *bottom_type() const { return Type::FLOAT; }
  virtual uint  ideal_reg() const { return Op_RegF; }
  virtual Node* Identity(PhaseGVN* phase);
  virtual const Type* Value(PhaseGVN* phase) const;
};


//-----------------------------RoundDoubleNode---------------------------------
class RoundDoubleNode: public Node {
  public:
  RoundDoubleNode(Node* c, Node *in1): Node(c, in1) {}
  virtual int   Opcode() const;
  virtual const Type *bottom_type() const { return Type::DOUBLE; }
  virtual uint  ideal_reg() const { return Op_RegD; }
  virtual Node* Identity(PhaseGVN* phase);
  virtual const Type* Value(PhaseGVN* phase) const;
};

//-----------------------------RoundDoubleModeNode-----------------------------
class RoundDoubleModeNode: public Node {
  public:
  enum RoundingMode {
    rmode_rint  = 0,
    rmode_floor = 1,
    rmode_ceil  = 2
  };
  RoundDoubleModeNode(Node *in1, Node * rmode): Node(0, in1, rmode) {}
  static RoundDoubleModeNode* make(PhaseGVN& gvn, Node* arg, RoundDoubleModeNode::RoundingMode rmode);
  virtual int   Opcode() const;
  virtual const Type *bottom_type() const { return Type::DOUBLE; }
  virtual uint  ideal_reg() const { return Op_RegD; }
  virtual Node* Identity(PhaseGVN* phase);
  virtual const Type* Value(PhaseGVN* phase) const;
};


#endif // SHARE_OPTO_CONVERTNODE_HPP<|MERGE_RESOLUTION|>--- conflicted
+++ resolved
@@ -167,20 +167,22 @@
   virtual const Type* in_type() const { return TypeInt::INT; }
   virtual const Type* Value(PhaseGVN* phase) const;
   virtual Node* Identity(PhaseGVN* phase);
-<<<<<<< HEAD
+};
+
+//-----------------------------ReinterpretS2HFNode ---------------------------
+// Reinterpret Short to Half Float
+class ReinterpretS2HFNode : public Node {
+  public:
+  ReinterpretS2HFNode(Node* in1) : Node(0, in1) {}
+  virtual int Opcode() const;
+  virtual const Type* bottom_type() const { return Type::FLOAT; }
+  virtual const Type* Value(PhaseGVN* phase) const;
+  virtual Node* Identity(PhaseGVN* phase);
   virtual uint  ideal_reg() const { return Op_RegF; }
 };
 
-class ReinterpretS2HFNode : public Node {
-  public:
-  ReinterpretS2HFNode(Node* in1) : Node(0, in1) {}
-  virtual int Opcode() const;
-  virtual const Type* bottom_type() const { return Type::FLOAT; }
-  virtual const Type* Value(PhaseGVN* phase) const;
-  virtual Node* Identity(PhaseGVN* phase);
-  virtual uint  ideal_reg() const { return Op_RegF; }
-};
-
+//-----------------------------ReinterpretS2HFNode ---------------------------
+// Reinterpret Half Float to Short
 class ReinterpretHF2SNode : public Node {
   public:
   ReinterpretHF2SNode( Node *in1 ) : Node(0,in1) {}
@@ -188,16 +190,6 @@
   virtual const Type* Value(PhaseGVN* phase) const;
   virtual const Type* bottom_type() const { return TypeInt::SHORT; }
   virtual uint  ideal_reg() const { return Op_RegI; }
-};
-
-class RoundFNode : public Node {
-  public:
-  RoundFNode( Node *in1 ) : Node(0,in1) {}
-  virtual int Opcode() const;
-  virtual const Type *bottom_type() const { return TypeInt::INT; }
-  virtual uint  ideal_reg() const { return Op_RegI; }
-=======
->>>>>>> 16fa7709
 };
 
 //------------------------------ConvI2LNode------------------------------------
