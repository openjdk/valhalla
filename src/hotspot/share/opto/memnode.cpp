--- conflicted
+++ resolved
@@ -2317,27 +2317,18 @@
         assert(Opcode() == Op_LoadI, "must load an int from _super_check_offset");
         return TypeInt::make(klass->super_check_offset());
       }
-<<<<<<< HEAD
       if (tkls->offset() == in_bytes(ObjArrayKlass::next_refined_array_klass_offset()) && klass->is_obj_array_klass()) {
         // Fold loads from LibraryCallKit::load_default_refined_array_klass
         return tkls->is_aryklassptr()->refined_array_klass_ptr();
+      }
+      if (klass->is_flat_array_klass() && tkls->offset() == in_bytes(FlatArrayKlass::layout_kind_offset())) {
+        assert(Opcode() == Op_LoadI, "must load an int from _layout_kind");
+        return TypeInt::make(static_cast<jint>(klass->as_flat_array_klass()->layout_kind()));
       }
       if (UseCompactObjectHeaders && tkls->offset() == in_bytes(Klass::prototype_header_offset())) {
         // The field is Klass::_prototype_header. Return its (constant) value.
         assert(this->Opcode() == Op_LoadX, "must load a proper type from _prototype_header");
         return TypeX::make(klass->prototype_header());
-=======
-      if (klass->is_flat_array_klass() && tkls->offset() == in_bytes(FlatArrayKlass::layout_kind_offset())) {
-        assert(Opcode() == Op_LoadI, "must load an int from _layout_kind");
-        return TypeInt::make(static_cast<jint>(klass->as_flat_array_klass()->layout_kind()));
-      }
-      if (UseCompactObjectHeaders) { // TODO: Should EnableValhalla also take this path ?
-        if (tkls->offset() == in_bytes(Klass::prototype_header_offset())) {
-          // The field is Klass::_prototype_header. Return its (constant) value.
-          assert(this->Opcode() == Op_LoadX, "must load a proper type from _prototype_header");
-          return TypeX::make(klass->prototype_header());
-        }
->>>>>>> 3af03b2e
       }
       // Compute index into primary_supers array
       juint depth = (tkls->offset() - in_bytes(Klass::primary_supers_offset())) / sizeof(Klass*);
