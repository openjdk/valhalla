--- conflicted
+++ resolved
@@ -1734,7 +1734,6 @@
     }
   }
 
-<<<<<<< HEAD
   AllocateNode* alloc = AllocateNode::Ideal_allocation(address, phase);
   if (alloc != NULL && mem->is_Proj() &&
       mem->in(0) != NULL &&
@@ -1743,14 +1742,7 @@
       alloc->initialization()->proj_out_or_null(0) != NULL) {
     InitializeNode* init = alloc->initialization();
     Node* control = init->proj_out(0);
-    return alloc->make_ideal_mark(phase, address, control, mem, NULL);
-=======
-  AllocateNode* alloc = is_new_object_mark_load(phase);
-  if (alloc != NULL && alloc->Opcode() == Op_Allocate && UseBiasedLocking) {
-    InitializeNode* init = alloc->initialization();
-    Node* control = init->proj_out(0);
     return alloc->make_ideal_mark(phase, address, control, mem);
->>>>>>> 72c2079f
   }
 
   return progress ? this : NULL;
