--- conflicted
+++ resolved
@@ -1219,7 +1219,10 @@
 //------------------------------Identity---------------------------------------
 // Loads are identity if previous store is to same address
 Node* LoadNode::Identity(PhaseGVN* phase) {
-<<<<<<< HEAD
+  if (has_pinned_control_dependency()) {
+    return this;
+  }
+
   // Loading from an InlineTypePtr? The InlineTypePtr has the values of
   // all fields as input. Look for the field with matching offset.
   Node* addr = in(Address);
@@ -1247,11 +1250,6 @@
     }
   }
 
-=======
-  if (has_pinned_control_dependency()) {
-    return this;
-  }
->>>>>>> 0ec18382
   // If the previous store-maker is the right kind of Store, and the store is
   // to the same address, then we are equal to the value stored.
   Node* mem = in(Memory);
