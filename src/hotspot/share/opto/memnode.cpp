--- conflicted
+++ resolved
@@ -1886,25 +1886,6 @@
     const TypeInstPtr* tinst = tp->is_instptr();
     BasicType bt = memory_type();
 
-<<<<<<< HEAD
-    // Fold component and value mirror loads
-    ciInstanceKlass* ik = tinst->klass()->as_instance_klass();
-    if (ik == phase->C->env()->Class_klass() && (off == java_lang_Class::component_mirror_offset_in_bytes() ||
-                                                 off == java_lang_Class::val_type_mirror_offset_in_bytes())) {
-      ciType* mirror_type = tinst->java_mirror_type();
-      if (mirror_type != NULL) {
-        const Type* const_oop = TypePtr::NULL_PTR;
-        if (mirror_type->is_array_klass()) {
-          const_oop = TypeInstPtr::make(mirror_type->as_array_klass()->component_mirror_instance());
-        } else if (mirror_type->is_valuetype()) {
-          const_oop = TypeInstPtr::make(mirror_type->as_value_klass()->inline_mirror_instance());
-        }
-        return (bt == T_NARROWOOP) ? const_oop->make_narrowoop() : const_oop;
-      }
-    }
-
-=======
->>>>>>> e895128f
     // Optimize loads from constant fields.
     ciObject* const_oop = tinst->const_oop();
     if (!is_mismatched_access() && off != Type::OffsetBot && const_oop != NULL && const_oop->is_instance()) {
