--- conflicted
+++ resolved
@@ -1875,20 +1875,6 @@
     }
   }
 
-<<<<<<< HEAD
-  AllocateNode* alloc = AllocateNode::Ideal_allocation(address, phase);
-  if (alloc != NULL && mem->is_Proj() &&
-      mem->in(0) != NULL &&
-      mem->in(0) == alloc->initialization() &&
-      Opcode() == Op_LoadX &&
-      alloc->initialization()->proj_out_or_null(0) != NULL) {
-    InitializeNode* init = alloc->initialization();
-    Node* control = init->proj_out(0);
-    return alloc->make_ideal_mark(phase, control, mem);
-  }
-
-=======
->>>>>>> c0d4efff
   return progress ? this : NULL;
 }
 
@@ -2189,8 +2175,7 @@
     }
   }
   Node* alloc = is_new_object_mark_load(phase);
-<<<<<<< HEAD
-  if (alloc != NULL && !(alloc->Opcode() == Op_Allocate && UseBiasedLocking)) {
+  if (alloc != NULL) {
     if (EnableValhalla) {
       // The mark word may contain property bits (inline, flat, null-free)
       Node* klass_node = alloc->in(AllocateNode::KlassNode);
@@ -2202,10 +2187,6 @@
     } else {
       return TypeX::make(markWord::prototype().value());
     }
-=======
-  if (alloc != NULL) {
-    return TypeX::make(markWord::prototype().value());
->>>>>>> c0d4efff
   }
 
   return _type;
