/*
 * Copyright (c) 1997, 2022, Oracle and/or its affiliates. All rights reserved.
 * DO NOT ALTER OR REMOVE COPYRIGHT NOTICES OR THIS FILE HEADER.
 *
 * This code is free software; you can redistribute it and/or modify it
 * under the terms of the GNU General Public License version 2 only, as
 * published by the Free Software Foundation.
 *
 * This code is distributed in the hope that it will be useful, but WITHOUT
 * ANY WARRANTY; without even the implied warranty of MERCHANTABILITY or
 * FITNESS FOR A PARTICULAR PURPOSE.  See the GNU General Public License
 * version 2 for more details (a copy is included in the LICENSE file that
 * accompanied this code).
 *
 * You should have received a copy of the GNU General Public License version
 * 2 along with this work; if not, write to the Free Software Foundation,
 * Inc., 51 Franklin St, Fifth Floor, Boston, MA 02110-1301 USA.
 *
 * Please contact Oracle, 500 Oracle Parkway, Redwood Shores, CA 94065 USA
 * or visit www.oracle.com if you need additional information or have any
 * questions.
 *
 */

#include "precompiled.hpp"
#include "ci/ciFlatArrayKlass.hpp"
#include "classfile/javaClasses.hpp"
#include "classfile/systemDictionary.hpp"
#include "compiler/compileLog.hpp"
#include "gc/shared/barrierSet.hpp"
#include "gc/shared/c2/barrierSetC2.hpp"
#include "gc/shared/tlab_globals.hpp"
#include "memory/allocation.inline.hpp"
#include "memory/resourceArea.hpp"
#include "oops/objArrayKlass.hpp"
#include "opto/addnode.hpp"
#include "opto/arraycopynode.hpp"
#include "opto/cfgnode.hpp"
#include "opto/regalloc.hpp"
#include "opto/compile.hpp"
#include "opto/connode.hpp"
#include "opto/convertnode.hpp"
#include "opto/inlinetypenode.hpp"
#include "opto/loopnode.hpp"
#include "opto/machnode.hpp"
#include "opto/matcher.hpp"
#include "opto/memnode.hpp"
#include "opto/mulnode.hpp"
#include "opto/narrowptrnode.hpp"
#include "opto/phaseX.hpp"
#include "opto/regmask.hpp"
#include "opto/rootnode.hpp"
#include "opto/vectornode.hpp"
#include "utilities/align.hpp"
#include "utilities/copy.hpp"
#include "utilities/macros.hpp"
#include "utilities/powerOfTwo.hpp"
#include "utilities/vmError.hpp"

// Portions of code courtesy of Clifford Click

// Optimization - Graph Style

static Node *step_through_mergemem(PhaseGVN *phase, MergeMemNode *mmem,  const TypePtr *tp, const TypePtr *adr_check, outputStream *st);

//=============================================================================
uint MemNode::size_of() const { return sizeof(*this); }

const TypePtr *MemNode::adr_type() const {
  Node* adr = in(Address);
  if (adr == NULL)  return NULL; // node is dead
  const TypePtr* cross_check = NULL;
  DEBUG_ONLY(cross_check = _adr_type);
  return calculate_adr_type(adr->bottom_type(), cross_check);
}

bool MemNode::check_if_adr_maybe_raw(Node* adr) {
  if (adr != NULL) {
    if (adr->bottom_type()->base() == Type::RawPtr || adr->bottom_type()->base() == Type::AnyPtr) {
      return true;
    }
  }
  return false;
}

#ifndef PRODUCT
void MemNode::dump_spec(outputStream *st) const {
  if (in(Address) == NULL)  return; // node is dead
#ifndef ASSERT
  // fake the missing field
  const TypePtr* _adr_type = NULL;
  if (in(Address) != NULL)
    _adr_type = in(Address)->bottom_type()->isa_ptr();
#endif
  dump_adr_type(this, _adr_type, st);

  Compile* C = Compile::current();
  if (C->alias_type(_adr_type)->is_volatile()) {
    st->print(" Volatile!");
  }
  if (_unaligned_access) {
    st->print(" unaligned");
  }
  if (_mismatched_access) {
    st->print(" mismatched");
  }
  if (_unsafe_access) {
    st->print(" unsafe");
  }
}

void MemNode::dump_adr_type(const Node* mem, const TypePtr* adr_type, outputStream *st) {
  st->print(" @");
  if (adr_type == NULL) {
    st->print("NULL");
  } else {
    adr_type->dump_on(st);
    Compile* C = Compile::current();
    Compile::AliasType* atp = NULL;
    if (C->have_alias_type(adr_type))  atp = C->alias_type(adr_type);
    if (atp == NULL)
      st->print(", idx=?\?;");
    else if (atp->index() == Compile::AliasIdxBot)
      st->print(", idx=Bot;");
    else if (atp->index() == Compile::AliasIdxTop)
      st->print(", idx=Top;");
    else if (atp->index() == Compile::AliasIdxRaw)
      st->print(", idx=Raw;");
    else {
      ciField* field = atp->field();
      if (field) {
        st->print(", name=");
        field->print_name_on(st);
      }
      st->print(", idx=%d;", atp->index());
    }
  }
}

extern void print_alias_types();

#endif

Node *MemNode::optimize_simple_memory_chain(Node *mchain, const TypeOopPtr *t_oop, Node *load, PhaseGVN *phase) {
  assert((t_oop != NULL), "sanity");
  bool is_instance = t_oop->is_known_instance_field();
  bool is_boxed_value_load = t_oop->is_ptr_to_boxed_value() &&
                             (load != NULL) && load->is_Load() &&
                             (phase->is_IterGVN() != NULL);
  if (!(is_instance || is_boxed_value_load))
    return mchain;  // don't try to optimize non-instance types
  uint instance_id = t_oop->instance_id();
  Node *start_mem = phase->C->start()->proj_out_or_null(TypeFunc::Memory);
  Node *prev = NULL;
  Node *result = mchain;
  while (prev != result) {
    prev = result;
    if (result == start_mem)
      break;  // hit one of our sentinels
    // skip over a call which does not affect this memory slice
    if (result->is_Proj() && result->as_Proj()->_con == TypeFunc::Memory) {
      Node *proj_in = result->in(0);
      if (proj_in->is_Allocate() && proj_in->_idx == instance_id) {
        break;  // hit one of our sentinels
      } else if (proj_in->is_Call()) {
        // ArrayCopyNodes processed here as well
        CallNode *call = proj_in->as_Call();
        if (!call->may_modify(t_oop, phase)) { // returns false for instances
          result = call->in(TypeFunc::Memory);
        }
      } else if (proj_in->is_Initialize()) {
        AllocateNode* alloc = proj_in->as_Initialize()->allocation();
        // Stop if this is the initialization for the object instance which
        // contains this memory slice, otherwise skip over it.
        if ((alloc == NULL) || (alloc->_idx == instance_id)) {
          break;
        }
        if (is_instance) {
          result = proj_in->in(TypeFunc::Memory);
        } else if (is_boxed_value_load) {
          Node* klass = alloc->in(AllocateNode::KlassNode);
          const TypeKlassPtr* tklass = phase->type(klass)->is_klassptr();
          if (tklass->klass_is_exact() && !tklass->exact_klass()->equals(t_oop->is_instptr()->exact_klass())) {
            result = proj_in->in(TypeFunc::Memory); // not related allocation
          }
        }
      } else if (proj_in->is_MemBar()) {
        ArrayCopyNode* ac = NULL;
        if (ArrayCopyNode::may_modify(t_oop, proj_in->as_MemBar(), phase, ac)) {
          break;
        }
        result = proj_in->in(TypeFunc::Memory);
      } else {
        assert(false, "unexpected projection");
      }
    } else if (result->is_ClearArray()) {
      if (!is_instance || !ClearArrayNode::step_through(&result, instance_id, phase)) {
        // Can not bypass initialization of the instance
        // we are looking for.
        break;
      }
      // Otherwise skip it (the call updated 'result' value).
    } else if (result->is_MergeMem()) {
      result = step_through_mergemem(phase, result->as_MergeMem(), t_oop, NULL, tty);
    }
  }
  return result;
}

Node *MemNode::optimize_memory_chain(Node *mchain, const TypePtr *t_adr, Node *load, PhaseGVN *phase) {
  const TypeOopPtr* t_oop = t_adr->isa_oopptr();
  if (t_oop == NULL)
    return mchain;  // don't try to optimize non-oop types
  Node* result = optimize_simple_memory_chain(mchain, t_oop, load, phase);
  bool is_instance = t_oop->is_known_instance_field();
  PhaseIterGVN *igvn = phase->is_IterGVN();
  if (is_instance && igvn != NULL && result->is_Phi()) {
    PhiNode *mphi = result->as_Phi();
    assert(mphi->bottom_type() == Type::MEMORY, "memory phi required");
    const TypePtr *t = mphi->adr_type();
    if (t == TypePtr::BOTTOM || t == TypeRawPtr::BOTTOM ||
        (t->isa_oopptr() && !t->is_oopptr()->is_known_instance() &&
         t->is_oopptr()->cast_to_exactness(true)
           ->is_oopptr()->cast_to_ptr_type(t_oop->ptr())
            ->is_oopptr()->cast_to_instance_id(t_oop->instance_id()) == t_oop)) {
      // clone the Phi with our address type
      result = mphi->split_out_instance(t_adr, igvn);
    } else {
      assert(phase->C->get_alias_index(t) == phase->C->get_alias_index(t_adr), "correct memory chain");
    }
  }
  return result;
}

static Node *step_through_mergemem(PhaseGVN *phase, MergeMemNode *mmem,  const TypePtr *tp, const TypePtr *adr_check, outputStream *st) {
  uint alias_idx = phase->C->get_alias_index(tp);
  Node *mem = mmem;
#ifdef ASSERT
  {
    // Check that current type is consistent with the alias index used during graph construction
    assert(alias_idx >= Compile::AliasIdxRaw, "must not be a bad alias_idx");
    bool consistent =  adr_check == NULL || adr_check->empty() ||
                       phase->C->must_alias(adr_check, alias_idx );
    // Sometimes dead array references collapse to a[-1], a[-2], or a[-3]
    if( !consistent && adr_check != NULL && !adr_check->empty() &&
        tp->isa_aryptr() &&        tp->offset() == Type::OffsetBot &&
        adr_check->isa_aryptr() && adr_check->offset() != Type::OffsetBot &&
        ( adr_check->offset() == arrayOopDesc::length_offset_in_bytes() ||
          adr_check->offset() == oopDesc::klass_offset_in_bytes() ||
          adr_check->offset() == oopDesc::mark_offset_in_bytes() ) ) {
      // don't assert if it is dead code.
      consistent = true;
    }
    if( !consistent ) {
      st->print("alias_idx==%d, adr_check==", alias_idx);
      if( adr_check == NULL ) {
        st->print("NULL");
      } else {
        adr_check->dump();
      }
      st->cr();
      print_alias_types();
      assert(consistent, "adr_check must match alias idx");
    }
  }
#endif
  // TypeOopPtr::NOTNULL+any is an OOP with unknown offset - generally
  // means an array I have not precisely typed yet.  Do not do any
  // alias stuff with it any time soon.
  const TypeOopPtr *toop = tp->isa_oopptr();
  if (tp->base() != Type::AnyPtr &&
      !(toop &&
        toop->isa_instptr() &&
        toop->is_instptr()->instance_klass()->is_java_lang_Object() &&
        toop->offset() == Type::OffsetBot)) {
    // compress paths and change unreachable cycles to TOP
    // If not, we can update the input infinitely along a MergeMem cycle
    // Equivalent code in PhiNode::Ideal
    Node* m  = phase->transform(mmem);
    // If transformed to a MergeMem, get the desired slice
    // Otherwise the returned node represents memory for every slice
    mem = (m->is_MergeMem())? m->as_MergeMem()->memory_at(alias_idx) : m;
    // Update input if it is progress over what we have now
  }
  return mem;
}

//--------------------------Ideal_common---------------------------------------
// Look for degenerate control and memory inputs.  Bypass MergeMem inputs.
// Unhook non-raw memories from complete (macro-expanded) initializations.
Node *MemNode::Ideal_common(PhaseGVN *phase, bool can_reshape) {
  // If our control input is a dead region, kill all below the region
  Node *ctl = in(MemNode::Control);
  if (ctl && remove_dead_region(phase, can_reshape))
    return this;
  ctl = in(MemNode::Control);
  // Don't bother trying to transform a dead node
  if (ctl && ctl->is_top())  return NodeSentinel;

  PhaseIterGVN *igvn = phase->is_IterGVN();
  // Wait if control on the worklist.
  if (ctl && can_reshape && igvn != NULL) {
    Node* bol = NULL;
    Node* cmp = NULL;
    if (ctl->in(0)->is_If()) {
      assert(ctl->is_IfTrue() || ctl->is_IfFalse(), "sanity");
      bol = ctl->in(0)->in(1);
      if (bol->is_Bool())
        cmp = ctl->in(0)->in(1)->in(1);
    }
    if (igvn->_worklist.member(ctl) ||
        (bol != NULL && igvn->_worklist.member(bol)) ||
        (cmp != NULL && igvn->_worklist.member(cmp)) ) {
      // This control path may be dead.
      // Delay this memory node transformation until the control is processed.
      igvn->_worklist.push(this);
      return NodeSentinel; // caller will return NULL
    }
  }
  // Ignore if memory is dead, or self-loop
  Node *mem = in(MemNode::Memory);
  if (phase->type( mem ) == Type::TOP) return NodeSentinel; // caller will return NULL
  assert(mem != this, "dead loop in MemNode::Ideal");

  if (can_reshape && igvn != NULL && igvn->_worklist.member(mem)) {
    // This memory slice may be dead.
    // Delay this mem node transformation until the memory is processed.
    igvn->_worklist.push(this);
    return NodeSentinel; // caller will return NULL
  }

  Node *address = in(MemNode::Address);
  const Type *t_adr = phase->type(address);
  if (t_adr == Type::TOP)              return NodeSentinel; // caller will return NULL

  if (can_reshape && is_unsafe_access() && (t_adr == TypePtr::NULL_PTR)) {
    // Unsafe off-heap access with zero address. Remove access and other control users
    // to not confuse optimizations and add a HaltNode to fail if this is ever executed.
    assert(ctl != NULL, "unsafe accesses should be control dependent");
    for (DUIterator_Fast imax, i = ctl->fast_outs(imax); i < imax; i++) {
      Node* u = ctl->fast_out(i);
      if (u != ctl) {
        igvn->rehash_node_delayed(u);
        int nb = u->replace_edge(ctl, phase->C->top(), igvn);
        --i, imax -= nb;
      }
    }
    Node* frame = igvn->transform(new ParmNode(phase->C->start(), TypeFunc::FramePtr));
    Node* halt = igvn->transform(new HaltNode(ctl, frame, "unsafe off-heap access with zero address"));
    phase->C->root()->add_req(halt);
    return this;
  }

  if (can_reshape && igvn != NULL &&
      (igvn->_worklist.member(address) ||
       (igvn->_worklist.size() > 0 && t_adr != adr_type())) ) {
    // The address's base and type may change when the address is processed.
    // Delay this mem node transformation until the address is processed.
    igvn->_worklist.push(this);
    return NodeSentinel; // caller will return NULL
  }

  // Do NOT remove or optimize the next lines: ensure a new alias index
  // is allocated for an oop pointer type before Escape Analysis.
  // Note: C++ will not remove it since the call has side effect.
  if (t_adr->isa_oopptr()) {
    int alias_idx = phase->C->get_alias_index(t_adr->is_ptr());
  }

  Node* base = NULL;
  if (address->is_AddP()) {
    base = address->in(AddPNode::Base);
  }
  if (base != NULL && phase->type(base)->higher_equal(TypePtr::NULL_PTR) &&
      !t_adr->isa_rawptr()) {
    // Note: raw address has TOP base and top->higher_equal(TypePtr::NULL_PTR) is true.
    // Skip this node optimization if its address has TOP base.
    return NodeSentinel; // caller will return NULL
  }

  // Avoid independent memory operations
  Node* old_mem = mem;

  // The code which unhooks non-raw memories from complete (macro-expanded)
  // initializations was removed. After macro-expansion all stores caught
  // by Initialize node became raw stores and there is no information
  // which memory slices they modify. So it is unsafe to move any memory
  // operation above these stores. Also in most cases hooked non-raw memories
  // were already unhooked by using information from detect_ptr_independence()
  // and find_previous_store().

  if (mem->is_MergeMem()) {
    MergeMemNode* mmem = mem->as_MergeMem();
    const TypePtr *tp = t_adr->is_ptr();

    mem = step_through_mergemem(phase, mmem, tp, adr_type(), tty);
  }

  if (mem != old_mem) {
    set_req_X(MemNode::Memory, mem, phase);
    if (phase->type(mem) == Type::TOP) return NodeSentinel;
    return this;
  }

  // let the subclass continue analyzing...
  return NULL;
}

// Helper function for proving some simple control dominations.
// Attempt to prove that all control inputs of 'dom' dominate 'sub'.
// Already assumes that 'dom' is available at 'sub', and that 'sub'
// is not a constant (dominated by the method's StartNode).
// Used by MemNode::find_previous_store to prove that the
// control input of a memory operation predates (dominates)
// an allocation it wants to look past.
bool MemNode::all_controls_dominate(Node* dom, Node* sub) {
  if (dom == NULL || dom->is_top() || sub == NULL || sub->is_top())
    return false; // Conservative answer for dead code

  // Check 'dom'. Skip Proj and CatchProj nodes.
  dom = dom->find_exact_control(dom);
  if (dom == NULL || dom->is_top())
    return false; // Conservative answer for dead code

  if (dom == sub) {
    // For the case when, for example, 'sub' is Initialize and the original
    // 'dom' is Proj node of the 'sub'.
    return false;
  }

  if (dom->is_Con() || dom->is_Start() || dom->is_Root() || dom == sub)
    return true;

  // 'dom' dominates 'sub' if its control edge and control edges
  // of all its inputs dominate or equal to sub's control edge.

  // Currently 'sub' is either Allocate, Initialize or Start nodes.
  // Or Region for the check in LoadNode::Ideal();
  // 'sub' should have sub->in(0) != NULL.
  assert(sub->is_Allocate() || sub->is_Initialize() || sub->is_Start() ||
         sub->is_Region() || sub->is_Call(), "expecting only these nodes");

  // Get control edge of 'sub'.
  Node* orig_sub = sub;
  sub = sub->find_exact_control(sub->in(0));
  if (sub == NULL || sub->is_top())
    return false; // Conservative answer for dead code

  assert(sub->is_CFG(), "expecting control");

  if (sub == dom)
    return true;

  if (sub->is_Start() || sub->is_Root())
    return false;

  {
    // Check all control edges of 'dom'.

    ResourceMark rm;
    Node_List nlist;
    Unique_Node_List dom_list;

    dom_list.push(dom);
    bool only_dominating_controls = false;

    for (uint next = 0; next < dom_list.size(); next++) {
      Node* n = dom_list.at(next);
      if (n == orig_sub)
        return false; // One of dom's inputs dominated by sub.
      if (!n->is_CFG() && n->pinned()) {
        // Check only own control edge for pinned non-control nodes.
        n = n->find_exact_control(n->in(0));
        if (n == NULL || n->is_top())
          return false; // Conservative answer for dead code
        assert(n->is_CFG(), "expecting control");
        dom_list.push(n);
      } else if (n->is_Con() || n->is_Start() || n->is_Root()) {
        only_dominating_controls = true;
      } else if (n->is_CFG()) {
        if (n->dominates(sub, nlist))
          only_dominating_controls = true;
        else
          return false;
      } else {
        // First, own control edge.
        Node* m = n->find_exact_control(n->in(0));
        if (m != NULL) {
          if (m->is_top())
            return false; // Conservative answer for dead code
          dom_list.push(m);
        }
        // Now, the rest of edges.
        uint cnt = n->req();
        for (uint i = 1; i < cnt; i++) {
          m = n->find_exact_control(n->in(i));
          if (m == NULL || m->is_top())
            continue;
          dom_list.push(m);
        }
      }
    }
    return only_dominating_controls;
  }
}

//---------------------detect_ptr_independence---------------------------------
// Used by MemNode::find_previous_store to prove that two base
// pointers are never equal.
// The pointers are accompanied by their associated allocations,
// if any, which have been previously discovered by the caller.
bool MemNode::detect_ptr_independence(Node* p1, AllocateNode* a1,
                                      Node* p2, AllocateNode* a2,
                                      PhaseTransform* phase) {
  // Attempt to prove that these two pointers cannot be aliased.
  // They may both manifestly be allocations, and they should differ.
  // Or, if they are not both allocations, they can be distinct constants.
  // Otherwise, one is an allocation and the other a pre-existing value.
  if (a1 == NULL && a2 == NULL) {           // neither an allocation
    return (p1 != p2) && p1->is_Con() && p2->is_Con();
  } else if (a1 != NULL && a2 != NULL) {    // both allocations
    return (a1 != a2);
  } else if (a1 != NULL) {                  // one allocation a1
    // (Note:  p2->is_Con implies p2->in(0)->is_Root, which dominates.)
    return all_controls_dominate(p2, a1);
  } else { //(a2 != NULL)                   // one allocation a2
    return all_controls_dominate(p1, a2);
  }
  return false;
}


// Find an arraycopy ac that produces the memory state represented by parameter mem.
// Return ac if
// (a) can_see_stored_value=true  and ac must have set the value for this load or if
// (b) can_see_stored_value=false and ac could have set the value for this load or if
// (c) can_see_stored_value=false and ac cannot have set the value for this load.
// In case (c) change the parameter mem to the memory input of ac to skip it
// when searching stored value.
// Otherwise return NULL.
Node* LoadNode::find_previous_arraycopy(PhaseTransform* phase, Node* ld_alloc, Node*& mem, bool can_see_stored_value) const {
  ArrayCopyNode* ac = find_array_copy_clone(phase, ld_alloc, mem);
  if (ac != NULL) {
    Node* ld_addp = in(MemNode::Address);
    Node* src = ac->in(ArrayCopyNode::Src);
    const TypeAryPtr* ary_t = phase->type(src)->isa_aryptr();

    // This is a load from a cloned array. The corresponding arraycopy ac must
    // have set the value for the load and we can return ac but only if the load
    // is known to be within bounds. This is checked below.
    if (ary_t != NULL && ld_addp->is_AddP()) {
      Node* ld_offs = ld_addp->in(AddPNode::Offset);
      BasicType ary_elem = ary_t->elem()->array_element_basic_type();
      jlong header = arrayOopDesc::base_offset_in_bytes(ary_elem);
      jlong elemsize = type2aelembytes(ary_elem);

      const TypeX*   ld_offs_t = phase->type(ld_offs)->isa_intptr_t();
      const TypeInt* sizetype  = ary_t->size();

      if (ld_offs_t->_lo >= header && ld_offs_t->_hi < (sizetype->_lo * elemsize + header)) {
        // The load is known to be within bounds. It receives its value from ac.
        return ac;
      }
      // The load is known to be out-of-bounds.
    }
    // The load could be out-of-bounds. It must not be hoisted but must remain
    // dependent on the runtime range check. This is achieved by returning NULL.
  } else if (mem->is_Proj() && mem->in(0) != NULL && mem->in(0)->is_ArrayCopy()) {
    ArrayCopyNode* ac = mem->in(0)->as_ArrayCopy();

    if (ac->is_arraycopy_validated() ||
        ac->is_copyof_validated() ||
        ac->is_copyofrange_validated()) {
      Node* ld_addp = in(MemNode::Address);
      if (ld_addp->is_AddP()) {
        Node* ld_base = ld_addp->in(AddPNode::Address);
        Node* ld_offs = ld_addp->in(AddPNode::Offset);

        Node* dest = ac->in(ArrayCopyNode::Dest);

        if (dest == ld_base) {
          const TypeX *ld_offs_t = phase->type(ld_offs)->isa_intptr_t();
          if (ac->modifies(ld_offs_t->_lo, ld_offs_t->_hi, phase, can_see_stored_value)) {
            return ac;
          }
          if (!can_see_stored_value) {
            mem = ac->in(TypeFunc::Memory);
            return ac;
          }
        }
      }
    }
  }
  return NULL;
}

ArrayCopyNode* MemNode::find_array_copy_clone(PhaseTransform* phase, Node* ld_alloc, Node* mem) const {
  if (mem->is_Proj() && mem->in(0) != NULL && (mem->in(0)->Opcode() == Op_MemBarStoreStore ||
                                               mem->in(0)->Opcode() == Op_MemBarCPUOrder)) {
    if (ld_alloc != NULL) {
      // Check if there is an array copy for a clone
      Node* mb = mem->in(0);
      ArrayCopyNode* ac = NULL;
      if (mb->in(0) != NULL && mb->in(0)->is_Proj() &&
          mb->in(0)->in(0) != NULL && mb->in(0)->in(0)->is_ArrayCopy()) {
        ac = mb->in(0)->in(0)->as_ArrayCopy();
      } else {
        // Step over GC barrier when ReduceInitialCardMarks is disabled
        BarrierSetC2* bs = BarrierSet::barrier_set()->barrier_set_c2();
        Node* control_proj_ac = bs->step_over_gc_barrier(mb->in(0));

        if (control_proj_ac->is_Proj() && control_proj_ac->in(0)->is_ArrayCopy()) {
          ac = control_proj_ac->in(0)->as_ArrayCopy();
        }
      }

      if (ac != NULL && ac->is_clonebasic()) {
        AllocateNode* alloc = AllocateNode::Ideal_allocation(ac->in(ArrayCopyNode::Dest), phase);
        if (alloc != NULL && alloc == ld_alloc) {
          return ac;
        }
      }
    }
  }
  return NULL;
}

// The logic for reordering loads and stores uses four steps:
// (a) Walk carefully past stores and initializations which we
//     can prove are independent of this load.
// (b) Observe that the next memory state makes an exact match
//     with self (load or store), and locate the relevant store.
// (c) Ensure that, if we were to wire self directly to the store,
//     the optimizer would fold it up somehow.
// (d) Do the rewiring, and return, depending on some other part of
//     the optimizer to fold up the load.
// This routine handles steps (a) and (b).  Steps (c) and (d) are
// specific to loads and stores, so they are handled by the callers.
// (Currently, only LoadNode::Ideal has steps (c), (d).  More later.)
//
Node* MemNode::find_previous_store(PhaseTransform* phase) {
  Node*         ctrl   = in(MemNode::Control);
  Node*         adr    = in(MemNode::Address);
  intptr_t      offset = 0;
  Node*         base   = AddPNode::Ideal_base_and_offset(adr, phase, offset);
  AllocateNode* alloc  = AllocateNode::Ideal_allocation(base, phase);

  if (offset == Type::OffsetBot)
    return NULL;            // cannot unalias unless there are precise offsets

  const bool adr_maybe_raw = check_if_adr_maybe_raw(adr);
  const TypeOopPtr *addr_t = adr->bottom_type()->isa_oopptr();

  intptr_t size_in_bytes = memory_size();

  Node* mem = in(MemNode::Memory);   // start searching here...

  int cnt = 50;             // Cycle limiter
  for (;;) {                // While we can dance past unrelated stores...
    if (--cnt < 0)  break;  // Caught in cycle or a complicated dance?

    Node* prev = mem;
    if (mem->is_Store()) {
      Node* st_adr = mem->in(MemNode::Address);
      intptr_t st_offset = 0;
      Node* st_base = AddPNode::Ideal_base_and_offset(st_adr, phase, st_offset);
      if (st_base == NULL)
        break;              // inscrutable pointer

      // For raw accesses it's not enough to prove that constant offsets don't intersect.
      // We need the bases to be the equal in order for the offset check to make sense.
      if ((adr_maybe_raw || check_if_adr_maybe_raw(st_adr)) && st_base != base) {
        break;
      }

      if (st_offset != offset && st_offset != Type::OffsetBot) {
        const int MAX_STORE = MAX2(BytesPerLong, (int)MaxVectorSize);
        assert(mem->as_Store()->memory_size() <= MAX_STORE, "");
        if (st_offset >= offset + size_in_bytes ||
            st_offset <= offset - MAX_STORE ||
            st_offset <= offset - mem->as_Store()->memory_size()) {
          // Success:  The offsets are provably independent.
          // (You may ask, why not just test st_offset != offset and be done?
          // The answer is that stores of different sizes can co-exist
          // in the same sequence of RawMem effects.  We sometimes initialize
          // a whole 'tile' of array elements with a single jint or jlong.)
          mem = mem->in(MemNode::Memory);
          continue;           // (a) advance through independent store memory
        }
      }
      if (st_base != base &&
          detect_ptr_independence(base, alloc,
                                  st_base,
                                  AllocateNode::Ideal_allocation(st_base, phase),
                                  phase)) {
        // Success:  The bases are provably independent.
        mem = mem->in(MemNode::Memory);
        continue;           // (a) advance through independent store memory
      }

      // (b) At this point, if the bases or offsets do not agree, we lose,
      // since we have not managed to prove 'this' and 'mem' independent.
      if (st_base == base && st_offset == offset) {
        return mem;         // let caller handle steps (c), (d)
      }

    } else if (mem->is_Proj() && mem->in(0)->is_Initialize()) {
      InitializeNode* st_init = mem->in(0)->as_Initialize();
      AllocateNode*  st_alloc = st_init->allocation();
      if (st_alloc == NULL)
        break;              // something degenerated
      bool known_identical = false;
      bool known_independent = false;
      if (alloc == st_alloc)
        known_identical = true;
      else if (alloc != NULL)
        known_independent = true;
      else if (all_controls_dominate(this, st_alloc))
        known_independent = true;

      if (known_independent) {
        // The bases are provably independent: Either they are
        // manifestly distinct allocations, or else the control
        // of this load dominates the store's allocation.
        int alias_idx = phase->C->get_alias_index(adr_type());
        if (alias_idx == Compile::AliasIdxRaw) {
          mem = st_alloc->in(TypeFunc::Memory);
        } else {
          mem = st_init->memory(alias_idx);
        }
        continue;           // (a) advance through independent store memory
      }

      // (b) at this point, if we are not looking at a store initializing
      // the same allocation we are loading from, we lose.
      if (known_identical) {
        // From caller, can_see_stored_value will consult find_captured_store.
        return mem;         // let caller handle steps (c), (d)
      }

    } else if (find_previous_arraycopy(phase, alloc, mem, false) != NULL) {
      if (prev != mem) {
        // Found an arraycopy but it doesn't affect that load
        continue;
      }
      // Found an arraycopy that may affect that load
      return mem;
    } else if (addr_t != NULL && addr_t->is_known_instance_field()) {
      // Can't use optimize_simple_memory_chain() since it needs PhaseGVN.
      if (mem->is_Proj() && mem->in(0)->is_Call()) {
        // ArrayCopyNodes processed here as well.
        CallNode *call = mem->in(0)->as_Call();
        if (!call->may_modify(addr_t, phase)) {
          mem = call->in(TypeFunc::Memory);
          continue;         // (a) advance through independent call memory
        }
      } else if (mem->is_Proj() && mem->in(0)->is_MemBar()) {
        ArrayCopyNode* ac = NULL;
        if (ArrayCopyNode::may_modify(addr_t, mem->in(0)->as_MemBar(), phase, ac)) {
          break;
        }
        mem = mem->in(0)->in(TypeFunc::Memory);
        continue;           // (a) advance through independent MemBar memory
      } else if (mem->is_ClearArray()) {
        if (ClearArrayNode::step_through(&mem, (uint)addr_t->instance_id(), phase)) {
          // (the call updated 'mem' value)
          continue;         // (a) advance through independent allocation memory
        } else {
          // Can not bypass initialization of the instance
          // we are looking for.
          return mem;
        }
      } else if (mem->is_MergeMem()) {
        int alias_idx = phase->C->get_alias_index(adr_type());
        mem = mem->as_MergeMem()->memory_at(alias_idx);
        continue;           // (a) advance through independent MergeMem memory
      }
    }

    // Unless there is an explicit 'continue', we must bail out here,
    // because 'mem' is an inscrutable memory state (e.g., a call).
    break;
  }

  return NULL;              // bail out
}

//----------------------calculate_adr_type-------------------------------------
// Helper function.  Notices when the given type of address hits top or bottom.
// Also, asserts a cross-check of the type against the expected address type.
const TypePtr* MemNode::calculate_adr_type(const Type* t, const TypePtr* cross_check) {
  if (t == Type::TOP)  return NULL; // does not touch memory any more?
  #ifdef ASSERT
  if (!VerifyAliases || VMError::is_error_reported() || Node::in_dump())  cross_check = NULL;
  #endif
  const TypePtr* tp = t->isa_ptr();
  if (tp == NULL) {
    assert(cross_check == NULL || cross_check == TypePtr::BOTTOM, "expected memory type must be wide");
    return TypePtr::BOTTOM;           // touches lots of memory
  } else {
    #ifdef ASSERT
    // %%%% [phh] We don't check the alias index if cross_check is
    //            TypeRawPtr::BOTTOM.  Needs to be investigated.
    if (cross_check != NULL &&
        cross_check != TypePtr::BOTTOM &&
        cross_check != TypeRawPtr::BOTTOM) {
      // Recheck the alias index, to see if it has changed (due to a bug).
      Compile* C = Compile::current();
      assert(C->get_alias_index(cross_check) == C->get_alias_index(tp),
             "must stay in the original alias category");
      // The type of the address must be contained in the adr_type,
      // disregarding "null"-ness.
      // (We make an exception for TypeRawPtr::BOTTOM, which is a bit bucket.)
      const TypePtr* tp_notnull = tp->join(TypePtr::NOTNULL)->is_ptr();
      assert(cross_check->meet(tp_notnull) == cross_check->remove_speculative(),
             "real address must not escape from expected memory type");
    }
    #endif
    return tp;
  }
}

//=============================================================================
// Should LoadNode::Ideal() attempt to remove control edges?
bool LoadNode::can_remove_control() const {
  return !has_pinned_control_dependency();
}
uint LoadNode::size_of() const { return sizeof(*this); }
bool LoadNode::cmp( const Node &n ) const
{ return !Type::cmp( _type, ((LoadNode&)n)._type ); }
const Type *LoadNode::bottom_type() const { return _type; }
uint LoadNode::ideal_reg() const {
  return _type->ideal_reg();
}

#ifndef PRODUCT
void LoadNode::dump_spec(outputStream *st) const {
  MemNode::dump_spec(st);
  if( !Verbose && !WizardMode ) {
    // standard dump does this in Verbose and WizardMode
    st->print(" #"); _type->dump_on(st);
  }
  if (!depends_only_on_test()) {
    st->print(" (does not depend only on test, ");
    if (control_dependency() == UnknownControl) {
      st->print("unknown control");
    } else if (control_dependency() == Pinned) {
      st->print("pinned");
    } else if (adr_type() == TypeRawPtr::BOTTOM) {
      st->print("raw access");
    } else {
      st->print("unknown reason");
    }
    st->print(")");
  }
}
#endif

#ifdef ASSERT
//----------------------------is_immutable_value-------------------------------
// Helper function to allow a raw load without control edge for some cases
bool LoadNode::is_immutable_value(Node* adr) {
  if (adr->is_AddP() && adr->in(AddPNode::Base)->is_top() &&
      adr->in(AddPNode::Address)->Opcode() == Op_ThreadLocal) {

    jlong offset = adr->in(AddPNode::Offset)->find_intptr_t_con(-1);
    int offsets[] = {
      in_bytes(JavaThread::osthread_offset()),
      in_bytes(JavaThread::threadObj_offset()),
      in_bytes(JavaThread::vthread_offset()),
      in_bytes(JavaThread::extentLocalCache_offset()),
    };

    for (size_t i = 0; i < sizeof offsets / sizeof offsets[0]; i++) {
      if (offset == offsets[i]) {
        return true;
      }
    }
  }

  return false;
}
#endif

//----------------------------LoadNode::make-----------------------------------
// Polymorphic factory method:
Node* LoadNode::make(PhaseGVN& gvn, Node* ctl, Node* mem, Node* adr, const TypePtr* adr_type, const Type* rt, BasicType bt, MemOrd mo,
                     ControlDependency control_dependency, bool require_atomic_access, bool unaligned, bool mismatched, bool unsafe, uint8_t barrier_data) {
  Compile* C = gvn.C;

  // sanity check the alias category against the created node type
  assert(!(adr_type->isa_oopptr() &&
           adr_type->offset() == oopDesc::klass_offset_in_bytes()),
         "use LoadKlassNode instead");
  assert(!(adr_type->isa_aryptr() &&
           adr_type->offset() == arrayOopDesc::length_offset_in_bytes()),
         "use LoadRangeNode instead");
  // Check control edge of raw loads
  assert( ctl != NULL || C->get_alias_index(adr_type) != Compile::AliasIdxRaw ||
          // oop will be recorded in oop map if load crosses safepoint
          rt->isa_oopptr() || is_immutable_value(adr),
          "raw memory operations should have control edge");
  LoadNode* load = NULL;
  switch (bt) {
  case T_BOOLEAN: load = new LoadUBNode(ctl, mem, adr, adr_type, rt->is_int(),  mo, control_dependency); break;
  case T_BYTE:    load = new LoadBNode (ctl, mem, adr, adr_type, rt->is_int(),  mo, control_dependency); break;
  case T_INT:     load = new LoadINode (ctl, mem, adr, adr_type, rt->is_int(),  mo, control_dependency); break;
  case T_CHAR:    load = new LoadUSNode(ctl, mem, adr, adr_type, rt->is_int(),  mo, control_dependency); break;
  case T_SHORT:   load = new LoadSNode (ctl, mem, adr, adr_type, rt->is_int(),  mo, control_dependency); break;
  case T_LONG:    load = new LoadLNode (ctl, mem, adr, adr_type, rt->is_long(), mo, control_dependency, require_atomic_access); break;
  case T_FLOAT:   load = new LoadFNode (ctl, mem, adr, adr_type, rt,            mo, control_dependency); break;
  case T_DOUBLE:  load = new LoadDNode (ctl, mem, adr, adr_type, rt,            mo, control_dependency, require_atomic_access); break;
  case T_ADDRESS: load = new LoadPNode (ctl, mem, adr, adr_type, rt->is_ptr(),  mo, control_dependency); break;
  case T_PRIMITIVE_OBJECT:
  case T_OBJECT:
#ifdef _LP64
    if (adr->bottom_type()->is_ptr_to_narrowoop()) {
      load = new LoadNNode(ctl, mem, adr, adr_type, rt->make_narrowoop(), mo, control_dependency);
    } else
#endif
    {
      assert(!adr->bottom_type()->is_ptr_to_narrowoop() && !adr->bottom_type()->is_ptr_to_narrowklass(), "should have got back a narrow oop");
      load = new LoadPNode(ctl, mem, adr, adr_type, rt->is_ptr(), mo, control_dependency);
    }
    break;
  default:
    ShouldNotReachHere();
    break;
  }
  assert(load != NULL, "LoadNode should have been created");
  if (unaligned) {
    load->set_unaligned_access();
  }
  if (mismatched) {
    load->set_mismatched_access();
  }
  if (unsafe) {
    load->set_unsafe_access();
  }
  load->set_barrier_data(barrier_data);
  if (load->Opcode() == Op_LoadN) {
    Node* ld = gvn.transform(load);
    return new DecodeNNode(ld, ld->bottom_type()->make_ptr());
  }

  return load;
}

//------------------------------hash-------------------------------------------
uint LoadNode::hash() const {
  // unroll addition of interesting fields
  return (uintptr_t)in(Control) + (uintptr_t)in(Memory) + (uintptr_t)in(Address);
}

static bool skip_through_membars(Compile::AliasType* atp, const TypeInstPtr* tp, bool eliminate_boxing) {
  if ((atp != NULL) && (atp->index() >= Compile::AliasIdxRaw)) {
    bool non_volatile = (atp->field() != NULL) && !atp->field()->is_volatile();
    bool is_stable_ary = FoldStableValues &&
                         (tp != NULL) && (tp->isa_aryptr() != NULL) &&
                         tp->isa_aryptr()->is_stable();

    return (eliminate_boxing && non_volatile) || is_stable_ary;
  }

  return false;
}

// Is the value loaded previously stored by an arraycopy? If so return
// a load node that reads from the source array so we may be able to
// optimize out the ArrayCopy node later.
Node* LoadNode::can_see_arraycopy_value(Node* st, PhaseGVN* phase) const {
  Node* ld_adr = in(MemNode::Address);
  intptr_t ld_off = 0;
  AllocateNode* ld_alloc = AllocateNode::Ideal_allocation(ld_adr, phase, ld_off);
  Node* ac = find_previous_arraycopy(phase, ld_alloc, st, true);
  if (ac != NULL) {
    assert(ac->is_ArrayCopy(), "what kind of node can this be?");

    Node* mem = ac->in(TypeFunc::Memory);
    Node* ctl = ac->in(0);
    Node* src = ac->in(ArrayCopyNode::Src);

    if (!ac->as_ArrayCopy()->is_clonebasic() && !phase->type(src)->isa_aryptr()) {
      return NULL;
    }

    LoadNode* ld = clone()->as_Load();
    Node* addp = in(MemNode::Address)->clone();
    if (ac->as_ArrayCopy()->is_clonebasic()) {
      assert(ld_alloc != NULL, "need an alloc");
      assert(addp->is_AddP(), "address must be addp");
      BarrierSetC2* bs = BarrierSet::barrier_set()->barrier_set_c2();
      assert(bs->step_over_gc_barrier(addp->in(AddPNode::Base)) == bs->step_over_gc_barrier(ac->in(ArrayCopyNode::Dest)), "strange pattern");
      assert(bs->step_over_gc_barrier(addp->in(AddPNode::Address)) == bs->step_over_gc_barrier(ac->in(ArrayCopyNode::Dest)), "strange pattern");
      addp->set_req(AddPNode::Base, src);
      addp->set_req(AddPNode::Address, src);
    } else {
      assert(ac->as_ArrayCopy()->is_arraycopy_validated() ||
             ac->as_ArrayCopy()->is_copyof_validated() ||
             ac->as_ArrayCopy()->is_copyofrange_validated(), "only supported cases");
      assert(addp->in(AddPNode::Base) == addp->in(AddPNode::Address), "should be");
      addp->set_req(AddPNode::Base, src);
      addp->set_req(AddPNode::Address, src);

      const TypeAryPtr* ary_t = phase->type(in(MemNode::Address))->isa_aryptr();
      BasicType ary_elem = ary_t->isa_aryptr()->elem()->array_element_basic_type();
      if (is_reference_type(ary_elem, true)) ary_elem = T_OBJECT;

      uint header = arrayOopDesc::base_offset_in_bytes(ary_elem);
      uint shift  = ary_t->is_flat() ? ary_t->flat_log_elem_size() : exact_log2(type2aelembytes(ary_elem));

      Node* diff = phase->transform(new SubINode(ac->in(ArrayCopyNode::SrcPos), ac->in(ArrayCopyNode::DestPos)));
#ifdef _LP64
      diff = phase->transform(new ConvI2LNode(diff));
#endif
      diff = phase->transform(new LShiftXNode(diff, phase->intcon(shift)));

      Node* offset = phase->transform(new AddXNode(addp->in(AddPNode::Offset), diff));
      addp->set_req(AddPNode::Offset, offset);
    }
    addp = phase->transform(addp);
#ifdef ASSERT
    const TypePtr* adr_type = phase->type(addp)->is_ptr();
    ld->_adr_type = adr_type;
#endif
    ld->set_req(MemNode::Address, addp);
    ld->set_req(0, ctl);
    ld->set_req(MemNode::Memory, mem);
    // load depends on the tests that validate the arraycopy
    ld->_control_dependency = UnknownControl;
    return ld;
  }
  return NULL;
}


//---------------------------can_see_stored_value------------------------------
// This routine exists to make sure this set of tests is done the same
// everywhere.  We need to make a coordinated change: first LoadNode::Ideal
// will change the graph shape in a way which makes memory alive twice at the
// same time (uses the Oracle model of aliasing), then some
// LoadXNode::Identity will fold things back to the equivalence-class model
// of aliasing.
Node* MemNode::can_see_stored_value(Node* st, PhaseTransform* phase) const {
  Node* ld_adr = in(MemNode::Address);
  intptr_t ld_off = 0;
  Node* ld_base = AddPNode::Ideal_base_and_offset(ld_adr, phase, ld_off);
  Node* ld_alloc = AllocateNode::Ideal_allocation(ld_base, phase);
  const TypeInstPtr* tp = phase->type(ld_adr)->isa_instptr();
  Compile::AliasType* atp = (tp != NULL) ? phase->C->alias_type(tp) : NULL;
  // This is more general than load from boxing objects.
  if (skip_through_membars(atp, tp, phase->C->eliminate_boxing())) {
    uint alias_idx = atp->index();
    Node* result = NULL;
    Node* current = st;
    // Skip through chains of MemBarNodes checking the MergeMems for
    // new states for the slice of this load.  Stop once any other
    // kind of node is encountered.  Loads from final memory can skip
    // through any kind of MemBar but normal loads shouldn't skip
    // through MemBarAcquire since the could allow them to move out of
    // a synchronized region. It is not safe to step over MemBarCPUOrder,
    // because alias info above them may be inaccurate (e.g., due to
    // mixed/mismatched unsafe accesses).
    bool is_final_mem = !atp->is_rewritable();
    while (current->is_Proj()) {
      int opc = current->in(0)->Opcode();
      if ((is_final_mem && (opc == Op_MemBarAcquire ||
                            opc == Op_MemBarAcquireLock ||
                            opc == Op_LoadFence)) ||
          opc == Op_MemBarRelease ||
          opc == Op_StoreFence ||
          opc == Op_MemBarReleaseLock ||
          opc == Op_MemBarStoreStore ||
          opc == Op_StoreStoreFence) {
        Node* mem = current->in(0)->in(TypeFunc::Memory);
        if (mem->is_MergeMem()) {
          MergeMemNode* merge = mem->as_MergeMem();
          Node* new_st = merge->memory_at(alias_idx);
          if (new_st == merge->base_memory()) {
            // Keep searching
            current = new_st;
            continue;
          }
          // Save the new memory state for the slice and fall through
          // to exit.
          result = new_st;
        }
      }
      break;
    }
    if (result != NULL) {
      st = result;
    }
  }

  // Loop around twice in the case Load -> Initialize -> Store.
  // (See PhaseIterGVN::add_users_to_worklist, which knows about this case.)
  for (int trip = 0; trip <= 1; trip++) {

    if (st->is_Store()) {
      Node* st_adr = st->in(MemNode::Address);
      if (st_adr != ld_adr) {
        // Try harder before giving up. Unify base pointers with casts (e.g., raw/non-raw pointers).
        intptr_t st_off = 0;
        Node* st_base = AddPNode::Ideal_base_and_offset(st_adr, phase, st_off);
        if (ld_base == NULL)                                   return NULL;
        if (st_base == NULL)                                   return NULL;
        if (!ld_base->eqv_uncast(st_base, /*keep_deps=*/true)) return NULL;
        if (ld_off != st_off)                                  return NULL;
        if (ld_off == Type::OffsetBot)                         return NULL;
        // Same base, same offset.
        // Possible improvement for arrays: check index value instead of absolute offset.

        // At this point we have proven something like this setup:
        //   B = << base >>
        //   L =  LoadQ(AddP(Check/CastPP(B), #Off))
        //   S = StoreQ(AddP(             B , #Off), V)
        // (Actually, we haven't yet proven the Q's are the same.)
        // In other words, we are loading from a casted version of
        // the same pointer-and-offset that we stored to.
        // Casted version may carry a dependency and it is respected.
        // Thus, we are able to replace L by V.
      }
      // Now prove that we have a LoadQ matched to a StoreQ, for some Q.
      if (store_Opcode() != st->Opcode()) {
        return NULL;
      }
      // LoadVector/StoreVector needs additional check to ensure the types match.
      if (st->is_StoreVector()) {
        const TypeVect*  in_vt = st->as_StoreVector()->vect_type();
        const TypeVect* out_vt = is_Load() ? as_LoadVector()->vect_type() : as_StoreVector()->vect_type();
        if (in_vt != out_vt) {
          return NULL;
        }
      }
      return st->in(MemNode::ValueIn);
    }

    // A load from a freshly-created object always returns zero.
    // (This can happen after LoadNode::Ideal resets the load's memory input
    // to find_captured_store, which returned InitializeNode::zero_memory.)
    if (st->is_Proj() && st->in(0)->is_Allocate() &&
        (st->in(0) == ld_alloc) &&
        (ld_off >= st->in(0)->as_Allocate()->minimum_header_size())) {
      // return a zero value for the load's basic type
      // (This is one of the few places where a generic PhaseTransform
      // can create new nodes.  Think of it as lazily manifesting
      // virtually pre-existing constants.)
      assert(memory_type() != T_PRIMITIVE_OBJECT, "should not be used for inline types");
      Node* default_value = ld_alloc->in(AllocateNode::DefaultValue);
      if (default_value != NULL) {
        return default_value;
      }
      assert(ld_alloc->in(AllocateNode::RawDefaultValue) == NULL, "default value may not be null");
      if (memory_type() != T_VOID) {
        if (ReduceBulkZeroing || find_array_copy_clone(phase, ld_alloc, in(MemNode::Memory)) == NULL) {
          // If ReduceBulkZeroing is disabled, we need to check if the allocation does not belong to an
          // ArrayCopyNode clone. If it does, then we cannot assume zero since the initialization is done
          // by the ArrayCopyNode.
          return phase->zerocon(memory_type());
        }
      } else {
        // TODO: materialize all-zero vector constant
        assert(!isa_Load() || as_Load()->type()->isa_vect(), "");
      }
    }

    // A load from an initialization barrier can match a captured store.
    if (st->is_Proj() && st->in(0)->is_Initialize()) {
      InitializeNode* init = st->in(0)->as_Initialize();
      AllocateNode* alloc = init->allocation();
      if ((alloc != NULL) && (alloc == ld_alloc)) {
        // examine a captured store value
        st = init->find_captured_store(ld_off, memory_size(), phase);
        if (st != NULL) {
          continue;             // take one more trip around
        }
      }
    }

    // Load boxed value from result of valueOf() call is input parameter.
    if (this->is_Load() && ld_adr->is_AddP() &&
        (tp != NULL) && tp->is_ptr_to_boxed_value()) {
      intptr_t ignore = 0;
      Node* base = AddPNode::Ideal_base_and_offset(ld_adr, phase, ignore);
      BarrierSetC2* bs = BarrierSet::barrier_set()->barrier_set_c2();
      base = bs->step_over_gc_barrier(base);
      if (base != NULL && base->is_Proj() &&
          base->as_Proj()->_con == TypeFunc::Parms &&
          base->in(0)->is_CallStaticJava() &&
          base->in(0)->as_CallStaticJava()->is_boxing_method()) {
        return base->in(0)->in(TypeFunc::Parms);
      }
    }

    break;
  }

  return NULL;
}

//----------------------is_instance_field_load_with_local_phi------------------
bool LoadNode::is_instance_field_load_with_local_phi(Node* ctrl) {
  if( in(Memory)->is_Phi() && in(Memory)->in(0) == ctrl &&
      in(Address)->is_AddP() ) {
    const TypeOopPtr* t_oop = in(Address)->bottom_type()->isa_oopptr();
    // Only instances and boxed values.
    if( t_oop != NULL &&
        (t_oop->is_ptr_to_boxed_value() ||
         t_oop->is_known_instance_field()) &&
        t_oop->offset() != Type::OffsetBot &&
        t_oop->offset() != Type::OffsetTop) {
      return true;
    }
  }
  return false;
}

//------------------------------Identity---------------------------------------
// Loads are identity if previous store is to same address
Node* LoadNode::Identity(PhaseGVN* phase) {
<<<<<<< HEAD
  // Loading from an InlineType? The InlineType has the values of
  // all fields as input. Look for the field with matching offset.
  Node* addr = in(Address);
  intptr_t offset;
  Node* base = AddPNode::Ideal_base_and_offset(addr, phase, offset);
  if (base != NULL && base->is_InlineType() && offset > oopDesc::klass_offset_in_bytes()) {
    Node* value = base->as_InlineType()->field_value_by_offset((int)offset, true);
    if (value != NULL) {
      if (Opcode() == Op_LoadN) {
        // Encode oop value if we are loading a narrow oop
        assert(!phase->type(value)->isa_narrowoop(), "should already be decoded");
        value = phase->transform(new EncodePNode(value, bottom_type()));
      }
      return value;
    }
  }

=======
  if (has_pinned_control_dependency()) {
    return this;
  }
>>>>>>> 0ec18382
  // If the previous store-maker is the right kind of Store, and the store is
  // to the same address, then we are equal to the value stored.
  Node* mem = in(Memory);
  Node* value = can_see_stored_value(mem, phase);
  if( value ) {
    // byte, short & char stores truncate naturally.
    // A load has to load the truncated value which requires
    // some sort of masking operation and that requires an
    // Ideal call instead of an Identity call.
    if (memory_size() < BytesPerInt) {
      // If the input to the store does not fit with the load's result type,
      // it must be truncated via an Ideal call.
      if (!phase->type(value)->higher_equal(phase->type(this)))
        return this;
    }
    // (This works even when value is a Con, but LoadNode::Value
    // usually runs first, producing the singleton type of the Con.)
    return value;
  }

  // Search for an existing data phi which was generated before for the same
  // instance's field to avoid infinite generation of phis in a loop.
  Node *region = mem->in(0);
  if (is_instance_field_load_with_local_phi(region)) {
    const TypeOopPtr *addr_t = in(Address)->bottom_type()->isa_oopptr();
    int this_index  = phase->C->get_alias_index(addr_t);
    int this_offset = addr_t->offset();
    int this_iid    = addr_t->instance_id();
    if (!addr_t->is_known_instance() &&
         addr_t->is_ptr_to_boxed_value()) {
      // Use _idx of address base (could be Phi node) for boxed values.
      intptr_t   ignore = 0;
      Node*      base = AddPNode::Ideal_base_and_offset(in(Address), phase, ignore);
      if (base == NULL) {
        return this;
      }
      this_iid = base->_idx;
    }
    const Type* this_type = bottom_type();
    for (DUIterator_Fast imax, i = region->fast_outs(imax); i < imax; i++) {
      Node* phi = region->fast_out(i);
      if (phi->is_Phi() && phi != mem &&
          phi->as_Phi()->is_same_inst_field(this_type, (int)mem->_idx, this_iid, this_index, this_offset)) {
        return phi;
      }
    }
  }

  return this;
}

// Construct an equivalent unsigned load.
Node* LoadNode::convert_to_unsigned_load(PhaseGVN& gvn) {
  BasicType bt = T_ILLEGAL;
  const Type* rt = NULL;
  switch (Opcode()) {
    case Op_LoadUB: return this;
    case Op_LoadUS: return this;
    case Op_LoadB: bt = T_BOOLEAN; rt = TypeInt::UBYTE; break;
    case Op_LoadS: bt = T_CHAR;    rt = TypeInt::CHAR;  break;
    default:
      assert(false, "no unsigned variant: %s", Name());
      return NULL;
  }
  return LoadNode::make(gvn, in(MemNode::Control), in(MemNode::Memory), in(MemNode::Address),
                        raw_adr_type(), rt, bt, _mo, _control_dependency,
                        false /*require_atomic_access*/, is_unaligned_access(), is_mismatched_access());
}

// Construct an equivalent signed load.
Node* LoadNode::convert_to_signed_load(PhaseGVN& gvn) {
  BasicType bt = T_ILLEGAL;
  const Type* rt = NULL;
  switch (Opcode()) {
    case Op_LoadUB: bt = T_BYTE;  rt = TypeInt::BYTE;  break;
    case Op_LoadUS: bt = T_SHORT; rt = TypeInt::SHORT; break;
    case Op_LoadB: // fall through
    case Op_LoadS: // fall through
    case Op_LoadI: // fall through
    case Op_LoadL: return this;
    default:
      assert(false, "no signed variant: %s", Name());
      return NULL;
  }
  return LoadNode::make(gvn, in(MemNode::Control), in(MemNode::Memory), in(MemNode::Address),
                        raw_adr_type(), rt, bt, _mo, _control_dependency,
                        false /*require_atomic_access*/, is_unaligned_access(), is_mismatched_access());
}

bool LoadNode::has_reinterpret_variant(const Type* rt) {
  BasicType bt = rt->basic_type();
  switch (Opcode()) {
    case Op_LoadI: return (bt == T_FLOAT);
    case Op_LoadL: return (bt == T_DOUBLE);
    case Op_LoadF: return (bt == T_INT);
    case Op_LoadD: return (bt == T_LONG);

    default: return false;
  }
}

Node* LoadNode::convert_to_reinterpret_load(PhaseGVN& gvn, const Type* rt) {
  BasicType bt = rt->basic_type();
  assert(has_reinterpret_variant(rt), "no reinterpret variant: %s %s", Name(), type2name(bt));
  bool is_mismatched = is_mismatched_access();
  const TypeRawPtr* raw_type = gvn.type(in(MemNode::Memory))->isa_rawptr();
  if (raw_type == NULL) {
    is_mismatched = true; // conservatively match all non-raw accesses as mismatched
  }
  const int op = Opcode();
  bool require_atomic_access = (op == Op_LoadL && ((LoadLNode*)this)->require_atomic_access()) ||
                               (op == Op_LoadD && ((LoadDNode*)this)->require_atomic_access());
  return LoadNode::make(gvn, in(MemNode::Control), in(MemNode::Memory), in(MemNode::Address),
                        raw_adr_type(), rt, bt, _mo, _control_dependency,
                        require_atomic_access, is_unaligned_access(), is_mismatched);
}

bool StoreNode::has_reinterpret_variant(const Type* vt) {
  BasicType bt = vt->basic_type();
  switch (Opcode()) {
    case Op_StoreI: return (bt == T_FLOAT);
    case Op_StoreL: return (bt == T_DOUBLE);
    case Op_StoreF: return (bt == T_INT);
    case Op_StoreD: return (bt == T_LONG);

    default: return false;
  }
}

Node* StoreNode::convert_to_reinterpret_store(PhaseGVN& gvn, Node* val, const Type* vt) {
  BasicType bt = vt->basic_type();
  assert(has_reinterpret_variant(vt), "no reinterpret variant: %s %s", Name(), type2name(bt));
  const int op = Opcode();
  bool require_atomic_access = (op == Op_StoreL && ((StoreLNode*)this)->require_atomic_access()) ||
                               (op == Op_StoreD && ((StoreDNode*)this)->require_atomic_access());
  StoreNode* st = StoreNode::make(gvn, in(MemNode::Control), in(MemNode::Memory), in(MemNode::Address),
                                  raw_adr_type(), val, bt, _mo, require_atomic_access);

  bool is_mismatched = is_mismatched_access();
  const TypeRawPtr* raw_type = gvn.type(in(MemNode::Memory))->isa_rawptr();
  if (raw_type == NULL) {
    is_mismatched = true; // conservatively match all non-raw accesses as mismatched
  }
  if (is_mismatched) {
    st->set_mismatched_access();
  }
  return st;
}

// We're loading from an object which has autobox behaviour.
// If this object is result of a valueOf call we'll have a phi
// merging a newly allocated object and a load from the cache.
// We want to replace this load with the original incoming
// argument to the valueOf call.
Node* LoadNode::eliminate_autobox(PhaseIterGVN* igvn) {
  assert(igvn->C->eliminate_boxing(), "sanity");
  intptr_t ignore = 0;
  Node* base = AddPNode::Ideal_base_and_offset(in(Address), igvn, ignore);
  if ((base == NULL) || base->is_Phi()) {
    // Push the loads from the phi that comes from valueOf up
    // through it to allow elimination of the loads and the recovery
    // of the original value. It is done in split_through_phi().
    return NULL;
  } else if (base->is_Load() ||
             (base->is_DecodeN() && base->in(1)->is_Load())) {
    // Eliminate the load of boxed value for integer types from the cache
    // array by deriving the value from the index into the array.
    // Capture the offset of the load and then reverse the computation.

    // Get LoadN node which loads a boxing object from 'cache' array.
    if (base->is_DecodeN()) {
      base = base->in(1);
    }
    if (!base->in(Address)->is_AddP()) {
      return NULL; // Complex address
    }
    AddPNode* address = base->in(Address)->as_AddP();
    Node* cache_base = address->in(AddPNode::Base);
    if ((cache_base != NULL) && cache_base->is_DecodeN()) {
      // Get ConP node which is static 'cache' field.
      cache_base = cache_base->in(1);
    }
    if ((cache_base != NULL) && cache_base->is_Con()) {
      const TypeAryPtr* base_type = cache_base->bottom_type()->isa_aryptr();
      if ((base_type != NULL) && base_type->is_autobox_cache()) {
        Node* elements[4];
        int shift = exact_log2(type2aelembytes(T_OBJECT));
        int count = address->unpack_offsets(elements, ARRAY_SIZE(elements));
        if (count > 0 && elements[0]->is_Con() &&
            (count == 1 ||
             (count == 2 && elements[1]->Opcode() == Op_LShiftX &&
                            elements[1]->in(2) == igvn->intcon(shift)))) {
          ciObjArray* array = base_type->const_oop()->as_obj_array();
          // Fetch the box object cache[0] at the base of the array and get its value
          ciInstance* box = array->obj_at(0)->as_instance();
          ciInstanceKlass* ik = box->klass()->as_instance_klass();
          assert(ik->is_box_klass(), "sanity");
          assert(ik->nof_nonstatic_fields() == 1, "change following code");
          if (ik->nof_nonstatic_fields() == 1) {
            // This should be true nonstatic_field_at requires calling
            // nof_nonstatic_fields so check it anyway
            ciConstant c = box->field_value(ik->nonstatic_field_at(0));
            BasicType bt = c.basic_type();
            // Only integer types have boxing cache.
            assert(bt == T_BOOLEAN || bt == T_CHAR  ||
                   bt == T_BYTE    || bt == T_SHORT ||
                   bt == T_INT     || bt == T_LONG, "wrong type = %s", type2name(bt));
            jlong cache_low = (bt == T_LONG) ? c.as_long() : c.as_int();
            if (cache_low != (int)cache_low) {
              return NULL; // should not happen since cache is array indexed by value
            }
            jlong offset = arrayOopDesc::base_offset_in_bytes(T_OBJECT) - (cache_low << shift);
            if (offset != (int)offset) {
              return NULL; // should not happen since cache is array indexed by value
            }
           // Add up all the offsets making of the address of the load
            Node* result = elements[0];
            for (int i = 1; i < count; i++) {
              result = igvn->transform(new AddXNode(result, elements[i]));
            }
            // Remove the constant offset from the address and then
            result = igvn->transform(new AddXNode(result, igvn->MakeConX(-(int)offset)));
            // remove the scaling of the offset to recover the original index.
            if (result->Opcode() == Op_LShiftX && result->in(2) == igvn->intcon(shift)) {
              // Peel the shift off directly but wrap it in a dummy node
              // since Ideal can't return existing nodes
              igvn->_worklist.push(result); // remove dead node later
              result = new RShiftXNode(result->in(1), igvn->intcon(0));
            } else if (result->is_Add() && result->in(2)->is_Con() &&
                       result->in(1)->Opcode() == Op_LShiftX &&
                       result->in(1)->in(2) == igvn->intcon(shift)) {
              // We can't do general optimization: ((X<<Z) + Y) >> Z ==> X + (Y>>Z)
              // but for boxing cache access we know that X<<Z will not overflow
              // (there is range check) so we do this optimizatrion by hand here.
              igvn->_worklist.push(result); // remove dead node later
              Node* add_con = new RShiftXNode(result->in(2), igvn->intcon(shift));
              result = new AddXNode(result->in(1)->in(1), igvn->transform(add_con));
            } else {
              result = new RShiftXNode(result, igvn->intcon(shift));
            }
#ifdef _LP64
            if (bt != T_LONG) {
              result = new ConvL2INode(igvn->transform(result));
            }
#else
            if (bt == T_LONG) {
              result = new ConvI2LNode(igvn->transform(result));
            }
#endif
            // Boxing/unboxing can be done from signed & unsigned loads (e.g. LoadUB -> ... -> LoadB pair).
            // Need to preserve unboxing load type if it is unsigned.
            switch(this->Opcode()) {
              case Op_LoadUB:
                result = new AndINode(igvn->transform(result), igvn->intcon(0xFF));
                break;
              case Op_LoadUS:
                result = new AndINode(igvn->transform(result), igvn->intcon(0xFFFF));
                break;
            }
            return result;
          }
        }
      }
    }
  }
  return NULL;
}

static bool stable_phi(PhiNode* phi, PhaseGVN *phase) {
  Node* region = phi->in(0);
  if (region == NULL) {
    return false; // Wait stable graph
  }
  uint cnt = phi->req();
  for (uint i = 1; i < cnt; i++) {
    Node* rc = region->in(i);
    if (rc == NULL || phase->type(rc) == Type::TOP)
      return false; // Wait stable graph
    Node* in = phi->in(i);
    if (in == NULL || phase->type(in) == Type::TOP)
      return false; // Wait stable graph
  }
  return true;
}
//------------------------------split_through_phi------------------------------
// Split instance or boxed field load through Phi.
Node* LoadNode::split_through_phi(PhaseGVN* phase) {
  if (req() > 3) {
    assert(is_LoadVector() && Opcode() != Op_LoadVector, "load has too many inputs");
    // LoadVector subclasses such as LoadVectorMasked have extra inputs that the logic below doesn't take into account
    return NULL;
  }
  Node* mem     = in(Memory);
  Node* address = in(Address);
  const TypeOopPtr *t_oop = phase->type(address)->isa_oopptr();

  assert((t_oop != NULL) &&
         (t_oop->is_known_instance_field() ||
          t_oop->is_ptr_to_boxed_value()), "invalid conditions");

  Compile* C = phase->C;
  intptr_t ignore = 0;
  Node*    base = AddPNode::Ideal_base_and_offset(address, phase, ignore);
  bool base_is_phi = (base != NULL) && base->is_Phi();
  bool load_boxed_values = t_oop->is_ptr_to_boxed_value() && C->aggressive_unboxing() &&
                           (base != NULL) && (base == address->in(AddPNode::Base)) &&
                           phase->type(base)->higher_equal(TypePtr::NOTNULL);

  if (!((mem->is_Phi() || base_is_phi) &&
        (load_boxed_values || t_oop->is_known_instance_field()))) {
    return NULL; // memory is not Phi
  }

  if (mem->is_Phi()) {
    if (!stable_phi(mem->as_Phi(), phase)) {
      return NULL; // Wait stable graph
    }
    uint cnt = mem->req();
    // Check for loop invariant memory.
    if (cnt == 3) {
      for (uint i = 1; i < cnt; i++) {
        Node* in = mem->in(i);
        Node*  m = optimize_memory_chain(in, t_oop, this, phase);
        if (m == mem) {
          if (i == 1) {
            // if the first edge was a loop, check second edge too.
            // If both are replaceable - we are in an infinite loop
            Node *n = optimize_memory_chain(mem->in(2), t_oop, this, phase);
            if (n == mem) {
              break;
            }
          }
          set_req(Memory, mem->in(cnt - i));
          return this; // made change
        }
      }
    }
  }
  if (base_is_phi) {
    if (!stable_phi(base->as_Phi(), phase)) {
      return NULL; // Wait stable graph
    }
    uint cnt = base->req();
    // Check for loop invariant memory.
    if (cnt == 3) {
      for (uint i = 1; i < cnt; i++) {
        if (base->in(i) == base) {
          return NULL; // Wait stable graph
        }
      }
    }
  }

  // Split through Phi (see original code in loopopts.cpp).
  assert(C->have_alias_type(t_oop), "instance should have alias type");

  // Do nothing here if Identity will find a value
  // (to avoid infinite chain of value phis generation).
  if (this != Identity(phase)) {
    return NULL;
  }

  // Select Region to split through.
  Node* region;
  if (!base_is_phi) {
    assert(mem->is_Phi(), "sanity");
    region = mem->in(0);
    // Skip if the region dominates some control edge of the address.
    if (!MemNode::all_controls_dominate(address, region))
      return NULL;
  } else if (!mem->is_Phi()) {
    assert(base_is_phi, "sanity");
    region = base->in(0);
    // Skip if the region dominates some control edge of the memory.
    if (!MemNode::all_controls_dominate(mem, region))
      return NULL;
  } else if (base->in(0) != mem->in(0)) {
    assert(base_is_phi && mem->is_Phi(), "sanity");
    if (MemNode::all_controls_dominate(mem, base->in(0))) {
      region = base->in(0);
    } else if (MemNode::all_controls_dominate(address, mem->in(0))) {
      region = mem->in(0);
    } else {
      return NULL; // complex graph
    }
  } else {
    assert(base->in(0) == mem->in(0), "sanity");
    region = mem->in(0);
  }

  const Type* this_type = this->bottom_type();
  int this_index  = C->get_alias_index(t_oop);
  int this_offset = t_oop->offset();
  int this_iid    = t_oop->instance_id();
  if (!t_oop->is_known_instance() && load_boxed_values) {
    // Use _idx of address base for boxed values.
    this_iid = base->_idx;
  }
  PhaseIterGVN* igvn = phase->is_IterGVN();
  Node* phi = new PhiNode(region, this_type, NULL, mem->_idx, this_iid, this_index, this_offset);
  for (uint i = 1; i < region->req(); i++) {
    Node* x;
    Node* the_clone = NULL;
    Node* in = region->in(i);
    if (region->is_CountedLoop() && region->as_Loop()->is_strip_mined() && i == LoopNode::EntryControl &&
        in != NULL && in->is_OuterStripMinedLoop()) {
      // No node should go in the outer strip mined loop
      in = in->in(LoopNode::EntryControl);
    }
    if (in == NULL || in == C->top()) {
      x = C->top();      // Dead path?  Use a dead data op
    } else {
      x = this->clone();        // Else clone up the data op
      the_clone = x;            // Remember for possible deletion.
      // Alter data node to use pre-phi inputs
      if (this->in(0) == region) {
        x->set_req(0, in);
      } else {
        x->set_req(0, NULL);
      }
      if (mem->is_Phi() && (mem->in(0) == region)) {
        x->set_req(Memory, mem->in(i)); // Use pre-Phi input for the clone.
      }
      if (address->is_Phi() && address->in(0) == region) {
        x->set_req(Address, address->in(i)); // Use pre-Phi input for the clone
      }
      if (base_is_phi && (base->in(0) == region)) {
        Node* base_x = base->in(i); // Clone address for loads from boxed objects.
        Node* adr_x = phase->transform(new AddPNode(base_x,base_x,address->in(AddPNode::Offset)));
        x->set_req(Address, adr_x);
      }
    }
    // Check for a 'win' on some paths
    const Type *t = x->Value(igvn);

    bool singleton = t->singleton();

    // See comments in PhaseIdealLoop::split_thru_phi().
    if (singleton && t == Type::TOP) {
      singleton &= region->is_Loop() && (i != LoopNode::EntryControl);
    }

    if (singleton) {
      x = igvn->makecon(t);
    } else {
      // We now call Identity to try to simplify the cloned node.
      // Note that some Identity methods call phase->type(this).
      // Make sure that the type array is big enough for
      // our new node, even though we may throw the node away.
      // (This tweaking with igvn only works because x is a new node.)
      igvn->set_type(x, t);
      // If x is a TypeNode, capture any more-precise type permanently into Node
      // otherwise it will be not updated during igvn->transform since
      // igvn->type(x) is set to x->Value() already.
      x->raise_bottom_type(t);
      Node* y = x->Identity(igvn);
      if (y != x) {
        x = y;
      } else {
        y = igvn->hash_find_insert(x);
        if (y) {
          x = y;
        } else {
          // Else x is a new node we are keeping
          // We do not need register_new_node_with_optimizer
          // because set_type has already been called.
          igvn->_worklist.push(x);
        }
      }
    }
    if (x != the_clone && the_clone != NULL) {
      igvn->remove_dead_node(the_clone);
    }
    phi->set_req(i, x);
  }
  // Record Phi
  igvn->register_new_node_with_optimizer(phi);
  return phi;
}

AllocateNode* LoadNode::is_new_object_mark_load(PhaseGVN *phase) const {
  if (Opcode() == Op_LoadX) {
    Node* address = in(MemNode::Address);
    AllocateNode* alloc = AllocateNode::Ideal_allocation(address, phase);
    Node* mem = in(MemNode::Memory);
    if (alloc != NULL && mem->is_Proj() &&
        mem->in(0) != NULL &&
        mem->in(0) == alloc->initialization() &&
        alloc->initialization()->proj_out_or_null(0) != NULL) {
      return alloc;
    }
  }
  return NULL;
}


//------------------------------Ideal------------------------------------------
// If the load is from Field memory and the pointer is non-null, it might be possible to
// zero out the control input.
// If the offset is constant and the base is an object allocation,
// try to hook me up to the exact initializing store.
Node *LoadNode::Ideal(PhaseGVN *phase, bool can_reshape) {
  if (has_pinned_control_dependency()) {
    return NULL;
  }
  Node* p = MemNode::Ideal_common(phase, can_reshape);
  if (p)  return (p == NodeSentinel) ? NULL : p;

  Node* ctrl    = in(MemNode::Control);
  Node* address = in(MemNode::Address);
  bool progress = false;

  bool addr_mark = ((phase->type(address)->isa_oopptr() || phase->type(address)->isa_narrowoop()) &&
         phase->type(address)->is_ptr()->offset() == oopDesc::mark_offset_in_bytes());

  // Skip up past a SafePoint control.  Cannot do this for Stores because
  // pointer stores & cardmarks must stay on the same side of a SafePoint.
  if( ctrl != NULL && ctrl->Opcode() == Op_SafePoint &&
      phase->C->get_alias_index(phase->type(address)->is_ptr()) != Compile::AliasIdxRaw  &&
      !addr_mark &&
      (depends_only_on_test() || has_unknown_control_dependency())) {
    ctrl = ctrl->in(0);
    set_req(MemNode::Control,ctrl);
    progress = true;
  }

  intptr_t ignore = 0;
  Node*    base   = AddPNode::Ideal_base_and_offset(address, phase, ignore);
  if (base != NULL
      && phase->C->get_alias_index(phase->type(address)->is_ptr()) != Compile::AliasIdxRaw) {
    // Check for useless control edge in some common special cases
    if (in(MemNode::Control) != NULL
        && can_remove_control()
        && phase->type(base)->higher_equal(TypePtr::NOTNULL)
        && all_controls_dominate(base, phase->C->start())) {
      // A method-invariant, non-null address (constant or 'this' argument).
      set_req(MemNode::Control, NULL);
      progress = true;
    }
  }

  Node* mem = in(MemNode::Memory);
  const TypePtr *addr_t = phase->type(address)->isa_ptr();

  if (can_reshape && (addr_t != NULL)) {
    // try to optimize our memory input
    Node* opt_mem = MemNode::optimize_memory_chain(mem, addr_t, this, phase);
    if (opt_mem != mem) {
      set_req_X(MemNode::Memory, opt_mem, phase);
      if (phase->type( opt_mem ) == Type::TOP) return NULL;
      return this;
    }
    const TypeOopPtr *t_oop = addr_t->isa_oopptr();
    if ((t_oop != NULL) &&
        (t_oop->is_known_instance_field() ||
         t_oop->is_ptr_to_boxed_value())) {
      PhaseIterGVN *igvn = phase->is_IterGVN();
      assert(igvn != NULL, "must be PhaseIterGVN when can_reshape is true");
      if (igvn->_worklist.member(opt_mem)) {
        // Delay this transformation until memory Phi is processed.
        igvn->_worklist.push(this);
        return NULL;
      }
      // Split instance field load through Phi.
      Node* result = split_through_phi(phase);
      if (result != NULL) return result;

      if (t_oop->is_ptr_to_boxed_value()) {
        Node* result = eliminate_autobox(igvn);
        if (result != NULL) return result;
      }
    }
  }

  // Is there a dominating load that loads the same value?  Leave
  // anything that is not a load of a field/array element (like
  // barriers etc.) alone
  if (in(0) != NULL && !adr_type()->isa_rawptr() && can_reshape) {
    for (DUIterator_Fast imax, i = mem->fast_outs(imax); i < imax; i++) {
      Node *use = mem->fast_out(i);
      if (use != this &&
          use->Opcode() == Opcode() &&
          use->in(0) != NULL &&
          use->in(0) != in(0) &&
          use->in(Address) == in(Address)) {
        Node* ctl = in(0);
        for (int i = 0; i < 10 && ctl != NULL; i++) {
          ctl = IfNode::up_one_dom(ctl);
          if (ctl == use->in(0)) {
            set_req(0, use->in(0));
            return this;
          }
        }
      }
    }
  }

  // Check for prior store with a different base or offset; make Load
  // independent.  Skip through any number of them.  Bail out if the stores
  // are in an endless dead cycle and report no progress.  This is a key
  // transform for Reflection.  However, if after skipping through the Stores
  // we can't then fold up against a prior store do NOT do the transform as
  // this amounts to using the 'Oracle' model of aliasing.  It leaves the same
  // array memory alive twice: once for the hoisted Load and again after the
  // bypassed Store.  This situation only works if EVERYBODY who does
  // anti-dependence work knows how to bypass.  I.e. we need all
  // anti-dependence checks to ask the same Oracle.  Right now, that Oracle is
  // the alias index stuff.  So instead, peek through Stores and IFF we can
  // fold up, do so.
  Node* prev_mem = find_previous_store(phase);
  if (prev_mem != NULL) {
    Node* value = can_see_arraycopy_value(prev_mem, phase);
    if (value != NULL) {
      return value;
    }
  }
  // Steps (a), (b):  Walk past independent stores to find an exact match.
  if (prev_mem != NULL && prev_mem != in(MemNode::Memory)) {
    // (c) See if we can fold up on the spot, but don't fold up here.
    // Fold-up might require truncation (for LoadB/LoadS/LoadUS) or
    // just return a prior value, which is done by Identity calls.
    if (can_see_stored_value(prev_mem, phase)) {
      // Make ready for step (d):
      set_req_X(MemNode::Memory, prev_mem, phase);
      return this;
    }
  }

  return progress ? this : NULL;
}

// Helper to recognize certain Klass fields which are invariant across
// some group of array types (e.g., int[] or all T[] where T < Object).
const Type*
LoadNode::load_array_final_field(const TypeKlassPtr *tkls,
                                 ciKlass* klass) const {
  if (tkls->offset() == in_bytes(Klass::modifier_flags_offset())) {
    // The field is Klass::_modifier_flags.  Return its (constant) value.
    // (Folds up the 2nd indirection in aClassConstant.getModifiers().)
    assert(this->Opcode() == Op_LoadI, "must load an int from _modifier_flags");
    return TypeInt::make(klass->modifier_flags());
  }
  if (tkls->offset() == in_bytes(Klass::access_flags_offset())) {
    // The field is Klass::_access_flags.  Return its (constant) value.
    // (Folds up the 2nd indirection in Reflection.getClassAccessFlags(aClassConstant).)
    assert(this->Opcode() == Op_LoadI, "must load an int from _access_flags");
    return TypeInt::make(klass->access_flags());
  }
  if (tkls->offset() == in_bytes(Klass::layout_helper_offset())) {
    // The field is Klass::_layout_helper.  Return its constant value if known.
    assert(this->Opcode() == Op_LoadI, "must load an int from _layout_helper");
    return TypeInt::make(klass->layout_helper());
  }

  // No match.
  return NULL;
}

//------------------------------Value-----------------------------------------
const Type* LoadNode::Value(PhaseGVN* phase) const {
  // Either input is TOP ==> the result is TOP
  Node* mem = in(MemNode::Memory);
  const Type *t1 = phase->type(mem);
  if (t1 == Type::TOP)  return Type::TOP;
  Node* adr = in(MemNode::Address);
  const TypePtr* tp = phase->type(adr)->isa_ptr();
  if (tp == NULL || tp->empty())  return Type::TOP;
  int off = tp->offset();
  assert(off != Type::OffsetTop, "case covered by TypePtr::empty");
  Compile* C = phase->C;

  // Try to guess loaded type from pointer type
  if (tp->isa_aryptr()) {
    const TypeAryPtr* ary = tp->is_aryptr();
    const Type* t = ary->elem();

    // Determine whether the reference is beyond the header or not, by comparing
    // the offset against the offset of the start of the array's data.
    // Different array types begin at slightly different offsets (12 vs. 16).
    // We choose T_BYTE as an example base type that is least restrictive
    // as to alignment, which will therefore produce the smallest
    // possible base offset.
    const int min_base_off = arrayOopDesc::base_offset_in_bytes(T_BYTE);
    const bool off_beyond_header = (off >= min_base_off);

    // Try to constant-fold a stable array element.
    if (FoldStableValues && !is_mismatched_access() && ary->is_stable()) {
      // Make sure the reference is not into the header and the offset is constant
      ciObject* aobj = ary->const_oop();
      if (aobj != NULL && off_beyond_header && adr->is_AddP() && off != Type::OffsetBot) {
        int stable_dimension = (ary->stable_dimension() > 0 ? ary->stable_dimension() - 1 : 0);
        const Type* con_type = Type::make_constant_from_array_element(aobj->as_array(), off,
                                                                      stable_dimension,
                                                                      memory_type(), is_unsigned());
        if (con_type != NULL) {
          return con_type;
        }
      }
    }

    // Don't do this for integer types. There is only potential profit if
    // the element type t is lower than _type; that is, for int types, if _type is
    // more restrictive than t.  This only happens here if one is short and the other
    // char (both 16 bits), and in those cases we've made an intentional decision
    // to use one kind of load over the other. See AndINode::Ideal and 4965907.
    // Also, do not try to narrow the type for a LoadKlass, regardless of offset.
    //
    // Yes, it is possible to encounter an expression like (LoadKlass p1:(AddP x x 8))
    // where the _gvn.type of the AddP is wider than 8.  This occurs when an earlier
    // copy p0 of (AddP x x 8) has been proven equal to p1, and the p0 has been
    // subsumed by p1.  If p1 is on the worklist but has not yet been re-transformed,
    // it is possible that p1 will have a type like Foo*[int+]:NotNull*+any.
    // In fact, that could have been the original type of p1, and p1 could have
    // had an original form like p1:(AddP x x (LShiftL quux 3)), where the
    // expression (LShiftL quux 3) independently optimized to the constant 8.
    if ((t->isa_int() == NULL) && (t->isa_long() == NULL)
        && (_type->isa_vect() == NULL)
        && t->isa_inlinetype() == NULL
        && Opcode() != Op_LoadKlass && Opcode() != Op_LoadNKlass) {
      // t might actually be lower than _type, if _type is a unique
      // concrete subclass of abstract class t.
      if (off_beyond_header || off == Type::OffsetBot) {  // is the offset beyond the header?
        const Type* jt = t->join_speculative(_type);
        // In any case, do not allow the join, per se, to empty out the type.
        if (jt->empty() && !t->empty()) {
          // This can happen if a interface-typed array narrows to a class type.
          jt = _type;
        }
#ifdef ASSERT
        if (phase->C->eliminate_boxing() && adr->is_AddP()) {
          // The pointers in the autobox arrays are always non-null
          Node* base = adr->in(AddPNode::Base);
          if ((base != NULL) && base->is_DecodeN()) {
            // Get LoadN node which loads IntegerCache.cache field
            base = base->in(1);
          }
          if ((base != NULL) && base->is_Con()) {
            const TypeAryPtr* base_type = base->bottom_type()->isa_aryptr();
            if ((base_type != NULL) && base_type->is_autobox_cache()) {
              // It could be narrow oop
              assert(jt->make_ptr()->ptr() == TypePtr::NotNull,"sanity");
            }
          }
        }
#endif
        return jt;
      }
    }
  } else if (tp->base() == Type::InstPtr) {
    assert( off != Type::OffsetBot ||
            // arrays can be cast to Objects
            !tp->isa_instptr() ||
            tp->is_instptr()->instance_klass()->is_java_lang_Object() ||
            // Default value load
            tp->is_instptr()->instance_klass() == ciEnv::current()->Class_klass() ||
            // unsafe field access may not have a constant offset
            C->has_unsafe_access(),
            "Field accesses must be precise" );
    // For oop loads, we expect the _type to be precise.

    const TypeInstPtr* tinst = tp->is_instptr();
    BasicType bt = memory_type();

    // Optimize loads from constant fields.
    ciObject* const_oop = tinst->const_oop();
    if (!is_mismatched_access() && off != Type::OffsetBot && const_oop != NULL && const_oop->is_instance()) {
      ciType* mirror_type = const_oop->as_instance()->java_mirror_type();
      if (mirror_type != NULL) {
        const Type* const_oop = NULL;
        ciInlineKlass* vk = mirror_type->is_inlinetype() ? mirror_type->as_inline_klass() : NULL;
        // Fold default value loads
        if (vk != NULL && off == vk->default_value_offset()) {
          const_oop = TypeInstPtr::make(vk->default_instance());
        }
        // Fold class mirror loads
        if (off == java_lang_Class::primary_mirror_offset()) {
          const_oop = (vk == NULL) ? TypePtr::NULL_PTR : TypeInstPtr::make(vk->ref_instance());
        } else if (off == java_lang_Class::secondary_mirror_offset()) {
          const_oop = (vk == NULL) ? TypePtr::NULL_PTR : TypeInstPtr::make(vk->val_instance());
        }
        if (const_oop != NULL) {
          return (bt == T_NARROWOOP) ? const_oop->make_narrowoop() : const_oop;
        }
      }
      const Type* con_type = Type::make_constant_from_field(const_oop->as_instance(), off, is_unsigned(), bt);
      if (con_type != NULL) {
        return con_type;
      }
    }
  } else if (tp->base() == Type::KlassPtr || tp->base() == Type::InstKlassPtr || tp->base() == Type::AryKlassPtr) {
    assert(off != Type::OffsetBot ||
            !tp->isa_instklassptr() ||
           // arrays can be cast to Objects
           tp->isa_instklassptr()->instance_klass()->is_java_lang_Object() ||
           // also allow array-loading from the primary supertype
           // array during subtype checks
           Opcode() == Op_LoadKlass,
           "Field accesses must be precise");
    // For klass/static loads, we expect the _type to be precise
  } else if (tp->base() == Type::RawPtr && !StressReflectiveCode) {
    if (adr->is_Load() && off == 0) {
      /* With mirrors being an indirect in the Klass*
       * the VM is now using two loads. LoadKlass(LoadP(LoadP(Klass, mirror_offset), zero_offset))
       * The LoadP from the Klass has a RawPtr type (see LibraryCallKit::load_mirror_from_klass).
       *
       * So check the type and klass of the node before the LoadP.
       */
      Node* adr2 = adr->in(MemNode::Address);
      const TypeKlassPtr* tkls = phase->type(adr2)->isa_klassptr();
      if (tkls != NULL) {
        if (tkls->is_loaded() && tkls->klass_is_exact() && tkls->offset() == in_bytes(Klass::java_mirror_offset())) {
          ciKlass* klass = tkls->exact_klass();
          assert(adr->Opcode() == Op_LoadP, "must load an oop from _java_mirror");
          assert(Opcode() == Op_LoadP, "must load an oop from _java_mirror");
          return TypeInstPtr::make(klass->java_mirror());
        }
      }
    } else {
      // Check for a load of the default value offset from the InlineKlassFixedBlock:
      // LoadI(LoadP(inline_klass, adr_inlineklass_fixed_block_offset), default_value_offset_offset)
      intptr_t offset = 0;
      Node* base = AddPNode::Ideal_base_and_offset(adr, phase, offset);
      if (base != NULL && base->is_Load() && offset == in_bytes(InlineKlass::default_value_offset_offset())) {
        const TypeKlassPtr* tkls = phase->type(base->in(MemNode::Address))->isa_klassptr();
        if (tkls != NULL && tkls->is_loaded() && tkls->klass_is_exact() && tkls->exact_klass()->is_inlinetype() &&
            tkls->offset() == in_bytes(InstanceKlass::adr_inlineklass_fixed_block_offset())) {
          assert(base->Opcode() == Op_LoadP, "must load an oop from klass");
          assert(Opcode() == Op_LoadI, "must load an int from fixed block");
          return TypeInt::make(tkls->exact_klass()->as_inline_klass()->default_value_offset());
        }
      }
    }
  }

  const TypeKlassPtr *tkls = tp->isa_klassptr();
  if (tkls != NULL && !StressReflectiveCode) {
    if (tkls->is_loaded() && tkls->klass_is_exact()) {
      ciKlass* klass = tkls->exact_klass();
      // We are loading a field from a Klass metaobject whose identity
      // is known at compile time (the type is "exact" or "precise").
      // Check for fields we know are maintained as constants by the VM.
      if (tkls->offset() == in_bytes(Klass::super_check_offset_offset())) {
        // The field is Klass::_super_check_offset.  Return its (constant) value.
        // (Folds up type checking code.)
        assert(Opcode() == Op_LoadI, "must load an int from _super_check_offset");
        return TypeInt::make(klass->super_check_offset());
      }
      // Compute index into primary_supers array
      juint depth = (tkls->offset() - in_bytes(Klass::primary_supers_offset())) / sizeof(Klass*);
      // Check for overflowing; use unsigned compare to handle the negative case.
      if( depth < ciKlass::primary_super_limit() ) {
        // The field is an element of Klass::_primary_supers.  Return its (constant) value.
        // (Folds up type checking code.)
        assert(Opcode() == Op_LoadKlass, "must load a klass from _primary_supers");
        ciKlass *ss = klass->super_of_depth(depth);
        return ss ? TypeKlassPtr::make(ss) : TypePtr::NULL_PTR;
      }
      const Type* aift = load_array_final_field(tkls, klass);
      if (aift != NULL)  return aift;
    }

    // We can still check if we are loading from the primary_supers array at a
    // shallow enough depth.  Even though the klass is not exact, entries less
    // than or equal to its super depth are correct.
    if (tkls->is_loaded()) {
      ciKlass* klass = NULL;
      if (tkls->isa_instklassptr()) {
        klass = tkls->is_instklassptr()->instance_klass();
      } else {
        int dims;
        const Type* inner = tkls->is_aryklassptr()->base_element_type(dims);
        if (inner->isa_instklassptr()) {
          klass = inner->is_instklassptr()->instance_klass();
          klass = ciObjArrayKlass::make(klass, dims);
        }
      }
      if (klass != NULL) {
        // Compute index into primary_supers array
        juint depth = (tkls->offset() - in_bytes(Klass::primary_supers_offset())) / sizeof(Klass*);
        // Check for overflowing; use unsigned compare to handle the negative case.
        if (depth < ciKlass::primary_super_limit() &&
            depth <= klass->super_depth()) { // allow self-depth checks to handle self-check case
          // The field is an element of Klass::_primary_supers.  Return its (constant) value.
          // (Folds up type checking code.)
          assert(Opcode() == Op_LoadKlass, "must load a klass from _primary_supers");
          ciKlass *ss = klass->super_of_depth(depth);
          return ss ? TypeKlassPtr::make(ss) : TypePtr::NULL_PTR;
        }
      }
    }

    // If the type is enough to determine that the thing is not an array,
    // we can give the layout_helper a positive interval type.
    // This will help short-circuit some reflective code.
    if (tkls->offset() == in_bytes(Klass::layout_helper_offset()) &&
        tkls->isa_instklassptr() && // not directly typed as an array
        !tkls->is_instklassptr()->instance_klass()->is_java_lang_Object() // not the supertype of all T[] and specifically not Serializable & Cloneable
        ) {
      // Note:  When interfaces are reliable, we can narrow the interface
      // test to (klass != Serializable && klass != Cloneable).
      assert(Opcode() == Op_LoadI, "must load an int from _layout_helper");
      jint min_size = Klass::instance_layout_helper(oopDesc::header_size(), false);
      // The key property of this type is that it folds up tests
      // for array-ness, since it proves that the layout_helper is positive.
      // Thus, a generic value like the basic object layout helper works fine.
      return TypeInt::make(min_size, max_jint, Type::WidenMin);
    }
  }

  // If we are loading from a freshly-allocated object, produce a zero,
  // if the load is provably beyond the header of the object.
  // (Also allow a variable load from a fresh array to produce zero.)
  const TypeOopPtr *tinst = tp->isa_oopptr();
  bool is_instance = (tinst != NULL) && tinst->is_known_instance_field();
  bool is_boxed_value = (tinst != NULL) && tinst->is_ptr_to_boxed_value();
  if (ReduceFieldZeroing || is_instance || is_boxed_value) {
    Node* value = can_see_stored_value(mem,phase);
    if (value != NULL && value->is_Con()) {
      assert(value->bottom_type()->higher_equal(_type),"sanity");
      return value->bottom_type();
    }
  }

  bool is_vect = (_type->isa_vect() != NULL);
  if (is_instance && !is_vect) {
    // If we have an instance type and our memory input is the
    // programs's initial memory state, there is no matching store,
    // so just return a zero of the appropriate type -
    // except if it is vectorized - then we have no zero constant.
    Node *mem = in(MemNode::Memory);
    if (mem->is_Parm() && mem->in(0)->is_Start()) {
      assert(mem->as_Parm()->_con == TypeFunc::Memory, "must be memory Parm");
      return Type::get_zero_type(_type->basic_type());
    }
  }
  Node* alloc = is_new_object_mark_load(phase);
  if (alloc != NULL) {
    if (EnableValhalla) {
      // The mark word may contain property bits (inline, flat, null-free)
      Node* klass_node = alloc->in(AllocateNode::KlassNode);
      const TypeKlassPtr* tkls = phase->type(klass_node)->is_klassptr();
      if (tkls->is_loaded() && tkls->klass_is_exact()) {
        return TypeX::make(tkls->exact_klass()->prototype_header().value());
      }
    } else {
      return TypeX::make(markWord::prototype().value());
    }
  }

  return _type;
}

//------------------------------match_edge-------------------------------------
// Do we Match on this edge index or not?  Match only the address.
uint LoadNode::match_edge(uint idx) const {
  return idx == MemNode::Address;
}

//--------------------------LoadBNode::Ideal--------------------------------------
//
//  If the previous store is to the same address as this load,
//  and the value stored was larger than a byte, replace this load
//  with the value stored truncated to a byte.  If no truncation is
//  needed, the replacement is done in LoadNode::Identity().
//
Node* LoadBNode::Ideal(PhaseGVN* phase, bool can_reshape) {
  Node* mem = in(MemNode::Memory);
  Node* value = can_see_stored_value(mem,phase);
  if (value != NULL) {
    Node* narrow = Compile::narrow_value(T_BYTE, value, _type, phase, false);
    if (narrow != value) {
      return narrow;
    }
  }
  // Identity call will handle the case where truncation is not needed.
  return LoadNode::Ideal(phase, can_reshape);
}

const Type* LoadBNode::Value(PhaseGVN* phase) const {
  Node* mem = in(MemNode::Memory);
  Node* value = can_see_stored_value(mem,phase);
  if (value != NULL && value->is_Con() &&
      !value->bottom_type()->higher_equal(_type)) {
    // If the input to the store does not fit with the load's result type,
    // it must be truncated. We can't delay until Ideal call since
    // a singleton Value is needed for split_thru_phi optimization.
    int con = value->get_int();
    return TypeInt::make((con << 24) >> 24);
  }
  return LoadNode::Value(phase);
}

//--------------------------LoadUBNode::Ideal-------------------------------------
//
//  If the previous store is to the same address as this load,
//  and the value stored was larger than a byte, replace this load
//  with the value stored truncated to a byte.  If no truncation is
//  needed, the replacement is done in LoadNode::Identity().
//
Node* LoadUBNode::Ideal(PhaseGVN* phase, bool can_reshape) {
  Node* mem = in(MemNode::Memory);
  Node* value = can_see_stored_value(mem, phase);
  if (value != NULL) {
    Node* narrow = Compile::narrow_value(T_BOOLEAN, value, _type, phase, false);
    if (narrow != value) {
      return narrow;
    }
  }
  // Identity call will handle the case where truncation is not needed.
  return LoadNode::Ideal(phase, can_reshape);
}

const Type* LoadUBNode::Value(PhaseGVN* phase) const {
  Node* mem = in(MemNode::Memory);
  Node* value = can_see_stored_value(mem,phase);
  if (value != NULL && value->is_Con() &&
      !value->bottom_type()->higher_equal(_type)) {
    // If the input to the store does not fit with the load's result type,
    // it must be truncated. We can't delay until Ideal call since
    // a singleton Value is needed for split_thru_phi optimization.
    int con = value->get_int();
    return TypeInt::make(con & 0xFF);
  }
  return LoadNode::Value(phase);
}

//--------------------------LoadUSNode::Ideal-------------------------------------
//
//  If the previous store is to the same address as this load,
//  and the value stored was larger than a char, replace this load
//  with the value stored truncated to a char.  If no truncation is
//  needed, the replacement is done in LoadNode::Identity().
//
Node* LoadUSNode::Ideal(PhaseGVN* phase, bool can_reshape) {
  Node* mem = in(MemNode::Memory);
  Node* value = can_see_stored_value(mem,phase);
  if (value != NULL) {
    Node* narrow = Compile::narrow_value(T_CHAR, value, _type, phase, false);
    if (narrow != value) {
      return narrow;
    }
  }
  // Identity call will handle the case where truncation is not needed.
  return LoadNode::Ideal(phase, can_reshape);
}

const Type* LoadUSNode::Value(PhaseGVN* phase) const {
  Node* mem = in(MemNode::Memory);
  Node* value = can_see_stored_value(mem,phase);
  if (value != NULL && value->is_Con() &&
      !value->bottom_type()->higher_equal(_type)) {
    // If the input to the store does not fit with the load's result type,
    // it must be truncated. We can't delay until Ideal call since
    // a singleton Value is needed for split_thru_phi optimization.
    int con = value->get_int();
    return TypeInt::make(con & 0xFFFF);
  }
  return LoadNode::Value(phase);
}

//--------------------------LoadSNode::Ideal--------------------------------------
//
//  If the previous store is to the same address as this load,
//  and the value stored was larger than a short, replace this load
//  with the value stored truncated to a short.  If no truncation is
//  needed, the replacement is done in LoadNode::Identity().
//
Node* LoadSNode::Ideal(PhaseGVN* phase, bool can_reshape) {
  Node* mem = in(MemNode::Memory);
  Node* value = can_see_stored_value(mem,phase);
  if (value != NULL) {
    Node* narrow = Compile::narrow_value(T_SHORT, value, _type, phase, false);
    if (narrow != value) {
      return narrow;
    }
  }
  // Identity call will handle the case where truncation is not needed.
  return LoadNode::Ideal(phase, can_reshape);
}

const Type* LoadSNode::Value(PhaseGVN* phase) const {
  Node* mem = in(MemNode::Memory);
  Node* value = can_see_stored_value(mem,phase);
  if (value != NULL && value->is_Con() &&
      !value->bottom_type()->higher_equal(_type)) {
    // If the input to the store does not fit with the load's result type,
    // it must be truncated. We can't delay until Ideal call since
    // a singleton Value is needed for split_thru_phi optimization.
    int con = value->get_int();
    return TypeInt::make((con << 16) >> 16);
  }
  return LoadNode::Value(phase);
}

//=============================================================================
//----------------------------LoadKlassNode::make------------------------------
// Polymorphic factory method:
Node* LoadKlassNode::make(PhaseGVN& gvn, Node* ctl, Node* mem, Node* adr, const TypePtr* at,
                          const TypeKlassPtr* tk) {
  // sanity check the alias category against the created node type
  const TypePtr *adr_type = adr->bottom_type()->isa_ptr();
  assert(adr_type != NULL, "expecting TypeKlassPtr");
#ifdef _LP64
  if (adr_type->is_ptr_to_narrowklass()) {
    assert(UseCompressedClassPointers, "no compressed klasses");
    Node* load_klass = gvn.transform(new LoadNKlassNode(ctl, mem, adr, at, tk->make_narrowklass(), MemNode::unordered));
    return new DecodeNKlassNode(load_klass, load_klass->bottom_type()->make_ptr());
  }
#endif
  assert(!adr_type->is_ptr_to_narrowklass() && !adr_type->is_ptr_to_narrowoop(), "should have got back a narrow oop");
  return new LoadKlassNode(ctl, mem, adr, at, tk, MemNode::unordered);
}

//------------------------------Value------------------------------------------
const Type* LoadKlassNode::Value(PhaseGVN* phase) const {
  return klass_value_common(phase);
}

// In most cases, LoadKlassNode does not have the control input set. If the control
// input is set, it must not be removed (by LoadNode::Ideal()).
bool LoadKlassNode::can_remove_control() const {
  return false;
}

const Type* LoadNode::klass_value_common(PhaseGVN* phase) const {
  // Either input is TOP ==> the result is TOP
  const Type *t1 = phase->type( in(MemNode::Memory) );
  if (t1 == Type::TOP)  return Type::TOP;
  Node *adr = in(MemNode::Address);
  const Type *t2 = phase->type( adr );
  if (t2 == Type::TOP)  return Type::TOP;
  const TypePtr *tp = t2->is_ptr();
  if (TypePtr::above_centerline(tp->ptr()) ||
      tp->ptr() == TypePtr::Null)  return Type::TOP;

  // Return a more precise klass, if possible
  const TypeInstPtr *tinst = tp->isa_instptr();
  if (tinst != NULL) {
    ciInstanceKlass* ik = tinst->instance_klass();
    int offset = tinst->offset();
    if (ik == phase->C->env()->Class_klass()
        && (offset == java_lang_Class::klass_offset() ||
            offset == java_lang_Class::array_klass_offset())) {
      // We are loading a special hidden field from a Class mirror object,
      // the field which points to the VM's Klass metaobject.
      bool null_free = false;
      ciType* t = tinst->java_mirror_type(&null_free);
      // java_mirror_type returns non-null for compile-time Class constants.
      if (t != NULL) {
        // constant oop => constant klass
        if (offset == java_lang_Class::array_klass_offset()) {
          if (t->is_void()) {
            // We cannot create a void array.  Since void is a primitive type return null
            // klass.  Users of this result need to do a null check on the returned klass.
            return TypePtr::NULL_PTR;
          }
          return TypeKlassPtr::make(ciArrayKlass::make(t, null_free));
        }
        if (!t->is_klass()) {
          // a primitive Class (e.g., int.class) has NULL for a klass field
          return TypePtr::NULL_PTR;
        }
        // (Folds up the 1st indirection in aClassConstant.getModifiers().)
        return TypeKlassPtr::make(t->as_klass());
      }
      // non-constant mirror, so we can't tell what's going on
    }
    if (!tinst->is_loaded())
      return _type;             // Bail out if not loaded
    if (offset == oopDesc::klass_offset_in_bytes()) {
      return tinst->as_klass_type(true);
    }
  }

  // Check for loading klass from an array
  const TypeAryPtr* tary = tp->isa_aryptr();
  if (tary != NULL && tary->elem() != Type::BOTTOM &&
      tary->offset() == oopDesc::klass_offset_in_bytes()) {
    return tary->as_klass_type(true);
  }

  // Check for loading klass from an array klass
  const TypeKlassPtr *tkls = tp->isa_klassptr();
  if (tkls != NULL && !StressReflectiveCode) {
    if (!tkls->is_loaded())
     return _type;             // Bail out if not loaded
    if (tkls->isa_aryklassptr() && tkls->is_aryklassptr()->elem()->isa_klassptr() &&
        tkls->offset() == in_bytes(ObjArrayKlass::element_klass_offset())) {
      // // Always returning precise element type is incorrect,
      // // e.g., element type could be object and array may contain strings
      // return TypeKlassPtr::make(TypePtr::Constant, elem, 0);

      // The array's TypeKlassPtr was declared 'precise' or 'not precise'
      // according to the element type's subclassing.
      return tkls->is_aryklassptr()->elem();
    }
    if (tkls->isa_instklassptr() != NULL && tkls->klass_is_exact() &&
        tkls->offset() == in_bytes(Klass::super_offset())) {
      ciKlass* sup = tkls->is_instklassptr()->instance_klass()->super();
      // The field is Klass::_super.  Return its (constant) value.
      // (Folds up the 2nd indirection in aClassConstant.getSuperClass().)
      return sup ? TypeKlassPtr::make(sup) : TypePtr::NULL_PTR;
    }
  }

  // Bailout case
  return LoadNode::Value(phase);
}

//------------------------------Identity---------------------------------------
// To clean up reflective code, simplify k.java_mirror.as_klass to plain k.
// Also feed through the klass in Allocate(...klass...)._klass.
Node* LoadKlassNode::Identity(PhaseGVN* phase) {
  return klass_identity_common(phase);
}

Node* LoadNode::klass_identity_common(PhaseGVN* phase) {
  Node* x = LoadNode::Identity(phase);
  if (x != this)  return x;

  // Take apart the address into an oop and and offset.
  // Return 'this' if we cannot.
  Node*    adr    = in(MemNode::Address);
  intptr_t offset = 0;
  Node*    base   = AddPNode::Ideal_base_and_offset(adr, phase, offset);
  if (base == NULL)     return this;
  const TypeOopPtr* toop = phase->type(adr)->isa_oopptr();
  if (toop == NULL)     return this;

  // Step over potential GC barrier for OopHandle resolve
  BarrierSetC2* bs = BarrierSet::barrier_set()->barrier_set_c2();
  if (bs->is_gc_barrier_node(base)) {
    base = bs->step_over_gc_barrier(base);
  }

  // We can fetch the klass directly through an AllocateNode.
  // This works even if the klass is not constant (clone or newArray).
  if (offset == oopDesc::klass_offset_in_bytes()) {
    Node* allocated_klass = AllocateNode::Ideal_klass(base, phase);
    if (allocated_klass != NULL) {
      return allocated_klass;
    }
  }

  // Simplify k.java_mirror.as_klass to plain k, where k is a Klass*.
  // See inline_native_Class_query for occurrences of these patterns.
  // Java Example:  x.getClass().isAssignableFrom(y)
  //
  // This improves reflective code, often making the Class
  // mirror go completely dead.  (Current exception:  Class
  // mirrors may appear in debug info, but we could clean them out by
  // introducing a new debug info operator for Klass.java_mirror).

  if (toop->isa_instptr() && toop->is_instptr()->instance_klass() == phase->C->env()->Class_klass()
      && offset == java_lang_Class::klass_offset()) {
    if (base->is_Load()) {
      Node* base2 = base->in(MemNode::Address);
      if (base2->is_Load()) { /* direct load of a load which is the OopHandle */
        Node* adr2 = base2->in(MemNode::Address);
        const TypeKlassPtr* tkls = phase->type(adr2)->isa_klassptr();
        if (tkls != NULL && !tkls->empty()
            && (tkls->isa_instklassptr() || tkls->isa_aryklassptr())
            && adr2->is_AddP()
           ) {
          int mirror_field = in_bytes(Klass::java_mirror_offset());
          if (tkls->offset() == mirror_field) {
            return adr2->in(AddPNode::Base);
          }
        }
      }
    }
  }

  return this;
}


//------------------------------Value------------------------------------------
const Type* LoadNKlassNode::Value(PhaseGVN* phase) const {
  const Type *t = klass_value_common(phase);
  if (t == Type::TOP)
    return t;

  return t->make_narrowklass();
}

//------------------------------Identity---------------------------------------
// To clean up reflective code, simplify k.java_mirror.as_klass to narrow k.
// Also feed through the klass in Allocate(...klass...)._klass.
Node* LoadNKlassNode::Identity(PhaseGVN* phase) {
  Node *x = klass_identity_common(phase);

  const Type *t = phase->type( x );
  if( t == Type::TOP ) return x;
  if( t->isa_narrowklass()) return x;
  assert (!t->isa_narrowoop(), "no narrow oop here");

  return phase->transform(new EncodePKlassNode(x, t->make_narrowklass()));
}

//------------------------------Value-----------------------------------------
const Type* LoadRangeNode::Value(PhaseGVN* phase) const {
  // Either input is TOP ==> the result is TOP
  const Type *t1 = phase->type( in(MemNode::Memory) );
  if( t1 == Type::TOP ) return Type::TOP;
  Node *adr = in(MemNode::Address);
  const Type *t2 = phase->type( adr );
  if( t2 == Type::TOP ) return Type::TOP;
  const TypePtr *tp = t2->is_ptr();
  if (TypePtr::above_centerline(tp->ptr()))  return Type::TOP;
  const TypeAryPtr *tap = tp->isa_aryptr();
  if( !tap ) return _type;
  return tap->size();
}

//-------------------------------Ideal---------------------------------------
// Feed through the length in AllocateArray(...length...)._length.
Node *LoadRangeNode::Ideal(PhaseGVN *phase, bool can_reshape) {
  Node* p = MemNode::Ideal_common(phase, can_reshape);
  if (p)  return (p == NodeSentinel) ? NULL : p;

  // Take apart the address into an oop and and offset.
  // Return 'this' if we cannot.
  Node*    adr    = in(MemNode::Address);
  intptr_t offset = 0;
  Node*    base   = AddPNode::Ideal_base_and_offset(adr, phase,  offset);
  if (base == NULL)     return NULL;
  const TypeAryPtr* tary = phase->type(adr)->isa_aryptr();
  if (tary == NULL)     return NULL;

  // We can fetch the length directly through an AllocateArrayNode.
  // This works even if the length is not constant (clone or newArray).
  if (offset == arrayOopDesc::length_offset_in_bytes()) {
    AllocateArrayNode* alloc = AllocateArrayNode::Ideal_array_allocation(base, phase);
    if (alloc != NULL) {
      Node* allocated_length = alloc->Ideal_length();
      Node* len = alloc->make_ideal_length(tary, phase);
      if (allocated_length != len) {
        // New CastII improves on this.
        return len;
      }
    }
  }

  return NULL;
}

//------------------------------Identity---------------------------------------
// Feed through the length in AllocateArray(...length...)._length.
Node* LoadRangeNode::Identity(PhaseGVN* phase) {
  Node* x = LoadINode::Identity(phase);
  if (x != this)  return x;

  // Take apart the address into an oop and and offset.
  // Return 'this' if we cannot.
  Node*    adr    = in(MemNode::Address);
  intptr_t offset = 0;
  Node*    base   = AddPNode::Ideal_base_and_offset(adr, phase, offset);
  if (base == NULL)     return this;
  const TypeAryPtr* tary = phase->type(adr)->isa_aryptr();
  if (tary == NULL)     return this;

  // We can fetch the length directly through an AllocateArrayNode.
  // This works even if the length is not constant (clone or newArray).
  if (offset == arrayOopDesc::length_offset_in_bytes()) {
    AllocateArrayNode* alloc = AllocateArrayNode::Ideal_array_allocation(base, phase);
    if (alloc != NULL) {
      Node* allocated_length = alloc->Ideal_length();
      // Do not allow make_ideal_length to allocate a CastII node.
      Node* len = alloc->make_ideal_length(tary, phase, false);
      if (allocated_length == len) {
        // Return allocated_length only if it would not be improved by a CastII.
        return allocated_length;
      }
    }
  }

  return this;

}

//=============================================================================
//---------------------------StoreNode::make-----------------------------------
// Polymorphic factory method:
StoreNode* StoreNode::make(PhaseGVN& gvn, Node* ctl, Node* mem, Node* adr, const TypePtr* adr_type, Node* val, BasicType bt, MemOrd mo, bool require_atomic_access) {
  assert((mo == unordered || mo == release), "unexpected");
  Compile* C = gvn.C;
  assert(C->get_alias_index(adr_type) != Compile::AliasIdxRaw ||
         ctl != NULL, "raw memory operations should have control edge");

  switch (bt) {
  case T_BOOLEAN: val = gvn.transform(new AndINode(val, gvn.intcon(0x1))); // Fall through to T_BYTE case
  case T_BYTE:    return new StoreBNode(ctl, mem, adr, adr_type, val, mo);
  case T_INT:     return new StoreINode(ctl, mem, adr, adr_type, val, mo);
  case T_CHAR:
  case T_SHORT:   return new StoreCNode(ctl, mem, adr, adr_type, val, mo);
  case T_LONG:    return new StoreLNode(ctl, mem, adr, adr_type, val, mo, require_atomic_access);
  case T_FLOAT:   return new StoreFNode(ctl, mem, adr, adr_type, val, mo);
  case T_DOUBLE:  return new StoreDNode(ctl, mem, adr, adr_type, val, mo, require_atomic_access);
  case T_METADATA:
  case T_ADDRESS:
  case T_PRIMITIVE_OBJECT:
  case T_OBJECT:
#ifdef _LP64
    if (adr->bottom_type()->is_ptr_to_narrowoop()) {
      val = gvn.transform(new EncodePNode(val, val->bottom_type()->make_narrowoop()));
      return new StoreNNode(ctl, mem, adr, adr_type, val, mo);
    } else if (adr->bottom_type()->is_ptr_to_narrowklass() ||
               (UseCompressedClassPointers && val->bottom_type()->isa_klassptr() &&
                adr->bottom_type()->isa_rawptr())) {
      val = gvn.transform(new EncodePKlassNode(val, val->bottom_type()->make_narrowklass()));
      return new StoreNKlassNode(ctl, mem, adr, adr_type, val, mo);
    }
#endif
    {
      return new StorePNode(ctl, mem, adr, adr_type, val, mo);
    }
  default:
    ShouldNotReachHere();
    return (StoreNode*)NULL;
  }
}

//--------------------------bottom_type----------------------------------------
const Type *StoreNode::bottom_type() const {
  return Type::MEMORY;
}

//------------------------------hash-------------------------------------------
uint StoreNode::hash() const {
  // unroll addition of interesting fields
  //return (uintptr_t)in(Control) + (uintptr_t)in(Memory) + (uintptr_t)in(Address) + (uintptr_t)in(ValueIn);

  // Since they are not commoned, do not hash them:
  return NO_HASH;
}

//------------------------------Ideal------------------------------------------
// Change back-to-back Store(, p, x) -> Store(m, p, y) to Store(m, p, x).
// When a store immediately follows a relevant allocation/initialization,
// try to capture it into the initialization, or hoist it above.
Node *StoreNode::Ideal(PhaseGVN *phase, bool can_reshape) {
  Node* p = MemNode::Ideal_common(phase, can_reshape);
  if (p)  return (p == NodeSentinel) ? NULL : p;

  Node* mem     = in(MemNode::Memory);
  Node* address = in(MemNode::Address);
  Node* value   = in(MemNode::ValueIn);
  // Back-to-back stores to same address?  Fold em up.  Generally
  // unsafe if I have intervening uses...  Also disallowed for StoreCM
  // since they must follow each StoreP operation.  Redundant StoreCMs
  // are eliminated just before matching in final_graph_reshape.
  if (phase->C->get_adr_type(phase->C->get_alias_index(adr_type())) != TypeAryPtr::INLINES) {
    Node* st = mem;
    // If Store 'st' has more than one use, we cannot fold 'st' away.
    // For example, 'st' might be the final state at a conditional
    // return.  Or, 'st' might be used by some node which is live at
    // the same time 'st' is live, which might be unschedulable.  So,
    // require exactly ONE user until such time as we clone 'mem' for
    // each of 'mem's uses (thus making the exactly-1-user-rule hold
    // true).
    while (st->is_Store() && st->outcnt() == 1 && st->Opcode() != Op_StoreCM) {
      // Looking at a dead closed cycle of memory?
      assert(st != st->in(MemNode::Memory), "dead loop in StoreNode::Ideal");
      assert(Opcode() == st->Opcode() ||
             st->Opcode() == Op_StoreVector ||
             Opcode() == Op_StoreVector ||
             st->Opcode() == Op_StoreVectorScatter ||
             Opcode() == Op_StoreVectorScatter ||
             phase->C->get_alias_index(adr_type()) == Compile::AliasIdxRaw ||
             (Opcode() == Op_StoreL && st->Opcode() == Op_StoreI) || // expanded ClearArrayNode
             (Opcode() == Op_StoreI && st->Opcode() == Op_StoreL) || // initialization by arraycopy
             (Opcode() == Op_StoreL && st->Opcode() == Op_StoreN) ||
             (is_mismatched_access() || st->as_Store()->is_mismatched_access()),
             "no mismatched stores, except on raw memory: %s %s", NodeClassNames[Opcode()], NodeClassNames[st->Opcode()]);

      if (st->in(MemNode::Address)->eqv_uncast(address) &&
          st->as_Store()->memory_size() <= this->memory_size()) {
        Node* use = st->raw_out(0);
        if (phase->is_IterGVN()) {
          phase->is_IterGVN()->rehash_node_delayed(use);
        }
        // It's OK to do this in the parser, since DU info is always accurate,
        // and the parser always refers to nodes via SafePointNode maps.
        use->set_req_X(MemNode::Memory, st->in(MemNode::Memory), phase);
        return this;
      }
      st = st->in(MemNode::Memory);
    }
  }


  // Capture an unaliased, unconditional, simple store into an initializer.
  // Or, if it is independent of the allocation, hoist it above the allocation.
  if (ReduceFieldZeroing && /*can_reshape &&*/
      mem->is_Proj() && mem->in(0)->is_Initialize()) {
    InitializeNode* init = mem->in(0)->as_Initialize();
    intptr_t offset = init->can_capture_store(this, phase, can_reshape);
    if (offset > 0) {
      Node* moved = init->capture_store(this, offset, phase, can_reshape);
      // If the InitializeNode captured me, it made a raw copy of me,
      // and I need to disappear.
      if (moved != NULL) {
        // %%% hack to ensure that Ideal returns a new node:
        mem = MergeMemNode::make(mem);
        return mem;             // fold me away
      }
    }
  }

  // Fold reinterpret cast into memory operation:
  //    StoreX mem (MoveY2X v) => StoreY mem v
  if (value->is_Move()) {
    const Type* vt = value->in(1)->bottom_type();
    if (has_reinterpret_variant(vt)) {
      if (phase->C->post_loop_opts_phase()) {
        return convert_to_reinterpret_store(*phase, value->in(1), vt);
      } else {
        phase->C->record_for_post_loop_opts_igvn(this); // attempt the transformation once loop opts are over
      }
    }
  }

  return NULL;                  // No further progress
}

//------------------------------Value-----------------------------------------
const Type* StoreNode::Value(PhaseGVN* phase) const {
  // Either input is TOP ==> the result is TOP
  const Type *t1 = phase->type( in(MemNode::Memory) );
  if( t1 == Type::TOP ) return Type::TOP;
  const Type *t2 = phase->type( in(MemNode::Address) );
  if( t2 == Type::TOP ) return Type::TOP;
  const Type *t3 = phase->type( in(MemNode::ValueIn) );
  if( t3 == Type::TOP ) return Type::TOP;
  return Type::MEMORY;
}

//------------------------------Identity---------------------------------------
// Remove redundant stores:
//   Store(m, p, Load(m, p)) changes to m.
//   Store(, p, x) -> Store(m, p, x) changes to Store(m, p, x).
Node* StoreNode::Identity(PhaseGVN* phase) {
  Node* mem = in(MemNode::Memory);
  Node* adr = in(MemNode::Address);
  Node* val = in(MemNode::ValueIn);

  Node* result = this;

  // Load then Store?  Then the Store is useless
  if (val->is_Load() &&
      val->in(MemNode::Address)->eqv_uncast(adr) &&
      val->in(MemNode::Memory )->eqv_uncast(mem) &&
      val->as_Load()->store_Opcode() == Opcode()) {
    result = mem;
  }

  // Two stores in a row of the same value?
  if (result == this &&
      mem->is_Store() &&
      mem->in(MemNode::Address)->eqv_uncast(adr) &&
      mem->in(MemNode::ValueIn)->eqv_uncast(val) &&
      mem->Opcode() == Opcode()) {
    result = mem;
  }

  // Store of zero anywhere into a freshly-allocated object?
  // Then the store is useless.
  // (It must already have been captured by the InitializeNode.)
  if (result == this && ReduceFieldZeroing) {
    // a newly allocated object is already all-zeroes everywhere
    if (mem->is_Proj() && mem->in(0)->is_Allocate() &&
        (phase->type(val)->is_zero_type() || mem->in(0)->in(AllocateNode::DefaultValue) == val)) {
      assert(!phase->type(val)->is_zero_type() || mem->in(0)->in(AllocateNode::DefaultValue) == NULL, "storing null to inline type array is forbidden");
      result = mem;
    }

    if (result == this && phase->type(val)->is_zero_type()) {
      // the store may also apply to zero-bits in an earlier object
      Node* prev_mem = find_previous_store(phase);
      // Steps (a), (b):  Walk past independent stores to find an exact match.
      if (prev_mem != NULL) {
        Node* prev_val = can_see_stored_value(prev_mem, phase);
        if (prev_val != NULL && prev_val == val) {
          // prev_val and val might differ by a cast; it would be good
          // to keep the more informative of the two.
          result = mem;
        }
      }
    }
  }

  PhaseIterGVN* igvn = phase->is_IterGVN();
  if (result != this && igvn != NULL) {
    MemBarNode* trailing = trailing_membar();
    if (trailing != NULL) {
#ifdef ASSERT
      const TypeOopPtr* t_oop = phase->type(in(Address))->isa_oopptr();
      assert(t_oop == NULL || t_oop->is_known_instance_field(), "only for non escaping objects");
#endif
      trailing->remove(igvn);
    }
  }

  return result;
}

//------------------------------match_edge-------------------------------------
// Do we Match on this edge index or not?  Match only memory & value
uint StoreNode::match_edge(uint idx) const {
  return idx == MemNode::Address || idx == MemNode::ValueIn;
}

//------------------------------cmp--------------------------------------------
// Do not common stores up together.  They generally have to be split
// back up anyways, so do not bother.
bool StoreNode::cmp( const Node &n ) const {
  return (&n == this);          // Always fail except on self
}

//------------------------------Ideal_masked_input-----------------------------
// Check for a useless mask before a partial-word store
// (StoreB ... (AndI valIn conIa) )
// If (conIa & mask == mask) this simplifies to
// (StoreB ... (valIn) )
Node *StoreNode::Ideal_masked_input(PhaseGVN *phase, uint mask) {
  Node *val = in(MemNode::ValueIn);
  if( val->Opcode() == Op_AndI ) {
    const TypeInt *t = phase->type( val->in(2) )->isa_int();
    if( t && t->is_con() && (t->get_con() & mask) == mask ) {
      set_req_X(MemNode::ValueIn, val->in(1), phase);
      return this;
    }
  }
  return NULL;
}


//------------------------------Ideal_sign_extended_input----------------------
// Check for useless sign-extension before a partial-word store
// (StoreB ... (RShiftI _ (LShiftI _ valIn conIL ) conIR) )
// If (conIL == conIR && conIR <= num_bits)  this simplifies to
// (StoreB ... (valIn) )
Node *StoreNode::Ideal_sign_extended_input(PhaseGVN *phase, int num_bits) {
  Node *val = in(MemNode::ValueIn);
  if( val->Opcode() == Op_RShiftI ) {
    const TypeInt *t = phase->type( val->in(2) )->isa_int();
    if( t && t->is_con() && (t->get_con() <= num_bits) ) {
      Node *shl = val->in(1);
      if( shl->Opcode() == Op_LShiftI ) {
        const TypeInt *t2 = phase->type( shl->in(2) )->isa_int();
        if( t2 && t2->is_con() && (t2->get_con() == t->get_con()) ) {
          set_req_X(MemNode::ValueIn, shl->in(1), phase);
          return this;
        }
      }
    }
  }
  return NULL;
}

//------------------------------value_never_loaded-----------------------------------
// Determine whether there are any possible loads of the value stored.
// For simplicity, we actually check if there are any loads from the
// address stored to, not just for loads of the value stored by this node.
//
bool StoreNode::value_never_loaded( PhaseTransform *phase) const {
  Node *adr = in(Address);
  const TypeOopPtr *adr_oop = phase->type(adr)->isa_oopptr();
  if (adr_oop == NULL)
    return false;
  if (!adr_oop->is_known_instance_field())
    return false; // if not a distinct instance, there may be aliases of the address
  for (DUIterator_Fast imax, i = adr->fast_outs(imax); i < imax; i++) {
    Node *use = adr->fast_out(i);
    if (use->is_Load() || use->is_LoadStore()) {
      return false;
    }
  }
  return true;
}

MemBarNode* StoreNode::trailing_membar() const {
  if (is_release()) {
    MemBarNode* trailing_mb = NULL;
    for (DUIterator_Fast imax, i = fast_outs(imax); i < imax; i++) {
      Node* u = fast_out(i);
      if (u->is_MemBar()) {
        if (u->as_MemBar()->trailing_store()) {
          assert(u->Opcode() == Op_MemBarVolatile, "");
          assert(trailing_mb == NULL, "only one");
          trailing_mb = u->as_MemBar();
#ifdef ASSERT
          Node* leading = u->as_MemBar()->leading_membar();
          assert(leading->Opcode() == Op_MemBarRelease, "incorrect membar");
          assert(leading->as_MemBar()->leading_store(), "incorrect membar pair");
          assert(leading->as_MemBar()->trailing_membar() == u, "incorrect membar pair");
#endif
        } else {
          assert(u->as_MemBar()->standalone(), "");
        }
      }
    }
    return trailing_mb;
  }
  return NULL;
}


//=============================================================================
//------------------------------Ideal------------------------------------------
// If the store is from an AND mask that leaves the low bits untouched, then
// we can skip the AND operation.  If the store is from a sign-extension
// (a left shift, then right shift) we can skip both.
Node *StoreBNode::Ideal(PhaseGVN *phase, bool can_reshape){
  Node *progress = StoreNode::Ideal_masked_input(phase, 0xFF);
  if( progress != NULL ) return progress;

  progress = StoreNode::Ideal_sign_extended_input(phase, 24);
  if( progress != NULL ) return progress;

  // Finally check the default case
  return StoreNode::Ideal(phase, can_reshape);
}

//=============================================================================
//------------------------------Ideal------------------------------------------
// If the store is from an AND mask that leaves the low bits untouched, then
// we can skip the AND operation
Node *StoreCNode::Ideal(PhaseGVN *phase, bool can_reshape){
  Node *progress = StoreNode::Ideal_masked_input(phase, 0xFFFF);
  if( progress != NULL ) return progress;

  progress = StoreNode::Ideal_sign_extended_input(phase, 16);
  if( progress != NULL ) return progress;

  // Finally check the default case
  return StoreNode::Ideal(phase, can_reshape);
}

//=============================================================================
//------------------------------Identity---------------------------------------
Node* StoreCMNode::Identity(PhaseGVN* phase) {
  // No need to card mark when storing a null ptr
  Node* my_store = in(MemNode::OopStore);
  if (my_store->is_Store()) {
    const Type *t1 = phase->type( my_store->in(MemNode::ValueIn) );
    if( t1 == TypePtr::NULL_PTR ) {
      return in(MemNode::Memory);
    }
  }
  return this;
}

//=============================================================================
//------------------------------Ideal---------------------------------------
Node *StoreCMNode::Ideal(PhaseGVN *phase, bool can_reshape){
  Node* progress = StoreNode::Ideal(phase, can_reshape);
  if (progress != NULL) return progress;

  Node* my_store = in(MemNode::OopStore);
  if (my_store->is_MergeMem()) {
    if (oop_alias_idx() != phase->C->get_alias_index(TypeAryPtr::INLINES) ||
        phase->C->flattened_accesses_share_alias()) {
      // The alias that was recorded is no longer accurate enough.
      Node* mem = my_store->as_MergeMem()->memory_at(oop_alias_idx());
      set_req_X(MemNode::OopStore, mem, phase);
      return this;
    }
  }

  return NULL;
}

//------------------------------Value-----------------------------------------
const Type* StoreCMNode::Value(PhaseGVN* phase) const {
  // Either input is TOP ==> the result is TOP (checked in StoreNode::Value).
  // If extra input is TOP ==> the result is TOP
  const Type* t = phase->type(in(MemNode::OopStore));
  if (t == Type::TOP) {
    return Type::TOP;
  }
  return StoreNode::Value(phase);
}


//=============================================================================
//----------------------------------SCMemProjNode------------------------------
const Type* SCMemProjNode::Value(PhaseGVN* phase) const
{
  if (in(0) == NULL || phase->type(in(0)) == Type::TOP) {
    return Type::TOP;
  }
  return bottom_type();
}

//=============================================================================
//----------------------------------LoadStoreNode------------------------------
LoadStoreNode::LoadStoreNode( Node *c, Node *mem, Node *adr, Node *val, const TypePtr* at, const Type* rt, uint required )
  : Node(required),
    _type(rt),
    _adr_type(at),
    _barrier_data(0)
{
  init_req(MemNode::Control, c  );
  init_req(MemNode::Memory , mem);
  init_req(MemNode::Address, adr);
  init_req(MemNode::ValueIn, val);
  init_class_id(Class_LoadStore);
}

//------------------------------Value-----------------------------------------
const Type* LoadStoreNode::Value(PhaseGVN* phase) const {
  // Either input is TOP ==> the result is TOP
  if (!in(MemNode::Control) || phase->type(in(MemNode::Control)) == Type::TOP) {
    return Type::TOP;
  }
  const Type* t = phase->type(in(MemNode::Memory));
  if (t == Type::TOP) {
    return Type::TOP;
  }
  t = phase->type(in(MemNode::Address));
  if (t == Type::TOP) {
    return Type::TOP;
  }
  t = phase->type(in(MemNode::ValueIn));
  if (t == Type::TOP) {
    return Type::TOP;
  }
  return bottom_type();
}

uint LoadStoreNode::ideal_reg() const {
  return _type->ideal_reg();
}

bool LoadStoreNode::result_not_used() const {
  for( DUIterator_Fast imax, i = fast_outs(imax); i < imax; i++ ) {
    Node *x = fast_out(i);
    if (x->Opcode() == Op_SCMemProj) continue;
    return false;
  }
  return true;
}

MemBarNode* LoadStoreNode::trailing_membar() const {
  MemBarNode* trailing = NULL;
  for (DUIterator_Fast imax, i = fast_outs(imax); i < imax; i++) {
    Node* u = fast_out(i);
    if (u->is_MemBar()) {
      if (u->as_MemBar()->trailing_load_store()) {
        assert(u->Opcode() == Op_MemBarAcquire, "");
        assert(trailing == NULL, "only one");
        trailing = u->as_MemBar();
#ifdef ASSERT
        Node* leading = trailing->leading_membar();
        assert(support_IRIW_for_not_multiple_copy_atomic_cpu || leading->Opcode() == Op_MemBarRelease, "incorrect membar");
        assert(leading->as_MemBar()->leading_load_store(), "incorrect membar pair");
        assert(leading->as_MemBar()->trailing_membar() == trailing, "incorrect membar pair");
#endif
      } else {
        assert(u->as_MemBar()->standalone(), "wrong barrier kind");
      }
    }
  }

  return trailing;
}

uint LoadStoreNode::size_of() const { return sizeof(*this); }

//=============================================================================
//----------------------------------LoadStoreConditionalNode--------------------
LoadStoreConditionalNode::LoadStoreConditionalNode( Node *c, Node *mem, Node *adr, Node *val, Node *ex ) : LoadStoreNode(c, mem, adr, val, NULL, TypeInt::BOOL, 5) {
  init_req(ExpectedIn, ex );
}

const Type* LoadStoreConditionalNode::Value(PhaseGVN* phase) const {
  // Either input is TOP ==> the result is TOP
  const Type* t = phase->type(in(ExpectedIn));
  if (t == Type::TOP) {
    return Type::TOP;
  }
  return LoadStoreNode::Value(phase);
}

//=============================================================================
//-------------------------------adr_type--------------------------------------
const TypePtr* ClearArrayNode::adr_type() const {
  Node *adr = in(3);
  if (adr == NULL)  return NULL; // node is dead
  return MemNode::calculate_adr_type(adr->bottom_type());
}

//------------------------------match_edge-------------------------------------
// Do we Match on this edge index or not?  Do not match memory
uint ClearArrayNode::match_edge(uint idx) const {
  return idx > 1;
}

//------------------------------Identity---------------------------------------
// Clearing a zero length array does nothing
Node* ClearArrayNode::Identity(PhaseGVN* phase) {
  return phase->type(in(2))->higher_equal(TypeX::ZERO)  ? in(1) : this;
}

//------------------------------Idealize---------------------------------------
// Clearing a short array is faster with stores
Node *ClearArrayNode::Ideal(PhaseGVN *phase, bool can_reshape) {
  // Already know this is a large node, do not try to ideal it
  if (_is_large) return NULL;

  const int unit = BytesPerLong;
  const TypeX* t = phase->type(in(2))->isa_intptr_t();
  if (!t)  return NULL;
  if (!t->is_con())  return NULL;
  intptr_t raw_count = t->get_con();
  intptr_t size = raw_count;
  if (!Matcher::init_array_count_is_in_bytes) size *= unit;
  // Clearing nothing uses the Identity call.
  // Negative clears are possible on dead ClearArrays
  // (see jck test stmt114.stmt11402.val).
  if (size <= 0 || size % unit != 0)  return NULL;
  intptr_t count = size / unit;
  // Length too long; communicate this to matchers and assemblers.
  // Assemblers are responsible to produce fast hardware clears for it.
  if (size > InitArrayShortSize) {
    return new ClearArrayNode(in(0), in(1), in(2), in(3), in(4), true);
  } else if (size > 2 && Matcher::match_rule_supported_vector(Op_ClearArray, 4, T_LONG)) {
    return NULL;
  }
  if (!IdealizeClearArrayNode) return NULL;
  Node *mem = in(1);
  if( phase->type(mem)==Type::TOP ) return NULL;
  Node *adr = in(3);
  const Type* at = phase->type(adr);
  if( at==Type::TOP ) return NULL;
  const TypePtr* atp = at->isa_ptr();
  // adjust atp to be the correct array element address type
  if (atp == NULL)  atp = TypePtr::BOTTOM;
  else              atp = atp->add_offset(Type::OffsetBot);
  // Get base for derived pointer purposes
  if( adr->Opcode() != Op_AddP ) Unimplemented();
  Node *base = adr->in(1);

  Node *val = in(4);
  Node *off  = phase->MakeConX(BytesPerLong);
  mem = new StoreLNode(in(0), mem, adr, atp, val, MemNode::unordered, false);
  count--;
  while( count-- ) {
    mem = phase->transform(mem);
    adr = phase->transform(new AddPNode(base,adr,off));
    mem = new StoreLNode(in(0), mem, adr, atp, val, MemNode::unordered, false);
  }
  return mem;
}

//----------------------------step_through----------------------------------
// Return allocation input memory edge if it is different instance
// or itself if it is the one we are looking for.
bool ClearArrayNode::step_through(Node** np, uint instance_id, PhaseTransform* phase) {
  Node* n = *np;
  assert(n->is_ClearArray(), "sanity");
  intptr_t offset;
  AllocateNode* alloc = AllocateNode::Ideal_allocation(n->in(3), phase, offset);
  // This method is called only before Allocate nodes are expanded
  // during macro nodes expansion. Before that ClearArray nodes are
  // only generated in PhaseMacroExpand::generate_arraycopy() (before
  // Allocate nodes are expanded) which follows allocations.
  assert(alloc != NULL, "should have allocation");
  if (alloc->_idx == instance_id) {
    // Can not bypass initialization of the instance we are looking for.
    return false;
  }
  // Otherwise skip it.
  InitializeNode* init = alloc->initialization();
  if (init != NULL)
    *np = init->in(TypeFunc::Memory);
  else
    *np = alloc->in(TypeFunc::Memory);
  return true;
}

//----------------------------clear_memory-------------------------------------
// Generate code to initialize object storage to zero.
Node* ClearArrayNode::clear_memory(Node* ctl, Node* mem, Node* dest,
                                   Node* val,
                                   Node* raw_val,
                                   intptr_t start_offset,
                                   Node* end_offset,
                                   PhaseGVN* phase) {
  intptr_t offset = start_offset;

  int unit = BytesPerLong;
  if ((offset % unit) != 0) {
    Node* adr = new AddPNode(dest, dest, phase->MakeConX(offset));
    adr = phase->transform(adr);
    const TypePtr* atp = TypeRawPtr::BOTTOM;
    if (val != NULL) {
      assert(phase->type(val)->isa_narrowoop(), "should be narrow oop");
      mem = new StoreNNode(ctl, mem, adr, atp, val, MemNode::unordered);
    } else {
      assert(raw_val == NULL, "val may not be null");
      mem = StoreNode::make(*phase, ctl, mem, adr, atp, phase->zerocon(T_INT), T_INT, MemNode::unordered);
    }
    mem = phase->transform(mem);
    offset += BytesPerInt;
  }
  assert((offset % unit) == 0, "");

  // Initialize the remaining stuff, if any, with a ClearArray.
  return clear_memory(ctl, mem, dest, raw_val, phase->MakeConX(offset), end_offset, phase);
}

Node* ClearArrayNode::clear_memory(Node* ctl, Node* mem, Node* dest,
                                   Node* raw_val,
                                   Node* start_offset,
                                   Node* end_offset,
                                   PhaseGVN* phase) {
  if (start_offset == end_offset) {
    // nothing to do
    return mem;
  }

  int unit = BytesPerLong;
  Node* zbase = start_offset;
  Node* zend  = end_offset;

  // Scale to the unit required by the CPU:
  if (!Matcher::init_array_count_is_in_bytes) {
    Node* shift = phase->intcon(exact_log2(unit));
    zbase = phase->transform(new URShiftXNode(zbase, shift) );
    zend  = phase->transform(new URShiftXNode(zend,  shift) );
  }

  // Bulk clear double-words
  Node* zsize = phase->transform(new SubXNode(zend, zbase) );
  Node* adr = phase->transform(new AddPNode(dest, dest, start_offset) );
  if (raw_val == NULL) {
    raw_val = phase->MakeConX(0);
  }
  mem = new ClearArrayNode(ctl, mem, zsize, adr, raw_val, false);
  return phase->transform(mem);
}

Node* ClearArrayNode::clear_memory(Node* ctl, Node* mem, Node* dest,
                                   Node* val,
                                   Node* raw_val,
                                   intptr_t start_offset,
                                   intptr_t end_offset,
                                   PhaseGVN* phase) {
  if (start_offset == end_offset) {
    // nothing to do
    return mem;
  }

  assert((end_offset % BytesPerInt) == 0, "odd end offset");
  intptr_t done_offset = end_offset;
  if ((done_offset % BytesPerLong) != 0) {
    done_offset -= BytesPerInt;
  }
  if (done_offset > start_offset) {
    mem = clear_memory(ctl, mem, dest, val, raw_val,
                       start_offset, phase->MakeConX(done_offset), phase);
  }
  if (done_offset < end_offset) { // emit the final 32-bit store
    Node* adr = new AddPNode(dest, dest, phase->MakeConX(done_offset));
    adr = phase->transform(adr);
    const TypePtr* atp = TypeRawPtr::BOTTOM;
    if (val != NULL) {
      assert(phase->type(val)->isa_narrowoop(), "should be narrow oop");
      mem = new StoreNNode(ctl, mem, adr, atp, val, MemNode::unordered);
    } else {
      assert(raw_val == NULL, "val may not be null");
      mem = StoreNode::make(*phase, ctl, mem, adr, atp, phase->zerocon(T_INT), T_INT, MemNode::unordered);
    }
    mem = phase->transform(mem);
    done_offset += BytesPerInt;
  }
  assert(done_offset == end_offset, "");
  return mem;
}

//=============================================================================
MemBarNode::MemBarNode(Compile* C, int alias_idx, Node* precedent)
  : MultiNode(TypeFunc::Parms + (precedent == NULL? 0: 1)),
    _adr_type(C->get_adr_type(alias_idx)), _kind(Standalone)
#ifdef ASSERT
  , _pair_idx(0)
#endif
{
  init_class_id(Class_MemBar);
  Node* top = C->top();
  init_req(TypeFunc::I_O,top);
  init_req(TypeFunc::FramePtr,top);
  init_req(TypeFunc::ReturnAdr,top);
  if (precedent != NULL)
    init_req(TypeFunc::Parms, precedent);
}

//------------------------------cmp--------------------------------------------
uint MemBarNode::hash() const { return NO_HASH; }
bool MemBarNode::cmp( const Node &n ) const {
  return (&n == this);          // Always fail except on self
}

//------------------------------make-------------------------------------------
MemBarNode* MemBarNode::make(Compile* C, int opcode, int atp, Node* pn) {
  switch (opcode) {
  case Op_MemBarAcquire:     return new MemBarAcquireNode(C, atp, pn);
  case Op_LoadFence:         return new LoadFenceNode(C, atp, pn);
  case Op_MemBarRelease:     return new MemBarReleaseNode(C, atp, pn);
  case Op_StoreFence:        return new StoreFenceNode(C, atp, pn);
  case Op_MemBarStoreStore:  return new MemBarStoreStoreNode(C, atp, pn);
  case Op_StoreStoreFence:   return new StoreStoreFenceNode(C, atp, pn);
  case Op_MemBarAcquireLock: return new MemBarAcquireLockNode(C, atp, pn);
  case Op_MemBarReleaseLock: return new MemBarReleaseLockNode(C, atp, pn);
  case Op_MemBarVolatile:    return new MemBarVolatileNode(C, atp, pn);
  case Op_MemBarCPUOrder:    return new MemBarCPUOrderNode(C, atp, pn);
  case Op_OnSpinWait:        return new OnSpinWaitNode(C, atp, pn);
  case Op_Initialize:        return new InitializeNode(C, atp, pn);
  case Op_Blackhole:         return new BlackholeNode(C, atp, pn);
  default: ShouldNotReachHere(); return NULL;
  }
}

void MemBarNode::remove(PhaseIterGVN *igvn) {
  if (outcnt() != 2) {
    assert(Opcode() == Op_Initialize, "Only seen when there are no use of init memory");
    assert(outcnt() == 1, "Only control then");
  }
  if (trailing_store() || trailing_load_store()) {
    MemBarNode* leading = leading_membar();
    if (leading != NULL) {
      assert(leading->trailing_membar() == this, "inconsistent leading/trailing membars");
      leading->remove(igvn);
    }
  }
  if (proj_out_or_null(TypeFunc::Memory) != NULL) {
    igvn->replace_node(proj_out(TypeFunc::Memory), in(TypeFunc::Memory));
  }
  if (proj_out_or_null(TypeFunc::Control) != NULL) {
    igvn->replace_node(proj_out(TypeFunc::Control), in(TypeFunc::Control));
  }
}

//------------------------------Ideal------------------------------------------
// Return a node which is more "ideal" than the current node.  Strip out
// control copies
Node *MemBarNode::Ideal(PhaseGVN *phase, bool can_reshape) {
  if (remove_dead_region(phase, can_reshape)) return this;
  // Don't bother trying to transform a dead node
  if (in(0) && in(0)->is_top()) {
    return NULL;
  }

  bool progress = false;
  // Eliminate volatile MemBars for scalar replaced objects.
  if (can_reshape && req() == (Precedent+1)) {
    bool eliminate = false;
    int opc = Opcode();
    if ((opc == Op_MemBarAcquire || opc == Op_MemBarVolatile)) {
      // Volatile field loads and stores.
      Node* my_mem = in(MemBarNode::Precedent);
      // The MembarAquire may keep an unused LoadNode alive through the Precedent edge
      if ((my_mem != NULL) && (opc == Op_MemBarAcquire) && (my_mem->outcnt() == 1)) {
        // if the Precedent is a decodeN and its input (a Load) is used at more than one place,
        // replace this Precedent (decodeN) with the Load instead.
        if ((my_mem->Opcode() == Op_DecodeN) && (my_mem->in(1)->outcnt() > 1))  {
          Node* load_node = my_mem->in(1);
          set_req(MemBarNode::Precedent, load_node);
          phase->is_IterGVN()->_worklist.push(my_mem);
          my_mem = load_node;
        } else {
          assert(my_mem->unique_out() == this, "sanity");
          del_req(Precedent);
          phase->is_IterGVN()->_worklist.push(my_mem); // remove dead node later
          my_mem = NULL;
        }
        progress = true;
      }
      if (my_mem != NULL && my_mem->is_Mem()) {
        const TypeOopPtr* t_oop = my_mem->in(MemNode::Address)->bottom_type()->isa_oopptr();
        // Check for scalar replaced object reference.
        if( t_oop != NULL && t_oop->is_known_instance_field() &&
            t_oop->offset() != Type::OffsetBot &&
            t_oop->offset() != Type::OffsetTop) {
          eliminate = true;
        }
      }
    } else if (opc == Op_MemBarRelease) {
      // Final field stores.
      Node* alloc = AllocateNode::Ideal_allocation(in(MemBarNode::Precedent), phase);
      if ((alloc != NULL) && alloc->is_Allocate() &&
          alloc->as_Allocate()->does_not_escape_thread()) {
        // The allocated object does not escape.
        eliminate = true;
      }
    }
    if (eliminate) {
      // Replace MemBar projections by its inputs.
      PhaseIterGVN* igvn = phase->is_IterGVN();
      remove(igvn);
      // Must return either the original node (now dead) or a new node
      // (Do not return a top here, since that would break the uniqueness of top.)
      return new ConINode(TypeInt::ZERO);
    }
  }
  return progress ? this : NULL;
}

//------------------------------Value------------------------------------------
const Type* MemBarNode::Value(PhaseGVN* phase) const {
  if( !in(0) ) return Type::TOP;
  if( phase->type(in(0)) == Type::TOP )
    return Type::TOP;
  return TypeTuple::MEMBAR;
}

//------------------------------match------------------------------------------
// Construct projections for memory.
Node *MemBarNode::match(const ProjNode *proj, const Matcher *m, const RegMask* mask) {
  switch (proj->_con) {
  case TypeFunc::Control:
  case TypeFunc::Memory:
    return new MachProjNode(this,proj->_con,RegMask::Empty,MachProjNode::unmatched_proj);
  }
  ShouldNotReachHere();
  return NULL;
}

void MemBarNode::set_store_pair(MemBarNode* leading, MemBarNode* trailing) {
  trailing->_kind = TrailingStore;
  leading->_kind = LeadingStore;
#ifdef ASSERT
  trailing->_pair_idx = leading->_idx;
  leading->_pair_idx = leading->_idx;
#endif
}

void MemBarNode::set_load_store_pair(MemBarNode* leading, MemBarNode* trailing) {
  trailing->_kind = TrailingLoadStore;
  leading->_kind = LeadingLoadStore;
#ifdef ASSERT
  trailing->_pair_idx = leading->_idx;
  leading->_pair_idx = leading->_idx;
#endif
}

MemBarNode* MemBarNode::trailing_membar() const {
  ResourceMark rm;
  Node* trailing = (Node*)this;
  VectorSet seen;
  Node_Stack multis(0);
  do {
    Node* c = trailing;
    uint i = 0;
    do {
      trailing = NULL;
      for (; i < c->outcnt(); i++) {
        Node* next = c->raw_out(i);
        if (next != c && next->is_CFG()) {
          if (c->is_MultiBranch()) {
            if (multis.node() == c) {
              multis.set_index(i+1);
            } else {
              multis.push(c, i+1);
            }
          }
          trailing = next;
          break;
        }
      }
      if (trailing != NULL && !seen.test_set(trailing->_idx)) {
        break;
      }
      while (multis.size() > 0) {
        c = multis.node();
        i = multis.index();
        if (i < c->req()) {
          break;
        }
        multis.pop();
      }
    } while (multis.size() > 0);
  } while (!trailing->is_MemBar() || !trailing->as_MemBar()->trailing());

  MemBarNode* mb = trailing->as_MemBar();
  assert((mb->_kind == TrailingStore && _kind == LeadingStore) ||
         (mb->_kind == TrailingLoadStore && _kind == LeadingLoadStore), "bad trailing membar");
  assert(mb->_pair_idx == _pair_idx, "bad trailing membar");
  return mb;
}

MemBarNode* MemBarNode::leading_membar() const {
  ResourceMark rm;
  VectorSet seen;
  Node_Stack regions(0);
  Node* leading = in(0);
  while (leading != NULL && (!leading->is_MemBar() || !leading->as_MemBar()->leading())) {
    while (leading == NULL || leading->is_top() || seen.test_set(leading->_idx)) {
      leading = NULL;
      while (regions.size() > 0 && leading == NULL) {
        Node* r = regions.node();
        uint i = regions.index();
        if (i < r->req()) {
          leading = r->in(i);
          regions.set_index(i+1);
        } else {
          regions.pop();
        }
      }
      if (leading == NULL) {
        assert(regions.size() == 0, "all paths should have been tried");
        return NULL;
      }
    }
    if (leading->is_Region()) {
      regions.push(leading, 2);
      leading = leading->in(1);
    } else {
      leading = leading->in(0);
    }
  }
#ifdef ASSERT
  Unique_Node_List wq;
  wq.push((Node*)this);
  uint found = 0;
  for (uint i = 0; i < wq.size(); i++) {
    Node* n = wq.at(i);
    if (n->is_Region()) {
      for (uint j = 1; j < n->req(); j++) {
        Node* in = n->in(j);
        if (in != NULL && !in->is_top()) {
          wq.push(in);
        }
      }
    } else {
      if (n->is_MemBar() && n->as_MemBar()->leading()) {
        assert(n == leading, "consistency check failed");
        found++;
      } else {
        Node* in = n->in(0);
        if (in != NULL && !in->is_top()) {
          wq.push(in);
        }
      }
    }
  }
  assert(found == 1 || (found == 0 && leading == NULL), "consistency check failed");
#endif
  if (leading == NULL) {
    return NULL;
  }
  MemBarNode* mb = leading->as_MemBar();
  assert((mb->_kind == LeadingStore && _kind == TrailingStore) ||
         (mb->_kind == LeadingLoadStore && _kind == TrailingLoadStore), "bad leading membar");
  assert(mb->_pair_idx == _pair_idx, "bad leading membar");
  return mb;
}

#ifndef PRODUCT
void BlackholeNode::format(PhaseRegAlloc* ra, outputStream* st) const {
  st->print("blackhole ");
  bool first = true;
  for (uint i = 0; i < req(); i++) {
    Node* n = in(i);
    if (n != NULL && OptoReg::is_valid(ra->get_reg_first(n))) {
      if (first) {
        first = false;
      } else {
        st->print(", ");
      }
      char buf[128];
      ra->dump_register(n, buf);
      st->print("%s", buf);
    }
  }
  st->cr();
}
#endif

//===========================InitializeNode====================================
// SUMMARY:
// This node acts as a memory barrier on raw memory, after some raw stores.
// The 'cooked' oop value feeds from the Initialize, not the Allocation.
// The Initialize can 'capture' suitably constrained stores as raw inits.
// It can coalesce related raw stores into larger units (called 'tiles').
// It can avoid zeroing new storage for memory units which have raw inits.
// At macro-expansion, it is marked 'complete', and does not optimize further.
//
// EXAMPLE:
// The object 'new short[2]' occupies 16 bytes in a 32-bit machine.
//   ctl = incoming control; mem* = incoming memory
// (Note:  A star * on a memory edge denotes I/O and other standard edges.)
// First allocate uninitialized memory and fill in the header:
//   alloc = (Allocate ctl mem* 16 #short[].klass ...)
//   ctl := alloc.Control; mem* := alloc.Memory*
//   rawmem = alloc.Memory; rawoop = alloc.RawAddress
// Then initialize to zero the non-header parts of the raw memory block:
//   init = (Initialize alloc.Control alloc.Memory* alloc.RawAddress)
//   ctl := init.Control; mem.SLICE(#short[*]) := init.Memory
// After the initialize node executes, the object is ready for service:
//   oop := (CheckCastPP init.Control alloc.RawAddress #short[])
// Suppose its body is immediately initialized as {1,2}:
//   store1 = (StoreC init.Control init.Memory (+ oop 12) 1)
//   store2 = (StoreC init.Control store1      (+ oop 14) 2)
//   mem.SLICE(#short[*]) := store2
//
// DETAILS:
// An InitializeNode collects and isolates object initialization after
// an AllocateNode and before the next possible safepoint.  As a
// memory barrier (MemBarNode), it keeps critical stores from drifting
// down past any safepoint or any publication of the allocation.
// Before this barrier, a newly-allocated object may have uninitialized bits.
// After this barrier, it may be treated as a real oop, and GC is allowed.
//
// The semantics of the InitializeNode include an implicit zeroing of
// the new object from object header to the end of the object.
// (The object header and end are determined by the AllocateNode.)
//
// Certain stores may be added as direct inputs to the InitializeNode.
// These stores must update raw memory, and they must be to addresses
// derived from the raw address produced by AllocateNode, and with
// a constant offset.  They must be ordered by increasing offset.
// The first one is at in(RawStores), the last at in(req()-1).
// Unlike most memory operations, they are not linked in a chain,
// but are displayed in parallel as users of the rawmem output of
// the allocation.
//
// (See comments in InitializeNode::capture_store, which continue
// the example given above.)
//
// When the associated Allocate is macro-expanded, the InitializeNode
// may be rewritten to optimize collected stores.  A ClearArrayNode
// may also be created at that point to represent any required zeroing.
// The InitializeNode is then marked 'complete', prohibiting further
// capturing of nearby memory operations.
//
// During macro-expansion, all captured initializations which store
// constant values of 32 bits or smaller are coalesced (if advantageous)
// into larger 'tiles' 32 or 64 bits.  This allows an object to be
// initialized in fewer memory operations.  Memory words which are
// covered by neither tiles nor non-constant stores are pre-zeroed
// by explicit stores of zero.  (The code shape happens to do all
// zeroing first, then all other stores, with both sequences occurring
// in order of ascending offsets.)
//
// Alternatively, code may be inserted between an AllocateNode and its
// InitializeNode, to perform arbitrary initialization of the new object.
// E.g., the object copying intrinsics insert complex data transfers here.
// The initialization must then be marked as 'complete' disable the
// built-in zeroing semantics and the collection of initializing stores.
//
// While an InitializeNode is incomplete, reads from the memory state
// produced by it are optimizable if they match the control edge and
// new oop address associated with the allocation/initialization.
// They return a stored value (if the offset matches) or else zero.
// A write to the memory state, if it matches control and address,
// and if it is to a constant offset, may be 'captured' by the
// InitializeNode.  It is cloned as a raw memory operation and rewired
// inside the initialization, to the raw oop produced by the allocation.
// Operations on addresses which are provably distinct (e.g., to
// other AllocateNodes) are allowed to bypass the initialization.
//
// The effect of all this is to consolidate object initialization
// (both arrays and non-arrays, both piecewise and bulk) into a
// single location, where it can be optimized as a unit.
//
// Only stores with an offset less than TrackedInitializationLimit words
// will be considered for capture by an InitializeNode.  This puts a
// reasonable limit on the complexity of optimized initializations.

//---------------------------InitializeNode------------------------------------
InitializeNode::InitializeNode(Compile* C, int adr_type, Node* rawoop)
  : MemBarNode(C, adr_type, rawoop),
    _is_complete(Incomplete), _does_not_escape(false)
{
  init_class_id(Class_Initialize);

  assert(adr_type == Compile::AliasIdxRaw, "only valid atp");
  assert(in(RawAddress) == rawoop, "proper init");
  // Note:  allocation() can be NULL, for secondary initialization barriers
}

// Since this node is not matched, it will be processed by the
// register allocator.  Declare that there are no constraints
// on the allocation of the RawAddress edge.
const RegMask &InitializeNode::in_RegMask(uint idx) const {
  // This edge should be set to top, by the set_complete.  But be conservative.
  if (idx == InitializeNode::RawAddress)
    return *(Compile::current()->matcher()->idealreg2spillmask[in(idx)->ideal_reg()]);
  return RegMask::Empty;
}

Node* InitializeNode::memory(uint alias_idx) {
  Node* mem = in(Memory);
  if (mem->is_MergeMem()) {
    return mem->as_MergeMem()->memory_at(alias_idx);
  } else {
    // incoming raw memory is not split
    return mem;
  }
}

bool InitializeNode::is_non_zero() {
  if (is_complete())  return false;
  remove_extra_zeroes();
  return (req() > RawStores);
}

void InitializeNode::set_complete(PhaseGVN* phase) {
  assert(!is_complete(), "caller responsibility");
  _is_complete = Complete;

  // After this node is complete, it contains a bunch of
  // raw-memory initializations.  There is no need for
  // it to have anything to do with non-raw memory effects.
  // Therefore, tell all non-raw users to re-optimize themselves,
  // after skipping the memory effects of this initialization.
  PhaseIterGVN* igvn = phase->is_IterGVN();
  if (igvn)  igvn->add_users_to_worklist(this);
}

// convenience function
// return false if the init contains any stores already
bool AllocateNode::maybe_set_complete(PhaseGVN* phase) {
  InitializeNode* init = initialization();
  if (init == NULL || init->is_complete()) {
    return false;
  }
  init->remove_extra_zeroes();
  // for now, if this allocation has already collected any inits, bail:
  if (init->is_non_zero())  return false;
  init->set_complete(phase);
  return true;
}

void InitializeNode::remove_extra_zeroes() {
  if (req() == RawStores)  return;
  Node* zmem = zero_memory();
  uint fill = RawStores;
  for (uint i = fill; i < req(); i++) {
    Node* n = in(i);
    if (n->is_top() || n == zmem)  continue;  // skip
    if (fill < i)  set_req(fill, n);          // compact
    ++fill;
  }
  // delete any empty spaces created:
  while (fill < req()) {
    del_req(fill);
  }
}

// Helper for remembering which stores go with which offsets.
intptr_t InitializeNode::get_store_offset(Node* st, PhaseTransform* phase) {
  if (!st->is_Store())  return -1;  // can happen to dead code via subsume_node
  intptr_t offset = -1;
  Node* base = AddPNode::Ideal_base_and_offset(st->in(MemNode::Address),
                                               phase, offset);
  if (base == NULL)     return -1;  // something is dead,
  if (offset < 0)       return -1;  //        dead, dead
  return offset;
}

// Helper for proving that an initialization expression is
// "simple enough" to be folded into an object initialization.
// Attempts to prove that a store's initial value 'n' can be captured
// within the initialization without creating a vicious cycle, such as:
//     { Foo p = new Foo(); p.next = p; }
// True for constants and parameters and small combinations thereof.
bool InitializeNode::detect_init_independence(Node* value, PhaseGVN* phase) {
  ResourceMark rm;
  Unique_Node_List worklist;
  worklist.push(value);

  uint complexity_limit = 20;
  for (uint j = 0; j < worklist.size(); j++) {
    if (j >= complexity_limit) {
      return false;  // Bail out if processed too many nodes
    }

    Node* n = worklist.at(j);
    if (n == NULL)      continue;   // (can this really happen?)
    if (n->is_Proj())   n = n->in(0);
    if (n == this)      return false;  // found a cycle
    if (n->is_Con())    continue;
    if (n->is_Start())  continue;   // params, etc., are OK
    if (n->is_Root())   continue;   // even better

    // There cannot be any dependency if 'n' is a CFG node that dominates the current allocation
    if (n->is_CFG() && phase->is_dominator(n, allocation())) {
      continue;
    }

    Node* ctl = n->in(0);
    if (ctl != NULL && !ctl->is_top()) {
      if (ctl->is_Proj())  ctl = ctl->in(0);
      if (ctl == this)  return false;

      // If we already know that the enclosing memory op is pinned right after
      // the init, then any control flow that the store has picked up
      // must have preceded the init, or else be equal to the init.
      // Even after loop optimizations (which might change control edges)
      // a store is never pinned *before* the availability of its inputs.
      if (!MemNode::all_controls_dominate(n, this))
        return false;                  // failed to prove a good control
    }

    // Check data edges for possible dependencies on 'this'.
    for (uint i = 1; i < n->req(); i++) {
      Node* m = n->in(i);
      if (m == NULL || m == n || m->is_top())  continue;

      // Only process data inputs once
      worklist.push(m);
    }
  }

  return true;
}

// Here are all the checks a Store must pass before it can be moved into
// an initialization.  Returns zero if a check fails.
// On success, returns the (constant) offset to which the store applies,
// within the initialized memory.
intptr_t InitializeNode::can_capture_store(StoreNode* st, PhaseGVN* phase, bool can_reshape) {
  const int FAIL = 0;
  if (st->req() != MemNode::ValueIn + 1)
    return FAIL;                // an inscrutable StoreNode (card mark?)
  Node* ctl = st->in(MemNode::Control);
  if (!(ctl != NULL && ctl->is_Proj() && ctl->in(0) == this))
    return FAIL;                // must be unconditional after the initialization
  Node* mem = st->in(MemNode::Memory);
  if (!(mem->is_Proj() && mem->in(0) == this))
    return FAIL;                // must not be preceded by other stores
  Node* adr = st->in(MemNode::Address);
  intptr_t offset;
  AllocateNode* alloc = AllocateNode::Ideal_allocation(adr, phase, offset);
  if (alloc == NULL)
    return FAIL;                // inscrutable address
  if (alloc != allocation())
    return FAIL;                // wrong allocation!  (store needs to float up)
  int size_in_bytes = st->memory_size();
  if ((size_in_bytes != 0) && (offset % size_in_bytes) != 0) {
    return FAIL;                // mismatched access
  }
  Node* val = st->in(MemNode::ValueIn);

  if (!detect_init_independence(val, phase))
    return FAIL;                // stored value must be 'simple enough'

  // The Store can be captured only if nothing after the allocation
  // and before the Store is using the memory location that the store
  // overwrites.
  bool failed = false;
  // If is_complete_with_arraycopy() is true the shape of the graph is
  // well defined and is safe so no need for extra checks.
  if (!is_complete_with_arraycopy()) {
    // We are going to look at each use of the memory state following
    // the allocation to make sure nothing reads the memory that the
    // Store writes.
    const TypePtr* t_adr = phase->type(adr)->isa_ptr();
    int alias_idx = phase->C->get_alias_index(t_adr);
    ResourceMark rm;
    Unique_Node_List mems;
    mems.push(mem);
    Node* unique_merge = NULL;
    for (uint next = 0; next < mems.size(); ++next) {
      Node *m  = mems.at(next);
      for (DUIterator_Fast jmax, j = m->fast_outs(jmax); j < jmax; j++) {
        Node *n = m->fast_out(j);
        if (n->outcnt() == 0) {
          continue;
        }
        if (n == st) {
          continue;
        } else if (n->in(0) != NULL && n->in(0) != ctl) {
          // If the control of this use is different from the control
          // of the Store which is right after the InitializeNode then
          // this node cannot be between the InitializeNode and the
          // Store.
          continue;
        } else if (n->is_MergeMem()) {
          if (n->as_MergeMem()->memory_at(alias_idx) == m) {
            // We can hit a MergeMemNode (that will likely go away
            // later) that is a direct use of the memory state
            // following the InitializeNode on the same slice as the
            // store node that we'd like to capture. We need to check
            // the uses of the MergeMemNode.
            mems.push(n);
          }
        } else if (n->is_Mem()) {
          Node* other_adr = n->in(MemNode::Address);
          if (other_adr == adr) {
            failed = true;
            break;
          } else {
            const TypePtr* other_t_adr = phase->type(other_adr)->isa_ptr();
            if (other_t_adr != NULL) {
              int other_alias_idx = phase->C->get_alias_index(other_t_adr);
              if (other_alias_idx == alias_idx) {
                // A load from the same memory slice as the store right
                // after the InitializeNode. We check the control of the
                // object/array that is loaded from. If it's the same as
                // the store control then we cannot capture the store.
                assert(!n->is_Store(), "2 stores to same slice on same control?");
                Node* base = other_adr;
                if (base->is_Phi()) {
                  // In rare case, base may be a PhiNode and it may read
                  // the same memory slice between InitializeNode and store.
                  failed = true;
                  break;
                }
                assert(base->is_AddP(), "should be addp but is %s", base->Name());
                base = base->in(AddPNode::Base);
                if (base != NULL) {
                  base = base->uncast();
                  if (base->is_Proj() && base->in(0) == alloc) {
                    failed = true;
                    break;
                  }
                }
              }
            }
          }
        } else {
          failed = true;
          break;
        }
      }
    }
  }
  if (failed) {
    if (!can_reshape) {
      // We decided we couldn't capture the store during parsing. We
      // should try again during the next IGVN once the graph is
      // cleaner.
      phase->C->record_for_igvn(st);
    }
    return FAIL;
  }

  return offset;                // success
}

// Find the captured store in(i) which corresponds to the range
// [start..start+size) in the initialized object.
// If there is one, return its index i.  If there isn't, return the
// negative of the index where it should be inserted.
// Return 0 if the queried range overlaps an initialization boundary
// or if dead code is encountered.
// If size_in_bytes is zero, do not bother with overlap checks.
int InitializeNode::captured_store_insertion_point(intptr_t start,
                                                   int size_in_bytes,
                                                   PhaseTransform* phase) {
  const int FAIL = 0, MAX_STORE = MAX2(BytesPerLong, (int)MaxVectorSize);

  if (is_complete())
    return FAIL;                // arraycopy got here first; punt

  assert(allocation() != NULL, "must be present");

  // no negatives, no header fields:
  if (start < (intptr_t) allocation()->minimum_header_size())  return FAIL;

  // after a certain size, we bail out on tracking all the stores:
  intptr_t ti_limit = (TrackedInitializationLimit * HeapWordSize);
  if (start >= ti_limit)  return FAIL;

  for (uint i = InitializeNode::RawStores, limit = req(); ; ) {
    if (i >= limit)  return -(int)i; // not found; here is where to put it

    Node*    st     = in(i);
    intptr_t st_off = get_store_offset(st, phase);
    if (st_off < 0) {
      if (st != zero_memory()) {
        return FAIL;            // bail out if there is dead garbage
      }
    } else if (st_off > start) {
      // ...we are done, since stores are ordered
      if (st_off < start + size_in_bytes) {
        return FAIL;            // the next store overlaps
      }
      return -(int)i;           // not found; here is where to put it
    } else if (st_off < start) {
      assert(st->as_Store()->memory_size() <= MAX_STORE, "");
      if (size_in_bytes != 0 &&
          start < st_off + MAX_STORE &&
          start < st_off + st->as_Store()->memory_size()) {
        return FAIL;            // the previous store overlaps
      }
    } else {
      if (size_in_bytes != 0 &&
          st->as_Store()->memory_size() != size_in_bytes) {
        return FAIL;            // mismatched store size
      }
      return i;
    }

    ++i;
  }
}

// Look for a captured store which initializes at the offset 'start'
// with the given size.  If there is no such store, and no other
// initialization interferes, then return zero_memory (the memory
// projection of the AllocateNode).
Node* InitializeNode::find_captured_store(intptr_t start, int size_in_bytes,
                                          PhaseTransform* phase) {
  assert(stores_are_sane(phase), "");
  int i = captured_store_insertion_point(start, size_in_bytes, phase);
  if (i == 0) {
    return NULL;                // something is dead
  } else if (i < 0) {
    return zero_memory();       // just primordial zero bits here
  } else {
    Node* st = in(i);           // here is the store at this position
    assert(get_store_offset(st->as_Store(), phase) == start, "sanity");
    return st;
  }
}

// Create, as a raw pointer, an address within my new object at 'offset'.
Node* InitializeNode::make_raw_address(intptr_t offset,
                                       PhaseTransform* phase) {
  Node* addr = in(RawAddress);
  if (offset != 0) {
    Compile* C = phase->C;
    addr = phase->transform( new AddPNode(C->top(), addr,
                                                 phase->MakeConX(offset)) );
  }
  return addr;
}

// Clone the given store, converting it into a raw store
// initializing a field or element of my new object.
// Caller is responsible for retiring the original store,
// with subsume_node or the like.
//
// From the example above InitializeNode::InitializeNode,
// here are the old stores to be captured:
//   store1 = (StoreC init.Control init.Memory (+ oop 12) 1)
//   store2 = (StoreC init.Control store1      (+ oop 14) 2)
//
// Here is the changed code; note the extra edges on init:
//   alloc = (Allocate ...)
//   rawoop = alloc.RawAddress
//   rawstore1 = (StoreC alloc.Control alloc.Memory (+ rawoop 12) 1)
//   rawstore2 = (StoreC alloc.Control alloc.Memory (+ rawoop 14) 2)
//   init = (Initialize alloc.Control alloc.Memory rawoop
//                      rawstore1 rawstore2)
//
Node* InitializeNode::capture_store(StoreNode* st, intptr_t start,
                                    PhaseGVN* phase, bool can_reshape) {
  assert(stores_are_sane(phase), "");

  if (start < 0)  return NULL;
  assert(can_capture_store(st, phase, can_reshape) == start, "sanity");

  Compile* C = phase->C;
  int size_in_bytes = st->memory_size();
  int i = captured_store_insertion_point(start, size_in_bytes, phase);
  if (i == 0)  return NULL;     // bail out
  Node* prev_mem = NULL;        // raw memory for the captured store
  if (i > 0) {
    prev_mem = in(i);           // there is a pre-existing store under this one
    set_req(i, C->top());       // temporarily disconnect it
    // See StoreNode::Ideal 'st->outcnt() == 1' for the reason to disconnect.
  } else {
    i = -i;                     // no pre-existing store
    prev_mem = zero_memory();   // a slice of the newly allocated object
    if (i > InitializeNode::RawStores && in(i-1) == prev_mem)
      set_req(--i, C->top());   // reuse this edge; it has been folded away
    else
      ins_req(i, C->top());     // build a new edge
  }
  Node* new_st = st->clone();
  new_st->set_req(MemNode::Control, in(Control));
  new_st->set_req(MemNode::Memory,  prev_mem);
  new_st->set_req(MemNode::Address, make_raw_address(start, phase));
  new_st = phase->transform(new_st);

  // At this point, new_st might have swallowed a pre-existing store
  // at the same offset, or perhaps new_st might have disappeared,
  // if it redundantly stored the same value (or zero to fresh memory).

  // In any case, wire it in:
  PhaseIterGVN* igvn = phase->is_IterGVN();
  if (igvn) {
    igvn->rehash_node_delayed(this);
  }
  set_req(i, new_st);

  // The caller may now kill the old guy.
  DEBUG_ONLY(Node* check_st = find_captured_store(start, size_in_bytes, phase));
  assert(check_st == new_st || check_st == NULL, "must be findable");
  assert(!is_complete(), "");
  return new_st;
}

static bool store_constant(jlong* tiles, int num_tiles,
                           intptr_t st_off, int st_size,
                           jlong con) {
  if ((st_off & (st_size-1)) != 0)
    return false;               // strange store offset (assume size==2**N)
  address addr = (address)tiles + st_off;
  assert(st_off >= 0 && addr+st_size <= (address)&tiles[num_tiles], "oob");
  switch (st_size) {
  case sizeof(jbyte):  *(jbyte*) addr = (jbyte) con; break;
  case sizeof(jchar):  *(jchar*) addr = (jchar) con; break;
  case sizeof(jint):   *(jint*)  addr = (jint)  con; break;
  case sizeof(jlong):  *(jlong*) addr = (jlong) con; break;
  default: return false;        // strange store size (detect size!=2**N here)
  }
  return true;                  // return success to caller
}

// Coalesce subword constants into int constants and possibly
// into long constants.  The goal, if the CPU permits,
// is to initialize the object with a small number of 64-bit tiles.
// Also, convert floating-point constants to bit patterns.
// Non-constants are not relevant to this pass.
//
// In terms of the running example on InitializeNode::InitializeNode
// and InitializeNode::capture_store, here is the transformation
// of rawstore1 and rawstore2 into rawstore12:
//   alloc = (Allocate ...)
//   rawoop = alloc.RawAddress
//   tile12 = 0x00010002
//   rawstore12 = (StoreI alloc.Control alloc.Memory (+ rawoop 12) tile12)
//   init = (Initialize alloc.Control alloc.Memory rawoop rawstore12)
//
void
InitializeNode::coalesce_subword_stores(intptr_t header_size,
                                        Node* size_in_bytes,
                                        PhaseGVN* phase) {
  Compile* C = phase->C;

  assert(stores_are_sane(phase), "");
  // Note:  After this pass, they are not completely sane,
  // since there may be some overlaps.

  int old_subword = 0, old_long = 0, new_int = 0, new_long = 0;

  intptr_t ti_limit = (TrackedInitializationLimit * HeapWordSize);
  intptr_t size_limit = phase->find_intptr_t_con(size_in_bytes, ti_limit);
  size_limit = MIN2(size_limit, ti_limit);
  size_limit = align_up(size_limit, BytesPerLong);
  int num_tiles = size_limit / BytesPerLong;

  // allocate space for the tile map:
  const int small_len = DEBUG_ONLY(true ? 3 :) 30; // keep stack frames small
  jlong  tiles_buf[small_len];
  Node*  nodes_buf[small_len];
  jlong  inits_buf[small_len];
  jlong* tiles = ((num_tiles <= small_len) ? &tiles_buf[0]
                  : NEW_RESOURCE_ARRAY(jlong, num_tiles));
  Node** nodes = ((num_tiles <= small_len) ? &nodes_buf[0]
                  : NEW_RESOURCE_ARRAY(Node*, num_tiles));
  jlong* inits = ((num_tiles <= small_len) ? &inits_buf[0]
                  : NEW_RESOURCE_ARRAY(jlong, num_tiles));
  // tiles: exact bitwise model of all primitive constants
  // nodes: last constant-storing node subsumed into the tiles model
  // inits: which bytes (in each tile) are touched by any initializations

  //// Pass A: Fill in the tile model with any relevant stores.

  Copy::zero_to_bytes(tiles, sizeof(tiles[0]) * num_tiles);
  Copy::zero_to_bytes(nodes, sizeof(nodes[0]) * num_tiles);
  Copy::zero_to_bytes(inits, sizeof(inits[0]) * num_tiles);
  Node* zmem = zero_memory(); // initially zero memory state
  for (uint i = InitializeNode::RawStores, limit = req(); i < limit; i++) {
    Node* st = in(i);
    intptr_t st_off = get_store_offset(st, phase);

    // Figure out the store's offset and constant value:
    if (st_off < header_size)             continue; //skip (ignore header)
    if (st->in(MemNode::Memory) != zmem)  continue; //skip (odd store chain)
    int st_size = st->as_Store()->memory_size();
    if (st_off + st_size > size_limit)    break;

    // Record which bytes are touched, whether by constant or not.
    if (!store_constant(inits, num_tiles, st_off, st_size, (jlong) -1))
      continue;                 // skip (strange store size)

    const Type* val = phase->type(st->in(MemNode::ValueIn));
    if (!val->singleton())                continue; //skip (non-con store)
    BasicType type = val->basic_type();

    jlong con = 0;
    switch (type) {
    case T_INT:    con = val->is_int()->get_con();  break;
    case T_LONG:   con = val->is_long()->get_con(); break;
    case T_FLOAT:  con = jint_cast(val->getf());    break;
    case T_DOUBLE: con = jlong_cast(val->getd());   break;
    default:                              continue; //skip (odd store type)
    }

    if (type == T_LONG && Matcher::isSimpleConstant64(con) &&
        st->Opcode() == Op_StoreL) {
      continue;                 // This StoreL is already optimal.
    }

    // Store down the constant.
    store_constant(tiles, num_tiles, st_off, st_size, con);

    intptr_t j = st_off >> LogBytesPerLong;

    if (type == T_INT && st_size == BytesPerInt
        && (st_off & BytesPerInt) == BytesPerInt) {
      jlong lcon = tiles[j];
      if (!Matcher::isSimpleConstant64(lcon) &&
          st->Opcode() == Op_StoreI) {
        // This StoreI is already optimal by itself.
        jint* intcon = (jint*) &tiles[j];
        intcon[1] = 0;  // undo the store_constant()

        // If the previous store is also optimal by itself, back up and
        // undo the action of the previous loop iteration... if we can.
        // But if we can't, just let the previous half take care of itself.
        st = nodes[j];
        st_off -= BytesPerInt;
        con = intcon[0];
        if (con != 0 && st != NULL && st->Opcode() == Op_StoreI) {
          assert(st_off >= header_size, "still ignoring header");
          assert(get_store_offset(st, phase) == st_off, "must be");
          assert(in(i-1) == zmem, "must be");
          DEBUG_ONLY(const Type* tcon = phase->type(st->in(MemNode::ValueIn)));
          assert(con == tcon->is_int()->get_con(), "must be");
          // Undo the effects of the previous loop trip, which swallowed st:
          intcon[0] = 0;        // undo store_constant()
          set_req(i-1, st);     // undo set_req(i, zmem)
          nodes[j] = NULL;      // undo nodes[j] = st
          --old_subword;        // undo ++old_subword
        }
        continue;               // This StoreI is already optimal.
      }
    }

    // This store is not needed.
    set_req(i, zmem);
    nodes[j] = st;              // record for the moment
    if (st_size < BytesPerLong) // something has changed
          ++old_subword;        // includes int/float, but who's counting...
    else  ++old_long;
  }

  if ((old_subword + old_long) == 0)
    return;                     // nothing more to do

  //// Pass B: Convert any non-zero tiles into optimal constant stores.
  // Be sure to insert them before overlapping non-constant stores.
  // (E.g., byte[] x = { 1,2,y,4 }  =>  x[int 0] = 0x01020004, x[2]=y.)
  for (int j = 0; j < num_tiles; j++) {
    jlong con  = tiles[j];
    jlong init = inits[j];
    if (con == 0)  continue;
    jint con0,  con1;           // split the constant, address-wise
    jint init0, init1;          // split the init map, address-wise
    { union { jlong con; jint intcon[2]; } u;
      u.con = con;
      con0  = u.intcon[0];
      con1  = u.intcon[1];
      u.con = init;
      init0 = u.intcon[0];
      init1 = u.intcon[1];
    }

    Node* old = nodes[j];
    assert(old != NULL, "need the prior store");
    intptr_t offset = (j * BytesPerLong);

    bool split = !Matcher::isSimpleConstant64(con);

    if (offset < header_size) {
      assert(offset + BytesPerInt >= header_size, "second int counts");
      assert(*(jint*)&tiles[j] == 0, "junk in header");
      split = true;             // only the second word counts
      // Example:  int a[] = { 42 ... }
    } else if (con0 == 0 && init0 == -1) {
      split = true;             // first word is covered by full inits
      // Example:  int a[] = { ... foo(), 42 ... }
    } else if (con1 == 0 && init1 == -1) {
      split = true;             // second word is covered by full inits
      // Example:  int a[] = { ... 42, foo() ... }
    }

    // Here's a case where init0 is neither 0 nor -1:
    //   byte a[] = { ... 0,0,foo(),0,  0,0,0,42 ... }
    // Assuming big-endian memory, init0, init1 are 0x0000FF00, 0x000000FF.
    // In this case the tile is not split; it is (jlong)42.
    // The big tile is stored down, and then the foo() value is inserted.
    // (If there were foo(),foo() instead of foo(),0, init0 would be -1.)

    Node* ctl = old->in(MemNode::Control);
    Node* adr = make_raw_address(offset, phase);
    const TypePtr* atp = TypeRawPtr::BOTTOM;

    // One or two coalesced stores to plop down.
    Node*    st[2];
    intptr_t off[2];
    int  nst = 0;
    if (!split) {
      ++new_long;
      off[nst] = offset;
      st[nst++] = StoreNode::make(*phase, ctl, zmem, adr, atp,
                                  phase->longcon(con), T_LONG, MemNode::unordered);
    } else {
      // Omit either if it is a zero.
      if (con0 != 0) {
        ++new_int;
        off[nst]  = offset;
        st[nst++] = StoreNode::make(*phase, ctl, zmem, adr, atp,
                                    phase->intcon(con0), T_INT, MemNode::unordered);
      }
      if (con1 != 0) {
        ++new_int;
        offset += BytesPerInt;
        adr = make_raw_address(offset, phase);
        off[nst]  = offset;
        st[nst++] = StoreNode::make(*phase, ctl, zmem, adr, atp,
                                    phase->intcon(con1), T_INT, MemNode::unordered);
      }
    }

    // Insert second store first, then the first before the second.
    // Insert each one just before any overlapping non-constant stores.
    while (nst > 0) {
      Node* st1 = st[--nst];
      C->copy_node_notes_to(st1, old);
      st1 = phase->transform(st1);
      offset = off[nst];
      assert(offset >= header_size, "do not smash header");
      int ins_idx = captured_store_insertion_point(offset, /*size:*/0, phase);
      guarantee(ins_idx != 0, "must re-insert constant store");
      if (ins_idx < 0)  ins_idx = -ins_idx;  // never overlap
      if (ins_idx > InitializeNode::RawStores && in(ins_idx-1) == zmem)
        set_req(--ins_idx, st1);
      else
        ins_req(ins_idx, st1);
    }
  }

  if (PrintCompilation && WizardMode)
    tty->print_cr("Changed %d/%d subword/long constants into %d/%d int/long",
                  old_subword, old_long, new_int, new_long);
  if (C->log() != NULL)
    C->log()->elem("comment that='%d/%d subword/long to %d/%d int/long'",
                   old_subword, old_long, new_int, new_long);

  // Clean up any remaining occurrences of zmem:
  remove_extra_zeroes();
}

// Explore forward from in(start) to find the first fully initialized
// word, and return its offset.  Skip groups of subword stores which
// together initialize full words.  If in(start) is itself part of a
// fully initialized word, return the offset of in(start).  If there
// are no following full-word stores, or if something is fishy, return
// a negative value.
intptr_t InitializeNode::find_next_fullword_store(uint start, PhaseGVN* phase) {
  int       int_map = 0;
  intptr_t  int_map_off = 0;
  const int FULL_MAP = right_n_bits(BytesPerInt);  // the int_map we hope for

  for (uint i = start, limit = req(); i < limit; i++) {
    Node* st = in(i);

    intptr_t st_off = get_store_offset(st, phase);
    if (st_off < 0)  break;  // return conservative answer

    int st_size = st->as_Store()->memory_size();
    if (st_size >= BytesPerInt && (st_off % BytesPerInt) == 0) {
      return st_off;            // we found a complete word init
    }

    // update the map:

    intptr_t this_int_off = align_down(st_off, BytesPerInt);
    if (this_int_off != int_map_off) {
      // reset the map:
      int_map = 0;
      int_map_off = this_int_off;
    }

    int subword_off = st_off - this_int_off;
    int_map |= right_n_bits(st_size) << subword_off;
    if ((int_map & FULL_MAP) == FULL_MAP) {
      return this_int_off;      // we found a complete word init
    }

    // Did this store hit or cross the word boundary?
    intptr_t next_int_off = align_down(st_off + st_size, BytesPerInt);
    if (next_int_off == this_int_off + BytesPerInt) {
      // We passed the current int, without fully initializing it.
      int_map_off = next_int_off;
      int_map >>= BytesPerInt;
    } else if (next_int_off > this_int_off + BytesPerInt) {
      // We passed the current and next int.
      return this_int_off + BytesPerInt;
    }
  }

  return -1;
}


// Called when the associated AllocateNode is expanded into CFG.
// At this point, we may perform additional optimizations.
// Linearize the stores by ascending offset, to make memory
// activity as coherent as possible.
Node* InitializeNode::complete_stores(Node* rawctl, Node* rawmem, Node* rawptr,
                                      intptr_t header_size,
                                      Node* size_in_bytes,
                                      PhaseIterGVN* phase) {
  assert(!is_complete(), "not already complete");
  assert(stores_are_sane(phase), "");
  assert(allocation() != NULL, "must be present");

  remove_extra_zeroes();

  if (ReduceFieldZeroing || ReduceBulkZeroing)
    // reduce instruction count for common initialization patterns
    coalesce_subword_stores(header_size, size_in_bytes, phase);

  Node* zmem = zero_memory();   // initially zero memory state
  Node* inits = zmem;           // accumulating a linearized chain of inits
  #ifdef ASSERT
  intptr_t first_offset = allocation()->minimum_header_size();
  intptr_t last_init_off = first_offset;  // previous init offset
  intptr_t last_init_end = first_offset;  // previous init offset+size
  intptr_t last_tile_end = first_offset;  // previous tile offset+size
  #endif
  intptr_t zeroes_done = header_size;

  bool do_zeroing = true;       // we might give up if inits are very sparse
  int  big_init_gaps = 0;       // how many large gaps have we seen?

  if (UseTLAB && ZeroTLAB)  do_zeroing = false;
  if (!ReduceFieldZeroing && !ReduceBulkZeroing)  do_zeroing = false;

  for (uint i = InitializeNode::RawStores, limit = req(); i < limit; i++) {
    Node* st = in(i);
    intptr_t st_off = get_store_offset(st, phase);
    if (st_off < 0)
      break;                    // unknown junk in the inits
    if (st->in(MemNode::Memory) != zmem)
      break;                    // complicated store chains somehow in list

    int st_size = st->as_Store()->memory_size();
    intptr_t next_init_off = st_off + st_size;

    if (do_zeroing && zeroes_done < next_init_off) {
      // See if this store needs a zero before it or under it.
      intptr_t zeroes_needed = st_off;

      if (st_size < BytesPerInt) {
        // Look for subword stores which only partially initialize words.
        // If we find some, we must lay down some word-level zeroes first,
        // underneath the subword stores.
        //
        // Examples:
        //   byte[] a = { p,q,r,s }  =>  a[0]=p,a[1]=q,a[2]=r,a[3]=s
        //   byte[] a = { x,y,0,0 }  =>  a[0..3] = 0, a[0]=x,a[1]=y
        //   byte[] a = { 0,0,z,0 }  =>  a[0..3] = 0, a[2]=z
        //
        // Note:  coalesce_subword_stores may have already done this,
        // if it was prompted by constant non-zero subword initializers.
        // But this case can still arise with non-constant stores.

        intptr_t next_full_store = find_next_fullword_store(i, phase);

        // In the examples above:
        //   in(i)          p   q   r   s     x   y     z
        //   st_off        12  13  14  15    12  13    14
        //   st_size        1   1   1   1     1   1     1
        //   next_full_s.  12  16  16  16    16  16    16
        //   z's_done      12  16  16  16    12  16    12
        //   z's_needed    12  16  16  16    16  16    16
        //   zsize          0   0   0   0     4   0     4
        if (next_full_store < 0) {
          // Conservative tack:  Zero to end of current word.
          zeroes_needed = align_up(zeroes_needed, BytesPerInt);
        } else {
          // Zero to beginning of next fully initialized word.
          // Or, don't zero at all, if we are already in that word.
          assert(next_full_store >= zeroes_needed, "must go forward");
          assert((next_full_store & (BytesPerInt-1)) == 0, "even boundary");
          zeroes_needed = next_full_store;
        }
      }

      if (zeroes_needed > zeroes_done) {
        intptr_t zsize = zeroes_needed - zeroes_done;
        // Do some incremental zeroing on rawmem, in parallel with inits.
        zeroes_done = align_down(zeroes_done, BytesPerInt);
        rawmem = ClearArrayNode::clear_memory(rawctl, rawmem, rawptr,
                                              allocation()->in(AllocateNode::DefaultValue),
                                              allocation()->in(AllocateNode::RawDefaultValue),
                                              zeroes_done, zeroes_needed,
                                              phase);
        zeroes_done = zeroes_needed;
        if (zsize > InitArrayShortSize && ++big_init_gaps > 2)
          do_zeroing = false;   // leave the hole, next time
      }
    }

    // Collect the store and move on:
    phase->replace_input_of(st, MemNode::Memory, inits);
    inits = st;                 // put it on the linearized chain
    set_req(i, zmem);           // unhook from previous position

    if (zeroes_done == st_off)
      zeroes_done = next_init_off;

    assert(!do_zeroing || zeroes_done >= next_init_off, "don't miss any");

    #ifdef ASSERT
    // Various order invariants.  Weaker than stores_are_sane because
    // a large constant tile can be filled in by smaller non-constant stores.
    assert(st_off >= last_init_off, "inits do not reverse");
    last_init_off = st_off;
    const Type* val = NULL;
    if (st_size >= BytesPerInt &&
        (val = phase->type(st->in(MemNode::ValueIn)))->singleton() &&
        (int)val->basic_type() < (int)T_OBJECT) {
      assert(st_off >= last_tile_end, "tiles do not overlap");
      assert(st_off >= last_init_end, "tiles do not overwrite inits");
      last_tile_end = MAX2(last_tile_end, next_init_off);
    } else {
      intptr_t st_tile_end = align_up(next_init_off, BytesPerLong);
      assert(st_tile_end >= last_tile_end, "inits stay with tiles");
      assert(st_off      >= last_init_end, "inits do not overlap");
      last_init_end = next_init_off;  // it's a non-tile
    }
    #endif //ASSERT
  }

  remove_extra_zeroes();        // clear out all the zmems left over
  add_req(inits);

  if (!(UseTLAB && ZeroTLAB)) {
    // If anything remains to be zeroed, zero it all now.
    zeroes_done = align_down(zeroes_done, BytesPerInt);
    // if it is the last unused 4 bytes of an instance, forget about it
    intptr_t size_limit = phase->find_intptr_t_con(size_in_bytes, max_jint);
    if (zeroes_done + BytesPerLong >= size_limit) {
      AllocateNode* alloc = allocation();
      assert(alloc != NULL, "must be present");
      if (alloc != NULL && alloc->Opcode() == Op_Allocate) {
        Node* klass_node = alloc->in(AllocateNode::KlassNode);
        ciKlass* k = phase->type(klass_node)->is_instklassptr()->instance_klass();
        if (zeroes_done == k->layout_helper())
          zeroes_done = size_limit;
      }
    }
    if (zeroes_done < size_limit) {
      rawmem = ClearArrayNode::clear_memory(rawctl, rawmem, rawptr,
                                            allocation()->in(AllocateNode::DefaultValue),
                                            allocation()->in(AllocateNode::RawDefaultValue),
                                            zeroes_done, size_in_bytes, phase);
    }
  }

  set_complete(phase);
  return rawmem;
}


#ifdef ASSERT
bool InitializeNode::stores_are_sane(PhaseTransform* phase) {
  if (is_complete())
    return true;                // stores could be anything at this point
  assert(allocation() != NULL, "must be present");
  intptr_t last_off = allocation()->minimum_header_size();
  for (uint i = InitializeNode::RawStores; i < req(); i++) {
    Node* st = in(i);
    intptr_t st_off = get_store_offset(st, phase);
    if (st_off < 0)  continue;  // ignore dead garbage
    if (last_off > st_off) {
      tty->print_cr("*** bad store offset at %d: " INTX_FORMAT " > " INTX_FORMAT, i, last_off, st_off);
      this->dump(2);
      assert(false, "ascending store offsets");
      return false;
    }
    last_off = st_off + st->as_Store()->memory_size();
  }
  return true;
}
#endif //ASSERT




//============================MergeMemNode=====================================
//
// SEMANTICS OF MEMORY MERGES:  A MergeMem is a memory state assembled from several
// contributing store or call operations.  Each contributor provides the memory
// state for a particular "alias type" (see Compile::alias_type).  For example,
// if a MergeMem has an input X for alias category #6, then any memory reference
// to alias category #6 may use X as its memory state input, as an exact equivalent
// to using the MergeMem as a whole.
//   Load<6>( MergeMem(<6>: X, ...), p ) <==> Load<6>(X,p)
//
// (Here, the <N> notation gives the index of the relevant adr_type.)
//
// In one special case (and more cases in the future), alias categories overlap.
// The special alias category "Bot" (Compile::AliasIdxBot) includes all memory
// states.  Therefore, if a MergeMem has only one contributing input W for Bot,
// it is exactly equivalent to that state W:
//   MergeMem(<Bot>: W) <==> W
//
// Usually, the merge has more than one input.  In that case, where inputs
// overlap (i.e., one is Bot), the narrower alias type determines the memory
// state for that type, and the wider alias type (Bot) fills in everywhere else:
//   Load<5>( MergeMem(<Bot>: W, <6>: X), p ) <==> Load<5>(W,p)
//   Load<6>( MergeMem(<Bot>: W, <6>: X), p ) <==> Load<6>(X,p)
//
// A merge can take a "wide" memory state as one of its narrow inputs.
// This simply means that the merge observes out only the relevant parts of
// the wide input.  That is, wide memory states arriving at narrow merge inputs
// are implicitly "filtered" or "sliced" as necessary.  (This is rare.)
//
// These rules imply that MergeMem nodes may cascade (via their <Bot> links),
// and that memory slices "leak through":
//   MergeMem(<Bot>: MergeMem(<Bot>: W, <7>: Y)) <==> MergeMem(<Bot>: W, <7>: Y)
//
// But, in such a cascade, repeated memory slices can "block the leak":
//   MergeMem(<Bot>: MergeMem(<Bot>: W, <7>: Y), <7>: Y') <==> MergeMem(<Bot>: W, <7>: Y')
//
// In the last example, Y is not part of the combined memory state of the
// outermost MergeMem.  The system must, of course, prevent unschedulable
// memory states from arising, so you can be sure that the state Y is somehow
// a precursor to state Y'.
//
//
// REPRESENTATION OF MEMORY MERGES: The indexes used to address the Node::in array
// of each MergeMemNode array are exactly the numerical alias indexes, including
// but not limited to AliasIdxTop, AliasIdxBot, and AliasIdxRaw.  The functions
// Compile::alias_type (and kin) produce and manage these indexes.
//
// By convention, the value of in(AliasIdxTop) (i.e., in(1)) is always the top node.
// (Note that this provides quick access to the top node inside MergeMem methods,
// without the need to reach out via TLS to Compile::current.)
//
// As a consequence of what was just described, a MergeMem that represents a full
// memory state has an edge in(AliasIdxBot) which is a "wide" memory state,
// containing all alias categories.
//
// MergeMem nodes never (?) have control inputs, so in(0) is NULL.
//
// All other edges in(N) (including in(AliasIdxRaw), which is in(3)) are either
// a memory state for the alias type <N>, or else the top node, meaning that
// there is no particular input for that alias type.  Note that the length of
// a MergeMem is variable, and may be extended at any time to accommodate new
// memory states at larger alias indexes.  When merges grow, they are of course
// filled with "top" in the unused in() positions.
//
// This use of top is named "empty_memory()", or "empty_mem" (no-memory) as a variable.
// (Top was chosen because it works smoothly with passes like GCM.)
//
// For convenience, we hardwire the alias index for TypeRawPtr::BOTTOM.  (It is
// the type of random VM bits like TLS references.)  Since it is always the
// first non-Bot memory slice, some low-level loops use it to initialize an
// index variable:  for (i = AliasIdxRaw; i < req(); i++).
//
//
// ACCESSORS:  There is a special accessor MergeMemNode::base_memory which returns
// the distinguished "wide" state.  The accessor MergeMemNode::memory_at(N) returns
// the memory state for alias type <N>, or (if there is no particular slice at <N>,
// it returns the base memory.  To prevent bugs, memory_at does not accept <Top>
// or <Bot> indexes.  The iterator MergeMemStream provides robust iteration over
// MergeMem nodes or pairs of such nodes, ensuring that the non-top edges are visited.
//
// %%%% We may get rid of base_memory as a separate accessor at some point; it isn't
// really that different from the other memory inputs.  An abbreviation called
// "bot_memory()" for "memory_at(AliasIdxBot)" would keep code tidy.
//
//
// PARTIAL MEMORY STATES:  During optimization, MergeMem nodes may arise that represent
// partial memory states.  When a Phi splits through a MergeMem, the copy of the Phi
// that "emerges though" the base memory will be marked as excluding the alias types
// of the other (narrow-memory) copies which "emerged through" the narrow edges:
//
//   Phi<Bot>(U, MergeMem(<Bot>: W, <8>: Y))
//     ==Ideal=>  MergeMem(<Bot>: Phi<Bot-8>(U, W), Phi<8>(U, Y))
//
// This strange "subtraction" effect is necessary to ensure IGVN convergence.
// (It is currently unimplemented.)  As you can see, the resulting merge is
// actually a disjoint union of memory states, rather than an overlay.
//

//------------------------------MergeMemNode-----------------------------------
Node* MergeMemNode::make_empty_memory() {
  Node* empty_memory = (Node*) Compile::current()->top();
  assert(empty_memory->is_top(), "correct sentinel identity");
  return empty_memory;
}

MergeMemNode::MergeMemNode(Node *new_base) : Node(1+Compile::AliasIdxRaw) {
  init_class_id(Class_MergeMem);
  // all inputs are nullified in Node::Node(int)
  // set_input(0, NULL);  // no control input

  // Initialize the edges uniformly to top, for starters.
  Node* empty_mem = make_empty_memory();
  for (uint i = Compile::AliasIdxTop; i < req(); i++) {
    init_req(i,empty_mem);
  }
  assert(empty_memory() == empty_mem, "");

  if( new_base != NULL && new_base->is_MergeMem() ) {
    MergeMemNode* mdef = new_base->as_MergeMem();
    assert(mdef->empty_memory() == empty_mem, "consistent sentinels");
    for (MergeMemStream mms(this, mdef); mms.next_non_empty2(); ) {
      mms.set_memory(mms.memory2());
    }
    assert(base_memory() == mdef->base_memory(), "");
  } else {
    set_base_memory(new_base);
  }
}

// Make a new, untransformed MergeMem with the same base as 'mem'.
// If mem is itself a MergeMem, populate the result with the same edges.
MergeMemNode* MergeMemNode::make(Node* mem) {
  return new MergeMemNode(mem);
}

//------------------------------cmp--------------------------------------------
uint MergeMemNode::hash() const { return NO_HASH; }
bool MergeMemNode::cmp( const Node &n ) const {
  return (&n == this);          // Always fail except on self
}

//------------------------------Identity---------------------------------------
Node* MergeMemNode::Identity(PhaseGVN* phase) {
  // Identity if this merge point does not record any interesting memory
  // disambiguations.
  Node* base_mem = base_memory();
  Node* empty_mem = empty_memory();
  if (base_mem != empty_mem) {  // Memory path is not dead?
    for (uint i = Compile::AliasIdxRaw; i < req(); i++) {
      Node* mem = in(i);
      if (mem != empty_mem && mem != base_mem) {
        return this;            // Many memory splits; no change
      }
    }
  }
  return base_mem;              // No memory splits; ID on the one true input
}

//------------------------------Ideal------------------------------------------
// This method is invoked recursively on chains of MergeMem nodes
Node *MergeMemNode::Ideal(PhaseGVN *phase, bool can_reshape) {
  // Remove chain'd MergeMems
  //
  // This is delicate, because the each "in(i)" (i >= Raw) is interpreted
  // relative to the "in(Bot)".  Since we are patching both at the same time,
  // we have to be careful to read each "in(i)" relative to the old "in(Bot)",
  // but rewrite each "in(i)" relative to the new "in(Bot)".
  Node *progress = NULL;


  Node* old_base = base_memory();
  Node* empty_mem = empty_memory();
  if (old_base == empty_mem)
    return NULL; // Dead memory path.

  MergeMemNode* old_mbase;
  if (old_base != NULL && old_base->is_MergeMem())
    old_mbase = old_base->as_MergeMem();
  else
    old_mbase = NULL;
  Node* new_base = old_base;

  // simplify stacked MergeMems in base memory
  if (old_mbase)  new_base = old_mbase->base_memory();

  // the base memory might contribute new slices beyond my req()
  if (old_mbase)  grow_to_match(old_mbase);

  // Note:  We do not call verify_sparse on entry, because inputs
  // can normalize to the base_memory via subsume_node or similar
  // mechanisms.  This method repairs that damage.

  assert(!old_mbase || old_mbase->is_empty_memory(empty_mem), "consistent sentinels");

  // Look at each slice.
  for (uint i = Compile::AliasIdxRaw; i < req(); i++) {
    Node* old_in = in(i);
    // calculate the old memory value
    Node* old_mem = old_in;
    if (old_mem == empty_mem)  old_mem = old_base;
    assert(old_mem == memory_at(i), "");

    // maybe update (reslice) the old memory value

    // simplify stacked MergeMems
    Node* new_mem = old_mem;
    MergeMemNode* old_mmem;
    if (old_mem != NULL && old_mem->is_MergeMem())
      old_mmem = old_mem->as_MergeMem();
    else
      old_mmem = NULL;
    if (old_mmem == this) {
      // This can happen if loops break up and safepoints disappear.
      // A merge of BotPtr (default) with a RawPtr memory derived from a
      // safepoint can be rewritten to a merge of the same BotPtr with
      // the BotPtr phi coming into the loop.  If that phi disappears
      // also, we can end up with a self-loop of the mergemem.
      // In general, if loops degenerate and memory effects disappear,
      // a mergemem can be left looking at itself.  This simply means
      // that the mergemem's default should be used, since there is
      // no longer any apparent effect on this slice.
      // Note: If a memory slice is a MergeMem cycle, it is unreachable
      //       from start.  Update the input to TOP.
      new_mem = (new_base == this || new_base == empty_mem)? empty_mem : new_base;
    }
    else if (old_mmem != NULL) {
      new_mem = old_mmem->memory_at(i);
    }
    // else preceding memory was not a MergeMem

    // maybe store down a new value
    Node* new_in = new_mem;
    if (new_in == new_base)  new_in = empty_mem;

    if (new_in != old_in) {
      // Warning:  Do not combine this "if" with the previous "if"
      // A memory slice might have be be rewritten even if it is semantically
      // unchanged, if the base_memory value has changed.
      set_req_X(i, new_in, phase);
      progress = this;          // Report progress
    }
  }

  if (new_base != old_base) {
    set_req_X(Compile::AliasIdxBot, new_base, phase);
    // Don't use set_base_memory(new_base), because we need to update du.
    assert(base_memory() == new_base, "");
    progress = this;
  }

  if( base_memory() == this ) {
    // a self cycle indicates this memory path is dead
    set_req(Compile::AliasIdxBot, empty_mem);
  }

  // Resolve external cycles by calling Ideal on a MergeMem base_memory
  // Recursion must occur after the self cycle check above
  if( base_memory()->is_MergeMem() ) {
    MergeMemNode *new_mbase = base_memory()->as_MergeMem();
    Node *m = phase->transform(new_mbase);  // Rollup any cycles
    if( m != NULL &&
        (m->is_top() ||
         (m->is_MergeMem() && m->as_MergeMem()->base_memory() == empty_mem)) ) {
      // propagate rollup of dead cycle to self
      set_req(Compile::AliasIdxBot, empty_mem);
    }
  }

  if( base_memory() == empty_mem ) {
    progress = this;
    // Cut inputs during Parse phase only.
    // During Optimize phase a dead MergeMem node will be subsumed by Top.
    if( !can_reshape ) {
      for (uint i = Compile::AliasIdxRaw; i < req(); i++) {
        if( in(i) != empty_mem ) { set_req(i, empty_mem); }
      }
    }
  }

  if( !progress && base_memory()->is_Phi() && can_reshape ) {
    // Check if PhiNode::Ideal's "Split phis through memory merges"
    // transform should be attempted. Look for this->phi->this cycle.
    uint merge_width = req();
    if (merge_width > Compile::AliasIdxRaw) {
      PhiNode* phi = base_memory()->as_Phi();
      for( uint i = 1; i < phi->req(); ++i ) {// For all paths in
        if (phi->in(i) == this) {
          phase->is_IterGVN()->_worklist.push(phi);
          break;
        }
      }
    }
  }

  assert(progress || verify_sparse(), "please, no dups of base");
  return progress;
}

//-------------------------set_base_memory-------------------------------------
void MergeMemNode::set_base_memory(Node *new_base) {
  Node* empty_mem = empty_memory();
  set_req(Compile::AliasIdxBot, new_base);
  assert(memory_at(req()) == new_base, "must set default memory");
  // Clear out other occurrences of new_base:
  if (new_base != empty_mem) {
    for (uint i = Compile::AliasIdxRaw; i < req(); i++) {
      if (in(i) == new_base)  set_req(i, empty_mem);
    }
  }
}

//------------------------------out_RegMask------------------------------------
const RegMask &MergeMemNode::out_RegMask() const {
  return RegMask::Empty;
}

//------------------------------dump_spec--------------------------------------
#ifndef PRODUCT
void MergeMemNode::dump_spec(outputStream *st) const {
  st->print(" {");
  Node* base_mem = base_memory();
  for( uint i = Compile::AliasIdxRaw; i < req(); i++ ) {
    Node* mem = (in(i) != NULL) ? memory_at(i) : base_mem;
    if (mem == base_mem) { st->print(" -"); continue; }
    st->print( " N%d:", mem->_idx );
    Compile::current()->get_adr_type(i)->dump_on(st);
  }
  st->print(" }");
}
#endif // !PRODUCT


#ifdef ASSERT
static bool might_be_same(Node* a, Node* b) {
  if (a == b)  return true;
  if (!(a->is_Phi() || b->is_Phi()))  return false;
  // phis shift around during optimization
  return true;  // pretty stupid...
}

// verify a narrow slice (either incoming or outgoing)
static void verify_memory_slice(const MergeMemNode* m, int alias_idx, Node* n) {
  if (!VerifyAliases)                return;  // don't bother to verify unless requested
  if (VMError::is_error_reported())  return;  // muzzle asserts when debugging an error
  if (Node::in_dump())               return;  // muzzle asserts when printing
  assert(alias_idx >= Compile::AliasIdxRaw, "must not disturb base_memory or sentinel");
  assert(n != NULL, "");
  // Elide intervening MergeMem's
  while (n->is_MergeMem()) {
    n = n->as_MergeMem()->memory_at(alias_idx);
  }
  Compile* C = Compile::current();
  const TypePtr* n_adr_type = n->adr_type();
  if (n == m->empty_memory()) {
    // Implicit copy of base_memory()
  } else if (n_adr_type != TypePtr::BOTTOM) {
    assert(n_adr_type != NULL, "new memory must have a well-defined adr_type");
    assert(C->must_alias(n_adr_type, alias_idx), "new memory must match selected slice");
  } else {
    // A few places like make_runtime_call "know" that VM calls are narrow,
    // and can be used to update only the VM bits stored as TypeRawPtr::BOTTOM.
    bool expected_wide_mem = false;
    if (n == m->base_memory()) {
      expected_wide_mem = true;
    } else if (alias_idx == Compile::AliasIdxRaw ||
               n == m->memory_at(Compile::AliasIdxRaw)) {
      expected_wide_mem = true;
    } else if (!C->alias_type(alias_idx)->is_rewritable()) {
      // memory can "leak through" calls on channels that
      // are write-once.  Allow this also.
      expected_wide_mem = true;
    }
    assert(expected_wide_mem, "expected narrow slice replacement");
  }
}
#else // !ASSERT
#define verify_memory_slice(m,i,n) (void)(0)  // PRODUCT version is no-op
#endif


//-----------------------------memory_at---------------------------------------
Node* MergeMemNode::memory_at(uint alias_idx) const {
  assert(alias_idx >= Compile::AliasIdxRaw ||
         alias_idx == Compile::AliasIdxBot && Compile::current()->AliasLevel() == 0,
         "must avoid base_memory and AliasIdxTop");

  // Otherwise, it is a narrow slice.
  Node* n = alias_idx < req() ? in(alias_idx) : empty_memory();
  if (is_empty_memory(n)) {
    // the array is sparse; empty slots are the "top" node
    n = base_memory();
    assert(Node::in_dump()
           || n == NULL || n->bottom_type() == Type::TOP
           || n->adr_type() == NULL // address is TOP
           || n->adr_type() == TypePtr::BOTTOM
           || n->adr_type() == TypeRawPtr::BOTTOM
           || Compile::current()->AliasLevel() == 0,
           "must be a wide memory");
    // AliasLevel == 0 if we are organizing the memory states manually.
    // See verify_memory_slice for comments on TypeRawPtr::BOTTOM.
  } else {
    // make sure the stored slice is sane
    #ifdef ASSERT
    if (VMError::is_error_reported() || Node::in_dump()) {
    } else if (might_be_same(n, base_memory())) {
      // Give it a pass:  It is a mostly harmless repetition of the base.
      // This can arise normally from node subsumption during optimization.
    } else {
      verify_memory_slice(this, alias_idx, n);
    }
    #endif
  }
  return n;
}

//---------------------------set_memory_at-------------------------------------
void MergeMemNode::set_memory_at(uint alias_idx, Node *n) {
  verify_memory_slice(this, alias_idx, n);
  Node* empty_mem = empty_memory();
  if (n == base_memory())  n = empty_mem;  // collapse default
  uint need_req = alias_idx+1;
  if (req() < need_req) {
    if (n == empty_mem)  return;  // already the default, so do not grow me
    // grow the sparse array
    do {
      add_req(empty_mem);
    } while (req() < need_req);
  }
  set_req( alias_idx, n );
}



//--------------------------iteration_setup------------------------------------
void MergeMemNode::iteration_setup(const MergeMemNode* other) {
  if (other != NULL) {
    grow_to_match(other);
    // invariant:  the finite support of mm2 is within mm->req()
    #ifdef ASSERT
    for (uint i = req(); i < other->req(); i++) {
      assert(other->is_empty_memory(other->in(i)), "slice left uncovered");
    }
    #endif
  }
  // Replace spurious copies of base_memory by top.
  Node* base_mem = base_memory();
  if (base_mem != NULL && !base_mem->is_top()) {
    for (uint i = Compile::AliasIdxBot+1, imax = req(); i < imax; i++) {
      if (in(i) == base_mem)
        set_req(i, empty_memory());
    }
  }
}

//---------------------------grow_to_match-------------------------------------
void MergeMemNode::grow_to_match(const MergeMemNode* other) {
  Node* empty_mem = empty_memory();
  assert(other->is_empty_memory(empty_mem), "consistent sentinels");
  // look for the finite support of the other memory
  for (uint i = other->req(); --i >= req(); ) {
    if (other->in(i) != empty_mem) {
      uint new_len = i+1;
      while (req() < new_len)  add_req(empty_mem);
      break;
    }
  }
}

//---------------------------verify_sparse-------------------------------------
#ifndef PRODUCT
bool MergeMemNode::verify_sparse() const {
  assert(is_empty_memory(make_empty_memory()), "sane sentinel");
  Node* base_mem = base_memory();
  // The following can happen in degenerate cases, since empty==top.
  if (is_empty_memory(base_mem))  return true;
  for (uint i = Compile::AliasIdxRaw; i < req(); i++) {
    assert(in(i) != NULL, "sane slice");
    if (in(i) == base_mem)  return false;  // should have been the sentinel value!
  }
  return true;
}

bool MergeMemStream::match_memory(Node* mem, const MergeMemNode* mm, int idx) {
  Node* n;
  n = mm->in(idx);
  if (mem == n)  return true;  // might be empty_memory()
  n = (idx == Compile::AliasIdxBot)? mm->base_memory(): mm->memory_at(idx);
  if (mem == n)  return true;
  return false;
}
#endif // !PRODUCT<|MERGE_RESOLUTION|>--- conflicted
+++ resolved
@@ -823,7 +823,7 @@
 //=============================================================================
 // Should LoadNode::Ideal() attempt to remove control edges?
 bool LoadNode::can_remove_control() const {
-  return !has_pinned_control_dependency();
+  return true;
 }
 uint LoadNode::size_of() const { return sizeof(*this); }
 bool LoadNode::cmp( const Node &n ) const
@@ -841,17 +841,7 @@
     st->print(" #"); _type->dump_on(st);
   }
   if (!depends_only_on_test()) {
-    st->print(" (does not depend only on test, ");
-    if (control_dependency() == UnknownControl) {
-      st->print("unknown control");
-    } else if (control_dependency() == Pinned) {
-      st->print("pinned");
-    } else if (adr_type() == TypeRawPtr::BOTTOM) {
-      st->print("raw access");
-    } else {
-      st->print("unknown reason");
-    }
-    st->print(")");
+    st->print(" (does not depend only on test)");
   }
 }
 #endif
@@ -1219,7 +1209,6 @@
 //------------------------------Identity---------------------------------------
 // Loads are identity if previous store is to same address
 Node* LoadNode::Identity(PhaseGVN* phase) {
-<<<<<<< HEAD
   // Loading from an InlineType? The InlineType has the values of
   // all fields as input. Look for the field with matching offset.
   Node* addr = in(Address);
@@ -1237,11 +1226,6 @@
     }
   }
 
-=======
-  if (has_pinned_control_dependency()) {
-    return this;
-  }
->>>>>>> 0ec18382
   // If the previous store-maker is the right kind of Store, and the store is
   // to the same address, then we are equal to the value stored.
   Node* mem = in(Memory);
@@ -1744,9 +1728,6 @@
 // If the offset is constant and the base is an object allocation,
 // try to hook me up to the exact initializing store.
 Node *LoadNode::Ideal(PhaseGVN *phase, bool can_reshape) {
-  if (has_pinned_control_dependency()) {
-    return NULL;
-  }
   Node* p = MemNode::Ideal_common(phase, can_reshape);
   if (p)  return (p == NodeSentinel) ? NULL : p;
 
