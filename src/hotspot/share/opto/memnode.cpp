/*
 * Copyright (c) 1997, 2022, Oracle and/or its affiliates. All rights reserved.
 * DO NOT ALTER OR REMOVE COPYRIGHT NOTICES OR THIS FILE HEADER.
 *
 * This code is free software; you can redistribute it and/or modify it
 * under the terms of the GNU General Public License version 2 only, as
 * published by the Free Software Foundation.
 *
 * This code is distributed in the hope that it will be useful, but WITHOUT
 * ANY WARRANTY; without even the implied warranty of MERCHANTABILITY or
 * FITNESS FOR A PARTICULAR PURPOSE.  See the GNU General Public License
 * version 2 for more details (a copy is included in the LICENSE file that
 * accompanied this code).
 *
 * You should have received a copy of the GNU General Public License version
 * 2 along with this work; if not, write to the Free Software Foundation,
 * Inc., 51 Franklin St, Fifth Floor, Boston, MA 02110-1301 USA.
 *
 * Please contact Oracle, 500 Oracle Parkway, Redwood Shores, CA 94065 USA
 * or visit www.oracle.com if you need additional information or have any
 * questions.
 *
 */

#include "precompiled.hpp"
#include "ci/ciFlatArrayKlass.hpp"
#include "classfile/javaClasses.hpp"
#include "classfile/systemDictionary.hpp"
#include "compiler/compileLog.hpp"
#include "gc/shared/barrierSet.hpp"
#include "gc/shared/c2/barrierSetC2.hpp"
#include "gc/shared/tlab_globals.hpp"
#include "memory/allocation.inline.hpp"
#include "memory/resourceArea.hpp"
#include "oops/objArrayKlass.hpp"
#include "opto/addnode.hpp"
#include "opto/arraycopynode.hpp"
#include "opto/cfgnode.hpp"
#include "opto/regalloc.hpp"
#include "opto/compile.hpp"
#include "opto/connode.hpp"
#include "opto/convertnode.hpp"
#include "opto/inlinetypenode.hpp"
#include "opto/loopnode.hpp"
#include "opto/machnode.hpp"
#include "opto/matcher.hpp"
#include "opto/memnode.hpp"
#include "opto/mulnode.hpp"
#include "opto/narrowptrnode.hpp"
#include "opto/phaseX.hpp"
#include "opto/regmask.hpp"
#include "opto/rootnode.hpp"
#include "opto/vectornode.hpp"
#include "utilities/align.hpp"
#include "utilities/copy.hpp"
#include "utilities/macros.hpp"
#include "utilities/powerOfTwo.hpp"
#include "utilities/vmError.hpp"

// Portions of code courtesy of Clifford Click

// Optimization - Graph Style

static Node *step_through_mergemem(PhaseGVN *phase, MergeMemNode *mmem,  const TypePtr *tp, const TypePtr *adr_check, outputStream *st);

//=============================================================================
uint MemNode::size_of() const { return sizeof(*this); }

const TypePtr *MemNode::adr_type() const {
  Node* adr = in(Address);
  if (adr == NULL)  return NULL; // node is dead
  const TypePtr* cross_check = NULL;
  DEBUG_ONLY(cross_check = _adr_type);
  return calculate_adr_type(adr->bottom_type(), cross_check);
}

bool MemNode::check_if_adr_maybe_raw(Node* adr) {
  if (adr != NULL) {
    if (adr->bottom_type()->base() == Type::RawPtr || adr->bottom_type()->base() == Type::AnyPtr) {
      return true;
    }
  }
  return false;
}

#ifndef PRODUCT
void MemNode::dump_spec(outputStream *st) const {
  if (in(Address) == NULL)  return; // node is dead
#ifndef ASSERT
  // fake the missing field
  const TypePtr* _adr_type = NULL;
  if (in(Address) != NULL)
    _adr_type = in(Address)->bottom_type()->isa_ptr();
#endif
  dump_adr_type(this, _adr_type, st);

  Compile* C = Compile::current();
  if (C->alias_type(_adr_type)->is_volatile()) {
    st->print(" Volatile!");
  }
  if (_unaligned_access) {
    st->print(" unaligned");
  }
  if (_mismatched_access) {
    st->print(" mismatched");
  }
  if (_unsafe_access) {
    st->print(" unsafe");
  }
}

void MemNode::dump_adr_type(const Node* mem, const TypePtr* adr_type, outputStream *st) {
  st->print(" @");
  if (adr_type == NULL) {
    st->print("NULL");
  } else {
    adr_type->dump_on(st);
    Compile* C = Compile::current();
    Compile::AliasType* atp = NULL;
    if (C->have_alias_type(adr_type))  atp = C->alias_type(adr_type);
    if (atp == NULL)
      st->print(", idx=?\?;");
    else if (atp->index() == Compile::AliasIdxBot)
      st->print(", idx=Bot;");
    else if (atp->index() == Compile::AliasIdxTop)
      st->print(", idx=Top;");
    else if (atp->index() == Compile::AliasIdxRaw)
      st->print(", idx=Raw;");
    else {
      ciField* field = atp->field();
      if (field) {
        st->print(", name=");
        field->print_name_on(st);
      }
      st->print(", idx=%d;", atp->index());
    }
  }
}

extern void print_alias_types();

#endif

Node *MemNode::optimize_simple_memory_chain(Node *mchain, const TypeOopPtr *t_oop, Node *load, PhaseGVN *phase) {
  assert((t_oop != NULL), "sanity");
  bool is_instance = t_oop->is_known_instance_field();
  bool is_boxed_value_load = t_oop->is_ptr_to_boxed_value() &&
                             (load != NULL) && load->is_Load() &&
                             (phase->is_IterGVN() != NULL);
  if (!(is_instance || is_boxed_value_load))
    return mchain;  // don't try to optimize non-instance types
  uint instance_id = t_oop->instance_id();
  Node *start_mem = phase->C->start()->proj_out_or_null(TypeFunc::Memory);
  Node *prev = NULL;
  Node *result = mchain;
  while (prev != result) {
    prev = result;
    if (result == start_mem)
      break;  // hit one of our sentinels
    // skip over a call which does not affect this memory slice
    if (result->is_Proj() && result->as_Proj()->_con == TypeFunc::Memory) {
      Node *proj_in = result->in(0);
      if (proj_in->is_Allocate() && proj_in->_idx == instance_id) {
        break;  // hit one of our sentinels
      } else if (proj_in->is_Call()) {
        // ArrayCopyNodes processed here as well
        CallNode *call = proj_in->as_Call();
        if (!call->may_modify(t_oop, phase)) { // returns false for instances
          result = call->in(TypeFunc::Memory);
        }
      } else if (proj_in->is_Initialize()) {
        AllocateNode* alloc = proj_in->as_Initialize()->allocation();
        // Stop if this is the initialization for the object instance which
        // contains this memory slice, otherwise skip over it.
        if ((alloc == NULL) || (alloc->_idx == instance_id)) {
          break;
        }
        if (is_instance) {
          result = proj_in->in(TypeFunc::Memory);
        } else if (is_boxed_value_load) {
          Node* klass = alloc->in(AllocateNode::KlassNode);
          const TypeKlassPtr* tklass = phase->type(klass)->is_klassptr();
          if (tklass->klass_is_exact() && !tklass->exact_klass()->equals(t_oop->is_instptr()->exact_klass())) {
            result = proj_in->in(TypeFunc::Memory); // not related allocation
          }
        }
      } else if (proj_in->is_MemBar()) {
        ArrayCopyNode* ac = NULL;
        if (ArrayCopyNode::may_modify(t_oop, proj_in->as_MemBar(), phase, ac)) {
          break;
        }
        result = proj_in->in(TypeFunc::Memory);
      } else {
        assert(false, "unexpected projection");
      }
    } else if (result->is_ClearArray()) {
      if (!is_instance || !ClearArrayNode::step_through(&result, instance_id, phase)) {
        // Can not bypass initialization of the instance
        // we are looking for.
        break;
      }
      // Otherwise skip it (the call updated 'result' value).
    } else if (result->is_MergeMem()) {
      result = step_through_mergemem(phase, result->as_MergeMem(), t_oop, NULL, tty);
    }
  }
  return result;
}

Node *MemNode::optimize_memory_chain(Node *mchain, const TypePtr *t_adr, Node *load, PhaseGVN *phase) {
  const TypeOopPtr* t_oop = t_adr->isa_oopptr();
  if (t_oop == NULL)
    return mchain;  // don't try to optimize non-oop types
  Node* result = optimize_simple_memory_chain(mchain, t_oop, load, phase);
  bool is_instance = t_oop->is_known_instance_field();
  PhaseIterGVN *igvn = phase->is_IterGVN();
  if (is_instance && igvn != NULL && result->is_Phi()) {
    PhiNode *mphi = result->as_Phi();
    assert(mphi->bottom_type() == Type::MEMORY, "memory phi required");
    const TypePtr *t = mphi->adr_type();
    if (t == TypePtr::BOTTOM || t == TypeRawPtr::BOTTOM ||
        (t->isa_oopptr() && !t->is_oopptr()->is_known_instance() &&
         t->is_oopptr()->cast_to_exactness(true)
           ->is_oopptr()->cast_to_ptr_type(t_oop->ptr())
            ->is_oopptr()->cast_to_instance_id(t_oop->instance_id()) == t_oop)) {
      // clone the Phi with our address type
      result = mphi->split_out_instance(t_adr, igvn);
    } else {
      assert(phase->C->get_alias_index(t) == phase->C->get_alias_index(t_adr), "correct memory chain");
    }
  }
  return result;
}

static Node *step_through_mergemem(PhaseGVN *phase, MergeMemNode *mmem,  const TypePtr *tp, const TypePtr *adr_check, outputStream *st) {
  uint alias_idx = phase->C->get_alias_index(tp);
  Node *mem = mmem;
#ifdef ASSERT
  {
    // Check that current type is consistent with the alias index used during graph construction
    assert(alias_idx >= Compile::AliasIdxRaw, "must not be a bad alias_idx");
    bool consistent =  adr_check == NULL || adr_check->empty() ||
                       phase->C->must_alias(adr_check, alias_idx );
    // Sometimes dead array references collapse to a[-1], a[-2], or a[-3]
    if( !consistent && adr_check != NULL && !adr_check->empty() &&
        tp->isa_aryptr() &&        tp->offset() == Type::OffsetBot &&
        adr_check->isa_aryptr() && adr_check->offset() != Type::OffsetBot &&
        ( adr_check->offset() == arrayOopDesc::length_offset_in_bytes() ||
          adr_check->offset() == oopDesc::klass_offset_in_bytes() ||
          adr_check->offset() == oopDesc::mark_offset_in_bytes() ) ) {
      // don't assert if it is dead code.
      consistent = true;
    }
    if( !consistent ) {
      st->print("alias_idx==%d, adr_check==", alias_idx);
      if( adr_check == NULL ) {
        st->print("NULL");
      } else {
        adr_check->dump();
      }
      st->cr();
      print_alias_types();
      assert(consistent, "adr_check must match alias idx");
    }
  }
#endif
  // TypeOopPtr::NOTNULL+any is an OOP with unknown offset - generally
  // means an array I have not precisely typed yet.  Do not do any
  // alias stuff with it any time soon.
  const TypeOopPtr *toop = tp->isa_oopptr();
  if (tp->base() != Type::AnyPtr &&
      !(toop &&
        toop->isa_instptr() &&
        toop->is_instptr()->instance_klass()->is_java_lang_Object() &&
        toop->offset() == Type::OffsetBot)) {
    // compress paths and change unreachable cycles to TOP
    // If not, we can update the input infinitely along a MergeMem cycle
    // Equivalent code in PhiNode::Ideal
    Node* m  = phase->transform(mmem);
    // If transformed to a MergeMem, get the desired slice
    // Otherwise the returned node represents memory for every slice
    mem = (m->is_MergeMem())? m->as_MergeMem()->memory_at(alias_idx) : m;
    // Update input if it is progress over what we have now
  }
  return mem;
}

//--------------------------Ideal_common---------------------------------------
// Look for degenerate control and memory inputs.  Bypass MergeMem inputs.
// Unhook non-raw memories from complete (macro-expanded) initializations.
Node *MemNode::Ideal_common(PhaseGVN *phase, bool can_reshape) {
  // If our control input is a dead region, kill all below the region
  Node *ctl = in(MemNode::Control);
  if (ctl && remove_dead_region(phase, can_reshape))
    return this;
  ctl = in(MemNode::Control);
  // Don't bother trying to transform a dead node
  if (ctl && ctl->is_top())  return NodeSentinel;

  PhaseIterGVN *igvn = phase->is_IterGVN();
  // Wait if control on the worklist.
  if (ctl && can_reshape && igvn != NULL) {
    Node* bol = NULL;
    Node* cmp = NULL;
    if (ctl->in(0)->is_If()) {
      assert(ctl->is_IfTrue() || ctl->is_IfFalse(), "sanity");
      bol = ctl->in(0)->in(1);
      if (bol->is_Bool())
        cmp = ctl->in(0)->in(1)->in(1);
    }
    if (igvn->_worklist.member(ctl) ||
        (bol != NULL && igvn->_worklist.member(bol)) ||
        (cmp != NULL && igvn->_worklist.member(cmp)) ) {
      // This control path may be dead.
      // Delay this memory node transformation until the control is processed.
      igvn->_worklist.push(this);
      return NodeSentinel; // caller will return NULL
    }
  }
  // Ignore if memory is dead, or self-loop
  Node *mem = in(MemNode::Memory);
  if (phase->type( mem ) == Type::TOP) return NodeSentinel; // caller will return NULL
  assert(mem != this, "dead loop in MemNode::Ideal");

  if (can_reshape && igvn != NULL && igvn->_worklist.member(mem)) {
    // This memory slice may be dead.
    // Delay this mem node transformation until the memory is processed.
    igvn->_worklist.push(this);
    return NodeSentinel; // caller will return NULL
  }

  Node *address = in(MemNode::Address);
  const Type *t_adr = phase->type(address);
  if (t_adr == Type::TOP)              return NodeSentinel; // caller will return NULL

  if (can_reshape && is_unsafe_access() && (t_adr == TypePtr::NULL_PTR)) {
    // Unsafe off-heap access with zero address. Remove access and other control users
    // to not confuse optimizations and add a HaltNode to fail if this is ever executed.
    assert(ctl != NULL, "unsafe accesses should be control dependent");
    for (DUIterator_Fast imax, i = ctl->fast_outs(imax); i < imax; i++) {
      Node* u = ctl->fast_out(i);
      if (u != ctl) {
        igvn->rehash_node_delayed(u);
        int nb = u->replace_edge(ctl, phase->C->top(), igvn);
        --i, imax -= nb;
      }
    }
    Node* frame = igvn->transform(new ParmNode(phase->C->start(), TypeFunc::FramePtr));
    Node* halt = igvn->transform(new HaltNode(ctl, frame, "unsafe off-heap access with zero address"));
    phase->C->root()->add_req(halt);
    return this;
  }

  if (can_reshape && igvn != NULL &&
      (igvn->_worklist.member(address) ||
       (igvn->_worklist.size() > 0 && t_adr != adr_type())) ) {
    // The address's base and type may change when the address is processed.
    // Delay this mem node transformation until the address is processed.
    igvn->_worklist.push(this);
    return NodeSentinel; // caller will return NULL
  }

  // Do NOT remove or optimize the next lines: ensure a new alias index
  // is allocated for an oop pointer type before Escape Analysis.
  // Note: C++ will not remove it since the call has side effect.
  if (t_adr->isa_oopptr()) {
    int alias_idx = phase->C->get_alias_index(t_adr->is_ptr());
  }

  Node* base = NULL;
  if (address->is_AddP()) {
    base = address->in(AddPNode::Base);
  }
  if (base != NULL && phase->type(base)->higher_equal(TypePtr::NULL_PTR) &&
      !t_adr->isa_rawptr()) {
    // Note: raw address has TOP base and top->higher_equal(TypePtr::NULL_PTR) is true.
    // Skip this node optimization if its address has TOP base.
    return NodeSentinel; // caller will return NULL
  }

  // Avoid independent memory operations
  Node* old_mem = mem;

  // The code which unhooks non-raw memories from complete (macro-expanded)
  // initializations was removed. After macro-expansion all stores caught
  // by Initialize node became raw stores and there is no information
  // which memory slices they modify. So it is unsafe to move any memory
  // operation above these stores. Also in most cases hooked non-raw memories
  // were already unhooked by using information from detect_ptr_independence()
  // and find_previous_store().

  if (mem->is_MergeMem()) {
    MergeMemNode* mmem = mem->as_MergeMem();
    const TypePtr *tp = t_adr->is_ptr();

    mem = step_through_mergemem(phase, mmem, tp, adr_type(), tty);
  }

  if (mem != old_mem) {
    set_req_X(MemNode::Memory, mem, phase);
    if (phase->type(mem) == Type::TOP) return NodeSentinel;
    return this;
  }

  // let the subclass continue analyzing...
  return NULL;
}

// Helper function for proving some simple control dominations.
// Attempt to prove that all control inputs of 'dom' dominate 'sub'.
// Already assumes that 'dom' is available at 'sub', and that 'sub'
// is not a constant (dominated by the method's StartNode).
// Used by MemNode::find_previous_store to prove that the
// control input of a memory operation predates (dominates)
// an allocation it wants to look past.
bool MemNode::all_controls_dominate(Node* dom, Node* sub) {
  if (dom == NULL || dom->is_top() || sub == NULL || sub->is_top())
    return false; // Conservative answer for dead code

  // Check 'dom'. Skip Proj and CatchProj nodes.
  dom = dom->find_exact_control(dom);
  if (dom == NULL || dom->is_top())
    return false; // Conservative answer for dead code

  if (dom == sub) {
    // For the case when, for example, 'sub' is Initialize and the original
    // 'dom' is Proj node of the 'sub'.
    return false;
  }

  if (dom->is_Con() || dom->is_Start() || dom->is_Root() || dom == sub)
    return true;

  // 'dom' dominates 'sub' if its control edge and control edges
  // of all its inputs dominate or equal to sub's control edge.

  // Currently 'sub' is either Allocate, Initialize or Start nodes.
  // Or Region for the check in LoadNode::Ideal();
  // 'sub' should have sub->in(0) != NULL.
  assert(sub->is_Allocate() || sub->is_Initialize() || sub->is_Start() ||
         sub->is_Region() || sub->is_Call(), "expecting only these nodes");

  // Get control edge of 'sub'.
  Node* orig_sub = sub;
  sub = sub->find_exact_control(sub->in(0));
  if (sub == NULL || sub->is_top())
    return false; // Conservative answer for dead code

  assert(sub->is_CFG(), "expecting control");

  if (sub == dom)
    return true;

  if (sub->is_Start() || sub->is_Root())
    return false;

  {
    // Check all control edges of 'dom'.

    ResourceMark rm;
    Node_List nlist;
    Unique_Node_List dom_list;

    dom_list.push(dom);
    bool only_dominating_controls = false;

    for (uint next = 0; next < dom_list.size(); next++) {
      Node* n = dom_list.at(next);
      if (n == orig_sub)
        return false; // One of dom's inputs dominated by sub.
      if (!n->is_CFG() && n->pinned()) {
        // Check only own control edge for pinned non-control nodes.
        n = n->find_exact_control(n->in(0));
        if (n == NULL || n->is_top())
          return false; // Conservative answer for dead code
        assert(n->is_CFG(), "expecting control");
        dom_list.push(n);
      } else if (n->is_Con() || n->is_Start() || n->is_Root()) {
        only_dominating_controls = true;
      } else if (n->is_CFG()) {
        if (n->dominates(sub, nlist))
          only_dominating_controls = true;
        else
          return false;
      } else {
        // First, own control edge.
        Node* m = n->find_exact_control(n->in(0));
        if (m != NULL) {
          if (m->is_top())
            return false; // Conservative answer for dead code
          dom_list.push(m);
        }
        // Now, the rest of edges.
        uint cnt = n->req();
        for (uint i = 1; i < cnt; i++) {
          m = n->find_exact_control(n->in(i));
          if (m == NULL || m->is_top())
            continue;
          dom_list.push(m);
        }
      }
    }
    return only_dominating_controls;
  }
}

//---------------------detect_ptr_independence---------------------------------
// Used by MemNode::find_previous_store to prove that two base
// pointers are never equal.
// The pointers are accompanied by their associated allocations,
// if any, which have been previously discovered by the caller.
bool MemNode::detect_ptr_independence(Node* p1, AllocateNode* a1,
                                      Node* p2, AllocateNode* a2,
                                      PhaseTransform* phase) {
  // Attempt to prove that these two pointers cannot be aliased.
  // They may both manifestly be allocations, and they should differ.
  // Or, if they are not both allocations, they can be distinct constants.
  // Otherwise, one is an allocation and the other a pre-existing value.
  if (a1 == NULL && a2 == NULL) {           // neither an allocation
    return (p1 != p2) && p1->is_Con() && p2->is_Con();
  } else if (a1 != NULL && a2 != NULL) {    // both allocations
    return (a1 != a2);
  } else if (a1 != NULL) {                  // one allocation a1
    // (Note:  p2->is_Con implies p2->in(0)->is_Root, which dominates.)
    return all_controls_dominate(p2, a1);
  } else { //(a2 != NULL)                   // one allocation a2
    return all_controls_dominate(p1, a2);
  }
  return false;
}


// Find an arraycopy ac that produces the memory state represented by parameter mem.
// Return ac if
// (a) can_see_stored_value=true  and ac must have set the value for this load or if
// (b) can_see_stored_value=false and ac could have set the value for this load or if
// (c) can_see_stored_value=false and ac cannot have set the value for this load.
// In case (c) change the parameter mem to the memory input of ac to skip it
// when searching stored value.
// Otherwise return NULL.
Node* LoadNode::find_previous_arraycopy(PhaseTransform* phase, Node* ld_alloc, Node*& mem, bool can_see_stored_value) const {
  ArrayCopyNode* ac = find_array_copy_clone(phase, ld_alloc, mem);
  if (ac != NULL) {
    Node* ld_addp = in(MemNode::Address);
    Node* src = ac->in(ArrayCopyNode::Src);
    const TypeAryPtr* ary_t = phase->type(src)->isa_aryptr();

    // This is a load from a cloned array. The corresponding arraycopy ac must
    // have set the value for the load and we can return ac but only if the load
    // is known to be within bounds. This is checked below.
    if (ary_t != NULL && ld_addp->is_AddP()) {
      Node* ld_offs = ld_addp->in(AddPNode::Offset);
      BasicType ary_elem = ary_t->elem()->array_element_basic_type();
      jlong header = arrayOopDesc::base_offset_in_bytes(ary_elem);
      jlong elemsize = type2aelembytes(ary_elem);

      const TypeX*   ld_offs_t = phase->type(ld_offs)->isa_intptr_t();
      const TypeInt* sizetype  = ary_t->size();

      if (ld_offs_t->_lo >= header && ld_offs_t->_hi < (sizetype->_lo * elemsize + header)) {
        // The load is known to be within bounds. It receives its value from ac.
        return ac;
      }
      // The load is known to be out-of-bounds.
    }
    // The load could be out-of-bounds. It must not be hoisted but must remain
    // dependent on the runtime range check. This is achieved by returning NULL.
  } else if (mem->is_Proj() && mem->in(0) != NULL && mem->in(0)->is_ArrayCopy()) {
    ArrayCopyNode* ac = mem->in(0)->as_ArrayCopy();

    if (ac->is_arraycopy_validated() ||
        ac->is_copyof_validated() ||
        ac->is_copyofrange_validated()) {
      Node* ld_addp = in(MemNode::Address);
      if (ld_addp->is_AddP()) {
        Node* ld_base = ld_addp->in(AddPNode::Address);
        Node* ld_offs = ld_addp->in(AddPNode::Offset);

        Node* dest = ac->in(ArrayCopyNode::Dest);

        if (dest == ld_base) {
          const TypeX *ld_offs_t = phase->type(ld_offs)->isa_intptr_t();
          if (ac->modifies(ld_offs_t->_lo, ld_offs_t->_hi, phase, can_see_stored_value)) {
            return ac;
          }
          if (!can_see_stored_value) {
            mem = ac->in(TypeFunc::Memory);
            return ac;
          }
        }
      }
    }
  }
  return NULL;
}

ArrayCopyNode* MemNode::find_array_copy_clone(PhaseTransform* phase, Node* ld_alloc, Node* mem) const {
  if (mem->is_Proj() && mem->in(0) != NULL && (mem->in(0)->Opcode() == Op_MemBarStoreStore ||
                                               mem->in(0)->Opcode() == Op_MemBarCPUOrder)) {
    if (ld_alloc != NULL) {
      // Check if there is an array copy for a clone
      Node* mb = mem->in(0);
      ArrayCopyNode* ac = NULL;
      if (mb->in(0) != NULL && mb->in(0)->is_Proj() &&
          mb->in(0)->in(0) != NULL && mb->in(0)->in(0)->is_ArrayCopy()) {
        ac = mb->in(0)->in(0)->as_ArrayCopy();
      } else {
        // Step over GC barrier when ReduceInitialCardMarks is disabled
        BarrierSetC2* bs = BarrierSet::barrier_set()->barrier_set_c2();
        Node* control_proj_ac = bs->step_over_gc_barrier(mb->in(0));

        if (control_proj_ac->is_Proj() && control_proj_ac->in(0)->is_ArrayCopy()) {
          ac = control_proj_ac->in(0)->as_ArrayCopy();
        }
      }

      if (ac != NULL && ac->is_clonebasic()) {
        AllocateNode* alloc = AllocateNode::Ideal_allocation(ac->in(ArrayCopyNode::Dest), phase);
        if (alloc != NULL && alloc == ld_alloc) {
          return ac;
        }
      }
    }
  }
  return NULL;
}

// The logic for reordering loads and stores uses four steps:
// (a) Walk carefully past stores and initializations which we
//     can prove are independent of this load.
// (b) Observe that the next memory state makes an exact match
//     with self (load or store), and locate the relevant store.
// (c) Ensure that, if we were to wire self directly to the store,
//     the optimizer would fold it up somehow.
// (d) Do the rewiring, and return, depending on some other part of
//     the optimizer to fold up the load.
// This routine handles steps (a) and (b).  Steps (c) and (d) are
// specific to loads and stores, so they are handled by the callers.
// (Currently, only LoadNode::Ideal has steps (c), (d).  More later.)
//
Node* MemNode::find_previous_store(PhaseTransform* phase) {
  Node*         ctrl   = in(MemNode::Control);
  Node*         adr    = in(MemNode::Address);
  intptr_t      offset = 0;
  Node*         base   = AddPNode::Ideal_base_and_offset(adr, phase, offset);
  AllocateNode* alloc  = AllocateNode::Ideal_allocation(base, phase);

  if (offset == Type::OffsetBot)
    return NULL;            // cannot unalias unless there are precise offsets

  const bool adr_maybe_raw = check_if_adr_maybe_raw(adr);
  const TypeOopPtr *addr_t = adr->bottom_type()->isa_oopptr();

  intptr_t size_in_bytes = memory_size();

  Node* mem = in(MemNode::Memory);   // start searching here...

  int cnt = 50;             // Cycle limiter
  for (;;) {                // While we can dance past unrelated stores...
    if (--cnt < 0)  break;  // Caught in cycle or a complicated dance?

    Node* prev = mem;
    if (mem->is_Store()) {
      Node* st_adr = mem->in(MemNode::Address);
      intptr_t st_offset = 0;
      Node* st_base = AddPNode::Ideal_base_and_offset(st_adr, phase, st_offset);
      if (st_base == NULL)
        break;              // inscrutable pointer

      // For raw accesses it's not enough to prove that constant offsets don't intersect.
      // We need the bases to be the equal in order for the offset check to make sense.
      if ((adr_maybe_raw || check_if_adr_maybe_raw(st_adr)) && st_base != base) {
        break;
      }

      if (st_offset != offset && st_offset != Type::OffsetBot) {
        const int MAX_STORE = MAX2(BytesPerLong, (int)MaxVectorSize);
        assert(mem->as_Store()->memory_size() <= MAX_STORE, "");
        if (st_offset >= offset + size_in_bytes ||
            st_offset <= offset - MAX_STORE ||
            st_offset <= offset - mem->as_Store()->memory_size()) {
          // Success:  The offsets are provably independent.
          // (You may ask, why not just test st_offset != offset and be done?
          // The answer is that stores of different sizes can co-exist
          // in the same sequence of RawMem effects.  We sometimes initialize
          // a whole 'tile' of array elements with a single jint or jlong.)
          mem = mem->in(MemNode::Memory);
          continue;           // (a) advance through independent store memory
        }
      }
      if (st_base != base &&
          detect_ptr_independence(base, alloc,
                                  st_base,
                                  AllocateNode::Ideal_allocation(st_base, phase),
                                  phase)) {
        // Success:  The bases are provably independent.
        mem = mem->in(MemNode::Memory);
        continue;           // (a) advance through independent store memory
      }

      // (b) At this point, if the bases or offsets do not agree, we lose,
      // since we have not managed to prove 'this' and 'mem' independent.
      if (st_base == base && st_offset == offset) {
        return mem;         // let caller handle steps (c), (d)
      }

    } else if (mem->is_Proj() && mem->in(0)->is_Initialize()) {
      InitializeNode* st_init = mem->in(0)->as_Initialize();
      AllocateNode*  st_alloc = st_init->allocation();
      if (st_alloc == NULL)
        break;              // something degenerated
      bool known_identical = false;
      bool known_independent = false;
      if (alloc == st_alloc)
        known_identical = true;
      else if (alloc != NULL)
        known_independent = true;
      else if (all_controls_dominate(this, st_alloc))
        known_independent = true;

      if (known_independent) {
        // The bases are provably independent: Either they are
        // manifestly distinct allocations, or else the control
        // of this load dominates the store's allocation.
        int alias_idx = phase->C->get_alias_index(adr_type());
        if (alias_idx == Compile::AliasIdxRaw) {
          mem = st_alloc->in(TypeFunc::Memory);
        } else {
          mem = st_init->memory(alias_idx);
        }
        continue;           // (a) advance through independent store memory
      }

      // (b) at this point, if we are not looking at a store initializing
      // the same allocation we are loading from, we lose.
      if (known_identical) {
        // From caller, can_see_stored_value will consult find_captured_store.
        return mem;         // let caller handle steps (c), (d)
      }

    } else if (find_previous_arraycopy(phase, alloc, mem, false) != NULL) {
      if (prev != mem) {
        // Found an arraycopy but it doesn't affect that load
        continue;
      }
      // Found an arraycopy that may affect that load
      return mem;
    } else if (addr_t != NULL && addr_t->is_known_instance_field()) {
      // Can't use optimize_simple_memory_chain() since it needs PhaseGVN.
      if (mem->is_Proj() && mem->in(0)->is_Call()) {
        // ArrayCopyNodes processed here as well.
        CallNode *call = mem->in(0)->as_Call();
        if (!call->may_modify(addr_t, phase)) {
          mem = call->in(TypeFunc::Memory);
          continue;         // (a) advance through independent call memory
        }
      } else if (mem->is_Proj() && mem->in(0)->is_MemBar()) {
        ArrayCopyNode* ac = NULL;
        if (ArrayCopyNode::may_modify(addr_t, mem->in(0)->as_MemBar(), phase, ac)) {
          break;
        }
        mem = mem->in(0)->in(TypeFunc::Memory);
        continue;           // (a) advance through independent MemBar memory
      } else if (mem->is_ClearArray()) {
        if (ClearArrayNode::step_through(&mem, (uint)addr_t->instance_id(), phase)) {
          // (the call updated 'mem' value)
          continue;         // (a) advance through independent allocation memory
        } else {
          // Can not bypass initialization of the instance
          // we are looking for.
          return mem;
        }
      } else if (mem->is_MergeMem()) {
        int alias_idx = phase->C->get_alias_index(adr_type());
        mem = mem->as_MergeMem()->memory_at(alias_idx);
        continue;           // (a) advance through independent MergeMem memory
      }
    }

    // Unless there is an explicit 'continue', we must bail out here,
    // because 'mem' is an inscrutable memory state (e.g., a call).
    break;
  }

  return NULL;              // bail out
}

//----------------------calculate_adr_type-------------------------------------
// Helper function.  Notices when the given type of address hits top or bottom.
// Also, asserts a cross-check of the type against the expected address type.
const TypePtr* MemNode::calculate_adr_type(const Type* t, const TypePtr* cross_check) {
  if (t == Type::TOP)  return NULL; // does not touch memory any more?
  #ifdef ASSERT
  if (!VerifyAliases || VMError::is_error_reported() || Node::in_dump())  cross_check = NULL;
  #endif
  const TypePtr* tp = t->isa_ptr();
  if (tp == NULL) {
    assert(cross_check == NULL || cross_check == TypePtr::BOTTOM, "expected memory type must be wide");
    return TypePtr::BOTTOM;           // touches lots of memory
  } else {
    #ifdef ASSERT
    // %%%% [phh] We don't check the alias index if cross_check is
    //            TypeRawPtr::BOTTOM.  Needs to be investigated.
    if (cross_check != NULL &&
        cross_check != TypePtr::BOTTOM &&
        cross_check != TypeRawPtr::BOTTOM) {
      // Recheck the alias index, to see if it has changed (due to a bug).
      Compile* C = Compile::current();
      assert(C->get_alias_index(cross_check) == C->get_alias_index(tp),
             "must stay in the original alias category");
      // The type of the address must be contained in the adr_type,
      // disregarding "null"-ness.
      // (We make an exception for TypeRawPtr::BOTTOM, which is a bit bucket.)
      const TypePtr* tp_notnull = tp->join(TypePtr::NOTNULL)->is_ptr();
      assert(cross_check->meet(tp_notnull) == cross_check->remove_speculative(),
             "real address must not escape from expected memory type");
    }
    #endif
    return tp;
  }
}

//=============================================================================
// Should LoadNode::Ideal() attempt to remove control edges?
bool LoadNode::can_remove_control() const {
  return true;
}
uint LoadNode::size_of() const { return sizeof(*this); }
bool LoadNode::cmp( const Node &n ) const
{ return !Type::cmp( _type, ((LoadNode&)n)._type ); }
const Type *LoadNode::bottom_type() const { return _type; }
uint LoadNode::ideal_reg() const {
  return _type->ideal_reg();
}

#ifndef PRODUCT
void LoadNode::dump_spec(outputStream *st) const {
  MemNode::dump_spec(st);
  if( !Verbose && !WizardMode ) {
    // standard dump does this in Verbose and WizardMode
    st->print(" #"); _type->dump_on(st);
  }
  if (!depends_only_on_test()) {
    st->print(" (does not depend only on test)");
  }
}
#endif

#ifdef ASSERT
//----------------------------is_immutable_value-------------------------------
// Helper function to allow a raw load without control edge for some cases
bool LoadNode::is_immutable_value(Node* adr) {
  if (adr->is_AddP() && adr->in(AddPNode::Base)->is_top() &&
      adr->in(AddPNode::Address)->Opcode() == Op_ThreadLocal) {

    jlong offset = adr->in(AddPNode::Offset)->find_intptr_t_con(-1);
    int offsets[] = {
      in_bytes(JavaThread::osthread_offset()),
      in_bytes(JavaThread::threadObj_offset()),
      in_bytes(JavaThread::vthread_offset()),
      in_bytes(JavaThread::scopedValueCache_offset()),
    };

    for (size_t i = 0; i < sizeof offsets / sizeof offsets[0]; i++) {
      if (offset == offsets[i]) {
        return true;
      }
    }
  }

  return false;
}
#endif

//----------------------------LoadNode::make-----------------------------------
// Polymorphic factory method:
Node* LoadNode::make(PhaseGVN& gvn, Node* ctl, Node* mem, Node* adr, const TypePtr* adr_type, const Type* rt, BasicType bt, MemOrd mo,
                     ControlDependency control_dependency, bool require_atomic_access, bool unaligned, bool mismatched, bool unsafe, uint8_t barrier_data) {
  Compile* C = gvn.C;

  // sanity check the alias category against the created node type
  assert(!(adr_type->isa_oopptr() &&
           adr_type->offset() == oopDesc::klass_offset_in_bytes()),
         "use LoadKlassNode instead");
  assert(!(adr_type->isa_aryptr() &&
           adr_type->offset() == arrayOopDesc::length_offset_in_bytes()),
         "use LoadRangeNode instead");
  // Check control edge of raw loads
  assert( ctl != NULL || C->get_alias_index(adr_type) != Compile::AliasIdxRaw ||
          // oop will be recorded in oop map if load crosses safepoint
          rt->isa_oopptr() || is_immutable_value(adr),
          "raw memory operations should have control edge");
  LoadNode* load = NULL;
  switch (bt) {
  case T_BOOLEAN: load = new LoadUBNode(ctl, mem, adr, adr_type, rt->is_int(),  mo, control_dependency); break;
  case T_BYTE:    load = new LoadBNode (ctl, mem, adr, adr_type, rt->is_int(),  mo, control_dependency); break;
  case T_INT:     load = new LoadINode (ctl, mem, adr, adr_type, rt->is_int(),  mo, control_dependency); break;
  case T_CHAR:    load = new LoadUSNode(ctl, mem, adr, adr_type, rt->is_int(),  mo, control_dependency); break;
  case T_SHORT:   load = new LoadSNode (ctl, mem, adr, adr_type, rt->is_int(),  mo, control_dependency); break;
  case T_LONG:    load = new LoadLNode (ctl, mem, adr, adr_type, rt->is_long(), mo, control_dependency, require_atomic_access); break;
  case T_FLOAT:   load = new LoadFNode (ctl, mem, adr, adr_type, rt,            mo, control_dependency); break;
  case T_DOUBLE:  load = new LoadDNode (ctl, mem, adr, adr_type, rt,            mo, control_dependency, require_atomic_access); break;
  case T_ADDRESS: load = new LoadPNode (ctl, mem, adr, adr_type, rt->is_ptr(),  mo, control_dependency); break;
  case T_PRIMITIVE_OBJECT:
  case T_OBJECT:
#ifdef _LP64
    if (adr->bottom_type()->is_ptr_to_narrowoop()) {
      load = new LoadNNode(ctl, mem, adr, adr_type, rt->make_narrowoop(), mo, control_dependency);
    } else
#endif
    {
      assert(!adr->bottom_type()->is_ptr_to_narrowoop() && !adr->bottom_type()->is_ptr_to_narrowklass(), "should have got back a narrow oop");
      load = new LoadPNode(ctl, mem, adr, adr_type, rt->is_ptr(), mo, control_dependency);
    }
    break;
  default:
    ShouldNotReachHere();
    break;
  }
  assert(load != NULL, "LoadNode should have been created");
  if (unaligned) {
    load->set_unaligned_access();
  }
  if (mismatched) {
    load->set_mismatched_access();
  }
  if (unsafe) {
    load->set_unsafe_access();
  }
  load->set_barrier_data(barrier_data);
  if (load->Opcode() == Op_LoadN) {
    Node* ld = gvn.transform(load);
    return new DecodeNNode(ld, ld->bottom_type()->make_ptr());
  }

  return load;
}

//------------------------------hash-------------------------------------------
uint LoadNode::hash() const {
  // unroll addition of interesting fields
  return (uintptr_t)in(Control) + (uintptr_t)in(Memory) + (uintptr_t)in(Address);
}

static bool skip_through_membars(Compile::AliasType* atp, const TypeInstPtr* tp, bool eliminate_boxing) {
  if ((atp != NULL) && (atp->index() >= Compile::AliasIdxRaw)) {
    bool non_volatile = (atp->field() != NULL) && !atp->field()->is_volatile();
    bool is_stable_ary = FoldStableValues &&
                         (tp != NULL) && (tp->isa_aryptr() != NULL) &&
                         tp->isa_aryptr()->is_stable();

    return (eliminate_boxing && non_volatile) || is_stable_ary;
  }

  return false;
}

// Is the value loaded previously stored by an arraycopy? If so return
// a load node that reads from the source array so we may be able to
// optimize out the ArrayCopy node later.
Node* LoadNode::can_see_arraycopy_value(Node* st, PhaseGVN* phase) const {
  Node* ld_adr = in(MemNode::Address);
  intptr_t ld_off = 0;
  AllocateNode* ld_alloc = AllocateNode::Ideal_allocation(ld_adr, phase, ld_off);
  Node* ac = find_previous_arraycopy(phase, ld_alloc, st, true);
  if (ac != NULL) {
    assert(ac->is_ArrayCopy(), "what kind of node can this be?");

    Node* mem = ac->in(TypeFunc::Memory);
    Node* ctl = ac->in(0);
    Node* src = ac->in(ArrayCopyNode::Src);

    if (!ac->as_ArrayCopy()->is_clonebasic() && !phase->type(src)->isa_aryptr()) {
      return NULL;
    }

    LoadNode* ld = clone()->as_Load();
    Node* addp = in(MemNode::Address)->clone();
    if (ac->as_ArrayCopy()->is_clonebasic()) {
      assert(ld_alloc != NULL, "need an alloc");
      assert(addp->is_AddP(), "address must be addp");
      BarrierSetC2* bs = BarrierSet::barrier_set()->barrier_set_c2();
      assert(bs->step_over_gc_barrier(addp->in(AddPNode::Base)) == bs->step_over_gc_barrier(ac->in(ArrayCopyNode::Dest)), "strange pattern");
      assert(bs->step_over_gc_barrier(addp->in(AddPNode::Address)) == bs->step_over_gc_barrier(ac->in(ArrayCopyNode::Dest)), "strange pattern");
      addp->set_req(AddPNode::Base, src);
      addp->set_req(AddPNode::Address, src);
    } else {
      assert(ac->as_ArrayCopy()->is_arraycopy_validated() ||
             ac->as_ArrayCopy()->is_copyof_validated() ||
             ac->as_ArrayCopy()->is_copyofrange_validated(), "only supported cases");
      assert(addp->in(AddPNode::Base) == addp->in(AddPNode::Address), "should be");
      addp->set_req(AddPNode::Base, src);
      addp->set_req(AddPNode::Address, src);

      const TypeAryPtr* ary_t = phase->type(in(MemNode::Address))->isa_aryptr();
      BasicType ary_elem = ary_t->isa_aryptr()->elem()->array_element_basic_type();
      if (is_reference_type(ary_elem, true)) ary_elem = T_OBJECT;

      uint header = arrayOopDesc::base_offset_in_bytes(ary_elem);
      uint shift  = ary_t->is_flat() ? ary_t->flat_log_elem_size() : exact_log2(type2aelembytes(ary_elem));

      Node* diff = phase->transform(new SubINode(ac->in(ArrayCopyNode::SrcPos), ac->in(ArrayCopyNode::DestPos)));
#ifdef _LP64
      diff = phase->transform(new ConvI2LNode(diff));
#endif
      diff = phase->transform(new LShiftXNode(diff, phase->intcon(shift)));

      Node* offset = phase->transform(new AddXNode(addp->in(AddPNode::Offset), diff));
      addp->set_req(AddPNode::Offset, offset);
    }
    addp = phase->transform(addp);
#ifdef ASSERT
    const TypePtr* adr_type = phase->type(addp)->is_ptr();
    ld->_adr_type = adr_type;
#endif
    ld->set_req(MemNode::Address, addp);
    ld->set_req(0, ctl);
    ld->set_req(MemNode::Memory, mem);
    // load depends on the tests that validate the arraycopy
    ld->_control_dependency = UnknownControl;
    return ld;
  }
  return NULL;
}


//---------------------------can_see_stored_value------------------------------
// This routine exists to make sure this set of tests is done the same
// everywhere.  We need to make a coordinated change: first LoadNode::Ideal
// will change the graph shape in a way which makes memory alive twice at the
// same time (uses the Oracle model of aliasing), then some
// LoadXNode::Identity will fold things back to the equivalence-class model
// of aliasing.
Node* MemNode::can_see_stored_value(Node* st, PhaseTransform* phase) const {
  Node* ld_adr = in(MemNode::Address);
  intptr_t ld_off = 0;
  Node* ld_base = AddPNode::Ideal_base_and_offset(ld_adr, phase, ld_off);
  Node* ld_alloc = AllocateNode::Ideal_allocation(ld_base, phase);
  const TypeInstPtr* tp = phase->type(ld_adr)->isa_instptr();
  Compile::AliasType* atp = (tp != NULL) ? phase->C->alias_type(tp) : NULL;
  // This is more general than load from boxing objects.
  if (skip_through_membars(atp, tp, phase->C->eliminate_boxing())) {
    uint alias_idx = atp->index();
    Node* result = NULL;
    Node* current = st;
    // Skip through chains of MemBarNodes checking the MergeMems for
    // new states for the slice of this load.  Stop once any other
    // kind of node is encountered.  Loads from final memory can skip
    // through any kind of MemBar but normal loads shouldn't skip
    // through MemBarAcquire since the could allow them to move out of
    // a synchronized region. It is not safe to step over MemBarCPUOrder,
    // because alias info above them may be inaccurate (e.g., due to
    // mixed/mismatched unsafe accesses).
    bool is_final_mem = !atp->is_rewritable();
    while (current->is_Proj()) {
      int opc = current->in(0)->Opcode();
      if ((is_final_mem && (opc == Op_MemBarAcquire ||
                            opc == Op_MemBarAcquireLock ||
                            opc == Op_LoadFence)) ||
          opc == Op_MemBarRelease ||
          opc == Op_StoreFence ||
          opc == Op_MemBarReleaseLock ||
          opc == Op_MemBarStoreStore ||
          opc == Op_StoreStoreFence) {
        Node* mem = current->in(0)->in(TypeFunc::Memory);
        if (mem->is_MergeMem()) {
          MergeMemNode* merge = mem->as_MergeMem();
          Node* new_st = merge->memory_at(alias_idx);
          if (new_st == merge->base_memory()) {
            // Keep searching
            current = new_st;
            continue;
          }
          // Save the new memory state for the slice and fall through
          // to exit.
          result = new_st;
        }
      }
      break;
    }
    if (result != NULL) {
      st = result;
    }
  }

  // Loop around twice in the case Load -> Initialize -> Store.
  // (See PhaseIterGVN::add_users_to_worklist, which knows about this case.)
  for (int trip = 0; trip <= 1; trip++) {

    if (st->is_Store()) {
      Node* st_adr = st->in(MemNode::Address);
      if (st_adr != ld_adr) {
        // Try harder before giving up. Unify base pointers with casts (e.g., raw/non-raw pointers).
        intptr_t st_off = 0;
        Node* st_base = AddPNode::Ideal_base_and_offset(st_adr, phase, st_off);
        if (ld_base == NULL)                                   return NULL;
        if (st_base == NULL)                                   return NULL;
        if (!ld_base->eqv_uncast(st_base, /*keep_deps=*/true)) return NULL;
        if (ld_off != st_off)                                  return NULL;
        if (ld_off == Type::OffsetBot)                         return NULL;
        // Same base, same offset.
        // Possible improvement for arrays: check index value instead of absolute offset.

        // At this point we have proven something like this setup:
        //   B = << base >>
        //   L =  LoadQ(AddP(Check/CastPP(B), #Off))
        //   S = StoreQ(AddP(             B , #Off), V)
        // (Actually, we haven't yet proven the Q's are the same.)
        // In other words, we are loading from a casted version of
        // the same pointer-and-offset that we stored to.
        // Casted version may carry a dependency and it is respected.
        // Thus, we are able to replace L by V.
      }
      // Now prove that we have a LoadQ matched to a StoreQ, for some Q.
      if (store_Opcode() != st->Opcode()) {
        return NULL;
      }
      // LoadVector/StoreVector needs additional check to ensure the types match.
      if (st->is_StoreVector()) {
        const TypeVect*  in_vt = st->as_StoreVector()->vect_type();
        const TypeVect* out_vt = is_Load() ? as_LoadVector()->vect_type() : as_StoreVector()->vect_type();
        if (in_vt != out_vt) {
          return NULL;
        }
      }
      return st->in(MemNode::ValueIn);
    }

    // A load from a freshly-created object always returns zero.
    // (This can happen after LoadNode::Ideal resets the load's memory input
    // to find_captured_store, which returned InitializeNode::zero_memory.)
    if (st->is_Proj() && st->in(0)->is_Allocate() &&
        (st->in(0) == ld_alloc) &&
        (ld_off >= st->in(0)->as_Allocate()->minimum_header_size())) {
      // return a zero value for the load's basic type
      // (This is one of the few places where a generic PhaseTransform
      // can create new nodes.  Think of it as lazily manifesting
      // virtually pre-existing constants.)
      assert(memory_type() != T_PRIMITIVE_OBJECT, "should not be used for inline types");
      Node* default_value = ld_alloc->in(AllocateNode::DefaultValue);
      if (default_value != NULL) {
        return default_value;
      }
      assert(ld_alloc->in(AllocateNode::RawDefaultValue) == NULL, "default value may not be null");
      if (memory_type() != T_VOID) {
        if (ReduceBulkZeroing || find_array_copy_clone(phase, ld_alloc, in(MemNode::Memory)) == NULL) {
          // If ReduceBulkZeroing is disabled, we need to check if the allocation does not belong to an
          // ArrayCopyNode clone. If it does, then we cannot assume zero since the initialization is done
          // by the ArrayCopyNode.
          return phase->zerocon(memory_type());
        }
      } else {
        // TODO: materialize all-zero vector constant
        assert(!isa_Load() || as_Load()->type()->isa_vect(), "");
      }
    }

    // A load from an initialization barrier can match a captured store.
    if (st->is_Proj() && st->in(0)->is_Initialize()) {
      InitializeNode* init = st->in(0)->as_Initialize();
      AllocateNode* alloc = init->allocation();
      if ((alloc != NULL) && (alloc == ld_alloc)) {
        // examine a captured store value
        st = init->find_captured_store(ld_off, memory_size(), phase);
        if (st != NULL) {
          continue;             // take one more trip around
        }
      }
    }

    // Load boxed value from result of valueOf() call is input parameter.
    if (this->is_Load() && ld_adr->is_AddP() &&
        (tp != NULL) && tp->is_ptr_to_boxed_value()) {
      intptr_t ignore = 0;
      Node* base = AddPNode::Ideal_base_and_offset(ld_adr, phase, ignore);
      BarrierSetC2* bs = BarrierSet::barrier_set()->barrier_set_c2();
      base = bs->step_over_gc_barrier(base);
      if (base != NULL && base->is_Proj() &&
          base->as_Proj()->_con == TypeFunc::Parms &&
          base->in(0)->is_CallStaticJava() &&
          base->in(0)->as_CallStaticJava()->is_boxing_method()) {
        return base->in(0)->in(TypeFunc::Parms);
      }
    }

    break;
  }

  return NULL;
}

//----------------------is_instance_field_load_with_local_phi------------------
bool LoadNode::is_instance_field_load_with_local_phi(Node* ctrl) {
  if( in(Memory)->is_Phi() && in(Memory)->in(0) == ctrl &&
      in(Address)->is_AddP() ) {
    const TypeOopPtr* t_oop = in(Address)->bottom_type()->isa_oopptr();
    // Only instances and boxed values.
    if( t_oop != NULL &&
        (t_oop->is_ptr_to_boxed_value() ||
         t_oop->is_known_instance_field()) &&
        t_oop->offset() != Type::OffsetBot &&
        t_oop->offset() != Type::OffsetTop) {
      return true;
    }
  }
  return false;
}

//------------------------------Identity---------------------------------------
// Loads are identity if previous store is to same address
Node* LoadNode::Identity(PhaseGVN* phase) {
<<<<<<< HEAD
  // Loading from an InlineType? The InlineType has the values of
  // all fields as input. Look for the field with matching offset.
  Node* addr = in(Address);
  intptr_t offset;
  Node* base = AddPNode::Ideal_base_and_offset(addr, phase, offset);
  if (base != NULL && base->is_InlineType() && offset > oopDesc::klass_offset_in_bytes()) {
    Node* value = base->as_InlineType()->field_value_by_offset((int)offset, true);
    if (value != NULL) {
      if (Opcode() == Op_LoadN) {
        // Encode oop value if we are loading a narrow oop
        assert(!phase->type(value)->isa_narrowoop(), "should already be decoded");
        value = phase->transform(new EncodePNode(value, bottom_type()));
      }
      return value;
    }
  }

=======
>>>>>>> 175e3d3f
  // If the previous store-maker is the right kind of Store, and the store is
  // to the same address, then we are equal to the value stored.
  Node* mem = in(Memory);
  Node* value = can_see_stored_value(mem, phase);
  if( value ) {
    // byte, short & char stores truncate naturally.
    // A load has to load the truncated value which requires
    // some sort of masking operation and that requires an
    // Ideal call instead of an Identity call.
    if (memory_size() < BytesPerInt) {
      // If the input to the store does not fit with the load's result type,
      // it must be truncated via an Ideal call.
      if (!phase->type(value)->higher_equal(phase->type(this)))
        return this;
    }
    // (This works even when value is a Con, but LoadNode::Value
    // usually runs first, producing the singleton type of the Con.)
    if (!has_pinned_control_dependency() || value->is_Con()) {
      return value;
    } else {
      return this;
    }
  }

  if (has_pinned_control_dependency()) {
    return this;
  }
  // Search for an existing data phi which was generated before for the same
  // instance's field to avoid infinite generation of phis in a loop.
  Node *region = mem->in(0);
  if (is_instance_field_load_with_local_phi(region)) {
    const TypeOopPtr *addr_t = in(Address)->bottom_type()->isa_oopptr();
    int this_index  = phase->C->get_alias_index(addr_t);
    int this_offset = addr_t->offset();
    int this_iid    = addr_t->instance_id();
    if (!addr_t->is_known_instance() &&
         addr_t->is_ptr_to_boxed_value()) {
      // Use _idx of address base (could be Phi node) for boxed values.
      intptr_t   ignore = 0;
      Node*      base = AddPNode::Ideal_base_and_offset(in(Address), phase, ignore);
      if (base == NULL) {
        return this;
      }
      this_iid = base->_idx;
    }
    const Type* this_type = bottom_type();
    for (DUIterator_Fast imax, i = region->fast_outs(imax); i < imax; i++) {
      Node* phi = region->fast_out(i);
      if (phi->is_Phi() && phi != mem &&
          phi->as_Phi()->is_same_inst_field(this_type, (int)mem->_idx, this_iid, this_index, this_offset)) {
        return phi;
      }
    }
  }

  return this;
}

// Construct an equivalent unsigned load.
Node* LoadNode::convert_to_unsigned_load(PhaseGVN& gvn) {
  BasicType bt = T_ILLEGAL;
  const Type* rt = NULL;
  switch (Opcode()) {
    case Op_LoadUB: return this;
    case Op_LoadUS: return this;
    case Op_LoadB: bt = T_BOOLEAN; rt = TypeInt::UBYTE; break;
    case Op_LoadS: bt = T_CHAR;    rt = TypeInt::CHAR;  break;
    default:
      assert(false, "no unsigned variant: %s", Name());
      return NULL;
  }
  return LoadNode::make(gvn, in(MemNode::Control), in(MemNode::Memory), in(MemNode::Address),
                        raw_adr_type(), rt, bt, _mo, _control_dependency,
                        false /*require_atomic_access*/, is_unaligned_access(), is_mismatched_access());
}

// Construct an equivalent signed load.
Node* LoadNode::convert_to_signed_load(PhaseGVN& gvn) {
  BasicType bt = T_ILLEGAL;
  const Type* rt = NULL;
  switch (Opcode()) {
    case Op_LoadUB: bt = T_BYTE;  rt = TypeInt::BYTE;  break;
    case Op_LoadUS: bt = T_SHORT; rt = TypeInt::SHORT; break;
    case Op_LoadB: // fall through
    case Op_LoadS: // fall through
    case Op_LoadI: // fall through
    case Op_LoadL: return this;
    default:
      assert(false, "no signed variant: %s", Name());
      return NULL;
  }
  return LoadNode::make(gvn, in(MemNode::Control), in(MemNode::Memory), in(MemNode::Address),
                        raw_adr_type(), rt, bt, _mo, _control_dependency,
                        false /*require_atomic_access*/, is_unaligned_access(), is_mismatched_access());
}

bool LoadNode::has_reinterpret_variant(const Type* rt) {
  BasicType bt = rt->basic_type();
  switch (Opcode()) {
    case Op_LoadI: return (bt == T_FLOAT);
    case Op_LoadL: return (bt == T_DOUBLE);
    case Op_LoadF: return (bt == T_INT);
    case Op_LoadD: return (bt == T_LONG);

    default: return false;
  }
}

Node* LoadNode::convert_to_reinterpret_load(PhaseGVN& gvn, const Type* rt) {
  BasicType bt = rt->basic_type();
  assert(has_reinterpret_variant(rt), "no reinterpret variant: %s %s", Name(), type2name(bt));
  bool is_mismatched = is_mismatched_access();
  const TypeRawPtr* raw_type = gvn.type(in(MemNode::Memory))->isa_rawptr();
  if (raw_type == NULL) {
    is_mismatched = true; // conservatively match all non-raw accesses as mismatched
  }
  const int op = Opcode();
  bool require_atomic_access = (op == Op_LoadL && ((LoadLNode*)this)->require_atomic_access()) ||
                               (op == Op_LoadD && ((LoadDNode*)this)->require_atomic_access());
  return LoadNode::make(gvn, in(MemNode::Control), in(MemNode::Memory), in(MemNode::Address),
                        raw_adr_type(), rt, bt, _mo, _control_dependency,
                        require_atomic_access, is_unaligned_access(), is_mismatched);
}

bool StoreNode::has_reinterpret_variant(const Type* vt) {
  BasicType bt = vt->basic_type();
  switch (Opcode()) {
    case Op_StoreI: return (bt == T_FLOAT);
    case Op_StoreL: return (bt == T_DOUBLE);
    case Op_StoreF: return (bt == T_INT);
    case Op_StoreD: return (bt == T_LONG);

    default: return false;
  }
}

Node* StoreNode::convert_to_reinterpret_store(PhaseGVN& gvn, Node* val, const Type* vt) {
  BasicType bt = vt->basic_type();
  assert(has_reinterpret_variant(vt), "no reinterpret variant: %s %s", Name(), type2name(bt));
  const int op = Opcode();
  bool require_atomic_access = (op == Op_StoreL && ((StoreLNode*)this)->require_atomic_access()) ||
                               (op == Op_StoreD && ((StoreDNode*)this)->require_atomic_access());
  StoreNode* st = StoreNode::make(gvn, in(MemNode::Control), in(MemNode::Memory), in(MemNode::Address),
                                  raw_adr_type(), val, bt, _mo, require_atomic_access);

  bool is_mismatched = is_mismatched_access();
  const TypeRawPtr* raw_type = gvn.type(in(MemNode::Memory))->isa_rawptr();
  if (raw_type == NULL) {
    is_mismatched = true; // conservatively match all non-raw accesses as mismatched
  }
  if (is_mismatched) {
    st->set_mismatched_access();
  }
  return st;
}

// We're loading from an object which has autobox behaviour.
// If this object is result of a valueOf call we'll have a phi
// merging a newly allocated object and a load from the cache.
// We want to replace this load with the original incoming
// argument to the valueOf call.
Node* LoadNode::eliminate_autobox(PhaseIterGVN* igvn) {
  assert(igvn->C->eliminate_boxing(), "sanity");
  intptr_t ignore = 0;
  Node* base = AddPNode::Ideal_base_and_offset(in(Address), igvn, ignore);
  if ((base == NULL) || base->is_Phi()) {
    // Push the loads from the phi that comes from valueOf up
    // through it to allow elimination of the loads and the recovery
    // of the original value. It is done in split_through_phi().
    return NULL;
  } else if (base->is_Load() ||
             (base->is_DecodeN() && base->in(1)->is_Load())) {
    // Eliminate the load of boxed value for integer types from the cache
    // array by deriving the value from the index into the array.
    // Capture the offset of the load and then reverse the computation.

    // Get LoadN node which loads a boxing object from 'cache' array.
    if (base->is_DecodeN()) {
      base = base->in(1);
    }
    if (!base->in(Address)->is_AddP()) {
      return NULL; // Complex address
    }
    AddPNode* address = base->in(Address)->as_AddP();
    Node* cache_base = address->in(AddPNode::Base);
    if ((cache_base != NULL) && cache_base->is_DecodeN()) {
      // Get ConP node which is static 'cache' field.
      cache_base = cache_base->in(1);
    }
    if ((cache_base != NULL) && cache_base->is_Con()) {
      const TypeAryPtr* base_type = cache_base->bottom_type()->isa_aryptr();
      if ((base_type != NULL) && base_type->is_autobox_cache()) {
        Node* elements[4];
        int shift = exact_log2(type2aelembytes(T_OBJECT));
        int count = address->unpack_offsets(elements, ARRAY_SIZE(elements));
        if (count > 0 && elements[0]->is_Con() &&
            (count == 1 ||
             (count == 2 && elements[1]->Opcode() == Op_LShiftX &&
                            elements[1]->in(2) == igvn->intcon(shift)))) {
          ciObjArray* array = base_type->const_oop()->as_obj_array();
          // Fetch the box object cache[0] at the base of the array and get its value
          ciInstance* box = array->obj_at(0)->as_instance();
          ciInstanceKlass* ik = box->klass()->as_instance_klass();
          assert(ik->is_box_klass(), "sanity");
          assert(ik->nof_nonstatic_fields() == 1, "change following code");
          if (ik->nof_nonstatic_fields() == 1) {
            // This should be true nonstatic_field_at requires calling
            // nof_nonstatic_fields so check it anyway
            ciConstant c = box->field_value(ik->nonstatic_field_at(0));
            BasicType bt = c.basic_type();
            // Only integer types have boxing cache.
            assert(bt == T_BOOLEAN || bt == T_CHAR  ||
                   bt == T_BYTE    || bt == T_SHORT ||
                   bt == T_INT     || bt == T_LONG, "wrong type = %s", type2name(bt));
            jlong cache_low = (bt == T_LONG) ? c.as_long() : c.as_int();
            if (cache_low != (int)cache_low) {
              return NULL; // should not happen since cache is array indexed by value
            }
            jlong offset = arrayOopDesc::base_offset_in_bytes(T_OBJECT) - (cache_low << shift);
            if (offset != (int)offset) {
              return NULL; // should not happen since cache is array indexed by value
            }
           // Add up all the offsets making of the address of the load
            Node* result = elements[0];
            for (int i = 1; i < count; i++) {
              result = igvn->transform(new AddXNode(result, elements[i]));
            }
            // Remove the constant offset from the address and then
            result = igvn->transform(new AddXNode(result, igvn->MakeConX(-(int)offset)));
            // remove the scaling of the offset to recover the original index.
            if (result->Opcode() == Op_LShiftX && result->in(2) == igvn->intcon(shift)) {
              // Peel the shift off directly but wrap it in a dummy node
              // since Ideal can't return existing nodes
              igvn->_worklist.push(result); // remove dead node later
              result = new RShiftXNode(result->in(1), igvn->intcon(0));
            } else if (result->is_Add() && result->in(2)->is_Con() &&
                       result->in(1)->Opcode() == Op_LShiftX &&
                       result->in(1)->in(2) == igvn->intcon(shift)) {
              // We can't do general optimization: ((X<<Z) + Y) >> Z ==> X + (Y>>Z)
              // but for boxing cache access we know that X<<Z will not overflow
              // (there is range check) so we do this optimizatrion by hand here.
              igvn->_worklist.push(result); // remove dead node later
              Node* add_con = new RShiftXNode(result->in(2), igvn->intcon(shift));
              result = new AddXNode(result->in(1)->in(1), igvn->transform(add_con));
            } else {
              result = new RShiftXNode(result, igvn->intcon(shift));
            }
#ifdef _LP64
            if (bt != T_LONG) {
              result = new ConvL2INode(igvn->transform(result));
            }
#else
            if (bt == T_LONG) {
              result = new ConvI2LNode(igvn->transform(result));
            }
#endif
            // Boxing/unboxing can be done from signed & unsigned loads (e.g. LoadUB -> ... -> LoadB pair).
            // Need to preserve unboxing load type if it is unsigned.
            switch(this->Opcode()) {
              case Op_LoadUB:
                result = new AndINode(igvn->transform(result), igvn->intcon(0xFF));
                break;
              case Op_LoadUS:
                result = new AndINode(igvn->transform(result), igvn->intcon(0xFFFF));
                break;
            }
            return result;
          }
        }
      }
    }
  }
  return NULL;
}

static bool stable_phi(PhiNode* phi, PhaseGVN *phase) {
  Node* region = phi->in(0);
  if (region == NULL) {
    return false; // Wait stable graph
  }
  uint cnt = phi->req();
  for (uint i = 1; i < cnt; i++) {
    Node* rc = region->in(i);
    if (rc == NULL || phase->type(rc) == Type::TOP)
      return false; // Wait stable graph
    Node* in = phi->in(i);
    if (in == NULL || phase->type(in) == Type::TOP)
      return false; // Wait stable graph
  }
  return true;
}
//------------------------------split_through_phi------------------------------
// Split instance or boxed field load through Phi.
Node* LoadNode::split_through_phi(PhaseGVN* phase) {
  if (req() > 3) {
    assert(is_LoadVector() && Opcode() != Op_LoadVector, "load has too many inputs");
    // LoadVector subclasses such as LoadVectorMasked have extra inputs that the logic below doesn't take into account
    return NULL;
  }
  Node* mem     = in(Memory);
  Node* address = in(Address);
  const TypeOopPtr *t_oop = phase->type(address)->isa_oopptr();

  assert((t_oop != NULL) &&
         (t_oop->is_known_instance_field() ||
          t_oop->is_ptr_to_boxed_value()), "invalid conditions");

  Compile* C = phase->C;
  intptr_t ignore = 0;
  Node*    base = AddPNode::Ideal_base_and_offset(address, phase, ignore);
  bool base_is_phi = (base != NULL) && base->is_Phi();
  bool load_boxed_values = t_oop->is_ptr_to_boxed_value() && C->aggressive_unboxing() &&
                           (base != NULL) && (base == address->in(AddPNode::Base)) &&
                           phase->type(base)->higher_equal(TypePtr::NOTNULL);

  if (!((mem->is_Phi() || base_is_phi) &&
        (load_boxed_values || t_oop->is_known_instance_field()))) {
    return NULL; // memory is not Phi
  }

  if (mem->is_Phi()) {
    if (!stable_phi(mem->as_Phi(), phase)) {
      return NULL; // Wait stable graph
    }
    uint cnt = mem->req();
    // Check for loop invariant memory.
    if (cnt == 3) {
      for (uint i = 1; i < cnt; i++) {
        Node* in = mem->in(i);
        Node*  m = optimize_memory_chain(in, t_oop, this, phase);
        if (m == mem) {
          if (i == 1) {
            // if the first edge was a loop, check second edge too.
            // If both are replaceable - we are in an infinite loop
            Node *n = optimize_memory_chain(mem->in(2), t_oop, this, phase);
            if (n == mem) {
              break;
            }
          }
          set_req(Memory, mem->in(cnt - i));
          return this; // made change
        }
      }
    }
  }
  if (base_is_phi) {
    if (!stable_phi(base->as_Phi(), phase)) {
      return NULL; // Wait stable graph
    }
    uint cnt = base->req();
    // Check for loop invariant memory.
    if (cnt == 3) {
      for (uint i = 1; i < cnt; i++) {
        if (base->in(i) == base) {
          return NULL; // Wait stable graph
        }
      }
    }
  }

  // Split through Phi (see original code in loopopts.cpp).
  assert(C->have_alias_type(t_oop), "instance should have alias type");

  // Do nothing here if Identity will find a value
  // (to avoid infinite chain of value phis generation).
  if (this != Identity(phase)) {
    return NULL;
  }

  // Select Region to split through.
  Node* region;
  if (!base_is_phi) {
    assert(mem->is_Phi(), "sanity");
    region = mem->in(0);
    // Skip if the region dominates some control edge of the address.
    if (!MemNode::all_controls_dominate(address, region))
      return NULL;
  } else if (!mem->is_Phi()) {
    assert(base_is_phi, "sanity");
    region = base->in(0);
    // Skip if the region dominates some control edge of the memory.
    if (!MemNode::all_controls_dominate(mem, region))
      return NULL;
  } else if (base->in(0) != mem->in(0)) {
    assert(base_is_phi && mem->is_Phi(), "sanity");
    if (MemNode::all_controls_dominate(mem, base->in(0))) {
      region = base->in(0);
    } else if (MemNode::all_controls_dominate(address, mem->in(0))) {
      region = mem->in(0);
    } else {
      return NULL; // complex graph
    }
  } else {
    assert(base->in(0) == mem->in(0), "sanity");
    region = mem->in(0);
  }

  const Type* this_type = this->bottom_type();
  int this_index  = C->get_alias_index(t_oop);
  int this_offset = t_oop->offset();
  int this_iid    = t_oop->instance_id();
  if (!t_oop->is_known_instance() && load_boxed_values) {
    // Use _idx of address base for boxed values.
    this_iid = base->_idx;
  }
  PhaseIterGVN* igvn = phase->is_IterGVN();
  Node* phi = new PhiNode(region, this_type, NULL, mem->_idx, this_iid, this_index, this_offset);
  for (uint i = 1; i < region->req(); i++) {
    Node* x;
    Node* the_clone = NULL;
    Node* in = region->in(i);
    if (region->is_CountedLoop() && region->as_Loop()->is_strip_mined() && i == LoopNode::EntryControl &&
        in != NULL && in->is_OuterStripMinedLoop()) {
      // No node should go in the outer strip mined loop
      in = in->in(LoopNode::EntryControl);
    }
    if (in == NULL || in == C->top()) {
      x = C->top();      // Dead path?  Use a dead data op
    } else {
      x = this->clone();        // Else clone up the data op
      the_clone = x;            // Remember for possible deletion.
      // Alter data node to use pre-phi inputs
      if (this->in(0) == region) {
        x->set_req(0, in);
      } else {
        x->set_req(0, NULL);
      }
      if (mem->is_Phi() && (mem->in(0) == region)) {
        x->set_req(Memory, mem->in(i)); // Use pre-Phi input for the clone.
      }
      if (address->is_Phi() && address->in(0) == region) {
        x->set_req(Address, address->in(i)); // Use pre-Phi input for the clone
      }
      if (base_is_phi && (base->in(0) == region)) {
        Node* base_x = base->in(i); // Clone address for loads from boxed objects.
        Node* adr_x = phase->transform(new AddPNode(base_x,base_x,address->in(AddPNode::Offset)));
        x->set_req(Address, adr_x);
      }
    }
    // Check for a 'win' on some paths
    const Type *t = x->Value(igvn);

    bool singleton = t->singleton();

    // See comments in PhaseIdealLoop::split_thru_phi().
    if (singleton && t == Type::TOP) {
      singleton &= region->is_Loop() && (i != LoopNode::EntryControl);
    }

    if (singleton) {
      x = igvn->makecon(t);
    } else {
      // We now call Identity to try to simplify the cloned node.
      // Note that some Identity methods call phase->type(this).
      // Make sure that the type array is big enough for
      // our new node, even though we may throw the node away.
      // (This tweaking with igvn only works because x is a new node.)
      igvn->set_type(x, t);
      // If x is a TypeNode, capture any more-precise type permanently into Node
      // otherwise it will be not updated during igvn->transform since
      // igvn->type(x) is set to x->Value() already.
      x->raise_bottom_type(t);
      Node* y = x->Identity(igvn);
      if (y != x) {
        x = y;
      } else {
        y = igvn->hash_find_insert(x);
        if (y) {
          x = y;
        } else {
          // Else x is a new node we are keeping
          // We do not need register_new_node_with_optimizer
          // because set_type has already been called.
          igvn->_worklist.push(x);
        }
      }
    }
    if (x != the_clone && the_clone != NULL) {
      igvn->remove_dead_node(the_clone);
    }
    phi->set_req(i, x);
  }
  // Record Phi
  igvn->register_new_node_with_optimizer(phi);
  return phi;
}

AllocateNode* LoadNode::is_new_object_mark_load(PhaseGVN *phase) const {
  if (Opcode() == Op_LoadX) {
    Node* address = in(MemNode::Address);
    AllocateNode* alloc = AllocateNode::Ideal_allocation(address, phase);
    Node* mem = in(MemNode::Memory);
    if (alloc != NULL && mem->is_Proj() &&
        mem->in(0) != NULL &&
        mem->in(0) == alloc->initialization() &&
        alloc->initialization()->proj_out_or_null(0) != NULL) {
      return alloc;
    }
  }
  return NULL;
}


//------------------------------Ideal------------------------------------------
// If the load is from Field memory and the pointer is non-null, it might be possible to
// zero out the control input.
// If the offset is constant and the base is an object allocation,
// try to hook me up to the exact initializing store.
Node *LoadNode::Ideal(PhaseGVN *phase, bool can_reshape) {
  Node* p = MemNode::Ideal_common(phase, can_reshape);
  if (p)  return (p == NodeSentinel) ? NULL : p;

  Node* ctrl    = in(MemNode::Control);
  Node* address = in(MemNode::Address);
  bool progress = false;

  bool addr_mark = ((phase->type(address)->isa_oopptr() || phase->type(address)->isa_narrowoop()) &&
         phase->type(address)->is_ptr()->offset() == oopDesc::mark_offset_in_bytes());

  // Skip up past a SafePoint control.  Cannot do this for Stores because
  // pointer stores & cardmarks must stay on the same side of a SafePoint.
  if( ctrl != NULL && ctrl->Opcode() == Op_SafePoint &&
      phase->C->get_alias_index(phase->type(address)->is_ptr()) != Compile::AliasIdxRaw  &&
      !addr_mark &&
      (depends_only_on_test() || has_unknown_control_dependency())) {
    ctrl = ctrl->in(0);
    set_req(MemNode::Control,ctrl);
    progress = true;
  }

  intptr_t ignore = 0;
  Node*    base   = AddPNode::Ideal_base_and_offset(address, phase, ignore);
  if (base != NULL
      && phase->C->get_alias_index(phase->type(address)->is_ptr()) != Compile::AliasIdxRaw) {
    // Check for useless control edge in some common special cases
    if (in(MemNode::Control) != NULL
        && can_remove_control()
        && phase->type(base)->higher_equal(TypePtr::NOTNULL)
        && all_controls_dominate(base, phase->C->start())) {
      // A method-invariant, non-null address (constant or 'this' argument).
      set_req(MemNode::Control, NULL);
      progress = true;
    }
  }

  Node* mem = in(MemNode::Memory);
  const TypePtr *addr_t = phase->type(address)->isa_ptr();

  if (can_reshape && (addr_t != NULL)) {
    // try to optimize our memory input
    Node* opt_mem = MemNode::optimize_memory_chain(mem, addr_t, this, phase);
    if (opt_mem != mem) {
      set_req_X(MemNode::Memory, opt_mem, phase);
      if (phase->type( opt_mem ) == Type::TOP) return NULL;
      return this;
    }
    const TypeOopPtr *t_oop = addr_t->isa_oopptr();
    if ((t_oop != NULL) &&
        (t_oop->is_known_instance_field() ||
         t_oop->is_ptr_to_boxed_value())) {
      PhaseIterGVN *igvn = phase->is_IterGVN();
      assert(igvn != NULL, "must be PhaseIterGVN when can_reshape is true");
      if (igvn->_worklist.member(opt_mem)) {
        // Delay this transformation until memory Phi is processed.
        igvn->_worklist.push(this);
        return NULL;
      }
      // Split instance field load through Phi.
      Node* result = split_through_phi(phase);
      if (result != NULL) return result;

      if (t_oop->is_ptr_to_boxed_value()) {
        Node* result = eliminate_autobox(igvn);
        if (result != NULL) return result;
      }
    }
  }

  // Is there a dominating load that loads the same value?  Leave
  // anything that is not a load of a field/array element (like
  // barriers etc.) alone
  if (in(0) != NULL && !adr_type()->isa_rawptr() && can_reshape) {
    for (DUIterator_Fast imax, i = mem->fast_outs(imax); i < imax; i++) {
      Node *use = mem->fast_out(i);
      if (use != this &&
          use->Opcode() == Opcode() &&
          use->in(0) != NULL &&
          use->in(0) != in(0) &&
          use->in(Address) == in(Address)) {
        Node* ctl = in(0);
        for (int i = 0; i < 10 && ctl != NULL; i++) {
          ctl = IfNode::up_one_dom(ctl);
          if (ctl == use->in(0)) {
            set_req(0, use->in(0));
            return this;
          }
        }
      }
    }
  }

  // Check for prior store with a different base or offset; make Load
  // independent.  Skip through any number of them.  Bail out if the stores
  // are in an endless dead cycle and report no progress.  This is a key
  // transform for Reflection.  However, if after skipping through the Stores
  // we can't then fold up against a prior store do NOT do the transform as
  // this amounts to using the 'Oracle' model of aliasing.  It leaves the same
  // array memory alive twice: once for the hoisted Load and again after the
  // bypassed Store.  This situation only works if EVERYBODY who does
  // anti-dependence work knows how to bypass.  I.e. we need all
  // anti-dependence checks to ask the same Oracle.  Right now, that Oracle is
  // the alias index stuff.  So instead, peek through Stores and IFF we can
  // fold up, do so.
  Node* prev_mem = find_previous_store(phase);
  if (prev_mem != NULL) {
    Node* value = can_see_arraycopy_value(prev_mem, phase);
    if (value != NULL) {
      return value;
    }
  }
  // Steps (a), (b):  Walk past independent stores to find an exact match.
  if (prev_mem != NULL && prev_mem != in(MemNode::Memory)) {
    // (c) See if we can fold up on the spot, but don't fold up here.
    // Fold-up might require truncation (for LoadB/LoadS/LoadUS) or
    // just return a prior value, which is done by Identity calls.
    if (can_see_stored_value(prev_mem, phase)) {
      // Make ready for step (d):
      set_req_X(MemNode::Memory, prev_mem, phase);
      return this;
    }
  }

  return progress ? this : NULL;
}

// Helper to recognize certain Klass fields which are invariant across
// some group of array types (e.g., int[] or all T[] where T < Object).
const Type*
LoadNode::load_array_final_field(const TypeKlassPtr *tkls,
                                 ciKlass* klass) const {
  if (tkls->offset() == in_bytes(Klass::modifier_flags_offset())) {
    // The field is Klass::_modifier_flags.  Return its (constant) value.
    // (Folds up the 2nd indirection in aClassConstant.getModifiers().)
    assert(this->Opcode() == Op_LoadI, "must load an int from _modifier_flags");
    return TypeInt::make(klass->modifier_flags());
  }
  if (tkls->offset() == in_bytes(Klass::access_flags_offset())) {
    // The field is Klass::_access_flags.  Return its (constant) value.
    // (Folds up the 2nd indirection in Reflection.getClassAccessFlags(aClassConstant).)
    assert(this->Opcode() == Op_LoadI, "must load an int from _access_flags");
    return TypeInt::make(klass->access_flags());
  }
  if (tkls->offset() == in_bytes(Klass::layout_helper_offset())) {
    // The field is Klass::_layout_helper.  Return its constant value if known.
    assert(this->Opcode() == Op_LoadI, "must load an int from _layout_helper");
    return TypeInt::make(klass->layout_helper());
  }

  // No match.
  return NULL;
}

//------------------------------Value-----------------------------------------
const Type* LoadNode::Value(PhaseGVN* phase) const {
  // Either input is TOP ==> the result is TOP
  Node* mem = in(MemNode::Memory);
  const Type *t1 = phase->type(mem);
  if (t1 == Type::TOP)  return Type::TOP;
  Node* adr = in(MemNode::Address);
  const TypePtr* tp = phase->type(adr)->isa_ptr();
  if (tp == NULL || tp->empty())  return Type::TOP;
  int off = tp->offset();
  assert(off != Type::OffsetTop, "case covered by TypePtr::empty");
  Compile* C = phase->C;

  // Try to guess loaded type from pointer type
  if (tp->isa_aryptr()) {
    const TypeAryPtr* ary = tp->is_aryptr();
    const Type* t = ary->elem();

    // Determine whether the reference is beyond the header or not, by comparing
    // the offset against the offset of the start of the array's data.
    // Different array types begin at slightly different offsets (12 vs. 16).
    // We choose T_BYTE as an example base type that is least restrictive
    // as to alignment, which will therefore produce the smallest
    // possible base offset.
    const int min_base_off = arrayOopDesc::base_offset_in_bytes(T_BYTE);
    const bool off_beyond_header = (off >= min_base_off);

    // Try to constant-fold a stable array element.
    if (FoldStableValues && !is_mismatched_access() && ary->is_stable()) {
      // Make sure the reference is not into the header and the offset is constant
      ciObject* aobj = ary->const_oop();
      if (aobj != NULL && off_beyond_header && adr->is_AddP() && off != Type::OffsetBot) {
        int stable_dimension = (ary->stable_dimension() > 0 ? ary->stable_dimension() - 1 : 0);
        const Type* con_type = Type::make_constant_from_array_element(aobj->as_array(), off,
                                                                      stable_dimension,
                                                                      memory_type(), is_unsigned());
        if (con_type != NULL) {
          return con_type;
        }
      }
    }

    // Don't do this for integer types. There is only potential profit if
    // the element type t is lower than _type; that is, for int types, if _type is
    // more restrictive than t.  This only happens here if one is short and the other
    // char (both 16 bits), and in those cases we've made an intentional decision
    // to use one kind of load over the other. See AndINode::Ideal and 4965907.
    // Also, do not try to narrow the type for a LoadKlass, regardless of offset.
    //
    // Yes, it is possible to encounter an expression like (LoadKlass p1:(AddP x x 8))
    // where the _gvn.type of the AddP is wider than 8.  This occurs when an earlier
    // copy p0 of (AddP x x 8) has been proven equal to p1, and the p0 has been
    // subsumed by p1.  If p1 is on the worklist but has not yet been re-transformed,
    // it is possible that p1 will have a type like Foo*[int+]:NotNull*+any.
    // In fact, that could have been the original type of p1, and p1 could have
    // had an original form like p1:(AddP x x (LShiftL quux 3)), where the
    // expression (LShiftL quux 3) independently optimized to the constant 8.
    if ((t->isa_int() == NULL) && (t->isa_long() == NULL)
        && (_type->isa_vect() == NULL)
        && t->isa_inlinetype() == NULL
        && Opcode() != Op_LoadKlass && Opcode() != Op_LoadNKlass) {
      // t might actually be lower than _type, if _type is a unique
      // concrete subclass of abstract class t.
      if (off_beyond_header || off == Type::OffsetBot) {  // is the offset beyond the header?
        const Type* jt = t->join_speculative(_type);
        // In any case, do not allow the join, per se, to empty out the type.
        if (jt->empty() && !t->empty()) {
          // This can happen if a interface-typed array narrows to a class type.
          jt = _type;
        }
#ifdef ASSERT
        if (phase->C->eliminate_boxing() && adr->is_AddP()) {
          // The pointers in the autobox arrays are always non-null
          Node* base = adr->in(AddPNode::Base);
          if ((base != NULL) && base->is_DecodeN()) {
            // Get LoadN node which loads IntegerCache.cache field
            base = base->in(1);
          }
          if ((base != NULL) && base->is_Con()) {
            const TypeAryPtr* base_type = base->bottom_type()->isa_aryptr();
            if ((base_type != NULL) && base_type->is_autobox_cache()) {
              // It could be narrow oop
              assert(jt->make_ptr()->ptr() == TypePtr::NotNull,"sanity");
            }
          }
        }
#endif
        return jt;
      }
    }
  } else if (tp->base() == Type::InstPtr) {
    assert( off != Type::OffsetBot ||
            // arrays can be cast to Objects
            !tp->isa_instptr() ||
            tp->is_instptr()->instance_klass()->is_java_lang_Object() ||
            // Default value load
            tp->is_instptr()->instance_klass() == ciEnv::current()->Class_klass() ||
            // unsafe field access may not have a constant offset
            C->has_unsafe_access(),
            "Field accesses must be precise" );
    // For oop loads, we expect the _type to be precise.

    const TypeInstPtr* tinst = tp->is_instptr();
    BasicType bt = memory_type();

    // Optimize loads from constant fields.
    ciObject* const_oop = tinst->const_oop();
    if (!is_mismatched_access() && off != Type::OffsetBot && const_oop != NULL && const_oop->is_instance()) {
      ciType* mirror_type = const_oop->as_instance()->java_mirror_type();
      if (mirror_type != NULL) {
        const Type* const_oop = NULL;
        ciInlineKlass* vk = mirror_type->is_inlinetype() ? mirror_type->as_inline_klass() : NULL;
        // Fold default value loads
        if (vk != NULL && off == vk->default_value_offset()) {
          const_oop = TypeInstPtr::make(vk->default_instance());
        }
        // Fold class mirror loads
        if (off == java_lang_Class::primary_mirror_offset()) {
          const_oop = (vk == NULL) ? TypePtr::NULL_PTR : TypeInstPtr::make(vk->ref_instance());
        } else if (off == java_lang_Class::secondary_mirror_offset()) {
          const_oop = (vk == NULL) ? TypePtr::NULL_PTR : TypeInstPtr::make(vk->val_instance());
        }
        if (const_oop != NULL) {
          return (bt == T_NARROWOOP) ? const_oop->make_narrowoop() : const_oop;
        }
      }
      const Type* con_type = Type::make_constant_from_field(const_oop->as_instance(), off, is_unsigned(), bt);
      if (con_type != NULL) {
        return con_type;
      }
    }
  } else if (tp->base() == Type::KlassPtr || tp->base() == Type::InstKlassPtr || tp->base() == Type::AryKlassPtr) {
    assert(off != Type::OffsetBot ||
            !tp->isa_instklassptr() ||
           // arrays can be cast to Objects
           tp->isa_instklassptr()->instance_klass()->is_java_lang_Object() ||
           // also allow array-loading from the primary supertype
           // array during subtype checks
           Opcode() == Op_LoadKlass,
           "Field accesses must be precise");
    // For klass/static loads, we expect the _type to be precise
  } else if (tp->base() == Type::RawPtr && !StressReflectiveCode) {
    if (adr->is_Load() && off == 0) {
      /* With mirrors being an indirect in the Klass*
       * the VM is now using two loads. LoadKlass(LoadP(LoadP(Klass, mirror_offset), zero_offset))
       * The LoadP from the Klass has a RawPtr type (see LibraryCallKit::load_mirror_from_klass).
       *
       * So check the type and klass of the node before the LoadP.
       */
      Node* adr2 = adr->in(MemNode::Address);
      const TypeKlassPtr* tkls = phase->type(adr2)->isa_klassptr();
      if (tkls != NULL) {
        if (tkls->is_loaded() && tkls->klass_is_exact() && tkls->offset() == in_bytes(Klass::java_mirror_offset())) {
          ciKlass* klass = tkls->exact_klass();
          assert(adr->Opcode() == Op_LoadP, "must load an oop from _java_mirror");
          assert(Opcode() == Op_LoadP, "must load an oop from _java_mirror");
          return TypeInstPtr::make(klass->java_mirror());
        }
      }
    } else {
      // Check for a load of the default value offset from the InlineKlassFixedBlock:
      // LoadI(LoadP(inline_klass, adr_inlineklass_fixed_block_offset), default_value_offset_offset)
      intptr_t offset = 0;
      Node* base = AddPNode::Ideal_base_and_offset(adr, phase, offset);
      if (base != NULL && base->is_Load() && offset == in_bytes(InlineKlass::default_value_offset_offset())) {
        const TypeKlassPtr* tkls = phase->type(base->in(MemNode::Address))->isa_klassptr();
        if (tkls != NULL && tkls->is_loaded() && tkls->klass_is_exact() && tkls->exact_klass()->is_inlinetype() &&
            tkls->offset() == in_bytes(InstanceKlass::adr_inlineklass_fixed_block_offset())) {
          assert(base->Opcode() == Op_LoadP, "must load an oop from klass");
          assert(Opcode() == Op_LoadI, "must load an int from fixed block");
          return TypeInt::make(tkls->exact_klass()->as_inline_klass()->default_value_offset());
        }
      }
    }
  }

  const TypeKlassPtr *tkls = tp->isa_klassptr();
  if (tkls != NULL && !StressReflectiveCode) {
    if (tkls->is_loaded() && tkls->klass_is_exact()) {
      ciKlass* klass = tkls->exact_klass();
      // We are loading a field from a Klass metaobject whose identity
      // is known at compile time (the type is "exact" or "precise").
      // Check for fields we know are maintained as constants by the VM.
      if (tkls->offset() == in_bytes(Klass::super_check_offset_offset())) {
        // The field is Klass::_super_check_offset.  Return its (constant) value.
        // (Folds up type checking code.)
        assert(Opcode() == Op_LoadI, "must load an int from _super_check_offset");
        return TypeInt::make(klass->super_check_offset());
      }
      // Compute index into primary_supers array
      juint depth = (tkls->offset() - in_bytes(Klass::primary_supers_offset())) / sizeof(Klass*);
      // Check for overflowing; use unsigned compare to handle the negative case.
      if( depth < ciKlass::primary_super_limit() ) {
        // The field is an element of Klass::_primary_supers.  Return its (constant) value.
        // (Folds up type checking code.)
        assert(Opcode() == Op_LoadKlass, "must load a klass from _primary_supers");
        ciKlass *ss = klass->super_of_depth(depth);
        return ss ? TypeKlassPtr::make(ss) : TypePtr::NULL_PTR;
      }
      const Type* aift = load_array_final_field(tkls, klass);
      if (aift != NULL)  return aift;
    }

    // We can still check if we are loading from the primary_supers array at a
    // shallow enough depth.  Even though the klass is not exact, entries less
    // than or equal to its super depth are correct.
    if (tkls->is_loaded()) {
      ciKlass* klass = NULL;
      if (tkls->isa_instklassptr()) {
        klass = tkls->is_instklassptr()->instance_klass();
      } else {
        int dims;
        const Type* inner = tkls->is_aryklassptr()->base_element_type(dims);
        if (inner->isa_instklassptr()) {
          klass = inner->is_instklassptr()->instance_klass();
          klass = ciObjArrayKlass::make(klass, dims);
        }
      }
      if (klass != NULL) {
        // Compute index into primary_supers array
        juint depth = (tkls->offset() - in_bytes(Klass::primary_supers_offset())) / sizeof(Klass*);
        // Check for overflowing; use unsigned compare to handle the negative case.
        if (depth < ciKlass::primary_super_limit() &&
            depth <= klass->super_depth()) { // allow self-depth checks to handle self-check case
          // The field is an element of Klass::_primary_supers.  Return its (constant) value.
          // (Folds up type checking code.)
          assert(Opcode() == Op_LoadKlass, "must load a klass from _primary_supers");
          ciKlass *ss = klass->super_of_depth(depth);
          return ss ? TypeKlassPtr::make(ss) : TypePtr::NULL_PTR;
        }
      }
    }

    // If the type is enough to determine that the thing is not an array,
    // we can give the layout_helper a positive interval type.
    // This will help short-circuit some reflective code.
    if (tkls->offset() == in_bytes(Klass::layout_helper_offset()) &&
        tkls->isa_instklassptr() && // not directly typed as an array
        !tkls->is_instklassptr()->instance_klass()->is_java_lang_Object() // not the supertype of all T[] and specifically not Serializable & Cloneable
        ) {
      // Note:  When interfaces are reliable, we can narrow the interface
      // test to (klass != Serializable && klass != Cloneable).
      assert(Opcode() == Op_LoadI, "must load an int from _layout_helper");
      jint min_size = Klass::instance_layout_helper(oopDesc::header_size(), false);
      // The key property of this type is that it folds up tests
      // for array-ness, since it proves that the layout_helper is positive.
      // Thus, a generic value like the basic object layout helper works fine.
      return TypeInt::make(min_size, max_jint, Type::WidenMin);
    }
  }

  // If we are loading from a freshly-allocated object, produce a zero,
  // if the load is provably beyond the header of the object.
  // (Also allow a variable load from a fresh array to produce zero.)
  const TypeOopPtr *tinst = tp->isa_oopptr();
  bool is_instance = (tinst != NULL) && tinst->is_known_instance_field();
  bool is_boxed_value = (tinst != NULL) && tinst->is_ptr_to_boxed_value();
  if (ReduceFieldZeroing || is_instance || is_boxed_value) {
    Node* value = can_see_stored_value(mem,phase);
    if (value != NULL && value->is_Con()) {
      assert(value->bottom_type()->higher_equal(_type),"sanity");
      return value->bottom_type();
    }
  }

  bool is_vect = (_type->isa_vect() != NULL);
  if (is_instance && !is_vect) {
    // If we have an instance type and our memory input is the
    // programs's initial memory state, there is no matching store,
    // so just return a zero of the appropriate type -
    // except if it is vectorized - then we have no zero constant.
    Node *mem = in(MemNode::Memory);
    if (mem->is_Parm() && mem->in(0)->is_Start()) {
      assert(mem->as_Parm()->_con == TypeFunc::Memory, "must be memory Parm");
      return Type::get_zero_type(_type->basic_type());
    }
  }
  Node* alloc = is_new_object_mark_load(phase);
  if (alloc != NULL) {
    if (EnableValhalla) {
      // The mark word may contain property bits (inline, flat, null-free)
      Node* klass_node = alloc->in(AllocateNode::KlassNode);
      const TypeKlassPtr* tkls = phase->type(klass_node)->is_klassptr();
      if (tkls->is_loaded() && tkls->klass_is_exact()) {
        return TypeX::make(tkls->exact_klass()->prototype_header().value());
      }
    } else {
      return TypeX::make(markWord::prototype().value());
    }
  }

  return _type;
}

//------------------------------match_edge-------------------------------------
// Do we Match on this edge index or not?  Match only the address.
uint LoadNode::match_edge(uint idx) const {
  return idx == MemNode::Address;
}

//--------------------------LoadBNode::Ideal--------------------------------------
//
//  If the previous store is to the same address as this load,
//  and the value stored was larger than a byte, replace this load
//  with the value stored truncated to a byte.  If no truncation is
//  needed, the replacement is done in LoadNode::Identity().
//
Node* LoadBNode::Ideal(PhaseGVN* phase, bool can_reshape) {
  Node* mem = in(MemNode::Memory);
  Node* value = can_see_stored_value(mem,phase);
  if (value != NULL) {
    Node* narrow = Compile::narrow_value(T_BYTE, value, _type, phase, false);
    if (narrow != value) {
      return narrow;
    }
  }
  // Identity call will handle the case where truncation is not needed.
  return LoadNode::Ideal(phase, can_reshape);
}

const Type* LoadBNode::Value(PhaseGVN* phase) const {
  Node* mem = in(MemNode::Memory);
  Node* value = can_see_stored_value(mem,phase);
  if (value != NULL && value->is_Con() &&
      !value->bottom_type()->higher_equal(_type)) {
    // If the input to the store does not fit with the load's result type,
    // it must be truncated. We can't delay until Ideal call since
    // a singleton Value is needed for split_thru_phi optimization.
    int con = value->get_int();
    return TypeInt::make((con << 24) >> 24);
  }
  return LoadNode::Value(phase);
}

//--------------------------LoadUBNode::Ideal-------------------------------------
//
//  If the previous store is to the same address as this load,
//  and the value stored was larger than a byte, replace this load
//  with the value stored truncated to a byte.  If no truncation is
//  needed, the replacement is done in LoadNode::Identity().
//
Node* LoadUBNode::Ideal(PhaseGVN* phase, bool can_reshape) {
  Node* mem = in(MemNode::Memory);
  Node* value = can_see_stored_value(mem, phase);
  if (value != NULL) {
    Node* narrow = Compile::narrow_value(T_BOOLEAN, value, _type, phase, false);
    if (narrow != value) {
      return narrow;
    }
  }
  // Identity call will handle the case where truncation is not needed.
  return LoadNode::Ideal(phase, can_reshape);
}

const Type* LoadUBNode::Value(PhaseGVN* phase) const {
  Node* mem = in(MemNode::Memory);
  Node* value = can_see_stored_value(mem,phase);
  if (value != NULL && value->is_Con() &&
      !value->bottom_type()->higher_equal(_type)) {
    // If the input to the store does not fit with the load's result type,
    // it must be truncated. We can't delay until Ideal call since
    // a singleton Value is needed for split_thru_phi optimization.
    int con = value->get_int();
    return TypeInt::make(con & 0xFF);
  }
  return LoadNode::Value(phase);
}

//--------------------------LoadUSNode::Ideal-------------------------------------
//
//  If the previous store is to the same address as this load,
//  and the value stored was larger than a char, replace this load
//  with the value stored truncated to a char.  If no truncation is
//  needed, the replacement is done in LoadNode::Identity().
//
Node* LoadUSNode::Ideal(PhaseGVN* phase, bool can_reshape) {
  Node* mem = in(MemNode::Memory);
  Node* value = can_see_stored_value(mem,phase);
  if (value != NULL) {
    Node* narrow = Compile::narrow_value(T_CHAR, value, _type, phase, false);
    if (narrow != value) {
      return narrow;
    }
  }
  // Identity call will handle the case where truncation is not needed.
  return LoadNode::Ideal(phase, can_reshape);
}

const Type* LoadUSNode::Value(PhaseGVN* phase) const {
  Node* mem = in(MemNode::Memory);
  Node* value = can_see_stored_value(mem,phase);
  if (value != NULL && value->is_Con() &&
      !value->bottom_type()->higher_equal(_type)) {
    // If the input to the store does not fit with the load's result type,
    // it must be truncated. We can't delay until Ideal call since
    // a singleton Value is needed for split_thru_phi optimization.
    int con = value->get_int();
    return TypeInt::make(con & 0xFFFF);
  }
  return LoadNode::Value(phase);
}

//--------------------------LoadSNode::Ideal--------------------------------------
//
//  If the previous store is to the same address as this load,
//  and the value stored was larger than a short, replace this load
//  with the value stored truncated to a short.  If no truncation is
//  needed, the replacement is done in LoadNode::Identity().
//
Node* LoadSNode::Ideal(PhaseGVN* phase, bool can_reshape) {
  Node* mem = in(MemNode::Memory);
  Node* value = can_see_stored_value(mem,phase);
  if (value != NULL) {
    Node* narrow = Compile::narrow_value(T_SHORT, value, _type, phase, false);
    if (narrow != value) {
      return narrow;
    }
  }
  // Identity call will handle the case where truncation is not needed.
  return LoadNode::Ideal(phase, can_reshape);
}

const Type* LoadSNode::Value(PhaseGVN* phase) const {
  Node* mem = in(MemNode::Memory);
  Node* value = can_see_stored_value(mem,phase);
  if (value != NULL && value->is_Con() &&
      !value->bottom_type()->higher_equal(_type)) {
    // If the input to the store does not fit with the load's result type,
    // it must be truncated. We can't delay until Ideal call since
    // a singleton Value is needed for split_thru_phi optimization.
    int con = value->get_int();
    return TypeInt::make((con << 16) >> 16);
  }
  return LoadNode::Value(phase);
}

//=============================================================================
//----------------------------LoadKlassNode::make------------------------------
// Polymorphic factory method:
Node* LoadKlassNode::make(PhaseGVN& gvn, Node* ctl, Node* mem, Node* adr, const TypePtr* at,
                          const TypeKlassPtr* tk) {
  // sanity check the alias category against the created node type
  const TypePtr *adr_type = adr->bottom_type()->isa_ptr();
  assert(adr_type != NULL, "expecting TypeKlassPtr");
#ifdef _LP64
  if (adr_type->is_ptr_to_narrowklass()) {
    assert(UseCompressedClassPointers, "no compressed klasses");
    Node* load_klass = gvn.transform(new LoadNKlassNode(ctl, mem, adr, at, tk->make_narrowklass(), MemNode::unordered));
    return new DecodeNKlassNode(load_klass, load_klass->bottom_type()->make_ptr());
  }
#endif
  assert(!adr_type->is_ptr_to_narrowklass() && !adr_type->is_ptr_to_narrowoop(), "should have got back a narrow oop");
  return new LoadKlassNode(ctl, mem, adr, at, tk, MemNode::unordered);
}

//------------------------------Value------------------------------------------
const Type* LoadKlassNode::Value(PhaseGVN* phase) const {
  return klass_value_common(phase);
}

// In most cases, LoadKlassNode does not have the control input set. If the control
// input is set, it must not be removed (by LoadNode::Ideal()).
bool LoadKlassNode::can_remove_control() const {
  return false;
}

const Type* LoadNode::klass_value_common(PhaseGVN* phase) const {
  // Either input is TOP ==> the result is TOP
  const Type *t1 = phase->type( in(MemNode::Memory) );
  if (t1 == Type::TOP)  return Type::TOP;
  Node *adr = in(MemNode::Address);
  const Type *t2 = phase->type( adr );
  if (t2 == Type::TOP)  return Type::TOP;
  const TypePtr *tp = t2->is_ptr();
  if (TypePtr::above_centerline(tp->ptr()) ||
      tp->ptr() == TypePtr::Null)  return Type::TOP;

  // Return a more precise klass, if possible
  const TypeInstPtr *tinst = tp->isa_instptr();
  if (tinst != NULL) {
    ciInstanceKlass* ik = tinst->instance_klass();
    int offset = tinst->offset();
    if (ik == phase->C->env()->Class_klass()
        && (offset == java_lang_Class::klass_offset() ||
            offset == java_lang_Class::array_klass_offset())) {
      // We are loading a special hidden field from a Class mirror object,
      // the field which points to the VM's Klass metaobject.
      bool null_free = false;
      ciType* t = tinst->java_mirror_type(&null_free);
      // java_mirror_type returns non-null for compile-time Class constants.
      if (t != NULL) {
        // constant oop => constant klass
        if (offset == java_lang_Class::array_klass_offset()) {
          if (t->is_void()) {
            // We cannot create a void array.  Since void is a primitive type return null
            // klass.  Users of this result need to do a null check on the returned klass.
            return TypePtr::NULL_PTR;
          }
          return TypeKlassPtr::make(ciArrayKlass::make(t, null_free));
        }
        if (!t->is_klass()) {
          // a primitive Class (e.g., int.class) has NULL for a klass field
          return TypePtr::NULL_PTR;
        }
        // (Folds up the 1st indirection in aClassConstant.getModifiers().)
        return TypeKlassPtr::make(t->as_klass());
      }
      // non-constant mirror, so we can't tell what's going on
    }
    if (!tinst->is_loaded())
      return _type;             // Bail out if not loaded
    if (offset == oopDesc::klass_offset_in_bytes()) {
      return tinst->as_klass_type(true);
    }
  }

  // Check for loading klass from an array
  const TypeAryPtr* tary = tp->isa_aryptr();
  if (tary != NULL && tary->elem() != Type::BOTTOM &&
      tary->offset() == oopDesc::klass_offset_in_bytes()) {
    return tary->as_klass_type(true);
  }

  // Check for loading klass from an array klass
  const TypeKlassPtr *tkls = tp->isa_klassptr();
  if (tkls != NULL && !StressReflectiveCode) {
    if (!tkls->is_loaded())
     return _type;             // Bail out if not loaded
    if (tkls->isa_aryklassptr() && tkls->is_aryklassptr()->elem()->isa_klassptr() &&
        tkls->offset() == in_bytes(ObjArrayKlass::element_klass_offset())) {
      // // Always returning precise element type is incorrect,
      // // e.g., element type could be object and array may contain strings
      // return TypeKlassPtr::make(TypePtr::Constant, elem, 0);

      // The array's TypeKlassPtr was declared 'precise' or 'not precise'
      // according to the element type's subclassing.
      return tkls->is_aryklassptr()->elem();
    }
    if (tkls->isa_instklassptr() != NULL && tkls->klass_is_exact() &&
        tkls->offset() == in_bytes(Klass::super_offset())) {
      ciKlass* sup = tkls->is_instklassptr()->instance_klass()->super();
      // The field is Klass::_super.  Return its (constant) value.
      // (Folds up the 2nd indirection in aClassConstant.getSuperClass().)
      return sup ? TypeKlassPtr::make(sup) : TypePtr::NULL_PTR;
    }
  }

  // Bailout case
  return LoadNode::Value(phase);
}

//------------------------------Identity---------------------------------------
// To clean up reflective code, simplify k.java_mirror.as_klass to plain k.
// Also feed through the klass in Allocate(...klass...)._klass.
Node* LoadKlassNode::Identity(PhaseGVN* phase) {
  return klass_identity_common(phase);
}

Node* LoadNode::klass_identity_common(PhaseGVN* phase) {
  Node* x = LoadNode::Identity(phase);
  if (x != this)  return x;

  // Take apart the address into an oop and offset.
  // Return 'this' if we cannot.
  Node*    adr    = in(MemNode::Address);
  intptr_t offset = 0;
  Node*    base   = AddPNode::Ideal_base_and_offset(adr, phase, offset);
  if (base == NULL)     return this;
  const TypeOopPtr* toop = phase->type(adr)->isa_oopptr();
  if (toop == NULL)     return this;

  // Step over potential GC barrier for OopHandle resolve
  BarrierSetC2* bs = BarrierSet::barrier_set()->barrier_set_c2();
  if (bs->is_gc_barrier_node(base)) {
    base = bs->step_over_gc_barrier(base);
  }

  // We can fetch the klass directly through an AllocateNode.
  // This works even if the klass is not constant (clone or newArray).
  if (offset == oopDesc::klass_offset_in_bytes()) {
    Node* allocated_klass = AllocateNode::Ideal_klass(base, phase);
    if (allocated_klass != NULL) {
      return allocated_klass;
    }
  }

  // Simplify k.java_mirror.as_klass to plain k, where k is a Klass*.
  // See inline_native_Class_query for occurrences of these patterns.
  // Java Example:  x.getClass().isAssignableFrom(y)
  //
  // This improves reflective code, often making the Class
  // mirror go completely dead.  (Current exception:  Class
  // mirrors may appear in debug info, but we could clean them out by
  // introducing a new debug info operator for Klass.java_mirror).

  if (toop->isa_instptr() && toop->is_instptr()->instance_klass() == phase->C->env()->Class_klass()
      && offset == java_lang_Class::klass_offset()) {
    if (base->is_Load()) {
      Node* base2 = base->in(MemNode::Address);
      if (base2->is_Load()) { /* direct load of a load which is the OopHandle */
        Node* adr2 = base2->in(MemNode::Address);
        const TypeKlassPtr* tkls = phase->type(adr2)->isa_klassptr();
        if (tkls != NULL && !tkls->empty()
            && (tkls->isa_instklassptr() || tkls->isa_aryklassptr())
            && adr2->is_AddP()
           ) {
          int mirror_field = in_bytes(Klass::java_mirror_offset());
          if (tkls->offset() == mirror_field) {
            return adr2->in(AddPNode::Base);
          }
        }
      }
    }
  }

  return this;
}


//------------------------------Value------------------------------------------
const Type* LoadNKlassNode::Value(PhaseGVN* phase) const {
  const Type *t = klass_value_common(phase);
  if (t == Type::TOP)
    return t;

  return t->make_narrowklass();
}

//------------------------------Identity---------------------------------------
// To clean up reflective code, simplify k.java_mirror.as_klass to narrow k.
// Also feed through the klass in Allocate(...klass...)._klass.
Node* LoadNKlassNode::Identity(PhaseGVN* phase) {
  Node *x = klass_identity_common(phase);

  const Type *t = phase->type( x );
  if( t == Type::TOP ) return x;
  if( t->isa_narrowklass()) return x;
  assert (!t->isa_narrowoop(), "no narrow oop here");

  return phase->transform(new EncodePKlassNode(x, t->make_narrowklass()));
}

//------------------------------Value-----------------------------------------
const Type* LoadRangeNode::Value(PhaseGVN* phase) const {
  // Either input is TOP ==> the result is TOP
  const Type *t1 = phase->type( in(MemNode::Memory) );
  if( t1 == Type::TOP ) return Type::TOP;
  Node *adr = in(MemNode::Address);
  const Type *t2 = phase->type( adr );
  if( t2 == Type::TOP ) return Type::TOP;
  const TypePtr *tp = t2->is_ptr();
  if (TypePtr::above_centerline(tp->ptr()))  return Type::TOP;
  const TypeAryPtr *tap = tp->isa_aryptr();
  if( !tap ) return _type;
  return tap->size();
}

//-------------------------------Ideal---------------------------------------
// Feed through the length in AllocateArray(...length...)._length.
Node *LoadRangeNode::Ideal(PhaseGVN *phase, bool can_reshape) {
  Node* p = MemNode::Ideal_common(phase, can_reshape);
  if (p)  return (p == NodeSentinel) ? NULL : p;

  // Take apart the address into an oop and offset.
  // Return 'this' if we cannot.
  Node*    adr    = in(MemNode::Address);
  intptr_t offset = 0;
  Node*    base   = AddPNode::Ideal_base_and_offset(adr, phase,  offset);
  if (base == NULL)     return NULL;
  const TypeAryPtr* tary = phase->type(adr)->isa_aryptr();
  if (tary == NULL)     return NULL;

  // We can fetch the length directly through an AllocateArrayNode.
  // This works even if the length is not constant (clone or newArray).
  if (offset == arrayOopDesc::length_offset_in_bytes()) {
    AllocateArrayNode* alloc = AllocateArrayNode::Ideal_array_allocation(base, phase);
    if (alloc != NULL) {
      Node* allocated_length = alloc->Ideal_length();
      Node* len = alloc->make_ideal_length(tary, phase);
      if (allocated_length != len) {
        // New CastII improves on this.
        return len;
      }
    }
  }

  return NULL;
}

//------------------------------Identity---------------------------------------
// Feed through the length in AllocateArray(...length...)._length.
Node* LoadRangeNode::Identity(PhaseGVN* phase) {
  Node* x = LoadINode::Identity(phase);
  if (x != this)  return x;

  // Take apart the address into an oop and offset.
  // Return 'this' if we cannot.
  Node*    adr    = in(MemNode::Address);
  intptr_t offset = 0;
  Node*    base   = AddPNode::Ideal_base_and_offset(adr, phase, offset);
  if (base == NULL)     return this;
  const TypeAryPtr* tary = phase->type(adr)->isa_aryptr();
  if (tary == NULL)     return this;

  // We can fetch the length directly through an AllocateArrayNode.
  // This works even if the length is not constant (clone or newArray).
  if (offset == arrayOopDesc::length_offset_in_bytes()) {
    AllocateArrayNode* alloc = AllocateArrayNode::Ideal_array_allocation(base, phase);
    if (alloc != NULL) {
      Node* allocated_length = alloc->Ideal_length();
      // Do not allow make_ideal_length to allocate a CastII node.
      Node* len = alloc->make_ideal_length(tary, phase, false);
      if (allocated_length == len) {
        // Return allocated_length only if it would not be improved by a CastII.
        return allocated_length;
      }
    }
  }

  return this;

}

//=============================================================================
//---------------------------StoreNode::make-----------------------------------
// Polymorphic factory method:
StoreNode* StoreNode::make(PhaseGVN& gvn, Node* ctl, Node* mem, Node* adr, const TypePtr* adr_type, Node* val, BasicType bt, MemOrd mo, bool require_atomic_access) {
  assert((mo == unordered || mo == release), "unexpected");
  Compile* C = gvn.C;
  assert(C->get_alias_index(adr_type) != Compile::AliasIdxRaw ||
         ctl != NULL, "raw memory operations should have control edge");

  switch (bt) {
  case T_BOOLEAN: val = gvn.transform(new AndINode(val, gvn.intcon(0x1))); // Fall through to T_BYTE case
  case T_BYTE:    return new StoreBNode(ctl, mem, adr, adr_type, val, mo);
  case T_INT:     return new StoreINode(ctl, mem, adr, adr_type, val, mo);
  case T_CHAR:
  case T_SHORT:   return new StoreCNode(ctl, mem, adr, adr_type, val, mo);
  case T_LONG:    return new StoreLNode(ctl, mem, adr, adr_type, val, mo, require_atomic_access);
  case T_FLOAT:   return new StoreFNode(ctl, mem, adr, adr_type, val, mo);
  case T_DOUBLE:  return new StoreDNode(ctl, mem, adr, adr_type, val, mo, require_atomic_access);
  case T_METADATA:
  case T_ADDRESS:
  case T_PRIMITIVE_OBJECT:
  case T_OBJECT:
#ifdef _LP64
    if (adr->bottom_type()->is_ptr_to_narrowoop()) {
      val = gvn.transform(new EncodePNode(val, val->bottom_type()->make_narrowoop()));
      return new StoreNNode(ctl, mem, adr, adr_type, val, mo);
    } else if (adr->bottom_type()->is_ptr_to_narrowklass() ||
               (UseCompressedClassPointers && val->bottom_type()->isa_klassptr() &&
                adr->bottom_type()->isa_rawptr())) {
      val = gvn.transform(new EncodePKlassNode(val, val->bottom_type()->make_narrowklass()));
      return new StoreNKlassNode(ctl, mem, adr, adr_type, val, mo);
    }
#endif
    {
      return new StorePNode(ctl, mem, adr, adr_type, val, mo);
    }
  default:
    ShouldNotReachHere();
    return (StoreNode*)NULL;
  }
}

//--------------------------bottom_type----------------------------------------
const Type *StoreNode::bottom_type() const {
  return Type::MEMORY;
}

//------------------------------hash-------------------------------------------
uint StoreNode::hash() const {
  // unroll addition of interesting fields
  //return (uintptr_t)in(Control) + (uintptr_t)in(Memory) + (uintptr_t)in(Address) + (uintptr_t)in(ValueIn);

  // Since they are not commoned, do not hash them:
  return NO_HASH;
}

//------------------------------Ideal------------------------------------------
// Change back-to-back Store(, p, x) -> Store(m, p, y) to Store(m, p, x).
// When a store immediately follows a relevant allocation/initialization,
// try to capture it into the initialization, or hoist it above.
Node *StoreNode::Ideal(PhaseGVN *phase, bool can_reshape) {
  Node* p = MemNode::Ideal_common(phase, can_reshape);
  if (p)  return (p == NodeSentinel) ? NULL : p;

  Node* mem     = in(MemNode::Memory);
  Node* address = in(MemNode::Address);
  Node* value   = in(MemNode::ValueIn);
  // Back-to-back stores to same address?  Fold em up.  Generally
  // unsafe if I have intervening uses...  Also disallowed for StoreCM
  // since they must follow each StoreP operation.  Redundant StoreCMs
  // are eliminated just before matching in final_graph_reshape.
  if (phase->C->get_adr_type(phase->C->get_alias_index(adr_type())) != TypeAryPtr::INLINES) {
    Node* st = mem;
    // If Store 'st' has more than one use, we cannot fold 'st' away.
    // For example, 'st' might be the final state at a conditional
    // return.  Or, 'st' might be used by some node which is live at
    // the same time 'st' is live, which might be unschedulable.  So,
    // require exactly ONE user until such time as we clone 'mem' for
    // each of 'mem's uses (thus making the exactly-1-user-rule hold
    // true).
    while (st->is_Store() && st->outcnt() == 1 && st->Opcode() != Op_StoreCM) {
      // Looking at a dead closed cycle of memory?
      assert(st != st->in(MemNode::Memory), "dead loop in StoreNode::Ideal");
      assert(Opcode() == st->Opcode() ||
             st->Opcode() == Op_StoreVector ||
             Opcode() == Op_StoreVector ||
             st->Opcode() == Op_StoreVectorScatter ||
             Opcode() == Op_StoreVectorScatter ||
             phase->C->get_alias_index(adr_type()) == Compile::AliasIdxRaw ||
             (Opcode() == Op_StoreL && st->Opcode() == Op_StoreI) || // expanded ClearArrayNode
             (Opcode() == Op_StoreI && st->Opcode() == Op_StoreL) || // initialization by arraycopy
             (Opcode() == Op_StoreL && st->Opcode() == Op_StoreN) ||
             (is_mismatched_access() || st->as_Store()->is_mismatched_access()),
             "no mismatched stores, except on raw memory: %s %s", NodeClassNames[Opcode()], NodeClassNames[st->Opcode()]);

      if (st->in(MemNode::Address)->eqv_uncast(address) &&
          st->as_Store()->memory_size() <= this->memory_size()) {
        Node* use = st->raw_out(0);
        if (phase->is_IterGVN()) {
          phase->is_IterGVN()->rehash_node_delayed(use);
        }
        // It's OK to do this in the parser, since DU info is always accurate,
        // and the parser always refers to nodes via SafePointNode maps.
        use->set_req_X(MemNode::Memory, st->in(MemNode::Memory), phase);
        return this;
      }
      st = st->in(MemNode::Memory);
    }
  }


  // Capture an unaliased, unconditional, simple store into an initializer.
  // Or, if it is independent of the allocation, hoist it above the allocation.
  if (ReduceFieldZeroing && /*can_reshape &&*/
      mem->is_Proj() && mem->in(0)->is_Initialize()) {
    InitializeNode* init = mem->in(0)->as_Initialize();
    intptr_t offset = init->can_capture_store(this, phase, can_reshape);
    if (offset > 0) {
      Node* moved = init->capture_store(this, offset, phase, can_reshape);
      // If the InitializeNode captured me, it made a raw copy of me,
      // and I need to disappear.
      if (moved != NULL) {
        // %%% hack to ensure that Ideal returns a new node:
        mem = MergeMemNode::make(mem);
        return mem;             // fold me away
      }
    }
  }

  // Fold reinterpret cast into memory operation:
  //    StoreX mem (MoveY2X v) => StoreY mem v
  if (value->is_Move()) {
    const Type* vt = value->in(1)->bottom_type();
    if (has_reinterpret_variant(vt)) {
      if (phase->C->post_loop_opts_phase()) {
        return convert_to_reinterpret_store(*phase, value->in(1), vt);
      } else {
        phase->C->record_for_post_loop_opts_igvn(this); // attempt the transformation once loop opts are over
      }
    }
  }

  return NULL;                  // No further progress
}

//------------------------------Value-----------------------------------------
const Type* StoreNode::Value(PhaseGVN* phase) const {
  // Either input is TOP ==> the result is TOP
  const Type *t1 = phase->type( in(MemNode::Memory) );
  if( t1 == Type::TOP ) return Type::TOP;
  const Type *t2 = phase->type( in(MemNode::Address) );
  if( t2 == Type::TOP ) return Type::TOP;
  const Type *t3 = phase->type( in(MemNode::ValueIn) );
  if( t3 == Type::TOP ) return Type::TOP;
  return Type::MEMORY;
}

//------------------------------Identity---------------------------------------
// Remove redundant stores:
//   Store(m, p, Load(m, p)) changes to m.
//   Store(, p, x) -> Store(m, p, x) changes to Store(m, p, x).
Node* StoreNode::Identity(PhaseGVN* phase) {
  Node* mem = in(MemNode::Memory);
  Node* adr = in(MemNode::Address);
  Node* val = in(MemNode::ValueIn);

  Node* result = this;

  // Load then Store?  Then the Store is useless
  if (val->is_Load() &&
      val->in(MemNode::Address)->eqv_uncast(adr) &&
      val->in(MemNode::Memory )->eqv_uncast(mem) &&
      val->as_Load()->store_Opcode() == Opcode()) {
    result = mem;
  }

  // Two stores in a row of the same value?
  if (result == this &&
      mem->is_Store() &&
      mem->in(MemNode::Address)->eqv_uncast(adr) &&
      mem->in(MemNode::ValueIn)->eqv_uncast(val) &&
      mem->Opcode() == Opcode()) {
    result = mem;
  }

  // Store of zero anywhere into a freshly-allocated object?
  // Then the store is useless.
  // (It must already have been captured by the InitializeNode.)
  if (result == this && ReduceFieldZeroing) {
    // a newly allocated object is already all-zeroes everywhere
    if (mem->is_Proj() && mem->in(0)->is_Allocate() &&
        (phase->type(val)->is_zero_type() || mem->in(0)->in(AllocateNode::DefaultValue) == val)) {
      assert(!phase->type(val)->is_zero_type() || mem->in(0)->in(AllocateNode::DefaultValue) == NULL, "storing null to inline type array is forbidden");
      result = mem;
    }

    if (result == this && phase->type(val)->is_zero_type()) {
      // the store may also apply to zero-bits in an earlier object
      Node* prev_mem = find_previous_store(phase);
      // Steps (a), (b):  Walk past independent stores to find an exact match.
      if (prev_mem != NULL) {
        Node* prev_val = can_see_stored_value(prev_mem, phase);
        if (prev_val != NULL && prev_val == val) {
          // prev_val and val might differ by a cast; it would be good
          // to keep the more informative of the two.
          result = mem;
        }
      }
    }
  }

  PhaseIterGVN* igvn = phase->is_IterGVN();
  if (result != this && igvn != NULL) {
    MemBarNode* trailing = trailing_membar();
    if (trailing != NULL) {
#ifdef ASSERT
      const TypeOopPtr* t_oop = phase->type(in(Address))->isa_oopptr();
      assert(t_oop == NULL || t_oop->is_known_instance_field(), "only for non escaping objects");
#endif
      trailing->remove(igvn);
    }
  }

  return result;
}

//------------------------------match_edge-------------------------------------
// Do we Match on this edge index or not?  Match only memory & value
uint StoreNode::match_edge(uint idx) const {
  return idx == MemNode::Address || idx == MemNode::ValueIn;
}

//------------------------------cmp--------------------------------------------
// Do not common stores up together.  They generally have to be split
// back up anyways, so do not bother.
bool StoreNode::cmp( const Node &n ) const {
  return (&n == this);          // Always fail except on self
}

//------------------------------Ideal_masked_input-----------------------------
// Check for a useless mask before a partial-word store
// (StoreB ... (AndI valIn conIa) )
// If (conIa & mask == mask) this simplifies to
// (StoreB ... (valIn) )
Node *StoreNode::Ideal_masked_input(PhaseGVN *phase, uint mask) {
  Node *val = in(MemNode::ValueIn);
  if( val->Opcode() == Op_AndI ) {
    const TypeInt *t = phase->type( val->in(2) )->isa_int();
    if( t && t->is_con() && (t->get_con() & mask) == mask ) {
      set_req_X(MemNode::ValueIn, val->in(1), phase);
      return this;
    }
  }
  return NULL;
}


//------------------------------Ideal_sign_extended_input----------------------
// Check for useless sign-extension before a partial-word store
// (StoreB ... (RShiftI _ (LShiftI _ valIn conIL ) conIR) )
// If (conIL == conIR && conIR <= num_bits)  this simplifies to
// (StoreB ... (valIn) )
Node *StoreNode::Ideal_sign_extended_input(PhaseGVN *phase, int num_bits) {
  Node *val = in(MemNode::ValueIn);
  if( val->Opcode() == Op_RShiftI ) {
    const TypeInt *t = phase->type( val->in(2) )->isa_int();
    if( t && t->is_con() && (t->get_con() <= num_bits) ) {
      Node *shl = val->in(1);
      if( shl->Opcode() == Op_LShiftI ) {
        const TypeInt *t2 = phase->type( shl->in(2) )->isa_int();
        if( t2 && t2->is_con() && (t2->get_con() == t->get_con()) ) {
          set_req_X(MemNode::ValueIn, shl->in(1), phase);
          return this;
        }
      }
    }
  }
  return NULL;
}

//------------------------------value_never_loaded-----------------------------------
// Determine whether there are any possible loads of the value stored.
// For simplicity, we actually check if there are any loads from the
// address stored to, not just for loads of the value stored by this node.
//
bool StoreNode::value_never_loaded( PhaseTransform *phase) const {
  Node *adr = in(Address);
  const TypeOopPtr *adr_oop = phase->type(adr)->isa_oopptr();
  if (adr_oop == NULL)
    return false;
  if (!adr_oop->is_known_instance_field())
    return false; // if not a distinct instance, there may be aliases of the address
  for (DUIterator_Fast imax, i = adr->fast_outs(imax); i < imax; i++) {
    Node *use = adr->fast_out(i);
    if (use->is_Load() || use->is_LoadStore()) {
      return false;
    }
  }
  return true;
}

MemBarNode* StoreNode::trailing_membar() const {
  if (is_release()) {
    MemBarNode* trailing_mb = NULL;
    for (DUIterator_Fast imax, i = fast_outs(imax); i < imax; i++) {
      Node* u = fast_out(i);
      if (u->is_MemBar()) {
        if (u->as_MemBar()->trailing_store()) {
          assert(u->Opcode() == Op_MemBarVolatile, "");
          assert(trailing_mb == NULL, "only one");
          trailing_mb = u->as_MemBar();
#ifdef ASSERT
          Node* leading = u->as_MemBar()->leading_membar();
          assert(leading->Opcode() == Op_MemBarRelease, "incorrect membar");
          assert(leading->as_MemBar()->leading_store(), "incorrect membar pair");
          assert(leading->as_MemBar()->trailing_membar() == u, "incorrect membar pair");
#endif
        } else {
          assert(u->as_MemBar()->standalone(), "");
        }
      }
    }
    return trailing_mb;
  }
  return NULL;
}


//=============================================================================
//------------------------------Ideal------------------------------------------
// If the store is from an AND mask that leaves the low bits untouched, then
// we can skip the AND operation.  If the store is from a sign-extension
// (a left shift, then right shift) we can skip both.
Node *StoreBNode::Ideal(PhaseGVN *phase, bool can_reshape){
  Node *progress = StoreNode::Ideal_masked_input(phase, 0xFF);
  if( progress != NULL ) return progress;

  progress = StoreNode::Ideal_sign_extended_input(phase, 24);
  if( progress != NULL ) return progress;

  // Finally check the default case
  return StoreNode::Ideal(phase, can_reshape);
}

//=============================================================================
//------------------------------Ideal------------------------------------------
// If the store is from an AND mask that leaves the low bits untouched, then
// we can skip the AND operation
Node *StoreCNode::Ideal(PhaseGVN *phase, bool can_reshape){
  Node *progress = StoreNode::Ideal_masked_input(phase, 0xFFFF);
  if( progress != NULL ) return progress;

  progress = StoreNode::Ideal_sign_extended_input(phase, 16);
  if( progress != NULL ) return progress;

  // Finally check the default case
  return StoreNode::Ideal(phase, can_reshape);
}

//=============================================================================
//------------------------------Identity---------------------------------------
Node* StoreCMNode::Identity(PhaseGVN* phase) {
  // No need to card mark when storing a null ptr
  Node* my_store = in(MemNode::OopStore);
  if (my_store->is_Store()) {
    const Type *t1 = phase->type( my_store->in(MemNode::ValueIn) );
    if( t1 == TypePtr::NULL_PTR ) {
      return in(MemNode::Memory);
    }
  }
  return this;
}

//=============================================================================
//------------------------------Ideal---------------------------------------
Node *StoreCMNode::Ideal(PhaseGVN *phase, bool can_reshape){
  Node* progress = StoreNode::Ideal(phase, can_reshape);
  if (progress != NULL) return progress;

  Node* my_store = in(MemNode::OopStore);
  if (my_store->is_MergeMem()) {
    if (oop_alias_idx() != phase->C->get_alias_index(TypeAryPtr::INLINES) ||
        phase->C->flattened_accesses_share_alias()) {
      // The alias that was recorded is no longer accurate enough.
      Node* mem = my_store->as_MergeMem()->memory_at(oop_alias_idx());
      set_req_X(MemNode::OopStore, mem, phase);
      return this;
    }
  }

  return NULL;
}

//------------------------------Value-----------------------------------------
const Type* StoreCMNode::Value(PhaseGVN* phase) const {
  // Either input is TOP ==> the result is TOP (checked in StoreNode::Value).
  // If extra input is TOP ==> the result is TOP
  const Type* t = phase->type(in(MemNode::OopStore));
  if (t == Type::TOP) {
    return Type::TOP;
  }
  return StoreNode::Value(phase);
}


//=============================================================================
//----------------------------------SCMemProjNode------------------------------
const Type* SCMemProjNode::Value(PhaseGVN* phase) const
{
  if (in(0) == NULL || phase->type(in(0)) == Type::TOP) {
    return Type::TOP;
  }
  return bottom_type();
}

//=============================================================================
//----------------------------------LoadStoreNode------------------------------
LoadStoreNode::LoadStoreNode( Node *c, Node *mem, Node *adr, Node *val, const TypePtr* at, const Type* rt, uint required )
  : Node(required),
    _type(rt),
    _adr_type(at),
    _barrier_data(0)
{
  init_req(MemNode::Control, c  );
  init_req(MemNode::Memory , mem);
  init_req(MemNode::Address, adr);
  init_req(MemNode::ValueIn, val);
  init_class_id(Class_LoadStore);
}

//------------------------------Value-----------------------------------------
const Type* LoadStoreNode::Value(PhaseGVN* phase) const {
  // Either input is TOP ==> the result is TOP
  if (!in(MemNode::Control) || phase->type(in(MemNode::Control)) == Type::TOP) {
    return Type::TOP;
  }
  const Type* t = phase->type(in(MemNode::Memory));
  if (t == Type::TOP) {
    return Type::TOP;
  }
  t = phase->type(in(MemNode::Address));
  if (t == Type::TOP) {
    return Type::TOP;
  }
  t = phase->type(in(MemNode::ValueIn));
  if (t == Type::TOP) {
    return Type::TOP;
  }
  return bottom_type();
}

uint LoadStoreNode::ideal_reg() const {
  return _type->ideal_reg();
}

bool LoadStoreNode::result_not_used() const {
  for( DUIterator_Fast imax, i = fast_outs(imax); i < imax; i++ ) {
    Node *x = fast_out(i);
    if (x->Opcode() == Op_SCMemProj) continue;
    return false;
  }
  return true;
}

MemBarNode* LoadStoreNode::trailing_membar() const {
  MemBarNode* trailing = NULL;
  for (DUIterator_Fast imax, i = fast_outs(imax); i < imax; i++) {
    Node* u = fast_out(i);
    if (u->is_MemBar()) {
      if (u->as_MemBar()->trailing_load_store()) {
        assert(u->Opcode() == Op_MemBarAcquire, "");
        assert(trailing == NULL, "only one");
        trailing = u->as_MemBar();
#ifdef ASSERT
        Node* leading = trailing->leading_membar();
        assert(support_IRIW_for_not_multiple_copy_atomic_cpu || leading->Opcode() == Op_MemBarRelease, "incorrect membar");
        assert(leading->as_MemBar()->leading_load_store(), "incorrect membar pair");
        assert(leading->as_MemBar()->trailing_membar() == trailing, "incorrect membar pair");
#endif
      } else {
        assert(u->as_MemBar()->standalone(), "wrong barrier kind");
      }
    }
  }

  return trailing;
}

uint LoadStoreNode::size_of() const { return sizeof(*this); }

//=============================================================================
//----------------------------------LoadStoreConditionalNode--------------------
LoadStoreConditionalNode::LoadStoreConditionalNode( Node *c, Node *mem, Node *adr, Node *val, Node *ex ) : LoadStoreNode(c, mem, adr, val, NULL, TypeInt::BOOL, 5) {
  init_req(ExpectedIn, ex );
}

const Type* LoadStoreConditionalNode::Value(PhaseGVN* phase) const {
  // Either input is TOP ==> the result is TOP
  const Type* t = phase->type(in(ExpectedIn));
  if (t == Type::TOP) {
    return Type::TOP;
  }
  return LoadStoreNode::Value(phase);
}

//=============================================================================
//-------------------------------adr_type--------------------------------------
const TypePtr* ClearArrayNode::adr_type() const {
  Node *adr = in(3);
  if (adr == NULL)  return NULL; // node is dead
  return MemNode::calculate_adr_type(adr->bottom_type());
}

//------------------------------match_edge-------------------------------------
// Do we Match on this edge index or not?  Do not match memory
uint ClearArrayNode::match_edge(uint idx) const {
  return idx > 1;
}

//------------------------------Identity---------------------------------------
// Clearing a zero length array does nothing
Node* ClearArrayNode::Identity(PhaseGVN* phase) {
  return phase->type(in(2))->higher_equal(TypeX::ZERO)  ? in(1) : this;
}

//------------------------------Idealize---------------------------------------
// Clearing a short array is faster with stores
Node *ClearArrayNode::Ideal(PhaseGVN *phase, bool can_reshape) {
  // Already know this is a large node, do not try to ideal it
  if (_is_large) return NULL;

  const int unit = BytesPerLong;
  const TypeX* t = phase->type(in(2))->isa_intptr_t();
  if (!t)  return NULL;
  if (!t->is_con())  return NULL;
  intptr_t raw_count = t->get_con();
  intptr_t size = raw_count;
  if (!Matcher::init_array_count_is_in_bytes) size *= unit;
  // Clearing nothing uses the Identity call.
  // Negative clears are possible on dead ClearArrays
  // (see jck test stmt114.stmt11402.val).
  if (size <= 0 || size % unit != 0)  return NULL;
  intptr_t count = size / unit;
  // Length too long; communicate this to matchers and assemblers.
  // Assemblers are responsible to produce fast hardware clears for it.
  if (size > InitArrayShortSize) {
    return new ClearArrayNode(in(0), in(1), in(2), in(3), in(4), true);
  } else if (size > 2 && Matcher::match_rule_supported_vector(Op_ClearArray, 4, T_LONG)) {
    return NULL;
  }
  if (!IdealizeClearArrayNode) return NULL;
  Node *mem = in(1);
  if( phase->type(mem)==Type::TOP ) return NULL;
  Node *adr = in(3);
  const Type* at = phase->type(adr);
  if( at==Type::TOP ) return NULL;
  const TypePtr* atp = at->isa_ptr();
  // adjust atp to be the correct array element address type
  if (atp == NULL)  atp = TypePtr::BOTTOM;
  else              atp = atp->add_offset(Type::OffsetBot);
  // Get base for derived pointer purposes
  if( adr->Opcode() != Op_AddP ) Unimplemented();
  Node *base = adr->in(1);

  Node *val = in(4);
  Node *off  = phase->MakeConX(BytesPerLong);
  mem = new StoreLNode(in(0), mem, adr, atp, val, MemNode::unordered, false);
  count--;
  while( count-- ) {
    mem = phase->transform(mem);
    adr = phase->transform(new AddPNode(base,adr,off));
    mem = new StoreLNode(in(0), mem, adr, atp, val, MemNode::unordered, false);
  }
  return mem;
}

//----------------------------step_through----------------------------------
// Return allocation input memory edge if it is different instance
// or itself if it is the one we are looking for.
bool ClearArrayNode::step_through(Node** np, uint instance_id, PhaseTransform* phase) {
  Node* n = *np;
  assert(n->is_ClearArray(), "sanity");
  intptr_t offset;
  AllocateNode* alloc = AllocateNode::Ideal_allocation(n->in(3), phase, offset);
  // This method is called only before Allocate nodes are expanded
  // during macro nodes expansion. Before that ClearArray nodes are
  // only generated in PhaseMacroExpand::generate_arraycopy() (before
  // Allocate nodes are expanded) which follows allocations.
  assert(alloc != NULL, "should have allocation");
  if (alloc->_idx == instance_id) {
    // Can not bypass initialization of the instance we are looking for.
    return false;
  }
  // Otherwise skip it.
  InitializeNode* init = alloc->initialization();
  if (init != NULL)
    *np = init->in(TypeFunc::Memory);
  else
    *np = alloc->in(TypeFunc::Memory);
  return true;
}

//----------------------------clear_memory-------------------------------------
// Generate code to initialize object storage to zero.
Node* ClearArrayNode::clear_memory(Node* ctl, Node* mem, Node* dest,
                                   Node* val,
                                   Node* raw_val,
                                   intptr_t start_offset,
                                   Node* end_offset,
                                   PhaseGVN* phase) {
  intptr_t offset = start_offset;

  int unit = BytesPerLong;
  if ((offset % unit) != 0) {
    Node* adr = new AddPNode(dest, dest, phase->MakeConX(offset));
    adr = phase->transform(adr);
    const TypePtr* atp = TypeRawPtr::BOTTOM;
    if (val != NULL) {
      assert(phase->type(val)->isa_narrowoop(), "should be narrow oop");
      mem = new StoreNNode(ctl, mem, adr, atp, val, MemNode::unordered);
    } else {
      assert(raw_val == NULL, "val may not be null");
      mem = StoreNode::make(*phase, ctl, mem, adr, atp, phase->zerocon(T_INT), T_INT, MemNode::unordered);
    }
    mem = phase->transform(mem);
    offset += BytesPerInt;
  }
  assert((offset % unit) == 0, "");

  // Initialize the remaining stuff, if any, with a ClearArray.
  return clear_memory(ctl, mem, dest, raw_val, phase->MakeConX(offset), end_offset, phase);
}

Node* ClearArrayNode::clear_memory(Node* ctl, Node* mem, Node* dest,
                                   Node* raw_val,
                                   Node* start_offset,
                                   Node* end_offset,
                                   PhaseGVN* phase) {
  if (start_offset == end_offset) {
    // nothing to do
    return mem;
  }

  int unit = BytesPerLong;
  Node* zbase = start_offset;
  Node* zend  = end_offset;

  // Scale to the unit required by the CPU:
  if (!Matcher::init_array_count_is_in_bytes) {
    Node* shift = phase->intcon(exact_log2(unit));
    zbase = phase->transform(new URShiftXNode(zbase, shift) );
    zend  = phase->transform(new URShiftXNode(zend,  shift) );
  }

  // Bulk clear double-words
  Node* zsize = phase->transform(new SubXNode(zend, zbase) );
  Node* adr = phase->transform(new AddPNode(dest, dest, start_offset) );
  if (raw_val == NULL) {
    raw_val = phase->MakeConX(0);
  }
  mem = new ClearArrayNode(ctl, mem, zsize, adr, raw_val, false);
  return phase->transform(mem);
}

Node* ClearArrayNode::clear_memory(Node* ctl, Node* mem, Node* dest,
                                   Node* val,
                                   Node* raw_val,
                                   intptr_t start_offset,
                                   intptr_t end_offset,
                                   PhaseGVN* phase) {
  if (start_offset == end_offset) {
    // nothing to do
    return mem;
  }

  assert((end_offset % BytesPerInt) == 0, "odd end offset");
  intptr_t done_offset = end_offset;
  if ((done_offset % BytesPerLong) != 0) {
    done_offset -= BytesPerInt;
  }
  if (done_offset > start_offset) {
    mem = clear_memory(ctl, mem, dest, val, raw_val,
                       start_offset, phase->MakeConX(done_offset), phase);
  }
  if (done_offset < end_offset) { // emit the final 32-bit store
    Node* adr = new AddPNode(dest, dest, phase->MakeConX(done_offset));
    adr = phase->transform(adr);
    const TypePtr* atp = TypeRawPtr::BOTTOM;
    if (val != NULL) {
      assert(phase->type(val)->isa_narrowoop(), "should be narrow oop");
      mem = new StoreNNode(ctl, mem, adr, atp, val, MemNode::unordered);
    } else {
      assert(raw_val == NULL, "val may not be null");
      mem = StoreNode::make(*phase, ctl, mem, adr, atp, phase->zerocon(T_INT), T_INT, MemNode::unordered);
    }
    mem = phase->transform(mem);
    done_offset += BytesPerInt;
  }
  assert(done_offset == end_offset, "");
  return mem;
}

//=============================================================================
MemBarNode::MemBarNode(Compile* C, int alias_idx, Node* precedent)
  : MultiNode(TypeFunc::Parms + (precedent == NULL? 0: 1)),
    _adr_type(C->get_adr_type(alias_idx)), _kind(Standalone)
#ifdef ASSERT
  , _pair_idx(0)
#endif
{
  init_class_id(Class_MemBar);
  Node* top = C->top();
  init_req(TypeFunc::I_O,top);
  init_req(TypeFunc::FramePtr,top);
  init_req(TypeFunc::ReturnAdr,top);
  if (precedent != NULL)
    init_req(TypeFunc::Parms, precedent);
}

//------------------------------cmp--------------------------------------------
uint MemBarNode::hash() const { return NO_HASH; }
bool MemBarNode::cmp( const Node &n ) const {
  return (&n == this);          // Always fail except on self
}

//------------------------------make-------------------------------------------
MemBarNode* MemBarNode::make(Compile* C, int opcode, int atp, Node* pn) {
  switch (opcode) {
  case Op_MemBarAcquire:     return new MemBarAcquireNode(C, atp, pn);
  case Op_LoadFence:         return new LoadFenceNode(C, atp, pn);
  case Op_MemBarRelease:     return new MemBarReleaseNode(C, atp, pn);
  case Op_StoreFence:        return new StoreFenceNode(C, atp, pn);
  case Op_MemBarStoreStore:  return new MemBarStoreStoreNode(C, atp, pn);
  case Op_StoreStoreFence:   return new StoreStoreFenceNode(C, atp, pn);
  case Op_MemBarAcquireLock: return new MemBarAcquireLockNode(C, atp, pn);
  case Op_MemBarReleaseLock: return new MemBarReleaseLockNode(C, atp, pn);
  case Op_MemBarVolatile:    return new MemBarVolatileNode(C, atp, pn);
  case Op_MemBarCPUOrder:    return new MemBarCPUOrderNode(C, atp, pn);
  case Op_OnSpinWait:        return new OnSpinWaitNode(C, atp, pn);
  case Op_Initialize:        return new InitializeNode(C, atp, pn);
  default: ShouldNotReachHere(); return NULL;
  }
}

void MemBarNode::remove(PhaseIterGVN *igvn) {
  if (outcnt() != 2) {
    assert(Opcode() == Op_Initialize, "Only seen when there are no use of init memory");
    assert(outcnt() == 1, "Only control then");
  }
  if (trailing_store() || trailing_load_store()) {
    MemBarNode* leading = leading_membar();
    if (leading != NULL) {
      assert(leading->trailing_membar() == this, "inconsistent leading/trailing membars");
      leading->remove(igvn);
    }
  }
  if (proj_out_or_null(TypeFunc::Memory) != NULL) {
    igvn->replace_node(proj_out(TypeFunc::Memory), in(TypeFunc::Memory));
  }
  if (proj_out_or_null(TypeFunc::Control) != NULL) {
    igvn->replace_node(proj_out(TypeFunc::Control), in(TypeFunc::Control));
  }
}

//------------------------------Ideal------------------------------------------
// Return a node which is more "ideal" than the current node.  Strip out
// control copies
Node *MemBarNode::Ideal(PhaseGVN *phase, bool can_reshape) {
  if (remove_dead_region(phase, can_reshape)) return this;
  // Don't bother trying to transform a dead node
  if (in(0) && in(0)->is_top()) {
    return NULL;
  }

  bool progress = false;
  // Eliminate volatile MemBars for scalar replaced objects.
  if (can_reshape && req() == (Precedent+1)) {
    bool eliminate = false;
    int opc = Opcode();
    if ((opc == Op_MemBarAcquire || opc == Op_MemBarVolatile)) {
      // Volatile field loads and stores.
      Node* my_mem = in(MemBarNode::Precedent);
      // The MembarAquire may keep an unused LoadNode alive through the Precedent edge
      if ((my_mem != NULL) && (opc == Op_MemBarAcquire) && (my_mem->outcnt() == 1)) {
        // if the Precedent is a decodeN and its input (a Load) is used at more than one place,
        // replace this Precedent (decodeN) with the Load instead.
        if ((my_mem->Opcode() == Op_DecodeN) && (my_mem->in(1)->outcnt() > 1))  {
          Node* load_node = my_mem->in(1);
          set_req(MemBarNode::Precedent, load_node);
          phase->is_IterGVN()->_worklist.push(my_mem);
          my_mem = load_node;
        } else {
          assert(my_mem->unique_out() == this, "sanity");
          del_req(Precedent);
          phase->is_IterGVN()->_worklist.push(my_mem); // remove dead node later
          my_mem = NULL;
        }
        progress = true;
      }
      if (my_mem != NULL && my_mem->is_Mem()) {
        const TypeOopPtr* t_oop = my_mem->in(MemNode::Address)->bottom_type()->isa_oopptr();
        // Check for scalar replaced object reference.
        if( t_oop != NULL && t_oop->is_known_instance_field() &&
            t_oop->offset() != Type::OffsetBot &&
            t_oop->offset() != Type::OffsetTop) {
          eliminate = true;
        }
      }
    } else if (opc == Op_MemBarRelease) {
      // Final field stores.
      Node* alloc = AllocateNode::Ideal_allocation(in(MemBarNode::Precedent), phase);
      if ((alloc != NULL) && alloc->is_Allocate() &&
          alloc->as_Allocate()->does_not_escape_thread()) {
        // The allocated object does not escape.
        eliminate = true;
      }
    }
    if (eliminate) {
      // Replace MemBar projections by its inputs.
      PhaseIterGVN* igvn = phase->is_IterGVN();
      remove(igvn);
      // Must return either the original node (now dead) or a new node
      // (Do not return a top here, since that would break the uniqueness of top.)
      return new ConINode(TypeInt::ZERO);
    }
  }
  return progress ? this : NULL;
}

//------------------------------Value------------------------------------------
const Type* MemBarNode::Value(PhaseGVN* phase) const {
  if( !in(0) ) return Type::TOP;
  if( phase->type(in(0)) == Type::TOP )
    return Type::TOP;
  return TypeTuple::MEMBAR;
}

//------------------------------match------------------------------------------
// Construct projections for memory.
Node *MemBarNode::match(const ProjNode *proj, const Matcher *m, const RegMask* mask) {
  switch (proj->_con) {
  case TypeFunc::Control:
  case TypeFunc::Memory:
    return new MachProjNode(this,proj->_con,RegMask::Empty,MachProjNode::unmatched_proj);
  }
  ShouldNotReachHere();
  return NULL;
}

void MemBarNode::set_store_pair(MemBarNode* leading, MemBarNode* trailing) {
  trailing->_kind = TrailingStore;
  leading->_kind = LeadingStore;
#ifdef ASSERT
  trailing->_pair_idx = leading->_idx;
  leading->_pair_idx = leading->_idx;
#endif
}

void MemBarNode::set_load_store_pair(MemBarNode* leading, MemBarNode* trailing) {
  trailing->_kind = TrailingLoadStore;
  leading->_kind = LeadingLoadStore;
#ifdef ASSERT
  trailing->_pair_idx = leading->_idx;
  leading->_pair_idx = leading->_idx;
#endif
}

MemBarNode* MemBarNode::trailing_membar() const {
  ResourceMark rm;
  Node* trailing = (Node*)this;
  VectorSet seen;
  Node_Stack multis(0);
  do {
    Node* c = trailing;
    uint i = 0;
    do {
      trailing = NULL;
      for (; i < c->outcnt(); i++) {
        Node* next = c->raw_out(i);
        if (next != c && next->is_CFG()) {
          if (c->is_MultiBranch()) {
            if (multis.node() == c) {
              multis.set_index(i+1);
            } else {
              multis.push(c, i+1);
            }
          }
          trailing = next;
          break;
        }
      }
      if (trailing != NULL && !seen.test_set(trailing->_idx)) {
        break;
      }
      while (multis.size() > 0) {
        c = multis.node();
        i = multis.index();
        if (i < c->req()) {
          break;
        }
        multis.pop();
      }
    } while (multis.size() > 0);
  } while (!trailing->is_MemBar() || !trailing->as_MemBar()->trailing());

  MemBarNode* mb = trailing->as_MemBar();
  assert((mb->_kind == TrailingStore && _kind == LeadingStore) ||
         (mb->_kind == TrailingLoadStore && _kind == LeadingLoadStore), "bad trailing membar");
  assert(mb->_pair_idx == _pair_idx, "bad trailing membar");
  return mb;
}

MemBarNode* MemBarNode::leading_membar() const {
  ResourceMark rm;
  VectorSet seen;
  Node_Stack regions(0);
  Node* leading = in(0);
  while (leading != NULL && (!leading->is_MemBar() || !leading->as_MemBar()->leading())) {
    while (leading == NULL || leading->is_top() || seen.test_set(leading->_idx)) {
      leading = NULL;
      while (regions.size() > 0 && leading == NULL) {
        Node* r = regions.node();
        uint i = regions.index();
        if (i < r->req()) {
          leading = r->in(i);
          regions.set_index(i+1);
        } else {
          regions.pop();
        }
      }
      if (leading == NULL) {
        assert(regions.size() == 0, "all paths should have been tried");
        return NULL;
      }
    }
    if (leading->is_Region()) {
      regions.push(leading, 2);
      leading = leading->in(1);
    } else {
      leading = leading->in(0);
    }
  }
#ifdef ASSERT
  Unique_Node_List wq;
  wq.push((Node*)this);
  uint found = 0;
  for (uint i = 0; i < wq.size(); i++) {
    Node* n = wq.at(i);
    if (n->is_Region()) {
      for (uint j = 1; j < n->req(); j++) {
        Node* in = n->in(j);
        if (in != NULL && !in->is_top()) {
          wq.push(in);
        }
      }
    } else {
      if (n->is_MemBar() && n->as_MemBar()->leading()) {
        assert(n == leading, "consistency check failed");
        found++;
      } else {
        Node* in = n->in(0);
        if (in != NULL && !in->is_top()) {
          wq.push(in);
        }
      }
    }
  }
  assert(found == 1 || (found == 0 && leading == NULL), "consistency check failed");
#endif
  if (leading == NULL) {
    return NULL;
  }
  MemBarNode* mb = leading->as_MemBar();
  assert((mb->_kind == LeadingStore && _kind == TrailingStore) ||
         (mb->_kind == LeadingLoadStore && _kind == TrailingLoadStore), "bad leading membar");
  assert(mb->_pair_idx == _pair_idx, "bad leading membar");
  return mb;
}


//===========================InitializeNode====================================
// SUMMARY:
// This node acts as a memory barrier on raw memory, after some raw stores.
// The 'cooked' oop value feeds from the Initialize, not the Allocation.
// The Initialize can 'capture' suitably constrained stores as raw inits.
// It can coalesce related raw stores into larger units (called 'tiles').
// It can avoid zeroing new storage for memory units which have raw inits.
// At macro-expansion, it is marked 'complete', and does not optimize further.
//
// EXAMPLE:
// The object 'new short[2]' occupies 16 bytes in a 32-bit machine.
//   ctl = incoming control; mem* = incoming memory
// (Note:  A star * on a memory edge denotes I/O and other standard edges.)
// First allocate uninitialized memory and fill in the header:
//   alloc = (Allocate ctl mem* 16 #short[].klass ...)
//   ctl := alloc.Control; mem* := alloc.Memory*
//   rawmem = alloc.Memory; rawoop = alloc.RawAddress
// Then initialize to zero the non-header parts of the raw memory block:
//   init = (Initialize alloc.Control alloc.Memory* alloc.RawAddress)
//   ctl := init.Control; mem.SLICE(#short[*]) := init.Memory
// After the initialize node executes, the object is ready for service:
//   oop := (CheckCastPP init.Control alloc.RawAddress #short[])
// Suppose its body is immediately initialized as {1,2}:
//   store1 = (StoreC init.Control init.Memory (+ oop 12) 1)
//   store2 = (StoreC init.Control store1      (+ oop 14) 2)
//   mem.SLICE(#short[*]) := store2
//
// DETAILS:
// An InitializeNode collects and isolates object initialization after
// an AllocateNode and before the next possible safepoint.  As a
// memory barrier (MemBarNode), it keeps critical stores from drifting
// down past any safepoint or any publication of the allocation.
// Before this barrier, a newly-allocated object may have uninitialized bits.
// After this barrier, it may be treated as a real oop, and GC is allowed.
//
// The semantics of the InitializeNode include an implicit zeroing of
// the new object from object header to the end of the object.
// (The object header and end are determined by the AllocateNode.)
//
// Certain stores may be added as direct inputs to the InitializeNode.
// These stores must update raw memory, and they must be to addresses
// derived from the raw address produced by AllocateNode, and with
// a constant offset.  They must be ordered by increasing offset.
// The first one is at in(RawStores), the last at in(req()-1).
// Unlike most memory operations, they are not linked in a chain,
// but are displayed in parallel as users of the rawmem output of
// the allocation.
//
// (See comments in InitializeNode::capture_store, which continue
// the example given above.)
//
// When the associated Allocate is macro-expanded, the InitializeNode
// may be rewritten to optimize collected stores.  A ClearArrayNode
// may also be created at that point to represent any required zeroing.
// The InitializeNode is then marked 'complete', prohibiting further
// capturing of nearby memory operations.
//
// During macro-expansion, all captured initializations which store
// constant values of 32 bits or smaller are coalesced (if advantageous)
// into larger 'tiles' 32 or 64 bits.  This allows an object to be
// initialized in fewer memory operations.  Memory words which are
// covered by neither tiles nor non-constant stores are pre-zeroed
// by explicit stores of zero.  (The code shape happens to do all
// zeroing first, then all other stores, with both sequences occurring
// in order of ascending offsets.)
//
// Alternatively, code may be inserted between an AllocateNode and its
// InitializeNode, to perform arbitrary initialization of the new object.
// E.g., the object copying intrinsics insert complex data transfers here.
// The initialization must then be marked as 'complete' disable the
// built-in zeroing semantics and the collection of initializing stores.
//
// While an InitializeNode is incomplete, reads from the memory state
// produced by it are optimizable if they match the control edge and
// new oop address associated with the allocation/initialization.
// They return a stored value (if the offset matches) or else zero.
// A write to the memory state, if it matches control and address,
// and if it is to a constant offset, may be 'captured' by the
// InitializeNode.  It is cloned as a raw memory operation and rewired
// inside the initialization, to the raw oop produced by the allocation.
// Operations on addresses which are provably distinct (e.g., to
// other AllocateNodes) are allowed to bypass the initialization.
//
// The effect of all this is to consolidate object initialization
// (both arrays and non-arrays, both piecewise and bulk) into a
// single location, where it can be optimized as a unit.
//
// Only stores with an offset less than TrackedInitializationLimit words
// will be considered for capture by an InitializeNode.  This puts a
// reasonable limit on the complexity of optimized initializations.

//---------------------------InitializeNode------------------------------------
InitializeNode::InitializeNode(Compile* C, int adr_type, Node* rawoop)
  : MemBarNode(C, adr_type, rawoop),
    _is_complete(Incomplete), _does_not_escape(false)
{
  init_class_id(Class_Initialize);

  assert(adr_type == Compile::AliasIdxRaw, "only valid atp");
  assert(in(RawAddress) == rawoop, "proper init");
  // Note:  allocation() can be NULL, for secondary initialization barriers
}

// Since this node is not matched, it will be processed by the
// register allocator.  Declare that there are no constraints
// on the allocation of the RawAddress edge.
const RegMask &InitializeNode::in_RegMask(uint idx) const {
  // This edge should be set to top, by the set_complete.  But be conservative.
  if (idx == InitializeNode::RawAddress)
    return *(Compile::current()->matcher()->idealreg2spillmask[in(idx)->ideal_reg()]);
  return RegMask::Empty;
}

Node* InitializeNode::memory(uint alias_idx) {
  Node* mem = in(Memory);
  if (mem->is_MergeMem()) {
    return mem->as_MergeMem()->memory_at(alias_idx);
  } else {
    // incoming raw memory is not split
    return mem;
  }
}

bool InitializeNode::is_non_zero() {
  if (is_complete())  return false;
  remove_extra_zeroes();
  return (req() > RawStores);
}

void InitializeNode::set_complete(PhaseGVN* phase) {
  assert(!is_complete(), "caller responsibility");
  _is_complete = Complete;

  // After this node is complete, it contains a bunch of
  // raw-memory initializations.  There is no need for
  // it to have anything to do with non-raw memory effects.
  // Therefore, tell all non-raw users to re-optimize themselves,
  // after skipping the memory effects of this initialization.
  PhaseIterGVN* igvn = phase->is_IterGVN();
  if (igvn)  igvn->add_users_to_worklist(this);
}

// convenience function
// return false if the init contains any stores already
bool AllocateNode::maybe_set_complete(PhaseGVN* phase) {
  InitializeNode* init = initialization();
  if (init == NULL || init->is_complete()) {
    return false;
  }
  init->remove_extra_zeroes();
  // for now, if this allocation has already collected any inits, bail:
  if (init->is_non_zero())  return false;
  init->set_complete(phase);
  return true;
}

void InitializeNode::remove_extra_zeroes() {
  if (req() == RawStores)  return;
  Node* zmem = zero_memory();
  uint fill = RawStores;
  for (uint i = fill; i < req(); i++) {
    Node* n = in(i);
    if (n->is_top() || n == zmem)  continue;  // skip
    if (fill < i)  set_req(fill, n);          // compact
    ++fill;
  }
  // delete any empty spaces created:
  while (fill < req()) {
    del_req(fill);
  }
}

// Helper for remembering which stores go with which offsets.
intptr_t InitializeNode::get_store_offset(Node* st, PhaseTransform* phase) {
  if (!st->is_Store())  return -1;  // can happen to dead code via subsume_node
  intptr_t offset = -1;
  Node* base = AddPNode::Ideal_base_and_offset(st->in(MemNode::Address),
                                               phase, offset);
  if (base == NULL)     return -1;  // something is dead,
  if (offset < 0)       return -1;  //        dead, dead
  return offset;
}

// Helper for proving that an initialization expression is
// "simple enough" to be folded into an object initialization.
// Attempts to prove that a store's initial value 'n' can be captured
// within the initialization without creating a vicious cycle, such as:
//     { Foo p = new Foo(); p.next = p; }
// True for constants and parameters and small combinations thereof.
bool InitializeNode::detect_init_independence(Node* value, PhaseGVN* phase) {
  ResourceMark rm;
  Unique_Node_List worklist;
  worklist.push(value);

  uint complexity_limit = 20;
  for (uint j = 0; j < worklist.size(); j++) {
    if (j >= complexity_limit) {
      return false;  // Bail out if processed too many nodes
    }

    Node* n = worklist.at(j);
    if (n == NULL)      continue;   // (can this really happen?)
    if (n->is_Proj())   n = n->in(0);
    if (n == this)      return false;  // found a cycle
    if (n->is_Con())    continue;
    if (n->is_Start())  continue;   // params, etc., are OK
    if (n->is_Root())   continue;   // even better

    // There cannot be any dependency if 'n' is a CFG node that dominates the current allocation
    if (n->is_CFG() && phase->is_dominator(n, allocation())) {
      continue;
    }

    Node* ctl = n->in(0);
    if (ctl != NULL && !ctl->is_top()) {
      if (ctl->is_Proj())  ctl = ctl->in(0);
      if (ctl == this)  return false;

      // If we already know that the enclosing memory op is pinned right after
      // the init, then any control flow that the store has picked up
      // must have preceded the init, or else be equal to the init.
      // Even after loop optimizations (which might change control edges)
      // a store is never pinned *before* the availability of its inputs.
      if (!MemNode::all_controls_dominate(n, this))
        return false;                  // failed to prove a good control
    }

    // Check data edges for possible dependencies on 'this'.
    for (uint i = 1; i < n->req(); i++) {
      Node* m = n->in(i);
      if (m == NULL || m == n || m->is_top())  continue;

      // Only process data inputs once
      worklist.push(m);
    }
  }

  return true;
}

// Here are all the checks a Store must pass before it can be moved into
// an initialization.  Returns zero if a check fails.
// On success, returns the (constant) offset to which the store applies,
// within the initialized memory.
intptr_t InitializeNode::can_capture_store(StoreNode* st, PhaseGVN* phase, bool can_reshape) {
  const int FAIL = 0;
  if (st->req() != MemNode::ValueIn + 1)
    return FAIL;                // an inscrutable StoreNode (card mark?)
  Node* ctl = st->in(MemNode::Control);
  if (!(ctl != NULL && ctl->is_Proj() && ctl->in(0) == this))
    return FAIL;                // must be unconditional after the initialization
  Node* mem = st->in(MemNode::Memory);
  if (!(mem->is_Proj() && mem->in(0) == this))
    return FAIL;                // must not be preceded by other stores
  Node* adr = st->in(MemNode::Address);
  intptr_t offset;
  AllocateNode* alloc = AllocateNode::Ideal_allocation(adr, phase, offset);
  if (alloc == NULL)
    return FAIL;                // inscrutable address
  if (alloc != allocation())
    return FAIL;                // wrong allocation!  (store needs to float up)
  int size_in_bytes = st->memory_size();
  if ((size_in_bytes != 0) && (offset % size_in_bytes) != 0) {
    return FAIL;                // mismatched access
  }
  Node* val = st->in(MemNode::ValueIn);

  if (!detect_init_independence(val, phase))
    return FAIL;                // stored value must be 'simple enough'

  // The Store can be captured only if nothing after the allocation
  // and before the Store is using the memory location that the store
  // overwrites.
  bool failed = false;
  // If is_complete_with_arraycopy() is true the shape of the graph is
  // well defined and is safe so no need for extra checks.
  if (!is_complete_with_arraycopy()) {
    // We are going to look at each use of the memory state following
    // the allocation to make sure nothing reads the memory that the
    // Store writes.
    const TypePtr* t_adr = phase->type(adr)->isa_ptr();
    int alias_idx = phase->C->get_alias_index(t_adr);
    ResourceMark rm;
    Unique_Node_List mems;
    mems.push(mem);
    Node* unique_merge = NULL;
    for (uint next = 0; next < mems.size(); ++next) {
      Node *m  = mems.at(next);
      for (DUIterator_Fast jmax, j = m->fast_outs(jmax); j < jmax; j++) {
        Node *n = m->fast_out(j);
        if (n->outcnt() == 0) {
          continue;
        }
        if (n == st) {
          continue;
        } else if (n->in(0) != NULL && n->in(0) != ctl) {
          // If the control of this use is different from the control
          // of the Store which is right after the InitializeNode then
          // this node cannot be between the InitializeNode and the
          // Store.
          continue;
        } else if (n->is_MergeMem()) {
          if (n->as_MergeMem()->memory_at(alias_idx) == m) {
            // We can hit a MergeMemNode (that will likely go away
            // later) that is a direct use of the memory state
            // following the InitializeNode on the same slice as the
            // store node that we'd like to capture. We need to check
            // the uses of the MergeMemNode.
            mems.push(n);
          }
        } else if (n->is_Mem()) {
          Node* other_adr = n->in(MemNode::Address);
          if (other_adr == adr) {
            failed = true;
            break;
          } else {
            const TypePtr* other_t_adr = phase->type(other_adr)->isa_ptr();
            if (other_t_adr != NULL) {
              int other_alias_idx = phase->C->get_alias_index(other_t_adr);
              if (other_alias_idx == alias_idx) {
                // A load from the same memory slice as the store right
                // after the InitializeNode. We check the control of the
                // object/array that is loaded from. If it's the same as
                // the store control then we cannot capture the store.
                assert(!n->is_Store(), "2 stores to same slice on same control?");
                Node* base = other_adr;
                if (base->is_Phi()) {
                  // In rare case, base may be a PhiNode and it may read
                  // the same memory slice between InitializeNode and store.
                  failed = true;
                  break;
                }
                assert(base->is_AddP(), "should be addp but is %s", base->Name());
                base = base->in(AddPNode::Base);
                if (base != NULL) {
                  base = base->uncast();
                  if (base->is_Proj() && base->in(0) == alloc) {
                    failed = true;
                    break;
                  }
                }
              }
            }
          }
        } else {
          failed = true;
          break;
        }
      }
    }
  }
  if (failed) {
    if (!can_reshape) {
      // We decided we couldn't capture the store during parsing. We
      // should try again during the next IGVN once the graph is
      // cleaner.
      phase->C->record_for_igvn(st);
    }
    return FAIL;
  }

  return offset;                // success
}

// Find the captured store in(i) which corresponds to the range
// [start..start+size) in the initialized object.
// If there is one, return its index i.  If there isn't, return the
// negative of the index where it should be inserted.
// Return 0 if the queried range overlaps an initialization boundary
// or if dead code is encountered.
// If size_in_bytes is zero, do not bother with overlap checks.
int InitializeNode::captured_store_insertion_point(intptr_t start,
                                                   int size_in_bytes,
                                                   PhaseTransform* phase) {
  const int FAIL = 0, MAX_STORE = MAX2(BytesPerLong, (int)MaxVectorSize);

  if (is_complete())
    return FAIL;                // arraycopy got here first; punt

  assert(allocation() != NULL, "must be present");

  // no negatives, no header fields:
  if (start < (intptr_t) allocation()->minimum_header_size())  return FAIL;

  // after a certain size, we bail out on tracking all the stores:
  intptr_t ti_limit = (TrackedInitializationLimit * HeapWordSize);
  if (start >= ti_limit)  return FAIL;

  for (uint i = InitializeNode::RawStores, limit = req(); ; ) {
    if (i >= limit)  return -(int)i; // not found; here is where to put it

    Node*    st     = in(i);
    intptr_t st_off = get_store_offset(st, phase);
    if (st_off < 0) {
      if (st != zero_memory()) {
        return FAIL;            // bail out if there is dead garbage
      }
    } else if (st_off > start) {
      // ...we are done, since stores are ordered
      if (st_off < start + size_in_bytes) {
        return FAIL;            // the next store overlaps
      }
      return -(int)i;           // not found; here is where to put it
    } else if (st_off < start) {
      assert(st->as_Store()->memory_size() <= MAX_STORE, "");
      if (size_in_bytes != 0 &&
          start < st_off + MAX_STORE &&
          start < st_off + st->as_Store()->memory_size()) {
        return FAIL;            // the previous store overlaps
      }
    } else {
      if (size_in_bytes != 0 &&
          st->as_Store()->memory_size() != size_in_bytes) {
        return FAIL;            // mismatched store size
      }
      return i;
    }

    ++i;
  }
}

// Look for a captured store which initializes at the offset 'start'
// with the given size.  If there is no such store, and no other
// initialization interferes, then return zero_memory (the memory
// projection of the AllocateNode).
Node* InitializeNode::find_captured_store(intptr_t start, int size_in_bytes,
                                          PhaseTransform* phase) {
  assert(stores_are_sane(phase), "");
  int i = captured_store_insertion_point(start, size_in_bytes, phase);
  if (i == 0) {
    return NULL;                // something is dead
  } else if (i < 0) {
    return zero_memory();       // just primordial zero bits here
  } else {
    Node* st = in(i);           // here is the store at this position
    assert(get_store_offset(st->as_Store(), phase) == start, "sanity");
    return st;
  }
}

// Create, as a raw pointer, an address within my new object at 'offset'.
Node* InitializeNode::make_raw_address(intptr_t offset,
                                       PhaseTransform* phase) {
  Node* addr = in(RawAddress);
  if (offset != 0) {
    Compile* C = phase->C;
    addr = phase->transform( new AddPNode(C->top(), addr,
                                                 phase->MakeConX(offset)) );
  }
  return addr;
}

// Clone the given store, converting it into a raw store
// initializing a field or element of my new object.
// Caller is responsible for retiring the original store,
// with subsume_node or the like.
//
// From the example above InitializeNode::InitializeNode,
// here are the old stores to be captured:
//   store1 = (StoreC init.Control init.Memory (+ oop 12) 1)
//   store2 = (StoreC init.Control store1      (+ oop 14) 2)
//
// Here is the changed code; note the extra edges on init:
//   alloc = (Allocate ...)
//   rawoop = alloc.RawAddress
//   rawstore1 = (StoreC alloc.Control alloc.Memory (+ rawoop 12) 1)
//   rawstore2 = (StoreC alloc.Control alloc.Memory (+ rawoop 14) 2)
//   init = (Initialize alloc.Control alloc.Memory rawoop
//                      rawstore1 rawstore2)
//
Node* InitializeNode::capture_store(StoreNode* st, intptr_t start,
                                    PhaseGVN* phase, bool can_reshape) {
  assert(stores_are_sane(phase), "");

  if (start < 0)  return NULL;
  assert(can_capture_store(st, phase, can_reshape) == start, "sanity");

  Compile* C = phase->C;
  int size_in_bytes = st->memory_size();
  int i = captured_store_insertion_point(start, size_in_bytes, phase);
  if (i == 0)  return NULL;     // bail out
  Node* prev_mem = NULL;        // raw memory for the captured store
  if (i > 0) {
    prev_mem = in(i);           // there is a pre-existing store under this one
    set_req(i, C->top());       // temporarily disconnect it
    // See StoreNode::Ideal 'st->outcnt() == 1' for the reason to disconnect.
  } else {
    i = -i;                     // no pre-existing store
    prev_mem = zero_memory();   // a slice of the newly allocated object
    if (i > InitializeNode::RawStores && in(i-1) == prev_mem)
      set_req(--i, C->top());   // reuse this edge; it has been folded away
    else
      ins_req(i, C->top());     // build a new edge
  }
  Node* new_st = st->clone();
  new_st->set_req(MemNode::Control, in(Control));
  new_st->set_req(MemNode::Memory,  prev_mem);
  new_st->set_req(MemNode::Address, make_raw_address(start, phase));
  new_st = phase->transform(new_st);

  // At this point, new_st might have swallowed a pre-existing store
  // at the same offset, or perhaps new_st might have disappeared,
  // if it redundantly stored the same value (or zero to fresh memory).

  // In any case, wire it in:
  PhaseIterGVN* igvn = phase->is_IterGVN();
  if (igvn) {
    igvn->rehash_node_delayed(this);
  }
  set_req(i, new_st);

  // The caller may now kill the old guy.
  DEBUG_ONLY(Node* check_st = find_captured_store(start, size_in_bytes, phase));
  assert(check_st == new_st || check_st == NULL, "must be findable");
  assert(!is_complete(), "");
  return new_st;
}

static bool store_constant(jlong* tiles, int num_tiles,
                           intptr_t st_off, int st_size,
                           jlong con) {
  if ((st_off & (st_size-1)) != 0)
    return false;               // strange store offset (assume size==2**N)
  address addr = (address)tiles + st_off;
  assert(st_off >= 0 && addr+st_size <= (address)&tiles[num_tiles], "oob");
  switch (st_size) {
  case sizeof(jbyte):  *(jbyte*) addr = (jbyte) con; break;
  case sizeof(jchar):  *(jchar*) addr = (jchar) con; break;
  case sizeof(jint):   *(jint*)  addr = (jint)  con; break;
  case sizeof(jlong):  *(jlong*) addr = (jlong) con; break;
  default: return false;        // strange store size (detect size!=2**N here)
  }
  return true;                  // return success to caller
}

// Coalesce subword constants into int constants and possibly
// into long constants.  The goal, if the CPU permits,
// is to initialize the object with a small number of 64-bit tiles.
// Also, convert floating-point constants to bit patterns.
// Non-constants are not relevant to this pass.
//
// In terms of the running example on InitializeNode::InitializeNode
// and InitializeNode::capture_store, here is the transformation
// of rawstore1 and rawstore2 into rawstore12:
//   alloc = (Allocate ...)
//   rawoop = alloc.RawAddress
//   tile12 = 0x00010002
//   rawstore12 = (StoreI alloc.Control alloc.Memory (+ rawoop 12) tile12)
//   init = (Initialize alloc.Control alloc.Memory rawoop rawstore12)
//
void
InitializeNode::coalesce_subword_stores(intptr_t header_size,
                                        Node* size_in_bytes,
                                        PhaseGVN* phase) {
  Compile* C = phase->C;

  assert(stores_are_sane(phase), "");
  // Note:  After this pass, they are not completely sane,
  // since there may be some overlaps.

  int old_subword = 0, old_long = 0, new_int = 0, new_long = 0;

  intptr_t ti_limit = (TrackedInitializationLimit * HeapWordSize);
  intptr_t size_limit = phase->find_intptr_t_con(size_in_bytes, ti_limit);
  size_limit = MIN2(size_limit, ti_limit);
  size_limit = align_up(size_limit, BytesPerLong);
  int num_tiles = size_limit / BytesPerLong;

  // allocate space for the tile map:
  const int small_len = DEBUG_ONLY(true ? 3 :) 30; // keep stack frames small
  jlong  tiles_buf[small_len];
  Node*  nodes_buf[small_len];
  jlong  inits_buf[small_len];
  jlong* tiles = ((num_tiles <= small_len) ? &tiles_buf[0]
                  : NEW_RESOURCE_ARRAY(jlong, num_tiles));
  Node** nodes = ((num_tiles <= small_len) ? &nodes_buf[0]
                  : NEW_RESOURCE_ARRAY(Node*, num_tiles));
  jlong* inits = ((num_tiles <= small_len) ? &inits_buf[0]
                  : NEW_RESOURCE_ARRAY(jlong, num_tiles));
  // tiles: exact bitwise model of all primitive constants
  // nodes: last constant-storing node subsumed into the tiles model
  // inits: which bytes (in each tile) are touched by any initializations

  //// Pass A: Fill in the tile model with any relevant stores.

  Copy::zero_to_bytes(tiles, sizeof(tiles[0]) * num_tiles);
  Copy::zero_to_bytes(nodes, sizeof(nodes[0]) * num_tiles);
  Copy::zero_to_bytes(inits, sizeof(inits[0]) * num_tiles);
  Node* zmem = zero_memory(); // initially zero memory state
  for (uint i = InitializeNode::RawStores, limit = req(); i < limit; i++) {
    Node* st = in(i);
    intptr_t st_off = get_store_offset(st, phase);

    // Figure out the store's offset and constant value:
    if (st_off < header_size)             continue; //skip (ignore header)
    if (st->in(MemNode::Memory) != zmem)  continue; //skip (odd store chain)
    int st_size = st->as_Store()->memory_size();
    if (st_off + st_size > size_limit)    break;

    // Record which bytes are touched, whether by constant or not.
    if (!store_constant(inits, num_tiles, st_off, st_size, (jlong) -1))
      continue;                 // skip (strange store size)

    const Type* val = phase->type(st->in(MemNode::ValueIn));
    if (!val->singleton())                continue; //skip (non-con store)
    BasicType type = val->basic_type();

    jlong con = 0;
    switch (type) {
    case T_INT:    con = val->is_int()->get_con();  break;
    case T_LONG:   con = val->is_long()->get_con(); break;
    case T_FLOAT:  con = jint_cast(val->getf());    break;
    case T_DOUBLE: con = jlong_cast(val->getd());   break;
    default:                              continue; //skip (odd store type)
    }

    if (type == T_LONG && Matcher::isSimpleConstant64(con) &&
        st->Opcode() == Op_StoreL) {
      continue;                 // This StoreL is already optimal.
    }

    // Store down the constant.
    store_constant(tiles, num_tiles, st_off, st_size, con);

    intptr_t j = st_off >> LogBytesPerLong;

    if (type == T_INT && st_size == BytesPerInt
        && (st_off & BytesPerInt) == BytesPerInt) {
      jlong lcon = tiles[j];
      if (!Matcher::isSimpleConstant64(lcon) &&
          st->Opcode() == Op_StoreI) {
        // This StoreI is already optimal by itself.
        jint* intcon = (jint*) &tiles[j];
        intcon[1] = 0;  // undo the store_constant()

        // If the previous store is also optimal by itself, back up and
        // undo the action of the previous loop iteration... if we can.
        // But if we can't, just let the previous half take care of itself.
        st = nodes[j];
        st_off -= BytesPerInt;
        con = intcon[0];
        if (con != 0 && st != NULL && st->Opcode() == Op_StoreI) {
          assert(st_off >= header_size, "still ignoring header");
          assert(get_store_offset(st, phase) == st_off, "must be");
          assert(in(i-1) == zmem, "must be");
          DEBUG_ONLY(const Type* tcon = phase->type(st->in(MemNode::ValueIn)));
          assert(con == tcon->is_int()->get_con(), "must be");
          // Undo the effects of the previous loop trip, which swallowed st:
          intcon[0] = 0;        // undo store_constant()
          set_req(i-1, st);     // undo set_req(i, zmem)
          nodes[j] = NULL;      // undo nodes[j] = st
          --old_subword;        // undo ++old_subword
        }
        continue;               // This StoreI is already optimal.
      }
    }

    // This store is not needed.
    set_req(i, zmem);
    nodes[j] = st;              // record for the moment
    if (st_size < BytesPerLong) // something has changed
          ++old_subword;        // includes int/float, but who's counting...
    else  ++old_long;
  }

  if ((old_subword + old_long) == 0)
    return;                     // nothing more to do

  //// Pass B: Convert any non-zero tiles into optimal constant stores.
  // Be sure to insert them before overlapping non-constant stores.
  // (E.g., byte[] x = { 1,2,y,4 }  =>  x[int 0] = 0x01020004, x[2]=y.)
  for (int j = 0; j < num_tiles; j++) {
    jlong con  = tiles[j];
    jlong init = inits[j];
    if (con == 0)  continue;
    jint con0,  con1;           // split the constant, address-wise
    jint init0, init1;          // split the init map, address-wise
    { union { jlong con; jint intcon[2]; } u;
      u.con = con;
      con0  = u.intcon[0];
      con1  = u.intcon[1];
      u.con = init;
      init0 = u.intcon[0];
      init1 = u.intcon[1];
    }

    Node* old = nodes[j];
    assert(old != NULL, "need the prior store");
    intptr_t offset = (j * BytesPerLong);

    bool split = !Matcher::isSimpleConstant64(con);

    if (offset < header_size) {
      assert(offset + BytesPerInt >= header_size, "second int counts");
      assert(*(jint*)&tiles[j] == 0, "junk in header");
      split = true;             // only the second word counts
      // Example:  int a[] = { 42 ... }
    } else if (con0 == 0 && init0 == -1) {
      split = true;             // first word is covered by full inits
      // Example:  int a[] = { ... foo(), 42 ... }
    } else if (con1 == 0 && init1 == -1) {
      split = true;             // second word is covered by full inits
      // Example:  int a[] = { ... 42, foo() ... }
    }

    // Here's a case where init0 is neither 0 nor -1:
    //   byte a[] = { ... 0,0,foo(),0,  0,0,0,42 ... }
    // Assuming big-endian memory, init0, init1 are 0x0000FF00, 0x000000FF.
    // In this case the tile is not split; it is (jlong)42.
    // The big tile is stored down, and then the foo() value is inserted.
    // (If there were foo(),foo() instead of foo(),0, init0 would be -1.)

    Node* ctl = old->in(MemNode::Control);
    Node* adr = make_raw_address(offset, phase);
    const TypePtr* atp = TypeRawPtr::BOTTOM;

    // One or two coalesced stores to plop down.
    Node*    st[2];
    intptr_t off[2];
    int  nst = 0;
    if (!split) {
      ++new_long;
      off[nst] = offset;
      st[nst++] = StoreNode::make(*phase, ctl, zmem, adr, atp,
                                  phase->longcon(con), T_LONG, MemNode::unordered);
    } else {
      // Omit either if it is a zero.
      if (con0 != 0) {
        ++new_int;
        off[nst]  = offset;
        st[nst++] = StoreNode::make(*phase, ctl, zmem, adr, atp,
                                    phase->intcon(con0), T_INT, MemNode::unordered);
      }
      if (con1 != 0) {
        ++new_int;
        offset += BytesPerInt;
        adr = make_raw_address(offset, phase);
        off[nst]  = offset;
        st[nst++] = StoreNode::make(*phase, ctl, zmem, adr, atp,
                                    phase->intcon(con1), T_INT, MemNode::unordered);
      }
    }

    // Insert second store first, then the first before the second.
    // Insert each one just before any overlapping non-constant stores.
    while (nst > 0) {
      Node* st1 = st[--nst];
      C->copy_node_notes_to(st1, old);
      st1 = phase->transform(st1);
      offset = off[nst];
      assert(offset >= header_size, "do not smash header");
      int ins_idx = captured_store_insertion_point(offset, /*size:*/0, phase);
      guarantee(ins_idx != 0, "must re-insert constant store");
      if (ins_idx < 0)  ins_idx = -ins_idx;  // never overlap
      if (ins_idx > InitializeNode::RawStores && in(ins_idx-1) == zmem)
        set_req(--ins_idx, st1);
      else
        ins_req(ins_idx, st1);
    }
  }

  if (PrintCompilation && WizardMode)
    tty->print_cr("Changed %d/%d subword/long constants into %d/%d int/long",
                  old_subword, old_long, new_int, new_long);
  if (C->log() != NULL)
    C->log()->elem("comment that='%d/%d subword/long to %d/%d int/long'",
                   old_subword, old_long, new_int, new_long);

  // Clean up any remaining occurrences of zmem:
  remove_extra_zeroes();
}

// Explore forward from in(start) to find the first fully initialized
// word, and return its offset.  Skip groups of subword stores which
// together initialize full words.  If in(start) is itself part of a
// fully initialized word, return the offset of in(start).  If there
// are no following full-word stores, or if something is fishy, return
// a negative value.
intptr_t InitializeNode::find_next_fullword_store(uint start, PhaseGVN* phase) {
  int       int_map = 0;
  intptr_t  int_map_off = 0;
  const int FULL_MAP = right_n_bits(BytesPerInt);  // the int_map we hope for

  for (uint i = start, limit = req(); i < limit; i++) {
    Node* st = in(i);

    intptr_t st_off = get_store_offset(st, phase);
    if (st_off < 0)  break;  // return conservative answer

    int st_size = st->as_Store()->memory_size();
    if (st_size >= BytesPerInt && (st_off % BytesPerInt) == 0) {
      return st_off;            // we found a complete word init
    }

    // update the map:

    intptr_t this_int_off = align_down(st_off, BytesPerInt);
    if (this_int_off != int_map_off) {
      // reset the map:
      int_map = 0;
      int_map_off = this_int_off;
    }

    int subword_off = st_off - this_int_off;
    int_map |= right_n_bits(st_size) << subword_off;
    if ((int_map & FULL_MAP) == FULL_MAP) {
      return this_int_off;      // we found a complete word init
    }

    // Did this store hit or cross the word boundary?
    intptr_t next_int_off = align_down(st_off + st_size, BytesPerInt);
    if (next_int_off == this_int_off + BytesPerInt) {
      // We passed the current int, without fully initializing it.
      int_map_off = next_int_off;
      int_map >>= BytesPerInt;
    } else if (next_int_off > this_int_off + BytesPerInt) {
      // We passed the current and next int.
      return this_int_off + BytesPerInt;
    }
  }

  return -1;
}


// Called when the associated AllocateNode is expanded into CFG.
// At this point, we may perform additional optimizations.
// Linearize the stores by ascending offset, to make memory
// activity as coherent as possible.
Node* InitializeNode::complete_stores(Node* rawctl, Node* rawmem, Node* rawptr,
                                      intptr_t header_size,
                                      Node* size_in_bytes,
                                      PhaseIterGVN* phase) {
  assert(!is_complete(), "not already complete");
  assert(stores_are_sane(phase), "");
  assert(allocation() != NULL, "must be present");

  remove_extra_zeroes();

  if (ReduceFieldZeroing || ReduceBulkZeroing)
    // reduce instruction count for common initialization patterns
    coalesce_subword_stores(header_size, size_in_bytes, phase);

  Node* zmem = zero_memory();   // initially zero memory state
  Node* inits = zmem;           // accumulating a linearized chain of inits
  #ifdef ASSERT
  intptr_t first_offset = allocation()->minimum_header_size();
  intptr_t last_init_off = first_offset;  // previous init offset
  intptr_t last_init_end = first_offset;  // previous init offset+size
  intptr_t last_tile_end = first_offset;  // previous tile offset+size
  #endif
  intptr_t zeroes_done = header_size;

  bool do_zeroing = true;       // we might give up if inits are very sparse
  int  big_init_gaps = 0;       // how many large gaps have we seen?

  if (UseTLAB && ZeroTLAB)  do_zeroing = false;
  if (!ReduceFieldZeroing && !ReduceBulkZeroing)  do_zeroing = false;

  for (uint i = InitializeNode::RawStores, limit = req(); i < limit; i++) {
    Node* st = in(i);
    intptr_t st_off = get_store_offset(st, phase);
    if (st_off < 0)
      break;                    // unknown junk in the inits
    if (st->in(MemNode::Memory) != zmem)
      break;                    // complicated store chains somehow in list

    int st_size = st->as_Store()->memory_size();
    intptr_t next_init_off = st_off + st_size;

    if (do_zeroing && zeroes_done < next_init_off) {
      // See if this store needs a zero before it or under it.
      intptr_t zeroes_needed = st_off;

      if (st_size < BytesPerInt) {
        // Look for subword stores which only partially initialize words.
        // If we find some, we must lay down some word-level zeroes first,
        // underneath the subword stores.
        //
        // Examples:
        //   byte[] a = { p,q,r,s }  =>  a[0]=p,a[1]=q,a[2]=r,a[3]=s
        //   byte[] a = { x,y,0,0 }  =>  a[0..3] = 0, a[0]=x,a[1]=y
        //   byte[] a = { 0,0,z,0 }  =>  a[0..3] = 0, a[2]=z
        //
        // Note:  coalesce_subword_stores may have already done this,
        // if it was prompted by constant non-zero subword initializers.
        // But this case can still arise with non-constant stores.

        intptr_t next_full_store = find_next_fullword_store(i, phase);

        // In the examples above:
        //   in(i)          p   q   r   s     x   y     z
        //   st_off        12  13  14  15    12  13    14
        //   st_size        1   1   1   1     1   1     1
        //   next_full_s.  12  16  16  16    16  16    16
        //   z's_done      12  16  16  16    12  16    12
        //   z's_needed    12  16  16  16    16  16    16
        //   zsize          0   0   0   0     4   0     4
        if (next_full_store < 0) {
          // Conservative tack:  Zero to end of current word.
          zeroes_needed = align_up(zeroes_needed, BytesPerInt);
        } else {
          // Zero to beginning of next fully initialized word.
          // Or, don't zero at all, if we are already in that word.
          assert(next_full_store >= zeroes_needed, "must go forward");
          assert((next_full_store & (BytesPerInt-1)) == 0, "even boundary");
          zeroes_needed = next_full_store;
        }
      }

      if (zeroes_needed > zeroes_done) {
        intptr_t zsize = zeroes_needed - zeroes_done;
        // Do some incremental zeroing on rawmem, in parallel with inits.
        zeroes_done = align_down(zeroes_done, BytesPerInt);
        rawmem = ClearArrayNode::clear_memory(rawctl, rawmem, rawptr,
                                              allocation()->in(AllocateNode::DefaultValue),
                                              allocation()->in(AllocateNode::RawDefaultValue),
                                              zeroes_done, zeroes_needed,
                                              phase);
        zeroes_done = zeroes_needed;
        if (zsize > InitArrayShortSize && ++big_init_gaps > 2)
          do_zeroing = false;   // leave the hole, next time
      }
    }

    // Collect the store and move on:
    phase->replace_input_of(st, MemNode::Memory, inits);
    inits = st;                 // put it on the linearized chain
    set_req(i, zmem);           // unhook from previous position

    if (zeroes_done == st_off)
      zeroes_done = next_init_off;

    assert(!do_zeroing || zeroes_done >= next_init_off, "don't miss any");

    #ifdef ASSERT
    // Various order invariants.  Weaker than stores_are_sane because
    // a large constant tile can be filled in by smaller non-constant stores.
    assert(st_off >= last_init_off, "inits do not reverse");
    last_init_off = st_off;
    const Type* val = NULL;
    if (st_size >= BytesPerInt &&
        (val = phase->type(st->in(MemNode::ValueIn)))->singleton() &&
        (int)val->basic_type() < (int)T_OBJECT) {
      assert(st_off >= last_tile_end, "tiles do not overlap");
      assert(st_off >= last_init_end, "tiles do not overwrite inits");
      last_tile_end = MAX2(last_tile_end, next_init_off);
    } else {
      intptr_t st_tile_end = align_up(next_init_off, BytesPerLong);
      assert(st_tile_end >= last_tile_end, "inits stay with tiles");
      assert(st_off      >= last_init_end, "inits do not overlap");
      last_init_end = next_init_off;  // it's a non-tile
    }
    #endif //ASSERT
  }

  remove_extra_zeroes();        // clear out all the zmems left over
  add_req(inits);

  if (!(UseTLAB && ZeroTLAB)) {
    // If anything remains to be zeroed, zero it all now.
    zeroes_done = align_down(zeroes_done, BytesPerInt);
    // if it is the last unused 4 bytes of an instance, forget about it
    intptr_t size_limit = phase->find_intptr_t_con(size_in_bytes, max_jint);
    if (zeroes_done + BytesPerLong >= size_limit) {
      AllocateNode* alloc = allocation();
      assert(alloc != NULL, "must be present");
      if (alloc != NULL && alloc->Opcode() == Op_Allocate) {
        Node* klass_node = alloc->in(AllocateNode::KlassNode);
        ciKlass* k = phase->type(klass_node)->is_instklassptr()->instance_klass();
        if (zeroes_done == k->layout_helper())
          zeroes_done = size_limit;
      }
    }
    if (zeroes_done < size_limit) {
      rawmem = ClearArrayNode::clear_memory(rawctl, rawmem, rawptr,
                                            allocation()->in(AllocateNode::DefaultValue),
                                            allocation()->in(AllocateNode::RawDefaultValue),
                                            zeroes_done, size_in_bytes, phase);
    }
  }

  set_complete(phase);
  return rawmem;
}


#ifdef ASSERT
bool InitializeNode::stores_are_sane(PhaseTransform* phase) {
  if (is_complete())
    return true;                // stores could be anything at this point
  assert(allocation() != NULL, "must be present");
  intptr_t last_off = allocation()->minimum_header_size();
  for (uint i = InitializeNode::RawStores; i < req(); i++) {
    Node* st = in(i);
    intptr_t st_off = get_store_offset(st, phase);
    if (st_off < 0)  continue;  // ignore dead garbage
    if (last_off > st_off) {
      tty->print_cr("*** bad store offset at %d: " INTX_FORMAT " > " INTX_FORMAT, i, last_off, st_off);
      this->dump(2);
      assert(false, "ascending store offsets");
      return false;
    }
    last_off = st_off + st->as_Store()->memory_size();
  }
  return true;
}
#endif //ASSERT




//============================MergeMemNode=====================================
//
// SEMANTICS OF MEMORY MERGES:  A MergeMem is a memory state assembled from several
// contributing store or call operations.  Each contributor provides the memory
// state for a particular "alias type" (see Compile::alias_type).  For example,
// if a MergeMem has an input X for alias category #6, then any memory reference
// to alias category #6 may use X as its memory state input, as an exact equivalent
// to using the MergeMem as a whole.
//   Load<6>( MergeMem(<6>: X, ...), p ) <==> Load<6>(X,p)
//
// (Here, the <N> notation gives the index of the relevant adr_type.)
//
// In one special case (and more cases in the future), alias categories overlap.
// The special alias category "Bot" (Compile::AliasIdxBot) includes all memory
// states.  Therefore, if a MergeMem has only one contributing input W for Bot,
// it is exactly equivalent to that state W:
//   MergeMem(<Bot>: W) <==> W
//
// Usually, the merge has more than one input.  In that case, where inputs
// overlap (i.e., one is Bot), the narrower alias type determines the memory
// state for that type, and the wider alias type (Bot) fills in everywhere else:
//   Load<5>( MergeMem(<Bot>: W, <6>: X), p ) <==> Load<5>(W,p)
//   Load<6>( MergeMem(<Bot>: W, <6>: X), p ) <==> Load<6>(X,p)
//
// A merge can take a "wide" memory state as one of its narrow inputs.
// This simply means that the merge observes out only the relevant parts of
// the wide input.  That is, wide memory states arriving at narrow merge inputs
// are implicitly "filtered" or "sliced" as necessary.  (This is rare.)
//
// These rules imply that MergeMem nodes may cascade (via their <Bot> links),
// and that memory slices "leak through":
//   MergeMem(<Bot>: MergeMem(<Bot>: W, <7>: Y)) <==> MergeMem(<Bot>: W, <7>: Y)
//
// But, in such a cascade, repeated memory slices can "block the leak":
//   MergeMem(<Bot>: MergeMem(<Bot>: W, <7>: Y), <7>: Y') <==> MergeMem(<Bot>: W, <7>: Y')
//
// In the last example, Y is not part of the combined memory state of the
// outermost MergeMem.  The system must, of course, prevent unschedulable
// memory states from arising, so you can be sure that the state Y is somehow
// a precursor to state Y'.
//
//
// REPRESENTATION OF MEMORY MERGES: The indexes used to address the Node::in array
// of each MergeMemNode array are exactly the numerical alias indexes, including
// but not limited to AliasIdxTop, AliasIdxBot, and AliasIdxRaw.  The functions
// Compile::alias_type (and kin) produce and manage these indexes.
//
// By convention, the value of in(AliasIdxTop) (i.e., in(1)) is always the top node.
// (Note that this provides quick access to the top node inside MergeMem methods,
// without the need to reach out via TLS to Compile::current.)
//
// As a consequence of what was just described, a MergeMem that represents a full
// memory state has an edge in(AliasIdxBot) which is a "wide" memory state,
// containing all alias categories.
//
// MergeMem nodes never (?) have control inputs, so in(0) is NULL.
//
// All other edges in(N) (including in(AliasIdxRaw), which is in(3)) are either
// a memory state for the alias type <N>, or else the top node, meaning that
// there is no particular input for that alias type.  Note that the length of
// a MergeMem is variable, and may be extended at any time to accommodate new
// memory states at larger alias indexes.  When merges grow, they are of course
// filled with "top" in the unused in() positions.
//
// This use of top is named "empty_memory()", or "empty_mem" (no-memory) as a variable.
// (Top was chosen because it works smoothly with passes like GCM.)
//
// For convenience, we hardwire the alias index for TypeRawPtr::BOTTOM.  (It is
// the type of random VM bits like TLS references.)  Since it is always the
// first non-Bot memory slice, some low-level loops use it to initialize an
// index variable:  for (i = AliasIdxRaw; i < req(); i++).
//
//
// ACCESSORS:  There is a special accessor MergeMemNode::base_memory which returns
// the distinguished "wide" state.  The accessor MergeMemNode::memory_at(N) returns
// the memory state for alias type <N>, or (if there is no particular slice at <N>,
// it returns the base memory.  To prevent bugs, memory_at does not accept <Top>
// or <Bot> indexes.  The iterator MergeMemStream provides robust iteration over
// MergeMem nodes or pairs of such nodes, ensuring that the non-top edges are visited.
//
// %%%% We may get rid of base_memory as a separate accessor at some point; it isn't
// really that different from the other memory inputs.  An abbreviation called
// "bot_memory()" for "memory_at(AliasIdxBot)" would keep code tidy.
//
//
// PARTIAL MEMORY STATES:  During optimization, MergeMem nodes may arise that represent
// partial memory states.  When a Phi splits through a MergeMem, the copy of the Phi
// that "emerges though" the base memory will be marked as excluding the alias types
// of the other (narrow-memory) copies which "emerged through" the narrow edges:
//
//   Phi<Bot>(U, MergeMem(<Bot>: W, <8>: Y))
//     ==Ideal=>  MergeMem(<Bot>: Phi<Bot-8>(U, W), Phi<8>(U, Y))
//
// This strange "subtraction" effect is necessary to ensure IGVN convergence.
// (It is currently unimplemented.)  As you can see, the resulting merge is
// actually a disjoint union of memory states, rather than an overlay.
//

//------------------------------MergeMemNode-----------------------------------
Node* MergeMemNode::make_empty_memory() {
  Node* empty_memory = (Node*) Compile::current()->top();
  assert(empty_memory->is_top(), "correct sentinel identity");
  return empty_memory;
}

MergeMemNode::MergeMemNode(Node *new_base) : Node(1+Compile::AliasIdxRaw) {
  init_class_id(Class_MergeMem);
  // all inputs are nullified in Node::Node(int)
  // set_input(0, NULL);  // no control input

  // Initialize the edges uniformly to top, for starters.
  Node* empty_mem = make_empty_memory();
  for (uint i = Compile::AliasIdxTop; i < req(); i++) {
    init_req(i,empty_mem);
  }
  assert(empty_memory() == empty_mem, "");

  if( new_base != NULL && new_base->is_MergeMem() ) {
    MergeMemNode* mdef = new_base->as_MergeMem();
    assert(mdef->empty_memory() == empty_mem, "consistent sentinels");
    for (MergeMemStream mms(this, mdef); mms.next_non_empty2(); ) {
      mms.set_memory(mms.memory2());
    }
    assert(base_memory() == mdef->base_memory(), "");
  } else {
    set_base_memory(new_base);
  }
}

// Make a new, untransformed MergeMem with the same base as 'mem'.
// If mem is itself a MergeMem, populate the result with the same edges.
MergeMemNode* MergeMemNode::make(Node* mem) {
  return new MergeMemNode(mem);
}

//------------------------------cmp--------------------------------------------
uint MergeMemNode::hash() const { return NO_HASH; }
bool MergeMemNode::cmp( const Node &n ) const {
  return (&n == this);          // Always fail except on self
}

//------------------------------Identity---------------------------------------
Node* MergeMemNode::Identity(PhaseGVN* phase) {
  // Identity if this merge point does not record any interesting memory
  // disambiguations.
  Node* base_mem = base_memory();
  Node* empty_mem = empty_memory();
  if (base_mem != empty_mem) {  // Memory path is not dead?
    for (uint i = Compile::AliasIdxRaw; i < req(); i++) {
      Node* mem = in(i);
      if (mem != empty_mem && mem != base_mem) {
        return this;            // Many memory splits; no change
      }
    }
  }
  return base_mem;              // No memory splits; ID on the one true input
}

//------------------------------Ideal------------------------------------------
// This method is invoked recursively on chains of MergeMem nodes
Node *MergeMemNode::Ideal(PhaseGVN *phase, bool can_reshape) {
  // Remove chain'd MergeMems
  //
  // This is delicate, because the each "in(i)" (i >= Raw) is interpreted
  // relative to the "in(Bot)".  Since we are patching both at the same time,
  // we have to be careful to read each "in(i)" relative to the old "in(Bot)",
  // but rewrite each "in(i)" relative to the new "in(Bot)".
  Node *progress = NULL;


  Node* old_base = base_memory();
  Node* empty_mem = empty_memory();
  if (old_base == empty_mem)
    return NULL; // Dead memory path.

  MergeMemNode* old_mbase;
  if (old_base != NULL && old_base->is_MergeMem())
    old_mbase = old_base->as_MergeMem();
  else
    old_mbase = NULL;
  Node* new_base = old_base;

  // simplify stacked MergeMems in base memory
  if (old_mbase)  new_base = old_mbase->base_memory();

  // the base memory might contribute new slices beyond my req()
  if (old_mbase)  grow_to_match(old_mbase);

  // Note:  We do not call verify_sparse on entry, because inputs
  // can normalize to the base_memory via subsume_node or similar
  // mechanisms.  This method repairs that damage.

  assert(!old_mbase || old_mbase->is_empty_memory(empty_mem), "consistent sentinels");

  // Look at each slice.
  for (uint i = Compile::AliasIdxRaw; i < req(); i++) {
    Node* old_in = in(i);
    // calculate the old memory value
    Node* old_mem = old_in;
    if (old_mem == empty_mem)  old_mem = old_base;
    assert(old_mem == memory_at(i), "");

    // maybe update (reslice) the old memory value

    // simplify stacked MergeMems
    Node* new_mem = old_mem;
    MergeMemNode* old_mmem;
    if (old_mem != NULL && old_mem->is_MergeMem())
      old_mmem = old_mem->as_MergeMem();
    else
      old_mmem = NULL;
    if (old_mmem == this) {
      // This can happen if loops break up and safepoints disappear.
      // A merge of BotPtr (default) with a RawPtr memory derived from a
      // safepoint can be rewritten to a merge of the same BotPtr with
      // the BotPtr phi coming into the loop.  If that phi disappears
      // also, we can end up with a self-loop of the mergemem.
      // In general, if loops degenerate and memory effects disappear,
      // a mergemem can be left looking at itself.  This simply means
      // that the mergemem's default should be used, since there is
      // no longer any apparent effect on this slice.
      // Note: If a memory slice is a MergeMem cycle, it is unreachable
      //       from start.  Update the input to TOP.
      new_mem = (new_base == this || new_base == empty_mem)? empty_mem : new_base;
    }
    else if (old_mmem != NULL) {
      new_mem = old_mmem->memory_at(i);
    }
    // else preceding memory was not a MergeMem

    // maybe store down a new value
    Node* new_in = new_mem;
    if (new_in == new_base)  new_in = empty_mem;

    if (new_in != old_in) {
      // Warning:  Do not combine this "if" with the previous "if"
      // A memory slice might have be be rewritten even if it is semantically
      // unchanged, if the base_memory value has changed.
      set_req_X(i, new_in, phase);
      progress = this;          // Report progress
    }
  }

  if (new_base != old_base) {
    set_req_X(Compile::AliasIdxBot, new_base, phase);
    // Don't use set_base_memory(new_base), because we need to update du.
    assert(base_memory() == new_base, "");
    progress = this;
  }

  if( base_memory() == this ) {
    // a self cycle indicates this memory path is dead
    set_req(Compile::AliasIdxBot, empty_mem);
  }

  // Resolve external cycles by calling Ideal on a MergeMem base_memory
  // Recursion must occur after the self cycle check above
  if( base_memory()->is_MergeMem() ) {
    MergeMemNode *new_mbase = base_memory()->as_MergeMem();
    Node *m = phase->transform(new_mbase);  // Rollup any cycles
    if( m != NULL &&
        (m->is_top() ||
         (m->is_MergeMem() && m->as_MergeMem()->base_memory() == empty_mem)) ) {
      // propagate rollup of dead cycle to self
      set_req(Compile::AliasIdxBot, empty_mem);
    }
  }

  if( base_memory() == empty_mem ) {
    progress = this;
    // Cut inputs during Parse phase only.
    // During Optimize phase a dead MergeMem node will be subsumed by Top.
    if( !can_reshape ) {
      for (uint i = Compile::AliasIdxRaw; i < req(); i++) {
        if( in(i) != empty_mem ) { set_req(i, empty_mem); }
      }
    }
  }

  if( !progress && base_memory()->is_Phi() && can_reshape ) {
    // Check if PhiNode::Ideal's "Split phis through memory merges"
    // transform should be attempted. Look for this->phi->this cycle.
    uint merge_width = req();
    if (merge_width > Compile::AliasIdxRaw) {
      PhiNode* phi = base_memory()->as_Phi();
      for( uint i = 1; i < phi->req(); ++i ) {// For all paths in
        if (phi->in(i) == this) {
          phase->is_IterGVN()->_worklist.push(phi);
          break;
        }
      }
    }
  }

  assert(progress || verify_sparse(), "please, no dups of base");
  return progress;
}

//-------------------------set_base_memory-------------------------------------
void MergeMemNode::set_base_memory(Node *new_base) {
  Node* empty_mem = empty_memory();
  set_req(Compile::AliasIdxBot, new_base);
  assert(memory_at(req()) == new_base, "must set default memory");
  // Clear out other occurrences of new_base:
  if (new_base != empty_mem) {
    for (uint i = Compile::AliasIdxRaw; i < req(); i++) {
      if (in(i) == new_base)  set_req(i, empty_mem);
    }
  }
}

//------------------------------out_RegMask------------------------------------
const RegMask &MergeMemNode::out_RegMask() const {
  return RegMask::Empty;
}

//------------------------------dump_spec--------------------------------------
#ifndef PRODUCT
void MergeMemNode::dump_spec(outputStream *st) const {
  st->print(" {");
  Node* base_mem = base_memory();
  for( uint i = Compile::AliasIdxRaw; i < req(); i++ ) {
    Node* mem = (in(i) != NULL) ? memory_at(i) : base_mem;
    if (mem == base_mem) { st->print(" -"); continue; }
    st->print( " N%d:", mem->_idx );
    Compile::current()->get_adr_type(i)->dump_on(st);
  }
  st->print(" }");
}
#endif // !PRODUCT


#ifdef ASSERT
static bool might_be_same(Node* a, Node* b) {
  if (a == b)  return true;
  if (!(a->is_Phi() || b->is_Phi()))  return false;
  // phis shift around during optimization
  return true;  // pretty stupid...
}

// verify a narrow slice (either incoming or outgoing)
static void verify_memory_slice(const MergeMemNode* m, int alias_idx, Node* n) {
  if (!VerifyAliases)                return;  // don't bother to verify unless requested
  if (VMError::is_error_reported())  return;  // muzzle asserts when debugging an error
  if (Node::in_dump())               return;  // muzzle asserts when printing
  assert(alias_idx >= Compile::AliasIdxRaw, "must not disturb base_memory or sentinel");
  assert(n != NULL, "");
  // Elide intervening MergeMem's
  while (n->is_MergeMem()) {
    n = n->as_MergeMem()->memory_at(alias_idx);
  }
  Compile* C = Compile::current();
  const TypePtr* n_adr_type = n->adr_type();
  if (n == m->empty_memory()) {
    // Implicit copy of base_memory()
  } else if (n_adr_type != TypePtr::BOTTOM) {
    assert(n_adr_type != NULL, "new memory must have a well-defined adr_type");
    assert(C->must_alias(n_adr_type, alias_idx), "new memory must match selected slice");
  } else {
    // A few places like make_runtime_call "know" that VM calls are narrow,
    // and can be used to update only the VM bits stored as TypeRawPtr::BOTTOM.
    bool expected_wide_mem = false;
    if (n == m->base_memory()) {
      expected_wide_mem = true;
    } else if (alias_idx == Compile::AliasIdxRaw ||
               n == m->memory_at(Compile::AliasIdxRaw)) {
      expected_wide_mem = true;
    } else if (!C->alias_type(alias_idx)->is_rewritable()) {
      // memory can "leak through" calls on channels that
      // are write-once.  Allow this also.
      expected_wide_mem = true;
    }
    assert(expected_wide_mem, "expected narrow slice replacement");
  }
}
#else // !ASSERT
#define verify_memory_slice(m,i,n) (void)(0)  // PRODUCT version is no-op
#endif


//-----------------------------memory_at---------------------------------------
Node* MergeMemNode::memory_at(uint alias_idx) const {
  assert(alias_idx >= Compile::AliasIdxRaw ||
         alias_idx == Compile::AliasIdxBot && !Compile::current()->do_aliasing(),
         "must avoid base_memory and AliasIdxTop");

  // Otherwise, it is a narrow slice.
  Node* n = alias_idx < req() ? in(alias_idx) : empty_memory();
  if (is_empty_memory(n)) {
    // the array is sparse; empty slots are the "top" node
    n = base_memory();
    assert(Node::in_dump()
           || n == NULL || n->bottom_type() == Type::TOP
           || n->adr_type() == NULL // address is TOP
           || n->adr_type() == TypePtr::BOTTOM
           || n->adr_type() == TypeRawPtr::BOTTOM
           || !Compile::current()->do_aliasing(),
           "must be a wide memory");
    // do_aliasing == false if we are organizing the memory states manually.
    // See verify_memory_slice for comments on TypeRawPtr::BOTTOM.
  } else {
    // make sure the stored slice is sane
    #ifdef ASSERT
    if (VMError::is_error_reported() || Node::in_dump()) {
    } else if (might_be_same(n, base_memory())) {
      // Give it a pass:  It is a mostly harmless repetition of the base.
      // This can arise normally from node subsumption during optimization.
    } else {
      verify_memory_slice(this, alias_idx, n);
    }
    #endif
  }
  return n;
}

//---------------------------set_memory_at-------------------------------------
void MergeMemNode::set_memory_at(uint alias_idx, Node *n) {
  verify_memory_slice(this, alias_idx, n);
  Node* empty_mem = empty_memory();
  if (n == base_memory())  n = empty_mem;  // collapse default
  uint need_req = alias_idx+1;
  if (req() < need_req) {
    if (n == empty_mem)  return;  // already the default, so do not grow me
    // grow the sparse array
    do {
      add_req(empty_mem);
    } while (req() < need_req);
  }
  set_req( alias_idx, n );
}



//--------------------------iteration_setup------------------------------------
void MergeMemNode::iteration_setup(const MergeMemNode* other) {
  if (other != NULL) {
    grow_to_match(other);
    // invariant:  the finite support of mm2 is within mm->req()
    #ifdef ASSERT
    for (uint i = req(); i < other->req(); i++) {
      assert(other->is_empty_memory(other->in(i)), "slice left uncovered");
    }
    #endif
  }
  // Replace spurious copies of base_memory by top.
  Node* base_mem = base_memory();
  if (base_mem != NULL && !base_mem->is_top()) {
    for (uint i = Compile::AliasIdxBot+1, imax = req(); i < imax; i++) {
      if (in(i) == base_mem)
        set_req(i, empty_memory());
    }
  }
}

//---------------------------grow_to_match-------------------------------------
void MergeMemNode::grow_to_match(const MergeMemNode* other) {
  Node* empty_mem = empty_memory();
  assert(other->is_empty_memory(empty_mem), "consistent sentinels");
  // look for the finite support of the other memory
  for (uint i = other->req(); --i >= req(); ) {
    if (other->in(i) != empty_mem) {
      uint new_len = i+1;
      while (req() < new_len)  add_req(empty_mem);
      break;
    }
  }
}

//---------------------------verify_sparse-------------------------------------
#ifndef PRODUCT
bool MergeMemNode::verify_sparse() const {
  assert(is_empty_memory(make_empty_memory()), "sane sentinel");
  Node* base_mem = base_memory();
  // The following can happen in degenerate cases, since empty==top.
  if (is_empty_memory(base_mem))  return true;
  for (uint i = Compile::AliasIdxRaw; i < req(); i++) {
    assert(in(i) != NULL, "sane slice");
    if (in(i) == base_mem)  return false;  // should have been the sentinel value!
  }
  return true;
}

bool MergeMemStream::match_memory(Node* mem, const MergeMemNode* mm, int idx) {
  Node* n;
  n = mm->in(idx);
  if (mem == n)  return true;  // might be empty_memory()
  n = (idx == Compile::AliasIdxBot)? mm->base_memory(): mm->memory_at(idx);
  if (mem == n)  return true;
  return false;
}
#endif // !PRODUCT<|MERGE_RESOLUTION|>--- conflicted
+++ resolved
@@ -823,7 +823,7 @@
 //=============================================================================
 // Should LoadNode::Ideal() attempt to remove control edges?
 bool LoadNode::can_remove_control() const {
-  return true;
+  return !has_pinned_control_dependency();
 }
 uint LoadNode::size_of() const { return sizeof(*this); }
 bool LoadNode::cmp( const Node &n ) const
@@ -841,7 +841,17 @@
     st->print(" #"); _type->dump_on(st);
   }
   if (!depends_only_on_test()) {
-    st->print(" (does not depend only on test)");
+    st->print(" (does not depend only on test, ");
+    if (control_dependency() == UnknownControl) {
+      st->print("unknown control");
+    } else if (control_dependency() == Pinned) {
+      st->print("pinned");
+    } else if (adr_type() == TypeRawPtr::BOTTOM) {
+      st->print("raw access");
+    } else {
+      st->print("unknown reason");
+    }
+    st->print(")");
   }
 }
 #endif
@@ -1209,7 +1219,6 @@
 //------------------------------Identity---------------------------------------
 // Loads are identity if previous store is to same address
 Node* LoadNode::Identity(PhaseGVN* phase) {
-<<<<<<< HEAD
   // Loading from an InlineType? The InlineType has the values of
   // all fields as input. Look for the field with matching offset.
   Node* addr = in(Address);
@@ -1227,8 +1236,6 @@
     }
   }
 
-=======
->>>>>>> 175e3d3f
   // If the previous store-maker is the right kind of Store, and the store is
   // to the same address, then we are equal to the value stored.
   Node* mem = in(Memory);
@@ -1738,6 +1745,9 @@
 // If the offset is constant and the base is an object allocation,
 // try to hook me up to the exact initializing store.
 Node *LoadNode::Ideal(PhaseGVN *phase, bool can_reshape) {
+  if (has_pinned_control_dependency()) {
+    return NULL;
+  }
   Node* p = MemNode::Ideal_common(phase, can_reshape);
   if (p)  return (p == NodeSentinel) ? NULL : p;
 
