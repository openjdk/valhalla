/*
 * Copyright (c) 1997, 2025, Oracle and/or its affiliates. All rights reserved.
 * Copyright (c) 2024, Alibaba Group Holding Limited. All rights reserved.
 * DO NOT ALTER OR REMOVE COPYRIGHT NOTICES OR THIS FILE HEADER.
 *
 * This code is free software; you can redistribute it and/or modify it
 * under the terms of the GNU General Public License version 2 only, as
 * published by the Free Software Foundation.
 *
 * This code is distributed in the hope that it will be useful, but WITHOUT
 * ANY WARRANTY; without even the implied warranty of MERCHANTABILITY or
 * FITNESS FOR A PARTICULAR PURPOSE.  See the GNU General Public License
 * version 2 for more details (a copy is included in the LICENSE file that
 * accompanied this code).
 *
 * You should have received a copy of the GNU General Public License version
 * 2 along with this work; if not, write to the Free Software Foundation,
 * Inc., 51 Franklin St, Fifth Floor, Boston, MA 02110-1301 USA.
 *
 * Please contact Oracle, 500 Oracle Parkway, Redwood Shores, CA 94065 USA
 * or visit www.oracle.com if you need additional information or have any
 * questions.
 *
 */

#include "ci/ciFlatArrayKlass.hpp"
#include "classfile/javaClasses.hpp"
#include "classfile/systemDictionary.hpp"
#include "compiler/compileLog.hpp"
#include "gc/shared/barrierSet.hpp"
#include "gc/shared/c2/barrierSetC2.hpp"
#include "gc/shared/tlab_globals.hpp"
#include "memory/allocation.inline.hpp"
#include "memory/resourceArea.hpp"
#include "oops/objArrayKlass.hpp"
#include "opto/addnode.hpp"
#include "opto/arraycopynode.hpp"
#include "opto/cfgnode.hpp"
#include "opto/regalloc.hpp"
#include "opto/compile.hpp"
#include "opto/connode.hpp"
#include "opto/convertnode.hpp"
#include "opto/inlinetypenode.hpp"
#include "opto/loopnode.hpp"
#include "opto/machnode.hpp"
#include "opto/matcher.hpp"
#include "opto/memnode.hpp"
#include "opto/mempointer.hpp"
#include "opto/mulnode.hpp"
#include "opto/narrowptrnode.hpp"
#include "opto/phaseX.hpp"
#include "opto/regmask.hpp"
#include "opto/rootnode.hpp"
#include "opto/traceMergeStoresTag.hpp"
#include "opto/vectornode.hpp"
#include "utilities/align.hpp"
#include "utilities/copy.hpp"
#include "utilities/macros.hpp"
#include "utilities/powerOfTwo.hpp"
#include "utilities/vmError.hpp"

// Portions of code courtesy of Clifford Click

// Optimization - Graph Style

static Node *step_through_mergemem(PhaseGVN *phase, MergeMemNode *mmem,  const TypePtr *tp, const TypePtr *adr_check, outputStream *st);

//=============================================================================
uint MemNode::size_of() const { return sizeof(*this); }

const TypePtr *MemNode::adr_type() const {
  Node* adr = in(Address);
  if (adr == nullptr)  return nullptr; // node is dead
  const TypePtr* cross_check = nullptr;
  DEBUG_ONLY(cross_check = _adr_type);
  return calculate_adr_type(adr->bottom_type(), cross_check);
}

bool MemNode::check_if_adr_maybe_raw(Node* adr) {
  if (adr != nullptr) {
    if (adr->bottom_type()->base() == Type::RawPtr || adr->bottom_type()->base() == Type::AnyPtr) {
      return true;
    }
  }
  return false;
}

#ifndef PRODUCT
void MemNode::dump_spec(outputStream *st) const {
  if (in(Address) == nullptr)  return; // node is dead
#ifndef ASSERT
  // fake the missing field
  const TypePtr* _adr_type = nullptr;
  if (in(Address) != nullptr)
    _adr_type = in(Address)->bottom_type()->isa_ptr();
#endif
  dump_adr_type(this, _adr_type, st);

  Compile* C = Compile::current();
  if (C->alias_type(_adr_type)->is_volatile()) {
    st->print(" Volatile!");
  }
  if (_unaligned_access) {
    st->print(" unaligned");
  }
  if (_mismatched_access) {
    st->print(" mismatched");
  }
  if (_unsafe_access) {
    st->print(" unsafe");
  }
}

void MemNode::dump_adr_type(const Node* mem, const TypePtr* adr_type, outputStream *st) {
  st->print(" @");
  if (adr_type == nullptr) {
    st->print("null");
  } else {
    adr_type->dump_on(st);
    Compile* C = Compile::current();
    Compile::AliasType* atp = nullptr;
    if (C->have_alias_type(adr_type))  atp = C->alias_type(adr_type);
    if (atp == nullptr)
      st->print(", idx=?\?;");
    else if (atp->index() == Compile::AliasIdxBot)
      st->print(", idx=Bot;");
    else if (atp->index() == Compile::AliasIdxTop)
      st->print(", idx=Top;");
    else if (atp->index() == Compile::AliasIdxRaw)
      st->print(", idx=Raw;");
    else {
      ciField* field = atp->field();
      if (field) {
        st->print(", name=");
        field->print_name_on(st);
      }
      st->print(", idx=%d;", atp->index());
    }
  }
}

extern void print_alias_types();

#endif

// Find the memory output corresponding to the fall-through path of a call
static Node* find_call_fallthrough_mem_output(CallNode* call) {
  ResourceMark rm;
  CallProjections* projs = call->extract_projections(false, false);
  Node* res = projs->fallthrough_memproj;
  assert(res != nullptr, "must have a fallthrough mem output");
  return res;
}

// Try to find a better memory input for a load from a strict final field
static Node* try_optimize_strict_final_load_memory(PhaseGVN* phase, Node* adr, ProjNode*& base_local) {
  intptr_t offset = 0;
  Node* base = AddPNode::Ideal_base_and_offset(adr, phase, offset);
  if (base == nullptr) {
    return nullptr;
  }

  Node* base_uncasted = base->uncast();
  if (base_uncasted->is_Proj()) {
    MultiNode* multi = base_uncasted->in(0)->as_Multi();
    if (multi->is_Allocate()) {
      base_local = base_uncasted->as_Proj();
      return nullptr;
    } else if (multi->is_Call()) {
      // The oop is returned from a call, the memory can be the fallthrough output of the call
      return find_call_fallthrough_mem_output(multi->as_Call());
    } else if (multi->is_Start()) {
      // The oop is a parameter
      if (phase->C->method()->is_object_constructor() && base_uncasted->as_Proj()->_con == TypeFunc::Parms) {
        // The receiver of a constructor is similar to the result of an AllocateNode
        base_local = base_uncasted->as_Proj();
        return nullptr;
      } else {
        // Use the start memory otherwise
        return multi->proj_out(TypeFunc::Memory);
      }
    }
  }

  return nullptr;
}

// Whether a call can modify a strict final field, given that the object is allocated inside the
// current compilation unit, or is the first parameter when the compilation root is a constructor.
// This is equivalent to asking whether 'call' is a constructor invocation and the class declaring
// the target method is a subclass of the class declaring 'field'.
static bool call_can_modify_local_object(ciField* field, CallNode* call) {
  if (!call->is_CallJava()) {
    return false;
  }

  ciMethod* target = call->as_CallJava()->method();
  if (target == nullptr || !target->is_object_constructor()) {
    return false;
  }

  // If 'field' is declared in a class that is a subclass of the one declaring the constructor,
  // then the field is set inside the constructor, else the field must be set before the
  // constructor invocation. E.g. A field Super.x will be set during the execution of Sub::<init>,
  // while a field Sub.y must be set before Super::<init> is invoked.
  // We can try to be more heroic and decide if the receiver of the constructor invocation is the
  // object from which we are loading from. This, however, may be problematic as deciding if 2
  // nodes are definitely different may not be trivial, especially if the graph is not canonical.
  // As a result, it is made more conservative for now.
  assert(call->req() > TypeFunc::Parms, "constructor must have at least 1 argument");
  return target->holder()->is_subclass_of(field->holder());
}

Node* MemNode::optimize_simple_memory_chain(Node* mchain, const TypeOopPtr* t_oop, Node* load, PhaseGVN* phase) {
  assert(t_oop != nullptr, "sanity");
  bool is_instance = t_oop->is_known_instance_field();

  ciField* field = phase->C->alias_type(t_oop)->field();
  bool is_strict_final_load = false;

  // After macro expansion, an allocation may become a call, changing the memory input to the
  // memory output of that call would be illegal. As a result, disallow this transformation after
  // macro expansion.
  if (phase->is_IterGVN() && phase->C->allow_macro_nodes() && load != nullptr && load->is_Load() && !load->as_Load()->is_mismatched_access()) {
    if (EnableValhalla) {
      if (field != nullptr && (field->holder()->is_inlinetype() || field->holder()->is_abstract_value_klass())) {
        is_strict_final_load = true;
      }
#ifdef ASSERT
      if (t_oop->is_inlinetypeptr() && t_oop->inline_klass()->contains_field_offset(t_oop->offset())) {
        assert(is_strict_final_load, "sanity check for basic cases");
      }
#endif
    } else {
      is_strict_final_load = field != nullptr && t_oop->is_ptr_to_boxed_value();
    }
  }

  if (!is_instance && !is_strict_final_load) {
    return mchain;
  }

  Node* result = mchain;
  ProjNode* base_local = nullptr;

  if (is_strict_final_load) {
    Node* adr = load->in(MemNode::Address);
    assert(phase->type(adr) == t_oop, "inconsistent type");
    Node* tmp = try_optimize_strict_final_load_memory(phase, adr, base_local);
    if (tmp != nullptr) {
      result = tmp;
    }
  }

  uint instance_id = t_oop->instance_id();
  Node* start_mem = phase->C->start()->proj_out_or_null(TypeFunc::Memory);
  Node* prev = nullptr;
  while (prev != result) {
    prev = result;
    if (result == start_mem) {
      // start_mem is the earliest memory possible
      break;
    }

    // skip over a call which does not affect this memory slice
    if (result->is_Proj() && result->as_Proj()->_con == TypeFunc::Memory) {
      Node* proj_in = result->in(0);
      if (proj_in->is_Allocate() && proj_in->_idx == instance_id) {
        // This is the allocation that creates the object from which we are loading from
        break;
      } else if (proj_in->is_Call()) {
        // ArrayCopyNodes processed here as well
        CallNode* call = proj_in->as_Call();
        if (!call->may_modify(t_oop, phase)) {
          result = call->in(TypeFunc::Memory);
        } else if (is_strict_final_load && base_local != nullptr && !call_can_modify_local_object(field, call)) {
          result = call->in(TypeFunc::Memory);
        }
      } else if (proj_in->is_Initialize()) {
        AllocateNode* alloc = proj_in->as_Initialize()->allocation();
        // Stop if this is the initialization for the object instance which
        // contains this memory slice, otherwise skip over it.
        if ((alloc == nullptr) || (alloc->_idx == instance_id)) {
          break;
        }
        if (is_instance) {
          result = proj_in->in(TypeFunc::Memory);
        } else if (is_strict_final_load) {
          Node* klass = alloc->in(AllocateNode::KlassNode);
          const TypeKlassPtr* tklass = phase->type(klass)->is_klassptr();
          if (tklass->klass_is_exact() && !tklass->exact_klass()->equals(t_oop->is_instptr()->exact_klass())) {
            // Allocation of another type, must be another object
            result = proj_in->in(TypeFunc::Memory);
          } else if (base_local != nullptr && (base_local->is_Parm() || base_local->in(0) != alloc)) {
            // Allocation of another object
            result = proj_in->in(TypeFunc::Memory);
          }
        }
      } else if (proj_in->is_MemBar()) {
        ArrayCopyNode* ac = nullptr;
        if (ArrayCopyNode::may_modify(t_oop, proj_in->as_MemBar(), phase, ac)) {
          break;
        }
        result = proj_in->in(TypeFunc::Memory);
      } else if (proj_in->is_top()) {
        break; // dead code
      } else {
        assert(false, "unexpected projection");
      }
    } else if (result->is_ClearArray()) {
      if (!is_instance || !ClearArrayNode::step_through(&result, instance_id, phase)) {
        // Can not bypass initialization of the instance
        // we are looking for.
        break;
      }
      // Otherwise skip it (the call updated 'result' value).
    } else if (result->is_MergeMem()) {
      result = step_through_mergemem(phase, result->as_MergeMem(), t_oop, nullptr, tty);
    }
  }
  return result;
}

Node *MemNode::optimize_memory_chain(Node *mchain, const TypePtr *t_adr, Node *load, PhaseGVN *phase) {
  const TypeOopPtr* t_oop = t_adr->isa_oopptr();
  if (t_oop == nullptr)
    return mchain;  // don't try to optimize non-oop types
  Node* result = optimize_simple_memory_chain(mchain, t_oop, load, phase);
  bool is_instance = t_oop->is_known_instance_field();
  PhaseIterGVN *igvn = phase->is_IterGVN();
  if (is_instance && igvn != nullptr && result->is_Phi()) {
    PhiNode *mphi = result->as_Phi();
    assert(mphi->bottom_type() == Type::MEMORY, "memory phi required");
    const TypePtr *t = mphi->adr_type();
    bool do_split = false;
    // In the following cases, Load memory input can be further optimized based on
    // its precise address type
    if (t == TypePtr::BOTTOM || t == TypeRawPtr::BOTTOM ) {
      do_split = true;
    } else if (t->isa_oopptr() && !t->is_oopptr()->is_known_instance()) {
      const TypeOopPtr* mem_t =
        t->is_oopptr()->cast_to_exactness(true)
        ->is_oopptr()->cast_to_ptr_type(t_oop->ptr())
        ->is_oopptr()->cast_to_instance_id(t_oop->instance_id());
      if (t_oop->isa_aryptr()) {
        mem_t = mem_t->is_aryptr()
                     ->cast_to_stable(t_oop->is_aryptr()->is_stable())
                     ->cast_to_size(t_oop->is_aryptr()->size())
                     ->cast_to_not_flat(t_oop->is_aryptr()->is_not_flat())
                     ->cast_to_not_null_free(t_oop->is_aryptr()->is_not_null_free())
                     ->with_offset(t_oop->is_aryptr()->offset())
                     ->is_aryptr();
      }
      do_split = mem_t == t_oop;
    }
    if (do_split) {
      // clone the Phi with our address type
      result = mphi->split_out_instance(t_adr, igvn);
    } else {
      assert(phase->C->get_alias_index(t) == phase->C->get_alias_index(t_adr), "correct memory chain");
    }
  }
  return result;
}

static Node *step_through_mergemem(PhaseGVN *phase, MergeMemNode *mmem,  const TypePtr *tp, const TypePtr *adr_check, outputStream *st) {
  uint alias_idx = phase->C->get_alias_index(tp);
  Node *mem = mmem;
#ifdef ASSERT
  {
    // Check that current type is consistent with the alias index used during graph construction
    assert(alias_idx >= Compile::AliasIdxRaw, "must not be a bad alias_idx");
    bool consistent =  adr_check == nullptr || adr_check->empty() ||
                       phase->C->must_alias(adr_check, alias_idx );
    // Sometimes dead array references collapse to a[-1], a[-2], or a[-3]
    if( !consistent && adr_check != nullptr && !adr_check->empty() &&
        tp->isa_aryptr() &&        tp->offset() == Type::OffsetBot &&
        adr_check->isa_aryptr() && adr_check->offset() != Type::OffsetBot &&
        ( adr_check->offset() == arrayOopDesc::length_offset_in_bytes() ||
          adr_check->offset() == oopDesc::klass_offset_in_bytes() ||
          adr_check->offset() == oopDesc::mark_offset_in_bytes() ) ) {
      // don't assert if it is dead code.
      consistent = true;
    }
    if( !consistent ) {
      st->print("alias_idx==%d, adr_check==", alias_idx);
      if( adr_check == nullptr ) {
        st->print("null");
      } else {
        adr_check->dump();
      }
      st->cr();
      print_alias_types();
      assert(consistent, "adr_check must match alias idx");
    }
  }
#endif
  // TypeOopPtr::NOTNULL+any is an OOP with unknown offset - generally
  // means an array I have not precisely typed yet.  Do not do any
  // alias stuff with it any time soon.
  const TypeOopPtr *toop = tp->isa_oopptr();
  if (tp->base() != Type::AnyPtr &&
      !(toop &&
        toop->isa_instptr() &&
        toop->is_instptr()->instance_klass()->is_java_lang_Object() &&
        toop->offset() == Type::OffsetBot)) {
    // IGVN _delay_transform may be set to true and if that is the case and mmem
    // is already a registered node then the validation inside transform will
    // complain.
    Node* m = mmem;
    PhaseIterGVN* igvn = phase->is_IterGVN();
    if (igvn == nullptr || !igvn->delay_transform()) {
      // compress paths and change unreachable cycles to TOP
      // If not, we can update the input infinitely along a MergeMem cycle
      // Equivalent code in PhiNode::Ideal
      m = phase->transform(mmem);
    }
    // If transformed to a MergeMem, get the desired slice
    // Otherwise the returned node represents memory for every slice
    mem = (m->is_MergeMem())? m->as_MergeMem()->memory_at(alias_idx) : m;
    // Update input if it is progress over what we have now
  }
  return mem;
}

//--------------------------Ideal_common---------------------------------------
// Look for degenerate control and memory inputs.  Bypass MergeMem inputs.
// Unhook non-raw memories from complete (macro-expanded) initializations.
Node *MemNode::Ideal_common(PhaseGVN *phase, bool can_reshape) {
  // If our control input is a dead region, kill all below the region
  Node *ctl = in(MemNode::Control);
  if (ctl && remove_dead_region(phase, can_reshape))
    return this;
  ctl = in(MemNode::Control);
  // Don't bother trying to transform a dead node
  if (ctl && ctl->is_top())  return NodeSentinel;

  PhaseIterGVN *igvn = phase->is_IterGVN();
  // Wait if control on the worklist.
  if (ctl && can_reshape && igvn != nullptr) {
    Node* bol = nullptr;
    Node* cmp = nullptr;
    if (ctl->in(0)->is_If()) {
      assert(ctl->is_IfTrue() || ctl->is_IfFalse(), "sanity");
      bol = ctl->in(0)->in(1);
      if (bol->is_Bool())
        cmp = ctl->in(0)->in(1)->in(1);
    }
    if (igvn->_worklist.member(ctl) ||
        (bol != nullptr && igvn->_worklist.member(bol)) ||
        (cmp != nullptr && igvn->_worklist.member(cmp)) ) {
      // This control path may be dead.
      // Delay this memory node transformation until the control is processed.
      igvn->_worklist.push(this);
      return NodeSentinel; // caller will return null
    }
  }
  // Ignore if memory is dead, or self-loop
  Node *mem = in(MemNode::Memory);
  if (phase->type( mem ) == Type::TOP) return NodeSentinel; // caller will return null
  assert(mem != this, "dead loop in MemNode::Ideal");

  if (can_reshape && igvn != nullptr && igvn->_worklist.member(mem)) {
    // This memory slice may be dead.
    // Delay this mem node transformation until the memory is processed.
    igvn->_worklist.push(this);
    return NodeSentinel; // caller will return null
  }

  Node *address = in(MemNode::Address);
  const Type *t_adr = phase->type(address);
  if (t_adr == Type::TOP)              return NodeSentinel; // caller will return null

  if (can_reshape && is_unsafe_access() && (t_adr == TypePtr::NULL_PTR)) {
    // Unsafe off-heap access with zero address. Remove access and other control users
    // to not confuse optimizations and add a HaltNode to fail if this is ever executed.
    assert(ctl != nullptr, "unsafe accesses should be control dependent");
    for (DUIterator_Fast imax, i = ctl->fast_outs(imax); i < imax; i++) {
      Node* u = ctl->fast_out(i);
      if (u != ctl) {
        igvn->rehash_node_delayed(u);
        int nb = u->replace_edge(ctl, phase->C->top(), igvn);
        --i, imax -= nb;
      }
    }
    Node* frame = igvn->transform(new ParmNode(phase->C->start(), TypeFunc::FramePtr));
    Node* halt = igvn->transform(new HaltNode(ctl, frame, "unsafe off-heap access with zero address"));
    phase->C->root()->add_req(halt);
    return this;
  }

  if (can_reshape && igvn != nullptr &&
      (igvn->_worklist.member(address) ||
       (igvn->_worklist.size() > 0 && t_adr != adr_type())) ) {
    // The address's base and type may change when the address is processed.
    // Delay this mem node transformation until the address is processed.
    igvn->_worklist.push(this);
    return NodeSentinel; // caller will return null
  }

  // Do NOT remove or optimize the next lines: ensure a new alias index
  // is allocated for an oop pointer type before Escape Analysis.
  // Note: C++ will not remove it since the call has side effect.
  if (t_adr->isa_oopptr()) {
    int alias_idx = phase->C->get_alias_index(t_adr->is_ptr());
  }

  Node* base = nullptr;
  if (address->is_AddP()) {
    base = address->in(AddPNode::Base);
  }
  if (base != nullptr && phase->type(base)->higher_equal(TypePtr::NULL_PTR) &&
      !t_adr->isa_rawptr()) {
    // Note: raw address has TOP base and top->higher_equal(TypePtr::NULL_PTR) is true.
    // Skip this node optimization if its address has TOP base.
    return NodeSentinel; // caller will return null
  }

  // Avoid independent memory operations
  Node* old_mem = mem;

  // The code which unhooks non-raw memories from complete (macro-expanded)
  // initializations was removed. After macro-expansion all stores caught
  // by Initialize node became raw stores and there is no information
  // which memory slices they modify. So it is unsafe to move any memory
  // operation above these stores. Also in most cases hooked non-raw memories
  // were already unhooked by using information from detect_ptr_independence()
  // and find_previous_store().

  if (mem->is_MergeMem()) {
    MergeMemNode* mmem = mem->as_MergeMem();
    const TypePtr *tp = t_adr->is_ptr();

    mem = step_through_mergemem(phase, mmem, tp, adr_type(), tty);
  }

  if (mem != old_mem) {
    set_req_X(MemNode::Memory, mem, phase);
    if (phase->type(mem) == Type::TOP) return NodeSentinel;
    return this;
  }

  // let the subclass continue analyzing...
  return nullptr;
}

// Helper function for proving some simple control dominations.
// Attempt to prove that all control inputs of 'dom' dominate 'sub'.
// Already assumes that 'dom' is available at 'sub', and that 'sub'
// is not a constant (dominated by the method's StartNode).
// Used by MemNode::find_previous_store to prove that the
// control input of a memory operation predates (dominates)
// an allocation it wants to look past.
// Returns 'DomResult::Dominate' if all control inputs of 'dom'
// dominate 'sub', 'DomResult::NotDominate' if not,
// and 'DomResult::EncounteredDeadCode' if we can't decide due to
// dead code, but at the end of IGVN, we know the definite result
// once the dead code is cleaned up.
Node::DomResult MemNode::maybe_all_controls_dominate(Node* dom, Node* sub) {
  if (dom == nullptr || dom->is_top() || sub == nullptr || sub->is_top()) {
    return DomResult::EncounteredDeadCode; // Conservative answer for dead code
  }

  // Check 'dom'. Skip Proj and CatchProj nodes.
  dom = dom->find_exact_control(dom);
  if (dom == nullptr || dom->is_top()) {
    return DomResult::EncounteredDeadCode; // Conservative answer for dead code
  }

  if (dom == sub) {
    // For the case when, for example, 'sub' is Initialize and the original
    // 'dom' is Proj node of the 'sub'.
    return DomResult::NotDominate;
  }

  if (dom->is_Con() || dom->is_Start() || dom->is_Root() || dom == sub) {
    return DomResult::Dominate;
  }

  // 'dom' dominates 'sub' if its control edge and control edges
  // of all its inputs dominate or equal to sub's control edge.

  // Currently 'sub' is either Allocate, Initialize or Start nodes.
  // Or Region for the check in LoadNode::Ideal();
  // 'sub' should have sub->in(0) != nullptr.
  assert(sub->is_Allocate() || sub->is_Initialize() || sub->is_Start() ||
         sub->is_Region() || sub->is_Call(), "expecting only these nodes");

  // Get control edge of 'sub'.
  Node* orig_sub = sub;
  sub = sub->find_exact_control(sub->in(0));
  if (sub == nullptr || sub->is_top()) {
    return DomResult::EncounteredDeadCode; // Conservative answer for dead code
  }

  assert(sub->is_CFG(), "expecting control");

  if (sub == dom) {
    return DomResult::Dominate;
  }

  if (sub->is_Start() || sub->is_Root()) {
    return DomResult::NotDominate;
  }

  {
    // Check all control edges of 'dom'.

    ResourceMark rm;
    Node_List nlist;
    Unique_Node_List dom_list;

    dom_list.push(dom);
    bool only_dominating_controls = false;

    for (uint next = 0; next < dom_list.size(); next++) {
      Node* n = dom_list.at(next);
      if (n == orig_sub) {
        return DomResult::NotDominate; // One of dom's inputs dominated by sub.
      }
      if (!n->is_CFG() && n->pinned()) {
        // Check only own control edge for pinned non-control nodes.
        n = n->find_exact_control(n->in(0));
        if (n == nullptr || n->is_top()) {
          return DomResult::EncounteredDeadCode; // Conservative answer for dead code
        }
        assert(n->is_CFG(), "expecting control");
        dom_list.push(n);
      } else if (n->is_Con() || n->is_Start() || n->is_Root()) {
        only_dominating_controls = true;
      } else if (n->is_CFG()) {
        DomResult dom_result = n->dominates(sub, nlist);
        if (dom_result == DomResult::Dominate) {
          only_dominating_controls = true;
        } else {
          return dom_result;
        }
      } else {
        // First, own control edge.
        Node* m = n->find_exact_control(n->in(0));
        if (m != nullptr) {
          if (m->is_top()) {
            return DomResult::EncounteredDeadCode; // Conservative answer for dead code
          }
          dom_list.push(m);
        }
        // Now, the rest of edges.
        uint cnt = n->req();
        for (uint i = 1; i < cnt; i++) {
          m = n->find_exact_control(n->in(i));
          if (m == nullptr || m->is_top()) {
            continue;
          }
          dom_list.push(m);
        }
      }
    }
    return only_dominating_controls ? DomResult::Dominate : DomResult::NotDominate;
  }
}

//---------------------detect_ptr_independence---------------------------------
// Used by MemNode::find_previous_store to prove that two base
// pointers are never equal.
// The pointers are accompanied by their associated allocations,
// if any, which have been previously discovered by the caller.
bool MemNode::detect_ptr_independence(Node* p1, AllocateNode* a1,
                                      Node* p2, AllocateNode* a2,
                                      PhaseTransform* phase) {
  // Attempt to prove that these two pointers cannot be aliased.
  // They may both manifestly be allocations, and they should differ.
  // Or, if they are not both allocations, they can be distinct constants.
  // Otherwise, one is an allocation and the other a pre-existing value.
  if (a1 == nullptr && a2 == nullptr) {           // neither an allocation
    return (p1 != p2) && p1->is_Con() && p2->is_Con();
  } else if (a1 != nullptr && a2 != nullptr) {    // both allocations
    return (a1 != a2);
  } else if (a1 != nullptr) {                  // one allocation a1
    // (Note:  p2->is_Con implies p2->in(0)->is_Root, which dominates.)
    return all_controls_dominate(p2, a1);
  } else { //(a2 != null)                   // one allocation a2
    return all_controls_dominate(p1, a2);
  }
  return false;
}


// Find an arraycopy ac that produces the memory state represented by parameter mem.
// Return ac if
// (a) can_see_stored_value=true  and ac must have set the value for this load or if
// (b) can_see_stored_value=false and ac could have set the value for this load or if
// (c) can_see_stored_value=false and ac cannot have set the value for this load.
// In case (c) change the parameter mem to the memory input of ac to skip it
// when searching stored value.
// Otherwise return null.
Node* LoadNode::find_previous_arraycopy(PhaseValues* phase, Node* ld_alloc, Node*& mem, bool can_see_stored_value) const {
  ArrayCopyNode* ac = find_array_copy_clone(ld_alloc, mem);
  if (ac != nullptr) {
    Node* ld_addp = in(MemNode::Address);
    Node* src = ac->in(ArrayCopyNode::Src);
    const TypeAryPtr* ary_t = phase->type(src)->isa_aryptr();

    // This is a load from a cloned array. The corresponding arraycopy ac must
    // have set the value for the load and we can return ac but only if the load
    // is known to be within bounds. This is checked below.
    if (ary_t != nullptr && ld_addp->is_AddP()) {
      Node* ld_offs = ld_addp->in(AddPNode::Offset);
      BasicType ary_elem = ary_t->elem()->array_element_basic_type();
      jlong header = arrayOopDesc::base_offset_in_bytes(ary_elem);
      jlong elemsize = type2aelembytes(ary_elem);

      const TypeX*   ld_offs_t = phase->type(ld_offs)->isa_intptr_t();
      const TypeInt* sizetype  = ary_t->size();

      if (ld_offs_t->_lo >= header && ld_offs_t->_hi < (sizetype->_lo * elemsize + header)) {
        // The load is known to be within bounds. It receives its value from ac.
        return ac;
      }
      // The load is known to be out-of-bounds.
    }
    // The load could be out-of-bounds. It must not be hoisted but must remain
    // dependent on the runtime range check. This is achieved by returning null.
  } else if (mem->is_Proj() && mem->in(0) != nullptr && mem->in(0)->is_ArrayCopy()) {
    ArrayCopyNode* ac = mem->in(0)->as_ArrayCopy();

    if (ac->is_arraycopy_validated() ||
        ac->is_copyof_validated() ||
        ac->is_copyofrange_validated()) {
      Node* ld_addp = in(MemNode::Address);
      if (ld_addp->is_AddP()) {
        Node* ld_base = ld_addp->in(AddPNode::Address);
        Node* ld_offs = ld_addp->in(AddPNode::Offset);

        Node* dest = ac->in(ArrayCopyNode::Dest);

        if (dest == ld_base) {
          const TypeX* ld_offs_t = phase->type(ld_offs)->isa_intptr_t();
          assert(!ld_offs_t->empty(), "dead reference should be checked already");
          // Take into account vector or unsafe access size
          jlong ld_size_in_bytes = (jlong)memory_size();
          jlong offset_hi = ld_offs_t->_hi + ld_size_in_bytes - 1;
          offset_hi = MIN2(offset_hi, (jlong)(TypeX::MAX->_hi)); // Take care for overflow in 32-bit VM
          if (ac->modifies(ld_offs_t->_lo, (intptr_t)offset_hi, phase, can_see_stored_value)) {
            return ac;
          }
          if (!can_see_stored_value) {
            mem = ac->in(TypeFunc::Memory);
            return ac;
          }
        }
      }
    }
  }
  return nullptr;
}

ArrayCopyNode* MemNode::find_array_copy_clone(Node* ld_alloc, Node* mem) const {
  if (mem->is_Proj() && mem->in(0) != nullptr && (mem->in(0)->Opcode() == Op_MemBarStoreStore ||
                                               mem->in(0)->Opcode() == Op_MemBarCPUOrder)) {
    if (ld_alloc != nullptr) {
      // Check if there is an array copy for a clone
      Node* mb = mem->in(0);
      ArrayCopyNode* ac = nullptr;
      if (mb->in(0) != nullptr && mb->in(0)->is_Proj() &&
          mb->in(0)->in(0) != nullptr && mb->in(0)->in(0)->is_ArrayCopy()) {
        ac = mb->in(0)->in(0)->as_ArrayCopy();
      } else {
        // Step over GC barrier when ReduceInitialCardMarks is disabled
        BarrierSetC2* bs = BarrierSet::barrier_set()->barrier_set_c2();
        Node* control_proj_ac = bs->step_over_gc_barrier(mb->in(0));

        if (control_proj_ac->is_Proj() && control_proj_ac->in(0)->is_ArrayCopy()) {
          ac = control_proj_ac->in(0)->as_ArrayCopy();
        }
      }

      if (ac != nullptr && ac->is_clonebasic()) {
        AllocateNode* alloc = AllocateNode::Ideal_allocation(ac->in(ArrayCopyNode::Dest));
        if (alloc != nullptr && alloc == ld_alloc) {
          return ac;
        }
      }
    }
  }
  return nullptr;
}

// The logic for reordering loads and stores uses four steps:
// (a) Walk carefully past stores and initializations which we
//     can prove are independent of this load.
// (b) Observe that the next memory state makes an exact match
//     with self (load or store), and locate the relevant store.
// (c) Ensure that, if we were to wire self directly to the store,
//     the optimizer would fold it up somehow.
// (d) Do the rewiring, and return, depending on some other part of
//     the optimizer to fold up the load.
// This routine handles steps (a) and (b).  Steps (c) and (d) are
// specific to loads and stores, so they are handled by the callers.
// (Currently, only LoadNode::Ideal has steps (c), (d).  More later.)
//
Node* MemNode::find_previous_store(PhaseValues* phase) {
  Node*         ctrl   = in(MemNode::Control);
  Node*         adr    = in(MemNode::Address);
  intptr_t      offset = 0;
  Node*         base   = AddPNode::Ideal_base_and_offset(adr, phase, offset);
  AllocateNode* alloc  = AllocateNode::Ideal_allocation(base);

  if (offset == Type::OffsetBot)
    return nullptr;            // cannot unalias unless there are precise offsets

  const bool adr_maybe_raw = check_if_adr_maybe_raw(adr);
  const TypeOopPtr *addr_t = adr->bottom_type()->isa_oopptr();

  intptr_t size_in_bytes = memory_size();

  Node* mem = in(MemNode::Memory);   // start searching here...

  int cnt = 50;             // Cycle limiter
  for (;;) {                // While we can dance past unrelated stores...
    if (--cnt < 0)  break;  // Caught in cycle or a complicated dance?

    Node* prev = mem;
    if (mem->is_Store()) {
      Node* st_adr = mem->in(MemNode::Address);
      intptr_t st_offset = 0;
      Node* st_base = AddPNode::Ideal_base_and_offset(st_adr, phase, st_offset);
      if (st_base == nullptr)
        break;              // inscrutable pointer

      // For raw accesses it's not enough to prove that constant offsets don't intersect.
      // We need the bases to be the equal in order for the offset check to make sense.
      if ((adr_maybe_raw || check_if_adr_maybe_raw(st_adr)) && st_base != base) {
        break;
      }

      if (st_offset != offset && st_offset != Type::OffsetBot) {
        const int MAX_STORE = MAX2(BytesPerLong, (int)MaxVectorSize);
        assert(mem->as_Store()->memory_size() <= MAX_STORE, "");
        if (st_offset >= offset + size_in_bytes ||
            st_offset <= offset - MAX_STORE ||
            st_offset <= offset - mem->as_Store()->memory_size()) {
          // Success:  The offsets are provably independent.
          // (You may ask, why not just test st_offset != offset and be done?
          // The answer is that stores of different sizes can co-exist
          // in the same sequence of RawMem effects.  We sometimes initialize
          // a whole 'tile' of array elements with a single jint or jlong.)
          mem = mem->in(MemNode::Memory);
          continue;           // (a) advance through independent store memory
        }
      }
      if (st_base != base &&
          detect_ptr_independence(base, alloc,
                                  st_base,
                                  AllocateNode::Ideal_allocation(st_base),
                                  phase)) {
        // Success:  The bases are provably independent.
        mem = mem->in(MemNode::Memory);
        continue;           // (a) advance through independent store memory
      }

      // (b) At this point, if the bases or offsets do not agree, we lose,
      // since we have not managed to prove 'this' and 'mem' independent.
      if (st_base == base && st_offset == offset) {
        return mem;         // let caller handle steps (c), (d)
      }

    } else if (mem->is_Proj() && mem->in(0)->is_Initialize()) {
      InitializeNode* st_init = mem->in(0)->as_Initialize();
      AllocateNode*  st_alloc = st_init->allocation();
      if (st_alloc == nullptr) {
        break;              // something degenerated
      }
      bool known_identical = false;
      bool known_independent = false;
      if (alloc == st_alloc) {
        known_identical = true;
      } else if (alloc != nullptr) {
        known_independent = true;
      } else if (all_controls_dominate(this, st_alloc)) {
        known_independent = true;
      }

      if (known_independent) {
        // The bases are provably independent: Either they are
        // manifestly distinct allocations, or else the control
        // of this load dominates the store's allocation.
        int alias_idx = phase->C->get_alias_index(adr_type());
        if (alias_idx == Compile::AliasIdxRaw) {
          mem = st_alloc->in(TypeFunc::Memory);
        } else {
          mem = st_init->memory(alias_idx);
        }
        continue;           // (a) advance through independent store memory
      }

      // (b) at this point, if we are not looking at a store initializing
      // the same allocation we are loading from, we lose.
      if (known_identical) {
        // From caller, can_see_stored_value will consult find_captured_store.
        return mem;         // let caller handle steps (c), (d)
      }

    } else if (find_previous_arraycopy(phase, alloc, mem, false) != nullptr) {
      if (prev != mem) {
        // Found an arraycopy but it doesn't affect that load
        continue;
      }
      // Found an arraycopy that may affect that load
      return mem;
    } else if (addr_t != nullptr && addr_t->is_known_instance_field()) {
      // Can't use optimize_simple_memory_chain() since it needs PhaseGVN.
      if (mem->is_Proj() && mem->in(0)->is_Call()) {
        // ArrayCopyNodes processed here as well.
        CallNode *call = mem->in(0)->as_Call();
        if (!call->may_modify(addr_t, phase)) {
          mem = call->in(TypeFunc::Memory);
          continue;         // (a) advance through independent call memory
        }
      } else if (mem->is_Proj() && mem->in(0)->is_MemBar()) {
        ArrayCopyNode* ac = nullptr;
        if (ArrayCopyNode::may_modify(addr_t, mem->in(0)->as_MemBar(), phase, ac)) {
          break;
        }
        mem = mem->in(0)->in(TypeFunc::Memory);
        continue;           // (a) advance through independent MemBar memory
      } else if (mem->is_ClearArray()) {
        if (ClearArrayNode::step_through(&mem, (uint)addr_t->instance_id(), phase)) {
          // (the call updated 'mem' value)
          continue;         // (a) advance through independent allocation memory
        } else {
          // Can not bypass initialization of the instance
          // we are looking for.
          return mem;
        }
      } else if (mem->is_MergeMem()) {
        int alias_idx = phase->C->get_alias_index(adr_type());
        mem = mem->as_MergeMem()->memory_at(alias_idx);
        continue;           // (a) advance through independent MergeMem memory
      }
    }

    // Unless there is an explicit 'continue', we must bail out here,
    // because 'mem' is an inscrutable memory state (e.g., a call).
    break;
  }

  return nullptr;              // bail out
}

//----------------------calculate_adr_type-------------------------------------
// Helper function.  Notices when the given type of address hits top or bottom.
// Also, asserts a cross-check of the type against the expected address type.
const TypePtr* MemNode::calculate_adr_type(const Type* t, const TypePtr* cross_check) {
  if (t == Type::TOP)  return nullptr; // does not touch memory any more?
  #ifdef ASSERT
  if (!VerifyAliases || VMError::is_error_reported() || Node::in_dump())  cross_check = nullptr;
  #endif
  const TypePtr* tp = t->isa_ptr();
  if (tp == nullptr) {
    assert(cross_check == nullptr || cross_check == TypePtr::BOTTOM, "expected memory type must be wide");
    return TypePtr::BOTTOM;           // touches lots of memory
  } else {
    #ifdef ASSERT
    // %%%% [phh] We don't check the alias index if cross_check is
    //            TypeRawPtr::BOTTOM.  Needs to be investigated.
    if (cross_check != nullptr &&
        cross_check != TypePtr::BOTTOM &&
        cross_check != TypeRawPtr::BOTTOM) {
      // Recheck the alias index, to see if it has changed (due to a bug).
      Compile* C = Compile::current();
      assert(C->get_alias_index(cross_check) == C->get_alias_index(tp),
             "must stay in the original alias category");
      // The type of the address must be contained in the adr_type,
      // disregarding "null"-ness.
      // (We make an exception for TypeRawPtr::BOTTOM, which is a bit bucket.)
      const TypePtr* tp_notnull = tp->join(TypePtr::NOTNULL)->is_ptr();
      assert(cross_check->meet(tp_notnull) == cross_check->remove_speculative(),
             "real address must not escape from expected memory type");
    }
    #endif
    return tp;
  }
}

uint8_t MemNode::barrier_data(const Node* n) {
  if (n->is_LoadStore()) {
    return n->as_LoadStore()->barrier_data();
  } else if (n->is_Mem()) {
    return n->as_Mem()->barrier_data();
  }
  return 0;
}

//=============================================================================
// Should LoadNode::Ideal() attempt to remove control edges?
bool LoadNode::can_remove_control() const {
  return !has_pinned_control_dependency();
}
uint LoadNode::size_of() const { return sizeof(*this); }
bool LoadNode::cmp(const Node &n) const {
  LoadNode& load = (LoadNode &)n;
  return Type::equals(_type, load._type) &&
         _control_dependency == load._control_dependency &&
         _mo == load._mo;
}
const Type *LoadNode::bottom_type() const { return _type; }
uint LoadNode::ideal_reg() const {
  return _type->ideal_reg();
}

#ifndef PRODUCT
void LoadNode::dump_spec(outputStream *st) const {
  MemNode::dump_spec(st);
  if( !Verbose && !WizardMode ) {
    // standard dump does this in Verbose and WizardMode
    st->print(" #"); _type->dump_on(st);
  }
  if (!depends_only_on_test()) {
    st->print(" (does not depend only on test, ");
    if (control_dependency() == UnknownControl) {
      st->print("unknown control");
    } else if (control_dependency() == Pinned) {
      st->print("pinned");
    } else if (adr_type() == TypeRawPtr::BOTTOM) {
      st->print("raw access");
    } else {
      st->print("unknown reason");
    }
    st->print(")");
  }
}
#endif

#ifdef ASSERT
//----------------------------is_immutable_value-------------------------------
// Helper function to allow a raw load without control edge for some cases
bool LoadNode::is_immutable_value(Node* adr) {
  if (adr->is_AddP() && adr->in(AddPNode::Base)->is_top() &&
      adr->in(AddPNode::Address)->Opcode() == Op_ThreadLocal) {

    jlong offset = adr->in(AddPNode::Offset)->find_intptr_t_con(-1);
    int offsets[] = {
      in_bytes(JavaThread::osthread_offset()),
      in_bytes(JavaThread::threadObj_offset()),
      in_bytes(JavaThread::vthread_offset()),
      in_bytes(JavaThread::scopedValueCache_offset()),
    };

    for (size_t i = 0; i < sizeof offsets / sizeof offsets[0]; i++) {
      if (offset == offsets[i]) {
        return true;
      }
    }
  }

  return false;
}
#endif

//----------------------------LoadNode::make-----------------------------------
// Polymorphic factory method:
Node* LoadNode::make(PhaseGVN& gvn, Node* ctl, Node* mem, Node* adr, const TypePtr* adr_type, const Type* rt, BasicType bt, MemOrd mo,
                     ControlDependency control_dependency, bool require_atomic_access, bool unaligned, bool mismatched, bool unsafe, uint8_t barrier_data) {
  Compile* C = gvn.C;

  // sanity check the alias category against the created node type
  assert(!(adr_type->isa_oopptr() &&
           adr_type->offset() == oopDesc::klass_offset_in_bytes()),
         "use LoadKlassNode instead");
  assert(!(adr_type->isa_aryptr() &&
           adr_type->offset() == arrayOopDesc::length_offset_in_bytes()),
         "use LoadRangeNode instead");
  // Check control edge of raw loads
  assert( ctl != nullptr || C->get_alias_index(adr_type) != Compile::AliasIdxRaw ||
          // oop will be recorded in oop map if load crosses safepoint
          rt->isa_oopptr() || is_immutable_value(adr),
          "raw memory operations should have control edge");
  LoadNode* load = nullptr;
  switch (bt) {
  case T_BOOLEAN: load = new LoadUBNode(ctl, mem, adr, adr_type, rt->is_int(),  mo, control_dependency); break;
  case T_BYTE:    load = new LoadBNode (ctl, mem, adr, adr_type, rt->is_int(),  mo, control_dependency); break;
  case T_INT:     load = new LoadINode (ctl, mem, adr, adr_type, rt->is_int(),  mo, control_dependency); break;
  case T_CHAR:    load = new LoadUSNode(ctl, mem, adr, adr_type, rt->is_int(),  mo, control_dependency); break;
  case T_SHORT:   load = new LoadSNode (ctl, mem, adr, adr_type, rt->is_int(),  mo, control_dependency); break;
  case T_LONG:    load = new LoadLNode (ctl, mem, adr, adr_type, rt->is_long(), mo, control_dependency, require_atomic_access); break;
  case T_FLOAT:   load = new LoadFNode (ctl, mem, adr, adr_type, rt,            mo, control_dependency); break;
  case T_DOUBLE:  load = new LoadDNode (ctl, mem, adr, adr_type, rt,            mo, control_dependency, require_atomic_access); break;
  case T_ADDRESS: load = new LoadPNode (ctl, mem, adr, adr_type, rt->is_ptr(),  mo, control_dependency); break;
  case T_OBJECT:
  case T_NARROWOOP:
#ifdef _LP64
    if (adr->bottom_type()->is_ptr_to_narrowoop()) {
      load = new LoadNNode(ctl, mem, adr, adr_type, rt->make_narrowoop(), mo, control_dependency);
    } else
#endif
    {
      assert(!adr->bottom_type()->is_ptr_to_narrowoop() && !adr->bottom_type()->is_ptr_to_narrowklass(), "should have got back a narrow oop");
      load = new LoadPNode(ctl, mem, adr, adr_type, rt->is_ptr(), mo, control_dependency);
    }
    break;
  default:
    ShouldNotReachHere();
    break;
  }
  assert(load != nullptr, "LoadNode should have been created");
  if (unaligned) {
    load->set_unaligned_access();
  }
  if (mismatched) {
    load->set_mismatched_access();
  }
  if (unsafe) {
    load->set_unsafe_access();
  }
  load->set_barrier_data(barrier_data);
  if (load->Opcode() == Op_LoadN) {
    Node* ld = gvn.transform(load);
    return new DecodeNNode(ld, ld->bottom_type()->make_ptr());
  }

  return load;
}

//------------------------------hash-------------------------------------------
uint LoadNode::hash() const {
  // unroll addition of interesting fields
  return (uintptr_t)in(Control) + (uintptr_t)in(Memory) + (uintptr_t)in(Address);
}

static bool skip_through_membars(Compile::AliasType* atp, const TypeInstPtr* tp, bool eliminate_boxing) {
  if ((atp != nullptr) && (atp->index() >= Compile::AliasIdxRaw)) {
    bool non_volatile = (atp->field() != nullptr) && !atp->field()->is_volatile();
    bool is_stable_ary = FoldStableValues &&
                         (tp != nullptr) && (tp->isa_aryptr() != nullptr) &&
                         tp->isa_aryptr()->is_stable();

    return (eliminate_boxing && non_volatile) || is_stable_ary || tp->is_inlinetypeptr();
  }

  return false;
}

LoadNode* LoadNode::pin_array_access_node() const {
  const TypePtr* adr_type = this->adr_type();
  if (adr_type != nullptr && adr_type->isa_aryptr()) {
    return clone_pinned();
  }
  return nullptr;
}

// Is the value loaded previously stored by an arraycopy? If so return
// a load node that reads from the source array so we may be able to
// optimize out the ArrayCopy node later.
Node* LoadNode::can_see_arraycopy_value(Node* st, PhaseGVN* phase) const {
  Node* ld_adr = in(MemNode::Address);
  intptr_t ld_off = 0;
  AllocateNode* ld_alloc = AllocateNode::Ideal_allocation(ld_adr, phase, ld_off);
  Node* ac = find_previous_arraycopy(phase, ld_alloc, st, true);
  if (ac != nullptr) {
    assert(ac->is_ArrayCopy(), "what kind of node can this be?");

    Node* mem = ac->in(TypeFunc::Memory);
    Node* ctl = ac->in(0);
    Node* src = ac->in(ArrayCopyNode::Src);

    if (!ac->as_ArrayCopy()->is_clonebasic() && !phase->type(src)->isa_aryptr()) {
      return nullptr;
    }

    // load depends on the tests that validate the arraycopy
    LoadNode* ld = clone_pinned();
    Node* addp = in(MemNode::Address)->clone();
    if (ac->as_ArrayCopy()->is_clonebasic()) {
      assert(ld_alloc != nullptr, "need an alloc");
      assert(addp->is_AddP(), "address must be addp");
      BarrierSetC2* bs = BarrierSet::barrier_set()->barrier_set_c2();
      assert(bs->step_over_gc_barrier(addp->in(AddPNode::Base)) == bs->step_over_gc_barrier(ac->in(ArrayCopyNode::Dest)), "strange pattern");
      assert(bs->step_over_gc_barrier(addp->in(AddPNode::Address)) == bs->step_over_gc_barrier(ac->in(ArrayCopyNode::Dest)), "strange pattern");
      addp->set_req(AddPNode::Base, src);
      addp->set_req(AddPNode::Address, src);
    } else {
      assert(ac->as_ArrayCopy()->is_arraycopy_validated() ||
             ac->as_ArrayCopy()->is_copyof_validated() ||
             ac->as_ArrayCopy()->is_copyofrange_validated(), "only supported cases");
      assert(addp->in(AddPNode::Base) == addp->in(AddPNode::Address), "should be");
      addp->set_req(AddPNode::Base, src);
      addp->set_req(AddPNode::Address, src);

      const TypeAryPtr* ary_t = phase->type(in(MemNode::Address))->isa_aryptr();
      BasicType ary_elem = ary_t->isa_aryptr()->elem()->array_element_basic_type();
      if (is_reference_type(ary_elem, true)) ary_elem = T_OBJECT;

      uint header = arrayOopDesc::base_offset_in_bytes(ary_elem);
      uint shift  = ary_t->is_flat() ? ary_t->flat_log_elem_size() : exact_log2(type2aelembytes(ary_elem));

      Node* diff = phase->transform(new SubINode(ac->in(ArrayCopyNode::SrcPos), ac->in(ArrayCopyNode::DestPos)));
#ifdef _LP64
      diff = phase->transform(new ConvI2LNode(diff));
#endif
      diff = phase->transform(new LShiftXNode(diff, phase->intcon(shift)));

      Node* offset = phase->transform(new AddXNode(addp->in(AddPNode::Offset), diff));
      addp->set_req(AddPNode::Offset, offset);
    }
    addp = phase->transform(addp);
#ifdef ASSERT
    const TypePtr* adr_type = phase->type(addp)->is_ptr();
    ld->_adr_type = adr_type;
#endif
    ld->set_req(MemNode::Address, addp);
    ld->set_req(0, ctl);
    ld->set_req(MemNode::Memory, mem);
    return ld;
  }
  return nullptr;
}

static Node* see_through_inline_type(PhaseValues* phase, const MemNode* load, Node* base, int offset) {
  if (!load->is_mismatched_access() && base != nullptr && base->is_InlineType() && offset > oopDesc::klass_offset_in_bytes()) {
    InlineTypeNode* vt = base->as_InlineType();
    Node* value = vt->field_value_by_offset(offset, true);
    assert(value != nullptr, "must see some value");
    return value;
  }

  return nullptr;
}

//---------------------------can_see_stored_value------------------------------
// This routine exists to make sure this set of tests is done the same
// everywhere.  We need to make a coordinated change: first LoadNode::Ideal
// will change the graph shape in a way which makes memory alive twice at the
// same time (uses the Oracle model of aliasing), then some
// LoadXNode::Identity will fold things back to the equivalence-class model
// of aliasing.
Node* MemNode::can_see_stored_value(Node* st, PhaseValues* phase) const {
  Node* ld_adr = in(MemNode::Address);
  intptr_t ld_off = 0;
  Node* ld_base = AddPNode::Ideal_base_and_offset(ld_adr, phase, ld_off);
  // Try to see through an InlineTypeNode
  // LoadN is special because the input is not compressed
  if (Opcode() != Op_LoadN) {
    Node* value = see_through_inline_type(phase, this, ld_base, ld_off);
    if (value != nullptr) {
      return value;
    }
  }

  Node* ld_alloc = AllocateNode::Ideal_allocation(ld_base);
  const TypeInstPtr* tp = phase->type(ld_adr)->isa_instptr();
  Compile::AliasType* atp = (tp != nullptr) ? phase->C->alias_type(tp) : nullptr;
  // This is more general than load from boxing objects.
  if (skip_through_membars(atp, tp, phase->C->eliminate_boxing())) {
    uint alias_idx = atp->index();
    Node* result = nullptr;
    Node* current = st;
    // Skip through chains of MemBarNodes checking the MergeMems for
    // new states for the slice of this load.  Stop once any other
    // kind of node is encountered.  Loads from final memory can skip
    // through any kind of MemBar but normal loads shouldn't skip
    // through MemBarAcquire since the could allow them to move out of
    // a synchronized region. It is not safe to step over MemBarCPUOrder,
    // because alias info above them may be inaccurate (e.g., due to
    // mixed/mismatched unsafe accesses).
    bool is_final_mem = !atp->is_rewritable();
    while (current->is_Proj()) {
      int opc = current->in(0)->Opcode();
      if ((is_final_mem && (opc == Op_MemBarAcquire ||
                            opc == Op_MemBarAcquireLock ||
                            opc == Op_LoadFence)) ||
          opc == Op_MemBarRelease ||
          opc == Op_StoreFence ||
          opc == Op_MemBarReleaseLock ||
          opc == Op_MemBarStoreStore ||
          opc == Op_StoreStoreFence) {
        Node* mem = current->in(0)->in(TypeFunc::Memory);
        if (mem->is_MergeMem()) {
          MergeMemNode* merge = mem->as_MergeMem();
          Node* new_st = merge->memory_at(alias_idx);
          if (new_st == merge->base_memory()) {
            // Keep searching
            current = new_st;
            continue;
          }
          // Save the new memory state for the slice and fall through
          // to exit.
          result = new_st;
        }
      }
      break;
    }
    if (result != nullptr) {
      st = result;
    }
  }

  // Loop around twice in the case Load -> Initialize -> Store.
  // (See PhaseIterGVN::add_users_to_worklist, which knows about this case.)
  for (int trip = 0; trip <= 1; trip++) {

    if (st->is_Store()) {
      Node* st_adr = st->in(MemNode::Address);
      if (st_adr != ld_adr) {
        // Try harder before giving up. Unify base pointers with casts (e.g., raw/non-raw pointers).
        intptr_t st_off = 0;
        Node* st_base = AddPNode::Ideal_base_and_offset(st_adr, phase, st_off);
        if (ld_base == nullptr)                                return nullptr;
        if (st_base == nullptr)                                return nullptr;
        if (!ld_base->eqv_uncast(st_base, /*keep_deps=*/true)) return nullptr;
        if (ld_off != st_off)                                  return nullptr;
        if (ld_off == Type::OffsetBot)                         return nullptr;
        // Same base, same offset.
        // Possible improvement for arrays: check index value instead of absolute offset.

        // At this point we have proven something like this setup:
        //   B = << base >>
        //   L =  LoadQ(AddP(Check/CastPP(B), #Off))
        //   S = StoreQ(AddP(             B , #Off), V)
        // (Actually, we haven't yet proven the Q's are the same.)
        // In other words, we are loading from a casted version of
        // the same pointer-and-offset that we stored to.
        // Casted version may carry a dependency and it is respected.
        // Thus, we are able to replace L by V.
      }
      // Now prove that we have a LoadQ matched to a StoreQ, for some Q.
      if (store_Opcode() != st->Opcode()) {
        return nullptr;
      }
      // LoadVector/StoreVector needs additional check to ensure the types match.
      if (st->is_StoreVector()) {
        const TypeVect*  in_vt = st->as_StoreVector()->vect_type();
        const TypeVect* out_vt = is_Load() ? as_LoadVector()->vect_type() : as_StoreVector()->vect_type();
        if (in_vt != out_vt) {
          return nullptr;
        }
      }
      return st->in(MemNode::ValueIn);
    }

    // A load from a freshly-created object always returns zero.
    // (This can happen after LoadNode::Ideal resets the load's memory input
    // to find_captured_store, which returned InitializeNode::zero_memory.)
    if (st->is_Proj() && st->in(0)->is_Allocate() &&
        (st->in(0) == ld_alloc) &&
        (ld_off >= st->in(0)->as_Allocate()->minimum_header_size())) {
      // return a zero value for the load's basic type
      // (This is one of the few places where a generic PhaseTransform
      // can create new nodes.  Think of it as lazily manifesting
      // virtually pre-existing constants.)
<<<<<<< HEAD
      Node* init_value = ld_alloc->in(AllocateNode::InitValue);
      if (init_value != nullptr) {
        // TODO 8350865 Scalar replacement does not work well for flat arrays.
        // Is this correct for non-all-zero init values? Don't we need field_value_by_offset?
        return init_value;
      }
      assert(ld_alloc->in(AllocateNode::RawInitValue) == nullptr, "init value may not be null");
      if (memory_type() != T_VOID) {
=======
      if (value_basic_type() != T_VOID) {
>>>>>>> 5e27547e
        if (ReduceBulkZeroing || find_array_copy_clone(ld_alloc, in(MemNode::Memory)) == nullptr) {
          // If ReduceBulkZeroing is disabled, we need to check if the allocation does not belong to an
          // ArrayCopyNode clone. If it does, then we cannot assume zero since the initialization is done
          // by the ArrayCopyNode.
          return phase->zerocon(value_basic_type());
        }
      } else {
        // TODO: materialize all-zero vector constant
        assert(!isa_Load() || as_Load()->type()->isa_vect(), "");
      }
    }

    // A load from an initialization barrier can match a captured store.
    if (st->is_Proj() && st->in(0)->is_Initialize()) {
      InitializeNode* init = st->in(0)->as_Initialize();
      AllocateNode* alloc = init->allocation();
      if ((alloc != nullptr) && (alloc == ld_alloc)) {
        // examine a captured store value
        st = init->find_captured_store(ld_off, memory_size(), phase);
        if (st != nullptr) {
          continue;             // take one more trip around
        }
      }
    }

    // Load boxed value from result of valueOf() call is input parameter.
    if (this->is_Load() && ld_adr->is_AddP() &&
        (tp != nullptr) && tp->is_ptr_to_boxed_value()) {
      intptr_t ignore = 0;
      Node* base = AddPNode::Ideal_base_and_offset(ld_adr, phase, ignore);
      BarrierSetC2* bs = BarrierSet::barrier_set()->barrier_set_c2();
      base = bs->step_over_gc_barrier(base);
      if (base != nullptr && base->is_Proj() &&
          base->as_Proj()->_con == TypeFunc::Parms &&
          base->in(0)->is_CallStaticJava() &&
          base->in(0)->as_CallStaticJava()->is_boxing_method()) {
        return base->in(0)->in(TypeFunc::Parms);
      }
    }

    break;
  }

  return nullptr;
}

//----------------------is_instance_field_load_with_local_phi------------------
bool LoadNode::is_instance_field_load_with_local_phi(Node* ctrl) {
  if( in(Memory)->is_Phi() && in(Memory)->in(0) == ctrl &&
      in(Address)->is_AddP() ) {
    const TypeOopPtr* t_oop = in(Address)->bottom_type()->isa_oopptr();
    // Only instances and boxed values.
    if( t_oop != nullptr &&
        (t_oop->is_ptr_to_boxed_value() ||
         t_oop->is_known_instance_field()) &&
        t_oop->offset() != Type::OffsetBot &&
        t_oop->offset() != Type::OffsetTop) {
      return true;
    }
  }
  return false;
}

//------------------------------Identity---------------------------------------
// Loads are identity if previous store is to same address
Node* LoadNode::Identity(PhaseGVN* phase) {
  // If the previous store-maker is the right kind of Store, and the store is
  // to the same address, then we are equal to the value stored.
  Node* mem = in(Memory);
  Node* value = can_see_stored_value(mem, phase);
  if( value ) {
    // byte, short & char stores truncate naturally.
    // A load has to load the truncated value which requires
    // some sort of masking operation and that requires an
    // Ideal call instead of an Identity call.
    if (memory_size() < BytesPerInt) {
      // If the input to the store does not fit with the load's result type,
      // it must be truncated via an Ideal call.
      if (!phase->type(value)->higher_equal(phase->type(this)))
        return this;
    }
    // (This works even when value is a Con, but LoadNode::Value
    // usually runs first, producing the singleton type of the Con.)
    if (!has_pinned_control_dependency() || value->is_Con()) {
      return value;
    } else {
      return this;
    }
  }

  if (has_pinned_control_dependency()) {
    return this;
  }
  // Search for an existing data phi which was generated before for the same
  // instance's field to avoid infinite generation of phis in a loop.
  Node *region = mem->in(0);
  if (is_instance_field_load_with_local_phi(region)) {
    const TypeOopPtr *addr_t = in(Address)->bottom_type()->isa_oopptr();
    int this_index  = phase->C->get_alias_index(addr_t);
    int this_offset = addr_t->offset();
    int this_iid    = addr_t->instance_id();
    if (!addr_t->is_known_instance() &&
         addr_t->is_ptr_to_boxed_value()) {
      // Use _idx of address base (could be Phi node) for boxed values.
      intptr_t   ignore = 0;
      Node*      base = AddPNode::Ideal_base_and_offset(in(Address), phase, ignore);
      if (base == nullptr) {
        return this;
      }
      this_iid = base->_idx;
    }
    const Type* this_type = bottom_type();
    for (DUIterator_Fast imax, i = region->fast_outs(imax); i < imax; i++) {
      Node* phi = region->fast_out(i);
      if (phi->is_Phi() && phi != mem &&
          phi->as_Phi()->is_same_inst_field(this_type, (int)mem->_idx, this_iid, this_index, this_offset)) {
        return phi;
      }
    }
  }

  return this;
}

// Construct an equivalent unsigned load.
Node* LoadNode::convert_to_unsigned_load(PhaseGVN& gvn) {
  BasicType bt = T_ILLEGAL;
  const Type* rt = nullptr;
  switch (Opcode()) {
    case Op_LoadUB: return this;
    case Op_LoadUS: return this;
    case Op_LoadB: bt = T_BOOLEAN; rt = TypeInt::UBYTE; break;
    case Op_LoadS: bt = T_CHAR;    rt = TypeInt::CHAR;  break;
    default:
      assert(false, "no unsigned variant: %s", Name());
      return nullptr;
  }
  return LoadNode::make(gvn, in(MemNode::Control), in(MemNode::Memory), in(MemNode::Address),
                        raw_adr_type(), rt, bt, _mo, _control_dependency,
                        false /*require_atomic_access*/, is_unaligned_access(), is_mismatched_access());
}

// Construct an equivalent signed load.
Node* LoadNode::convert_to_signed_load(PhaseGVN& gvn) {
  BasicType bt = T_ILLEGAL;
  const Type* rt = nullptr;
  switch (Opcode()) {
    case Op_LoadUB: bt = T_BYTE;  rt = TypeInt::BYTE;  break;
    case Op_LoadUS: bt = T_SHORT; rt = TypeInt::SHORT; break;
    case Op_LoadB: // fall through
    case Op_LoadS: // fall through
    case Op_LoadI: // fall through
    case Op_LoadL: return this;
    default:
      assert(false, "no signed variant: %s", Name());
      return nullptr;
  }
  return LoadNode::make(gvn, in(MemNode::Control), in(MemNode::Memory), in(MemNode::Address),
                        raw_adr_type(), rt, bt, _mo, _control_dependency,
                        false /*require_atomic_access*/, is_unaligned_access(), is_mismatched_access());
}

bool LoadNode::has_reinterpret_variant(const Type* rt) {
  BasicType bt = rt->basic_type();
  switch (Opcode()) {
    case Op_LoadI: return (bt == T_FLOAT);
    case Op_LoadL: return (bt == T_DOUBLE);
    case Op_LoadF: return (bt == T_INT);
    case Op_LoadD: return (bt == T_LONG);

    default: return false;
  }
}

Node* LoadNode::convert_to_reinterpret_load(PhaseGVN& gvn, const Type* rt) {
  BasicType bt = rt->basic_type();
  assert(has_reinterpret_variant(rt), "no reinterpret variant: %s %s", Name(), type2name(bt));
  bool is_mismatched = is_mismatched_access();
  const TypeRawPtr* raw_type = gvn.type(in(MemNode::Memory))->isa_rawptr();
  if (raw_type == nullptr) {
    is_mismatched = true; // conservatively match all non-raw accesses as mismatched
  }
  const int op = Opcode();
  bool require_atomic_access = (op == Op_LoadL && ((LoadLNode*)this)->require_atomic_access()) ||
                               (op == Op_LoadD && ((LoadDNode*)this)->require_atomic_access());
  return LoadNode::make(gvn, in(MemNode::Control), in(MemNode::Memory), in(MemNode::Address),
                        raw_adr_type(), rt, bt, _mo, _control_dependency,
                        require_atomic_access, is_unaligned_access(), is_mismatched);
}

bool StoreNode::has_reinterpret_variant(const Type* vt) {
  BasicType bt = vt->basic_type();
  switch (Opcode()) {
    case Op_StoreI: return (bt == T_FLOAT);
    case Op_StoreL: return (bt == T_DOUBLE);
    case Op_StoreF: return (bt == T_INT);
    case Op_StoreD: return (bt == T_LONG);

    default: return false;
  }
}

Node* StoreNode::convert_to_reinterpret_store(PhaseGVN& gvn, Node* val, const Type* vt) {
  BasicType bt = vt->basic_type();
  assert(has_reinterpret_variant(vt), "no reinterpret variant: %s %s", Name(), type2name(bt));
  const int op = Opcode();
  bool require_atomic_access = (op == Op_StoreL && ((StoreLNode*)this)->require_atomic_access()) ||
                               (op == Op_StoreD && ((StoreDNode*)this)->require_atomic_access());
  StoreNode* st = StoreNode::make(gvn, in(MemNode::Control), in(MemNode::Memory), in(MemNode::Address),
                                  raw_adr_type(), val, bt, _mo, require_atomic_access);

  bool is_mismatched = is_mismatched_access();
  const TypeRawPtr* raw_type = gvn.type(in(MemNode::Memory))->isa_rawptr();
  if (raw_type == nullptr) {
    is_mismatched = true; // conservatively match all non-raw accesses as mismatched
  }
  if (is_mismatched) {
    st->set_mismatched_access();
  }
  return st;
}

// We're loading from an object which has autobox behaviour.
// If this object is result of a valueOf call we'll have a phi
// merging a newly allocated object and a load from the cache.
// We want to replace this load with the original incoming
// argument to the valueOf call.
Node* LoadNode::eliminate_autobox(PhaseIterGVN* igvn) {
  assert(igvn->C->eliminate_boxing(), "sanity");
  intptr_t ignore = 0;
  Node* base = AddPNode::Ideal_base_and_offset(in(Address), igvn, ignore);
  if ((base == nullptr) || base->is_Phi()) {
    // Push the loads from the phi that comes from valueOf up
    // through it to allow elimination of the loads and the recovery
    // of the original value. It is done in split_through_phi().
    return nullptr;
  } else if (base->is_Load() ||
             (base->is_DecodeN() && base->in(1)->is_Load())) {
    // Eliminate the load of boxed value for integer types from the cache
    // array by deriving the value from the index into the array.
    // Capture the offset of the load and then reverse the computation.

    // Get LoadN node which loads a boxing object from 'cache' array.
    if (base->is_DecodeN()) {
      base = base->in(1);
    }
    if (!base->in(Address)->is_AddP()) {
      return nullptr; // Complex address
    }
    AddPNode* address = base->in(Address)->as_AddP();
    Node* cache_base = address->in(AddPNode::Base);
    if ((cache_base != nullptr) && cache_base->is_DecodeN()) {
      // Get ConP node which is static 'cache' field.
      cache_base = cache_base->in(1);
    }
    if ((cache_base != nullptr) && cache_base->is_Con()) {
      const TypeAryPtr* base_type = cache_base->bottom_type()->isa_aryptr();
      if ((base_type != nullptr) && base_type->is_autobox_cache()) {
        Node* elements[4];
        int shift = exact_log2(type2aelembytes(T_OBJECT));
        int count = address->unpack_offsets(elements, ARRAY_SIZE(elements));
        if (count > 0 && elements[0]->is_Con() &&
            (count == 1 ||
             (count == 2 && elements[1]->Opcode() == Op_LShiftX &&
                            elements[1]->in(2) == igvn->intcon(shift)))) {
          ciObjArray* array = base_type->const_oop()->as_obj_array();
          // Fetch the box object cache[0] at the base of the array and get its value
          ciInstance* box = array->obj_at(0)->as_instance();
          ciInstanceKlass* ik = box->klass()->as_instance_klass();
          assert(ik->is_box_klass(), "sanity");
          assert(ik->nof_nonstatic_fields() == 1, "change following code");
          if (ik->nof_nonstatic_fields() == 1) {
            // This should be true nonstatic_field_at requires calling
            // nof_nonstatic_fields so check it anyway
            ciConstant c = box->field_value(ik->nonstatic_field_at(0));
            BasicType bt = c.basic_type();
            // Only integer types have boxing cache.
            assert(bt == T_BOOLEAN || bt == T_CHAR  ||
                   bt == T_BYTE    || bt == T_SHORT ||
                   bt == T_INT     || bt == T_LONG, "wrong type = %s", type2name(bt));
            jlong cache_low = (bt == T_LONG) ? c.as_long() : c.as_int();
            if (cache_low != (int)cache_low) {
              return nullptr; // should not happen since cache is array indexed by value
            }
            jlong offset = arrayOopDesc::base_offset_in_bytes(T_OBJECT) - (cache_low << shift);
            if (offset != (int)offset) {
              return nullptr; // should not happen since cache is array indexed by value
            }
           // Add up all the offsets making of the address of the load
            Node* result = elements[0];
            for (int i = 1; i < count; i++) {
              result = igvn->transform(new AddXNode(result, elements[i]));
            }
            // Remove the constant offset from the address and then
            result = igvn->transform(new AddXNode(result, igvn->MakeConX(-(int)offset)));
            // remove the scaling of the offset to recover the original index.
            if (result->Opcode() == Op_LShiftX && result->in(2) == igvn->intcon(shift)) {
              // Peel the shift off directly but wrap it in a dummy node
              // since Ideal can't return existing nodes
              igvn->_worklist.push(result); // remove dead node later
              result = new RShiftXNode(result->in(1), igvn->intcon(0));
            } else if (result->is_Add() && result->in(2)->is_Con() &&
                       result->in(1)->Opcode() == Op_LShiftX &&
                       result->in(1)->in(2) == igvn->intcon(shift)) {
              // We can't do general optimization: ((X<<Z) + Y) >> Z ==> X + (Y>>Z)
              // but for boxing cache access we know that X<<Z will not overflow
              // (there is range check) so we do this optimizatrion by hand here.
              igvn->_worklist.push(result); // remove dead node later
              Node* add_con = new RShiftXNode(result->in(2), igvn->intcon(shift));
              result = new AddXNode(result->in(1)->in(1), igvn->transform(add_con));
            } else {
              result = new RShiftXNode(result, igvn->intcon(shift));
            }
#ifdef _LP64
            if (bt != T_LONG) {
              result = new ConvL2INode(igvn->transform(result));
            }
#else
            if (bt == T_LONG) {
              result = new ConvI2LNode(igvn->transform(result));
            }
#endif
            // Boxing/unboxing can be done from signed & unsigned loads (e.g. LoadUB -> ... -> LoadB pair).
            // Need to preserve unboxing load type if it is unsigned.
            switch(this->Opcode()) {
              case Op_LoadUB:
                result = new AndINode(igvn->transform(result), igvn->intcon(0xFF));
                break;
              case Op_LoadUS:
                result = new AndINode(igvn->transform(result), igvn->intcon(0xFFFF));
                break;
            }
            return result;
          }
        }
      }
    }
  }
  return nullptr;
}

static bool stable_phi(PhiNode* phi, PhaseGVN *phase) {
  Node* region = phi->in(0);
  if (region == nullptr) {
    return false; // Wait stable graph
  }
  uint cnt = phi->req();
  for (uint i = 1; i < cnt; i++) {
    Node* rc = region->in(i);
    if (rc == nullptr || phase->type(rc) == Type::TOP)
      return false; // Wait stable graph
    Node* in = phi->in(i);
    if (in == nullptr || phase->type(in) == Type::TOP)
      return false; // Wait stable graph
  }
  return true;
}

//------------------------------split_through_phi------------------------------
// Check whether a call to 'split_through_phi' would split this load through the
// Phi *base*. This method is essentially a copy of the validations performed
// by 'split_through_phi'. The first use of this method was in EA code as part
// of simplification of allocation merges.
// Some differences from original method (split_through_phi):
//  - If base->is_CastPP(): base = base->in(1)
bool LoadNode::can_split_through_phi_base(PhaseGVN* phase) {
  Node* mem        = in(Memory);
  Node* address    = in(Address);
  intptr_t ignore  = 0;
  Node*    base    = AddPNode::Ideal_base_and_offset(address, phase, ignore);

  if (base->is_CastPP()) {
    base = base->in(1);
  }

  if (req() > 3 || base == nullptr || !base->is_Phi()) {
    return false;
  }

  if (!mem->is_Phi()) {
    if (!MemNode::all_controls_dominate(mem, base->in(0))) {
      return false;
    }
  } else if (base->in(0) != mem->in(0)) {
    if (!MemNode::all_controls_dominate(mem, base->in(0))) {
      return false;
    }
  }

  return true;
}

//------------------------------split_through_phi------------------------------
// Split instance or boxed field load through Phi.
Node* LoadNode::split_through_phi(PhaseGVN* phase, bool ignore_missing_instance_id) {
  if (req() > 3) {
    assert(is_LoadVector() && Opcode() != Op_LoadVector, "load has too many inputs");
    // LoadVector subclasses such as LoadVectorMasked have extra inputs that the logic below doesn't take into account
    return nullptr;
  }
  Node* mem     = in(Memory);
  Node* address = in(Address);
  const TypeOopPtr *t_oop = phase->type(address)->isa_oopptr();

  assert((t_oop != nullptr) &&
         (ignore_missing_instance_id ||
          t_oop->is_known_instance_field() ||
          t_oop->is_ptr_to_boxed_value()), "invalid conditions");

  Compile* C = phase->C;
  intptr_t ignore = 0;
  Node*    base = AddPNode::Ideal_base_and_offset(address, phase, ignore);
  bool base_is_phi = (base != nullptr) && base->is_Phi();
  bool load_boxed_values = t_oop->is_ptr_to_boxed_value() && C->aggressive_unboxing() &&
                           (base != nullptr) && (base == address->in(AddPNode::Base)) &&
                           phase->type(base)->higher_equal(TypePtr::NOTNULL);

  if (!((mem->is_Phi() || base_is_phi) &&
        (ignore_missing_instance_id || load_boxed_values || t_oop->is_known_instance_field()))) {
    return nullptr; // Neither memory or base are Phi
  }

  if (mem->is_Phi()) {
    if (!stable_phi(mem->as_Phi(), phase)) {
      return nullptr; // Wait stable graph
    }
    uint cnt = mem->req();
    // Check for loop invariant memory.
    if (cnt == 3) {
      for (uint i = 1; i < cnt; i++) {
        Node* in = mem->in(i);
        Node*  m = optimize_memory_chain(in, t_oop, this, phase);
        if (m == mem) {
          if (i == 1) {
            // if the first edge was a loop, check second edge too.
            // If both are replaceable - we are in an infinite loop
            Node *n = optimize_memory_chain(mem->in(2), t_oop, this, phase);
            if (n == mem) {
              break;
            }
          }
          set_req(Memory, mem->in(cnt - i));
          return this; // made change
        }
      }
    }
  }
  if (base_is_phi) {
    if (!stable_phi(base->as_Phi(), phase)) {
      return nullptr; // Wait stable graph
    }
    uint cnt = base->req();
    // Check for loop invariant memory.
    if (cnt == 3) {
      for (uint i = 1; i < cnt; i++) {
        if (base->in(i) == base) {
          return nullptr; // Wait stable graph
        }
      }
    }
  }

  // Split through Phi (see original code in loopopts.cpp).
  assert(ignore_missing_instance_id || C->have_alias_type(t_oop), "instance should have alias type");

  // Do nothing here if Identity will find a value
  // (to avoid infinite chain of value phis generation).
  if (this != Identity(phase)) {
    return nullptr;
  }

  // Select Region to split through.
  Node* region;
  DomResult dom_result = DomResult::Dominate;
  if (!base_is_phi) {
    assert(mem->is_Phi(), "sanity");
    region = mem->in(0);
    // Skip if the region dominates some control edge of the address.
    // We will check `dom_result` later.
    dom_result = MemNode::maybe_all_controls_dominate(address, region);
  } else if (!mem->is_Phi()) {
    assert(base_is_phi, "sanity");
    region = base->in(0);
    // Skip if the region dominates some control edge of the memory.
    // We will check `dom_result` later.
    dom_result = MemNode::maybe_all_controls_dominate(mem, region);
  } else if (base->in(0) != mem->in(0)) {
    assert(base_is_phi && mem->is_Phi(), "sanity");
    dom_result = MemNode::maybe_all_controls_dominate(mem, base->in(0));
    if (dom_result == DomResult::Dominate) {
      region = base->in(0);
    } else {
      dom_result = MemNode::maybe_all_controls_dominate(address, mem->in(0));
      if (dom_result == DomResult::Dominate) {
        region = mem->in(0);
      }
      // Otherwise we encountered a complex graph.
    }
  } else {
    assert(base->in(0) == mem->in(0), "sanity");
    region = mem->in(0);
  }

  PhaseIterGVN* igvn = phase->is_IterGVN();
  if (dom_result != DomResult::Dominate) {
    if (dom_result == DomResult::EncounteredDeadCode) {
      // There is some dead code which eventually will be removed in IGVN.
      // Once this is the case, we get an unambiguous dominance result.
      // Push the node to the worklist again until the dead code is removed.
      igvn->_worklist.push(this);
    }
    return nullptr;
  }

  Node* phi = nullptr;
  const Type* this_type = this->bottom_type();
  if (t_oop != nullptr && (t_oop->is_known_instance_field() || load_boxed_values)) {
    int this_index = C->get_alias_index(t_oop);
    int this_offset = t_oop->offset();
    int this_iid = t_oop->is_known_instance_field() ? t_oop->instance_id() : base->_idx;
    phi = new PhiNode(region, this_type, nullptr, mem->_idx, this_iid, this_index, this_offset);
  } else if (ignore_missing_instance_id) {
    phi = new PhiNode(region, this_type, nullptr, mem->_idx);
  } else {
    return nullptr;
  }

  for (uint i = 1; i < region->req(); i++) {
    Node* x;
    Node* the_clone = nullptr;
    Node* in = region->in(i);
    if (region->is_CountedLoop() && region->as_Loop()->is_strip_mined() && i == LoopNode::EntryControl &&
        in != nullptr && in->is_OuterStripMinedLoop()) {
      // No node should go in the outer strip mined loop
      in = in->in(LoopNode::EntryControl);
    }
    if (in == nullptr || in == C->top()) {
      x = C->top();      // Dead path?  Use a dead data op
    } else {
      x = this->clone();        // Else clone up the data op
      the_clone = x;            // Remember for possible deletion.
      // Alter data node to use pre-phi inputs
      if (this->in(0) == region) {
        x->set_req(0, in);
      } else {
        x->set_req(0, nullptr);
      }
      if (mem->is_Phi() && (mem->in(0) == region)) {
        x->set_req(Memory, mem->in(i)); // Use pre-Phi input for the clone.
      }
      if (address->is_Phi() && address->in(0) == region) {
        x->set_req(Address, address->in(i)); // Use pre-Phi input for the clone
      }
      if (base_is_phi && (base->in(0) == region)) {
        Node* base_x = base->in(i); // Clone address for loads from boxed objects.
        Node* adr_x = phase->transform(new AddPNode(base_x,base_x,address->in(AddPNode::Offset)));
        x->set_req(Address, adr_x);
      }
    }
    // Check for a 'win' on some paths
    const Type *t = x->Value(igvn);

    bool singleton = t->singleton();

    // See comments in PhaseIdealLoop::split_thru_phi().
    if (singleton && t == Type::TOP) {
      singleton &= region->is_Loop() && (i != LoopNode::EntryControl);
    }

    if (singleton) {
      x = igvn->makecon(t);
    } else {
      // We now call Identity to try to simplify the cloned node.
      // Note that some Identity methods call phase->type(this).
      // Make sure that the type array is big enough for
      // our new node, even though we may throw the node away.
      // (This tweaking with igvn only works because x is a new node.)
      igvn->set_type(x, t);
      // If x is a TypeNode, capture any more-precise type permanently into Node
      // otherwise it will be not updated during igvn->transform since
      // igvn->type(x) is set to x->Value() already.
      x->raise_bottom_type(t);
      Node* y = x->Identity(igvn);
      if (y != x) {
        x = y;
      } else {
        y = igvn->hash_find_insert(x);
        if (y) {
          x = y;
        } else {
          // Else x is a new node we are keeping
          // We do not need register_new_node_with_optimizer
          // because set_type has already been called.
          igvn->_worklist.push(x);
        }
      }
    }
    if (x != the_clone && the_clone != nullptr) {
      igvn->remove_dead_node(the_clone);
    }
    phi->set_req(i, x);
  }
  // Record Phi
  igvn->register_new_node_with_optimizer(phi);
  return phi;
}

AllocateNode* LoadNode::is_new_object_mark_load() const {
  if (Opcode() == Op_LoadX) {
    Node* address = in(MemNode::Address);
    AllocateNode* alloc = AllocateNode::Ideal_allocation(address);
    Node* mem = in(MemNode::Memory);
    if (alloc != nullptr && mem->is_Proj() &&
        mem->in(0) != nullptr &&
        mem->in(0) == alloc->initialization() &&
        alloc->initialization()->proj_out_or_null(0) != nullptr) {
      return alloc;
    }
  }
  return nullptr;
}


//------------------------------Ideal------------------------------------------
// If the load is from Field memory and the pointer is non-null, it might be possible to
// zero out the control input.
// If the offset is constant and the base is an object allocation,
// try to hook me up to the exact initializing store.
Node *LoadNode::Ideal(PhaseGVN *phase, bool can_reshape) {
  if (has_pinned_control_dependency()) {
    return nullptr;
  }
  Node* p = MemNode::Ideal_common(phase, can_reshape);
  if (p)  return (p == NodeSentinel) ? nullptr : p;

  Node* ctrl    = in(MemNode::Control);
  Node* address = in(MemNode::Address);
  bool progress = false;

  bool addr_mark = ((phase->type(address)->isa_oopptr() || phase->type(address)->isa_narrowoop()) &&
         phase->type(address)->is_ptr()->offset() == oopDesc::mark_offset_in_bytes());

  // Skip up past a SafePoint control.  Cannot do this for Stores because
  // pointer stores & cardmarks must stay on the same side of a SafePoint.
  if( ctrl != nullptr && ctrl->Opcode() == Op_SafePoint &&
      phase->C->get_alias_index(phase->type(address)->is_ptr()) != Compile::AliasIdxRaw  &&
      !addr_mark &&
      (depends_only_on_test() || has_unknown_control_dependency())) {
    ctrl = ctrl->in(0);
    set_req(MemNode::Control,ctrl);
    progress = true;
  }

  intptr_t ignore = 0;
  Node*    base   = AddPNode::Ideal_base_and_offset(address, phase, ignore);
  if (base != nullptr
      && phase->C->get_alias_index(phase->type(address)->is_ptr()) != Compile::AliasIdxRaw) {
    // Check for useless control edge in some common special cases
    if (in(MemNode::Control) != nullptr
        && !(phase->type(address)->is_inlinetypeptr() && is_mismatched_access())
        && can_remove_control()
        && phase->type(base)->higher_equal(TypePtr::NOTNULL)
        && all_controls_dominate(base, phase->C->start())) {
      // A method-invariant, non-null address (constant or 'this' argument).
      set_req(MemNode::Control, nullptr);
      progress = true;
    }
  }

  Node* mem = in(MemNode::Memory);
  const TypePtr *addr_t = phase->type(address)->isa_ptr();

  if (can_reshape && (addr_t != nullptr)) {
    // try to optimize our memory input
    Node* opt_mem = MemNode::optimize_memory_chain(mem, addr_t, this, phase);
    if (opt_mem != mem) {
      set_req_X(MemNode::Memory, opt_mem, phase);
      if (phase->type( opt_mem ) == Type::TOP) return nullptr;
      return this;
    }
    const TypeOopPtr *t_oop = addr_t->isa_oopptr();
    if ((t_oop != nullptr) &&
        (t_oop->is_known_instance_field() ||
         t_oop->is_ptr_to_boxed_value())) {
      PhaseIterGVN *igvn = phase->is_IterGVN();
      assert(igvn != nullptr, "must be PhaseIterGVN when can_reshape is true");
      if (igvn->_worklist.member(opt_mem)) {
        // Delay this transformation until memory Phi is processed.
        igvn->_worklist.push(this);
        return nullptr;
      }
      // Split instance field load through Phi.
      Node* result = split_through_phi(phase);
      if (result != nullptr) return result;

      if (t_oop->is_ptr_to_boxed_value()) {
        Node* result = eliminate_autobox(igvn);
        if (result != nullptr) return result;
      }
    }
  }

  // Is there a dominating load that loads the same value?  Leave
  // anything that is not a load of a field/array element (like
  // barriers etc.) alone
  if (in(0) != nullptr && !adr_type()->isa_rawptr() && can_reshape) {
    for (DUIterator_Fast imax, i = mem->fast_outs(imax); i < imax; i++) {
      Node *use = mem->fast_out(i);
      if (use != this &&
          use->Opcode() == Opcode() &&
          use->in(0) != nullptr &&
          use->in(0) != in(0) &&
          use->in(Address) == in(Address)) {
        Node* ctl = in(0);
        for (int i = 0; i < 10 && ctl != nullptr; i++) {
          ctl = IfNode::up_one_dom(ctl);
          if (ctl == use->in(0)) {
            set_req(0, use->in(0));
            return this;
          }
        }
      }
    }
  }

  // Check for prior store with a different base or offset; make Load
  // independent.  Skip through any number of them.  Bail out if the stores
  // are in an endless dead cycle and report no progress.  This is a key
  // transform for Reflection.  However, if after skipping through the Stores
  // we can't then fold up against a prior store do NOT do the transform as
  // this amounts to using the 'Oracle' model of aliasing.  It leaves the same
  // array memory alive twice: once for the hoisted Load and again after the
  // bypassed Store.  This situation only works if EVERYBODY who does
  // anti-dependence work knows how to bypass.  I.e. we need all
  // anti-dependence checks to ask the same Oracle.  Right now, that Oracle is
  // the alias index stuff.  So instead, peek through Stores and IFF we can
  // fold up, do so.
  Node* prev_mem = find_previous_store(phase);
  if (prev_mem != nullptr) {
    Node* value = can_see_arraycopy_value(prev_mem, phase);
    if (value != nullptr) {
      return value;
    }
  }
  // Steps (a), (b):  Walk past independent stores to find an exact match.
  if (prev_mem != nullptr && prev_mem != in(MemNode::Memory)) {
    // (c) See if we can fold up on the spot, but don't fold up here.
    // Fold-up might require truncation (for LoadB/LoadS/LoadUS) or
    // just return a prior value, which is done by Identity calls.
    if (can_see_stored_value(prev_mem, phase)) {
      // Make ready for step (d):
      set_req_X(MemNode::Memory, prev_mem, phase);
      return this;
    }
  }

  if (progress) {
    return this;
  }

  if (!can_reshape) {
    phase->record_for_igvn(this);
  }
  return nullptr;
}

// Helper to recognize certain Klass fields which are invariant across
// some group of array types (e.g., int[] or all T[] where T < Object).
const Type*
LoadNode::load_array_final_field(const TypeKlassPtr *tkls,
                                 ciKlass* klass) const {
  assert(!UseCompactObjectHeaders || tkls->offset() != in_bytes(Klass::prototype_header_offset()),
         "must not happen");
  if (tkls->offset() == in_bytes(Klass::access_flags_offset())) {
    // The field is Klass::_access_flags.  Return its (constant) value.
    // (Folds up the 2nd indirection in Reflection.getClassAccessFlags(aClassConstant).)
    assert(Opcode() == Op_LoadUS, "must load an unsigned short from _access_flags");
    return TypeInt::make(klass->access_flags());
  }
  if (tkls->offset() == in_bytes(Klass::misc_flags_offset())) {
    // The field is Klass::_misc_flags.  Return its (constant) value.
    // (Folds up the 2nd indirection in Reflection.getClassAccessFlags(aClassConstant).)
    assert(Opcode() == Op_LoadUB, "must load an unsigned byte from _misc_flags");
    return TypeInt::make(klass->misc_flags());
  }
  if (tkls->offset() == in_bytes(Klass::layout_helper_offset())) {
    // The field is Klass::_layout_helper.  Return its constant value if known.
    assert(Opcode() == Op_LoadI, "must load an int from _layout_helper");
    return TypeInt::make(klass->layout_helper());
  }

  // No match.
  return nullptr;
}

//------------------------------Value-----------------------------------------
const Type* LoadNode::Value(PhaseGVN* phase) const {
  // Either input is TOP ==> the result is TOP
  Node* mem = in(MemNode::Memory);
  const Type *t1 = phase->type(mem);
  if (t1 == Type::TOP)  return Type::TOP;
  Node* adr = in(MemNode::Address);
  const TypePtr* tp = phase->type(adr)->isa_ptr();
  if (tp == nullptr || tp->empty())  return Type::TOP;
  int off = tp->offset();
  assert(off != Type::OffsetTop, "case covered by TypePtr::empty");
  Compile* C = phase->C;

  // If we are loading from a freshly-allocated object, produce a zero,
  // if the load is provably beyond the header of the object.
  // (Also allow a variable load from a fresh array to produce zero.)
  const TypeOopPtr* tinst = tp->isa_oopptr();
  bool is_instance = (tinst != nullptr) && tinst->is_known_instance_field();
  Node* value = can_see_stored_value(mem, phase);
  if (value != nullptr && value->is_Con()) {
    assert(value->bottom_type()->higher_equal(_type), "sanity");
    return value->bottom_type();
  }

  // Try to guess loaded type from pointer type
  if (tp->isa_aryptr()) {
    const TypeAryPtr* ary = tp->is_aryptr();
    const Type* t = ary->elem();

    // Determine whether the reference is beyond the header or not, by comparing
    // the offset against the offset of the start of the array's data.
    // Different array types begin at slightly different offsets (12 vs. 16).
    // We choose T_BYTE as an example base type that is least restrictive
    // as to alignment, which will therefore produce the smallest
    // possible base offset.
    const int min_base_off = arrayOopDesc::base_offset_in_bytes(T_BYTE);
    const bool off_beyond_header = (off >= min_base_off);

    // Try to constant-fold a stable array element.
    if (FoldStableValues && !is_mismatched_access() && ary->is_stable()) {
      // Make sure the reference is not into the header and the offset is constant
      ciObject* aobj = ary->const_oop();
      if (aobj != nullptr && off_beyond_header && adr->is_AddP() && off != Type::OffsetBot) {
        int stable_dimension = (ary->stable_dimension() > 0 ? ary->stable_dimension() - 1 : 0);
        const Type* con_type = Type::make_constant_from_array_element(aobj->as_array(), off,
                                                                      stable_dimension,
                                                                      value_basic_type(), is_unsigned());
        if (con_type != nullptr) {
          return con_type;
        }
      }
    }

    // Don't do this for integer types. There is only potential profit if
    // the element type t is lower than _type; that is, for int types, if _type is
    // more restrictive than t.  This only happens here if one is short and the other
    // char (both 16 bits), and in those cases we've made an intentional decision
    // to use one kind of load over the other. See AndINode::Ideal and 4965907.
    // Also, do not try to narrow the type for a LoadKlass, regardless of offset.
    //
    // Yes, it is possible to encounter an expression like (LoadKlass p1:(AddP x x 8))
    // where the _gvn.type of the AddP is wider than 8.  This occurs when an earlier
    // copy p0 of (AddP x x 8) has been proven equal to p1, and the p0 has been
    // subsumed by p1.  If p1 is on the worklist but has not yet been re-transformed,
    // it is possible that p1 will have a type like Foo*[int+]:NotNull*+any.
    // In fact, that could have been the original type of p1, and p1 could have
    // had an original form like p1:(AddP x x (LShiftL quux 3)), where the
    // expression (LShiftL quux 3) independently optimized to the constant 8.
    if ((t->isa_int() == nullptr) && (t->isa_long() == nullptr)
        && (_type->isa_vect() == nullptr)
        && !ary->is_flat()
        && Opcode() != Op_LoadKlass && Opcode() != Op_LoadNKlass) {
      // t might actually be lower than _type, if _type is a unique
      // concrete subclass of abstract class t.
      if (off_beyond_header || off == Type::OffsetBot) {  // is the offset beyond the header?
        const Type* jt = t->join_speculative(_type);
        // In any case, do not allow the join, per se, to empty out the type.
        if (jt->empty() && !t->empty()) {
          // This can happen if a interface-typed array narrows to a class type.
          jt = _type;
        }
#ifdef ASSERT
        if (phase->C->eliminate_boxing() && adr->is_AddP()) {
          // The pointers in the autobox arrays are always non-null
          Node* base = adr->in(AddPNode::Base);
          if ((base != nullptr) && base->is_DecodeN()) {
            // Get LoadN node which loads IntegerCache.cache field
            base = base->in(1);
          }
          if ((base != nullptr) && base->is_Con()) {
            const TypeAryPtr* base_type = base->bottom_type()->isa_aryptr();
            if ((base_type != nullptr) && base_type->is_autobox_cache()) {
              // It could be narrow oop
              assert(jt->make_ptr()->ptr() == TypePtr::NotNull,"sanity");
            }
          }
        }
#endif
        return jt;
      }
    }
  } else if (tp->base() == Type::InstPtr) {
    assert( off != Type::OffsetBot ||
            // arrays can be cast to Objects
            !tp->isa_instptr() ||
            tp->is_instptr()->instance_klass()->is_java_lang_Object() ||
            // Default value load
            tp->is_instptr()->instance_klass() == ciEnv::current()->Class_klass() ||
            // unsafe field access may not have a constant offset
            C->has_unsafe_access(),
            "Field accesses must be precise" );
    // For oop loads, we expect the _type to be precise.

    const TypeInstPtr* tinst = tp->is_instptr();
    BasicType bt = memory_type();

    // Optimize loads from constant fields.
    ciObject* const_oop = tinst->const_oop();
    if (!is_mismatched_access() && off != Type::OffsetBot && const_oop != nullptr && const_oop->is_instance()) {
<<<<<<< HEAD
      const Type* con_type = Type::make_constant_from_field(const_oop->as_instance(), off, is_unsigned(), bt);
=======
      const Type* con_type = Type::make_constant_from_field(const_oop->as_instance(), off, is_unsigned(), value_basic_type());
>>>>>>> 5e27547e
      if (con_type != nullptr) {
        return con_type;
      }
    }
  } else if (tp->base() == Type::KlassPtr || tp->base() == Type::InstKlassPtr || tp->base() == Type::AryKlassPtr) {
    assert(off != Type::OffsetBot ||
            !tp->isa_instklassptr() ||
           // arrays can be cast to Objects
           tp->isa_instklassptr()->instance_klass()->is_java_lang_Object() ||
           // also allow array-loading from the primary supertype
           // array during subtype checks
           Opcode() == Op_LoadKlass,
           "Field accesses must be precise");
    // For klass/static loads, we expect the _type to be precise
  } else if (tp->base() == Type::RawPtr && adr->is_Load() && off == 0) {
    /* With mirrors being an indirect in the Klass*
     * the VM is now using two loads. LoadKlass(LoadP(LoadP(Klass, mirror_offset), zero_offset))
     * The LoadP from the Klass has a RawPtr type (see LibraryCallKit::load_mirror_from_klass).
     *
     * So check the type and klass of the node before the LoadP.
     */
    Node* adr2 = adr->in(MemNode::Address);
    const TypeKlassPtr* tkls = phase->type(adr2)->isa_klassptr();
    if (tkls != nullptr && !StressReflectiveCode) {
      if (tkls->is_loaded() && tkls->klass_is_exact() && tkls->offset() == in_bytes(Klass::java_mirror_offset())) {
        ciKlass* klass = tkls->exact_klass();
        assert(adr->Opcode() == Op_LoadP, "must load an oop from _java_mirror");
        assert(Opcode() == Op_LoadP, "must load an oop from _java_mirror");
        return TypeInstPtr::make(klass->java_mirror());
      }
    }
  }

  const TypeKlassPtr *tkls = tp->isa_klassptr();
  if (tkls != nullptr) {
    if (tkls->is_loaded() && tkls->klass_is_exact()) {
      ciKlass* klass = tkls->exact_klass();
      // We are loading a field from a Klass metaobject whose identity
      // is known at compile time (the type is "exact" or "precise").
      // Check for fields we know are maintained as constants by the VM.
      if (tkls->offset() == in_bytes(Klass::super_check_offset_offset())) {
        // The field is Klass::_super_check_offset.  Return its (constant) value.
        // (Folds up type checking code.)
        assert(Opcode() == Op_LoadI, "must load an int from _super_check_offset");
        return TypeInt::make(klass->super_check_offset());
      }
      if (UseCompactObjectHeaders) { // TODO: Should EnableValhalla also take this path ?
        if (tkls->offset() == in_bytes(Klass::prototype_header_offset())) {
          // The field is Klass::_prototype_header. Return its (constant) value.
          assert(this->Opcode() == Op_LoadX, "must load a proper type from _prototype_header");
          return TypeX::make(klass->prototype_header());
        }
      }
      // Compute index into primary_supers array
      juint depth = (tkls->offset() - in_bytes(Klass::primary_supers_offset())) / sizeof(Klass*);
      // Check for overflowing; use unsigned compare to handle the negative case.
      if( depth < ciKlass::primary_super_limit() ) {
        // The field is an element of Klass::_primary_supers.  Return its (constant) value.
        // (Folds up type checking code.)
        assert(Opcode() == Op_LoadKlass, "must load a klass from _primary_supers");
        ciKlass *ss = klass->super_of_depth(depth);
        return ss ? TypeKlassPtr::make(ss, Type::trust_interfaces) : TypePtr::NULL_PTR;
      }
      const Type* aift = load_array_final_field(tkls, klass);
      if (aift != nullptr)  return aift;
    }

    // We can still check if we are loading from the primary_supers array at a
    // shallow enough depth.  Even though the klass is not exact, entries less
    // than or equal to its super depth are correct.
    if (tkls->is_loaded()) {
      ciKlass* klass = nullptr;
      if (tkls->isa_instklassptr()) {
        klass = tkls->is_instklassptr()->instance_klass();
      } else {
        int dims;
        const Type* inner = tkls->is_aryklassptr()->base_element_type(dims);
        if (inner->isa_instklassptr()) {
          klass = inner->is_instklassptr()->instance_klass();
          klass = ciObjArrayKlass::make(klass, dims);
        }
      }
      if (klass != nullptr) {
        // Compute index into primary_supers array
        juint depth = (tkls->offset() - in_bytes(Klass::primary_supers_offset())) / sizeof(Klass*);
        // Check for overflowing; use unsigned compare to handle the negative case.
        if (depth < ciKlass::primary_super_limit() &&
            depth <= klass->super_depth()) { // allow self-depth checks to handle self-check case
          // The field is an element of Klass::_primary_supers.  Return its (constant) value.
          // (Folds up type checking code.)
          assert(Opcode() == Op_LoadKlass, "must load a klass from _primary_supers");
          ciKlass *ss = klass->super_of_depth(depth);
          return ss ? TypeKlassPtr::make(ss, Type::trust_interfaces) : TypePtr::NULL_PTR;
        }
      }
    }

    // If the type is enough to determine that the thing is not an array,
    // we can give the layout_helper a positive interval type.
    // This will help short-circuit some reflective code.
    if (tkls->offset() == in_bytes(Klass::layout_helper_offset()) &&
        tkls->isa_instklassptr() && // not directly typed as an array
        !tkls->is_instklassptr()->might_be_an_array() // not the supertype of all T[] (java.lang.Object) or has an interface that is not Serializable or Cloneable
    ) {
      assert(Opcode() == Op_LoadI, "must load an int from _layout_helper");
      jint min_size = Klass::instance_layout_helper(oopDesc::header_size(), false);
      // The key property of this type is that it folds up tests
      // for array-ness, since it proves that the layout_helper is positive.
      // Thus, a generic value like the basic object layout helper works fine.
      return TypeInt::make(min_size, max_jint, Type::WidenMin);
    }
  }

  bool is_vect = (_type->isa_vect() != nullptr);
  if (is_instance && !is_vect) {
    // If we have an instance type and our memory input is the
    // programs's initial memory state, there is no matching store,
    // so just return a zero of the appropriate type -
    // except if it is vectorized - then we have no zero constant.
    Node *mem = in(MemNode::Memory);
    if (mem->is_Parm() && mem->in(0)->is_Start()) {
      assert(mem->as_Parm()->_con == TypeFunc::Memory, "must be memory Parm");
      // TODO 8350865 Scalar replacement does not work well for flat arrays.
      // Escape Analysis assumes that arrays are always zeroed during allocation which is not true for null-free arrays
      // ConnectionGraph::split_unique_types will re-wire the memory of loads from such arrays around the allocation
      // TestArrays::test6 and test152 and TestBasicFunctionality::test20 are affected by this.
      if (tp->isa_aryptr() && tp->is_aryptr()->is_flat() && tp->is_aryptr()->is_null_free()) {
        intptr_t offset = 0;
        Node* base = AddPNode::Ideal_base_and_offset(adr, phase, offset);
        AllocateNode* alloc = AllocateNode::Ideal_allocation(base);
        if (alloc != nullptr && alloc->is_AllocateArray() && alloc->in(AllocateNode::InitValue) != nullptr) {
          return _type;
        }
      }
      return Type::get_zero_type(_type->basic_type());
    }
  }
  if (!UseCompactObjectHeaders) {
    Node* alloc = is_new_object_mark_load();
    if (alloc != nullptr) {
      if (EnableValhalla) {
        // The mark word may contain property bits (inline, flat, null-free)
        Node* klass_node = alloc->in(AllocateNode::KlassNode);
        const TypeKlassPtr* tkls = phase->type(klass_node)->isa_klassptr();
        if (tkls != nullptr && tkls->is_loaded() && tkls->klass_is_exact()) {
          return TypeX::make(tkls->exact_klass()->prototype_header());
        }
      } else {
        return TypeX::make(markWord::prototype().value());
      }
    }
  }

  return _type;
}

//------------------------------match_edge-------------------------------------
// Do we Match on this edge index or not?  Match only the address.
uint LoadNode::match_edge(uint idx) const {
  return idx == MemNode::Address;
}

//--------------------------LoadBNode::Ideal--------------------------------------
//
//  If the previous store is to the same address as this load,
//  and the value stored was larger than a byte, replace this load
//  with the value stored truncated to a byte.  If no truncation is
//  needed, the replacement is done in LoadNode::Identity().
//
Node* LoadBNode::Ideal(PhaseGVN* phase, bool can_reshape) {
  Node* mem = in(MemNode::Memory);
  Node* value = can_see_stored_value(mem,phase);
  if (value != nullptr) {
    Node* narrow = Compile::narrow_value(T_BYTE, value, _type, phase, false);
    if (narrow != value) {
      return narrow;
    }
  }
  // Identity call will handle the case where truncation is not needed.
  return LoadNode::Ideal(phase, can_reshape);
}

const Type* LoadBNode::Value(PhaseGVN* phase) const {
  Node* mem = in(MemNode::Memory);
  Node* value = can_see_stored_value(mem,phase);
  if (value != nullptr && value->is_Con() &&
      !value->bottom_type()->higher_equal(_type)) {
    // If the input to the store does not fit with the load's result type,
    // it must be truncated. We can't delay until Ideal call since
    // a singleton Value is needed for split_thru_phi optimization.
    int con = value->get_int();
    return TypeInt::make((con << 24) >> 24);
  }
  return LoadNode::Value(phase);
}

//--------------------------LoadUBNode::Ideal-------------------------------------
//
//  If the previous store is to the same address as this load,
//  and the value stored was larger than a byte, replace this load
//  with the value stored truncated to a byte.  If no truncation is
//  needed, the replacement is done in LoadNode::Identity().
//
Node* LoadUBNode::Ideal(PhaseGVN* phase, bool can_reshape) {
  Node* mem = in(MemNode::Memory);
  Node* value = can_see_stored_value(mem, phase);
  if (value != nullptr) {
    Node* narrow = Compile::narrow_value(T_BOOLEAN, value, _type, phase, false);
    if (narrow != value) {
      return narrow;
    }
  }
  // Identity call will handle the case where truncation is not needed.
  return LoadNode::Ideal(phase, can_reshape);
}

const Type* LoadUBNode::Value(PhaseGVN* phase) const {
  Node* mem = in(MemNode::Memory);
  Node* value = can_see_stored_value(mem,phase);
  if (value != nullptr && value->is_Con() &&
      !value->bottom_type()->higher_equal(_type)) {
    // If the input to the store does not fit with the load's result type,
    // it must be truncated. We can't delay until Ideal call since
    // a singleton Value is needed for split_thru_phi optimization.
    int con = value->get_int();
    return TypeInt::make(con & 0xFF);
  }
  return LoadNode::Value(phase);
}

//--------------------------LoadUSNode::Ideal-------------------------------------
//
//  If the previous store is to the same address as this load,
//  and the value stored was larger than a char, replace this load
//  with the value stored truncated to a char.  If no truncation is
//  needed, the replacement is done in LoadNode::Identity().
//
Node* LoadUSNode::Ideal(PhaseGVN* phase, bool can_reshape) {
  Node* mem = in(MemNode::Memory);
  Node* value = can_see_stored_value(mem,phase);
  if (value != nullptr) {
    Node* narrow = Compile::narrow_value(T_CHAR, value, _type, phase, false);
    if (narrow != value) {
      return narrow;
    }
  }
  // Identity call will handle the case where truncation is not needed.
  return LoadNode::Ideal(phase, can_reshape);
}

const Type* LoadUSNode::Value(PhaseGVN* phase) const {
  Node* mem = in(MemNode::Memory);
  Node* value = can_see_stored_value(mem,phase);
  if (value != nullptr && value->is_Con() &&
      !value->bottom_type()->higher_equal(_type)) {
    // If the input to the store does not fit with the load's result type,
    // it must be truncated. We can't delay until Ideal call since
    // a singleton Value is needed for split_thru_phi optimization.
    int con = value->get_int();
    return TypeInt::make(con & 0xFFFF);
  }
  return LoadNode::Value(phase);
}

//--------------------------LoadSNode::Ideal--------------------------------------
//
//  If the previous store is to the same address as this load,
//  and the value stored was larger than a short, replace this load
//  with the value stored truncated to a short.  If no truncation is
//  needed, the replacement is done in LoadNode::Identity().
//
Node* LoadSNode::Ideal(PhaseGVN* phase, bool can_reshape) {
  Node* mem = in(MemNode::Memory);
  Node* value = can_see_stored_value(mem,phase);
  if (value != nullptr) {
    Node* narrow = Compile::narrow_value(T_SHORT, value, _type, phase, false);
    if (narrow != value) {
      return narrow;
    }
  }
  // Identity call will handle the case where truncation is not needed.
  return LoadNode::Ideal(phase, can_reshape);
}

const Type* LoadSNode::Value(PhaseGVN* phase) const {
  Node* mem = in(MemNode::Memory);
  Node* value = can_see_stored_value(mem,phase);
  if (value != nullptr && value->is_Con() &&
      !value->bottom_type()->higher_equal(_type)) {
    // If the input to the store does not fit with the load's result type,
    // it must be truncated. We can't delay until Ideal call since
    // a singleton Value is needed for split_thru_phi optimization.
    int con = value->get_int();
    return TypeInt::make((con << 16) >> 16);
  }
  return LoadNode::Value(phase);
}

Node* LoadNNode::Ideal(PhaseGVN* phase, bool can_reshape) {
  // Loading from an InlineType, find the input and make an EncodeP
  Node* addr = in(Address);
  intptr_t offset;
  Node* base = AddPNode::Ideal_base_and_offset(addr, phase, offset);
  Node* value = see_through_inline_type(phase, this, base, offset);
  if (value != nullptr) {
    return new EncodePNode(value, type());
  }

  return LoadNode::Ideal(phase, can_reshape);
}

//=============================================================================
//----------------------------LoadKlassNode::make------------------------------
// Polymorphic factory method:
Node* LoadKlassNode::make(PhaseGVN& gvn, Node* mem, Node* adr, const TypePtr* at, const TypeKlassPtr* tk, bool fold_for_arrays) {
  // sanity check the alias category against the created node type
  const TypePtr* adr_type = adr->bottom_type()->isa_ptr();
  assert(adr_type != nullptr, "expecting TypeKlassPtr");
#ifdef _LP64
  if (adr_type->is_ptr_to_narrowklass()) {
    assert(UseCompressedClassPointers, "no compressed klasses");
    Node* load_klass = gvn.transform(new LoadNKlassNode(mem, adr, at, tk->make_narrowklass(), MemNode::unordered, fold_for_arrays));
    return new DecodeNKlassNode(load_klass, load_klass->bottom_type()->make_ptr());
  }
#endif
  assert(!adr_type->is_ptr_to_narrowklass() && !adr_type->is_ptr_to_narrowoop(), "should have got back a narrow oop");
  return new LoadKlassNode(mem, adr, at, tk, MemNode::unordered, fold_for_arrays);
}

//------------------------------Value------------------------------------------
const Type* LoadKlassNode::Value(PhaseGVN* phase) const {
  return klass_value_common(phase, _fold_for_arrays);
}

const Type* LoadNode::klass_value_common(PhaseGVN* phase, bool fold_for_arrays) const {
  // Either input is TOP ==> the result is TOP
  const Type *t1 = phase->type( in(MemNode::Memory) );
  if (t1 == Type::TOP)  return Type::TOP;
  Node *adr = in(MemNode::Address);
  const Type *t2 = phase->type( adr );
  if (t2 == Type::TOP)  return Type::TOP;
  const TypePtr *tp = t2->is_ptr();
  if (TypePtr::above_centerline(tp->ptr()) ||
      tp->ptr() == TypePtr::Null)  return Type::TOP;

  // Return a more precise klass, if possible
  const TypeInstPtr *tinst = tp->isa_instptr();
  if (tinst != nullptr) {
    ciInstanceKlass* ik = tinst->instance_klass();
    int offset = tinst->offset();
    if (ik == phase->C->env()->Class_klass()
        && (offset == java_lang_Class::klass_offset() ||
            offset == java_lang_Class::array_klass_offset())) {
      // We are loading a special hidden field from a Class mirror object,
      // the field which points to the VM's Klass metaobject.
      bool is_null_free_array = false;
      ciType* t = tinst->java_mirror_type(&is_null_free_array);
      // java_mirror_type returns non-null for compile-time Class constants.
      if (t != nullptr) {
        // constant oop => constant klass
        if (offset == java_lang_Class::array_klass_offset()) {
          if (t->is_void()) {
            // We cannot create a void array.  Since void is a primitive type return null
            // klass.  Users of this result need to do a null check on the returned klass.
            return TypePtr::NULL_PTR;
          }
          const TypeKlassPtr* tklass = TypeKlassPtr::make(ciArrayKlass::make(t), Type::trust_interfaces);
          if (is_null_free_array) {
            tklass = tklass->is_aryklassptr()->cast_to_null_free();
          }
          return tklass;
        }
        if (!t->is_klass()) {
          // a primitive Class (e.g., int.class) has null for a klass field
          return TypePtr::NULL_PTR;
        }
        // Fold up the load of the hidden field
        const TypeKlassPtr* tklass = TypeKlassPtr::make(t->as_klass(), Type::trust_interfaces);
        if (is_null_free_array) {
          tklass = tklass->is_aryklassptr()->cast_to_null_free();
        }
        return tklass;
      }
      // non-constant mirror, so we can't tell what's going on
    }
    if (!tinst->is_loaded())
      return _type;             // Bail out if not loaded
    if (offset == oopDesc::klass_offset_in_bytes()) {
      return tinst->as_klass_type(true);
    }
  }

  // Check for loading klass from an array
  const TypeAryPtr* tary = tp->isa_aryptr();
  if (tary != nullptr && fold_for_arrays &&
      tary->offset() == oopDesc::klass_offset_in_bytes()) {
    return tary->as_klass_type(true);
  }

  // Check for loading klass from an array klass
  const TypeKlassPtr *tkls = tp->isa_klassptr();
  if (tkls != nullptr && !StressReflectiveCode) {
    if (!tkls->is_loaded())
     return _type;             // Bail out if not loaded
    if (tkls->isa_aryklassptr() && tkls->is_aryklassptr()->elem()->isa_klassptr() &&
        tkls->offset() == in_bytes(ObjArrayKlass::element_klass_offset())) {
      // // Always returning precise element type is incorrect,
      // // e.g., element type could be object and array may contain strings
      // return TypeKlassPtr::make(TypePtr::Constant, elem, 0);

      // The array's TypeKlassPtr was declared 'precise' or 'not precise'
      // according to the element type's subclassing.
      return tkls->is_aryklassptr()->elem()->isa_klassptr()->cast_to_exactness(tkls->klass_is_exact());
    }
    if (tkls->isa_instklassptr() != nullptr && tkls->klass_is_exact() &&
        tkls->offset() == in_bytes(Klass::super_offset())) {
      ciKlass* sup = tkls->is_instklassptr()->instance_klass()->super();
      // The field is Klass::_super.  Return its (constant) value.
      // (Folds up the 2nd indirection in aClassConstant.getSuperClass().)
      return sup ? TypeKlassPtr::make(sup, Type::trust_interfaces) : TypePtr::NULL_PTR;
    }
  }

  if (tkls != nullptr && !UseSecondarySupersCache
      && tkls->offset() == in_bytes(Klass::secondary_super_cache_offset()))  {
    // Treat Klass::_secondary_super_cache as a constant when the cache is disabled.
    return TypePtr::NULL_PTR;
  }

  // Bailout case
  return LoadNode::Value(phase);
}

//------------------------------Identity---------------------------------------
// To clean up reflective code, simplify k.java_mirror.as_klass to plain k.
// Also feed through the klass in Allocate(...klass...)._klass.
Node* LoadKlassNode::Identity(PhaseGVN* phase) {
  return klass_identity_common(phase);
}

Node* LoadNode::klass_identity_common(PhaseGVN* phase) {
  Node* x = LoadNode::Identity(phase);
  if (x != this)  return x;

  // Take apart the address into an oop and offset.
  // Return 'this' if we cannot.
  Node*    adr    = in(MemNode::Address);
  intptr_t offset = 0;
  Node*    base   = AddPNode::Ideal_base_and_offset(adr, phase, offset);
  if (base == nullptr)     return this;
  const TypeOopPtr* toop = phase->type(adr)->isa_oopptr();
  if (toop == nullptr)     return this;

  // Step over potential GC barrier for OopHandle resolve
  BarrierSetC2* bs = BarrierSet::barrier_set()->barrier_set_c2();
  if (bs->is_gc_barrier_node(base)) {
    base = bs->step_over_gc_barrier(base);
  }

  // We can fetch the klass directly through an AllocateNode.
  // This works even if the klass is not constant (clone or newArray).
  if (offset == oopDesc::klass_offset_in_bytes()) {
    Node* allocated_klass = AllocateNode::Ideal_klass(base, phase);
    if (allocated_klass != nullptr) {
      return allocated_klass;
    }
  }

  // Simplify k.java_mirror.as_klass to plain k, where k is a Klass*.
  // See inline_native_Class_query for occurrences of these patterns.
  // Java Example:  x.getClass().isAssignableFrom(y)
  //
  // This improves reflective code, often making the Class
  // mirror go completely dead.  (Current exception:  Class
  // mirrors may appear in debug info, but we could clean them out by
  // introducing a new debug info operator for Klass.java_mirror).

  if (toop->isa_instptr() && toop->is_instptr()->instance_klass() == phase->C->env()->Class_klass()
      && offset == java_lang_Class::klass_offset()) {
    if (base->is_Load()) {
      Node* base2 = base->in(MemNode::Address);
      if (base2->is_Load()) { /* direct load of a load which is the OopHandle */
        Node* adr2 = base2->in(MemNode::Address);
        const TypeKlassPtr* tkls = phase->type(adr2)->isa_klassptr();
        if (tkls != nullptr && !tkls->empty()
            && (tkls->isa_instklassptr() || tkls->isa_aryklassptr())
            && adr2->is_AddP()
           ) {
          int mirror_field = in_bytes(Klass::java_mirror_offset());
          if (tkls->offset() == mirror_field) {
            return adr2->in(AddPNode::Base);
          }
        }
      }
    }
  }

  return this;
}

LoadNode* LoadNode::clone_pinned() const {
  LoadNode* ld = clone()->as_Load();
  ld->_control_dependency = UnknownControl;
  return ld;
}


//------------------------------Value------------------------------------------
const Type* LoadNKlassNode::Value(PhaseGVN* phase) const {
  const Type *t = klass_value_common(phase, _fold_for_arrays);
  if (t == Type::TOP)
    return t;

  return t->make_narrowklass();
}

//------------------------------Identity---------------------------------------
// To clean up reflective code, simplify k.java_mirror.as_klass to narrow k.
// Also feed through the klass in Allocate(...klass...)._klass.
Node* LoadNKlassNode::Identity(PhaseGVN* phase) {
  Node *x = klass_identity_common(phase);

  const Type *t = phase->type( x );
  if( t == Type::TOP ) return x;
  if( t->isa_narrowklass()) return x;
  assert (!t->isa_narrowoop(), "no narrow oop here");

  return phase->transform(new EncodePKlassNode(x, t->make_narrowklass()));
}

//------------------------------Value-----------------------------------------
const Type* LoadRangeNode::Value(PhaseGVN* phase) const {
  // Either input is TOP ==> the result is TOP
  const Type *t1 = phase->type( in(MemNode::Memory) );
  if( t1 == Type::TOP ) return Type::TOP;
  Node *adr = in(MemNode::Address);
  const Type *t2 = phase->type( adr );
  if( t2 == Type::TOP ) return Type::TOP;
  const TypePtr *tp = t2->is_ptr();
  if (TypePtr::above_centerline(tp->ptr()))  return Type::TOP;
  const TypeAryPtr *tap = tp->isa_aryptr();
  if( !tap ) return _type;
  return tap->size();
}

//-------------------------------Ideal---------------------------------------
// Feed through the length in AllocateArray(...length...)._length.
Node *LoadRangeNode::Ideal(PhaseGVN *phase, bool can_reshape) {
  Node* p = MemNode::Ideal_common(phase, can_reshape);
  if (p)  return (p == NodeSentinel) ? nullptr : p;

  // Take apart the address into an oop and offset.
  // Return 'this' if we cannot.
  Node*    adr    = in(MemNode::Address);
  intptr_t offset = 0;
  Node*    base   = AddPNode::Ideal_base_and_offset(adr, phase,  offset);
  if (base == nullptr)     return nullptr;
  const TypeAryPtr* tary = phase->type(adr)->isa_aryptr();
  if (tary == nullptr)     return nullptr;

  // We can fetch the length directly through an AllocateArrayNode.
  // This works even if the length is not constant (clone or newArray).
  if (offset == arrayOopDesc::length_offset_in_bytes()) {
    AllocateArrayNode* alloc = AllocateArrayNode::Ideal_array_allocation(base);
    if (alloc != nullptr) {
      Node* allocated_length = alloc->Ideal_length();
      Node* len = alloc->make_ideal_length(tary, phase);
      if (allocated_length != len) {
        // New CastII improves on this.
        return len;
      }
    }
  }

  return nullptr;
}

//------------------------------Identity---------------------------------------
// Feed through the length in AllocateArray(...length...)._length.
Node* LoadRangeNode::Identity(PhaseGVN* phase) {
  Node* x = LoadINode::Identity(phase);
  if (x != this)  return x;

  // Take apart the address into an oop and offset.
  // Return 'this' if we cannot.
  Node*    adr    = in(MemNode::Address);
  intptr_t offset = 0;
  Node*    base   = AddPNode::Ideal_base_and_offset(adr, phase, offset);
  if (base == nullptr)     return this;
  const TypeAryPtr* tary = phase->type(adr)->isa_aryptr();
  if (tary == nullptr)     return this;

  // We can fetch the length directly through an AllocateArrayNode.
  // This works even if the length is not constant (clone or newArray).
  if (offset == arrayOopDesc::length_offset_in_bytes()) {
    AllocateArrayNode* alloc = AllocateArrayNode::Ideal_array_allocation(base);
    if (alloc != nullptr) {
      Node* allocated_length = alloc->Ideal_length();
      // Do not allow make_ideal_length to allocate a CastII node.
      Node* len = alloc->make_ideal_length(tary, phase, false);
      if (allocated_length == len) {
        // Return allocated_length only if it would not be improved by a CastII.
        return allocated_length;
      }
    }
  }

  return this;

}

//=============================================================================
//---------------------------StoreNode::make-----------------------------------
// Polymorphic factory method:
StoreNode* StoreNode::make(PhaseGVN& gvn, Node* ctl, Node* mem, Node* adr, const TypePtr* adr_type, Node* val, BasicType bt, MemOrd mo, bool require_atomic_access) {
  assert((mo == unordered || mo == release), "unexpected");
  Compile* C = gvn.C;
  assert(C->get_alias_index(adr_type) != Compile::AliasIdxRaw ||
         ctl != nullptr, "raw memory operations should have control edge");

  switch (bt) {
  case T_BOOLEAN: val = gvn.transform(new AndINode(val, gvn.intcon(0x1))); // Fall through to T_BYTE case
  case T_BYTE:    return new StoreBNode(ctl, mem, adr, adr_type, val, mo);
  case T_INT:     return new StoreINode(ctl, mem, adr, adr_type, val, mo);
  case T_CHAR:
  case T_SHORT:   return new StoreCNode(ctl, mem, adr, adr_type, val, mo);
  case T_LONG:    return new StoreLNode(ctl, mem, adr, adr_type, val, mo, require_atomic_access);
  case T_FLOAT:   return new StoreFNode(ctl, mem, adr, adr_type, val, mo);
  case T_DOUBLE:  return new StoreDNode(ctl, mem, adr, adr_type, val, mo, require_atomic_access);
  case T_METADATA:
  case T_ADDRESS:
  case T_OBJECT:
#ifdef _LP64
    if (adr->bottom_type()->is_ptr_to_narrowoop()) {
      val = gvn.transform(new EncodePNode(val, val->bottom_type()->make_narrowoop()));
      return new StoreNNode(ctl, mem, adr, adr_type, val, mo);
    } else if (adr->bottom_type()->is_ptr_to_narrowklass() ||
               (UseCompressedClassPointers && val->bottom_type()->isa_klassptr() &&
                adr->bottom_type()->isa_rawptr())) {
      val = gvn.transform(new EncodePKlassNode(val, val->bottom_type()->make_narrowklass()));
      return new StoreNKlassNode(ctl, mem, adr, adr_type, val, mo);
    }
#endif
    {
      return new StorePNode(ctl, mem, adr, adr_type, val, mo);
    }
  default:
    ShouldNotReachHere();
    return (StoreNode*)nullptr;
  }
}

//--------------------------bottom_type----------------------------------------
const Type *StoreNode::bottom_type() const {
  return Type::MEMORY;
}

//------------------------------hash-------------------------------------------
uint StoreNode::hash() const {
  // unroll addition of interesting fields
  //return (uintptr_t)in(Control) + (uintptr_t)in(Memory) + (uintptr_t)in(Address) + (uintptr_t)in(ValueIn);

  // Since they are not commoned, do not hash them:
  return NO_HASH;
}

// Link together multiple stores (B/S/C/I) into a longer one.
//
// Example: _store = StoreB[i+3]
//
//   RangeCheck[i+0]           RangeCheck[i+0]
//   StoreB[i+0]
//   RangeCheck[i+3]           RangeCheck[i+3]
//   StoreB[i+1]         -->   pass:             fail:
//   StoreB[i+2]               StoreI[i+0]       StoreB[i+0]
//   StoreB[i+3]
//
// The 4 StoreB are merged into a single StoreI node. We have to be careful with RangeCheck[i+1]: before
// the optimization, if this RangeCheck[i+1] fails, then we execute only StoreB[i+0], and then trap. After
// the optimization, the new StoreI[i+0] is on the passing path of RangeCheck[i+3], and StoreB[i+0] on the
// failing path.
//
// Note: For normal array stores, every store at first has a RangeCheck. But they can be removed with:
//       - RCE (RangeCheck Elimination): the RangeChecks in the loop are hoisted out and before the loop,
//                                       and possibly no RangeChecks remain between the stores.
//       - RangeCheck smearing: the earlier RangeChecks are adjusted such that they cover later RangeChecks,
//                              and those later RangeChecks can be removed. Example:
//
//                              RangeCheck[i+0]                         RangeCheck[i+0] <- before first store
//                              StoreB[i+0]                             StoreB[i+0]     <- first store
//                              RangeCheck[i+1]     --> smeared -->     RangeCheck[i+3] <- only RC between first and last store
//                              StoreB[i+1]                             StoreB[i+1]     <- second store
//                              RangeCheck[i+2]     --> removed
//                              StoreB[i+2]                             StoreB[i+2]
//                              RangeCheck[i+3]     --> removed
//                              StoreB[i+3]                             StoreB[i+3]     <- last store
//
//                              Thus, it is a common pattern that between the first and last store in a chain
//                              of adjacent stores there remains exactly one RangeCheck, located between the
//                              first and the second store (e.g. RangeCheck[i+3]).
//
class MergePrimitiveStores : public StackObj {
private:
  PhaseGVN* const _phase;
  StoreNode* const _store;
  // State machine with initial state Unknown
  // Allowed transitions:
  //   Unknown     -> Const
  //   Unknown     -> Platform
  //   Unknown     -> Reverse
  //   Unknown     -> NotAdjacent
  //   Const       -> Const
  //   Const       -> NotAdjacent
  //   Platform    -> Platform
  //   Platform    -> NotAdjacent
  //   Reverse     -> Reverse
  //   Reverse     -> NotAdjacent
  //   NotAdjacent -> NotAdjacent
  enum ValueOrder : uint8_t {
    Unknown,     // Initial state
    Const,       // Input values are const
    Platform,    // Platform order
    Reverse,     // Reverse platform order
    NotAdjacent  // Not adjacent
  };
  ValueOrder  _value_order;

  NOT_PRODUCT( const CHeapBitMap &_trace_tags; )

public:
  MergePrimitiveStores(PhaseGVN* phase, StoreNode* store) :
    _phase(phase), _store(store), _value_order(ValueOrder::Unknown)
    NOT_PRODUCT( COMMA _trace_tags(Compile::current()->directive()->trace_merge_stores_tags()) )
    {}

  StoreNode* run();

private:
  bool is_compatible_store(const StoreNode* other_store) const;
  bool is_adjacent_pair(const StoreNode* use_store, const StoreNode* def_store) const;
  bool is_adjacent_input_pair(const Node* n1, const Node* n2, const int memory_size) const;
  static bool is_con_RShift(const Node* n, Node const*& base_out, jint& shift_out, PhaseGVN* phase);
  enum CFGStatus { SuccessNoRangeCheck, SuccessWithRangeCheck, Failure };
  static CFGStatus cfg_status_for_pair(const StoreNode* use_store, const StoreNode* def_store);

  class Status {
  private:
    StoreNode* _found_store;
    bool       _found_range_check;

    Status(StoreNode* found_store, bool found_range_check)
      : _found_store(found_store), _found_range_check(found_range_check) {}

  public:
    StoreNode* found_store() const { return _found_store; }
    bool found_range_check() const { return _found_range_check; }
    static Status make_failure() { return Status(nullptr, false); }

    static Status make(StoreNode* found_store, const CFGStatus cfg_status) {
      if (cfg_status == CFGStatus::Failure) {
        return Status::make_failure();
      }
      return Status(found_store, cfg_status == CFGStatus::SuccessWithRangeCheck);
    }

#ifndef PRODUCT
    void print_on(outputStream* st) const {
      if (_found_store == nullptr) {
        st->print_cr("None");
      } else {
        st->print_cr("Found[%d %s, %s]", _found_store->_idx, _found_store->Name(),
                                         _found_range_check ? "RC" : "no-RC");
      }
    }
#endif
  };

  enum ValueOrder find_adjacent_input_value_order(const Node* n1, const Node* n2, const int memory_size) const;
  Status find_adjacent_use_store(const StoreNode* def_store) const;
  Status find_adjacent_def_store(const StoreNode* use_store) const;
  Status find_use_store(const StoreNode* def_store) const;
  Status find_def_store(const StoreNode* use_store) const;
  Status find_use_store_unidirectional(const StoreNode* def_store) const;
  Status find_def_store_unidirectional(const StoreNode* use_store) const;

  void collect_merge_list(Node_List& merge_list) const;
  Node* make_merged_input_value(const Node_List& merge_list);
  StoreNode* make_merged_store(const Node_List& merge_list, Node* merged_input_value);

#ifndef PRODUCT
  // Access to TraceMergeStores tags
  bool is_trace(TraceMergeStores::Tag tag) const {
    return _trace_tags.at(tag);
  }

  bool is_trace_basic() const {
    return is_trace(TraceMergeStores::Tag::BASIC);
  }

  bool is_trace_pointer_parsing() const {
    return is_trace(TraceMergeStores::Tag::POINTER_PARSING);
  }

  bool is_trace_pointer_aliasing() const {
    return is_trace(TraceMergeStores::Tag::POINTER_ALIASING);
  }

  bool is_trace_pointer_adjacency() const {
    return is_trace(TraceMergeStores::Tag::POINTER_ADJACENCY);
  }

  bool is_trace_success() const {
    return is_trace(TraceMergeStores::Tag::SUCCESS);
  }
#endif

  NOT_PRODUCT( void trace(const Node_List& merge_list, const Node* merged_input_value, const StoreNode* merged_store) const; )
};

StoreNode* MergePrimitiveStores::run() {
  // Check for B/S/C/I
  int opc = _store->Opcode();
  if (opc != Op_StoreB && opc != Op_StoreC && opc != Op_StoreI) {
    return nullptr;
  }

  NOT_PRODUCT( if (is_trace_basic()) { tty->print("[TraceMergeStores] MergePrimitiveStores::run: "); _store->dump(); })

  // The _store must be the "last" store in a chain. If we find a use we could merge with
  // then that use or a store further down is the "last" store.
  Status status_use = find_adjacent_use_store(_store);
  NOT_PRODUCT( if (is_trace_basic()) { tty->print("[TraceMergeStores] expect no use: "); status_use.print_on(tty); })
  if (status_use.found_store() != nullptr) {
    return nullptr;
  }

  // Check if we can merge with at least one def, so that we have at least 2 stores to merge.
  Status status_def = find_adjacent_def_store(_store);
  NOT_PRODUCT( if (is_trace_basic()) { tty->print("[TraceMergeStores] expect def: "); status_def.print_on(tty); })
  Node* def_store = status_def.found_store();
  if (def_store == nullptr) {
    return nullptr;
  }

  // Initialize value order
  _value_order = find_adjacent_input_value_order(def_store->in(MemNode::ValueIn),
                                                 _store->in(MemNode::ValueIn),
                                                 _store->memory_size());
  assert(_value_order != ValueOrder::NotAdjacent && _value_order != ValueOrder::Unknown, "Order should be checked");

  ResourceMark rm;
  Node_List merge_list;
  collect_merge_list(merge_list);

  Node* merged_input_value = make_merged_input_value(merge_list);
  if (merged_input_value == nullptr) { return nullptr; }

  StoreNode* merged_store = make_merged_store(merge_list, merged_input_value);

  NOT_PRODUCT( if (is_trace_success()) { trace(merge_list, merged_input_value, merged_store); } )

  return merged_store;
}

// Check compatibility between _store and other_store.
bool MergePrimitiveStores::is_compatible_store(const StoreNode* other_store) const {
  int opc = _store->Opcode();
  assert(opc == Op_StoreB || opc == Op_StoreC || opc == Op_StoreI, "precondition");

  if (other_store == nullptr ||
      _store->Opcode() != other_store->Opcode()) {
    return false;
  }

  return true;
}

bool MergePrimitiveStores::is_adjacent_pair(const StoreNode* use_store, const StoreNode* def_store) const {
  if (!is_adjacent_input_pair(def_store->in(MemNode::ValueIn),
                              use_store->in(MemNode::ValueIn),
                              def_store->memory_size())) {
    return false;
  }

  ResourceMark rm;
#ifndef PRODUCT
  const TraceMemPointer trace(is_trace_pointer_parsing(),
                              is_trace_pointer_aliasing(),
                              is_trace_pointer_adjacency(),
                              true);
#endif
  const MemPointer pointer_use(use_store NOT_PRODUCT(COMMA trace));
  const MemPointer pointer_def(def_store NOT_PRODUCT(COMMA trace));
  return pointer_def.is_adjacent_to_and_before(pointer_use);
}

// Check input values n1 and n2 can be merged and return the value order
MergePrimitiveStores::ValueOrder MergePrimitiveStores::find_adjacent_input_value_order(const Node* n1, const Node* n2,
                                                                                       const int memory_size) const {
  // Pattern: [n1 = ConI, n2 = ConI]
  if (n1->Opcode() == Op_ConI && n2->Opcode() == Op_ConI) {
    return ValueOrder::Const;
  }

  Node const *base_n2;
  jint shift_n2;
  if (!is_con_RShift(n2, base_n2, shift_n2, _phase)) {
    return ValueOrder::NotAdjacent;
  }
  Node const *base_n1;
  jint shift_n1;
  if (!is_con_RShift(n1, base_n1, shift_n1, _phase)) {
    return ValueOrder::NotAdjacent;
  }

  int bits_per_store = memory_size * 8;
  if (base_n1 != base_n2 ||
      abs(shift_n1 - shift_n2) != bits_per_store ||
      shift_n1 % bits_per_store != 0) {
    // Values are not adjacent
    return ValueOrder::NotAdjacent;
  }

  // Detect value order
#ifdef VM_LITTLE_ENDIAN
  return shift_n1 < shift_n2 ? ValueOrder::Platform     // Pattern: [n1 = base >> shift, n2 = base >> (shift + memory_size)]
                             : ValueOrder::Reverse;     // Pattern: [n1 = base >> (shift + memory_size), n2 = base >> shift]
#else
  return shift_n1 > shift_n2 ? ValueOrder::Platform     // Pattern: [n1 = base >> (shift + memory_size), n2 = base >> shift]
                             : ValueOrder::Reverse;     // Pattern: [n1 = base >> shift, n2 = base >> (shift + memory_size)]
#endif
}

bool MergePrimitiveStores::is_adjacent_input_pair(const Node* n1, const Node* n2, const int memory_size) const {
  ValueOrder input_value_order = find_adjacent_input_value_order(n1, n2, memory_size);

  switch (input_value_order) {
    case ValueOrder::NotAdjacent:
      return false;
    case ValueOrder::Reverse:
      if (memory_size != 1 ||
          !Matcher::match_rule_supported(Op_ReverseBytesS) ||
          !Matcher::match_rule_supported(Op_ReverseBytesI) ||
          !Matcher::match_rule_supported(Op_ReverseBytesL)) {
        // ReverseBytes are not supported by platform
        return false;
      }
      // fall-through.
    case ValueOrder::Const:
    case ValueOrder::Platform:
      if (_value_order == ValueOrder::Unknown) {
        // Initial state is Unknown, and we find a valid input value order
        return true;
      }
      // The value order can not be changed
      return _value_order == input_value_order;
    case ValueOrder::Unknown:
    default:
      ShouldNotReachHere();
  }
  return false;
}

// Detect pattern: n = base_out >> shift_out
bool MergePrimitiveStores::is_con_RShift(const Node* n, Node const*& base_out, jint& shift_out, PhaseGVN* phase) {
  assert(n != nullptr, "precondition");

  int opc = n->Opcode();
  if (opc == Op_ConvL2I) {
    n = n->in(1);
    opc = n->Opcode();
  }

  if ((opc == Op_RShiftI ||
       opc == Op_RShiftL ||
       opc == Op_URShiftI ||
       opc == Op_URShiftL) &&
      n->in(2)->is_ConI()) {
    base_out = n->in(1);
    shift_out = n->in(2)->get_int();
    // The shift must be positive:
    return shift_out >= 0;
  }

  if (phase->type(n)->isa_int()  != nullptr ||
      phase->type(n)->isa_long() != nullptr) {
    // (base >> 0)
    base_out = n;
    shift_out = 0;
    return true;
  }
  return false;
}

// Check if there is nothing between the two stores, except optionally a RangeCheck leading to an uncommon trap.
MergePrimitiveStores::CFGStatus MergePrimitiveStores::cfg_status_for_pair(const StoreNode* use_store, const StoreNode* def_store) {
  assert(use_store->in(MemNode::Memory) == def_store, "use-def relationship");

  Node* ctrl_use = use_store->in(MemNode::Control);
  Node* ctrl_def = def_store->in(MemNode::Control);
  if (ctrl_use == nullptr || ctrl_def == nullptr) {
    return CFGStatus::Failure;
  }

  if (ctrl_use == ctrl_def) {
    // Same ctrl -> no RangeCheck in between.
    // Check: use_store must be the only use of def_store.
    if (def_store->outcnt() > 1) {
      return CFGStatus::Failure;
    }
    return CFGStatus::SuccessNoRangeCheck;
  }

  // Different ctrl -> could have RangeCheck in between.
  // Check: 1. def_store only has these uses: use_store and MergeMem for uncommon trap, and
  //        2. ctrl separated by RangeCheck.
  if (def_store->outcnt() != 2) {
    return CFGStatus::Failure; // Cannot have exactly these uses: use_store and MergeMem for uncommon trap.
  }
  int use_store_out_idx = def_store->raw_out(0) == use_store ? 0 : 1;
  Node* merge_mem = def_store->raw_out(1 - use_store_out_idx)->isa_MergeMem();
  if (merge_mem == nullptr ||
      merge_mem->outcnt() != 1) {
    return CFGStatus::Failure; // Does not have MergeMem for uncommon trap.
  }
  if (!ctrl_use->is_IfProj() ||
      !ctrl_use->in(0)->is_RangeCheck() ||
      ctrl_use->in(0)->outcnt() != 2) {
    return CFGStatus::Failure; // Not RangeCheck.
  }
  ProjNode* other_proj = ctrl_use->as_IfProj()->other_if_proj();
  Node* trap = other_proj->is_uncommon_trap_proj(Deoptimization::Reason_range_check);
  if (trap != merge_mem->unique_out() ||
      ctrl_use->in(0)->in(0) != ctrl_def) {
    return CFGStatus::Failure; // Not RangeCheck with merge_mem leading to uncommon trap.
  }

  return CFGStatus::SuccessWithRangeCheck;
}

MergePrimitiveStores::Status MergePrimitiveStores::find_adjacent_use_store(const StoreNode* def_store) const {
  Status status_use = find_use_store(def_store);
  StoreNode* use_store = status_use.found_store();
  if (use_store != nullptr && !is_adjacent_pair(use_store, def_store)) {
    return Status::make_failure();
  }
  return status_use;
}

MergePrimitiveStores::Status MergePrimitiveStores::find_adjacent_def_store(const StoreNode* use_store) const {
  Status status_def = find_def_store(use_store);
  StoreNode* def_store = status_def.found_store();
  if (def_store != nullptr && !is_adjacent_pair(use_store, def_store)) {
    return Status::make_failure();
  }
  return status_def;
}

MergePrimitiveStores::Status MergePrimitiveStores::find_use_store(const StoreNode* def_store) const {
  Status status_use = find_use_store_unidirectional(def_store);

#ifdef ASSERT
  StoreNode* use_store = status_use.found_store();
  if (use_store != nullptr) {
    Status status_def = find_def_store_unidirectional(use_store);
    assert(status_def.found_store() == def_store &&
           status_def.found_range_check() == status_use.found_range_check(),
           "find_use_store and find_def_store must be symmetric");
  }
#endif

  return status_use;
}

MergePrimitiveStores::Status MergePrimitiveStores::find_def_store(const StoreNode* use_store) const {
  Status status_def = find_def_store_unidirectional(use_store);

#ifdef ASSERT
  StoreNode* def_store = status_def.found_store();
  if (def_store != nullptr) {
    Status status_use = find_use_store_unidirectional(def_store);
    assert(status_use.found_store() == use_store &&
           status_use.found_range_check() == status_def.found_range_check(),
           "find_use_store and find_def_store must be symmetric");
  }
#endif

  return status_def;
}

MergePrimitiveStores::Status MergePrimitiveStores::find_use_store_unidirectional(const StoreNode* def_store) const {
  assert(is_compatible_store(def_store), "precondition: must be compatible with _store");

  for (DUIterator_Fast imax, i = def_store->fast_outs(imax); i < imax; i++) {
    StoreNode* use_store = def_store->fast_out(i)->isa_Store();
    if (is_compatible_store(use_store)) {
      return Status::make(use_store, cfg_status_for_pair(use_store, def_store));
    }
  }

  return Status::make_failure();
}

MergePrimitiveStores::Status MergePrimitiveStores::find_def_store_unidirectional(const StoreNode* use_store) const {
  assert(is_compatible_store(use_store), "precondition: must be compatible with _store");

  StoreNode* def_store = use_store->in(MemNode::Memory)->isa_Store();
  if (!is_compatible_store(def_store)) {
    return Status::make_failure();
  }

  return Status::make(def_store, cfg_status_for_pair(use_store, def_store));
}

void MergePrimitiveStores::collect_merge_list(Node_List& merge_list) const {
  // The merged store can be at most 8 bytes.
  const uint merge_list_max_size = 8 / _store->memory_size();
  assert(merge_list_max_size >= 2 &&
         merge_list_max_size <= 8 &&
         is_power_of_2(merge_list_max_size),
         "must be 2, 4 or 8");

  // Traverse up the chain of adjacent def stores.
  StoreNode* current = _store;
  merge_list.push(current);
  while (current != nullptr && merge_list.size() < merge_list_max_size) {
    Status status = find_adjacent_def_store(current);
    NOT_PRODUCT( if (is_trace_basic()) { tty->print("[TraceMergeStores] find def: "); status.print_on(tty); })

    current = status.found_store();
    if (current != nullptr) {
      merge_list.push(current);

      // We can have at most one RangeCheck.
      if (status.found_range_check()) {
        NOT_PRODUCT( if (is_trace_basic()) { tty->print_cr("[TraceMergeStores] found RangeCheck, stop traversal."); })
        break;
      }
    }
  }

  NOT_PRODUCT( if (is_trace_basic()) { tty->print_cr("[TraceMergeStores] found:"); merge_list.dump(); })

  // Truncate the merge_list to a power of 2.
  const uint pow2size = round_down_power_of_2(merge_list.size());
  assert(pow2size >= 2, "must be merging at least 2 stores");
  while (merge_list.size() > pow2size) { merge_list.pop(); }

  NOT_PRODUCT( if (is_trace_basic()) { tty->print_cr("[TraceMergeStores] truncated:"); merge_list.dump(); })
}

// Merge the input values of the smaller stores to a single larger input value.
Node* MergePrimitiveStores::make_merged_input_value(const Node_List& merge_list) {
  int new_memory_size = _store->memory_size() * merge_list.size();
  Node* first = merge_list.at(merge_list.size()-1);
  Node* merged_input_value = nullptr;
  if (_store->in(MemNode::ValueIn)->Opcode() == Op_ConI) {
    assert(_value_order == ValueOrder::Const, "must match");
    // Pattern: [ConI, ConI, ...] -> new constant
    jlong con = 0;
    jlong bits_per_store = _store->memory_size() * 8;
    jlong mask = (((jlong)1) << bits_per_store) - 1;
    for (uint i = 0; i < merge_list.size(); i++) {
      jlong con_i = merge_list.at(i)->in(MemNode::ValueIn)->get_int();
#ifdef VM_LITTLE_ENDIAN
      con = con << bits_per_store;
      con = con | (mask & con_i);
#else // VM_LITTLE_ENDIAN
      con_i = (mask & con_i) << (i * bits_per_store);
      con = con | con_i;
#endif // VM_LITTLE_ENDIAN
    }
    merged_input_value = _phase->longcon(con);
  } else {
    assert(_value_order == ValueOrder::Platform || _value_order == ValueOrder::Reverse, "must match");
    // Pattern: [base >> 24, base >> 16, base >> 8, base] -> base
    //             |                                  |
    //           _store                             first
    //
    Node* hi = _store->in(MemNode::ValueIn);
    Node* lo = first->in(MemNode::ValueIn);
#ifndef VM_LITTLE_ENDIAN
    // `_store` and `first` are swapped in the diagram above
    swap(hi, lo);
#endif // !VM_LITTLE_ENDIAN
    if (_value_order == ValueOrder::Reverse) {
      swap(hi, lo);
    }
    Node const* hi_base;
    jint hi_shift;
    merged_input_value = lo;
    bool is_true = is_con_RShift(hi, hi_base, hi_shift, _phase);
    assert(is_true, "must detect con RShift");
    if (merged_input_value != hi_base && merged_input_value->Opcode() == Op_ConvL2I) {
      // look through
      merged_input_value = merged_input_value->in(1);
    }
    if (merged_input_value != hi_base) {
      // merged_input_value is not the base
      return nullptr;
    }
  }

  if (_phase->type(merged_input_value)->isa_long() != nullptr && new_memory_size <= 4) {
    // Example:
    //
    //   long base = ...;
    //   a[0] = (byte)(base >> 0);
    //   a[1] = (byte)(base >> 8);
    //
    merged_input_value = _phase->transform(new ConvL2INode(merged_input_value));
  }

  assert((_phase->type(merged_input_value)->isa_int() != nullptr && new_memory_size <= 4) ||
         (_phase->type(merged_input_value)->isa_long() != nullptr && new_memory_size == 8),
         "merged_input_value is either int or long, and new_memory_size is small enough");

  if (_value_order == ValueOrder::Reverse) {
    assert(_store->memory_size() == 1, "only implemented for bytes");
    if (new_memory_size == 8) {
      merged_input_value = _phase->transform(new ReverseBytesLNode(merged_input_value));
    } else if (new_memory_size == 4) {
      merged_input_value = _phase->transform(new ReverseBytesINode(merged_input_value));
    } else {
      assert(new_memory_size == 2, "sanity check");
      merged_input_value = _phase->transform(new ReverseBytesSNode(merged_input_value));
    }
  }
  return merged_input_value;
}

//                                                                                                          //
// first_ctrl    first_mem   first_adr                first_ctrl    first_mem         first_adr             //
//  |                |           |                     |                |                 |                 //
//  |                |           |                     |                +---------------+ |                 //
//  |                |           |                     |                |               | |                 //
//  |                | +---------+                     |                | +---------------+                 //
//  |                | |                               |                | |             | |                 //
//  +--------------+ | |  v1                           +------------------------------+ | |  v1             //
//  |              | | |  |                            |                | |           | | |  |              //
// RangeCheck     first_store                         RangeCheck        | |          first_store            //
//  |                |  |                              |                | |                |                //
// last_ctrl         |  +----> unc_trap               last_ctrl         | |                +----> unc_trap  //
//  |                |                       ===>      |                | |                                 //
//  +--------------+ | a2 v2                           |                | |                                 //
//  |              | | |  |                            |                | |                                 //
//  |             second_store                         |                | |                                 //
//  |                |                                 |                | | [v1 v2   ...   vn]              //
// ...              ...                                |                | |         |                       //
//  |                |                                 |                | |         v                       //
//  +--------------+ | an vn                           +--------------+ | | merged_input_value              //
//                 | | |  |                                           | | |  |                              //
//                last_store (= _store)                              merged_store                           //
//                                                                                                          //
StoreNode* MergePrimitiveStores::make_merged_store(const Node_List& merge_list, Node* merged_input_value) {
  Node* first_store = merge_list.at(merge_list.size()-1);
  Node* last_ctrl   = _store->in(MemNode::Control); // after (optional) RangeCheck
  Node* first_mem   = first_store->in(MemNode::Memory);
  Node* first_adr   = first_store->in(MemNode::Address);

  const TypePtr* new_adr_type = _store->adr_type();

  int new_memory_size = _store->memory_size() * merge_list.size();
  BasicType bt = T_ILLEGAL;
  switch (new_memory_size) {
    case 2: bt = T_SHORT; break;
    case 4: bt = T_INT;   break;
    case 8: bt = T_LONG;  break;
  }

  StoreNode* merged_store = StoreNode::make(*_phase, last_ctrl, first_mem, first_adr,
                                            new_adr_type, merged_input_value, bt, MemNode::unordered);

  // Marking the store mismatched is sufficient to prevent reordering, since array stores
  // are all on the same slice. Hence, we need no barriers.
  merged_store->set_mismatched_access();

  // Constants above may now also be be packed -> put candidate on worklist
  _phase->is_IterGVN()->_worklist.push(first_mem);

  return merged_store;
}

#ifndef PRODUCT
void MergePrimitiveStores::trace(const Node_List& merge_list, const Node* merged_input_value, const StoreNode* merged_store) const {
  stringStream ss;
  ss.print_cr("[TraceMergeStores]: Replace");
  for (int i = (int)merge_list.size() - 1; i >= 0; i--) {
    merge_list.at(i)->dump("\n", false, &ss);
  }
  ss.print_cr("[TraceMergeStores]: with");
  merged_input_value->dump("\n", false, &ss);
  merged_store->dump("\n", false, &ss);
  tty->print("%s", ss.as_string());
}
#endif

//------------------------------Ideal------------------------------------------
// Change back-to-back Store(, p, x) -> Store(m, p, y) to Store(m, p, x).
// When a store immediately follows a relevant allocation/initialization,
// try to capture it into the initialization, or hoist it above.
Node *StoreNode::Ideal(PhaseGVN *phase, bool can_reshape) {
  Node* p = MemNode::Ideal_common(phase, can_reshape);
  if (p)  return (p == NodeSentinel) ? nullptr : p;

  Node* mem     = in(MemNode::Memory);
  Node* address = in(MemNode::Address);
  Node* value   = in(MemNode::ValueIn);
  // Back-to-back stores to same address?  Fold em up.  Generally
  // unsafe if I have intervening uses...
  if (phase->C->get_adr_type(phase->C->get_alias_index(adr_type())) != TypeAryPtr::INLINES) {
    Node* st = mem;
    // If Store 'st' has more than one use, we cannot fold 'st' away.
    // For example, 'st' might be the final state at a conditional
    // return.  Or, 'st' might be used by some node which is live at
    // the same time 'st' is live, which might be unschedulable.  So,
    // require exactly ONE user until such time as we clone 'mem' for
    // each of 'mem's uses (thus making the exactly-1-user-rule hold
    // true).
    while (st->is_Store() && st->outcnt() == 1) {
      // Looking at a dead closed cycle of memory?
      assert(st != st->in(MemNode::Memory), "dead loop in StoreNode::Ideal");
      assert(Opcode() == st->Opcode() ||
             st->Opcode() == Op_StoreVector ||
             Opcode() == Op_StoreVector ||
             st->Opcode() == Op_StoreVectorScatter ||
             Opcode() == Op_StoreVectorScatter ||
             phase->C->get_alias_index(adr_type()) == Compile::AliasIdxRaw ||
             (Opcode() == Op_StoreL && st->Opcode() == Op_StoreI) || // expanded ClearArrayNode
             (Opcode() == Op_StoreI && st->Opcode() == Op_StoreL) || // initialization by arraycopy
             (Opcode() == Op_StoreL && st->Opcode() == Op_StoreN) ||
             (st->adr_type()->isa_aryptr() && st->adr_type()->is_aryptr()->is_flat()) || // TODO 8343835
             (is_mismatched_access() || st->as_Store()->is_mismatched_access()),
             "no mismatched stores, except on raw memory: %s %s", NodeClassNames[Opcode()], NodeClassNames[st->Opcode()]);

      if (st->in(MemNode::Address)->eqv_uncast(address) &&
          st->as_Store()->memory_size() <= this->memory_size()) {
        Node* use = st->raw_out(0);
        if (phase->is_IterGVN()) {
          phase->is_IterGVN()->rehash_node_delayed(use);
        }
        // It's OK to do this in the parser, since DU info is always accurate,
        // and the parser always refers to nodes via SafePointNode maps.
        use->set_req_X(MemNode::Memory, st->in(MemNode::Memory), phase);
        return this;
      }
      st = st->in(MemNode::Memory);
    }
  }


  // Capture an unaliased, unconditional, simple store into an initializer.
  // Or, if it is independent of the allocation, hoist it above the allocation.
  if (ReduceFieldZeroing && /*can_reshape &&*/
      mem->is_Proj() && mem->in(0)->is_Initialize()) {
    InitializeNode* init = mem->in(0)->as_Initialize();
    intptr_t offset = init->can_capture_store(this, phase, can_reshape);
    if (offset > 0) {
      Node* moved = init->capture_store(this, offset, phase, can_reshape);
      // If the InitializeNode captured me, it made a raw copy of me,
      // and I need to disappear.
      if (moved != nullptr) {
        // %%% hack to ensure that Ideal returns a new node:
        mem = MergeMemNode::make(mem);
        return mem;             // fold me away
      }
    }
  }

  // Fold reinterpret cast into memory operation:
  //    StoreX mem (MoveY2X v) => StoreY mem v
  if (value->is_Move()) {
    const Type* vt = value->in(1)->bottom_type();
    if (has_reinterpret_variant(vt)) {
      if (phase->C->post_loop_opts_phase()) {
        return convert_to_reinterpret_store(*phase, value->in(1), vt);
      } else {
        phase->C->record_for_post_loop_opts_igvn(this); // attempt the transformation once loop opts are over
      }
    }
  }

  if (MergeStores && UseUnalignedAccesses) {
    if (phase->C->merge_stores_phase()) {
      MergePrimitiveStores merge(phase, this);
      Node* progress = merge.run();
      if (progress != nullptr) { return progress; }
    } else {
      // We need to wait with merging stores until RangeCheck smearing has removed the RangeChecks during
      // the post loops IGVN phase. If we do it earlier, then there may still be some RangeChecks between
      // the stores, and we merge the wrong sequence of stores.
      // Example:
      //   StoreI RangeCheck StoreI StoreI RangeCheck StoreI
      // Apply MergeStores:
      //   StoreI RangeCheck [   StoreL  ] RangeCheck StoreI
      // Remove more RangeChecks:
      //   StoreI            [   StoreL  ]            StoreI
      // But now it would have been better to do this instead:
      //   [         StoreL       ] [       StoreL         ]
      phase->C->record_for_merge_stores_igvn(this);
    }
  }

  return nullptr;                  // No further progress
}

//------------------------------Value-----------------------------------------
const Type* StoreNode::Value(PhaseGVN* phase) const {
  // Either input is TOP ==> the result is TOP
  const Type *t1 = phase->type( in(MemNode::Memory) );
  if( t1 == Type::TOP ) return Type::TOP;
  const Type *t2 = phase->type( in(MemNode::Address) );
  if( t2 == Type::TOP ) return Type::TOP;
  const Type *t3 = phase->type( in(MemNode::ValueIn) );
  if( t3 == Type::TOP ) return Type::TOP;
  return Type::MEMORY;
}

//------------------------------Identity---------------------------------------
// Remove redundant stores:
//   Store(m, p, Load(m, p)) changes to m.
//   Store(, p, x) -> Store(m, p, x) changes to Store(m, p, x).
Node* StoreNode::Identity(PhaseGVN* phase) {
  Node* mem = in(MemNode::Memory);
  Node* adr = in(MemNode::Address);
  Node* val = in(MemNode::ValueIn);

  Node* result = this;

  // Load then Store?  Then the Store is useless
  if (val->is_Load() &&
      val->in(MemNode::Address)->eqv_uncast(adr) &&
      val->in(MemNode::Memory )->eqv_uncast(mem) &&
      val->as_Load()->store_Opcode() == Opcode()) {
    // Ensure vector type is the same
    if (!is_StoreVector() || (mem->is_LoadVector() && as_StoreVector()->vect_type() == mem->as_LoadVector()->vect_type())) {
      result = mem;
    }
  }

  // Two stores in a row of the same value?
  if (result == this &&
      mem->is_Store() &&
      mem->in(MemNode::Address)->eqv_uncast(adr) &&
      mem->in(MemNode::ValueIn)->eqv_uncast(val) &&
      mem->Opcode() == Opcode()) {
    if (!is_StoreVector()) {
      result = mem;
    } else {
      const StoreVectorNode* store_vector = as_StoreVector();
      const StoreVectorNode* mem_vector = mem->as_StoreVector();
      const Node* store_indices = store_vector->indices();
      const Node* mem_indices = mem_vector->indices();
      const Node* store_mask = store_vector->mask();
      const Node* mem_mask = mem_vector->mask();
      // Ensure types, indices, and masks match
      if (store_vector->vect_type() == mem_vector->vect_type() &&
          ((store_indices == nullptr) == (mem_indices == nullptr) &&
           (store_indices == nullptr || store_indices->eqv_uncast(mem_indices))) &&
          ((store_mask == nullptr) == (mem_mask == nullptr) &&
           (store_mask == nullptr || store_mask->eqv_uncast(mem_mask)))) {
        result = mem;
      }
    }
  }

  // Store of zero anywhere into a freshly-allocated object?
  // Then the store is useless.
  // (It must already have been captured by the InitializeNode.)
  if (result == this && ReduceFieldZeroing) {
    // a newly allocated object is already all-zeroes everywhere
    if (mem->is_Proj() && mem->in(0)->is_Allocate() &&
        (phase->type(val)->is_zero_type() || mem->in(0)->in(AllocateNode::InitValue) == val)) {
      result = mem;
    }

    if (result == this && phase->type(val)->is_zero_type()) {
      // the store may also apply to zero-bits in an earlier object
      Node* prev_mem = find_previous_store(phase);
      // Steps (a), (b):  Walk past independent stores to find an exact match.
      if (prev_mem != nullptr) {
        Node* prev_val = can_see_stored_value(prev_mem, phase);
        if (prev_val != nullptr && prev_val == val) {
          // prev_val and val might differ by a cast; it would be good
          // to keep the more informative of the two.
          result = mem;
        }
      }
    }
  }

  PhaseIterGVN* igvn = phase->is_IterGVN();
  if (result != this && igvn != nullptr) {
    MemBarNode* trailing = trailing_membar();
    if (trailing != nullptr) {
#ifdef ASSERT
      const TypeOopPtr* t_oop = phase->type(in(Address))->isa_oopptr();
      assert(t_oop == nullptr || t_oop->is_known_instance_field(), "only for non escaping objects");
#endif
      trailing->remove(igvn);
    }
  }

  return result;
}

//------------------------------match_edge-------------------------------------
// Do we Match on this edge index or not?  Match only memory & value
uint StoreNode::match_edge(uint idx) const {
  return idx == MemNode::Address || idx == MemNode::ValueIn;
}

//------------------------------cmp--------------------------------------------
// Do not common stores up together.  They generally have to be split
// back up anyways, so do not bother.
bool StoreNode::cmp( const Node &n ) const {
  return (&n == this);          // Always fail except on self
}

//------------------------------Ideal_masked_input-----------------------------
// Check for a useless mask before a partial-word store
// (StoreB ... (AndI valIn conIa) )
// If (conIa & mask == mask) this simplifies to
// (StoreB ... (valIn) )
Node *StoreNode::Ideal_masked_input(PhaseGVN *phase, uint mask) {
  Node *val = in(MemNode::ValueIn);
  if( val->Opcode() == Op_AndI ) {
    const TypeInt *t = phase->type( val->in(2) )->isa_int();
    if( t && t->is_con() && (t->get_con() & mask) == mask ) {
      set_req_X(MemNode::ValueIn, val->in(1), phase);
      return this;
    }
  }
  return nullptr;
}


//------------------------------Ideal_sign_extended_input----------------------
// Check for useless sign-extension before a partial-word store
// (StoreB ... (RShiftI _ (LShiftI _ v conIL) conIR))
// If (conIL == conIR && conIR <= num_rejected_bits) this simplifies to
// (StoreB ... (v))
// If (conIL > conIR) under some conditions, it can be simplified into
// (StoreB ... (LShiftI _ v (conIL - conIR)))
// This case happens when the value of the store was itself a left shift, that
// gets merged into the inner left shift of the sign-extension. For instance,
// if we have
// array_of_shorts[0] = (short)(v << 2)
// We get a structure such as:
// (StoreB ... (RShiftI _ (LShiftI _ (LShiftI _ v 2) 16) 16))
// that is simplified into
// (StoreB ... (RShiftI _ (LShiftI _ v 18) 16)).
// It is thus useful to handle cases where conIL > conIR. But this simplification
// does not always hold. Let's see in which cases it's valid.
//
// Let's assume we have the following 32 bits integer v:
// +----------------------------------+
// |             v[0..31]             |
// +----------------------------------+
//  31                               0
// that will be stuffed in 8 bits byte after a shift left and a shift right of
// potentially different magnitudes.
// We denote num_rejected_bits the number of bits of the discarded part. In this
// case, num_rejected_bits == 24.
//
// Statement (proved further below in case analysis):
//   Given:
//   - 0 <= conIL < BitsPerJavaInteger   (no wrap in shift, enforced by maskShiftAmount)
//   - 0 <= conIR < BitsPerJavaInteger   (no wrap in shift, enforced by maskShiftAmount)
//   - conIL >= conIR
//   - num_rejected_bits >= conIR
//   Then this form:
//      (RShiftI _ (LShiftI _ v conIL) conIR)
//   can be replaced with this form:
//      (LShiftI _ v (conIL-conIR))
//
// Note: We only have to show that the non-rejected lowest bits (8 bits for byte)
//       have to be correct, as the higher bits are rejected / truncated by the store.
//
// The hypotheses
//   0 <= conIL < BitsPerJavaInteger
//   0 <= conIR < BitsPerJavaInteger
// are ensured by maskShiftAmount (called from ::Ideal of shift nodes). Indeed,
// (v << 31) << 2 must be simplified into 0, not into v << 33 (which is equivalent
// to v << 1).
//
//
// If you don't like case analysis, jump after the conclusion.
// ### Case 1 : conIL == conIR
// ###### Case 1.1: conIL == conIR == num_rejected_bits
// If we do the shift left then right by 24 bits, we get:
// after: v << 24
// +---------+------------------------+
// | v[0..7] |           0            |
// +---------+------------------------+
//  31     24 23                      0
// after: (v << 24) >> 24
// +------------------------+---------+
// |        sign bit        | v[0..7] |
// +------------------------+---------+
//  31                     8 7        0
// The non-rejected bits (bits kept by the store, that is the 8 lower bits of the
// result) are the same before and after, so, indeed, simplifying is correct.

// ###### Case 1.2: conIL == conIR < num_rejected_bits
// If we do the shift left then right by 22 bits, we get:
// after: v << 22
// +---------+------------------------+
// | v[0..9] |           0            |
// +---------+------------------------+
//  31     22 21                      0
// after: (v << 22) >> 22
// +------------------------+---------+
// |        sign bit        | v[0..9] |
// +------------------------+---------+
//  31                    10 9        0
// The non-rejected bits are the 8 lower bits of v. The bits 8 and 9 of v are still
// present in (v << 22) >> 22 but will be dropped by the store. The simplification is
// still correct.

// ###### But! Case 1.3: conIL == conIR > num_rejected_bits
// If we do the shift left then right by 26 bits, we get:
// after: v << 26
// +---------+------------------------+
// | v[0..5] |           0            |
// +---------+------------------------+
//  31     26 25                      0
// after: (v << 26) >> 26
// +------------------------+---------+
// |        sign bit        | v[0..5] |
// +------------------------+---------+
//  31                     6 5        0
// The non-rejected bits are made of
// - 0-5 => the bits 0 to 5 of v
// - 6-7 => the sign bit of v[0..5] (that is v[5])
// Simplifying this as v is not correct.
// The condition conIR <= num_rejected_bits is indeed necessary in Case 1
//
// ### Case 2: conIL > conIR
// ###### Case 2.1: num_rejected_bits == conIR
// We take conIL == 26 for this example.
// after: v << 26
// +---------+------------------------+
// | v[0..5] |           0            |
// +---------+------------------------+
//  31     26 25                      0
// after: (v << 26) >> 24
// +------------------+---------+-----+
// |     sign bit     | v[0..5] |  0  |
// +------------------+---------+-----+
//  31               8 7       2 1   0
// The non-rejected bits are the 8 lower ones of (v << conIL - conIR).
// The bits 6 and 7 of v have been thrown away after the shift left.
// The simplification is still correct.
//
// ###### Case 2.2: num_rejected_bits > conIR.
// Let's say conIL == 26 and conIR == 22.
// after: v << 26
// +---------+------------------------+
// | v[0..5] |           0            |
// +---------+------------------------+
//  31     26 25                      0
// after: (v << 26) >> 22
// +------------------+---------+-----+
// |     sign bit     | v[0..5] |  0  |
// +------------------+---------+-----+
//  31              10 9       4 3   0
// The bits non-rejected by the store are exactly the 8 lower ones of (v << (conIL - conIR)):
// - 0-3 => 0
// - 4-7 => bits 0 to 3 of v
// The simplification is still correct.
// The bits 4 and 5 of v are still present in (v << (conIL - conIR)) but they don't
// matter as they are not in the 8 lower bits: they will be cut out by the store.
//
// ###### But! Case 2.3: num_rejected_bits < conIR.
// Let's see that this case is not as easy to simplify.
// Let's say conIL == 28 and conIR == 26.
// after: v << 28
// +---------+------------------------+
// | v[0..3] |           0            |
// +---------+------------------------+
//  31     28 27                      0
// after: (v << 28) >> 26
// +------------------+---------+-----+
// |     sign bit     | v[0..3] |  0  |
// +------------------+---------+-----+
//  31               6 5       2 1   0
// The non-rejected bits are made of
// - 0-1 => 0
// - 2-5 => the bits 0 to 3 of v
// - 6-7 => the sign bit of v[0..3] (that is v[3])
// Simplifying this as (v << 2) is not correct.
// The condition conIR <= num_rejected_bits is indeed necessary in Case 2.
//
// ### Conclusion:
// Our hypotheses are indeed sufficient:
//   - 0 <= conIL < BitsPerJavaInteger
//   - 0 <= conIR < BitsPerJavaInteger
//   - conIL >= conIR
//   - num_rejected_bits >= conIR
//
// ### A rationale without case analysis:
// After the shift left, conIL upper  bits of v are discarded and conIL lower bit
// zeroes are added. After the shift right, conIR lower bits of the previous result
// are discarded. If conIL >= conIR, we discard only the zeroes we made up during
// the shift left, but if conIL < conIR, then we discard also lower bits of v. But
// the point of the simplification is to get an expression of the form
// (v << (conIL - conIR)). This expression discard only higher bits of v, thus the
// simplification is not correct if conIL < conIR.
//
// Moreover, after the shift right, the higher bit of (v << conIL) is repeated on the
// conIR higher bits of ((v << conIL) >> conIR), it's the sign-extension. If
// conIR > num_rejected_bits, then at least one artificial copy of this sign bit will
// be in the window of the store. Thus ((v << conIL) >> conIR) is not equivalent to
// (v << (conIL-conIR)) if conIR > num_rejected_bits.
//
// We do not treat the case conIL < conIR here since the point of this function is
// to skip sign-extensions (that is conIL == conIR == num_rejected_bits). The need
// of treating conIL > conIR comes from the cases where the sign-extended value is
// also left-shift expression. Computing the sign-extension of a right-shift expression
// doesn't yield a situation such as
// (StoreB ... (RShiftI _ (LShiftI _ v conIL) conIR))
// where conIL < conIR.
Node* StoreNode::Ideal_sign_extended_input(PhaseGVN* phase, int num_rejected_bits) {
  Node* shr = in(MemNode::ValueIn);
  if (shr->Opcode() == Op_RShiftI) {
    const TypeInt* conIR = phase->type(shr->in(2))->isa_int();
    if (conIR != nullptr && conIR->is_con() && conIR->get_con() >= 0 && conIR->get_con() < BitsPerJavaInteger && conIR->get_con() <= num_rejected_bits) {
      Node* shl = shr->in(1);
      if (shl->Opcode() == Op_LShiftI) {
        const TypeInt* conIL = phase->type(shl->in(2))->isa_int();
        if (conIL != nullptr && conIL->is_con() && conIL->get_con() >= 0 && conIL->get_con() < BitsPerJavaInteger) {
          if (conIL->get_con() == conIR->get_con()) {
            set_req_X(MemNode::ValueIn, shl->in(1), phase);
            return this;
          }
          if (conIL->get_con() > conIR->get_con()) {
            Node* new_shl = phase->transform(new LShiftINode(shl->in(1), phase->intcon(conIL->get_con() - conIR->get_con())));
            set_req_X(MemNode::ValueIn, new_shl, phase);
            return this;
          }
        }
      }
    }
  }
  return nullptr;
}

//------------------------------value_never_loaded-----------------------------------
// Determine whether there are any possible loads of the value stored.
// For simplicity, we actually check if there are any loads from the
// address stored to, not just for loads of the value stored by this node.
//
bool StoreNode::value_never_loaded(PhaseValues* phase) const {
  Node *adr = in(Address);
  const TypeOopPtr *adr_oop = phase->type(adr)->isa_oopptr();
  if (adr_oop == nullptr)
    return false;
  if (!adr_oop->is_known_instance_field())
    return false; // if not a distinct instance, there may be aliases of the address
  for (DUIterator_Fast imax, i = adr->fast_outs(imax); i < imax; i++) {
    Node *use = adr->fast_out(i);
    if (use->is_Load() || use->is_LoadStore()) {
      return false;
    }
  }
  return true;
}

MemBarNode* StoreNode::trailing_membar() const {
  if (is_release()) {
    MemBarNode* trailing_mb = nullptr;
    for (DUIterator_Fast imax, i = fast_outs(imax); i < imax; i++) {
      Node* u = fast_out(i);
      if (u->is_MemBar()) {
        if (u->as_MemBar()->trailing_store()) {
          assert(u->Opcode() == Op_MemBarVolatile, "");
          assert(trailing_mb == nullptr, "only one");
          trailing_mb = u->as_MemBar();
#ifdef ASSERT
          Node* leading = u->as_MemBar()->leading_membar();
          assert(leading->Opcode() == Op_MemBarRelease, "incorrect membar");
          assert(leading->as_MemBar()->leading_store(), "incorrect membar pair");
          assert(leading->as_MemBar()->trailing_membar() == u, "incorrect membar pair");
#endif
        } else {
          assert(u->as_MemBar()->standalone(), "");
        }
      }
    }
    return trailing_mb;
  }
  return nullptr;
}


//=============================================================================
//------------------------------Ideal------------------------------------------
// If the store is from an AND mask that leaves the low bits untouched, then
// we can skip the AND operation.  If the store is from a sign-extension
// (a left shift, then right shift) we can skip both.
Node *StoreBNode::Ideal(PhaseGVN *phase, bool can_reshape){
  Node *progress = StoreNode::Ideal_masked_input(phase, 0xFF);
  if( progress != nullptr ) return progress;

  progress = StoreNode::Ideal_sign_extended_input(phase, 24);
  if( progress != nullptr ) return progress;

  // Finally check the default case
  return StoreNode::Ideal(phase, can_reshape);
}

//=============================================================================
//------------------------------Ideal------------------------------------------
// If the store is from an AND mask that leaves the low bits untouched, then
// we can skip the AND operation
Node *StoreCNode::Ideal(PhaseGVN *phase, bool can_reshape){
  Node *progress = StoreNode::Ideal_masked_input(phase, 0xFFFF);
  if( progress != nullptr ) return progress;

  progress = StoreNode::Ideal_sign_extended_input(phase, 16);
  if( progress != nullptr ) return progress;

  // Finally check the default case
  return StoreNode::Ideal(phase, can_reshape);
}

//=============================================================================
//----------------------------------SCMemProjNode------------------------------
const Type* SCMemProjNode::Value(PhaseGVN* phase) const
{
  if (in(0) == nullptr || phase->type(in(0)) == Type::TOP) {
    return Type::TOP;
  }
  return bottom_type();
}

//=============================================================================
//----------------------------------LoadStoreNode------------------------------
LoadStoreNode::LoadStoreNode( Node *c, Node *mem, Node *adr, Node *val, const TypePtr* at, const Type* rt, uint required )
  : Node(required),
    _type(rt),
    _adr_type(at),
    _barrier_data(0)
{
  init_req(MemNode::Control, c  );
  init_req(MemNode::Memory , mem);
  init_req(MemNode::Address, adr);
  init_req(MemNode::ValueIn, val);
  init_class_id(Class_LoadStore);
}

//------------------------------Value-----------------------------------------
const Type* LoadStoreNode::Value(PhaseGVN* phase) const {
  // Either input is TOP ==> the result is TOP
  if (!in(MemNode::Control) || phase->type(in(MemNode::Control)) == Type::TOP) {
    return Type::TOP;
  }
  const Type* t = phase->type(in(MemNode::Memory));
  if (t == Type::TOP) {
    return Type::TOP;
  }
  t = phase->type(in(MemNode::Address));
  if (t == Type::TOP) {
    return Type::TOP;
  }
  t = phase->type(in(MemNode::ValueIn));
  if (t == Type::TOP) {
    return Type::TOP;
  }
  return bottom_type();
}

uint LoadStoreNode::ideal_reg() const {
  return _type->ideal_reg();
}

// This method conservatively checks if the result of a LoadStoreNode is
// used, that is, if it returns true, then it is definitely the case that
// the result of the node is not needed.
// For example, GetAndAdd can be matched into a lock_add instead of a
// lock_xadd if the result of LoadStoreNode::result_not_used() is true
bool LoadStoreNode::result_not_used() const {
  for (DUIterator_Fast imax, i = fast_outs(imax); i < imax; i++) {
    Node *x = fast_out(i);
    if (x->Opcode() == Op_SCMemProj) {
      continue;
    }
    if (x->bottom_type() == TypeTuple::MEMBAR &&
        !x->is_Call() &&
        x->Opcode() != Op_Blackhole) {
      continue;
    }
    return false;
  }
  return true;
}

MemBarNode* LoadStoreNode::trailing_membar() const {
  MemBarNode* trailing = nullptr;
  for (DUIterator_Fast imax, i = fast_outs(imax); i < imax; i++) {
    Node* u = fast_out(i);
    if (u->is_MemBar()) {
      if (u->as_MemBar()->trailing_load_store()) {
        assert(u->Opcode() == Op_MemBarAcquire, "");
        assert(trailing == nullptr, "only one");
        trailing = u->as_MemBar();
#ifdef ASSERT
        Node* leading = trailing->leading_membar();
        assert(support_IRIW_for_not_multiple_copy_atomic_cpu || leading->Opcode() == Op_MemBarRelease, "incorrect membar");
        assert(leading->as_MemBar()->leading_load_store(), "incorrect membar pair");
        assert(leading->as_MemBar()->trailing_membar() == trailing, "incorrect membar pair");
#endif
      } else {
        assert(u->as_MemBar()->standalone(), "wrong barrier kind");
      }
    }
  }

  return trailing;
}

uint LoadStoreNode::size_of() const { return sizeof(*this); }

//=============================================================================
//----------------------------------LoadStoreConditionalNode--------------------
LoadStoreConditionalNode::LoadStoreConditionalNode( Node *c, Node *mem, Node *adr, Node *val, Node *ex ) : LoadStoreNode(c, mem, adr, val, nullptr, TypeInt::BOOL, 5) {
  init_req(ExpectedIn, ex );
}

const Type* LoadStoreConditionalNode::Value(PhaseGVN* phase) const {
  // Either input is TOP ==> the result is TOP
  const Type* t = phase->type(in(ExpectedIn));
  if (t == Type::TOP) {
    return Type::TOP;
  }
  return LoadStoreNode::Value(phase);
}

//=============================================================================
//-------------------------------adr_type--------------------------------------
const TypePtr* ClearArrayNode::adr_type() const {
  Node *adr = in(3);
  if (adr == nullptr)  return nullptr; // node is dead
  return MemNode::calculate_adr_type(adr->bottom_type());
}

//------------------------------match_edge-------------------------------------
// Do we Match on this edge index or not?  Do not match memory
uint ClearArrayNode::match_edge(uint idx) const {
  return idx > 1;
}

//------------------------------Identity---------------------------------------
// Clearing a zero length array does nothing
Node* ClearArrayNode::Identity(PhaseGVN* phase) {
  return phase->type(in(2))->higher_equal(TypeX::ZERO)  ? in(1) : this;
}

//------------------------------Idealize---------------------------------------
// Clearing a short array is faster with stores
Node *ClearArrayNode::Ideal(PhaseGVN *phase, bool can_reshape) {
  // Already know this is a large node, do not try to ideal it
  if (_is_large) return nullptr;

  const int unit = BytesPerLong;
  const TypeX* t = phase->type(in(2))->isa_intptr_t();
  if (!t)  return nullptr;
  if (!t->is_con())  return nullptr;
  intptr_t raw_count = t->get_con();
  intptr_t size = raw_count;
  if (!Matcher::init_array_count_is_in_bytes) size *= unit;
  // Clearing nothing uses the Identity call.
  // Negative clears are possible on dead ClearArrays
  // (see jck test stmt114.stmt11402.val).
  if (size <= 0 || size % unit != 0)  return nullptr;
  intptr_t count = size / unit;
  // Length too long; communicate this to matchers and assemblers.
  // Assemblers are responsible to produce fast hardware clears for it.
  if (size > InitArrayShortSize) {
    return new ClearArrayNode(in(0), in(1), in(2), in(3), in(4), true);
  } else if (size > 2 && Matcher::match_rule_supported_vector(Op_ClearArray, 4, T_LONG)) {
    return nullptr;
  }
  if (!IdealizeClearArrayNode) return nullptr;
  Node *mem = in(1);
  if( phase->type(mem)==Type::TOP ) return nullptr;
  Node *adr = in(3);
  const Type* at = phase->type(adr);
  if( at==Type::TOP ) return nullptr;
  const TypePtr* atp = at->isa_ptr();
  // adjust atp to be the correct array element address type
  if (atp == nullptr)  atp = TypePtr::BOTTOM;
  else              atp = atp->add_offset(Type::OffsetBot);
  // Get base for derived pointer purposes
  if( adr->Opcode() != Op_AddP ) Unimplemented();
  Node *base = adr->in(1);

  Node *val = in(4);
  Node *off  = phase->MakeConX(BytesPerLong);
  mem = new StoreLNode(in(0), mem, adr, atp, val, MemNode::unordered, false);
  count--;
  while( count-- ) {
    mem = phase->transform(mem);
    adr = phase->transform(new AddPNode(base,adr,off));
    mem = new StoreLNode(in(0), mem, adr, atp, val, MemNode::unordered, false);
  }
  return mem;
}

//----------------------------step_through----------------------------------
// Return allocation input memory edge if it is different instance
// or itself if it is the one we are looking for.
bool ClearArrayNode::step_through(Node** np, uint instance_id, PhaseValues* phase) {
  Node* n = *np;
  assert(n->is_ClearArray(), "sanity");
  intptr_t offset;
  AllocateNode* alloc = AllocateNode::Ideal_allocation(n->in(3), phase, offset);
  // This method is called only before Allocate nodes are expanded
  // during macro nodes expansion. Before that ClearArray nodes are
  // only generated in PhaseMacroExpand::generate_arraycopy() (before
  // Allocate nodes are expanded) which follows allocations.
  assert(alloc != nullptr, "should have allocation");
  if (alloc->_idx == instance_id) {
    // Can not bypass initialization of the instance we are looking for.
    return false;
  }
  // Otherwise skip it.
  InitializeNode* init = alloc->initialization();
  if (init != nullptr)
    *np = init->in(TypeFunc::Memory);
  else
    *np = alloc->in(TypeFunc::Memory);
  return true;
}

//----------------------------clear_memory-------------------------------------
// Generate code to initialize object storage to zero.
Node* ClearArrayNode::clear_memory(Node* ctl, Node* mem, Node* dest,
                                   Node* val,
                                   Node* raw_val,
                                   intptr_t start_offset,
                                   Node* end_offset,
                                   PhaseGVN* phase) {
  intptr_t offset = start_offset;

  int unit = BytesPerLong;
  if ((offset % unit) != 0) {
    Node* adr = new AddPNode(dest, dest, phase->MakeConX(offset));
    adr = phase->transform(adr);
    const TypePtr* atp = TypeRawPtr::BOTTOM;
    if (val != nullptr) {
      assert(phase->type(val)->isa_narrowoop(), "should be narrow oop");
      mem = new StoreNNode(ctl, mem, adr, atp, val, MemNode::unordered);
    } else {
      assert(raw_val == nullptr, "val may not be null");
      mem = StoreNode::make(*phase, ctl, mem, adr, atp, phase->zerocon(T_INT), T_INT, MemNode::unordered);
    }
    mem = phase->transform(mem);
    offset += BytesPerInt;
  }
  assert((offset % unit) == 0, "");

  // Initialize the remaining stuff, if any, with a ClearArray.
  return clear_memory(ctl, mem, dest, raw_val, phase->MakeConX(offset), end_offset, phase);
}

Node* ClearArrayNode::clear_memory(Node* ctl, Node* mem, Node* dest,
                                   Node* raw_val,
                                   Node* start_offset,
                                   Node* end_offset,
                                   PhaseGVN* phase) {
  if (start_offset == end_offset) {
    // nothing to do
    return mem;
  }

  int unit = BytesPerLong;
  Node* zbase = start_offset;
  Node* zend  = end_offset;

  // Scale to the unit required by the CPU:
  if (!Matcher::init_array_count_is_in_bytes) {
    Node* shift = phase->intcon(exact_log2(unit));
    zbase = phase->transform(new URShiftXNode(zbase, shift) );
    zend  = phase->transform(new URShiftXNode(zend,  shift) );
  }

  // Bulk clear double-words
  Node* zsize = phase->transform(new SubXNode(zend, zbase) );
  Node* adr = phase->transform(new AddPNode(dest, dest, start_offset) );
  if (raw_val == nullptr) {
    raw_val = phase->MakeConX(0);
  }
  mem = new ClearArrayNode(ctl, mem, zsize, adr, raw_val, false);
  return phase->transform(mem);
}

Node* ClearArrayNode::clear_memory(Node* ctl, Node* mem, Node* dest,
                                   Node* val,
                                   Node* raw_val,
                                   intptr_t start_offset,
                                   intptr_t end_offset,
                                   PhaseGVN* phase) {
  if (start_offset == end_offset) {
    // nothing to do
    return mem;
  }

  assert((end_offset % BytesPerInt) == 0, "odd end offset");
  intptr_t done_offset = end_offset;
  if ((done_offset % BytesPerLong) != 0) {
    done_offset -= BytesPerInt;
  }
  if (done_offset > start_offset) {
    mem = clear_memory(ctl, mem, dest, val, raw_val,
                       start_offset, phase->MakeConX(done_offset), phase);
  }
  if (done_offset < end_offset) { // emit the final 32-bit store
    Node* adr = new AddPNode(dest, dest, phase->MakeConX(done_offset));
    adr = phase->transform(adr);
    const TypePtr* atp = TypeRawPtr::BOTTOM;
    if (val != nullptr) {
      assert(phase->type(val)->isa_narrowoop(), "should be narrow oop");
      mem = new StoreNNode(ctl, mem, adr, atp, val, MemNode::unordered);
    } else {
      assert(raw_val == nullptr, "val may not be null");
      mem = StoreNode::make(*phase, ctl, mem, adr, atp, phase->zerocon(T_INT), T_INT, MemNode::unordered);
    }
    mem = phase->transform(mem);
    done_offset += BytesPerInt;
  }
  assert(done_offset == end_offset, "");
  return mem;
}

//=============================================================================
MemBarNode::MemBarNode(Compile* C, int alias_idx, Node* precedent)
  : MultiNode(TypeFunc::Parms + (precedent == nullptr? 0: 1)),
    _adr_type(C->get_adr_type(alias_idx)), _kind(Standalone)
#ifdef ASSERT
  , _pair_idx(0)
#endif
{
  init_class_id(Class_MemBar);
  Node* top = C->top();
  init_req(TypeFunc::I_O,top);
  init_req(TypeFunc::FramePtr,top);
  init_req(TypeFunc::ReturnAdr,top);
  if (precedent != nullptr)
    init_req(TypeFunc::Parms, precedent);
}

//------------------------------cmp--------------------------------------------
uint MemBarNode::hash() const { return NO_HASH; }
bool MemBarNode::cmp( const Node &n ) const {
  return (&n == this);          // Always fail except on self
}

//------------------------------make-------------------------------------------
MemBarNode* MemBarNode::make(Compile* C, int opcode, int atp, Node* pn) {
  switch (opcode) {
  case Op_MemBarAcquire:     return new MemBarAcquireNode(C, atp, pn);
  case Op_LoadFence:         return new LoadFenceNode(C, atp, pn);
  case Op_MemBarRelease:     return new MemBarReleaseNode(C, atp, pn);
  case Op_StoreFence:        return new StoreFenceNode(C, atp, pn);
  case Op_MemBarStoreStore:  return new MemBarStoreStoreNode(C, atp, pn);
  case Op_StoreStoreFence:   return new StoreStoreFenceNode(C, atp, pn);
  case Op_MemBarAcquireLock: return new MemBarAcquireLockNode(C, atp, pn);
  case Op_MemBarReleaseLock: return new MemBarReleaseLockNode(C, atp, pn);
  case Op_MemBarVolatile:    return new MemBarVolatileNode(C, atp, pn);
  case Op_MemBarCPUOrder:    return new MemBarCPUOrderNode(C, atp, pn);
  case Op_OnSpinWait:        return new OnSpinWaitNode(C, atp, pn);
  case Op_Initialize:        return new InitializeNode(C, atp, pn);
  default: ShouldNotReachHere(); return nullptr;
  }
}

void MemBarNode::remove(PhaseIterGVN *igvn) {
  if (outcnt() != 2) {
    assert(Opcode() == Op_Initialize, "Only seen when there are no use of init memory");
    assert(outcnt() == 1, "Only control then");
  }
  if (trailing_store() || trailing_load_store()) {
    MemBarNode* leading = leading_membar();
    if (leading != nullptr) {
      assert(leading->trailing_membar() == this, "inconsistent leading/trailing membars");
      leading->remove(igvn);
    }
  }
  if (proj_out_or_null(TypeFunc::Memory) != nullptr) {
    igvn->replace_node(proj_out(TypeFunc::Memory), in(TypeFunc::Memory));
  }
  if (proj_out_or_null(TypeFunc::Control) != nullptr) {
    igvn->replace_node(proj_out(TypeFunc::Control), in(TypeFunc::Control));
  }
}

//------------------------------Ideal------------------------------------------
// Return a node which is more "ideal" than the current node.  Strip out
// control copies
Node *MemBarNode::Ideal(PhaseGVN *phase, bool can_reshape) {
  if (remove_dead_region(phase, can_reshape)) return this;
  // Don't bother trying to transform a dead node
  if (in(0) && in(0)->is_top()) {
    return nullptr;
  }

  bool progress = false;
  // Eliminate volatile MemBars for scalar replaced objects.
  if (can_reshape && req() == (Precedent+1)) {
    bool eliminate = false;
    int opc = Opcode();
    if ((opc == Op_MemBarAcquire || opc == Op_MemBarVolatile)) {
      // Volatile field loads and stores.
      Node* my_mem = in(MemBarNode::Precedent);
      // The MembarAquire may keep an unused LoadNode alive through the Precedent edge
      if ((my_mem != nullptr) && (opc == Op_MemBarAcquire) && (my_mem->outcnt() == 1)) {
        // if the Precedent is a decodeN and its input (a Load) is used at more than one place,
        // replace this Precedent (decodeN) with the Load instead.
        if ((my_mem->Opcode() == Op_DecodeN) && (my_mem->in(1)->outcnt() > 1))  {
          Node* load_node = my_mem->in(1);
          set_req(MemBarNode::Precedent, load_node);
          phase->is_IterGVN()->_worklist.push(my_mem);
          my_mem = load_node;
        } else {
          assert(my_mem->unique_out() == this, "sanity");
          assert(!trailing_load_store(), "load store node can't be eliminated");
          del_req(Precedent);
          phase->is_IterGVN()->_worklist.push(my_mem); // remove dead node later
          my_mem = nullptr;
        }
        progress = true;
      }
      if (my_mem != nullptr && my_mem->is_Mem()) {
        const TypeOopPtr* t_oop = my_mem->in(MemNode::Address)->bottom_type()->isa_oopptr();
        // Check for scalar replaced object reference.
        if( t_oop != nullptr && t_oop->is_known_instance_field() &&
            t_oop->offset() != Type::OffsetBot &&
            t_oop->offset() != Type::OffsetTop) {
          eliminate = true;
        }
      }
    } else if (opc == Op_MemBarRelease || (UseStoreStoreForCtor && opc == Op_MemBarStoreStore)) {
      // Final field stores.
      Node* alloc = AllocateNode::Ideal_allocation(in(MemBarNode::Precedent));
      if ((alloc != nullptr) && alloc->is_Allocate() &&
          alloc->as_Allocate()->does_not_escape_thread()) {
        // The allocated object does not escape.
        eliminate = true;
      }
    }
    if (eliminate) {
      // Replace MemBar projections by its inputs.
      PhaseIterGVN* igvn = phase->is_IterGVN();
      remove(igvn);
      // Must return either the original node (now dead) or a new node
      // (Do not return a top here, since that would break the uniqueness of top.)
      return new ConINode(TypeInt::ZERO);
    }
  }
  return progress ? this : nullptr;
}

//------------------------------Value------------------------------------------
const Type* MemBarNode::Value(PhaseGVN* phase) const {
  if( !in(0) ) return Type::TOP;
  if( phase->type(in(0)) == Type::TOP )
    return Type::TOP;
  return TypeTuple::MEMBAR;
}

//------------------------------match------------------------------------------
// Construct projections for memory.
Node *MemBarNode::match(const ProjNode *proj, const Matcher *m, const RegMask* mask) {
  switch (proj->_con) {
  case TypeFunc::Control:
  case TypeFunc::Memory:
    return new MachProjNode(this,proj->_con,RegMask::Empty,MachProjNode::unmatched_proj);
  }
  ShouldNotReachHere();
  return nullptr;
}

void MemBarNode::set_store_pair(MemBarNode* leading, MemBarNode* trailing) {
  trailing->_kind = TrailingStore;
  leading->_kind = LeadingStore;
#ifdef ASSERT
  trailing->_pair_idx = leading->_idx;
  leading->_pair_idx = leading->_idx;
#endif
}

void MemBarNode::set_load_store_pair(MemBarNode* leading, MemBarNode* trailing) {
  trailing->_kind = TrailingLoadStore;
  leading->_kind = LeadingLoadStore;
#ifdef ASSERT
  trailing->_pair_idx = leading->_idx;
  leading->_pair_idx = leading->_idx;
#endif
}

MemBarNode* MemBarNode::trailing_membar() const {
  ResourceMark rm;
  Node* trailing = (Node*)this;
  VectorSet seen;
  Node_Stack multis(0);
  do {
    Node* c = trailing;
    uint i = 0;
    do {
      trailing = nullptr;
      for (; i < c->outcnt(); i++) {
        Node* next = c->raw_out(i);
        if (next != c && next->is_CFG()) {
          if (c->is_MultiBranch()) {
            if (multis.node() == c) {
              multis.set_index(i+1);
            } else {
              multis.push(c, i+1);
            }
          }
          trailing = next;
          break;
        }
      }
      if (trailing != nullptr && !seen.test_set(trailing->_idx)) {
        break;
      }
      while (multis.size() > 0) {
        c = multis.node();
        i = multis.index();
        if (i < c->req()) {
          break;
        }
        multis.pop();
      }
    } while (multis.size() > 0);
  } while (!trailing->is_MemBar() || !trailing->as_MemBar()->trailing());

  MemBarNode* mb = trailing->as_MemBar();
  assert((mb->_kind == TrailingStore && _kind == LeadingStore) ||
         (mb->_kind == TrailingLoadStore && _kind == LeadingLoadStore), "bad trailing membar");
  assert(mb->_pair_idx == _pair_idx, "bad trailing membar");
  return mb;
}

MemBarNode* MemBarNode::leading_membar() const {
  ResourceMark rm;
  VectorSet seen;
  Node_Stack regions(0);
  Node* leading = in(0);
  while (leading != nullptr && (!leading->is_MemBar() || !leading->as_MemBar()->leading())) {
    while (leading == nullptr || leading->is_top() || seen.test_set(leading->_idx)) {
      leading = nullptr;
      while (regions.size() > 0 && leading == nullptr) {
        Node* r = regions.node();
        uint i = regions.index();
        if (i < r->req()) {
          leading = r->in(i);
          regions.set_index(i+1);
        } else {
          regions.pop();
        }
      }
      if (leading == nullptr) {
        assert(regions.size() == 0, "all paths should have been tried");
        return nullptr;
      }
    }
    if (leading->is_Region()) {
      regions.push(leading, 2);
      leading = leading->in(1);
    } else {
      leading = leading->in(0);
    }
  }
#ifdef ASSERT
  Unique_Node_List wq;
  wq.push((Node*)this);
  uint found = 0;
  for (uint i = 0; i < wq.size(); i++) {
    Node* n = wq.at(i);
    if (n->is_Region()) {
      for (uint j = 1; j < n->req(); j++) {
        Node* in = n->in(j);
        if (in != nullptr && !in->is_top()) {
          wq.push(in);
        }
      }
    } else {
      if (n->is_MemBar() && n->as_MemBar()->leading()) {
        assert(n == leading, "consistency check failed");
        found++;
      } else {
        Node* in = n->in(0);
        if (in != nullptr && !in->is_top()) {
          wq.push(in);
        }
      }
    }
  }
  assert(found == 1 || (found == 0 && leading == nullptr), "consistency check failed");
#endif
  if (leading == nullptr) {
    return nullptr;
  }
  MemBarNode* mb = leading->as_MemBar();
  assert((mb->_kind == LeadingStore && _kind == TrailingStore) ||
         (mb->_kind == LeadingLoadStore && _kind == TrailingLoadStore), "bad leading membar");
  assert(mb->_pair_idx == _pair_idx, "bad leading membar");
  return mb;
}


//===========================InitializeNode====================================
// SUMMARY:
// This node acts as a memory barrier on raw memory, after some raw stores.
// The 'cooked' oop value feeds from the Initialize, not the Allocation.
// The Initialize can 'capture' suitably constrained stores as raw inits.
// It can coalesce related raw stores into larger units (called 'tiles').
// It can avoid zeroing new storage for memory units which have raw inits.
// At macro-expansion, it is marked 'complete', and does not optimize further.
//
// EXAMPLE:
// The object 'new short[2]' occupies 16 bytes in a 32-bit machine.
//   ctl = incoming control; mem* = incoming memory
// (Note:  A star * on a memory edge denotes I/O and other standard edges.)
// First allocate uninitialized memory and fill in the header:
//   alloc = (Allocate ctl mem* 16 #short[].klass ...)
//   ctl := alloc.Control; mem* := alloc.Memory*
//   rawmem = alloc.Memory; rawoop = alloc.RawAddress
// Then initialize to zero the non-header parts of the raw memory block:
//   init = (Initialize alloc.Control alloc.Memory* alloc.RawAddress)
//   ctl := init.Control; mem.SLICE(#short[*]) := init.Memory
// After the initialize node executes, the object is ready for service:
//   oop := (CheckCastPP init.Control alloc.RawAddress #short[])
// Suppose its body is immediately initialized as {1,2}:
//   store1 = (StoreC init.Control init.Memory (+ oop 12) 1)
//   store2 = (StoreC init.Control store1      (+ oop 14) 2)
//   mem.SLICE(#short[*]) := store2
//
// DETAILS:
// An InitializeNode collects and isolates object initialization after
// an AllocateNode and before the next possible safepoint.  As a
// memory barrier (MemBarNode), it keeps critical stores from drifting
// down past any safepoint or any publication of the allocation.
// Before this barrier, a newly-allocated object may have uninitialized bits.
// After this barrier, it may be treated as a real oop, and GC is allowed.
//
// The semantics of the InitializeNode include an implicit zeroing of
// the new object from object header to the end of the object.
// (The object header and end are determined by the AllocateNode.)
//
// Certain stores may be added as direct inputs to the InitializeNode.
// These stores must update raw memory, and they must be to addresses
// derived from the raw address produced by AllocateNode, and with
// a constant offset.  They must be ordered by increasing offset.
// The first one is at in(RawStores), the last at in(req()-1).
// Unlike most memory operations, they are not linked in a chain,
// but are displayed in parallel as users of the rawmem output of
// the allocation.
//
// (See comments in InitializeNode::capture_store, which continue
// the example given above.)
//
// When the associated Allocate is macro-expanded, the InitializeNode
// may be rewritten to optimize collected stores.  A ClearArrayNode
// may also be created at that point to represent any required zeroing.
// The InitializeNode is then marked 'complete', prohibiting further
// capturing of nearby memory operations.
//
// During macro-expansion, all captured initializations which store
// constant values of 32 bits or smaller are coalesced (if advantageous)
// into larger 'tiles' 32 or 64 bits.  This allows an object to be
// initialized in fewer memory operations.  Memory words which are
// covered by neither tiles nor non-constant stores are pre-zeroed
// by explicit stores of zero.  (The code shape happens to do all
// zeroing first, then all other stores, with both sequences occurring
// in order of ascending offsets.)
//
// Alternatively, code may be inserted between an AllocateNode and its
// InitializeNode, to perform arbitrary initialization of the new object.
// E.g., the object copying intrinsics insert complex data transfers here.
// The initialization must then be marked as 'complete' disable the
// built-in zeroing semantics and the collection of initializing stores.
//
// While an InitializeNode is incomplete, reads from the memory state
// produced by it are optimizable if they match the control edge and
// new oop address associated with the allocation/initialization.
// They return a stored value (if the offset matches) or else zero.
// A write to the memory state, if it matches control and address,
// and if it is to a constant offset, may be 'captured' by the
// InitializeNode.  It is cloned as a raw memory operation and rewired
// inside the initialization, to the raw oop produced by the allocation.
// Operations on addresses which are provably distinct (e.g., to
// other AllocateNodes) are allowed to bypass the initialization.
//
// The effect of all this is to consolidate object initialization
// (both arrays and non-arrays, both piecewise and bulk) into a
// single location, where it can be optimized as a unit.
//
// Only stores with an offset less than TrackedInitializationLimit words
// will be considered for capture by an InitializeNode.  This puts a
// reasonable limit on the complexity of optimized initializations.

//---------------------------InitializeNode------------------------------------
InitializeNode::InitializeNode(Compile* C, int adr_type, Node* rawoop)
  : MemBarNode(C, adr_type, rawoop),
    _is_complete(Incomplete), _does_not_escape(false)
{
  init_class_id(Class_Initialize);

  assert(adr_type == Compile::AliasIdxRaw, "only valid atp");
  assert(in(RawAddress) == rawoop, "proper init");
  // Note:  allocation() can be null, for secondary initialization barriers
}

// Since this node is not matched, it will be processed by the
// register allocator.  Declare that there are no constraints
// on the allocation of the RawAddress edge.
const RegMask &InitializeNode::in_RegMask(uint idx) const {
  // This edge should be set to top, by the set_complete.  But be conservative.
  if (idx == InitializeNode::RawAddress)
    return *(Compile::current()->matcher()->idealreg2spillmask[in(idx)->ideal_reg()]);
  return RegMask::Empty;
}

Node* InitializeNode::memory(uint alias_idx) {
  Node* mem = in(Memory);
  if (mem->is_MergeMem()) {
    return mem->as_MergeMem()->memory_at(alias_idx);
  } else {
    // incoming raw memory is not split
    return mem;
  }
}

bool InitializeNode::is_non_zero() {
  if (is_complete())  return false;
  remove_extra_zeroes();
  return (req() > RawStores);
}

void InitializeNode::set_complete(PhaseGVN* phase) {
  assert(!is_complete(), "caller responsibility");
  _is_complete = Complete;

  // After this node is complete, it contains a bunch of
  // raw-memory initializations.  There is no need for
  // it to have anything to do with non-raw memory effects.
  // Therefore, tell all non-raw users to re-optimize themselves,
  // after skipping the memory effects of this initialization.
  PhaseIterGVN* igvn = phase->is_IterGVN();
  if (igvn)  igvn->add_users_to_worklist(this);
}

// convenience function
// return false if the init contains any stores already
bool AllocateNode::maybe_set_complete(PhaseGVN* phase) {
  InitializeNode* init = initialization();
  if (init == nullptr || init->is_complete()) {
    return false;
  }
  init->remove_extra_zeroes();
  // for now, if this allocation has already collected any inits, bail:
  if (init->is_non_zero())  return false;
  init->set_complete(phase);
  return true;
}

void InitializeNode::remove_extra_zeroes() {
  if (req() == RawStores)  return;
  Node* zmem = zero_memory();
  uint fill = RawStores;
  for (uint i = fill; i < req(); i++) {
    Node* n = in(i);
    if (n->is_top() || n == zmem)  continue;  // skip
    if (fill < i)  set_req(fill, n);          // compact
    ++fill;
  }
  // delete any empty spaces created:
  while (fill < req()) {
    del_req(fill);
  }
}

// Helper for remembering which stores go with which offsets.
intptr_t InitializeNode::get_store_offset(Node* st, PhaseValues* phase) {
  if (!st->is_Store())  return -1;  // can happen to dead code via subsume_node
  intptr_t offset = -1;
  Node* base = AddPNode::Ideal_base_and_offset(st->in(MemNode::Address),
                                               phase, offset);
  if (base == nullptr)  return -1;  // something is dead,
  if (offset < 0)       return -1;  //        dead, dead
  return offset;
}

// Helper for proving that an initialization expression is
// "simple enough" to be folded into an object initialization.
// Attempts to prove that a store's initial value 'n' can be captured
// within the initialization without creating a vicious cycle, such as:
//     { Foo p = new Foo(); p.next = p; }
// True for constants and parameters and small combinations thereof.
bool InitializeNode::detect_init_independence(Node* value, PhaseGVN* phase) {
  ResourceMark rm;
  Unique_Node_List worklist;
  worklist.push(value);

  uint complexity_limit = 20;
  for (uint j = 0; j < worklist.size(); j++) {
    if (j >= complexity_limit) {
      return false;  // Bail out if processed too many nodes
    }

    Node* n = worklist.at(j);
    if (n == nullptr)   continue;   // (can this really happen?)
    if (n->is_Proj())   n = n->in(0);
    if (n == this)      return false;  // found a cycle
    if (n->is_Con())    continue;
    if (n->is_Start())  continue;   // params, etc., are OK
    if (n->is_Root())   continue;   // even better

    // There cannot be any dependency if 'n' is a CFG node that dominates the current allocation
    if (n->is_CFG() && phase->is_dominator(n, allocation())) {
      continue;
    }

    Node* ctl = n->in(0);
    if (ctl != nullptr && !ctl->is_top()) {
      if (ctl->is_Proj())  ctl = ctl->in(0);
      if (ctl == this)  return false;

      // If we already know that the enclosing memory op is pinned right after
      // the init, then any control flow that the store has picked up
      // must have preceded the init, or else be equal to the init.
      // Even after loop optimizations (which might change control edges)
      // a store is never pinned *before* the availability of its inputs.
      if (!MemNode::all_controls_dominate(n, this)) {
        return false;                  // failed to prove a good control
      }
    }

    // Check data edges for possible dependencies on 'this'.
    for (uint i = 1; i < n->req(); i++) {
      Node* m = n->in(i);
      if (m == nullptr || m == n || m->is_top())  continue;

      // Only process data inputs once
      worklist.push(m);
    }
  }

  return true;
}

// Here are all the checks a Store must pass before it can be moved into
// an initialization.  Returns zero if a check fails.
// On success, returns the (constant) offset to which the store applies,
// within the initialized memory.
intptr_t InitializeNode::can_capture_store(StoreNode* st, PhaseGVN* phase, bool can_reshape) {
  const int FAIL = 0;
  if (st->req() != MemNode::ValueIn + 1)
    return FAIL;                // an inscrutable StoreNode (card mark?)
  Node* ctl = st->in(MemNode::Control);
  if (!(ctl != nullptr && ctl->is_Proj() && ctl->in(0) == this))
    return FAIL;                // must be unconditional after the initialization
  Node* mem = st->in(MemNode::Memory);
  if (!(mem->is_Proj() && mem->in(0) == this))
    return FAIL;                // must not be preceded by other stores
  BarrierSetC2* bs = BarrierSet::barrier_set()->barrier_set_c2();
  if ((st->Opcode() == Op_StoreP || st->Opcode() == Op_StoreN) &&
      !bs->can_initialize_object(st)) {
    return FAIL;
  }
  Node* adr = st->in(MemNode::Address);
  intptr_t offset;
  AllocateNode* alloc = AllocateNode::Ideal_allocation(adr, phase, offset);
  if (alloc == nullptr)
    return FAIL;                // inscrutable address
  if (alloc != allocation())
    return FAIL;                // wrong allocation!  (store needs to float up)
  int size_in_bytes = st->memory_size();
  if ((size_in_bytes != 0) && (offset % size_in_bytes) != 0) {
    return FAIL;                // mismatched access
  }
  Node* val = st->in(MemNode::ValueIn);

  if (!detect_init_independence(val, phase))
    return FAIL;                // stored value must be 'simple enough'

  // The Store can be captured only if nothing after the allocation
  // and before the Store is using the memory location that the store
  // overwrites.
  bool failed = false;
  // If is_complete_with_arraycopy() is true the shape of the graph is
  // well defined and is safe so no need for extra checks.
  if (!is_complete_with_arraycopy()) {
    // We are going to look at each use of the memory state following
    // the allocation to make sure nothing reads the memory that the
    // Store writes.
    const TypePtr* t_adr = phase->type(adr)->isa_ptr();
    int alias_idx = phase->C->get_alias_index(t_adr);
    ResourceMark rm;
    Unique_Node_List mems;
    mems.push(mem);
    Node* unique_merge = nullptr;
    for (uint next = 0; next < mems.size(); ++next) {
      Node *m  = mems.at(next);
      for (DUIterator_Fast jmax, j = m->fast_outs(jmax); j < jmax; j++) {
        Node *n = m->fast_out(j);
        if (n->outcnt() == 0) {
          continue;
        }
        if (n == st) {
          continue;
        } else if (n->in(0) != nullptr && n->in(0) != ctl) {
          // If the control of this use is different from the control
          // of the Store which is right after the InitializeNode then
          // this node cannot be between the InitializeNode and the
          // Store.
          continue;
        } else if (n->is_MergeMem()) {
          if (n->as_MergeMem()->memory_at(alias_idx) == m) {
            // We can hit a MergeMemNode (that will likely go away
            // later) that is a direct use of the memory state
            // following the InitializeNode on the same slice as the
            // store node that we'd like to capture. We need to check
            // the uses of the MergeMemNode.
            mems.push(n);
          }
        } else if (n->is_Mem()) {
          Node* other_adr = n->in(MemNode::Address);
          if (other_adr == adr) {
            failed = true;
            break;
          } else {
            const TypePtr* other_t_adr = phase->type(other_adr)->isa_ptr();
            if (other_t_adr != nullptr) {
              int other_alias_idx = phase->C->get_alias_index(other_t_adr);
              if (other_alias_idx == alias_idx) {
                // A load from the same memory slice as the store right
                // after the InitializeNode. We check the control of the
                // object/array that is loaded from. If it's the same as
                // the store control then we cannot capture the store.
                assert(!n->is_Store(), "2 stores to same slice on same control?");
                Node* base = other_adr;
                if (base->is_Phi()) {
                  // In rare case, base may be a PhiNode and it may read
                  // the same memory slice between InitializeNode and store.
                  failed = true;
                  break;
                }
                assert(base->is_AddP(), "should be addp but is %s", base->Name());
                base = base->in(AddPNode::Base);
                if (base != nullptr) {
                  base = base->uncast();
                  if (base->is_Proj() && base->in(0) == alloc) {
                    failed = true;
                    break;
                  }
                }
              }
            }
          }
        } else {
          failed = true;
          break;
        }
      }
    }
  }
  if (failed) {
    if (!can_reshape) {
      // We decided we couldn't capture the store during parsing. We
      // should try again during the next IGVN once the graph is
      // cleaner.
      phase->C->record_for_igvn(st);
    }
    return FAIL;
  }

  return offset;                // success
}

// Find the captured store in(i) which corresponds to the range
// [start..start+size) in the initialized object.
// If there is one, return its index i.  If there isn't, return the
// negative of the index where it should be inserted.
// Return 0 if the queried range overlaps an initialization boundary
// or if dead code is encountered.
// If size_in_bytes is zero, do not bother with overlap checks.
int InitializeNode::captured_store_insertion_point(intptr_t start,
                                                   int size_in_bytes,
                                                   PhaseValues* phase) {
  const int FAIL = 0, MAX_STORE = MAX2(BytesPerLong, (int)MaxVectorSize);

  if (is_complete())
    return FAIL;                // arraycopy got here first; punt

  assert(allocation() != nullptr, "must be present");

  // no negatives, no header fields:
  if (start < (intptr_t) allocation()->minimum_header_size())  return FAIL;

  // after a certain size, we bail out on tracking all the stores:
  intptr_t ti_limit = (TrackedInitializationLimit * HeapWordSize);
  if (start >= ti_limit)  return FAIL;

  for (uint i = InitializeNode::RawStores, limit = req(); ; ) {
    if (i >= limit)  return -(int)i; // not found; here is where to put it

    Node*    st     = in(i);
    intptr_t st_off = get_store_offset(st, phase);
    if (st_off < 0) {
      if (st != zero_memory()) {
        return FAIL;            // bail out if there is dead garbage
      }
    } else if (st_off > start) {
      // ...we are done, since stores are ordered
      if (st_off < start + size_in_bytes) {
        return FAIL;            // the next store overlaps
      }
      return -(int)i;           // not found; here is where to put it
    } else if (st_off < start) {
      assert(st->as_Store()->memory_size() <= MAX_STORE, "");
      if (size_in_bytes != 0 &&
          start < st_off + MAX_STORE &&
          start < st_off + st->as_Store()->memory_size()) {
        return FAIL;            // the previous store overlaps
      }
    } else {
      if (size_in_bytes != 0 &&
          st->as_Store()->memory_size() != size_in_bytes) {
        return FAIL;            // mismatched store size
      }
      return i;
    }

    ++i;
  }
}

// Look for a captured store which initializes at the offset 'start'
// with the given size.  If there is no such store, and no other
// initialization interferes, then return zero_memory (the memory
// projection of the AllocateNode).
Node* InitializeNode::find_captured_store(intptr_t start, int size_in_bytes,
                                          PhaseValues* phase) {
  assert(stores_are_sane(phase), "");
  int i = captured_store_insertion_point(start, size_in_bytes, phase);
  if (i == 0) {
    return nullptr;              // something is dead
  } else if (i < 0) {
    return zero_memory();       // just primordial zero bits here
  } else {
    Node* st = in(i);           // here is the store at this position
    assert(get_store_offset(st->as_Store(), phase) == start, "sanity");
    return st;
  }
}

// Create, as a raw pointer, an address within my new object at 'offset'.
Node* InitializeNode::make_raw_address(intptr_t offset,
                                       PhaseGVN* phase) {
  Node* addr = in(RawAddress);
  if (offset != 0) {
    Compile* C = phase->C;
    addr = phase->transform( new AddPNode(C->top(), addr,
                                                 phase->MakeConX(offset)) );
  }
  return addr;
}

// Clone the given store, converting it into a raw store
// initializing a field or element of my new object.
// Caller is responsible for retiring the original store,
// with subsume_node or the like.
//
// From the example above InitializeNode::InitializeNode,
// here are the old stores to be captured:
//   store1 = (StoreC init.Control init.Memory (+ oop 12) 1)
//   store2 = (StoreC init.Control store1      (+ oop 14) 2)
//
// Here is the changed code; note the extra edges on init:
//   alloc = (Allocate ...)
//   rawoop = alloc.RawAddress
//   rawstore1 = (StoreC alloc.Control alloc.Memory (+ rawoop 12) 1)
//   rawstore2 = (StoreC alloc.Control alloc.Memory (+ rawoop 14) 2)
//   init = (Initialize alloc.Control alloc.Memory rawoop
//                      rawstore1 rawstore2)
//
Node* InitializeNode::capture_store(StoreNode* st, intptr_t start,
                                    PhaseGVN* phase, bool can_reshape) {
  assert(stores_are_sane(phase), "");

  if (start < 0)  return nullptr;
  assert(can_capture_store(st, phase, can_reshape) == start, "sanity");

  Compile* C = phase->C;
  int size_in_bytes = st->memory_size();
  int i = captured_store_insertion_point(start, size_in_bytes, phase);
  if (i == 0)  return nullptr;  // bail out
  Node* prev_mem = nullptr;     // raw memory for the captured store
  if (i > 0) {
    prev_mem = in(i);           // there is a pre-existing store under this one
    set_req(i, C->top());       // temporarily disconnect it
    // See StoreNode::Ideal 'st->outcnt() == 1' for the reason to disconnect.
  } else {
    i = -i;                     // no pre-existing store
    prev_mem = zero_memory();   // a slice of the newly allocated object
    if (i > InitializeNode::RawStores && in(i-1) == prev_mem)
      set_req(--i, C->top());   // reuse this edge; it has been folded away
    else
      ins_req(i, C->top());     // build a new edge
  }
  Node* new_st = st->clone();
  BarrierSetC2* bs = BarrierSet::barrier_set()->barrier_set_c2();
  new_st->set_req(MemNode::Control, in(Control));
  new_st->set_req(MemNode::Memory,  prev_mem);
  new_st->set_req(MemNode::Address, make_raw_address(start, phase));
  bs->eliminate_gc_barrier_data(new_st);
  new_st = phase->transform(new_st);

  // At this point, new_st might have swallowed a pre-existing store
  // at the same offset, or perhaps new_st might have disappeared,
  // if it redundantly stored the same value (or zero to fresh memory).

  // In any case, wire it in:
  PhaseIterGVN* igvn = phase->is_IterGVN();
  if (igvn) {
    igvn->rehash_node_delayed(this);
  }
  set_req(i, new_st);

  // The caller may now kill the old guy.
  DEBUG_ONLY(Node* check_st = find_captured_store(start, size_in_bytes, phase));
  assert(check_st == new_st || check_st == nullptr, "must be findable");
  assert(!is_complete(), "");
  return new_st;
}

static bool store_constant(jlong* tiles, int num_tiles,
                           intptr_t st_off, int st_size,
                           jlong con) {
  if ((st_off & (st_size-1)) != 0)
    return false;               // strange store offset (assume size==2**N)
  address addr = (address)tiles + st_off;
  assert(st_off >= 0 && addr+st_size <= (address)&tiles[num_tiles], "oob");
  switch (st_size) {
  case sizeof(jbyte):  *(jbyte*) addr = (jbyte) con; break;
  case sizeof(jchar):  *(jchar*) addr = (jchar) con; break;
  case sizeof(jint):   *(jint*)  addr = (jint)  con; break;
  case sizeof(jlong):  *(jlong*) addr = (jlong) con; break;
  default: return false;        // strange store size (detect size!=2**N here)
  }
  return true;                  // return success to caller
}

// Coalesce subword constants into int constants and possibly
// into long constants.  The goal, if the CPU permits,
// is to initialize the object with a small number of 64-bit tiles.
// Also, convert floating-point constants to bit patterns.
// Non-constants are not relevant to this pass.
//
// In terms of the running example on InitializeNode::InitializeNode
// and InitializeNode::capture_store, here is the transformation
// of rawstore1 and rawstore2 into rawstore12:
//   alloc = (Allocate ...)
//   rawoop = alloc.RawAddress
//   tile12 = 0x00010002
//   rawstore12 = (StoreI alloc.Control alloc.Memory (+ rawoop 12) tile12)
//   init = (Initialize alloc.Control alloc.Memory rawoop rawstore12)
//
void
InitializeNode::coalesce_subword_stores(intptr_t header_size,
                                        Node* size_in_bytes,
                                        PhaseGVN* phase) {
  Compile* C = phase->C;

  assert(stores_are_sane(phase), "");
  // Note:  After this pass, they are not completely sane,
  // since there may be some overlaps.

  int old_subword = 0, old_long = 0, new_int = 0, new_long = 0;

  intptr_t ti_limit = (TrackedInitializationLimit * HeapWordSize);
  intptr_t size_limit = phase->find_intptr_t_con(size_in_bytes, ti_limit);
  size_limit = MIN2(size_limit, ti_limit);
  size_limit = align_up(size_limit, BytesPerLong);
  int num_tiles = size_limit / BytesPerLong;

  // allocate space for the tile map:
  const int small_len = DEBUG_ONLY(true ? 3 :) 30; // keep stack frames small
  jlong  tiles_buf[small_len];
  Node*  nodes_buf[small_len];
  jlong  inits_buf[small_len];
  jlong* tiles = ((num_tiles <= small_len) ? &tiles_buf[0]
                  : NEW_RESOURCE_ARRAY(jlong, num_tiles));
  Node** nodes = ((num_tiles <= small_len) ? &nodes_buf[0]
                  : NEW_RESOURCE_ARRAY(Node*, num_tiles));
  jlong* inits = ((num_tiles <= small_len) ? &inits_buf[0]
                  : NEW_RESOURCE_ARRAY(jlong, num_tiles));
  // tiles: exact bitwise model of all primitive constants
  // nodes: last constant-storing node subsumed into the tiles model
  // inits: which bytes (in each tile) are touched by any initializations

  //// Pass A: Fill in the tile model with any relevant stores.

  Copy::zero_to_bytes(tiles, sizeof(tiles[0]) * num_tiles);
  Copy::zero_to_bytes(nodes, sizeof(nodes[0]) * num_tiles);
  Copy::zero_to_bytes(inits, sizeof(inits[0]) * num_tiles);
  Node* zmem = zero_memory(); // initially zero memory state
  for (uint i = InitializeNode::RawStores, limit = req(); i < limit; i++) {
    Node* st = in(i);
    intptr_t st_off = get_store_offset(st, phase);

    // Figure out the store's offset and constant value:
    if (st_off < header_size)             continue; //skip (ignore header)
    if (st->in(MemNode::Memory) != zmem)  continue; //skip (odd store chain)
    int st_size = st->as_Store()->memory_size();
    if (st_off + st_size > size_limit)    break;

    // Record which bytes are touched, whether by constant or not.
    if (!store_constant(inits, num_tiles, st_off, st_size, (jlong) -1))
      continue;                 // skip (strange store size)

    const Type* val = phase->type(st->in(MemNode::ValueIn));
    if (!val->singleton())                continue; //skip (non-con store)
    BasicType type = val->basic_type();

    jlong con = 0;
    switch (type) {
    case T_INT:    con = val->is_int()->get_con();  break;
    case T_LONG:   con = val->is_long()->get_con(); break;
    case T_FLOAT:  con = jint_cast(val->getf());    break;
    case T_DOUBLE: con = jlong_cast(val->getd());   break;
    default:                              continue; //skip (odd store type)
    }

    if (type == T_LONG && Matcher::isSimpleConstant64(con) &&
        st->Opcode() == Op_StoreL) {
      continue;                 // This StoreL is already optimal.
    }

    // Store down the constant.
    store_constant(tiles, num_tiles, st_off, st_size, con);

    intptr_t j = st_off >> LogBytesPerLong;

    if (type == T_INT && st_size == BytesPerInt
        && (st_off & BytesPerInt) == BytesPerInt) {
      jlong lcon = tiles[j];
      if (!Matcher::isSimpleConstant64(lcon) &&
          st->Opcode() == Op_StoreI) {
        // This StoreI is already optimal by itself.
        jint* intcon = (jint*) &tiles[j];
        intcon[1] = 0;  // undo the store_constant()

        // If the previous store is also optimal by itself, back up and
        // undo the action of the previous loop iteration... if we can.
        // But if we can't, just let the previous half take care of itself.
        st = nodes[j];
        st_off -= BytesPerInt;
        con = intcon[0];
        if (con != 0 && st != nullptr && st->Opcode() == Op_StoreI) {
          assert(st_off >= header_size, "still ignoring header");
          assert(get_store_offset(st, phase) == st_off, "must be");
          assert(in(i-1) == zmem, "must be");
          DEBUG_ONLY(const Type* tcon = phase->type(st->in(MemNode::ValueIn)));
          assert(con == tcon->is_int()->get_con(), "must be");
          // Undo the effects of the previous loop trip, which swallowed st:
          intcon[0] = 0;        // undo store_constant()
          set_req(i-1, st);     // undo set_req(i, zmem)
          nodes[j] = nullptr;   // undo nodes[j] = st
          --old_subword;        // undo ++old_subword
        }
        continue;               // This StoreI is already optimal.
      }
    }

    // This store is not needed.
    set_req(i, zmem);
    nodes[j] = st;              // record for the moment
    if (st_size < BytesPerLong) // something has changed
          ++old_subword;        // includes int/float, but who's counting...
    else  ++old_long;
  }

  if ((old_subword + old_long) == 0)
    return;                     // nothing more to do

  //// Pass B: Convert any non-zero tiles into optimal constant stores.
  // Be sure to insert them before overlapping non-constant stores.
  // (E.g., byte[] x = { 1,2,y,4 }  =>  x[int 0] = 0x01020004, x[2]=y.)
  for (int j = 0; j < num_tiles; j++) {
    jlong con  = tiles[j];
    jlong init = inits[j];
    if (con == 0)  continue;
    jint con0,  con1;           // split the constant, address-wise
    jint init0, init1;          // split the init map, address-wise
    { union { jlong con; jint intcon[2]; } u;
      u.con = con;
      con0  = u.intcon[0];
      con1  = u.intcon[1];
      u.con = init;
      init0 = u.intcon[0];
      init1 = u.intcon[1];
    }

    Node* old = nodes[j];
    assert(old != nullptr, "need the prior store");
    intptr_t offset = (j * BytesPerLong);

    bool split = !Matcher::isSimpleConstant64(con);

    if (offset < header_size) {
      assert(offset + BytesPerInt >= header_size, "second int counts");
      assert(*(jint*)&tiles[j] == 0, "junk in header");
      split = true;             // only the second word counts
      // Example:  int a[] = { 42 ... }
    } else if (con0 == 0 && init0 == -1) {
      split = true;             // first word is covered by full inits
      // Example:  int a[] = { ... foo(), 42 ... }
    } else if (con1 == 0 && init1 == -1) {
      split = true;             // second word is covered by full inits
      // Example:  int a[] = { ... 42, foo() ... }
    }

    // Here's a case where init0 is neither 0 nor -1:
    //   byte a[] = { ... 0,0,foo(),0,  0,0,0,42 ... }
    // Assuming big-endian memory, init0, init1 are 0x0000FF00, 0x000000FF.
    // In this case the tile is not split; it is (jlong)42.
    // The big tile is stored down, and then the foo() value is inserted.
    // (If there were foo(),foo() instead of foo(),0, init0 would be -1.)

    Node* ctl = old->in(MemNode::Control);
    Node* adr = make_raw_address(offset, phase);
    const TypePtr* atp = TypeRawPtr::BOTTOM;

    // One or two coalesced stores to plop down.
    Node*    st[2];
    intptr_t off[2];
    int  nst = 0;
    if (!split) {
      ++new_long;
      off[nst] = offset;
      st[nst++] = StoreNode::make(*phase, ctl, zmem, adr, atp,
                                  phase->longcon(con), T_LONG, MemNode::unordered);
    } else {
      // Omit either if it is a zero.
      if (con0 != 0) {
        ++new_int;
        off[nst]  = offset;
        st[nst++] = StoreNode::make(*phase, ctl, zmem, adr, atp,
                                    phase->intcon(con0), T_INT, MemNode::unordered);
      }
      if (con1 != 0) {
        ++new_int;
        offset += BytesPerInt;
        adr = make_raw_address(offset, phase);
        off[nst]  = offset;
        st[nst++] = StoreNode::make(*phase, ctl, zmem, adr, atp,
                                    phase->intcon(con1), T_INT, MemNode::unordered);
      }
    }

    // Insert second store first, then the first before the second.
    // Insert each one just before any overlapping non-constant stores.
    while (nst > 0) {
      Node* st1 = st[--nst];
      C->copy_node_notes_to(st1, old);
      st1 = phase->transform(st1);
      offset = off[nst];
      assert(offset >= header_size, "do not smash header");
      int ins_idx = captured_store_insertion_point(offset, /*size:*/0, phase);
      guarantee(ins_idx != 0, "must re-insert constant store");
      if (ins_idx < 0)  ins_idx = -ins_idx;  // never overlap
      if (ins_idx > InitializeNode::RawStores && in(ins_idx-1) == zmem)
        set_req(--ins_idx, st1);
      else
        ins_req(ins_idx, st1);
    }
  }

  if (PrintCompilation && WizardMode)
    tty->print_cr("Changed %d/%d subword/long constants into %d/%d int/long",
                  old_subword, old_long, new_int, new_long);
  if (C->log() != nullptr)
    C->log()->elem("comment that='%d/%d subword/long to %d/%d int/long'",
                   old_subword, old_long, new_int, new_long);

  // Clean up any remaining occurrences of zmem:
  remove_extra_zeroes();
}

// Explore forward from in(start) to find the first fully initialized
// word, and return its offset.  Skip groups of subword stores which
// together initialize full words.  If in(start) is itself part of a
// fully initialized word, return the offset of in(start).  If there
// are no following full-word stores, or if something is fishy, return
// a negative value.
intptr_t InitializeNode::find_next_fullword_store(uint start, PhaseGVN* phase) {
  int       int_map = 0;
  intptr_t  int_map_off = 0;
  const int FULL_MAP = right_n_bits(BytesPerInt);  // the int_map we hope for

  for (uint i = start, limit = req(); i < limit; i++) {
    Node* st = in(i);

    intptr_t st_off = get_store_offset(st, phase);
    if (st_off < 0)  break;  // return conservative answer

    int st_size = st->as_Store()->memory_size();
    if (st_size >= BytesPerInt && (st_off % BytesPerInt) == 0) {
      return st_off;            // we found a complete word init
    }

    // update the map:

    intptr_t this_int_off = align_down(st_off, BytesPerInt);
    if (this_int_off != int_map_off) {
      // reset the map:
      int_map = 0;
      int_map_off = this_int_off;
    }

    int subword_off = st_off - this_int_off;
    int_map |= right_n_bits(st_size) << subword_off;
    if ((int_map & FULL_MAP) == FULL_MAP) {
      return this_int_off;      // we found a complete word init
    }

    // Did this store hit or cross the word boundary?
    intptr_t next_int_off = align_down(st_off + st_size, BytesPerInt);
    if (next_int_off == this_int_off + BytesPerInt) {
      // We passed the current int, without fully initializing it.
      int_map_off = next_int_off;
      int_map >>= BytesPerInt;
    } else if (next_int_off > this_int_off + BytesPerInt) {
      // We passed the current and next int.
      return this_int_off + BytesPerInt;
    }
  }

  return -1;
}


// Called when the associated AllocateNode is expanded into CFG.
// At this point, we may perform additional optimizations.
// Linearize the stores by ascending offset, to make memory
// activity as coherent as possible.
Node* InitializeNode::complete_stores(Node* rawctl, Node* rawmem, Node* rawptr,
                                      intptr_t header_size,
                                      Node* size_in_bytes,
                                      PhaseIterGVN* phase) {
  assert(!is_complete(), "not already complete");
  assert(stores_are_sane(phase), "");
  assert(allocation() != nullptr, "must be present");

  remove_extra_zeroes();

  if (ReduceFieldZeroing || ReduceBulkZeroing)
    // reduce instruction count for common initialization patterns
    coalesce_subword_stores(header_size, size_in_bytes, phase);

  Node* zmem = zero_memory();   // initially zero memory state
  Node* inits = zmem;           // accumulating a linearized chain of inits
  #ifdef ASSERT
  intptr_t first_offset = allocation()->minimum_header_size();
  intptr_t last_init_off = first_offset;  // previous init offset
  intptr_t last_init_end = first_offset;  // previous init offset+size
  intptr_t last_tile_end = first_offset;  // previous tile offset+size
  #endif
  intptr_t zeroes_done = header_size;

  bool do_zeroing = true;       // we might give up if inits are very sparse
  int  big_init_gaps = 0;       // how many large gaps have we seen?

  if (UseTLAB && ZeroTLAB)  do_zeroing = false;
  if (!ReduceFieldZeroing && !ReduceBulkZeroing)  do_zeroing = false;

  for (uint i = InitializeNode::RawStores, limit = req(); i < limit; i++) {
    Node* st = in(i);
    intptr_t st_off = get_store_offset(st, phase);
    if (st_off < 0)
      break;                    // unknown junk in the inits
    if (st->in(MemNode::Memory) != zmem)
      break;                    // complicated store chains somehow in list

    int st_size = st->as_Store()->memory_size();
    intptr_t next_init_off = st_off + st_size;

    if (do_zeroing && zeroes_done < next_init_off) {
      // See if this store needs a zero before it or under it.
      intptr_t zeroes_needed = st_off;

      if (st_size < BytesPerInt) {
        // Look for subword stores which only partially initialize words.
        // If we find some, we must lay down some word-level zeroes first,
        // underneath the subword stores.
        //
        // Examples:
        //   byte[] a = { p,q,r,s }  =>  a[0]=p,a[1]=q,a[2]=r,a[3]=s
        //   byte[] a = { x,y,0,0 }  =>  a[0..3] = 0, a[0]=x,a[1]=y
        //   byte[] a = { 0,0,z,0 }  =>  a[0..3] = 0, a[2]=z
        //
        // Note:  coalesce_subword_stores may have already done this,
        // if it was prompted by constant non-zero subword initializers.
        // But this case can still arise with non-constant stores.

        intptr_t next_full_store = find_next_fullword_store(i, phase);

        // In the examples above:
        //   in(i)          p   q   r   s     x   y     z
        //   st_off        12  13  14  15    12  13    14
        //   st_size        1   1   1   1     1   1     1
        //   next_full_s.  12  16  16  16    16  16    16
        //   z's_done      12  16  16  16    12  16    12
        //   z's_needed    12  16  16  16    16  16    16
        //   zsize          0   0   0   0     4   0     4
        if (next_full_store < 0) {
          // Conservative tack:  Zero to end of current word.
          zeroes_needed = align_up(zeroes_needed, BytesPerInt);
        } else {
          // Zero to beginning of next fully initialized word.
          // Or, don't zero at all, if we are already in that word.
          assert(next_full_store >= zeroes_needed, "must go forward");
          assert((next_full_store & (BytesPerInt-1)) == 0, "even boundary");
          zeroes_needed = next_full_store;
        }
      }

      if (zeroes_needed > zeroes_done) {
        intptr_t zsize = zeroes_needed - zeroes_done;
        // Do some incremental zeroing on rawmem, in parallel with inits.
        zeroes_done = align_down(zeroes_done, BytesPerInt);
        rawmem = ClearArrayNode::clear_memory(rawctl, rawmem, rawptr,
                                              allocation()->in(AllocateNode::InitValue),
                                              allocation()->in(AllocateNode::RawInitValue),
                                              zeroes_done, zeroes_needed,
                                              phase);
        zeroes_done = zeroes_needed;
        if (zsize > InitArrayShortSize && ++big_init_gaps > 2)
          do_zeroing = false;   // leave the hole, next time
      }
    }

    // Collect the store and move on:
    phase->replace_input_of(st, MemNode::Memory, inits);
    inits = st;                 // put it on the linearized chain
    set_req(i, zmem);           // unhook from previous position

    if (zeroes_done == st_off)
      zeroes_done = next_init_off;

    assert(!do_zeroing || zeroes_done >= next_init_off, "don't miss any");

    #ifdef ASSERT
    // Various order invariants.  Weaker than stores_are_sane because
    // a large constant tile can be filled in by smaller non-constant stores.
    assert(st_off >= last_init_off, "inits do not reverse");
    last_init_off = st_off;
    const Type* val = nullptr;
    if (st_size >= BytesPerInt &&
        (val = phase->type(st->in(MemNode::ValueIn)))->singleton() &&
        (int)val->basic_type() < (int)T_OBJECT) {
      assert(st_off >= last_tile_end, "tiles do not overlap");
      assert(st_off >= last_init_end, "tiles do not overwrite inits");
      last_tile_end = MAX2(last_tile_end, next_init_off);
    } else {
      intptr_t st_tile_end = align_up(next_init_off, BytesPerLong);
      assert(st_tile_end >= last_tile_end, "inits stay with tiles");
      assert(st_off      >= last_init_end, "inits do not overlap");
      last_init_end = next_init_off;  // it's a non-tile
    }
    #endif //ASSERT
  }

  remove_extra_zeroes();        // clear out all the zmems left over
  add_req(inits);

  if (!(UseTLAB && ZeroTLAB)) {
    // If anything remains to be zeroed, zero it all now.
    zeroes_done = align_down(zeroes_done, BytesPerInt);
    // if it is the last unused 4 bytes of an instance, forget about it
    intptr_t size_limit = phase->find_intptr_t_con(size_in_bytes, max_jint);
    if (zeroes_done + BytesPerLong >= size_limit) {
      AllocateNode* alloc = allocation();
      assert(alloc != nullptr, "must be present");
      if (alloc != nullptr && alloc->Opcode() == Op_Allocate) {
        Node* klass_node = alloc->in(AllocateNode::KlassNode);
        ciKlass* k = phase->type(klass_node)->is_instklassptr()->instance_klass();
        if (zeroes_done == k->layout_helper())
          zeroes_done = size_limit;
      }
    }
    if (zeroes_done < size_limit) {
      rawmem = ClearArrayNode::clear_memory(rawctl, rawmem, rawptr,
                                            allocation()->in(AllocateNode::InitValue),
                                            allocation()->in(AllocateNode::RawInitValue),
                                            zeroes_done, size_in_bytes, phase);
    }
  }

  set_complete(phase);
  return rawmem;
}


#ifdef ASSERT
bool InitializeNode::stores_are_sane(PhaseValues* phase) {
  if (is_complete())
    return true;                // stores could be anything at this point
  assert(allocation() != nullptr, "must be present");
  intptr_t last_off = allocation()->minimum_header_size();
  for (uint i = InitializeNode::RawStores; i < req(); i++) {
    Node* st = in(i);
    intptr_t st_off = get_store_offset(st, phase);
    if (st_off < 0)  continue;  // ignore dead garbage
    if (last_off > st_off) {
      tty->print_cr("*** bad store offset at %d: %zd > %zd", i, last_off, st_off);
      this->dump(2);
      assert(false, "ascending store offsets");
      return false;
    }
    last_off = st_off + st->as_Store()->memory_size();
  }
  return true;
}
#endif //ASSERT




//============================MergeMemNode=====================================
//
// SEMANTICS OF MEMORY MERGES:  A MergeMem is a memory state assembled from several
// contributing store or call operations.  Each contributor provides the memory
// state for a particular "alias type" (see Compile::alias_type).  For example,
// if a MergeMem has an input X for alias category #6, then any memory reference
// to alias category #6 may use X as its memory state input, as an exact equivalent
// to using the MergeMem as a whole.
//   Load<6>( MergeMem(<6>: X, ...), p ) <==> Load<6>(X,p)
//
// (Here, the <N> notation gives the index of the relevant adr_type.)
//
// In one special case (and more cases in the future), alias categories overlap.
// The special alias category "Bot" (Compile::AliasIdxBot) includes all memory
// states.  Therefore, if a MergeMem has only one contributing input W for Bot,
// it is exactly equivalent to that state W:
//   MergeMem(<Bot>: W) <==> W
//
// Usually, the merge has more than one input.  In that case, where inputs
// overlap (i.e., one is Bot), the narrower alias type determines the memory
// state for that type, and the wider alias type (Bot) fills in everywhere else:
//   Load<5>( MergeMem(<Bot>: W, <6>: X), p ) <==> Load<5>(W,p)
//   Load<6>( MergeMem(<Bot>: W, <6>: X), p ) <==> Load<6>(X,p)
//
// A merge can take a "wide" memory state as one of its narrow inputs.
// This simply means that the merge observes out only the relevant parts of
// the wide input.  That is, wide memory states arriving at narrow merge inputs
// are implicitly "filtered" or "sliced" as necessary.  (This is rare.)
//
// These rules imply that MergeMem nodes may cascade (via their <Bot> links),
// and that memory slices "leak through":
//   MergeMem(<Bot>: MergeMem(<Bot>: W, <7>: Y)) <==> MergeMem(<Bot>: W, <7>: Y)
//
// But, in such a cascade, repeated memory slices can "block the leak":
//   MergeMem(<Bot>: MergeMem(<Bot>: W, <7>: Y), <7>: Y') <==> MergeMem(<Bot>: W, <7>: Y')
//
// In the last example, Y is not part of the combined memory state of the
// outermost MergeMem.  The system must, of course, prevent unschedulable
// memory states from arising, so you can be sure that the state Y is somehow
// a precursor to state Y'.
//
//
// REPRESENTATION OF MEMORY MERGES: The indexes used to address the Node::in array
// of each MergeMemNode array are exactly the numerical alias indexes, including
// but not limited to AliasIdxTop, AliasIdxBot, and AliasIdxRaw.  The functions
// Compile::alias_type (and kin) produce and manage these indexes.
//
// By convention, the value of in(AliasIdxTop) (i.e., in(1)) is always the top node.
// (Note that this provides quick access to the top node inside MergeMem methods,
// without the need to reach out via TLS to Compile::current.)
//
// As a consequence of what was just described, a MergeMem that represents a full
// memory state has an edge in(AliasIdxBot) which is a "wide" memory state,
// containing all alias categories.
//
// MergeMem nodes never (?) have control inputs, so in(0) is null.
//
// All other edges in(N) (including in(AliasIdxRaw), which is in(3)) are either
// a memory state for the alias type <N>, or else the top node, meaning that
// there is no particular input for that alias type.  Note that the length of
// a MergeMem is variable, and may be extended at any time to accommodate new
// memory states at larger alias indexes.  When merges grow, they are of course
// filled with "top" in the unused in() positions.
//
// This use of top is named "empty_memory()", or "empty_mem" (no-memory) as a variable.
// (Top was chosen because it works smoothly with passes like GCM.)
//
// For convenience, we hardwire the alias index for TypeRawPtr::BOTTOM.  (It is
// the type of random VM bits like TLS references.)  Since it is always the
// first non-Bot memory slice, some low-level loops use it to initialize an
// index variable:  for (i = AliasIdxRaw; i < req(); i++).
//
//
// ACCESSORS:  There is a special accessor MergeMemNode::base_memory which returns
// the distinguished "wide" state.  The accessor MergeMemNode::memory_at(N) returns
// the memory state for alias type <N>, or (if there is no particular slice at <N>,
// it returns the base memory.  To prevent bugs, memory_at does not accept <Top>
// or <Bot> indexes.  The iterator MergeMemStream provides robust iteration over
// MergeMem nodes or pairs of such nodes, ensuring that the non-top edges are visited.
//
// %%%% We may get rid of base_memory as a separate accessor at some point; it isn't
// really that different from the other memory inputs.  An abbreviation called
// "bot_memory()" for "memory_at(AliasIdxBot)" would keep code tidy.
//
//
// PARTIAL MEMORY STATES:  During optimization, MergeMem nodes may arise that represent
// partial memory states.  When a Phi splits through a MergeMem, the copy of the Phi
// that "emerges though" the base memory will be marked as excluding the alias types
// of the other (narrow-memory) copies which "emerged through" the narrow edges:
//
//   Phi<Bot>(U, MergeMem(<Bot>: W, <8>: Y))
//     ==Ideal=>  MergeMem(<Bot>: Phi<Bot-8>(U, W), Phi<8>(U, Y))
//
// This strange "subtraction" effect is necessary to ensure IGVN convergence.
// (It is currently unimplemented.)  As you can see, the resulting merge is
// actually a disjoint union of memory states, rather than an overlay.
//

//------------------------------MergeMemNode-----------------------------------
Node* MergeMemNode::make_empty_memory() {
  Node* empty_memory = (Node*) Compile::current()->top();
  assert(empty_memory->is_top(), "correct sentinel identity");
  return empty_memory;
}

MergeMemNode::MergeMemNode(Node *new_base) : Node(1+Compile::AliasIdxRaw) {
  init_class_id(Class_MergeMem);
  // all inputs are nullified in Node::Node(int)
  // set_input(0, nullptr);  // no control input

  // Initialize the edges uniformly to top, for starters.
  Node* empty_mem = make_empty_memory();
  for (uint i = Compile::AliasIdxTop; i < req(); i++) {
    init_req(i,empty_mem);
  }
  assert(empty_memory() == empty_mem, "");

  if( new_base != nullptr && new_base->is_MergeMem() ) {
    MergeMemNode* mdef = new_base->as_MergeMem();
    assert(mdef->empty_memory() == empty_mem, "consistent sentinels");
    for (MergeMemStream mms(this, mdef); mms.next_non_empty2(); ) {
      mms.set_memory(mms.memory2());
    }
    assert(base_memory() == mdef->base_memory(), "");
  } else {
    set_base_memory(new_base);
  }
}

// Make a new, untransformed MergeMem with the same base as 'mem'.
// If mem is itself a MergeMem, populate the result with the same edges.
MergeMemNode* MergeMemNode::make(Node* mem) {
  return new MergeMemNode(mem);
}

//------------------------------cmp--------------------------------------------
uint MergeMemNode::hash() const { return NO_HASH; }
bool MergeMemNode::cmp( const Node &n ) const {
  return (&n == this);          // Always fail except on self
}

//------------------------------Identity---------------------------------------
Node* MergeMemNode::Identity(PhaseGVN* phase) {
  // Identity if this merge point does not record any interesting memory
  // disambiguations.
  Node* base_mem = base_memory();
  Node* empty_mem = empty_memory();
  if (base_mem != empty_mem) {  // Memory path is not dead?
    for (uint i = Compile::AliasIdxRaw; i < req(); i++) {
      Node* mem = in(i);
      if (mem != empty_mem && mem != base_mem) {
        return this;            // Many memory splits; no change
      }
    }
  }
  return base_mem;              // No memory splits; ID on the one true input
}

//------------------------------Ideal------------------------------------------
// This method is invoked recursively on chains of MergeMem nodes
Node *MergeMemNode::Ideal(PhaseGVN *phase, bool can_reshape) {
  // Remove chain'd MergeMems
  //
  // This is delicate, because the each "in(i)" (i >= Raw) is interpreted
  // relative to the "in(Bot)".  Since we are patching both at the same time,
  // we have to be careful to read each "in(i)" relative to the old "in(Bot)",
  // but rewrite each "in(i)" relative to the new "in(Bot)".
  Node *progress = nullptr;


  Node* old_base = base_memory();
  Node* empty_mem = empty_memory();
  if (old_base == empty_mem)
    return nullptr; // Dead memory path.

  MergeMemNode* old_mbase;
  if (old_base != nullptr && old_base->is_MergeMem())
    old_mbase = old_base->as_MergeMem();
  else
    old_mbase = nullptr;
  Node* new_base = old_base;

  // simplify stacked MergeMems in base memory
  if (old_mbase)  new_base = old_mbase->base_memory();

  // the base memory might contribute new slices beyond my req()
  if (old_mbase)  grow_to_match(old_mbase);

  // Note:  We do not call verify_sparse on entry, because inputs
  // can normalize to the base_memory via subsume_node or similar
  // mechanisms.  This method repairs that damage.

  assert(!old_mbase || old_mbase->is_empty_memory(empty_mem), "consistent sentinels");

  // Look at each slice.
  for (uint i = Compile::AliasIdxRaw; i < req(); i++) {
    Node* old_in = in(i);
    // calculate the old memory value
    Node* old_mem = old_in;
    if (old_mem == empty_mem)  old_mem = old_base;
    assert(old_mem == memory_at(i), "");

    // maybe update (reslice) the old memory value

    // simplify stacked MergeMems
    Node* new_mem = old_mem;
    MergeMemNode* old_mmem;
    if (old_mem != nullptr && old_mem->is_MergeMem())
      old_mmem = old_mem->as_MergeMem();
    else
      old_mmem = nullptr;
    if (old_mmem == this) {
      // This can happen if loops break up and safepoints disappear.
      // A merge of BotPtr (default) with a RawPtr memory derived from a
      // safepoint can be rewritten to a merge of the same BotPtr with
      // the BotPtr phi coming into the loop.  If that phi disappears
      // also, we can end up with a self-loop of the mergemem.
      // In general, if loops degenerate and memory effects disappear,
      // a mergemem can be left looking at itself.  This simply means
      // that the mergemem's default should be used, since there is
      // no longer any apparent effect on this slice.
      // Note: If a memory slice is a MergeMem cycle, it is unreachable
      //       from start.  Update the input to TOP.
      new_mem = (new_base == this || new_base == empty_mem)? empty_mem : new_base;
    }
    else if (old_mmem != nullptr) {
      new_mem = old_mmem->memory_at(i);
    }
    // else preceding memory was not a MergeMem

    // maybe store down a new value
    Node* new_in = new_mem;
    if (new_in == new_base)  new_in = empty_mem;

    if (new_in != old_in) {
      // Warning:  Do not combine this "if" with the previous "if"
      // A memory slice might have be be rewritten even if it is semantically
      // unchanged, if the base_memory value has changed.
      set_req_X(i, new_in, phase);
      progress = this;          // Report progress
    }
  }

  if (new_base != old_base) {
    set_req_X(Compile::AliasIdxBot, new_base, phase);
    // Don't use set_base_memory(new_base), because we need to update du.
    assert(base_memory() == new_base, "");
    progress = this;
  }

  if( base_memory() == this ) {
    // a self cycle indicates this memory path is dead
    set_req(Compile::AliasIdxBot, empty_mem);
  }

  // Resolve external cycles by calling Ideal on a MergeMem base_memory
  // Recursion must occur after the self cycle check above
  if( base_memory()->is_MergeMem() ) {
    MergeMemNode *new_mbase = base_memory()->as_MergeMem();
    Node *m = phase->transform(new_mbase);  // Rollup any cycles
    if( m != nullptr &&
        (m->is_top() ||
         (m->is_MergeMem() && m->as_MergeMem()->base_memory() == empty_mem)) ) {
      // propagate rollup of dead cycle to self
      set_req(Compile::AliasIdxBot, empty_mem);
    }
  }

  if( base_memory() == empty_mem ) {
    progress = this;
    // Cut inputs during Parse phase only.
    // During Optimize phase a dead MergeMem node will be subsumed by Top.
    if( !can_reshape ) {
      for (uint i = Compile::AliasIdxRaw; i < req(); i++) {
        if( in(i) != empty_mem ) { set_req(i, empty_mem); }
      }
    }
  }

  if( !progress && base_memory()->is_Phi() && can_reshape ) {
    // Check if PhiNode::Ideal's "Split phis through memory merges"
    // transform should be attempted. Look for this->phi->this cycle.
    uint merge_width = req();
    if (merge_width > Compile::AliasIdxRaw) {
      PhiNode* phi = base_memory()->as_Phi();
      for( uint i = 1; i < phi->req(); ++i ) {// For all paths in
        if (phi->in(i) == this) {
          phase->is_IterGVN()->_worklist.push(phi);
          break;
        }
      }
    }
  }

  assert(progress || verify_sparse(), "please, no dups of base");
  return progress;
}

//-------------------------set_base_memory-------------------------------------
void MergeMemNode::set_base_memory(Node *new_base) {
  Node* empty_mem = empty_memory();
  set_req(Compile::AliasIdxBot, new_base);
  assert(memory_at(req()) == new_base, "must set default memory");
  // Clear out other occurrences of new_base:
  if (new_base != empty_mem) {
    for (uint i = Compile::AliasIdxRaw; i < req(); i++) {
      if (in(i) == new_base)  set_req(i, empty_mem);
    }
  }
}

//------------------------------out_RegMask------------------------------------
const RegMask &MergeMemNode::out_RegMask() const {
  return RegMask::Empty;
}

//------------------------------dump_spec--------------------------------------
#ifndef PRODUCT
void MergeMemNode::dump_spec(outputStream *st) const {
  st->print(" {");
  Node* base_mem = base_memory();
  for( uint i = Compile::AliasIdxRaw; i < req(); i++ ) {
    Node* mem = (in(i) != nullptr) ? memory_at(i) : base_mem;
    if (mem == base_mem) { st->print(" -"); continue; }
    st->print( " N%d:", mem->_idx );
    Compile::current()->get_adr_type(i)->dump_on(st);
  }
  st->print(" }");
}
#endif // !PRODUCT


#ifdef ASSERT
static bool might_be_same(Node* a, Node* b) {
  if (a == b)  return true;
  if (!(a->is_Phi() || b->is_Phi()))  return false;
  // phis shift around during optimization
  return true;  // pretty stupid...
}

// verify a narrow slice (either incoming or outgoing)
static void verify_memory_slice(const MergeMemNode* m, int alias_idx, Node* n) {
  if (!VerifyAliases)                return;  // don't bother to verify unless requested
  if (VMError::is_error_reported())  return;  // muzzle asserts when debugging an error
  if (Node::in_dump())               return;  // muzzle asserts when printing
  assert(alias_idx >= Compile::AliasIdxRaw, "must not disturb base_memory or sentinel");
  assert(n != nullptr, "");
  // Elide intervening MergeMem's
  while (n->is_MergeMem()) {
    n = n->as_MergeMem()->memory_at(alias_idx);
  }
  Compile* C = Compile::current();
  const TypePtr* n_adr_type = n->adr_type();
  if (n == m->empty_memory()) {
    // Implicit copy of base_memory()
  } else if (n_adr_type != TypePtr::BOTTOM) {
    assert(n_adr_type != nullptr, "new memory must have a well-defined adr_type");
    assert(C->must_alias(n_adr_type, alias_idx), "new memory must match selected slice");
  } else {
    // A few places like make_runtime_call "know" that VM calls are narrow,
    // and can be used to update only the VM bits stored as TypeRawPtr::BOTTOM.
    bool expected_wide_mem = false;
    if (n == m->base_memory()) {
      expected_wide_mem = true;
    } else if (alias_idx == Compile::AliasIdxRaw ||
               n == m->memory_at(Compile::AliasIdxRaw)) {
      expected_wide_mem = true;
    } else if (!C->alias_type(alias_idx)->is_rewritable()) {
      // memory can "leak through" calls on channels that
      // are write-once.  Allow this also.
      expected_wide_mem = true;
    }
    assert(expected_wide_mem, "expected narrow slice replacement");
  }
}
#else // !ASSERT
#define verify_memory_slice(m,i,n) (void)(0)  // PRODUCT version is no-op
#endif


//-----------------------------memory_at---------------------------------------
Node* MergeMemNode::memory_at(uint alias_idx) const {
  assert(alias_idx >= Compile::AliasIdxRaw ||
         (alias_idx == Compile::AliasIdxBot && !Compile::current()->do_aliasing()),
         "must avoid base_memory and AliasIdxTop");

  // Otherwise, it is a narrow slice.
  Node* n = alias_idx < req() ? in(alias_idx) : empty_memory();
  if (is_empty_memory(n)) {
    // the array is sparse; empty slots are the "top" node
    n = base_memory();
    assert(Node::in_dump()
           || n == nullptr || n->bottom_type() == Type::TOP
           || n->adr_type() == nullptr // address is TOP
           || n->adr_type() == TypePtr::BOTTOM
           || n->adr_type() == TypeRawPtr::BOTTOM
           || !Compile::current()->do_aliasing(),
           "must be a wide memory");
    // do_aliasing == false if we are organizing the memory states manually.
    // See verify_memory_slice for comments on TypeRawPtr::BOTTOM.
  } else {
    // make sure the stored slice is sane
    #ifdef ASSERT
    if (VMError::is_error_reported() || Node::in_dump()) {
    } else if (might_be_same(n, base_memory())) {
      // Give it a pass:  It is a mostly harmless repetition of the base.
      // This can arise normally from node subsumption during optimization.
    } else {
      verify_memory_slice(this, alias_idx, n);
    }
    #endif
  }
  return n;
}

//---------------------------set_memory_at-------------------------------------
void MergeMemNode::set_memory_at(uint alias_idx, Node *n) {
  verify_memory_slice(this, alias_idx, n);
  Node* empty_mem = empty_memory();
  if (n == base_memory())  n = empty_mem;  // collapse default
  uint need_req = alias_idx+1;
  if (req() < need_req) {
    if (n == empty_mem)  return;  // already the default, so do not grow me
    // grow the sparse array
    do {
      add_req(empty_mem);
    } while (req() < need_req);
  }
  set_req( alias_idx, n );
}



//--------------------------iteration_setup------------------------------------
void MergeMemNode::iteration_setup(const MergeMemNode* other) {
  if (other != nullptr) {
    grow_to_match(other);
    // invariant:  the finite support of mm2 is within mm->req()
    #ifdef ASSERT
    for (uint i = req(); i < other->req(); i++) {
      assert(other->is_empty_memory(other->in(i)), "slice left uncovered");
    }
    #endif
  }
  // Replace spurious copies of base_memory by top.
  Node* base_mem = base_memory();
  if (base_mem != nullptr && !base_mem->is_top()) {
    for (uint i = Compile::AliasIdxBot+1, imax = req(); i < imax; i++) {
      if (in(i) == base_mem)
        set_req(i, empty_memory());
    }
  }
}

//---------------------------grow_to_match-------------------------------------
void MergeMemNode::grow_to_match(const MergeMemNode* other) {
  Node* empty_mem = empty_memory();
  assert(other->is_empty_memory(empty_mem), "consistent sentinels");
  // look for the finite support of the other memory
  for (uint i = other->req(); --i >= req(); ) {
    if (other->in(i) != empty_mem) {
      uint new_len = i+1;
      while (req() < new_len)  add_req(empty_mem);
      break;
    }
  }
}

//---------------------------verify_sparse-------------------------------------
#ifndef PRODUCT
bool MergeMemNode::verify_sparse() const {
  assert(is_empty_memory(make_empty_memory()), "sane sentinel");
  Node* base_mem = base_memory();
  // The following can happen in degenerate cases, since empty==top.
  if (is_empty_memory(base_mem))  return true;
  for (uint i = Compile::AliasIdxRaw; i < req(); i++) {
    assert(in(i) != nullptr, "sane slice");
    if (in(i) == base_mem)  return false;  // should have been the sentinel value!
  }
  return true;
}

bool MergeMemStream::match_memory(Node* mem, const MergeMemNode* mm, int idx) {
  Node* n;
  n = mm->in(idx);
  if (mem == n)  return true;  // might be empty_memory()
  n = (idx == Compile::AliasIdxBot)? mm->base_memory(): mm->memory_at(idx);
  if (mem == n)  return true;
  return false;
}
#endif // !PRODUCT<|MERGE_RESOLUTION|>--- conflicted
+++ resolved
@@ -1347,7 +1347,6 @@
       // (This is one of the few places where a generic PhaseTransform
       // can create new nodes.  Think of it as lazily manifesting
       // virtually pre-existing constants.)
-<<<<<<< HEAD
       Node* init_value = ld_alloc->in(AllocateNode::InitValue);
       if (init_value != nullptr) {
         // TODO 8350865 Scalar replacement does not work well for flat arrays.
@@ -1355,10 +1354,7 @@
         return init_value;
       }
       assert(ld_alloc->in(AllocateNode::RawInitValue) == nullptr, "init value may not be null");
-      if (memory_type() != T_VOID) {
-=======
       if (value_basic_type() != T_VOID) {
->>>>>>> 5e27547e
         if (ReduceBulkZeroing || find_array_copy_clone(ld_alloc, in(MemNode::Memory)) == nullptr) {
           // If ReduceBulkZeroing is disabled, we need to check if the allocation does not belong to an
           // ArrayCopyNode clone. If it does, then we cannot assume zero since the initialization is done
@@ -2268,16 +2264,12 @@
     // For oop loads, we expect the _type to be precise.
 
     const TypeInstPtr* tinst = tp->is_instptr();
-    BasicType bt = memory_type();
+    BasicType bt = value_basic_type();
 
     // Optimize loads from constant fields.
     ciObject* const_oop = tinst->const_oop();
     if (!is_mismatched_access() && off != Type::OffsetBot && const_oop != nullptr && const_oop->is_instance()) {
-<<<<<<< HEAD
       const Type* con_type = Type::make_constant_from_field(const_oop->as_instance(), off, is_unsigned(), bt);
-=======
-      const Type* con_type = Type::make_constant_from_field(const_oop->as_instance(), off, is_unsigned(), value_basic_type());
->>>>>>> 5e27547e
       if (con_type != nullptr) {
         return con_type;
       }
