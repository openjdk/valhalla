/*
 * Copyright (c) 1997, 2021, Oracle and/or its affiliates. All rights reserved.
 * DO NOT ALTER OR REMOVE COPYRIGHT NOTICES OR THIS FILE HEADER.
 *
 * This code is free software; you can redistribute it and/or modify it
 * under the terms of the GNU General Public License version 2 only, as
 * published by the Free Software Foundation.
 *
 * This code is distributed in the hope that it will be useful, but WITHOUT
 * ANY WARRANTY; without even the implied warranty of MERCHANTABILITY or
 * FITNESS FOR A PARTICULAR PURPOSE.  See the GNU General Public License
 * version 2 for more details (a copy is included in the LICENSE file that
 * accompanied this code).
 *
 * You should have received a copy of the GNU General Public License version
 * 2 along with this work; if not, write to the Free Software Foundation,
 * Inc., 51 Franklin St, Fifth Floor, Boston, MA 02110-1301 USA.
 *
 * Please contact Oracle, 500 Oracle Parkway, Redwood Shores, CA 94065 USA
 * or visit www.oracle.com if you need additional information or have any
 * questions.
 *
 */

#include "precompiled.hpp"
#include "jvm_io.h"
#include "asm/macroAssembler.hpp"
#include "asm/macroAssembler.inline.hpp"
#include "ci/ciReplay.hpp"
#include "classfile/javaClasses.hpp"
#include "code/exceptionHandlerTable.hpp"
#include "code/nmethod.hpp"
#include "compiler/compileBroker.hpp"
#include "compiler/compileLog.hpp"
#include "compiler/disassembler.hpp"
#include "compiler/oopMap.hpp"
#include "gc/shared/barrierSet.hpp"
#include "gc/shared/c2/barrierSetC2.hpp"
#include "jfr/jfrEvents.hpp"
#include "memory/resourceArea.hpp"
#include "opto/addnode.hpp"
#include "opto/block.hpp"
#include "opto/c2compiler.hpp"
#include "opto/callGenerator.hpp"
#include "opto/callnode.hpp"
#include "opto/castnode.hpp"
#include "opto/cfgnode.hpp"
#include "opto/chaitin.hpp"
#include "opto/compile.hpp"
#include "opto/connode.hpp"
#include "opto/convertnode.hpp"
#include "opto/divnode.hpp"
#include "opto/escape.hpp"
#include "opto/idealGraphPrinter.hpp"
#include "opto/inlinetypenode.hpp"
#include "opto/loopnode.hpp"
#include "opto/machnode.hpp"
#include "opto/macro.hpp"
#include "opto/matcher.hpp"
#include "opto/mathexactnode.hpp"
#include "opto/memnode.hpp"
#include "opto/mulnode.hpp"
#include "opto/narrowptrnode.hpp"
#include "opto/node.hpp"
#include "opto/opcodes.hpp"
#include "opto/output.hpp"
#include "opto/parse.hpp"
#include "opto/phaseX.hpp"
#include "opto/rootnode.hpp"
#include "opto/runtime.hpp"
#include "opto/stringopts.hpp"
#include "opto/type.hpp"
#include "opto/vector.hpp"
#include "opto/vectornode.hpp"
#include "runtime/globals_extension.hpp"
#include "runtime/sharedRuntime.hpp"
#include "runtime/signature.hpp"
#include "runtime/stubRoutines.hpp"
#include "runtime/timer.hpp"
#include "utilities/align.hpp"
#include "utilities/copy.hpp"
#include "utilities/macros.hpp"
#include "utilities/resourceHash.hpp"


// -------------------- Compile::mach_constant_base_node -----------------------
// Constant table base node singleton.
MachConstantBaseNode* Compile::mach_constant_base_node() {
  if (_mach_constant_base_node == NULL) {
    _mach_constant_base_node = new MachConstantBaseNode();
    _mach_constant_base_node->add_req(C->root());
  }
  return _mach_constant_base_node;
}


/// Support for intrinsics.

// Return the index at which m must be inserted (or already exists).
// The sort order is by the address of the ciMethod, with is_virtual as minor key.
class IntrinsicDescPair {
 private:
  ciMethod* _m;
  bool _is_virtual;
 public:
  IntrinsicDescPair(ciMethod* m, bool is_virtual) : _m(m), _is_virtual(is_virtual) {}
  static int compare(IntrinsicDescPair* const& key, CallGenerator* const& elt) {
    ciMethod* m= elt->method();
    ciMethod* key_m = key->_m;
    if (key_m < m)      return -1;
    else if (key_m > m) return 1;
    else {
      bool is_virtual = elt->is_virtual();
      bool key_virtual = key->_is_virtual;
      if (key_virtual < is_virtual)      return -1;
      else if (key_virtual > is_virtual) return 1;
      else                               return 0;
    }
  }
};
int Compile::intrinsic_insertion_index(ciMethod* m, bool is_virtual, bool& found) {
#ifdef ASSERT
  for (int i = 1; i < _intrinsics.length(); i++) {
    CallGenerator* cg1 = _intrinsics.at(i-1);
    CallGenerator* cg2 = _intrinsics.at(i);
    assert(cg1->method() != cg2->method()
           ? cg1->method()     < cg2->method()
           : cg1->is_virtual() < cg2->is_virtual(),
           "compiler intrinsics list must stay sorted");
  }
#endif
  IntrinsicDescPair pair(m, is_virtual);
  return _intrinsics.find_sorted<IntrinsicDescPair*, IntrinsicDescPair::compare>(&pair, found);
}

void Compile::register_intrinsic(CallGenerator* cg) {
  bool found = false;
  int index = intrinsic_insertion_index(cg->method(), cg->is_virtual(), found);
  assert(!found, "registering twice");
  _intrinsics.insert_before(index, cg);
  assert(find_intrinsic(cg->method(), cg->is_virtual()) == cg, "registration worked");
}

CallGenerator* Compile::find_intrinsic(ciMethod* m, bool is_virtual) {
  assert(m->is_loaded(), "don't try this on unloaded methods");
  if (_intrinsics.length() > 0) {
    bool found = false;
    int index = intrinsic_insertion_index(m, is_virtual, found);
     if (found) {
      return _intrinsics.at(index);
    }
  }
  // Lazily create intrinsics for intrinsic IDs well-known in the runtime.
  if (m->intrinsic_id() != vmIntrinsics::_none &&
      m->intrinsic_id() <= vmIntrinsics::LAST_COMPILER_INLINE) {
    CallGenerator* cg = make_vm_intrinsic(m, is_virtual);
    if (cg != NULL) {
      // Save it for next time:
      register_intrinsic(cg);
      return cg;
    } else {
      gather_intrinsic_statistics(m->intrinsic_id(), is_virtual, _intrinsic_disabled);
    }
  }
  return NULL;
}

// Compile::make_vm_intrinsic is defined in library_call.cpp.

#ifndef PRODUCT
// statistics gathering...

juint  Compile::_intrinsic_hist_count[vmIntrinsics::number_of_intrinsics()] = {0};
jubyte Compile::_intrinsic_hist_flags[vmIntrinsics::number_of_intrinsics()] = {0};

inline int as_int(vmIntrinsics::ID id) {
  return vmIntrinsics::as_int(id);
}

bool Compile::gather_intrinsic_statistics(vmIntrinsics::ID id, bool is_virtual, int flags) {
  assert(id > vmIntrinsics::_none && id < vmIntrinsics::ID_LIMIT, "oob");
  int oflags = _intrinsic_hist_flags[as_int(id)];
  assert(flags != 0, "what happened?");
  if (is_virtual) {
    flags |= _intrinsic_virtual;
  }
  bool changed = (flags != oflags);
  if ((flags & _intrinsic_worked) != 0) {
    juint count = (_intrinsic_hist_count[as_int(id)] += 1);
    if (count == 1) {
      changed = true;           // first time
    }
    // increment the overall count also:
    _intrinsic_hist_count[as_int(vmIntrinsics::_none)] += 1;
  }
  if (changed) {
    if (((oflags ^ flags) & _intrinsic_virtual) != 0) {
      // Something changed about the intrinsic's virtuality.
      if ((flags & _intrinsic_virtual) != 0) {
        // This is the first use of this intrinsic as a virtual call.
        if (oflags != 0) {
          // We already saw it as a non-virtual, so note both cases.
          flags |= _intrinsic_both;
        }
      } else if ((oflags & _intrinsic_both) == 0) {
        // This is the first use of this intrinsic as a non-virtual
        flags |= _intrinsic_both;
      }
    }
    _intrinsic_hist_flags[as_int(id)] = (jubyte) (oflags | flags);
  }
  // update the overall flags also:
  _intrinsic_hist_flags[as_int(vmIntrinsics::_none)] |= (jubyte) flags;
  return changed;
}

static char* format_flags(int flags, char* buf) {
  buf[0] = 0;
  if ((flags & Compile::_intrinsic_worked) != 0)    strcat(buf, ",worked");
  if ((flags & Compile::_intrinsic_failed) != 0)    strcat(buf, ",failed");
  if ((flags & Compile::_intrinsic_disabled) != 0)  strcat(buf, ",disabled");
  if ((flags & Compile::_intrinsic_virtual) != 0)   strcat(buf, ",virtual");
  if ((flags & Compile::_intrinsic_both) != 0)      strcat(buf, ",nonvirtual");
  if (buf[0] == 0)  strcat(buf, ",");
  assert(buf[0] == ',', "must be");
  return &buf[1];
}

void Compile::print_intrinsic_statistics() {
  char flagsbuf[100];
  ttyLocker ttyl;
  if (xtty != NULL)  xtty->head("statistics type='intrinsic'");
  tty->print_cr("Compiler intrinsic usage:");
  juint total = _intrinsic_hist_count[as_int(vmIntrinsics::_none)];
  if (total == 0)  total = 1;  // avoid div0 in case of no successes
  #define PRINT_STAT_LINE(name, c, f) \
    tty->print_cr("  %4d (%4.1f%%) %s (%s)", (int)(c), ((c) * 100.0) / total, name, f);
  for (auto id : EnumRange<vmIntrinsicID>{}) {
    int   flags = _intrinsic_hist_flags[as_int(id)];
    juint count = _intrinsic_hist_count[as_int(id)];
    if ((flags | count) != 0) {
      PRINT_STAT_LINE(vmIntrinsics::name_at(id), count, format_flags(flags, flagsbuf));
    }
  }
  PRINT_STAT_LINE("total", total, format_flags(_intrinsic_hist_flags[as_int(vmIntrinsics::_none)], flagsbuf));
  if (xtty != NULL)  xtty->tail("statistics");
}

void Compile::print_statistics() {
  { ttyLocker ttyl;
    if (xtty != NULL)  xtty->head("statistics type='opto'");
    Parse::print_statistics();
    PhaseCCP::print_statistics();
    PhaseRegAlloc::print_statistics();
    PhaseOutput::print_statistics();
    PhasePeephole::print_statistics();
    PhaseIdealLoop::print_statistics();
    if (xtty != NULL)  xtty->tail("statistics");
  }
  if (_intrinsic_hist_flags[as_int(vmIntrinsics::_none)] != 0) {
    // put this under its own <statistics> element.
    print_intrinsic_statistics();
  }
}
#endif //PRODUCT

void Compile::gvn_replace_by(Node* n, Node* nn) {
  for (DUIterator_Last imin, i = n->last_outs(imin); i >= imin; ) {
    Node* use = n->last_out(i);
    bool is_in_table = initial_gvn()->hash_delete(use);
    uint uses_found = 0;
    for (uint j = 0; j < use->len(); j++) {
      if (use->in(j) == n) {
        if (j < use->req())
          use->set_req(j, nn);
        else
          use->set_prec(j, nn);
        uses_found++;
      }
    }
    if (is_in_table) {
      // reinsert into table
      initial_gvn()->hash_find_insert(use);
    }
    record_for_igvn(use);
    i -= uses_found;    // we deleted 1 or more copies of this edge
  }
}


// Identify all nodes that are reachable from below, useful.
// Use breadth-first pass that records state in a Unique_Node_List,
// recursive traversal is slower.
void Compile::identify_useful_nodes(Unique_Node_List &useful) {
  int estimated_worklist_size = live_nodes();
  useful.map( estimated_worklist_size, NULL );  // preallocate space

  // Initialize worklist
  if (root() != NULL)     { useful.push(root()); }
  // If 'top' is cached, declare it useful to preserve cached node
  if( cached_top_node() ) { useful.push(cached_top_node()); }

  // Push all useful nodes onto the list, breadthfirst
  for( uint next = 0; next < useful.size(); ++next ) {
    assert( next < unique(), "Unique useful nodes < total nodes");
    Node *n  = useful.at(next);
    uint max = n->len();
    for( uint i = 0; i < max; ++i ) {
      Node *m = n->in(i);
      if (not_a_node(m))  continue;
      useful.push(m);
    }
  }
}

// Update dead_node_list with any missing dead nodes using useful
// list. Consider all non-useful nodes to be useless i.e., dead nodes.
void Compile::update_dead_node_list(Unique_Node_List &useful) {
  uint max_idx = unique();
  VectorSet& useful_node_set = useful.member_set();

  for (uint node_idx = 0; node_idx < max_idx; node_idx++) {
    // If node with index node_idx is not in useful set,
    // mark it as dead in dead node list.
    if (!useful_node_set.test(node_idx)) {
      record_dead_node(node_idx);
    }
  }
}

void Compile::remove_useless_late_inlines(GrowableArray<CallGenerator*>* inlines, Unique_Node_List &useful) {
  int shift = 0;
  for (int i = 0; i < inlines->length(); i++) {
    CallGenerator* cg = inlines->at(i);
    if (useful.member(cg->call_node())) {
      if (shift > 0) {
        inlines->at_put(i - shift, cg);
      }
    } else {
      shift++; // skip over the dead element
    }
  }
  if (shift > 0) {
    inlines->trunc_to(inlines->length() - shift); // remove last elements from compacted array
  }
}

void Compile::remove_useless_late_inlines(GrowableArray<CallGenerator*>* inlines, Node* dead) {
  assert(dead != NULL && dead->is_Call(), "sanity");
  int found = 0;
  for (int i = 0; i < inlines->length(); i++) {
    if (inlines->at(i)->call_node() == dead) {
      inlines->remove_at(i);
      found++;
      NOT_DEBUG( break; ) // elements are unique, so exit early
    }
  }
  assert(found <= 1, "not unique");
}

void Compile::remove_useless_nodes(GrowableArray<Node*>& node_list, Unique_Node_List& useful) {
  for (int i = node_list.length() - 1; i >= 0; i--) {
    Node* n = node_list.at(i);
    if (!useful.member(n)) {
      node_list.delete_at(i); // replaces i-th with last element which is known to be useful (already processed)
    }
  }
}

void Compile::remove_useless_node(Node* dead) {
  remove_modified_node(dead);

  // Constant node that has no out-edges and has only one in-edge from
  // root is usually dead. However, sometimes reshaping walk makes
  // it reachable by adding use edges. So, we will NOT count Con nodes
  // as dead to be conservative about the dead node count at any
  // given time.
  if (!dead->is_Con()) {
    record_dead_node(dead->_idx);
  }
  if (dead->is_macro()) {
    remove_macro_node(dead);
  }
  if (dead->is_expensive()) {
    remove_expensive_node(dead);
  }
  if (dead->Opcode() == Op_Opaque4) {
    remove_skeleton_predicate_opaq(dead);
  }
  if (dead->for_post_loop_opts_igvn()) {
    remove_from_post_loop_opts_igvn(dead);
  }
  if (dead->is_InlineTypeBase()) {
    remove_inline_type(dead);
  }
  if (dead->is_Call()) {
    remove_useless_late_inlines(                &_late_inlines, dead);
    remove_useless_late_inlines(         &_string_late_inlines, dead);
    remove_useless_late_inlines(         &_boxing_late_inlines, dead);
    remove_useless_late_inlines(&_vector_reboxing_late_inlines, dead);
  }
  BarrierSetC2* bs = BarrierSet::barrier_set()->barrier_set_c2();
  bs->unregister_potential_barrier_node(dead);
}

// Disconnect all useless nodes by disconnecting those at the boundary.
void Compile::disconnect_useless_nodes(Unique_Node_List &useful, Unique_Node_List* worklist) {
  uint next = 0;
  while (next < useful.size()) {
    Node *n = useful.at(next++);
    if (n->is_SafePoint()) {
      // We're done with a parsing phase. Replaced nodes are not valid
      // beyond that point.
      n->as_SafePoint()->delete_replaced_nodes();
    }
    // Use raw traversal of out edges since this code removes out edges
    int max = n->outcnt();
    for (int j = 0; j < max; ++j) {
      Node* child = n->raw_out(j);
      if (!useful.member(child)) {
        assert(!child->is_top() || child != top(),
               "If top is cached in Compile object it is in useful list");
        // Only need to remove this out-edge to the useless node
        n->raw_del_out(j);
        --j;
        --max;
      }
    }
    if (n->outcnt() == 1 && n->has_special_unique_user()) {
      worklist->push(n->unique_out());
    }
    if (n->outcnt() == 0) {
      worklist->push(n);
    }
  }

  remove_useless_nodes(_macro_nodes,        useful); // remove useless macro nodes
  remove_useless_nodes(_predicate_opaqs,    useful); // remove useless predicate opaque nodes
  remove_useless_nodes(_skeleton_predicate_opaqs, useful);
  remove_useless_nodes(_expensive_nodes,    useful); // remove useless expensive nodes
  remove_useless_nodes(_for_post_loop_igvn, useful); // remove useless node recorded for post loop opts IGVN pass
  remove_useless_nodes(_inline_type_nodes,  useful); // remove useless inline type nodes
#ifdef ASSERT
  if (_modified_nodes != NULL) {
    _modified_nodes->remove_useless_nodes(useful.member_set());
  }
#endif
  remove_useless_coarsened_locks(useful);            // remove useless coarsened locks nodes

  BarrierSetC2* bs = BarrierSet::barrier_set()->barrier_set_c2();
  bs->eliminate_useless_gc_barriers(useful, this);
  // clean up the late inline lists
  remove_useless_late_inlines(                &_late_inlines, useful);
  remove_useless_late_inlines(         &_string_late_inlines, useful);
  remove_useless_late_inlines(         &_boxing_late_inlines, useful);
  remove_useless_late_inlines(&_vector_reboxing_late_inlines, useful);
  debug_only(verify_graph_edges(true/*check for no_dead_code*/);)
}

// ============================================================================
//------------------------------CompileWrapper---------------------------------
class CompileWrapper : public StackObj {
  Compile *const _compile;
 public:
  CompileWrapper(Compile* compile);

  ~CompileWrapper();
};

CompileWrapper::CompileWrapper(Compile* compile) : _compile(compile) {
  // the Compile* pointer is stored in the current ciEnv:
  ciEnv* env = compile->env();
  assert(env == ciEnv::current(), "must already be a ciEnv active");
  assert(env->compiler_data() == NULL, "compile already active?");
  env->set_compiler_data(compile);
  assert(compile == Compile::current(), "sanity");

  compile->set_type_dict(NULL);
  compile->set_clone_map(new Dict(cmpkey, hashkey, _compile->comp_arena()));
  compile->clone_map().set_clone_idx(0);
  compile->set_type_last_size(0);
  compile->set_last_tf(NULL, NULL);
  compile->set_indexSet_arena(NULL);
  compile->set_indexSet_free_block_list(NULL);
  compile->init_type_arena();
  Type::Initialize(compile);
  _compile->begin_method();
  _compile->clone_map().set_debug(_compile->has_method() && _compile->directive()->CloneMapDebugOption);
}
CompileWrapper::~CompileWrapper() {
  // simulate crash during compilation
  assert(CICrashAt < 0 || _compile->compile_id() != CICrashAt, "just as planned");

  _compile->end_method();
  _compile->env()->set_compiler_data(NULL);
}


//----------------------------print_compile_messages---------------------------
void Compile::print_compile_messages() {
#ifndef PRODUCT
  // Check if recompiling
  if (_subsume_loads == false && PrintOpto) {
    // Recompiling without allowing machine instructions to subsume loads
    tty->print_cr("*********************************************************");
    tty->print_cr("** Bailout: Recompile without subsuming loads          **");
    tty->print_cr("*********************************************************");
  }
  if (_do_escape_analysis != DoEscapeAnalysis && PrintOpto) {
    // Recompiling without escape analysis
    tty->print_cr("*********************************************************");
    tty->print_cr("** Bailout: Recompile without escape analysis          **");
    tty->print_cr("*********************************************************");
  }
  if (_eliminate_boxing != EliminateAutoBox && PrintOpto) {
    // Recompiling without boxing elimination
    tty->print_cr("*********************************************************");
    tty->print_cr("** Bailout: Recompile without boxing elimination       **");
    tty->print_cr("*********************************************************");
  }
  if ((_do_locks_coarsening != EliminateLocks) && PrintOpto) {
    // Recompiling without locks coarsening
    tty->print_cr("*********************************************************");
    tty->print_cr("** Bailout: Recompile without locks coarsening         **");
    tty->print_cr("*********************************************************");
  }
  if (env()->break_at_compile()) {
    // Open the debugger when compiling this method.
    tty->print("### Breaking when compiling: ");
    method()->print_short_name();
    tty->cr();
    BREAKPOINT;
  }

  if( PrintOpto ) {
    if (is_osr_compilation()) {
      tty->print("[OSR]%3d", _compile_id);
    } else {
      tty->print("%3d", _compile_id);
    }
  }
#endif
}

// ============================================================================
//------------------------------Compile standard-------------------------------
debug_only( int Compile::_debug_idx = 100000; )

// Compile a method.  entry_bci is -1 for normal compilations and indicates
// the continuation bci for on stack replacement.


Compile::Compile( ciEnv* ci_env, ciMethod* target, int osr_bci,
                  bool subsume_loads, bool do_escape_analysis, bool eliminate_boxing,
                  bool do_locks_coarsening, bool install_code, DirectiveSet* directive)
                : Phase(Compiler),
                  _compile_id(ci_env->compile_id()),
                  _subsume_loads(subsume_loads),
                  _do_escape_analysis(do_escape_analysis),
                  _install_code(install_code),
                  _eliminate_boxing(eliminate_boxing),
                  _do_locks_coarsening(do_locks_coarsening),
                  _method(target),
                  _entry_bci(osr_bci),
                  _stub_function(NULL),
                  _stub_name(NULL),
                  _stub_entry_point(NULL),
                  _max_node_limit(MaxNodeLimit),
                  _post_loop_opts_phase(false),
                  _inlining_progress(false),
                  _inlining_incrementally(false),
                  _do_cleanup(false),
                  _has_reserved_stack_access(target->has_reserved_stack_access()),
#ifndef PRODUCT
                  _igv_idx(0),
                  _trace_opto_output(directive->TraceOptoOutputOption),
                  _print_ideal(directive->PrintIdealOption),
#endif
                  _has_method_handle_invokes(false),
                  _clinit_barrier_on_entry(false),
                  _stress_seed(0),
                  _comp_arena(mtCompiler),
                  _barrier_set_state(BarrierSet::barrier_set()->barrier_set_c2()->create_barrier_state(comp_arena())),
                  _env(ci_env),
                  _directive(directive),
                  _log(ci_env->log()),
                  _failure_reason(NULL),
                  _intrinsics        (comp_arena(), 0, 0, NULL),
                  _macro_nodes       (comp_arena(), 8, 0, NULL),
                  _predicate_opaqs   (comp_arena(), 8, 0, NULL),
                  _skeleton_predicate_opaqs (comp_arena(), 8, 0, NULL),
                  _expensive_nodes   (comp_arena(), 8, 0, NULL),
                  _for_post_loop_igvn(comp_arena(), 8, 0, NULL),
                  _inline_type_nodes (comp_arena(), 8, 0, NULL),
                  _coarsened_locks   (comp_arena(), 8, 0, NULL),
                  _congraph(NULL),
                  NOT_PRODUCT(_printer(NULL) COMMA)
                  _dead_node_list(comp_arena()),
                  _dead_node_count(0),
                  _node_arena(mtCompiler),
                  _old_arena(mtCompiler),
                  _mach_constant_base_node(NULL),
                  _Compile_types(mtCompiler),
                  _initial_gvn(NULL),
                  _for_igvn(NULL),
                  _late_inlines(comp_arena(), 2, 0, NULL),
                  _string_late_inlines(comp_arena(), 2, 0, NULL),
                  _boxing_late_inlines(comp_arena(), 2, 0, NULL),
                  _vector_reboxing_late_inlines(comp_arena(), 2, 0, NULL),
                  _late_inlines_pos(0),
                  _number_of_mh_late_inlines(0),
                  _native_invokers(comp_arena(), 1, 0, NULL),
                  _print_inlining_stream(NULL),
                  _print_inlining_list(NULL),
                  _print_inlining_idx(0),
                  _print_inlining_output(NULL),
                  _replay_inline_data(NULL),
                  _java_calls(0),
                  _inner_loops(0),
                  _interpreter_frame_size(0)
#ifndef PRODUCT
                  , _in_dump_cnt(0)
#endif
{
  C = this;
  CompileWrapper cw(this);

  if (CITimeVerbose) {
    tty->print(" ");
    target->holder()->name()->print();
    tty->print(".");
    target->print_short_name();
    tty->print("  ");
  }
  TraceTime t1("Total compilation time", &_t_totalCompilation, CITime, CITimeVerbose);
  TraceTime t2(NULL, &_t_methodCompilation, CITime, false);

#if defined(SUPPORT_ASSEMBLY) || defined(SUPPORT_ABSTRACT_ASSEMBLY)
  bool print_opto_assembly = directive->PrintOptoAssemblyOption;
  // We can always print a disassembly, either abstract (hex dump) or
  // with the help of a suitable hsdis library. Thus, we should not
  // couple print_assembly and print_opto_assembly controls.
  // But: always print opto and regular assembly on compile command 'print'.
  bool print_assembly = directive->PrintAssemblyOption;
  set_print_assembly(print_opto_assembly || print_assembly);
#else
  set_print_assembly(false); // must initialize.
#endif

#ifndef PRODUCT
  set_parsed_irreducible_loop(false);

  if (directive->ReplayInlineOption) {
    _replay_inline_data = ciReplay::load_inline_data(method(), entry_bci(), ci_env->comp_level());
  }
#endif
  set_print_inlining(directive->PrintInliningOption || PrintOptoInlining);
  set_print_intrinsics(directive->PrintIntrinsicsOption);
  set_has_irreducible_loop(true); // conservative until build_loop_tree() reset it

  if (ProfileTraps RTM_OPT_ONLY( || UseRTMLocking )) {
    // Make sure the method being compiled gets its own MDO,
    // so we can at least track the decompile_count().
    // Need MDO to record RTM code generation state.
    method()->ensure_method_data();
  }

  Init(::AliasLevel);


  print_compile_messages();

  _ilt = InlineTree::build_inline_tree_root();

  // Even if NO memory addresses are used, MergeMem nodes must have at least 1 slice
  assert(num_alias_types() >= AliasIdxRaw, "");

#define MINIMUM_NODE_HASH  1023
  // Node list that Iterative GVN will start with
  Unique_Node_List for_igvn(comp_arena());
  set_for_igvn(&for_igvn);

  // GVN that will be run immediately on new nodes
  uint estimated_size = method()->code_size()*4+64;
  estimated_size = (estimated_size < MINIMUM_NODE_HASH ? MINIMUM_NODE_HASH : estimated_size);
  PhaseGVN gvn(node_arena(), estimated_size);
  set_initial_gvn(&gvn);

  print_inlining_init();
  { // Scope for timing the parser
    TracePhase tp("parse", &timers[_t_parser]);

    // Put top into the hash table ASAP.
    initial_gvn()->transform_no_reclaim(top());

    // Set up tf(), start(), and find a CallGenerator.
    CallGenerator* cg = NULL;
    if (is_osr_compilation()) {
      init_tf(TypeFunc::make(method(), /* is_osr_compilation = */ true));
      StartNode* s = new StartOSRNode(root(), tf()->domain_sig());
      initial_gvn()->set_type_bottom(s);
      init_start(s);
      cg = CallGenerator::for_osr(method(), entry_bci());
    } else {
      // Normal case.
      init_tf(TypeFunc::make(method()));
      StartNode* s = new StartNode(root(), tf()->domain_cc());
      initial_gvn()->set_type_bottom(s);
      init_start(s);
      if (method()->intrinsic_id() == vmIntrinsics::_Reference_get) {
        // With java.lang.ref.reference.get() we must go through the
        // intrinsic - even when get() is the root
        // method of the compile - so that, if necessary, the value in
        // the referent field of the reference object gets recorded by
        // the pre-barrier code.
        cg = find_intrinsic(method(), false);
      }
      if (cg == NULL) {
        float past_uses = method()->interpreter_invocation_count();
        float expected_uses = past_uses;
        cg = CallGenerator::for_inline(method(), expected_uses);
      }
    }
    if (failing())  return;
    if (cg == NULL) {
      record_method_not_compilable("cannot parse method");
      return;
    }
    JVMState* jvms = build_start_state(start(), tf());
    if ((jvms = cg->generate(jvms)) == NULL) {
      if (!failure_reason_is(C2Compiler::retry_class_loading_during_parsing())) {
        record_method_not_compilable("method parse failed");
      }
      return;
    }
    GraphKit kit(jvms);

    if (!kit.stopped()) {
      // Accept return values, and transfer control we know not where.
      // This is done by a special, unique ReturnNode bound to root.
      return_values(kit.jvms());
    }

    if (kit.has_exceptions()) {
      // Any exceptions that escape from this call must be rethrown
      // to whatever caller is dynamically above us on the stack.
      // This is done by a special, unique RethrowNode bound to root.
      rethrow_exceptions(kit.transfer_exceptions_into_jvms());
    }

    assert(IncrementalInline || (_late_inlines.length() == 0 && !has_mh_late_inlines()), "incremental inlining is off");

    if (_late_inlines.length() == 0 && !has_mh_late_inlines() && !failing() && has_stringbuilder()) {
      inline_string_calls(true);
    }

    if (failing())  return;

    print_method(PHASE_BEFORE_REMOVEUSELESS, 3);

    // Remove clutter produced by parsing.
    if (!failing()) {
      ResourceMark rm;
      PhaseRemoveUseless pru(initial_gvn(), &for_igvn);
    }
  }

  // Note:  Large methods are capped off in do_one_bytecode().
  if (failing())  return;

  // After parsing, node notes are no longer automagic.
  // They must be propagated by register_new_node_with_optimizer(),
  // clone(), or the like.
  set_default_node_notes(NULL);

#ifndef PRODUCT
  if (should_print(1)) {
    _printer->print_inlining();
  }
#endif

  if (failing())  return;
  NOT_PRODUCT( verify_graph_edges(); )

  // If any phase is randomized for stress testing, seed random number
  // generation and log the seed for repeatability.
  if (StressLCM || StressGCM || StressIGVN || StressCCP) {
    _stress_seed = FLAG_IS_DEFAULT(StressSeed) ?
      static_cast<uint>(Ticks::now().nanoseconds()) : StressSeed;
    if (_log != NULL) {
      _log->elem("stress_test seed='%u'", _stress_seed);
    }
  }

  // Now optimize
  Optimize();
  if (failing())  return;
  NOT_PRODUCT( verify_graph_edges(); )

#ifndef PRODUCT
  if (print_ideal()) {
    ttyLocker ttyl;  // keep the following output all in one block
    // This output goes directly to the tty, not the compiler log.
    // To enable tools to match it up with the compilation activity,
    // be sure to tag this tty output with the compile ID.
    if (xtty != NULL) {
      xtty->head("ideal compile_id='%d'%s", compile_id(),
                 is_osr_compilation()    ? " compile_kind='osr'" :
                 "");
    }
    root()->dump(9999);
    if (xtty != NULL) {
      xtty->tail("ideal");
    }
  }
#endif

#ifdef ASSERT
  BarrierSetC2* bs = BarrierSet::barrier_set()->barrier_set_c2();
  bs->verify_gc_barriers(this, BarrierSetC2::BeforeCodeGen);
#endif

  // Dump compilation data to replay it.
  if (directive->DumpReplayOption) {
    env()->dump_replay_data(_compile_id);
  }
  if (directive->DumpInlineOption && (ilt() != NULL)) {
    env()->dump_inline_data(_compile_id);
  }

  // Now that we know the size of all the monitors we can add a fixed slot
  // for the original deopt pc.
  int next_slot = fixed_slots() + (sizeof(address) / VMRegImpl::stack_slot_size);
  if (needs_stack_repair()) {
    // One extra slot for the special stack increment value
    next_slot += 2;
  }
  set_fixed_slots(next_slot);

  // Compute when to use implicit null checks. Used by matching trap based
  // nodes and NullCheck optimization.
  set_allowed_deopt_reasons();

  // Now generate code
  Code_Gen();
}

//------------------------------Compile----------------------------------------
// Compile a runtime stub
Compile::Compile( ciEnv* ci_env,
                  TypeFunc_generator generator,
                  address stub_function,
                  const char *stub_name,
                  int is_fancy_jump,
                  bool pass_tls,
                  bool return_pc,
                  DirectiveSet* directive)
  : Phase(Compiler),
    _compile_id(0),
    _subsume_loads(true),
    _do_escape_analysis(false),
    _install_code(true),
    _eliminate_boxing(false),
    _do_locks_coarsening(false),
    _method(NULL),
    _entry_bci(InvocationEntryBci),
    _stub_function(stub_function),
    _stub_name(stub_name),
    _stub_entry_point(NULL),
    _max_node_limit(MaxNodeLimit),
    _post_loop_opts_phase(false),
    _inlining_progress(false),
    _inlining_incrementally(false),
    _has_reserved_stack_access(false),
#ifndef PRODUCT
    _igv_idx(0),
    _trace_opto_output(directive->TraceOptoOutputOption),
    _print_ideal(directive->PrintIdealOption),
#endif
    _has_method_handle_invokes(false),
    _clinit_barrier_on_entry(false),
    _stress_seed(0),
    _comp_arena(mtCompiler),
    _barrier_set_state(BarrierSet::barrier_set()->barrier_set_c2()->create_barrier_state(comp_arena())),
    _env(ci_env),
    _directive(directive),
    _log(ci_env->log()),
    _failure_reason(NULL),
    _congraph(NULL),
    NOT_PRODUCT(_printer(NULL) COMMA)
    _dead_node_list(comp_arena()),
    _dead_node_count(0),
    _node_arena(mtCompiler),
    _old_arena(mtCompiler),
    _mach_constant_base_node(NULL),
    _Compile_types(mtCompiler),
    _initial_gvn(NULL),
    _for_igvn(NULL),
    _number_of_mh_late_inlines(0),
    _native_invokers(),
    _print_inlining_stream(NULL),
    _print_inlining_list(NULL),
    _print_inlining_idx(0),
    _print_inlining_output(NULL),
    _replay_inline_data(NULL),
    _java_calls(0),
    _inner_loops(0),
    _interpreter_frame_size(0),
#ifndef PRODUCT
    _in_dump_cnt(0),
#endif
    _allowed_reasons(0) {
  C = this;

  TraceTime t1(NULL, &_t_totalCompilation, CITime, false);
  TraceTime t2(NULL, &_t_stubCompilation, CITime, false);

#ifndef PRODUCT
  set_print_assembly(PrintFrameConverterAssembly);
  set_parsed_irreducible_loop(false);
#else
  set_print_assembly(false); // Must initialize.
#endif
  set_has_irreducible_loop(false); // no loops

  CompileWrapper cw(this);
  Init(/*AliasLevel=*/ 0);
  init_tf((*generator)());

  {
    // The following is a dummy for the sake of GraphKit::gen_stub
    Unique_Node_List for_igvn(comp_arena());
    set_for_igvn(&for_igvn);  // not used, but some GraphKit guys push on this
    PhaseGVN gvn(Thread::current()->resource_area(),255);
    set_initial_gvn(&gvn);    // not significant, but GraphKit guys use it pervasively
    gvn.transform_no_reclaim(top());

    GraphKit kit;
    kit.gen_stub(stub_function, stub_name, is_fancy_jump, pass_tls, return_pc);
  }

  NOT_PRODUCT( verify_graph_edges(); )

  Code_Gen();
}

//------------------------------Init-------------------------------------------
// Prepare for a single compilation
void Compile::Init(int aliaslevel) {
  _unique  = 0;
  _regalloc = NULL;

  _tf      = NULL;  // filled in later
  _top     = NULL;  // cached later
  _matcher = NULL;  // filled in later
  _cfg     = NULL;  // filled in later

  IA32_ONLY( set_24_bit_selection_and_mode(true, false); )

  _node_note_array = NULL;
  _default_node_notes = NULL;
  DEBUG_ONLY( _modified_nodes = NULL; ) // Used in Optimize()

  _immutable_memory = NULL; // filled in at first inquiry

  // Globally visible Nodes
  // First set TOP to NULL to give safe behavior during creation of RootNode
  set_cached_top_node(NULL);
  set_root(new RootNode());
  // Now that you have a Root to point to, create the real TOP
  set_cached_top_node( new ConNode(Type::TOP) );
  set_recent_alloc(NULL, NULL);

  // Create Debug Information Recorder to record scopes, oopmaps, etc.
  env()->set_oop_recorder(new OopRecorder(env()->arena()));
  env()->set_debug_info(new DebugInformationRecorder(env()->oop_recorder()));
  env()->set_dependencies(new Dependencies(env()));

  _fixed_slots = 0;
  set_has_split_ifs(false);
  set_has_loops(false); // first approximation
  set_has_stringbuilder(false);
  set_has_boxed_value(false);
  _trap_can_recompile = false;  // no traps emitted yet
  _major_progress = true; // start out assuming good things will happen
  set_has_unsafe_access(false);
  set_max_vector_size(0);
  set_clear_upper_avx(false);  //false as default for clear upper bits of ymm registers
  Copy::zero_to_bytes(_trap_hist, sizeof(_trap_hist));
  set_decompile_count(0);

  set_do_freq_based_layout(_directive->BlockLayoutByFrequencyOption);
  _loop_opts_cnt = LoopOptsCount;
  _has_flattened_accesses = false;
  _flattened_accesses_share_alias = true;
  _scalarize_in_safepoints = false;

  set_do_inlining(Inline);
  set_max_inline_size(MaxInlineSize);
  set_freq_inline_size(FreqInlineSize);
  set_do_scheduling(OptoScheduling);

  set_do_vector_loop(false);

  if (AllowVectorizeOnDemand) {
    if (has_method() && (_directive->VectorizeOption || _directive->VectorizeDebugOption)) {
      set_do_vector_loop(true);
      NOT_PRODUCT(if (do_vector_loop() && Verbose) {tty->print("Compile::Init: do vectorized loops (SIMD like) for method %s\n",  method()->name()->as_quoted_ascii());})
    } else if (has_method() && method()->name() != 0 &&
               method()->intrinsic_id() == vmIntrinsics::_forEachRemaining) {
      set_do_vector_loop(true);
    }
  }
  set_use_cmove(UseCMoveUnconditionally /* || do_vector_loop()*/); //TODO: consider do_vector_loop() mandate use_cmove unconditionally
  NOT_PRODUCT(if (use_cmove() && Verbose && has_method()) {tty->print("Compile::Init: use CMove without profitability tests for method %s\n",  method()->name()->as_quoted_ascii());})

  set_age_code(has_method() && method()->profile_aging());
  set_rtm_state(NoRTM); // No RTM lock eliding by default
  _max_node_limit = _directive->MaxNodeLimitOption;

#if INCLUDE_RTM_OPT
  if (UseRTMLocking && has_method() && (method()->method_data_or_null() != NULL)) {
    int rtm_state = method()->method_data()->rtm_state();
    if (method_has_option(CompileCommand::NoRTMLockEliding) || ((rtm_state & NoRTM) != 0)) {
      // Don't generate RTM lock eliding code.
      set_rtm_state(NoRTM);
    } else if (method_has_option(CompileCommand::UseRTMLockEliding) || ((rtm_state & UseRTM) != 0) || !UseRTMDeopt) {
      // Generate RTM lock eliding code without abort ratio calculation code.
      set_rtm_state(UseRTM);
    } else if (UseRTMDeopt) {
      // Generate RTM lock eliding code and include abort ratio calculation
      // code if UseRTMDeopt is on.
      set_rtm_state(ProfileRTM);
    }
  }
#endif
  if (VM_Version::supports_fast_class_init_checks() && has_method() && !is_osr_compilation() && method()->needs_clinit_barrier()) {
    set_clinit_barrier_on_entry(true);
  }
  if (debug_info()->recording_non_safepoints()) {
    set_node_note_array(new(comp_arena()) GrowableArray<Node_Notes*>
                        (comp_arena(), 8, 0, NULL));
    set_default_node_notes(Node_Notes::make(this));
  }

  // // -- Initialize types before each compile --
  // // Update cached type information
  // if( _method && _method->constants() )
  //   Type::update_loaded_types(_method, _method->constants());

  // Init alias_type map.
  if (!_do_escape_analysis && aliaslevel == 3)
    aliaslevel = 2;  // No unique types without escape analysis
  _AliasLevel = aliaslevel;
  const int grow_ats = 16;
  _max_alias_types = grow_ats;
  _alias_types   = NEW_ARENA_ARRAY(comp_arena(), AliasType*, grow_ats);
  AliasType* ats = NEW_ARENA_ARRAY(comp_arena(), AliasType,  grow_ats);
  Copy::zero_to_bytes(ats, sizeof(AliasType)*grow_ats);
  {
    for (int i = 0; i < grow_ats; i++)  _alias_types[i] = &ats[i];
  }
  // Initialize the first few types.
  _alias_types[AliasIdxTop]->Init(AliasIdxTop, NULL);
  _alias_types[AliasIdxBot]->Init(AliasIdxBot, TypePtr::BOTTOM);
  _alias_types[AliasIdxRaw]->Init(AliasIdxRaw, TypeRawPtr::BOTTOM);
  _num_alias_types = AliasIdxRaw+1;
  // Zero out the alias type cache.
  Copy::zero_to_bytes(_alias_cache, sizeof(_alias_cache));
  // A NULL adr_type hits in the cache right away.  Preload the right answer.
  probe_alias_cache(NULL)->_index = AliasIdxTop;

#ifdef ASSERT
  _type_verify_symmetry = true;
  _phase_optimize_finished = false;
  _exception_backedge = false;
#endif
}

//---------------------------init_start----------------------------------------
// Install the StartNode on this compile object.
void Compile::init_start(StartNode* s) {
  if (failing())
    return; // already failing
  assert(s == start(), "");
}

/**
 * Return the 'StartNode'. We must not have a pending failure, since the ideal graph
 * can be in an inconsistent state, i.e., we can get segmentation faults when traversing
 * the ideal graph.
 */
StartNode* Compile::start() const {
  assert (!failing(), "Must not have pending failure. Reason is: %s", failure_reason());
  for (DUIterator_Fast imax, i = root()->fast_outs(imax); i < imax; i++) {
    Node* start = root()->fast_out(i);
    if (start->is_Start()) {
      return start->as_Start();
    }
  }
  fatal("Did not find Start node!");
  return NULL;
}

//-------------------------------immutable_memory-------------------------------------
// Access immutable memory
Node* Compile::immutable_memory() {
  if (_immutable_memory != NULL) {
    return _immutable_memory;
  }
  StartNode* s = start();
  for (DUIterator_Fast imax, i = s->fast_outs(imax); true; i++) {
    Node *p = s->fast_out(i);
    if (p != s && p->as_Proj()->_con == TypeFunc::Memory) {
      _immutable_memory = p;
      return _immutable_memory;
    }
  }
  ShouldNotReachHere();
  return NULL;
}

//----------------------set_cached_top_node------------------------------------
// Install the cached top node, and make sure Node::is_top works correctly.
void Compile::set_cached_top_node(Node* tn) {
  if (tn != NULL)  verify_top(tn);
  Node* old_top = _top;
  _top = tn;
  // Calling Node::setup_is_top allows the nodes the chance to adjust
  // their _out arrays.
  if (_top != NULL)     _top->setup_is_top();
  if (old_top != NULL)  old_top->setup_is_top();
  assert(_top == NULL || top()->is_top(), "");
}

#ifdef ASSERT
uint Compile::count_live_nodes_by_graph_walk() {
  Unique_Node_List useful(comp_arena());
  // Get useful node list by walking the graph.
  identify_useful_nodes(useful);
  return useful.size();
}

void Compile::print_missing_nodes() {

  // Return if CompileLog is NULL and PrintIdealNodeCount is false.
  if ((_log == NULL) && (! PrintIdealNodeCount)) {
    return;
  }

  // This is an expensive function. It is executed only when the user
  // specifies VerifyIdealNodeCount option or otherwise knows the
  // additional work that needs to be done to identify reachable nodes
  // by walking the flow graph and find the missing ones using
  // _dead_node_list.

  Unique_Node_List useful(comp_arena());
  // Get useful node list by walking the graph.
  identify_useful_nodes(useful);

  uint l_nodes = C->live_nodes();
  uint l_nodes_by_walk = useful.size();

  if (l_nodes != l_nodes_by_walk) {
    if (_log != NULL) {
      _log->begin_head("mismatched_nodes count='%d'", abs((int) (l_nodes - l_nodes_by_walk)));
      _log->stamp();
      _log->end_head();
    }
    VectorSet& useful_member_set = useful.member_set();
    int last_idx = l_nodes_by_walk;
    for (int i = 0; i < last_idx; i++) {
      if (useful_member_set.test(i)) {
        if (_dead_node_list.test(i)) {
          if (_log != NULL) {
            _log->elem("mismatched_node_info node_idx='%d' type='both live and dead'", i);
          }
          if (PrintIdealNodeCount) {
            // Print the log message to tty
              tty->print_cr("mismatched_node idx='%d' both live and dead'", i);
              useful.at(i)->dump();
          }
        }
      }
      else if (! _dead_node_list.test(i)) {
        if (_log != NULL) {
          _log->elem("mismatched_node_info node_idx='%d' type='neither live nor dead'", i);
        }
        if (PrintIdealNodeCount) {
          // Print the log message to tty
          tty->print_cr("mismatched_node idx='%d' type='neither live nor dead'", i);
        }
      }
    }
    if (_log != NULL) {
      _log->tail("mismatched_nodes");
    }
  }
}
void Compile::record_modified_node(Node* n) {
  if (_modified_nodes != NULL && !_inlining_incrementally && !n->is_Con()) {
    _modified_nodes->push(n);
  }
}

void Compile::remove_modified_node(Node* n) {
  if (_modified_nodes != NULL) {
    _modified_nodes->remove(n);
  }
}
#endif

#ifndef PRODUCT
void Compile::verify_top(Node* tn) const {
  if (tn != NULL) {
    assert(tn->is_Con(), "top node must be a constant");
    assert(((ConNode*)tn)->type() == Type::TOP, "top node must have correct type");
    assert(tn->in(0) != NULL, "must have live top node");
  }
}
#endif


///-------------------Managing Per-Node Debug & Profile Info-------------------

void Compile::grow_node_notes(GrowableArray<Node_Notes*>* arr, int grow_by) {
  guarantee(arr != NULL, "");
  int num_blocks = arr->length();
  if (grow_by < num_blocks)  grow_by = num_blocks;
  int num_notes = grow_by * _node_notes_block_size;
  Node_Notes* notes = NEW_ARENA_ARRAY(node_arena(), Node_Notes, num_notes);
  Copy::zero_to_bytes(notes, num_notes * sizeof(Node_Notes));
  while (num_notes > 0) {
    arr->append(notes);
    notes     += _node_notes_block_size;
    num_notes -= _node_notes_block_size;
  }
  assert(num_notes == 0, "exact multiple, please");
}

bool Compile::copy_node_notes_to(Node* dest, Node* source) {
  if (source == NULL || dest == NULL)  return false;

  if (dest->is_Con())
    return false;               // Do not push debug info onto constants.

#ifdef ASSERT
  // Leave a bread crumb trail pointing to the original node:
  if (dest != NULL && dest != source && dest->debug_orig() == NULL) {
    dest->set_debug_orig(source);
  }
#endif

  if (node_note_array() == NULL)
    return false;               // Not collecting any notes now.

  // This is a copy onto a pre-existing node, which may already have notes.
  // If both nodes have notes, do not overwrite any pre-existing notes.
  Node_Notes* source_notes = node_notes_at(source->_idx);
  if (source_notes == NULL || source_notes->is_clear())  return false;
  Node_Notes* dest_notes   = node_notes_at(dest->_idx);
  if (dest_notes == NULL || dest_notes->is_clear()) {
    return set_node_notes_at(dest->_idx, source_notes);
  }

  Node_Notes merged_notes = (*source_notes);
  // The order of operations here ensures that dest notes will win...
  merged_notes.update_from(dest_notes);
  return set_node_notes_at(dest->_idx, &merged_notes);
}


//--------------------------allow_range_check_smearing-------------------------
// Gating condition for coalescing similar range checks.
// Sometimes we try 'speculatively' replacing a series of a range checks by a
// single covering check that is at least as strong as any of them.
// If the optimization succeeds, the simplified (strengthened) range check
// will always succeed.  If it fails, we will deopt, and then give up
// on the optimization.
bool Compile::allow_range_check_smearing() const {
  // If this method has already thrown a range-check,
  // assume it was because we already tried range smearing
  // and it failed.
  uint already_trapped = trap_count(Deoptimization::Reason_range_check);
  return !already_trapped;
}


//------------------------------flatten_alias_type-----------------------------
const TypePtr *Compile::flatten_alias_type( const TypePtr *tj ) const {
  int offset = tj->offset();
  TypePtr::PTR ptr = tj->ptr();

  // Known instance (scalarizable allocation) alias only with itself.
  bool is_known_inst = tj->isa_oopptr() != NULL &&
                       tj->is_oopptr()->is_known_instance();

  // Process weird unsafe references.
  if (offset == Type::OffsetBot && (tj->isa_instptr() /*|| tj->isa_klassptr()*/)) {
    bool default_value_load = EnableValhalla && tj->is_instptr()->klass() == ciEnv::current()->Class_klass();
    assert(InlineUnsafeOps || default_value_load, "indeterminate pointers come only from unsafe ops");
    assert(!is_known_inst, "scalarizable allocation should not have unsafe references");
    tj = TypeOopPtr::BOTTOM;
    ptr = tj->ptr();
    offset = tj->offset();
  }

  // Array pointers need some flattening
  const TypeAryPtr *ta = tj->isa_aryptr();
  if (ta && ta->is_stable()) {
    // Erase stability property for alias analysis.
    tj = ta = ta->cast_to_stable(false);
  }
  if (ta && ta->is_not_flat()) {
    // Erase not flat property for alias analysis.
    tj = ta = ta->cast_to_not_flat(false);
  }
  if (ta && ta->is_not_null_free()) {
    // Erase not null free property for alias analysis.
    tj = ta = ta->cast_to_not_null_free(false);
  }

  if( ta && is_known_inst ) {
    if ( offset != Type::OffsetBot &&
         offset > arrayOopDesc::length_offset_in_bytes() ) {
      offset = Type::OffsetBot; // Flatten constant access into array body only
      tj = ta = TypeAryPtr::make(ptr, ta->ary(), ta->klass(), true, Type::Offset(offset), ta->field_offset(), ta->instance_id());
    }
  } else if( ta && _AliasLevel >= 2 ) {
    // For arrays indexed by constant indices, we flatten the alias
    // space to include all of the array body.  Only the header, klass
    // and array length can be accessed un-aliased.
    // For flattened inline type array, each field has its own slice so
    // we must include the field offset.
    if( offset != Type::OffsetBot ) {
      if( ta->const_oop() ) { // MethodData* or Method*
        offset = Type::OffsetBot;   // Flatten constant access into array body
        tj = ta = TypeAryPtr::make(ptr,ta->const_oop(),ta->ary(),ta->klass(),false,Type::Offset(offset), ta->field_offset());
      } else if( offset == arrayOopDesc::length_offset_in_bytes() ) {
        // range is OK as-is.
        tj = ta = TypeAryPtr::RANGE;
      } else if( offset == oopDesc::klass_offset_in_bytes() ) {
        tj = TypeInstPtr::KLASS; // all klass loads look alike
        ta = TypeAryPtr::RANGE; // generic ignored junk
        ptr = TypePtr::BotPTR;
      } else if( offset == oopDesc::mark_offset_in_bytes() ) {
        tj = TypeInstPtr::MARK;
        ta = TypeAryPtr::RANGE; // generic ignored junk
        ptr = TypePtr::BotPTR;
      } else {                  // Random constant offset into array body
        offset = Type::OffsetBot;   // Flatten constant access into array body
        tj = ta = TypeAryPtr::make(ptr,ta->ary(),ta->klass(),false,Type::Offset(offset), ta->field_offset());
      }
    }
    // Arrays of fixed size alias with arrays of unknown size.
    if (ta->size() != TypeInt::POS) {
      const TypeAry *tary = TypeAry::make(ta->elem(), TypeInt::POS);
      tj = ta = TypeAryPtr::make(ptr,ta->const_oop(),tary,ta->klass(),false,Type::Offset(offset), ta->field_offset());
    }
    // Arrays of known objects become arrays of unknown objects.
    if (ta->elem()->isa_narrowoop() && ta->elem() != TypeNarrowOop::BOTTOM) {
      const TypeAry *tary = TypeAry::make(TypeNarrowOop::BOTTOM, ta->size());
      tj = ta = TypeAryPtr::make(ptr,ta->const_oop(),tary,NULL,false,Type::Offset(offset), ta->field_offset());
    }
    if (ta->elem()->isa_oopptr() && ta->elem() != TypeInstPtr::BOTTOM) {
      const TypeAry *tary = TypeAry::make(TypeInstPtr::BOTTOM, ta->size());
      tj = ta = TypeAryPtr::make(ptr,ta->const_oop(),tary,NULL,false,Type::Offset(offset), ta->field_offset());
    }
    // Initially all flattened array accesses share a single slice
    if (ta->is_flat() && ta->elem() != TypeInlineType::BOTTOM && _flattened_accesses_share_alias) {
      const TypeAry *tary = TypeAry::make(TypeInlineType::BOTTOM, ta->size());
      tj = ta = TypeAryPtr::make(ptr,ta->const_oop(),tary,NULL,false,Type::Offset(offset), Type::Offset(Type::OffsetBot));
    }
    // Arrays of bytes and of booleans both use 'bastore' and 'baload' so
    // cannot be distinguished by bytecode alone.
    if (ta->elem() == TypeInt::BOOL) {
      const TypeAry *tary = TypeAry::make(TypeInt::BYTE, ta->size());
      ciKlass* aklass = ciTypeArrayKlass::make(T_BYTE);
      tj = ta = TypeAryPtr::make(ptr,ta->const_oop(),tary,aklass,false,Type::Offset(offset), ta->field_offset());
    }
    // During the 2nd round of IterGVN, NotNull castings are removed.
    // Make sure the Bottom and NotNull variants alias the same.
    // Also, make sure exact and non-exact variants alias the same.
    if (ptr == TypePtr::NotNull || ta->klass_is_exact() || ta->speculative() != NULL) {
      tj = ta = TypeAryPtr::make(TypePtr::BotPTR,ta->ary(),ta->klass(),false,Type::Offset(offset), ta->field_offset());
    }
  }

  // Oop pointers need some flattening
  const TypeInstPtr *to = tj->isa_instptr();
  if( to && _AliasLevel >= 2 && to != TypeOopPtr::BOTTOM ) {
    ciInstanceKlass *k = to->klass()->as_instance_klass();
    if( ptr == TypePtr::Constant ) {
      if (to->klass() != ciEnv::current()->Class_klass() ||
          offset < k->layout_helper_size_in_bytes()) {
        // No constant oop pointers (such as Strings); they alias with
        // unknown strings.
        assert(!is_known_inst, "not scalarizable allocation");
        tj = to = TypeInstPtr::make(TypePtr::BotPTR,to->klass(),false,0,Type::Offset(offset));
      }
    } else if( is_known_inst ) {
      tj = to; // Keep NotNull and klass_is_exact for instance type
    } else if( ptr == TypePtr::NotNull || to->klass_is_exact() ) {
      // During the 2nd round of IterGVN, NotNull castings are removed.
      // Make sure the Bottom and NotNull variants alias the same.
      // Also, make sure exact and non-exact variants alias the same.
      tj = to = TypeInstPtr::make(TypePtr::BotPTR,to->klass(),false,0,Type::Offset(offset));
    }
    if (to->speculative() != NULL) {
      tj = to = TypeInstPtr::make(to->ptr(),to->klass(),to->klass_is_exact(),to->const_oop(),Type::Offset(to->offset()), to->klass()->flatten_array(), to->instance_id());
    }
    // Canonicalize the holder of this field
    if (offset >= 0 && offset < instanceOopDesc::base_offset_in_bytes()) {
      // First handle header references such as a LoadKlassNode, even if the
      // object's klass is unloaded at compile time (4965979).
      if (!is_known_inst) { // Do it only for non-instance types
        tj = to = TypeInstPtr::make(TypePtr::BotPTR, env()->Object_klass(), false, NULL, Type::Offset(offset));
      }
    } else if (offset < 0 || offset >= k->layout_helper_size_in_bytes()) {
      // Static fields are in the space above the normal instance
      // fields in the java.lang.Class instance.
      if (to->klass() != ciEnv::current()->Class_klass()) {
        to = NULL;
        tj = TypeOopPtr::BOTTOM;
        offset = tj->offset();
      }
    } else {
      ciInstanceKlass *canonical_holder = k->get_canonical_holder(offset);
      assert(offset < canonical_holder->layout_helper_size_in_bytes(), "");
      if (!k->equals(canonical_holder) || tj->offset() != offset) {
        if( is_known_inst ) {
          tj = to = TypeInstPtr::make(to->ptr(), canonical_holder, true, NULL, Type::Offset(offset), canonical_holder->flatten_array(), to->instance_id());
        } else {
          tj = to = TypeInstPtr::make(to->ptr(), canonical_holder, false, NULL, Type::Offset(offset));
        }
      }
    }
  }

  // Klass pointers to object array klasses need some flattening
  const TypeKlassPtr *tk = tj->isa_klassptr();
  if( tk ) {
    // If we are referencing a field within a Klass, we need
    // to assume the worst case of an Object.  Both exact and
    // inexact types must flatten to the same alias class so
    // use NotNull as the PTR.
    if ( offset == Type::OffsetBot || (offset >= 0 && (size_t)offset < sizeof(Klass)) ) {

      tj = tk = TypeKlassPtr::make(TypePtr::NotNull,
<<<<<<< HEAD
                                   TypeKlassPtr::OBJECT->klass(),
                                   Type::Offset(offset));
=======
                                   TypeInstKlassPtr::OBJECT->klass(),
                                   offset);
>>>>>>> 65ed0a74
    }

    ciKlass* klass = tk->klass();
    if (klass != NULL && klass->is_obj_array_klass()) {
      ciKlass* k = TypeAryPtr::OOPS->klass();
      if( !k || !k->is_loaded() )                  // Only fails for some -Xcomp runs
        k = TypeInstPtr::BOTTOM->klass();
      tj = tk = TypeKlassPtr::make(TypePtr::NotNull, k, Type::Offset(offset));
    }

    // Check for precise loads from the primary supertype array and force them
    // to the supertype cache alias index.  Check for generic array loads from
    // the primary supertype array and also force them to the supertype cache
    // alias index.  Since the same load can reach both, we need to merge
    // these 2 disparate memories into the same alias class.  Since the
    // primary supertype array is read-only, there's no chance of confusion
    // where we bypass an array load and an array store.
    int primary_supers_offset = in_bytes(Klass::primary_supers_offset());
    if (offset == Type::OffsetBot ||
        (offset >= primary_supers_offset &&
         offset < (int)(primary_supers_offset + Klass::primary_super_limit() * wordSize)) ||
        offset == (int)in_bytes(Klass::secondary_super_cache_offset())) {
      offset = in_bytes(Klass::secondary_super_cache_offset());
      tj = tk = TypeKlassPtr::make(TypePtr::NotNull, tk->klass(), Type::Offset(offset));
    }
  }

  // Flatten all Raw pointers together.
  if (tj->base() == Type::RawPtr)
    tj = TypeRawPtr::BOTTOM;

  if (tj->base() == Type::AnyPtr)
    tj = TypePtr::BOTTOM;      // An error, which the caller must check for.

  // Flatten all to bottom for now
  switch( _AliasLevel ) {
  case 0:
    tj = TypePtr::BOTTOM;
    break;
  case 1:                       // Flatten to: oop, static, field or array
    switch (tj->base()) {
    //case Type::AryPtr: tj = TypeAryPtr::RANGE;    break;
    case Type::RawPtr:   tj = TypeRawPtr::BOTTOM;   break;
    case Type::AryPtr:   // do not distinguish arrays at all
    case Type::InstPtr:  tj = TypeInstPtr::BOTTOM;  break;
    case Type::KlassPtr:
    case Type::AryKlassPtr:
    case Type::InstKlassPtr: tj = TypeInstKlassPtr::OBJECT; break;
    case Type::AnyPtr:   tj = TypePtr::BOTTOM;      break;  // caller checks it
    default: ShouldNotReachHere();
    }
    break;
  case 2:                       // No collapsing at level 2; keep all splits
  case 3:                       // No collapsing at level 3; keep all splits
    break;
  default:
    Unimplemented();
  }

  offset = tj->offset();
  assert( offset != Type::OffsetTop, "Offset has fallen from constant" );

  assert( (offset != Type::OffsetBot && tj->base() != Type::AryPtr) ||
          (offset == Type::OffsetBot && tj->base() == Type::AryPtr) ||
          (offset == Type::OffsetBot && tj == TypeOopPtr::BOTTOM) ||
          (offset == Type::OffsetBot && tj == TypePtr::BOTTOM) ||
          (offset == oopDesc::mark_offset_in_bytes() && tj->base() == Type::AryPtr) ||
          (offset == oopDesc::klass_offset_in_bytes() && tj->base() == Type::AryPtr) ||
          (offset == arrayOopDesc::length_offset_in_bytes() && tj->base() == Type::AryPtr),
          "For oops, klasses, raw offset must be constant; for arrays the offset is never known" );
  assert( tj->ptr() != TypePtr::TopPTR &&
          tj->ptr() != TypePtr::AnyNull &&
          tj->ptr() != TypePtr::Null, "No imprecise addresses" );
//    assert( tj->ptr() != TypePtr::Constant ||
//            tj->base() == Type::RawPtr ||
//            tj->base() == Type::KlassPtr, "No constant oop addresses" );

  return tj;
}

void Compile::AliasType::Init(int i, const TypePtr* at) {
  assert(AliasIdxTop <= i && i < Compile::current()->_max_alias_types, "Invalid alias index");
  _index = i;
  _adr_type = at;
  _field = NULL;
  _element = NULL;
  _is_rewritable = true; // default
  const TypeOopPtr *atoop = (at != NULL) ? at->isa_oopptr() : NULL;
  if (atoop != NULL && atoop->is_known_instance()) {
    const TypeOopPtr *gt = atoop->cast_to_instance_id(TypeOopPtr::InstanceBot);
    _general_index = Compile::current()->get_alias_index(gt);
  } else {
    _general_index = 0;
  }
}

BasicType Compile::AliasType::basic_type() const {
  if (element() != NULL) {
    const Type* element = adr_type()->is_aryptr()->elem();
    return element->isa_narrowoop() ? T_OBJECT : element->array_element_basic_type();
  } if (field() != NULL) {
    return field()->layout_type();
  } else {
    return T_ILLEGAL; // unknown
  }
}

//---------------------------------print_on------------------------------------
#ifndef PRODUCT
void Compile::AliasType::print_on(outputStream* st) {
  if (index() < 10)
        st->print("@ <%d> ", index());
  else  st->print("@ <%d>",  index());
  st->print(is_rewritable() ? "   " : " RO");
  int offset = adr_type()->offset();
  if (offset == Type::OffsetBot)
        st->print(" +any");
  else  st->print(" +%-3d", offset);
  st->print(" in ");
  adr_type()->dump_on(st);
  const TypeOopPtr* tjp = adr_type()->isa_oopptr();
  if (field() != NULL && tjp) {
    if (tjp->klass()  != field()->holder() ||
        tjp->offset() != field()->offset_in_bytes()) {
      st->print(" != ");
      field()->print();
      st->print(" ***");
    }
  }
}

void print_alias_types() {
  Compile* C = Compile::current();
  tty->print_cr("--- Alias types, AliasIdxBot .. %d", C->num_alias_types()-1);
  for (int idx = Compile::AliasIdxBot; idx < C->num_alias_types(); idx++) {
    C->alias_type(idx)->print_on(tty);
    tty->cr();
  }
}
#endif


//----------------------------probe_alias_cache--------------------------------
Compile::AliasCacheEntry* Compile::probe_alias_cache(const TypePtr* adr_type) {
  intptr_t key = (intptr_t) adr_type;
  key ^= key >> logAliasCacheSize;
  return &_alias_cache[key & right_n_bits(logAliasCacheSize)];
}


//-----------------------------grow_alias_types--------------------------------
void Compile::grow_alias_types() {
  const int old_ats  = _max_alias_types; // how many before?
  const int new_ats  = old_ats;          // how many more?
  const int grow_ats = old_ats+new_ats;  // how many now?
  _max_alias_types = grow_ats;
  _alias_types =  REALLOC_ARENA_ARRAY(comp_arena(), AliasType*, _alias_types, old_ats, grow_ats);
  AliasType* ats =    NEW_ARENA_ARRAY(comp_arena(), AliasType, new_ats);
  Copy::zero_to_bytes(ats, sizeof(AliasType)*new_ats);
  for (int i = 0; i < new_ats; i++)  _alias_types[old_ats+i] = &ats[i];
}


//--------------------------------find_alias_type------------------------------
Compile::AliasType* Compile::find_alias_type(const TypePtr* adr_type, bool no_create, ciField* original_field, bool uncached) {
  if (_AliasLevel == 0)
    return alias_type(AliasIdxBot);

  AliasCacheEntry* ace = NULL;
  if (!uncached) {
    ace = probe_alias_cache(adr_type);
    if (ace->_adr_type == adr_type) {
      return alias_type(ace->_index);
    }
  }

  // Handle special cases.
  if (adr_type == NULL)             return alias_type(AliasIdxTop);
  if (adr_type == TypePtr::BOTTOM)  return alias_type(AliasIdxBot);

  // Do it the slow way.
  const TypePtr* flat = flatten_alias_type(adr_type);

#ifdef ASSERT
  {
    ResourceMark rm;
    assert(flat == flatten_alias_type(flat), "not idempotent: adr_type = %s; flat = %s => %s",
           Type::str(adr_type), Type::str(flat), Type::str(flatten_alias_type(flat)));
    assert(flat != TypePtr::BOTTOM, "cannot alias-analyze an untyped ptr: adr_type = %s",
           Type::str(adr_type));
    if (flat->isa_oopptr() && !flat->isa_klassptr()) {
      const TypeOopPtr* foop = flat->is_oopptr();
      // Scalarizable allocations have exact klass always.
      bool exact = !foop->klass_is_exact() || foop->is_known_instance();
      const TypePtr* xoop = foop->cast_to_exactness(exact)->is_ptr();
      assert(foop == flatten_alias_type(xoop), "exactness must not affect alias type: foop = %s; xoop = %s",
             Type::str(foop), Type::str(xoop));
    }
  }
#endif

  int idx = AliasIdxTop;
  for (int i = 0; i < num_alias_types(); i++) {
    if (alias_type(i)->adr_type() == flat) {
      idx = i;
      break;
    }
  }

  if (idx == AliasIdxTop) {
    if (no_create)  return NULL;
    // Grow the array if necessary.
    if (_num_alias_types == _max_alias_types)  grow_alias_types();
    // Add a new alias type.
    idx = _num_alias_types++;
    _alias_types[idx]->Init(idx, flat);
    if (flat == TypeInstPtr::KLASS)  alias_type(idx)->set_rewritable(false);
    if (flat == TypeAryPtr::RANGE)   alias_type(idx)->set_rewritable(false);
    if (flat->isa_instptr()) {
      if (flat->offset() == java_lang_Class::klass_offset()
          && flat->is_instptr()->klass() == env()->Class_klass())
        alias_type(idx)->set_rewritable(false);
    }
    ciField* field = NULL;
    if (flat->isa_aryptr()) {
#ifdef ASSERT
      const int header_size_min  = arrayOopDesc::base_offset_in_bytes(T_BYTE);
      // (T_BYTE has the weakest alignment and size restrictions...)
      assert(flat->offset() < header_size_min, "array body reference must be OffsetBot");
#endif
      const Type* elemtype = flat->is_aryptr()->elem();
      if (flat->offset() == TypePtr::OffsetBot) {
        alias_type(idx)->set_element(elemtype);
      }
      int field_offset = flat->is_aryptr()->field_offset().get();
      if (elemtype->isa_inlinetype() &&
          field_offset != Type::OffsetBot) {
        ciInlineKlass* vk = elemtype->inline_klass();
        field_offset += vk->first_field_offset();
        field = vk->get_field_by_offset(field_offset, false);
      }
    }
    if (flat->isa_klassptr()) {
      if (flat->offset() == in_bytes(Klass::super_check_offset_offset()))
        alias_type(idx)->set_rewritable(false);
      if (flat->offset() == in_bytes(Klass::modifier_flags_offset()))
        alias_type(idx)->set_rewritable(false);
      if (flat->offset() == in_bytes(Klass::access_flags_offset()))
        alias_type(idx)->set_rewritable(false);
      if (flat->offset() == in_bytes(Klass::java_mirror_offset()))
        alias_type(idx)->set_rewritable(false);
      if (flat->offset() == in_bytes(Klass::layout_helper_offset()))
        alias_type(idx)->set_rewritable(false);
      if (flat->offset() == in_bytes(Klass::secondary_super_cache_offset()))
        alias_type(idx)->set_rewritable(false);
    }
    // %%% (We would like to finalize JavaThread::threadObj_offset(),
    // but the base pointer type is not distinctive enough to identify
    // references into JavaThread.)

    // Check for final fields.
    const TypeInstPtr* tinst = flat->isa_instptr();
    if (tinst && tinst->offset() >= instanceOopDesc::base_offset_in_bytes()) {
      if (tinst->const_oop() != NULL &&
          tinst->klass() == ciEnv::current()->Class_klass() &&
          tinst->offset() >= (tinst->klass()->as_instance_klass()->layout_helper_size_in_bytes())) {
        // static field
        ciInstanceKlass* k = tinst->const_oop()->as_instance()->java_lang_Class_klass()->as_instance_klass();
        field = k->get_field_by_offset(tinst->offset(), true);
      } else if (tinst->klass()->is_inlinetype()) {
        // Inline type field
        ciInlineKlass* vk = tinst->inline_klass();
        field = vk->get_field_by_offset(tinst->offset(), false);
      } else {
        ciInstanceKlass* k = tinst->klass()->as_instance_klass();
        field = k->get_field_by_offset(tinst->offset(), false);
      }
    }
    assert(field == NULL ||
           original_field == NULL ||
           (field->holder() == original_field->holder() &&
            field->offset() == original_field->offset() &&
            field->is_static() == original_field->is_static()), "wrong field?");
    // Set field() and is_rewritable() attributes.
    if (field != NULL) {
      alias_type(idx)->set_field(field);
      if (flat->isa_aryptr()) {
        // Fields of flat arrays are rewritable although they are declared final
        assert(flat->is_aryptr()->is_flat(), "must be a flat array");
        alias_type(idx)->set_rewritable(true);
      }
    }
  }

  // Fill the cache for next time.
  if (!uncached) {
    ace->_adr_type = adr_type;
    ace->_index    = idx;
    assert(alias_type(adr_type) == alias_type(idx),  "type must be installed");

    // Might as well try to fill the cache for the flattened version, too.
    AliasCacheEntry* face = probe_alias_cache(flat);
    if (face->_adr_type == NULL) {
      face->_adr_type = flat;
      face->_index    = idx;
      assert(alias_type(flat) == alias_type(idx), "flat type must work too");
    }
  }

  return alias_type(idx);
}


Compile::AliasType* Compile::alias_type(ciField* field) {
  const TypeOopPtr* t;
  if (field->is_static())
    t = TypeInstPtr::make(field->holder()->java_mirror());
  else
    t = TypeOopPtr::make_from_klass_raw(field->holder());
  AliasType* atp = alias_type(t->add_offset(field->offset_in_bytes()), field);
  assert((field->is_final() || field->is_stable()) == !atp->is_rewritable(), "must get the rewritable bits correct");
  return atp;
}


//------------------------------have_alias_type--------------------------------
bool Compile::have_alias_type(const TypePtr* adr_type) {
  AliasCacheEntry* ace = probe_alias_cache(adr_type);
  if (ace->_adr_type == adr_type) {
    return true;
  }

  // Handle special cases.
  if (adr_type == NULL)             return true;
  if (adr_type == TypePtr::BOTTOM)  return true;

  return find_alias_type(adr_type, true, NULL) != NULL;
}

//-----------------------------must_alias--------------------------------------
// True if all values of the given address type are in the given alias category.
bool Compile::must_alias(const TypePtr* adr_type, int alias_idx) {
  if (alias_idx == AliasIdxBot)         return true;  // the universal category
  if (adr_type == NULL)                 return true;  // NULL serves as TypePtr::TOP
  if (alias_idx == AliasIdxTop)         return false; // the empty category
  if (adr_type->base() == Type::AnyPtr) return false; // TypePtr::BOTTOM or its twins

  // the only remaining possible overlap is identity
  int adr_idx = get_alias_index(adr_type);
  assert(adr_idx != AliasIdxBot && adr_idx != AliasIdxTop, "");
  assert(adr_idx == alias_idx ||
         (alias_type(alias_idx)->adr_type() != TypeOopPtr::BOTTOM
          && adr_type                       != TypeOopPtr::BOTTOM),
         "should not be testing for overlap with an unsafe pointer");
  return adr_idx == alias_idx;
}

//------------------------------can_alias--------------------------------------
// True if any values of the given address type are in the given alias category.
bool Compile::can_alias(const TypePtr* adr_type, int alias_idx) {
  if (alias_idx == AliasIdxTop)         return false; // the empty category
  if (adr_type == NULL)                 return false; // NULL serves as TypePtr::TOP
  // Known instance doesn't alias with bottom memory
  if (alias_idx == AliasIdxBot)         return !adr_type->is_known_instance();                   // the universal category
  if (adr_type->base() == Type::AnyPtr) return !C->get_adr_type(alias_idx)->is_known_instance(); // TypePtr::BOTTOM or its twins

  // the only remaining possible overlap is identity
  int adr_idx = get_alias_index(adr_type);
  assert(adr_idx != AliasIdxBot && adr_idx != AliasIdxTop, "");
  return adr_idx == alias_idx;
}

//---------------------cleanup_loop_predicates-----------------------
// Remove the opaque nodes that protect the predicates so that all unused
// checks and uncommon_traps will be eliminated from the ideal graph
void Compile::cleanup_loop_predicates(PhaseIterGVN &igvn) {
  if (predicate_count()==0) return;
  for (int i = predicate_count(); i > 0; i--) {
    Node * n = predicate_opaque1_node(i-1);
    assert(n->Opcode() == Op_Opaque1, "must be");
    igvn.replace_node(n, n->in(1));
  }
  assert(predicate_count()==0, "should be clean!");
}

void Compile::record_for_post_loop_opts_igvn(Node* n) {
  if (!n->for_post_loop_opts_igvn()) {
    assert(!_for_post_loop_igvn.contains(n), "duplicate");
    n->add_flag(Node::NodeFlags::Flag_for_post_loop_opts_igvn);
    _for_post_loop_igvn.append(n);
  }
}

void Compile::remove_from_post_loop_opts_igvn(Node* n) {
  n->remove_flag(Node::NodeFlags::Flag_for_post_loop_opts_igvn);
  _for_post_loop_igvn.remove(n);
}

void Compile::process_for_post_loop_opts_igvn(PhaseIterGVN& igvn) {
  // Verify that all previous optimizations produced a valid graph
  // at least to this point, even if no loop optimizations were done.
  PhaseIdealLoop::verify(igvn);

  C->set_post_loop_opts_phase(); // no more loop opts allowed

  assert(!C->major_progress(), "not cleared");

  if (_for_post_loop_igvn.length() > 0) {
    while (_for_post_loop_igvn.length() > 0) {
      Node* n = _for_post_loop_igvn.pop();
      n->remove_flag(Node::NodeFlags::Flag_for_post_loop_opts_igvn);
      igvn._worklist.push(n);
    }
    igvn.optimize();
    assert(_for_post_loop_igvn.length() == 0, "no more delayed nodes allowed");

    // Sometimes IGVN sets major progress (e.g., when processing loop nodes).
    if (C->major_progress()) {
      C->clear_major_progress(); // ensure that major progress is now clear
    }
  }
}

void Compile::add_inline_type(Node* n) {
  assert(n->is_InlineTypeBase(), "unexpected node");
  _inline_type_nodes.push(n);
}

void Compile::remove_inline_type(Node* n) {
  assert(n->is_InlineTypeBase(), "unexpected node");
  if (_inline_type_nodes.contains(n)) {
    _inline_type_nodes.remove(n);
  }
}

// Does the return value keep otherwise useless inline type allocations alive?
static bool return_val_keeps_allocations_alive(Node* ret_val) {
  ResourceMark rm;
  Unique_Node_List wq;
  wq.push(ret_val);
  bool some_allocations = false;
  for (uint i = 0; i < wq.size(); i++) {
    Node* n = wq.at(i);
    assert(!n->is_InlineType(), "chain of inline type nodes");
    if (n->outcnt() > 1) {
      // Some other use for the allocation
      return false;
    } else if (n->is_InlineTypePtr()) {
      wq.push(n->in(1));
    } else if (n->is_Phi()) {
      for (uint j = 1; j < n->req(); j++) {
        wq.push(n->in(j));
      }
    } else if (n->is_CheckCastPP() &&
               n->in(1)->is_Proj() &&
               n->in(1)->in(0)->is_Allocate()) {
      some_allocations = true;
    }
  }
  return some_allocations;
}

void Compile::process_inline_types(PhaseIterGVN &igvn, bool remove) {
  // Make sure that the return value does not keep an otherwise unused allocation alive
  if (tf()->returns_inline_type_as_fields()) {
    Node* ret = NULL;
    for (uint i = 1; i < root()->req(); i++) {
      Node* in = root()->in(i);
      if (in->Opcode() == Op_Return) {
        assert(ret == NULL, "only one return");
        ret = in;
      }
    }
    if (ret != NULL) {
      Node* ret_val = ret->in(TypeFunc::Parms);
      if (igvn.type(ret_val)->isa_oopptr() &&
          return_val_keeps_allocations_alive(ret_val)) {
        igvn.replace_input_of(ret, TypeFunc::Parms, InlineTypeNode::tagged_klass(igvn.type(ret_val)->inline_klass(), igvn));
        assert(ret_val->outcnt() == 0, "should be dead now");
        igvn.remove_dead_node(ret_val);
      }
    }
  }
  if (_inline_type_nodes.length() == 0) {
    return;
  }
  if (remove) {
    // Remove inline type nodes
    while (_inline_type_nodes.length() > 0) {
      InlineTypeBaseNode* vt = _inline_type_nodes.pop()->as_InlineTypeBase();
      if (vt->outcnt() == 0) {
        igvn.remove_dead_node(vt);
      } else if (vt->is_InlineTypePtr()) {
        igvn.replace_node(vt, vt->get_oop());
      } else {
        // Check if any users are blackholes. If so, rewrite them to use either the
        // allocated buffer, or individual components, instead of the inline type node
        // that goes away.
        for (DUIterator i = vt->outs(); vt->has_out(i); i++) {
          if (vt->out(i)->is_Blackhole()) {
            BlackholeNode* bh = vt->out(i)->as_Blackhole();

            // Unlink the old input
            int idx = bh->find_edge(vt);
            assert(idx != -1, "The edge should be there");
            bh->del_req(idx);
            --i;

            if (vt->is_allocated(&igvn)) {
              // Already has the allocated instance, blackhole that
              bh->add_req(vt->get_oop());
            } else {
              // Not allocated yet, blackhole the components
              for (uint c = 0; c < vt->field_count(); c++) {
                bh->add_req(vt->field_value(c));
              }
            }

            // Node modified, record for IGVN
            igvn.record_for_igvn(bh);
          }
        }

#ifdef ASSERT
        for (DUIterator_Fast imax, i = vt->fast_outs(imax); i < imax; i++) {
          assert(vt->fast_out(i)->is_InlineTypeBase(), "Unexpected inline type user");
        }
#endif
        igvn.replace_node(vt, igvn.C->top());
      }
    }
  } else {
    // Give inline types a chance to be scalarized in safepoints
    // Delay this until all inlining is over to avoid getting inconsistent debug info
    set_scalarize_in_safepoints(true);
    for (int i = _inline_type_nodes.length()-1; i >= 0; i--) {
      igvn._worklist.push(_inline_type_nodes.at(i));
    }
  }
  igvn.optimize();
}

void Compile::adjust_flattened_array_access_aliases(PhaseIterGVN& igvn) {
  if (!_has_flattened_accesses) {
    return;
  }
  // Initially, all flattened array accesses share the same slice to
  // keep dependencies with Object[] array accesses (that could be
  // to a flattened array) correct. We're done with parsing so we
  // now know all flattened array accesses in this compile
  // unit. Let's move flattened array accesses to their own slice,
  // one per element field. This should help memory access
  // optimizations.
  ResourceMark rm;
  Unique_Node_List wq;
  wq.push(root());

  Node_List mergememnodes;
  Node_List memnodes;

  // Alias index currently shared by all flattened memory accesses
  int index = get_alias_index(TypeAryPtr::INLINES);

  // Find MergeMem nodes and flattened array accesses
  for (uint i = 0; i < wq.size(); i++) {
    Node* n = wq.at(i);
    if (n->is_Mem()) {
      const TypePtr* adr_type = NULL;
      if (n->Opcode() == Op_StoreCM) {
        adr_type = get_adr_type(get_alias_index(n->in(MemNode::OopStore)->adr_type()));
      } else {
        adr_type = get_adr_type(get_alias_index(n->adr_type()));
      }
      if (adr_type == TypeAryPtr::INLINES) {
        memnodes.push(n);
      }
    } else if (n->is_MergeMem()) {
      MergeMemNode* mm = n->as_MergeMem();
      if (mm->memory_at(index) != mm->base_memory()) {
        mergememnodes.push(n);
      }
    }
    for (uint j = 0; j < n->req(); j++) {
      Node* m = n->in(j);
      if (m != NULL) {
        wq.push(m);
      }
    }
  }

  if (memnodes.size() > 0) {
    _flattened_accesses_share_alias = false;

    // We are going to change the slice for the flattened array
    // accesses so we need to clear the cache entries that refer to
    // them.
    for (uint i = 0; i < AliasCacheSize; i++) {
      AliasCacheEntry* ace = &_alias_cache[i];
      if (ace->_adr_type != NULL &&
          ace->_adr_type->isa_aryptr() &&
          ace->_adr_type->is_aryptr()->is_flat()) {
        ace->_adr_type = NULL;
        ace->_index = (i != 0) ? 0 : AliasIdxTop; // Make sure the NULL adr_type resolves to AliasIdxTop
      }
    }

    // Find what aliases we are going to add
    int start_alias = num_alias_types()-1;
    int stop_alias = 0;

    for (uint i = 0; i < memnodes.size(); i++) {
      Node* m = memnodes.at(i);
      const TypePtr* adr_type = NULL;
      if (m->Opcode() == Op_StoreCM) {
        adr_type = m->in(MemNode::OopStore)->adr_type();
        if (adr_type != TypeAryPtr::INLINES) {
          // store was optimized out and we lost track of the adr_type
          Node* clone = new StoreCMNode(m->in(MemNode::Control), m->in(MemNode::Memory), m->in(MemNode::Address),
                                        m->adr_type(), m->in(MemNode::ValueIn), m->in(MemNode::OopStore),
                                        get_alias_index(adr_type));
          igvn.register_new_node_with_optimizer(clone);
          igvn.replace_node(m, clone);
        }
      } else {
        adr_type = m->adr_type();
#ifdef ASSERT
        m->as_Mem()->set_adr_type(adr_type);
#endif
      }
      int idx = get_alias_index(adr_type);
      start_alias = MIN2(start_alias, idx);
      stop_alias = MAX2(stop_alias, idx);
    }

    assert(stop_alias >= start_alias, "should have expanded aliases");

    Node_Stack stack(0);
#ifdef ASSERT
    VectorSet seen(Thread::current()->resource_area());
#endif
    // Now let's fix the memory graph so each flattened array access
    // is moved to the right slice. Start from the MergeMem nodes.
    uint last = unique();
    for (uint i = 0; i < mergememnodes.size(); i++) {
      MergeMemNode* current = mergememnodes.at(i)->as_MergeMem();
      Node* n = current->memory_at(index);
      MergeMemNode* mm = NULL;
      do {
        // Follow memory edges through memory accesses, phis and
        // narrow membars and push nodes on the stack. Once we hit
        // bottom memory, we pop element off the stack one at a
        // time, in reverse order, and move them to the right slice
        // by changing their memory edges.
        if ((n->is_Phi() && n->adr_type() != TypePtr::BOTTOM) || n->is_Mem() || n->adr_type() == TypeAryPtr::INLINES) {
          assert(!seen.test_set(n->_idx), "");
          // Uses (a load for instance) will need to be moved to the
          // right slice as well and will get a new memory state
          // that we don't know yet. The use could also be the
          // backedge of a loop. We put a place holder node between
          // the memory node and its uses. We replace that place
          // holder with the correct memory state once we know it,
          // i.e. when nodes are popped off the stack. Using the
          // place holder make the logic work in the presence of
          // loops.
          if (n->outcnt() > 1) {
            Node* place_holder = NULL;
            assert(!n->has_out_with(Op_Node), "");
            for (DUIterator k = n->outs(); n->has_out(k); k++) {
              Node* u = n->out(k);
              if (u != current && u->_idx < last) {
                bool success = false;
                for (uint l = 0; l < u->req(); l++) {
                  if (!stack.is_empty() && u == stack.node() && l == stack.index()) {
                    continue;
                  }
                  Node* in = u->in(l);
                  if (in == n) {
                    if (place_holder == NULL) {
                      place_holder = new Node(1);
                      place_holder->init_req(0, n);
                    }
                    igvn.replace_input_of(u, l, place_holder);
                    success = true;
                  }
                }
                if (success) {
                  --k;
                }
              }
            }
          }
          if (n->is_Phi()) {
            stack.push(n, 1);
            n = n->in(1);
          } else if (n->is_Mem()) {
            stack.push(n, n->req());
            n = n->in(MemNode::Memory);
          } else {
            assert(n->is_Proj() && n->in(0)->Opcode() == Op_MemBarCPUOrder, "");
            stack.push(n, n->req());
            n = n->in(0)->in(TypeFunc::Memory);
          }
        } else {
          assert(n->adr_type() == TypePtr::BOTTOM || (n->Opcode() == Op_Node && n->_idx >= last) || (n->is_Proj() && n->in(0)->is_Initialize()), "");
          // Build a new MergeMem node to carry the new memory state
          // as we build it. IGVN should fold extraneous MergeMem
          // nodes.
          mm = MergeMemNode::make(n);
          igvn.register_new_node_with_optimizer(mm);
          while (stack.size() > 0) {
            Node* m = stack.node();
            uint idx = stack.index();
            if (m->is_Mem()) {
              // Move memory node to its new slice
              const TypePtr* adr_type = m->adr_type();
              int alias = get_alias_index(adr_type);
              Node* prev = mm->memory_at(alias);
              igvn.replace_input_of(m, MemNode::Memory, prev);
              mm->set_memory_at(alias, m);
            } else if (m->is_Phi()) {
              // We need as many new phis as there are new aliases
              igvn.replace_input_of(m, idx, mm);
              if (idx == m->req()-1) {
                Node* r = m->in(0);
                for (uint j = (uint)start_alias; j <= (uint)stop_alias; j++) {
                  const Type* adr_type = get_adr_type(j);
                  if (!adr_type->isa_aryptr() || !adr_type->is_aryptr()->is_flat() || j == (uint)index) {
                    continue;
                  }
                  Node* phi = new PhiNode(r, Type::MEMORY, get_adr_type(j));
                  igvn.register_new_node_with_optimizer(phi);
                  for (uint k = 1; k < m->req(); k++) {
                    phi->init_req(k, m->in(k)->as_MergeMem()->memory_at(j));
                  }
                  mm->set_memory_at(j, phi);
                }
                Node* base_phi = new PhiNode(r, Type::MEMORY, TypePtr::BOTTOM);
                igvn.register_new_node_with_optimizer(base_phi);
                for (uint k = 1; k < m->req(); k++) {
                  base_phi->init_req(k, m->in(k)->as_MergeMem()->base_memory());
                }
                mm->set_base_memory(base_phi);
              }
            } else {
              // This is a MemBarCPUOrder node from
              // Parse::array_load()/Parse::array_store(), in the
              // branch that handles flattened arrays hidden under
              // an Object[] array. We also need one new membar per
              // new alias to keep the unknown access that the
              // membars protect properly ordered with accesses to
              // known flattened array.
              assert(m->is_Proj(), "projection expected");
              Node* ctrl = m->in(0)->in(TypeFunc::Control);
              igvn.replace_input_of(m->in(0), TypeFunc::Control, top());
              for (uint j = (uint)start_alias; j <= (uint)stop_alias; j++) {
                const Type* adr_type = get_adr_type(j);
                if (!adr_type->isa_aryptr() || !adr_type->is_aryptr()->is_flat() || j == (uint)index) {
                  continue;
                }
                MemBarNode* mb = new MemBarCPUOrderNode(this, j, NULL);
                igvn.register_new_node_with_optimizer(mb);
                Node* mem = mm->memory_at(j);
                mb->init_req(TypeFunc::Control, ctrl);
                mb->init_req(TypeFunc::Memory, mem);
                ctrl = new ProjNode(mb, TypeFunc::Control);
                igvn.register_new_node_with_optimizer(ctrl);
                mem = new ProjNode(mb, TypeFunc::Memory);
                igvn.register_new_node_with_optimizer(mem);
                mm->set_memory_at(j, mem);
              }
              igvn.replace_node(m->in(0)->as_Multi()->proj_out(TypeFunc::Control), ctrl);
            }
            if (idx < m->req()-1) {
              idx += 1;
              stack.set_index(idx);
              n = m->in(idx);
              break;
            }
            // Take care of place holder nodes
            if (m->has_out_with(Op_Node)) {
              Node* place_holder = m->find_out_with(Op_Node);
              if (place_holder != NULL) {
                Node* mm_clone = mm->clone();
                igvn.register_new_node_with_optimizer(mm_clone);
                Node* hook = new Node(1);
                hook->init_req(0, mm);
                igvn.replace_node(place_holder, mm_clone);
                hook->destruct(&igvn);
              }
              assert(!m->has_out_with(Op_Node), "place holder should be gone now");
            }
            stack.pop();
          }
        }
      } while(stack.size() > 0);
      // Fix the memory state at the MergeMem we started from
      igvn.rehash_node_delayed(current);
      for (uint j = (uint)start_alias; j <= (uint)stop_alias; j++) {
        const Type* adr_type = get_adr_type(j);
        if (!adr_type->isa_aryptr() || !adr_type->is_aryptr()->is_flat()) {
          continue;
        }
        current->set_memory_at(j, mm);
      }
      current->set_memory_at(index, current->base_memory());
    }
    igvn.optimize();
  }
  print_method(PHASE_SPLIT_INLINES_ARRAY, 2);
#ifdef ASSERT
  if (!_flattened_accesses_share_alias) {
    wq.clear();
    wq.push(root());
    for (uint i = 0; i < wq.size(); i++) {
      Node* n = wq.at(i);
      assert(n->adr_type() != TypeAryPtr::INLINES, "should have been removed from the graph");
      for (uint j = 0; j < n->req(); j++) {
        Node* m = n->in(j);
        if (m != NULL) {
          wq.push(m);
        }
      }
    }
  }
#endif
}


// StringOpts and late inlining of string methods
void Compile::inline_string_calls(bool parse_time) {
  {
    // remove useless nodes to make the usage analysis simpler
    ResourceMark rm;
    PhaseRemoveUseless pru(initial_gvn(), for_igvn());
  }

  {
    ResourceMark rm;
    print_method(PHASE_BEFORE_STRINGOPTS, 3);
    PhaseStringOpts pso(initial_gvn(), for_igvn());
    print_method(PHASE_AFTER_STRINGOPTS, 3);
  }

  // now inline anything that we skipped the first time around
  if (!parse_time) {
    _late_inlines_pos = _late_inlines.length();
  }

  while (_string_late_inlines.length() > 0) {
    CallGenerator* cg = _string_late_inlines.pop();
    cg->do_late_inline();
    if (failing())  return;
  }
  _string_late_inlines.trunc_to(0);
}

// Late inlining of boxing methods
void Compile::inline_boxing_calls(PhaseIterGVN& igvn) {
  if (_boxing_late_inlines.length() > 0) {
    assert(has_boxed_value(), "inconsistent");

    PhaseGVN* gvn = initial_gvn();
    set_inlining_incrementally(true);

    assert( igvn._worklist.size() == 0, "should be done with igvn" );
    for_igvn()->clear();
    gvn->replace_with(&igvn);

    _late_inlines_pos = _late_inlines.length();

    while (_boxing_late_inlines.length() > 0) {
      CallGenerator* cg = _boxing_late_inlines.pop();
      cg->do_late_inline();
      if (failing())  return;
    }
    _boxing_late_inlines.trunc_to(0);

    inline_incrementally_cleanup(igvn);

    set_inlining_incrementally(false);
  }
}

bool Compile::inline_incrementally_one() {
  assert(IncrementalInline, "incremental inlining should be on");

  TracePhase tp("incrementalInline_inline", &timers[_t_incrInline_inline]);

  set_inlining_progress(false);
  set_do_cleanup(false);

  for (int i = 0; i < _late_inlines.length(); i++) {
    _late_inlines_pos = i+1;
    CallGenerator* cg = _late_inlines.at(i);
    bool does_dispatch = cg->is_virtual_late_inline() || cg->is_mh_late_inline();
    if (inlining_incrementally() || does_dispatch) { // a call can be either inlined or strength-reduced to a direct call
      cg->do_late_inline();
      assert(_late_inlines.at(i) == cg, "no insertions before current position allowed");
      if (failing()) {
        return false;
      } else if (inlining_progress()) {
        _late_inlines_pos = i+1; // restore the position in case new elements were inserted
        print_method(PHASE_INCREMENTAL_INLINE_STEP, cg->call_node(), 3);
        break; // process one call site at a time
      }
    } else {
      // Ignore late inline direct calls when inlining is not allowed.
      // They are left in the late inline list when node budget is exhausted until the list is fully drained.
    }
  }
  // Remove processed elements.
  _late_inlines.remove_till(_late_inlines_pos);
  _late_inlines_pos = 0;

  assert(inlining_progress() || _late_inlines.length() == 0, "no progress");

  bool needs_cleanup = do_cleanup() || over_inlining_cutoff();

  set_inlining_progress(false);
  set_do_cleanup(false);

  bool force_cleanup = directive()->IncrementalInlineForceCleanupOption;
  return (_late_inlines.length() > 0) && !needs_cleanup && !force_cleanup;
}

void Compile::inline_incrementally_cleanup(PhaseIterGVN& igvn) {
  {
    TracePhase tp("incrementalInline_pru", &timers[_t_incrInline_pru]);
    ResourceMark rm;
    PhaseRemoveUseless pru(initial_gvn(), for_igvn());
  }
  {
    TracePhase tp("incrementalInline_igvn", &timers[_t_incrInline_igvn]);
    igvn = PhaseIterGVN(initial_gvn());
    igvn.optimize();
  }
  print_method(PHASE_INCREMENTAL_INLINE_CLEANUP, 3);
}

// Perform incremental inlining until bound on number of live nodes is reached
void Compile::inline_incrementally(PhaseIterGVN& igvn) {
  TracePhase tp("incrementalInline", &timers[_t_incrInline]);

  set_inlining_incrementally(true);
  uint low_live_nodes = 0;

  while (_late_inlines.length() > 0) {
    if (live_nodes() > (uint)LiveNodeCountInliningCutoff) {
      if (low_live_nodes < (uint)LiveNodeCountInliningCutoff * 8 / 10) {
        TracePhase tp("incrementalInline_ideal", &timers[_t_incrInline_ideal]);
        // PhaseIdealLoop is expensive so we only try it once we are
        // out of live nodes and we only try it again if the previous
        // helped got the number of nodes down significantly
        PhaseIdealLoop::optimize(igvn, LoopOptsNone);
        if (failing())  return;
        low_live_nodes = live_nodes();
        _major_progress = true;
      }

      if (live_nodes() > (uint)LiveNodeCountInliningCutoff) {
        bool do_print_inlining = print_inlining() || print_intrinsics();
        if (do_print_inlining || log() != NULL) {
          // Print inlining message for candidates that we couldn't inline for lack of space.
          for (int i = 0; i < _late_inlines.length(); i++) {
            CallGenerator* cg = _late_inlines.at(i);
            const char* msg = "live nodes > LiveNodeCountInliningCutoff";
            if (do_print_inlining) {
              cg->print_inlining_late(msg);
            }
            log_late_inline_failure(cg, msg);
          }
        }
        break; // finish
      }
    }

    for_igvn()->clear();
    initial_gvn()->replace_with(&igvn);

    while (inline_incrementally_one()) {
      assert(!failing(), "inconsistent");
    }
    if (failing())  return;

    inline_incrementally_cleanup(igvn);

    print_method(PHASE_INCREMENTAL_INLINE_STEP, 3);

    if (failing())  return;

    if (_late_inlines.length() == 0) {
      break; // no more progress
    }
  }
  assert( igvn._worklist.size() == 0, "should be done with igvn" );

  if (_string_late_inlines.length() > 0) {
    assert(has_stringbuilder(), "inconsistent");
    for_igvn()->clear();
    initial_gvn()->replace_with(&igvn);

    inline_string_calls(false);

    if (failing())  return;

    inline_incrementally_cleanup(igvn);
  }

  set_inlining_incrementally(false);
}

void Compile::process_late_inline_calls_no_inline(PhaseIterGVN& igvn) {
  // "inlining_incrementally() == false" is used to signal that no inlining is allowed
  // (see LateInlineVirtualCallGenerator::do_late_inline_check() for details).
  // Tracking and verification of modified nodes is disabled by setting "_modified_nodes == NULL"
  // as if "inlining_incrementally() == true" were set.
  assert(inlining_incrementally() == false, "not allowed");
#ifdef ASSERT
  Unique_Node_List* modified_nodes = _modified_nodes;
  _modified_nodes = NULL;
#endif
  assert(_late_inlines.length() > 0, "sanity");

  while (_late_inlines.length() > 0) {
    for_igvn()->clear();
    initial_gvn()->replace_with(&igvn);

    while (inline_incrementally_one()) {
      assert(!failing(), "inconsistent");
    }
    if (failing())  return;

    inline_incrementally_cleanup(igvn);
  }
  DEBUG_ONLY( _modified_nodes = modified_nodes; )
}

bool Compile::optimize_loops(PhaseIterGVN& igvn, LoopOptsMode mode) {
  if (_loop_opts_cnt > 0) {
    debug_only( int cnt = 0; );
    while (major_progress() && (_loop_opts_cnt > 0)) {
      TracePhase tp("idealLoop", &timers[_t_idealLoop]);
      assert( cnt++ < 40, "infinite cycle in loop optimization" );
      PhaseIdealLoop::optimize(igvn, mode);
      _loop_opts_cnt--;
      if (failing())  return false;
      if (major_progress()) print_method(PHASE_PHASEIDEALLOOP_ITERATIONS, 2);
    }
  }
  return true;
}

// Remove edges from "root" to each SafePoint at a backward branch.
// They were inserted during parsing (see add_safepoint()) to make
// infinite loops without calls or exceptions visible to root, i.e.,
// useful.
void Compile::remove_root_to_sfpts_edges(PhaseIterGVN& igvn) {
  Node *r = root();
  if (r != NULL) {
    for (uint i = r->req(); i < r->len(); ++i) {
      Node *n = r->in(i);
      if (n != NULL && n->is_SafePoint()) {
        r->rm_prec(i);
        if (n->outcnt() == 0) {
          igvn.remove_dead_node(n);
        }
        --i;
      }
    }
    // Parsing may have added top inputs to the root node (Path
    // leading to the Halt node proven dead). Make sure we get a
    // chance to clean them up.
    igvn._worklist.push(r);
    igvn.optimize();
  }
}

//------------------------------Optimize---------------------------------------
// Given a graph, optimize it.
void Compile::Optimize() {
  TracePhase tp("optimizer", &timers[_t_optimizer]);

#ifndef PRODUCT
  if (env()->break_at_compile()) {
    BREAKPOINT;
  }

#endif

  BarrierSetC2* bs = BarrierSet::barrier_set()->barrier_set_c2();
#ifdef ASSERT
  bs->verify_gc_barriers(this, BarrierSetC2::BeforeOptimize);
#endif

  ResourceMark rm;

  print_inlining_reinit();

  NOT_PRODUCT( verify_graph_edges(); )

  print_method(PHASE_AFTER_PARSING);

 {
  // Iterative Global Value Numbering, including ideal transforms
  // Initialize IterGVN with types and values from parse-time GVN
  PhaseIterGVN igvn(initial_gvn());
#ifdef ASSERT
  _modified_nodes = new (comp_arena()) Unique_Node_List(comp_arena());
#endif
  {
    TracePhase tp("iterGVN", &timers[_t_iterGVN]);
    igvn.optimize();
  }

  if (failing())  return;

  print_method(PHASE_ITER_GVN1, 2);

  inline_incrementally(igvn);

  print_method(PHASE_INCREMENTAL_INLINE, 2);

  if (failing())  return;

  if (eliminate_boxing()) {
    // Inline valueOf() methods now.
    inline_boxing_calls(igvn);

    if (AlwaysIncrementalInline) {
      inline_incrementally(igvn);
    }

    print_method(PHASE_INCREMENTAL_BOXING_INLINE, 2);

    if (failing())  return;
  }

  // Remove the speculative part of types and clean up the graph from
  // the extra CastPP nodes whose only purpose is to carry them. Do
  // that early so that optimizations are not disrupted by the extra
  // CastPP nodes.
  remove_speculative_types(igvn);

  // No more new expensive nodes will be added to the list from here
  // so keep only the actual candidates for optimizations.
  cleanup_expensive_nodes(igvn);

  assert(EnableVectorSupport || !has_vbox_nodes(), "sanity");
  if (EnableVectorSupport && has_vbox_nodes()) {
    TracePhase tp("", &timers[_t_vector]);
    PhaseVector pv(igvn);
    pv.optimize_vector_boxes();

    print_method(PHASE_ITER_GVN_AFTER_VECTOR, 2);
  }
  assert(!has_vbox_nodes(), "sanity");

  if (!failing() && RenumberLiveNodes && live_nodes() + NodeLimitFudgeFactor < unique()) {
    Compile::TracePhase tp("", &timers[_t_renumberLive]);
    initial_gvn()->replace_with(&igvn);
    for_igvn()->clear();
    Unique_Node_List new_worklist(C->comp_arena());
    {
      ResourceMark rm;
      PhaseRenumberLive prl = PhaseRenumberLive(initial_gvn(), for_igvn(), &new_worklist);
    }
    Unique_Node_List* save_for_igvn = for_igvn();
    set_for_igvn(&new_worklist);
    igvn = PhaseIterGVN(initial_gvn());
    igvn.optimize();
    set_for_igvn(save_for_igvn);
  }

  // Now that all inlining is over and no PhaseRemoveUseless will run, cut edge from root to loop
  // safepoints
  remove_root_to_sfpts_edges(igvn);

  // Process inline type nodes now that all inlining is over
  process_inline_types(igvn);

  adjust_flattened_array_access_aliases(igvn);

  // Perform escape analysis
  if (_do_escape_analysis && ConnectionGraph::has_candidates(this)) {
    if (has_loops()) {
      // Cleanup graph (remove dead nodes).
      TracePhase tp("idealLoop", &timers[_t_idealLoop]);
      PhaseIdealLoop::optimize(igvn, LoopOptsMaxUnroll);
      if (major_progress()) print_method(PHASE_PHASEIDEAL_BEFORE_EA, 2);
      if (failing())  return;
    }
    ConnectionGraph::do_analysis(this, &igvn);

    if (failing())  return;

    // Optimize out fields loads from scalar replaceable allocations.
    igvn.optimize();
    print_method(PHASE_ITER_GVN_AFTER_EA, 2);

    if (failing())  return;

    if (congraph() != NULL && macro_count() > 0) {
      TracePhase tp("macroEliminate", &timers[_t_macroEliminate]);
      PhaseMacroExpand mexp(igvn);
      mexp.eliminate_macro_nodes();
      igvn.set_delay_transform(false);

      igvn.optimize();
      print_method(PHASE_ITER_GVN_AFTER_ELIMINATION, 2);

      if (failing())  return;
    }
  }

  // Loop transforms on the ideal graph.  Range Check Elimination,
  // peeling, unrolling, etc.

  // Set loop opts counter
  if((_loop_opts_cnt > 0) && (has_loops() || has_split_ifs())) {
    {
      TracePhase tp("idealLoop", &timers[_t_idealLoop]);
      PhaseIdealLoop::optimize(igvn, LoopOptsDefault);
      _loop_opts_cnt--;
      if (major_progress()) print_method(PHASE_PHASEIDEALLOOP1, 2);
      if (failing())  return;
    }
    // Loop opts pass if partial peeling occurred in previous pass
    if(PartialPeelLoop && major_progress() && (_loop_opts_cnt > 0)) {
      TracePhase tp("idealLoop", &timers[_t_idealLoop]);
      PhaseIdealLoop::optimize(igvn, LoopOptsSkipSplitIf);
      _loop_opts_cnt--;
      if (major_progress()) print_method(PHASE_PHASEIDEALLOOP2, 2);
      if (failing())  return;
    }
    // Loop opts pass for loop-unrolling before CCP
    if(major_progress() && (_loop_opts_cnt > 0)) {
      TracePhase tp("idealLoop", &timers[_t_idealLoop]);
      PhaseIdealLoop::optimize(igvn, LoopOptsSkipSplitIf);
      _loop_opts_cnt--;
      if (major_progress()) print_method(PHASE_PHASEIDEALLOOP3, 2);
    }
    if (!failing()) {
      // Verify that last round of loop opts produced a valid graph
      PhaseIdealLoop::verify(igvn);
    }
  }
  if (failing())  return;

  // Conditional Constant Propagation;
  PhaseCCP ccp( &igvn );
  assert( true, "Break here to ccp.dump_nodes_and_types(_root,999,1)");
  {
    TracePhase tp("ccp", &timers[_t_ccp]);
    ccp.do_transform();
  }
  print_method(PHASE_CCP1, 2);

  assert( true, "Break here to ccp.dump_old2new_map()");

  // Iterative Global Value Numbering, including ideal transforms
  {
    TracePhase tp("iterGVN2", &timers[_t_iterGVN2]);
    igvn = ccp;
    igvn.optimize();
  }
  print_method(PHASE_ITER_GVN2, 2);

  if (failing())  return;

  // Loop transforms on the ideal graph.  Range Check Elimination,
  // peeling, unrolling, etc.
  if (!optimize_loops(igvn, LoopOptsDefault)) {
    return;
  }

  if (failing())  return;

  C->clear_major_progress(); // ensure that major progress is now clear

  process_for_post_loop_opts_igvn(igvn);

#ifdef ASSERT
  bs->verify_gc_barriers(this, BarrierSetC2::BeforeMacroExpand);
#endif

  // Process inline type nodes again after loop opts
  process_inline_types(igvn);

  assert(_late_inlines.length() == 0 || IncrementalInlineMH || IncrementalInlineVirtual, "not empty");

  if (_late_inlines.length() > 0) {
    // More opportunities to optimize virtual and MH calls.
    // Though it's maybe too late to perform inlining, strength-reducing them to direct calls is still an option.
    process_late_inline_calls_no_inline(igvn);
  }

  {
    TracePhase tp("macroExpand", &timers[_t_macroExpand]);
    PhaseMacroExpand  mex(igvn);
    if (mex.expand_macro_nodes()) {
      assert(failing(), "must bail out w/ explicit message");
      return;
    }
    print_method(PHASE_MACRO_EXPANSION, 2);
  }

  // Process inline type nodes again and remove them. From here
  // on we don't need to keep track of field values anymore.
  process_inline_types(igvn, /* remove= */ true);

  {
    TracePhase tp("barrierExpand", &timers[_t_barrierExpand]);
    if (bs->expand_barriers(this, igvn)) {
      assert(failing(), "must bail out w/ explicit message");
      return;
    }
    print_method(PHASE_BARRIER_EXPANSION, 2);
  }

  if (C->max_vector_size() > 0) {
    C->optimize_logic_cones(igvn);
    igvn.optimize();
  }

  DEBUG_ONLY( _modified_nodes = NULL; )

  assert(igvn._worklist.size() == 0, "not empty");
  assert(_late_inlines.length() == 0, "missed optimization opportunity");
 } // (End scope of igvn; run destructor if necessary for asserts.)

 check_no_dead_use();

 process_print_inlining();

 // A method with only infinite loops has no edges entering loops from root
 {
   TracePhase tp("graphReshape", &timers[_t_graphReshaping]);
   if (final_graph_reshaping()) {
     assert(failing(), "must bail out w/ explicit message");
     return;
   }
 }

 print_method(PHASE_OPTIMIZE_FINISHED, 2);
 DEBUG_ONLY(set_phase_optimize_finished();)
}

#ifdef ASSERT
void Compile::check_no_dead_use() const {
  ResourceMark rm;
  Unique_Node_List wq;
  wq.push(root());
  for (uint i = 0; i < wq.size(); ++i) {
    Node* n = wq.at(i);
    for (DUIterator_Fast jmax, j = n->fast_outs(jmax); j < jmax; j++) {
      Node* u = n->fast_out(j);
      if (u->outcnt() == 0 && !u->is_Con()) {
        u->dump();
        fatal("no reachable node should have no use");
      }
      wq.push(u);
    }
  }
}
#endif

void Compile::inline_vector_reboxing_calls() {
  if (C->_vector_reboxing_late_inlines.length() > 0) {
    _late_inlines_pos = C->_late_inlines.length();
    while (_vector_reboxing_late_inlines.length() > 0) {
      CallGenerator* cg = _vector_reboxing_late_inlines.pop();
      cg->do_late_inline();
      if (failing())  return;
      print_method(PHASE_INLINE_VECTOR_REBOX, cg->call_node());
    }
    _vector_reboxing_late_inlines.trunc_to(0);
  }
}

bool Compile::has_vbox_nodes() {
  if (C->_vector_reboxing_late_inlines.length() > 0) {
    return true;
  }
  for (int macro_idx = C->macro_count() - 1; macro_idx >= 0; macro_idx--) {
    Node * n = C->macro_node(macro_idx);
    assert(n->is_macro(), "only macro nodes expected here");
    if (n->Opcode() == Op_VectorUnbox || n->Opcode() == Op_VectorBox || n->Opcode() == Op_VectorBoxAllocate) {
      return true;
    }
  }
  return false;
}

//---------------------------- Bitwise operation packing optimization ---------------------------

static bool is_vector_unary_bitwise_op(Node* n) {
  return n->Opcode() == Op_XorV &&
         VectorNode::is_vector_bitwise_not_pattern(n);
}

static bool is_vector_binary_bitwise_op(Node* n) {
  switch (n->Opcode()) {
    case Op_AndV:
    case Op_OrV:
      return true;

    case Op_XorV:
      return !is_vector_unary_bitwise_op(n);

    default:
      return false;
  }
}

static bool is_vector_ternary_bitwise_op(Node* n) {
  return n->Opcode() == Op_MacroLogicV;
}

static bool is_vector_bitwise_op(Node* n) {
  return is_vector_unary_bitwise_op(n)  ||
         is_vector_binary_bitwise_op(n) ||
         is_vector_ternary_bitwise_op(n);
}

static bool is_vector_bitwise_cone_root(Node* n) {
  if (n->bottom_type()->isa_vectmask() || !is_vector_bitwise_op(n)) {
    return false;
  }
  for (DUIterator_Fast imax, i = n->fast_outs(imax); i < imax; i++) {
    if (is_vector_bitwise_op(n->fast_out(i))) {
      return false;
    }
  }
  return true;
}

static uint collect_unique_inputs(Node* n, Unique_Node_List& partition, Unique_Node_List& inputs) {
  uint cnt = 0;
  if (is_vector_bitwise_op(n)) {
    if (VectorNode::is_vector_bitwise_not_pattern(n)) {
      for (uint i = 1; i < n->req(); i++) {
        Node* in = n->in(i);
        bool skip = VectorNode::is_all_ones_vector(in);
        if (!skip && !inputs.member(in)) {
          inputs.push(in);
          cnt++;
        }
      }
      assert(cnt <= 1, "not unary");
    } else {
      uint last_req = n->req();
      if (is_vector_ternary_bitwise_op(n)) {
        last_req = n->req() - 1; // skip last input
      }
      for (uint i = 1; i < last_req; i++) {
        Node* def = n->in(i);
        if (!inputs.member(def)) {
          inputs.push(def);
          cnt++;
        }
      }
    }
    partition.push(n);
  } else { // not a bitwise operations
    if (!inputs.member(n)) {
      inputs.push(n);
      cnt++;
    }
  }
  return cnt;
}

void Compile::collect_logic_cone_roots(Unique_Node_List& list) {
  Unique_Node_List useful_nodes;
  C->identify_useful_nodes(useful_nodes);

  for (uint i = 0; i < useful_nodes.size(); i++) {
    Node* n = useful_nodes.at(i);
    if (is_vector_bitwise_cone_root(n)) {
      list.push(n);
    }
  }
}

Node* Compile::xform_to_MacroLogicV(PhaseIterGVN& igvn,
                                    const TypeVect* vt,
                                    Unique_Node_List& partition,
                                    Unique_Node_List& inputs) {
  assert(partition.size() == 2 || partition.size() == 3, "not supported");
  assert(inputs.size()    == 2 || inputs.size()    == 3, "not supported");
  assert(Matcher::match_rule_supported_vector(Op_MacroLogicV, vt->length(), vt->element_basic_type()), "not supported");

  Node* in1 = inputs.at(0);
  Node* in2 = inputs.at(1);
  Node* in3 = (inputs.size() == 3 ? inputs.at(2) : in2);

  uint func = compute_truth_table(partition, inputs);
  return igvn.transform(MacroLogicVNode::make(igvn, in3, in2, in1, func, vt));
}

static uint extract_bit(uint func, uint pos) {
  return (func & (1 << pos)) >> pos;
}

//
//  A macro logic node represents a truth table. It has 4 inputs,
//  First three inputs corresponds to 3 columns of a truth table
//  and fourth input captures the logic function.
//
//  eg.  fn = (in1 AND in2) OR in3;
//
//      MacroNode(in1,in2,in3,fn)
//
//  -----------------
//  in1 in2 in3  fn
//  -----------------
//  0    0   0    0
//  0    0   1    1
//  0    1   0    0
//  0    1   1    1
//  1    0   0    0
//  1    0   1    1
//  1    1   0    1
//  1    1   1    1
//

uint Compile::eval_macro_logic_op(uint func, uint in1 , uint in2, uint in3) {
  int res = 0;
  for (int i = 0; i < 8; i++) {
    int bit1 = extract_bit(in1, i);
    int bit2 = extract_bit(in2, i);
    int bit3 = extract_bit(in3, i);

    int func_bit_pos = (bit1 << 2 | bit2 << 1 | bit3);
    int func_bit = extract_bit(func, func_bit_pos);

    res |= func_bit << i;
  }
  return res;
}

static uint eval_operand(Node* n, ResourceHashtable<Node*,uint>& eval_map) {
  assert(n != NULL, "");
  assert(eval_map.contains(n), "absent");
  return *(eval_map.get(n));
}

static void eval_operands(Node* n,
                          uint& func1, uint& func2, uint& func3,
                          ResourceHashtable<Node*,uint>& eval_map) {
  assert(is_vector_bitwise_op(n), "");

  if (is_vector_unary_bitwise_op(n)) {
    Node* opnd = n->in(1);
    if (VectorNode::is_vector_bitwise_not_pattern(n) && VectorNode::is_all_ones_vector(opnd)) {
      opnd = n->in(2);
    }
    func1 = eval_operand(opnd, eval_map);
  } else if (is_vector_binary_bitwise_op(n)) {
    func1 = eval_operand(n->in(1), eval_map);
    func2 = eval_operand(n->in(2), eval_map);
  } else {
    assert(is_vector_ternary_bitwise_op(n), "unknown operation");
    func1 = eval_operand(n->in(1), eval_map);
    func2 = eval_operand(n->in(2), eval_map);
    func3 = eval_operand(n->in(3), eval_map);
  }
}

uint Compile::compute_truth_table(Unique_Node_List& partition, Unique_Node_List& inputs) {
  assert(inputs.size() <= 3, "sanity");
  ResourceMark rm;
  uint res = 0;
  ResourceHashtable<Node*,uint> eval_map;

  // Populate precomputed functions for inputs.
  // Each input corresponds to one column of 3 input truth-table.
  uint input_funcs[] = { 0xAA,   // (_, _, a) -> a
                         0xCC,   // (_, b, _) -> b
                         0xF0 }; // (c, _, _) -> c
  for (uint i = 0; i < inputs.size(); i++) {
    eval_map.put(inputs.at(i), input_funcs[i]);
  }

  for (uint i = 0; i < partition.size(); i++) {
    Node* n = partition.at(i);

    uint func1 = 0, func2 = 0, func3 = 0;
    eval_operands(n, func1, func2, func3, eval_map);

    switch (n->Opcode()) {
      case Op_OrV:
        assert(func3 == 0, "not binary");
        res = func1 | func2;
        break;
      case Op_AndV:
        assert(func3 == 0, "not binary");
        res = func1 & func2;
        break;
      case Op_XorV:
        if (VectorNode::is_vector_bitwise_not_pattern(n)) {
          assert(func2 == 0 && func3 == 0, "not unary");
          res = (~func1) & 0xFF;
        } else {
          assert(func3 == 0, "not binary");
          res = func1 ^ func2;
        }
        break;
      case Op_MacroLogicV:
        // Ordering of inputs may change during evaluation of sub-tree
        // containing MacroLogic node as a child node, thus a re-evaluation
        // makes sure that function is evaluated in context of current
        // inputs.
        res = eval_macro_logic_op(n->in(4)->get_int(), func1, func2, func3);
        break;

      default: assert(false, "not supported: %s", n->Name());
    }
    assert(res <= 0xFF, "invalid");
    eval_map.put(n, res);
  }
  return res;
}

bool Compile::compute_logic_cone(Node* n, Unique_Node_List& partition, Unique_Node_List& inputs) {
  assert(partition.size() == 0, "not empty");
  assert(inputs.size() == 0, "not empty");
  if (is_vector_ternary_bitwise_op(n)) {
    return false;
  }

  bool is_unary_op = is_vector_unary_bitwise_op(n);
  if (is_unary_op) {
    assert(collect_unique_inputs(n, partition, inputs) == 1, "not unary");
    return false; // too few inputs
  }

  assert(is_vector_binary_bitwise_op(n), "not binary");
  Node* in1 = n->in(1);
  Node* in2 = n->in(2);

  int in1_unique_inputs_cnt = collect_unique_inputs(in1, partition, inputs);
  int in2_unique_inputs_cnt = collect_unique_inputs(in2, partition, inputs);
  partition.push(n);

  // Too many inputs?
  if (inputs.size() > 3) {
    partition.clear();
    inputs.clear();
    { // Recompute in2 inputs
      Unique_Node_List not_used;
      in2_unique_inputs_cnt = collect_unique_inputs(in2, not_used, not_used);
    }
    // Pick the node with minimum number of inputs.
    if (in1_unique_inputs_cnt >= 3 && in2_unique_inputs_cnt >= 3) {
      return false; // still too many inputs
    }
    // Recompute partition & inputs.
    Node* child       = (in1_unique_inputs_cnt < in2_unique_inputs_cnt ? in1 : in2);
    collect_unique_inputs(child, partition, inputs);

    Node* other_input = (in1_unique_inputs_cnt < in2_unique_inputs_cnt ? in2 : in1);
    inputs.push(other_input);

    partition.push(n);
  }

  return (partition.size() == 2 || partition.size() == 3) &&
         (inputs.size()    == 2 || inputs.size()    == 3);
}


void Compile::process_logic_cone_root(PhaseIterGVN &igvn, Node *n, VectorSet &visited) {
  assert(is_vector_bitwise_op(n), "not a root");

  visited.set(n->_idx);

  // 1) Do a DFS walk over the logic cone.
  for (uint i = 1; i < n->req(); i++) {
    Node* in = n->in(i);
    if (!visited.test(in->_idx) && is_vector_bitwise_op(in)) {
      process_logic_cone_root(igvn, in, visited);
    }
  }

  // 2) Bottom up traversal: Merge node[s] with
  // the parent to form macro logic node.
  Unique_Node_List partition;
  Unique_Node_List inputs;
  if (compute_logic_cone(n, partition, inputs)) {
    const TypeVect* vt = n->bottom_type()->is_vect();
    Node* macro_logic = xform_to_MacroLogicV(igvn, vt, partition, inputs);
    igvn.replace_node(n, macro_logic);
  }
}

void Compile::optimize_logic_cones(PhaseIterGVN &igvn) {
  ResourceMark rm;
  if (Matcher::match_rule_supported(Op_MacroLogicV)) {
    Unique_Node_List list;
    collect_logic_cone_roots(list);

    while (list.size() > 0) {
      Node* n = list.pop();
      const TypeVect* vt = n->bottom_type()->is_vect();
      bool supported = Matcher::match_rule_supported_vector(Op_MacroLogicV, vt->length(), vt->element_basic_type());
      if (supported) {
        VectorSet visited(comp_arena());
        process_logic_cone_root(igvn, n, visited);
      }
    }
  }
}

//------------------------------Code_Gen---------------------------------------
// Given a graph, generate code for it
void Compile::Code_Gen() {
  if (failing()) {
    return;
  }

  // Perform instruction selection.  You might think we could reclaim Matcher
  // memory PDQ, but actually the Matcher is used in generating spill code.
  // Internals of the Matcher (including some VectorSets) must remain live
  // for awhile - thus I cannot reclaim Matcher memory lest a VectorSet usage
  // set a bit in reclaimed memory.

  // In debug mode can dump m._nodes.dump() for mapping of ideal to machine
  // nodes.  Mapping is only valid at the root of each matched subtree.
  NOT_PRODUCT( verify_graph_edges(); )

  Matcher matcher;
  _matcher = &matcher;
  {
    TracePhase tp("matcher", &timers[_t_matcher]);
    matcher.match();
    if (failing()) {
      return;
    }
  }
  // In debug mode can dump m._nodes.dump() for mapping of ideal to machine
  // nodes.  Mapping is only valid at the root of each matched subtree.
  NOT_PRODUCT( verify_graph_edges(); )

  // If you have too many nodes, or if matching has failed, bail out
  check_node_count(0, "out of nodes matching instructions");
  if (failing()) {
    return;
  }

  print_method(PHASE_MATCHING, 2);

  // Build a proper-looking CFG
  PhaseCFG cfg(node_arena(), root(), matcher);
  _cfg = &cfg;
  {
    TracePhase tp("scheduler", &timers[_t_scheduler]);
    bool success = cfg.do_global_code_motion();
    if (!success) {
      return;
    }

    print_method(PHASE_GLOBAL_CODE_MOTION, 2);
    NOT_PRODUCT( verify_graph_edges(); )
    cfg.verify();
  }

  PhaseChaitin regalloc(unique(), cfg, matcher, false);
  _regalloc = &regalloc;
  {
    TracePhase tp("regalloc", &timers[_t_registerAllocation]);
    // Perform register allocation.  After Chaitin, use-def chains are
    // no longer accurate (at spill code) and so must be ignored.
    // Node->LRG->reg mappings are still accurate.
    _regalloc->Register_Allocate();

    // Bail out if the allocator builds too many nodes
    if (failing()) {
      return;
    }
  }

  // Prior to register allocation we kept empty basic blocks in case the
  // the allocator needed a place to spill.  After register allocation we
  // are not adding any new instructions.  If any basic block is empty, we
  // can now safely remove it.
  {
    TracePhase tp("blockOrdering", &timers[_t_blockOrdering]);
    cfg.remove_empty_blocks();
    if (do_freq_based_layout()) {
      PhaseBlockLayout layout(cfg);
    } else {
      cfg.set_loop_alignment();
    }
    cfg.fixup_flow();
  }

  // Apply peephole optimizations
  if( OptoPeephole ) {
    TracePhase tp("peephole", &timers[_t_peephole]);
    PhasePeephole peep( _regalloc, cfg);
    peep.do_transform();
  }

  // Do late expand if CPU requires this.
  if (Matcher::require_postalloc_expand) {
    TracePhase tp("postalloc_expand", &timers[_t_postalloc_expand]);
    cfg.postalloc_expand(_regalloc);
  }

  // Convert Nodes to instruction bits in a buffer
  {
    TracePhase tp("output", &timers[_t_output]);
    PhaseOutput output;
    output.Output();
    if (failing())  return;
    output.install();
  }

  print_method(PHASE_FINAL_CODE);

  // He's dead, Jim.
  _cfg     = (PhaseCFG*)((intptr_t)0xdeadbeef);
  _regalloc = (PhaseChaitin*)((intptr_t)0xdeadbeef);
}

//------------------------------Final_Reshape_Counts---------------------------
// This class defines counters to help identify when a method
// may/must be executed using hardware with only 24-bit precision.
struct Final_Reshape_Counts : public StackObj {
  int  _call_count;             // count non-inlined 'common' calls
  int  _float_count;            // count float ops requiring 24-bit precision
  int  _double_count;           // count double ops requiring more precision
  int  _java_call_count;        // count non-inlined 'java' calls
  int  _inner_loop_count;       // count loops which need alignment
  VectorSet _visited;           // Visitation flags
  Node_List _tests;             // Set of IfNodes & PCTableNodes

  Final_Reshape_Counts() :
    _call_count(0), _float_count(0), _double_count(0),
    _java_call_count(0), _inner_loop_count(0) { }

  void inc_call_count  () { _call_count  ++; }
  void inc_float_count () { _float_count ++; }
  void inc_double_count() { _double_count++; }
  void inc_java_call_count() { _java_call_count++; }
  void inc_inner_loop_count() { _inner_loop_count++; }

  int  get_call_count  () const { return _call_count  ; }
  int  get_float_count () const { return _float_count ; }
  int  get_double_count() const { return _double_count; }
  int  get_java_call_count() const { return _java_call_count; }
  int  get_inner_loop_count() const { return _inner_loop_count; }
};

// Eliminate trivially redundant StoreCMs and accumulate their
// precedence edges.
void Compile::eliminate_redundant_card_marks(Node* n) {
  assert(n->Opcode() == Op_StoreCM, "expected StoreCM");
  if (n->in(MemNode::Address)->outcnt() > 1) {
    // There are multiple users of the same address so it might be
    // possible to eliminate some of the StoreCMs
    Node* mem = n->in(MemNode::Memory);
    Node* adr = n->in(MemNode::Address);
    Node* val = n->in(MemNode::ValueIn);
    Node* prev = n;
    bool done = false;
    // Walk the chain of StoreCMs eliminating ones that match.  As
    // long as it's a chain of single users then the optimization is
    // safe.  Eliminating partially redundant StoreCMs would require
    // cloning copies down the other paths.
    while (mem->Opcode() == Op_StoreCM && mem->outcnt() == 1 && !done) {
      if (adr == mem->in(MemNode::Address) &&
          val == mem->in(MemNode::ValueIn)) {
        // redundant StoreCM
        if (mem->req() > MemNode::OopStore) {
          // Hasn't been processed by this code yet.
          n->add_prec(mem->in(MemNode::OopStore));
        } else {
          // Already converted to precedence edge
          for (uint i = mem->req(); i < mem->len(); i++) {
            // Accumulate any precedence edges
            if (mem->in(i) != NULL) {
              n->add_prec(mem->in(i));
            }
          }
          // Everything above this point has been processed.
          done = true;
        }
        // Eliminate the previous StoreCM
        prev->set_req(MemNode::Memory, mem->in(MemNode::Memory));
        assert(mem->outcnt() == 0, "should be dead");
        mem->disconnect_inputs(this);
      } else {
        prev = mem;
      }
      mem = prev->in(MemNode::Memory);
    }
  }
}


//------------------------------final_graph_reshaping_impl----------------------
// Implement items 1-5 from final_graph_reshaping below.
void Compile::final_graph_reshaping_impl( Node *n, Final_Reshape_Counts &frc) {

  if ( n->outcnt() == 0 ) return; // dead node
  uint nop = n->Opcode();

  // Check for 2-input instruction with "last use" on right input.
  // Swap to left input.  Implements item (2).
  if( n->req() == 3 &&          // two-input instruction
      n->in(1)->outcnt() > 1 && // left use is NOT a last use
      (!n->in(1)->is_Phi() || n->in(1)->in(2) != n) && // it is not data loop
      n->in(2)->outcnt() == 1 &&// right use IS a last use
      !n->in(2)->is_Con() ) {   // right use is not a constant
    // Check for commutative opcode
    switch( nop ) {
    case Op_AddI:  case Op_AddF:  case Op_AddD:  case Op_AddL:
    case Op_MaxI:  case Op_MaxL:  case Op_MaxF:  case Op_MaxD:
    case Op_MinI:  case Op_MinL:  case Op_MinF:  case Op_MinD:
    case Op_MulI:  case Op_MulF:  case Op_MulD:  case Op_MulL:
    case Op_AndL:  case Op_XorL:  case Op_OrL:
    case Op_AndI:  case Op_XorI:  case Op_OrI: {
      // Move "last use" input to left by swapping inputs
      n->swap_edges(1, 2);
      break;
    }
    default:
      break;
    }
  }

#ifdef ASSERT
  if( n->is_Mem() ) {
    int alias_idx = get_alias_index(n->as_Mem()->adr_type());
    assert( n->in(0) != NULL || alias_idx != Compile::AliasIdxRaw ||
            // oop will be recorded in oop map if load crosses safepoint
            n->is_Load() && (n->as_Load()->bottom_type()->isa_oopptr() ||
                             LoadNode::is_immutable_value(n->in(MemNode::Address))),
            "raw memory operations should have control edge");
  }
  if (n->is_MemBar()) {
    MemBarNode* mb = n->as_MemBar();
    if (mb->trailing_store() || mb->trailing_load_store()) {
      assert(mb->leading_membar()->trailing_membar() == mb, "bad membar pair");
      Node* mem = BarrierSet::barrier_set()->barrier_set_c2()->step_over_gc_barrier(mb->in(MemBarNode::Precedent));
      assert((mb->trailing_store() && mem->is_Store() && mem->as_Store()->is_release()) ||
             (mb->trailing_load_store() && mem->is_LoadStore()), "missing mem op");
    } else if (mb->leading()) {
      assert(mb->trailing_membar()->leading_membar() == mb, "bad membar pair");
    }
  }
#endif
  // Count FPU ops and common calls, implements item (3)
  bool gc_handled = BarrierSet::barrier_set()->barrier_set_c2()->final_graph_reshaping(this, n, nop);
  if (!gc_handled) {
    final_graph_reshaping_main_switch(n, frc, nop);
  }

  // Collect CFG split points
  if (n->is_MultiBranch() && !n->is_RangeCheck()) {
    frc._tests.push(n);
  }
}

void Compile::final_graph_reshaping_main_switch(Node* n, Final_Reshape_Counts& frc, uint nop) {
  switch( nop ) {
  // Count all float operations that may use FPU
  case Op_AddF:
  case Op_SubF:
  case Op_MulF:
  case Op_DivF:
  case Op_NegF:
  case Op_ModF:
  case Op_ConvI2F:
  case Op_ConF:
  case Op_CmpF:
  case Op_CmpF3:
  case Op_StoreF:
  case Op_LoadF:
  // case Op_ConvL2F: // longs are split into 32-bit halves
    frc.inc_float_count();
    break;

  case Op_ConvF2D:
  case Op_ConvD2F:
    frc.inc_float_count();
    frc.inc_double_count();
    break;

  // Count all double operations that may use FPU
  case Op_AddD:
  case Op_SubD:
  case Op_MulD:
  case Op_DivD:
  case Op_NegD:
  case Op_ModD:
  case Op_ConvI2D:
  case Op_ConvD2I:
  // case Op_ConvL2D: // handled by leaf call
  // case Op_ConvD2L: // handled by leaf call
  case Op_ConD:
  case Op_CmpD:
  case Op_CmpD3:
  case Op_StoreD:
  case Op_LoadD:
  case Op_LoadD_unaligned:
    frc.inc_double_count();
    break;
  case Op_Opaque1:              // Remove Opaque Nodes before matching
  case Op_Opaque2:              // Remove Opaque Nodes before matching
  case Op_Opaque3:
    n->subsume_by(n->in(1), this);
    break;
  case Op_CallStaticJava:
  case Op_CallJava:
  case Op_CallDynamicJava:
    frc.inc_java_call_count(); // Count java call site;
  case Op_CallRuntime:
  case Op_CallLeaf:
  case Op_CallLeafVector:
  case Op_CallNative:
  case Op_CallLeafNoFP: {
    assert (n->is_Call(), "");
    CallNode *call = n->as_Call();
    // Count call sites where the FP mode bit would have to be flipped.
    // Do not count uncommon runtime calls:
    // uncommon_trap, _complete_monitor_locking, _complete_monitor_unlocking,
    // _new_Java, _new_typeArray, _new_objArray, _rethrow_Java, ...
    if (!call->is_CallStaticJava() || !call->as_CallStaticJava()->_name) {
      frc.inc_call_count();   // Count the call site
    } else {                  // See if uncommon argument is shared
      Node *n = call->in(TypeFunc::Parms);
      int nop = n->Opcode();
      // Clone shared simple arguments to uncommon calls, item (1).
      if (n->outcnt() > 1 &&
          !n->is_Proj() &&
          nop != Op_CreateEx &&
          nop != Op_CheckCastPP &&
          nop != Op_DecodeN &&
          nop != Op_DecodeNKlass &&
          !n->is_Mem() &&
          !n->is_Phi()) {
        Node *x = n->clone();
        call->set_req(TypeFunc::Parms, x);
      }
    }
    break;
  }

  case Op_StoreCM:
    {
      // Convert OopStore dependence into precedence edge
      Node* prec = n->in(MemNode::OopStore);
      n->del_req(MemNode::OopStore);
      if (prec->is_MergeMem()) {
        MergeMemNode* mm = prec->as_MergeMem();
        Node* base = mm->base_memory();
        for (int i = AliasIdxRaw + 1; i < num_alias_types(); i++) {
          const Type* adr_type = get_adr_type(i);
          if (adr_type->isa_aryptr() && adr_type->is_aryptr()->is_flat()) {
            Node* m = mm->memory_at(i);
            n->add_prec(m);
          }
        }
        if (mm->outcnt() == 0) {
          mm->disconnect_inputs(this);
        }
      } else {
        n->add_prec(prec);
      }
      eliminate_redundant_card_marks(n);
    }

    // fall through

  case Op_StoreB:
  case Op_StoreC:
  case Op_StorePConditional:
  case Op_StoreI:
  case Op_StoreL:
  case Op_StoreIConditional:
  case Op_StoreLConditional:
  case Op_CompareAndSwapB:
  case Op_CompareAndSwapS:
  case Op_CompareAndSwapI:
  case Op_CompareAndSwapL:
  case Op_CompareAndSwapP:
  case Op_CompareAndSwapN:
  case Op_WeakCompareAndSwapB:
  case Op_WeakCompareAndSwapS:
  case Op_WeakCompareAndSwapI:
  case Op_WeakCompareAndSwapL:
  case Op_WeakCompareAndSwapP:
  case Op_WeakCompareAndSwapN:
  case Op_CompareAndExchangeB:
  case Op_CompareAndExchangeS:
  case Op_CompareAndExchangeI:
  case Op_CompareAndExchangeL:
  case Op_CompareAndExchangeP:
  case Op_CompareAndExchangeN:
  case Op_GetAndAddS:
  case Op_GetAndAddB:
  case Op_GetAndAddI:
  case Op_GetAndAddL:
  case Op_GetAndSetS:
  case Op_GetAndSetB:
  case Op_GetAndSetI:
  case Op_GetAndSetL:
  case Op_GetAndSetP:
  case Op_GetAndSetN:
  case Op_StoreP:
  case Op_StoreN:
  case Op_StoreNKlass:
  case Op_LoadB:
  case Op_LoadUB:
  case Op_LoadUS:
  case Op_LoadI:
  case Op_LoadKlass:
  case Op_LoadNKlass:
  case Op_LoadL:
  case Op_LoadL_unaligned:
  case Op_LoadPLocked:
  case Op_LoadP:
  case Op_LoadN:
  case Op_LoadRange:
  case Op_LoadS:
    break;

  case Op_AddP: {               // Assert sane base pointers
    Node *addp = n->in(AddPNode::Address);
    assert( !addp->is_AddP() ||
            addp->in(AddPNode::Base)->is_top() || // Top OK for allocation
            addp->in(AddPNode::Base) == n->in(AddPNode::Base),
            "Base pointers must match (addp %u)", addp->_idx );
#ifdef _LP64
    if ((UseCompressedOops || UseCompressedClassPointers) &&
        addp->Opcode() == Op_ConP &&
        addp == n->in(AddPNode::Base) &&
        n->in(AddPNode::Offset)->is_Con()) {
      // If the transformation of ConP to ConN+DecodeN is beneficial depends
      // on the platform and on the compressed oops mode.
      // Use addressing with narrow klass to load with offset on x86.
      // Some platforms can use the constant pool to load ConP.
      // Do this transformation here since IGVN will convert ConN back to ConP.
      const Type* t = addp->bottom_type();
      bool is_oop   = t->isa_oopptr() != NULL;
      bool is_klass = t->isa_klassptr() != NULL;

      if ((is_oop   && Matcher::const_oop_prefer_decode()  ) ||
          (is_klass && Matcher::const_klass_prefer_decode())) {
        Node* nn = NULL;

        int op = is_oop ? Op_ConN : Op_ConNKlass;

        // Look for existing ConN node of the same exact type.
        Node* r  = root();
        uint cnt = r->outcnt();
        for (uint i = 0; i < cnt; i++) {
          Node* m = r->raw_out(i);
          if (m!= NULL && m->Opcode() == op &&
              m->bottom_type()->make_ptr() == t) {
            nn = m;
            break;
          }
        }
        if (nn != NULL) {
          // Decode a narrow oop to match address
          // [R12 + narrow_oop_reg<<3 + offset]
          if (is_oop) {
            nn = new DecodeNNode(nn, t);
          } else {
            nn = new DecodeNKlassNode(nn, t);
          }
          // Check for succeeding AddP which uses the same Base.
          // Otherwise we will run into the assertion above when visiting that guy.
          for (uint i = 0; i < n->outcnt(); ++i) {
            Node *out_i = n->raw_out(i);
            if (out_i && out_i->is_AddP() && out_i->in(AddPNode::Base) == addp) {
              out_i->set_req(AddPNode::Base, nn);
#ifdef ASSERT
              for (uint j = 0; j < out_i->outcnt(); ++j) {
                Node *out_j = out_i->raw_out(j);
                assert(out_j == NULL || !out_j->is_AddP() || out_j->in(AddPNode::Base) != addp,
                       "more than 2 AddP nodes in a chain (out_j %u)", out_j->_idx);
              }
#endif
            }
          }
          n->set_req(AddPNode::Base, nn);
          n->set_req(AddPNode::Address, nn);
          if (addp->outcnt() == 0) {
            addp->disconnect_inputs(this);
          }
        }
      }
    }
#endif
    break;
  }

  case Op_CastPP: {
    // Remove CastPP nodes to gain more freedom during scheduling but
    // keep the dependency they encode as control or precedence edges
    // (if control is set already) on memory operations. Some CastPP
    // nodes don't have a control (don't carry a dependency): skip
    // those.
    if (n->in(0) != NULL) {
      ResourceMark rm;
      Unique_Node_List wq;
      wq.push(n);
      for (uint next = 0; next < wq.size(); ++next) {
        Node *m = wq.at(next);
        for (DUIterator_Fast imax, i = m->fast_outs(imax); i < imax; i++) {
          Node* use = m->fast_out(i);
          if (use->is_Mem() || use->is_EncodeNarrowPtr()) {
            use->ensure_control_or_add_prec(n->in(0));
          } else {
            switch(use->Opcode()) {
            case Op_AddP:
            case Op_DecodeN:
            case Op_DecodeNKlass:
            case Op_CheckCastPP:
            case Op_CastPP:
              wq.push(use);
              break;
            }
          }
        }
      }
    }
    const bool is_LP64 = LP64_ONLY(true) NOT_LP64(false);
    if (is_LP64 && n->in(1)->is_DecodeN() && Matcher::gen_narrow_oop_implicit_null_checks()) {
      Node* in1 = n->in(1);
      const Type* t = n->bottom_type();
      Node* new_in1 = in1->clone();
      new_in1->as_DecodeN()->set_type(t);

      if (!Matcher::narrow_oop_use_complex_address()) {
        //
        // x86, ARM and friends can handle 2 adds in addressing mode
        // and Matcher can fold a DecodeN node into address by using
        // a narrow oop directly and do implicit NULL check in address:
        //
        // [R12 + narrow_oop_reg<<3 + offset]
        // NullCheck narrow_oop_reg
        //
        // On other platforms (Sparc) we have to keep new DecodeN node and
        // use it to do implicit NULL check in address:
        //
        // decode_not_null narrow_oop_reg, base_reg
        // [base_reg + offset]
        // NullCheck base_reg
        //
        // Pin the new DecodeN node to non-null path on these platform (Sparc)
        // to keep the information to which NULL check the new DecodeN node
        // corresponds to use it as value in implicit_null_check().
        //
        new_in1->set_req(0, n->in(0));
      }

      n->subsume_by(new_in1, this);
      if (in1->outcnt() == 0) {
        in1->disconnect_inputs(this);
      }
    } else {
      n->subsume_by(n->in(1), this);
      if (n->outcnt() == 0) {
        n->disconnect_inputs(this);
      }
    }
    break;
  }
#ifdef _LP64
  case Op_CmpP:
    // Do this transformation here to preserve CmpPNode::sub() and
    // other TypePtr related Ideal optimizations (for example, ptr nullness).
    if (n->in(1)->is_DecodeNarrowPtr() || n->in(2)->is_DecodeNarrowPtr()) {
      Node* in1 = n->in(1);
      Node* in2 = n->in(2);
      if (!in1->is_DecodeNarrowPtr()) {
        in2 = in1;
        in1 = n->in(2);
      }
      assert(in1->is_DecodeNarrowPtr(), "sanity");

      Node* new_in2 = NULL;
      if (in2->is_DecodeNarrowPtr()) {
        assert(in2->Opcode() == in1->Opcode(), "must be same node type");
        new_in2 = in2->in(1);
      } else if (in2->Opcode() == Op_ConP) {
        const Type* t = in2->bottom_type();
        if (t == TypePtr::NULL_PTR) {
          assert(in1->is_DecodeN(), "compare klass to null?");
          // Don't convert CmpP null check into CmpN if compressed
          // oops implicit null check is not generated.
          // This will allow to generate normal oop implicit null check.
          if (Matcher::gen_narrow_oop_implicit_null_checks())
            new_in2 = ConNode::make(TypeNarrowOop::NULL_PTR);
          //
          // This transformation together with CastPP transformation above
          // will generated code for implicit NULL checks for compressed oops.
          //
          // The original code after Optimize()
          //
          //    LoadN memory, narrow_oop_reg
          //    decode narrow_oop_reg, base_reg
          //    CmpP base_reg, NULL
          //    CastPP base_reg // NotNull
          //    Load [base_reg + offset], val_reg
          //
          // after these transformations will be
          //
          //    LoadN memory, narrow_oop_reg
          //    CmpN narrow_oop_reg, NULL
          //    decode_not_null narrow_oop_reg, base_reg
          //    Load [base_reg + offset], val_reg
          //
          // and the uncommon path (== NULL) will use narrow_oop_reg directly
          // since narrow oops can be used in debug info now (see the code in
          // final_graph_reshaping_walk()).
          //
          // At the end the code will be matched to
          // on x86:
          //
          //    Load_narrow_oop memory, narrow_oop_reg
          //    Load [R12 + narrow_oop_reg<<3 + offset], val_reg
          //    NullCheck narrow_oop_reg
          //
          // and on sparc:
          //
          //    Load_narrow_oop memory, narrow_oop_reg
          //    decode_not_null narrow_oop_reg, base_reg
          //    Load [base_reg + offset], val_reg
          //    NullCheck base_reg
          //
        } else if (t->isa_oopptr()) {
          new_in2 = ConNode::make(t->make_narrowoop());
        } else if (t->isa_klassptr()) {
          new_in2 = ConNode::make(t->make_narrowklass());
        }
      }
      if (new_in2 != NULL) {
        Node* cmpN = new CmpNNode(in1->in(1), new_in2);
        n->subsume_by(cmpN, this);
        if (in1->outcnt() == 0) {
          in1->disconnect_inputs(this);
        }
        if (in2->outcnt() == 0) {
          in2->disconnect_inputs(this);
        }
      }
    }
    break;

  case Op_DecodeN:
  case Op_DecodeNKlass:
    assert(!n->in(1)->is_EncodeNarrowPtr(), "should be optimized out");
    // DecodeN could be pinned when it can't be fold into
    // an address expression, see the code for Op_CastPP above.
    assert(n->in(0) == NULL || (UseCompressedOops && !Matcher::narrow_oop_use_complex_address()), "no control");
    break;

  case Op_EncodeP:
  case Op_EncodePKlass: {
    Node* in1 = n->in(1);
    if (in1->is_DecodeNarrowPtr()) {
      n->subsume_by(in1->in(1), this);
    } else if (in1->Opcode() == Op_ConP) {
      const Type* t = in1->bottom_type();
      if (t == TypePtr::NULL_PTR) {
        assert(t->isa_oopptr(), "null klass?");
        n->subsume_by(ConNode::make(TypeNarrowOop::NULL_PTR), this);
      } else if (t->isa_oopptr()) {
        n->subsume_by(ConNode::make(t->make_narrowoop()), this);
      } else if (t->isa_klassptr()) {
        n->subsume_by(ConNode::make(t->make_narrowklass()), this);
      }
    }
    if (in1->outcnt() == 0) {
      in1->disconnect_inputs(this);
    }
    break;
  }

  case Op_Proj: {
    if (OptimizeStringConcat || IncrementalInline) {
      ProjNode* proj = n->as_Proj();
      if (proj->_is_io_use) {
        assert(proj->_con == TypeFunc::I_O || proj->_con == TypeFunc::Memory, "");
        // Separate projections were used for the exception path which
        // are normally removed by a late inline.  If it wasn't inlined
        // then they will hang around and should just be replaced with
        // the original one. Merge them.
        Node* non_io_proj = proj->in(0)->as_Multi()->proj_out_or_null(proj->_con, false /*is_io_use*/);
        if (non_io_proj  != NULL) {
          proj->subsume_by(non_io_proj , this);
        }
      }
    }
    break;
  }

  case Op_Phi:
    if (n->as_Phi()->bottom_type()->isa_narrowoop() || n->as_Phi()->bottom_type()->isa_narrowklass()) {
      // The EncodeP optimization may create Phi with the same edges
      // for all paths. It is not handled well by Register Allocator.
      Node* unique_in = n->in(1);
      assert(unique_in != NULL, "");
      uint cnt = n->req();
      for (uint i = 2; i < cnt; i++) {
        Node* m = n->in(i);
        assert(m != NULL, "");
        if (unique_in != m)
          unique_in = NULL;
      }
      if (unique_in != NULL) {
        n->subsume_by(unique_in, this);
      }
    }
    break;

#endif

#ifdef ASSERT
  case Op_CastII:
    // Verify that all range check dependent CastII nodes were removed.
    if (n->isa_CastII()->has_range_check()) {
      n->dump(3);
      assert(false, "Range check dependent CastII node was not removed");
    }
    break;
#endif

  case Op_ModI:
    if (UseDivMod) {
      // Check if a%b and a/b both exist
      Node* d = n->find_similar(Op_DivI);
      if (d) {
        // Replace them with a fused divmod if supported
        if (Matcher::has_match_rule(Op_DivModI)) {
          DivModINode* divmod = DivModINode::make(n);
          d->subsume_by(divmod->div_proj(), this);
          n->subsume_by(divmod->mod_proj(), this);
        } else {
          // replace a%b with a-((a/b)*b)
          Node* mult = new MulINode(d, d->in(2));
          Node* sub  = new SubINode(d->in(1), mult);
          n->subsume_by(sub, this);
        }
      }
    }
    break;

  case Op_ModL:
    if (UseDivMod) {
      // Check if a%b and a/b both exist
      Node* d = n->find_similar(Op_DivL);
      if (d) {
        // Replace them with a fused divmod if supported
        if (Matcher::has_match_rule(Op_DivModL)) {
          DivModLNode* divmod = DivModLNode::make(n);
          d->subsume_by(divmod->div_proj(), this);
          n->subsume_by(divmod->mod_proj(), this);
        } else {
          // replace a%b with a-((a/b)*b)
          Node* mult = new MulLNode(d, d->in(2));
          Node* sub  = new SubLNode(d->in(1), mult);
          n->subsume_by(sub, this);
        }
      }
    }
    break;

  case Op_LoadVector:
  case Op_StoreVector:
  case Op_LoadVectorGather:
  case Op_StoreVectorScatter:
  case Op_VectorCmpMasked:
  case Op_VectorMaskGen:
  case Op_LoadVectorMasked:
  case Op_StoreVectorMasked:
    break;

  case Op_AddReductionVI:
  case Op_AddReductionVL:
  case Op_AddReductionVF:
  case Op_AddReductionVD:
  case Op_MulReductionVI:
  case Op_MulReductionVL:
  case Op_MulReductionVF:
  case Op_MulReductionVD:
  case Op_MinReductionV:
  case Op_MaxReductionV:
  case Op_AndReductionV:
  case Op_OrReductionV:
  case Op_XorReductionV:
    break;

  case Op_PackB:
  case Op_PackS:
  case Op_PackI:
  case Op_PackF:
  case Op_PackL:
  case Op_PackD:
    if (n->req()-1 > 2) {
      // Replace many operand PackNodes with a binary tree for matching
      PackNode* p = (PackNode*) n;
      Node* btp = p->binary_tree_pack(1, n->req());
      n->subsume_by(btp, this);
    }
    break;
  case Op_Loop:
    assert(!n->as_Loop()->is_transformed_long_inner_loop() || _loop_opts_cnt == 0, "should have been turned into a counted loop");
  case Op_CountedLoop:
  case Op_LongCountedLoop:
  case Op_OuterStripMinedLoop:
    if (n->as_Loop()->is_inner_loop()) {
      frc.inc_inner_loop_count();
    }
    n->as_Loop()->verify_strip_mined(0);
    break;
  case Op_LShiftI:
  case Op_RShiftI:
  case Op_URShiftI:
  case Op_LShiftL:
  case Op_RShiftL:
  case Op_URShiftL:
    if (Matcher::need_masked_shift_count) {
      // The cpu's shift instructions don't restrict the count to the
      // lower 5/6 bits. We need to do the masking ourselves.
      Node* in2 = n->in(2);
      juint mask = (n->bottom_type() == TypeInt::INT) ? (BitsPerInt - 1) : (BitsPerLong - 1);
      const TypeInt* t = in2->find_int_type();
      if (t != NULL && t->is_con()) {
        juint shift = t->get_con();
        if (shift > mask) { // Unsigned cmp
          n->set_req(2, ConNode::make(TypeInt::make(shift & mask)));
        }
      } else {
        if (t == NULL || t->_lo < 0 || t->_hi > (int)mask) {
          Node* shift = new AndINode(in2, ConNode::make(TypeInt::make(mask)));
          n->set_req(2, shift);
        }
      }
      if (in2->outcnt() == 0) { // Remove dead node
        in2->disconnect_inputs(this);
      }
    }
    break;
  case Op_MemBarStoreStore:
  case Op_MemBarRelease:
    // Break the link with AllocateNode: it is no longer useful and
    // confuses register allocation.
    if (n->req() > MemBarNode::Precedent) {
      n->set_req(MemBarNode::Precedent, top());
    }
    break;
  case Op_MemBarAcquire: {
    if (n->as_MemBar()->trailing_load() && n->req() > MemBarNode::Precedent) {
      // At parse time, the trailing MemBarAcquire for a volatile load
      // is created with an edge to the load. After optimizations,
      // that input may be a chain of Phis. If those phis have no
      // other use, then the MemBarAcquire keeps them alive and
      // register allocation can be confused.
      ResourceMark rm;
      Unique_Node_List wq;
      wq.push(n->in(MemBarNode::Precedent));
      n->set_req(MemBarNode::Precedent, top());
      while (wq.size() > 0) {
        Node* m = wq.pop();
        if (m->outcnt() == 0) {
          for (uint j = 0; j < m->req(); j++) {
            Node* in = m->in(j);
            if (in != NULL) {
              wq.push(in);
            }
          }
          m->disconnect_inputs(this);
        }
      }
    }
    break;
  }
  case Op_Blackhole:
    break;
  case Op_RangeCheck: {
    RangeCheckNode* rc = n->as_RangeCheck();
    Node* iff = new IfNode(rc->in(0), rc->in(1), rc->_prob, rc->_fcnt);
    n->subsume_by(iff, this);
    frc._tests.push(iff);
    break;
  }
  case Op_ConvI2L: {
    if (!Matcher::convi2l_type_required) {
      // Code generation on some platforms doesn't need accurate
      // ConvI2L types. Widening the type can help remove redundant
      // address computations.
      n->as_Type()->set_type(TypeLong::INT);
      ResourceMark rm;
      Unique_Node_List wq;
      wq.push(n);
      for (uint next = 0; next < wq.size(); next++) {
        Node *m = wq.at(next);

        for(;;) {
          // Loop over all nodes with identical inputs edges as m
          Node* k = m->find_similar(m->Opcode());
          if (k == NULL) {
            break;
          }
          // Push their uses so we get a chance to remove node made
          // redundant
          for (DUIterator_Fast imax, i = k->fast_outs(imax); i < imax; i++) {
            Node* u = k->fast_out(i);
            if (u->Opcode() == Op_LShiftL ||
                u->Opcode() == Op_AddL ||
                u->Opcode() == Op_SubL ||
                u->Opcode() == Op_AddP) {
              wq.push(u);
            }
          }
          // Replace all nodes with identical edges as m with m
          k->subsume_by(m, this);
        }
      }
    }
    break;
  }
  case Op_CmpUL: {
    if (!Matcher::has_match_rule(Op_CmpUL)) {
      // No support for unsigned long comparisons
      ConINode* sign_pos = new ConINode(TypeInt::make(BitsPerLong - 1));
      Node* sign_bit_mask = new RShiftLNode(n->in(1), sign_pos);
      Node* orl = new OrLNode(n->in(1), sign_bit_mask);
      ConLNode* remove_sign_mask = new ConLNode(TypeLong::make(max_jlong));
      Node* andl = new AndLNode(orl, remove_sign_mask);
      Node* cmp = new CmpLNode(andl, n->in(2));
      n->subsume_by(cmp, this);
    }
    break;
  }
#ifdef ASSERT
  case Op_InlineTypePtr:
  case Op_InlineType: {
    n->dump(-1);
    assert(false, "inline type node was not removed");
    break;
  }
#endif
  default:
    assert(!n->is_Call(), "");
    assert(!n->is_Mem(), "");
    assert(nop != Op_ProfileBoolean, "should be eliminated during IGVN");
    break;
  }
}

//------------------------------final_graph_reshaping_walk---------------------
// Replacing Opaque nodes with their input in final_graph_reshaping_impl(),
// requires that the walk visits a node's inputs before visiting the node.
void Compile::final_graph_reshaping_walk( Node_Stack &nstack, Node *root, Final_Reshape_Counts &frc ) {
  Unique_Node_List sfpt;

  frc._visited.set(root->_idx); // first, mark node as visited
  uint cnt = root->req();
  Node *n = root;
  uint  i = 0;
  while (true) {
    if (i < cnt) {
      // Place all non-visited non-null inputs onto stack
      Node* m = n->in(i);
      ++i;
      if (m != NULL && !frc._visited.test_set(m->_idx)) {
        if (m->is_SafePoint() && m->as_SafePoint()->jvms() != NULL) {
          // compute worst case interpreter size in case of a deoptimization
          update_interpreter_frame_size(m->as_SafePoint()->jvms()->interpreter_frame_size());

          sfpt.push(m);
        }
        cnt = m->req();
        nstack.push(n, i); // put on stack parent and next input's index
        n = m;
        i = 0;
      }
    } else {
      // Now do post-visit work
      final_graph_reshaping_impl( n, frc );
      if (nstack.is_empty())
        break;             // finished
      n = nstack.node();   // Get node from stack
      cnt = n->req();
      i = nstack.index();
      nstack.pop();        // Shift to the next node on stack
    }
  }

  // Skip next transformation if compressed oops are not used.
  if ((UseCompressedOops && !Matcher::gen_narrow_oop_implicit_null_checks()) ||
      (!UseCompressedOops && !UseCompressedClassPointers))
    return;

  // Go over safepoints nodes to skip DecodeN/DecodeNKlass nodes for debug edges.
  // It could be done for an uncommon traps or any safepoints/calls
  // if the DecodeN/DecodeNKlass node is referenced only in a debug info.
  while (sfpt.size() > 0) {
    n = sfpt.pop();
    JVMState *jvms = n->as_SafePoint()->jvms();
    assert(jvms != NULL, "sanity");
    int start = jvms->debug_start();
    int end   = n->req();
    bool is_uncommon = (n->is_CallStaticJava() &&
                        n->as_CallStaticJava()->uncommon_trap_request() != 0);
    for (int j = start; j < end; j++) {
      Node* in = n->in(j);
      if (in->is_DecodeNarrowPtr()) {
        bool safe_to_skip = true;
        if (!is_uncommon ) {
          // Is it safe to skip?
          for (uint i = 0; i < in->outcnt(); i++) {
            Node* u = in->raw_out(i);
            if (!u->is_SafePoint() ||
                (u->is_Call() && u->as_Call()->has_non_debug_use(n))) {
              safe_to_skip = false;
            }
          }
        }
        if (safe_to_skip) {
          n->set_req(j, in->in(1));
        }
        if (in->outcnt() == 0) {
          in->disconnect_inputs(this);
        }
      }
    }
  }
}

//------------------------------final_graph_reshaping--------------------------
// Final Graph Reshaping.
//
// (1) Clone simple inputs to uncommon calls, so they can be scheduled late
//     and not commoned up and forced early.  Must come after regular
//     optimizations to avoid GVN undoing the cloning.  Clone constant
//     inputs to Loop Phis; these will be split by the allocator anyways.
//     Remove Opaque nodes.
// (2) Move last-uses by commutative operations to the left input to encourage
//     Intel update-in-place two-address operations and better register usage
//     on RISCs.  Must come after regular optimizations to avoid GVN Ideal
//     calls canonicalizing them back.
// (3) Count the number of double-precision FP ops, single-precision FP ops
//     and call sites.  On Intel, we can get correct rounding either by
//     forcing singles to memory (requires extra stores and loads after each
//     FP bytecode) or we can set a rounding mode bit (requires setting and
//     clearing the mode bit around call sites).  The mode bit is only used
//     if the relative frequency of single FP ops to calls is low enough.
//     This is a key transform for SPEC mpeg_audio.
// (4) Detect infinite loops; blobs of code reachable from above but not
//     below.  Several of the Code_Gen algorithms fail on such code shapes,
//     so we simply bail out.  Happens a lot in ZKM.jar, but also happens
//     from time to time in other codes (such as -Xcomp finalizer loops, etc).
//     Detection is by looking for IfNodes where only 1 projection is
//     reachable from below or CatchNodes missing some targets.
// (5) Assert for insane oop offsets in debug mode.

bool Compile::final_graph_reshaping() {
  // an infinite loop may have been eliminated by the optimizer,
  // in which case the graph will be empty.
  if (root()->req() == 1) {
    record_method_not_compilable("trivial infinite loop");
    return true;
  }

  // Expensive nodes have their control input set to prevent the GVN
  // from freely commoning them. There's no GVN beyond this point so
  // no need to keep the control input. We want the expensive nodes to
  // be freely moved to the least frequent code path by gcm.
  assert(OptimizeExpensiveOps || expensive_count() == 0, "optimization off but list non empty?");
  for (int i = 0; i < expensive_count(); i++) {
    _expensive_nodes.at(i)->set_req(0, NULL);
  }

  Final_Reshape_Counts frc;

  // Visit everybody reachable!
  // Allocate stack of size C->live_nodes()/2 to avoid frequent realloc
  Node_Stack nstack(live_nodes() >> 1);
  final_graph_reshaping_walk(nstack, root(), frc);

  // Check for unreachable (from below) code (i.e., infinite loops).
  for( uint i = 0; i < frc._tests.size(); i++ ) {
    MultiBranchNode *n = frc._tests[i]->as_MultiBranch();
    // Get number of CFG targets.
    // Note that PCTables include exception targets after calls.
    uint required_outcnt = n->required_outcnt();
    if (n->outcnt() != required_outcnt) {
      // Check for a few special cases.  Rethrow Nodes never take the
      // 'fall-thru' path, so expected kids is 1 less.
      if (n->is_PCTable() && n->in(0) && n->in(0)->in(0)) {
        if (n->in(0)->in(0)->is_Call()) {
          CallNode *call = n->in(0)->in(0)->as_Call();
          if (call->entry_point() == OptoRuntime::rethrow_stub()) {
            required_outcnt--;      // Rethrow always has 1 less kid
          } else if (call->req() > TypeFunc::Parms &&
                     call->is_CallDynamicJava()) {
            // Check for null receiver. In such case, the optimizer has
            // detected that the virtual call will always result in a null
            // pointer exception. The fall-through projection of this CatchNode
            // will not be populated.
            Node *arg0 = call->in(TypeFunc::Parms);
            if (arg0->is_Type() &&
                arg0->as_Type()->type()->higher_equal(TypePtr::NULL_PTR)) {
              required_outcnt--;
            }
          } else if (call->entry_point() == OptoRuntime::new_array_Java() &&
                     call->req() > TypeFunc::Parms+1 &&
                     call->is_CallStaticJava()) {
            // Check for negative array length. In such case, the optimizer has
            // detected that the allocation attempt will always result in an
            // exception. There is no fall-through projection of this CatchNode .
            Node *arg1 = call->in(TypeFunc::Parms+1);
            if (arg1->is_Type() &&
                arg1->as_Type()->type()->join(TypeInt::POS)->empty()) {
              required_outcnt--;
            }
          }
        }
      }
      // Recheck with a better notion of 'required_outcnt'
      if (n->outcnt() != required_outcnt) {
        record_method_not_compilable("malformed control flow");
        return true;            // Not all targets reachable!
      }
    }
    // Check that I actually visited all kids.  Unreached kids
    // must be infinite loops.
    for (DUIterator_Fast jmax, j = n->fast_outs(jmax); j < jmax; j++)
      if (!frc._visited.test(n->fast_out(j)->_idx)) {
        record_method_not_compilable("infinite loop");
        return true;            // Found unvisited kid; must be unreach
      }

    // Here so verification code in final_graph_reshaping_walk()
    // always see an OuterStripMinedLoopEnd
    if (n->is_OuterStripMinedLoopEnd() || n->is_LongCountedLoopEnd()) {
      IfNode* init_iff = n->as_If();
      Node* iff = new IfNode(init_iff->in(0), init_iff->in(1), init_iff->_prob, init_iff->_fcnt);
      n->subsume_by(iff, this);
    }
  }

#ifdef IA32
  // If original bytecodes contained a mixture of floats and doubles
  // check if the optimizer has made it homogenous, item (3).
  if (UseSSE == 0 &&
      frc.get_float_count() > 32 &&
      frc.get_double_count() == 0 &&
      (10 * frc.get_call_count() < frc.get_float_count()) ) {
    set_24_bit_selection_and_mode(false, true);
  }
#endif // IA32

  set_java_calls(frc.get_java_call_count());
  set_inner_loops(frc.get_inner_loop_count());

  // No infinite loops, no reason to bail out.
  return false;
}

//-----------------------------too_many_traps----------------------------------
// Report if there are too many traps at the current method and bci.
// Return true if there was a trap, and/or PerMethodTrapLimit is exceeded.
bool Compile::too_many_traps(ciMethod* method,
                             int bci,
                             Deoptimization::DeoptReason reason) {
  ciMethodData* md = method->method_data();
  if (md->is_empty()) {
    // Assume the trap has not occurred, or that it occurred only
    // because of a transient condition during start-up in the interpreter.
    return false;
  }
  ciMethod* m = Deoptimization::reason_is_speculate(reason) ? this->method() : NULL;
  if (md->has_trap_at(bci, m, reason) != 0) {
    // Assume PerBytecodeTrapLimit==0, for a more conservative heuristic.
    // Also, if there are multiple reasons, or if there is no per-BCI record,
    // assume the worst.
    if (log())
      log()->elem("observe trap='%s' count='%d'",
                  Deoptimization::trap_reason_name(reason),
                  md->trap_count(reason));
    return true;
  } else {
    // Ignore method/bci and see if there have been too many globally.
    return too_many_traps(reason, md);
  }
}

// Less-accurate variant which does not require a method and bci.
bool Compile::too_many_traps(Deoptimization::DeoptReason reason,
                             ciMethodData* logmd) {
  if (trap_count(reason) >= Deoptimization::per_method_trap_limit(reason)) {
    // Too many traps globally.
    // Note that we use cumulative trap_count, not just md->trap_count.
    if (log()) {
      int mcount = (logmd == NULL)? -1: (int)logmd->trap_count(reason);
      log()->elem("observe trap='%s' count='0' mcount='%d' ccount='%d'",
                  Deoptimization::trap_reason_name(reason),
                  mcount, trap_count(reason));
    }
    return true;
  } else {
    // The coast is clear.
    return false;
  }
}

//--------------------------too_many_recompiles--------------------------------
// Report if there are too many recompiles at the current method and bci.
// Consults PerBytecodeRecompilationCutoff and PerMethodRecompilationCutoff.
// Is not eager to return true, since this will cause the compiler to use
// Action_none for a trap point, to avoid too many recompilations.
bool Compile::too_many_recompiles(ciMethod* method,
                                  int bci,
                                  Deoptimization::DeoptReason reason) {
  ciMethodData* md = method->method_data();
  if (md->is_empty()) {
    // Assume the trap has not occurred, or that it occurred only
    // because of a transient condition during start-up in the interpreter.
    return false;
  }
  // Pick a cutoff point well within PerBytecodeRecompilationCutoff.
  uint bc_cutoff = (uint) PerBytecodeRecompilationCutoff / 8;
  uint m_cutoff  = (uint) PerMethodRecompilationCutoff / 2 + 1;  // not zero
  Deoptimization::DeoptReason per_bc_reason
    = Deoptimization::reason_recorded_per_bytecode_if_any(reason);
  ciMethod* m = Deoptimization::reason_is_speculate(reason) ? this->method() : NULL;
  if ((per_bc_reason == Deoptimization::Reason_none
       || md->has_trap_at(bci, m, reason) != 0)
      // The trap frequency measure we care about is the recompile count:
      && md->trap_recompiled_at(bci, m)
      && md->overflow_recompile_count() >= bc_cutoff) {
    // Do not emit a trap here if it has already caused recompilations.
    // Also, if there are multiple reasons, or if there is no per-BCI record,
    // assume the worst.
    if (log())
      log()->elem("observe trap='%s recompiled' count='%d' recompiles2='%d'",
                  Deoptimization::trap_reason_name(reason),
                  md->trap_count(reason),
                  md->overflow_recompile_count());
    return true;
  } else if (trap_count(reason) != 0
             && decompile_count() >= m_cutoff) {
    // Too many recompiles globally, and we have seen this sort of trap.
    // Use cumulative decompile_count, not just md->decompile_count.
    if (log())
      log()->elem("observe trap='%s' count='%d' mcount='%d' decompiles='%d' mdecompiles='%d'",
                  Deoptimization::trap_reason_name(reason),
                  md->trap_count(reason), trap_count(reason),
                  md->decompile_count(), decompile_count());
    return true;
  } else {
    // The coast is clear.
    return false;
  }
}

// Compute when not to trap. Used by matching trap based nodes and
// NullCheck optimization.
void Compile::set_allowed_deopt_reasons() {
  _allowed_reasons = 0;
  if (is_method_compilation()) {
    for (int rs = (int)Deoptimization::Reason_none+1; rs < Compile::trapHistLength; rs++) {
      assert(rs < BitsPerInt, "recode bit map");
      if (!too_many_traps((Deoptimization::DeoptReason) rs)) {
        _allowed_reasons |= nth_bit(rs);
      }
    }
  }
}

bool Compile::needs_clinit_barrier(ciMethod* method, ciMethod* accessing_method) {
  return method->is_static() && needs_clinit_barrier(method->holder(), accessing_method);
}

bool Compile::needs_clinit_barrier(ciField* field, ciMethod* accessing_method) {
  return field->is_static() && needs_clinit_barrier(field->holder(), accessing_method);
}

bool Compile::needs_clinit_barrier(ciInstanceKlass* holder, ciMethod* accessing_method) {
  if (holder->is_initialized()) {
    return false;
  }
  if (holder->is_being_initialized()) {
    if (accessing_method->holder() == holder) {
      // Access inside a class. The barrier can be elided when access happens in <clinit>,
      // <init>, or a static method. In all those cases, there was an initialization
      // barrier on the holder klass passed.
      if (accessing_method->is_class_initializer() ||
          accessing_method->is_object_constructor() ||
          accessing_method->is_static()) {
        return false;
      }
    } else if (accessing_method->holder()->is_subclass_of(holder)) {
      // Access from a subclass. The barrier can be elided only when access happens in <clinit>.
      // In case of <init> or a static method, the barrier is on the subclass is not enough:
      // child class can become fully initialized while its parent class is still being initialized.
      if (accessing_method->is_class_initializer()) {
        return false;
      }
    }
    ciMethod* root = method(); // the root method of compilation
    if (root != accessing_method) {
      return needs_clinit_barrier(holder, root); // check access in the context of compilation root
    }
  }
  return true;
}

#ifndef PRODUCT
//------------------------------verify_graph_edges---------------------------
// Walk the Graph and verify that there is a one-to-one correspondence
// between Use-Def edges and Def-Use edges in the graph.
void Compile::verify_graph_edges(bool no_dead_code) {
  if (VerifyGraphEdges) {
    Unique_Node_List visited;
    // Call recursive graph walk to check edges
    _root->verify_edges(visited);
    if (no_dead_code) {
      // Now make sure that no visited node is used by an unvisited node.
      bool dead_nodes = false;
      Unique_Node_List checked;
      while (visited.size() > 0) {
        Node* n = visited.pop();
        checked.push(n);
        for (uint i = 0; i < n->outcnt(); i++) {
          Node* use = n->raw_out(i);
          if (checked.member(use))  continue;  // already checked
          if (visited.member(use))  continue;  // already in the graph
          if (use->is_Con())        continue;  // a dead ConNode is OK
          // At this point, we have found a dead node which is DU-reachable.
          if (!dead_nodes) {
            tty->print_cr("*** Dead nodes reachable via DU edges:");
            dead_nodes = true;
          }
          use->dump(2);
          tty->print_cr("---");
          checked.push(use);  // No repeats; pretend it is now checked.
        }
      }
      assert(!dead_nodes, "using nodes must be reachable from root");
    }
  }
}
#endif

// The Compile object keeps track of failure reasons separately from the ciEnv.
// This is required because there is not quite a 1-1 relation between the
// ciEnv and its compilation task and the Compile object.  Note that one
// ciEnv might use two Compile objects, if C2Compiler::compile_method decides
// to backtrack and retry without subsuming loads.  Other than this backtracking
// behavior, the Compile's failure reason is quietly copied up to the ciEnv
// by the logic in C2Compiler.
void Compile::record_failure(const char* reason) {
  if (log() != NULL) {
    log()->elem("failure reason='%s' phase='compile'", reason);
  }
  if (_failure_reason == NULL) {
    // Record the first failure reason.
    _failure_reason = reason;
  }

  if (!C->failure_reason_is(C2Compiler::retry_no_subsuming_loads())) {
    C->print_method(PHASE_FAILURE);
  }
  _root = NULL;  // flush the graph, too
}

Compile::TracePhase::TracePhase(const char* name, elapsedTimer* accumulator)
  : TraceTime(name, accumulator, CITime, CITimeVerbose),
    _phase_name(name), _dolog(CITimeVerbose)
{
  if (_dolog) {
    C = Compile::current();
    _log = C->log();
  } else {
    C = NULL;
    _log = NULL;
  }
  if (_log != NULL) {
    _log->begin_head("phase name='%s' nodes='%d' live='%d'", _phase_name, C->unique(), C->live_nodes());
    _log->stamp();
    _log->end_head();
  }
}

Compile::TracePhase::~TracePhase() {

  C = Compile::current();
  if (_dolog) {
    _log = C->log();
  } else {
    _log = NULL;
  }

#ifdef ASSERT
  if (PrintIdealNodeCount) {
    tty->print_cr("phase name='%s' nodes='%d' live='%d' live_graph_walk='%d'",
                  _phase_name, C->unique(), C->live_nodes(), C->count_live_nodes_by_graph_walk());
  }

  if (VerifyIdealNodeCount) {
    Compile::current()->print_missing_nodes();
  }
#endif

  if (_log != NULL) {
    _log->done("phase name='%s' nodes='%d' live='%d'", _phase_name, C->unique(), C->live_nodes());
  }
}

//----------------------------static_subtype_check-----------------------------
// Shortcut important common cases when superklass is exact:
// (0) superklass is java.lang.Object (can occur in reflective code)
// (1) subklass is already limited to a subtype of superklass => always ok
// (2) subklass does not overlap with superklass => always fail
// (3) superklass has NO subtypes and we can check with a simple compare.
int Compile::static_subtype_check(ciKlass* superk, ciKlass* subk) {
  if (StressReflectiveCode || superk == NULL || subk == NULL) {
    return SSC_full_test;       // Let caller generate the general case.
  }

  if (superk == env()->Object_klass()) {
    return SSC_always_true;     // (0) this test cannot fail
  }

  ciType* superelem = superk;
  ciType* subelem = subk;
  if (superelem->is_array_klass()) {
    superelem = superelem->as_array_klass()->base_element_type();
  }
  if (subelem->is_array_klass()) {
    subelem = subelem->as_array_klass()->base_element_type();
  }

  if (!subk->is_interface()) {  // cannot trust static interface types yet
    if (subk->is_subtype_of(superk)) {
      return SSC_always_true;   // (1) false path dead; no dynamic test needed
    }
    if (!(superelem->is_klass() && superelem->as_klass()->is_interface()) &&
        !(subelem->is_klass() && subelem->as_klass()->is_interface()) &&
        !superk->is_subtype_of(subk)) {
      return SSC_always_false;  // (2) true path dead; no dynamic test needed
    }
  }

  // Do not fold the subtype check to an array klass pointer comparison for [V? arrays.
  // [QMyValue is a subtype of [LMyValue but the klass for [QMyValue is not equal to
  // the klass for [LMyValue. Perform a full test.
  if (superk->is_obj_array_klass() && !superk->as_array_klass()->is_elem_null_free() &&
      superk->as_array_klass()->element_klass()->is_inlinetype()) {
    return SSC_full_test;
  }
  // If casting to an instance klass, it must have no subtypes
  if (superk->is_interface()) {
    // Cannot trust interfaces yet.
    // %%% S.B. superk->nof_implementors() == 1
  } else if (superelem->is_instance_klass()) {
    ciInstanceKlass* ik = superelem->as_instance_klass();
    if (!ik->has_subklass() && !ik->is_interface()) {
      if (!ik->is_final()) {
        // Add a dependency if there is a chance of a later subclass.
        dependencies()->assert_leaf_type(ik);
      }
      return SSC_easy_test;     // (3) caller can do a simple ptr comparison
    }
  } else {
    // A primitive array type has no subtypes.
    return SSC_easy_test;       // (3) caller can do a simple ptr comparison
  }

  return SSC_full_test;
}

Node* Compile::conv_I2X_index(PhaseGVN* phase, Node* idx, const TypeInt* sizetype, Node* ctrl) {
#ifdef _LP64
  // The scaled index operand to AddP must be a clean 64-bit value.
  // Java allows a 32-bit int to be incremented to a negative
  // value, which appears in a 64-bit register as a large
  // positive number.  Using that large positive number as an
  // operand in pointer arithmetic has bad consequences.
  // On the other hand, 32-bit overflow is rare, and the possibility
  // can often be excluded, if we annotate the ConvI2L node with
  // a type assertion that its value is known to be a small positive
  // number.  (The prior range check has ensured this.)
  // This assertion is used by ConvI2LNode::Ideal.
  int index_max = max_jint - 1;  // array size is max_jint, index is one less
  if (sizetype != NULL) index_max = sizetype->_hi - 1;
  const TypeInt* iidxtype = TypeInt::make(0, index_max, Type::WidenMax);
  idx = constrained_convI2L(phase, idx, iidxtype, ctrl);
#endif
  return idx;
}

// Convert integer value to a narrowed long type dependent on ctrl (for example, a range check)
Node* Compile::constrained_convI2L(PhaseGVN* phase, Node* value, const TypeInt* itype, Node* ctrl, bool carry_dependency) {
  if (ctrl != NULL) {
    // Express control dependency by a CastII node with a narrow type.
    value = new CastIINode(value, itype, carry_dependency ? ConstraintCastNode::StrongDependency : ConstraintCastNode::RegularDependency, true /* range check dependency */);
    // Make the CastII node dependent on the control input to prevent the narrowed ConvI2L
    // node from floating above the range check during loop optimizations. Otherwise, the
    // ConvI2L node may be eliminated independently of the range check, causing the data path
    // to become TOP while the control path is still there (although it's unreachable).
    value->set_req(0, ctrl);
    value = phase->transform(value);
  }
  const TypeLong* ltype = TypeLong::make(itype->_lo, itype->_hi, itype->_widen);
  return phase->transform(new ConvI2LNode(value, ltype));
}

void Compile::print_inlining_stream_free() {
  if (_print_inlining_stream != NULL) {
    _print_inlining_stream->~stringStream();
    _print_inlining_stream = NULL;
  }
}

// The message about the current inlining is accumulated in
// _print_inlining_stream and transfered into the _print_inlining_list
// once we know whether inlining succeeds or not. For regular
// inlining, messages are appended to the buffer pointed by
// _print_inlining_idx in the _print_inlining_list. For late inlining,
// a new buffer is added after _print_inlining_idx in the list. This
// way we can update the inlining message for late inlining call site
// when the inlining is attempted again.
void Compile::print_inlining_init() {
  if (print_inlining() || print_intrinsics()) {
    // print_inlining_init is actually called several times.
    print_inlining_stream_free();
    _print_inlining_stream = new stringStream();
    _print_inlining_list = new (comp_arena())GrowableArray<PrintInliningBuffer*>(comp_arena(), 1, 1, new PrintInliningBuffer());
  }
}

void Compile::print_inlining_reinit() {
  if (print_inlining() || print_intrinsics()) {
    print_inlining_stream_free();
    // Re allocate buffer when we change ResourceMark
    _print_inlining_stream = new stringStream();
  }
}

void Compile::print_inlining_reset() {
  _print_inlining_stream->reset();
}

void Compile::print_inlining_commit() {
  assert(print_inlining() || print_intrinsics(), "PrintInlining off?");
  // Transfer the message from _print_inlining_stream to the current
  // _print_inlining_list buffer and clear _print_inlining_stream.
  _print_inlining_list->at(_print_inlining_idx)->ss()->write(_print_inlining_stream->base(), _print_inlining_stream->size());
  print_inlining_reset();
}

void Compile::print_inlining_push() {
  // Add new buffer to the _print_inlining_list at current position
  _print_inlining_idx++;
  _print_inlining_list->insert_before(_print_inlining_idx, new PrintInliningBuffer());
}

Compile::PrintInliningBuffer* Compile::print_inlining_current() {
  return _print_inlining_list->at(_print_inlining_idx);
}

void Compile::print_inlining_update(CallGenerator* cg) {
  if (print_inlining() || print_intrinsics()) {
    if (cg->is_late_inline()) {
      if (print_inlining_current()->cg() != cg &&
          (print_inlining_current()->cg() != NULL ||
           print_inlining_current()->ss()->size() != 0)) {
        print_inlining_push();
      }
      print_inlining_commit();
      print_inlining_current()->set_cg(cg);
    } else {
      if (print_inlining_current()->cg() != NULL) {
        print_inlining_push();
      }
      print_inlining_commit();
    }
  }
}

void Compile::print_inlining_move_to(CallGenerator* cg) {
  // We resume inlining at a late inlining call site. Locate the
  // corresponding inlining buffer so that we can update it.
  if (print_inlining() || print_intrinsics()) {
    for (int i = 0; i < _print_inlining_list->length(); i++) {
      if (_print_inlining_list->at(i)->cg() == cg) {
        _print_inlining_idx = i;
        return;
      }
    }
    ShouldNotReachHere();
  }
}

void Compile::print_inlining_update_delayed(CallGenerator* cg) {
  if (print_inlining() || print_intrinsics()) {
    assert(_print_inlining_stream->size() > 0, "missing inlining msg");
    assert(print_inlining_current()->cg() == cg, "wrong entry");
    // replace message with new message
    _print_inlining_list->at_put(_print_inlining_idx, new PrintInliningBuffer());
    print_inlining_commit();
    print_inlining_current()->set_cg(cg);
  }
}

void Compile::print_inlining_assert_ready() {
  assert(!_print_inlining || _print_inlining_stream->size() == 0, "loosing data");
}

void Compile::process_print_inlining() {
  assert(_late_inlines.length() == 0, "not drained yet");
  if (print_inlining() || print_intrinsics()) {
    ResourceMark rm;
    stringStream ss;
    assert(_print_inlining_list != NULL, "process_print_inlining should be called only once.");
    for (int i = 0; i < _print_inlining_list->length(); i++) {
      PrintInliningBuffer* pib = _print_inlining_list->at(i);
      ss.print("%s", pib->ss()->as_string());
      delete pib;
      DEBUG_ONLY(_print_inlining_list->at_put(i, NULL));
    }
    // Reset _print_inlining_list, it only contains destructed objects.
    // It is on the arena, so it will be freed when the arena is reset.
    _print_inlining_list = NULL;
    // _print_inlining_stream won't be used anymore, either.
    print_inlining_stream_free();
    size_t end = ss.size();
    _print_inlining_output = NEW_ARENA_ARRAY(comp_arena(), char, end+1);
    strncpy(_print_inlining_output, ss.base(), end+1);
    _print_inlining_output[end] = 0;
  }
}

void Compile::dump_print_inlining() {
  if (_print_inlining_output != NULL) {
    tty->print_raw(_print_inlining_output);
  }
}

void Compile::log_late_inline(CallGenerator* cg) {
  if (log() != NULL) {
    log()->head("late_inline method='%d'  inline_id='" JLONG_FORMAT "'", log()->identify(cg->method()),
                cg->unique_id());
    JVMState* p = cg->call_node()->jvms();
    while (p != NULL) {
      log()->elem("jvms bci='%d' method='%d'", p->bci(), log()->identify(p->method()));
      p = p->caller();
    }
    log()->tail("late_inline");
  }
}

void Compile::log_late_inline_failure(CallGenerator* cg, const char* msg) {
  log_late_inline(cg);
  if (log() != NULL) {
    log()->inline_fail(msg);
  }
}

void Compile::log_inline_id(CallGenerator* cg) {
  if (log() != NULL) {
    // The LogCompilation tool needs a unique way to identify late
    // inline call sites. This id must be unique for this call site in
    // this compilation. Try to have it unique across compilations as
    // well because it can be convenient when grepping through the log
    // file.
    // Distinguish OSR compilations from others in case CICountOSR is
    // on.
    jlong id = ((jlong)unique()) + (((jlong)compile_id()) << 33) + (CICountOSR && is_osr_compilation() ? ((jlong)1) << 32 : 0);
    cg->set_unique_id(id);
    log()->elem("inline_id id='" JLONG_FORMAT "'", id);
  }
}

void Compile::log_inline_failure(const char* msg) {
  if (C->log() != NULL) {
    C->log()->inline_fail(msg);
  }
}


// Dump inlining replay data to the stream.
// Don't change thread state and acquire any locks.
void Compile::dump_inline_data(outputStream* out) {
  InlineTree* inl_tree = ilt();
  if (inl_tree != NULL) {
    out->print(" inline %d", inl_tree->count());
    inl_tree->dump_replay_data(out);
  }
}

int Compile::cmp_expensive_nodes(Node* n1, Node* n2) {
  if (n1->Opcode() < n2->Opcode())      return -1;
  else if (n1->Opcode() > n2->Opcode()) return 1;

  assert(n1->req() == n2->req(), "can't compare %s nodes: n1->req() = %d, n2->req() = %d", NodeClassNames[n1->Opcode()], n1->req(), n2->req());
  for (uint i = 1; i < n1->req(); i++) {
    if (n1->in(i) < n2->in(i))      return -1;
    else if (n1->in(i) > n2->in(i)) return 1;
  }

  return 0;
}

int Compile::cmp_expensive_nodes(Node** n1p, Node** n2p) {
  Node* n1 = *n1p;
  Node* n2 = *n2p;

  return cmp_expensive_nodes(n1, n2);
}

void Compile::sort_expensive_nodes() {
  if (!expensive_nodes_sorted()) {
    _expensive_nodes.sort(cmp_expensive_nodes);
  }
}

bool Compile::expensive_nodes_sorted() const {
  for (int i = 1; i < _expensive_nodes.length(); i++) {
    if (cmp_expensive_nodes(_expensive_nodes.adr_at(i), _expensive_nodes.adr_at(i-1)) < 0) {
      return false;
    }
  }
  return true;
}

bool Compile::should_optimize_expensive_nodes(PhaseIterGVN &igvn) {
  if (_expensive_nodes.length() == 0) {
    return false;
  }

  assert(OptimizeExpensiveOps, "optimization off?");

  // Take this opportunity to remove dead nodes from the list
  int j = 0;
  for (int i = 0; i < _expensive_nodes.length(); i++) {
    Node* n = _expensive_nodes.at(i);
    if (!n->is_unreachable(igvn)) {
      assert(n->is_expensive(), "should be expensive");
      _expensive_nodes.at_put(j, n);
      j++;
    }
  }
  _expensive_nodes.trunc_to(j);

  // Then sort the list so that similar nodes are next to each other
  // and check for at least two nodes of identical kind with same data
  // inputs.
  sort_expensive_nodes();

  for (int i = 0; i < _expensive_nodes.length()-1; i++) {
    if (cmp_expensive_nodes(_expensive_nodes.adr_at(i), _expensive_nodes.adr_at(i+1)) == 0) {
      return true;
    }
  }

  return false;
}

void Compile::cleanup_expensive_nodes(PhaseIterGVN &igvn) {
  if (_expensive_nodes.length() == 0) {
    return;
  }

  assert(OptimizeExpensiveOps, "optimization off?");

  // Sort to bring similar nodes next to each other and clear the
  // control input of nodes for which there's only a single copy.
  sort_expensive_nodes();

  int j = 0;
  int identical = 0;
  int i = 0;
  bool modified = false;
  for (; i < _expensive_nodes.length()-1; i++) {
    assert(j <= i, "can't write beyond current index");
    if (_expensive_nodes.at(i)->Opcode() == _expensive_nodes.at(i+1)->Opcode()) {
      identical++;
      _expensive_nodes.at_put(j++, _expensive_nodes.at(i));
      continue;
    }
    if (identical > 0) {
      _expensive_nodes.at_put(j++, _expensive_nodes.at(i));
      identical = 0;
    } else {
      Node* n = _expensive_nodes.at(i);
      igvn.replace_input_of(n, 0, NULL);
      igvn.hash_insert(n);
      modified = true;
    }
  }
  if (identical > 0) {
    _expensive_nodes.at_put(j++, _expensive_nodes.at(i));
  } else if (_expensive_nodes.length() >= 1) {
    Node* n = _expensive_nodes.at(i);
    igvn.replace_input_of(n, 0, NULL);
    igvn.hash_insert(n);
    modified = true;
  }
  _expensive_nodes.trunc_to(j);
  if (modified) {
    igvn.optimize();
  }
}

void Compile::add_expensive_node(Node * n) {
  assert(!_expensive_nodes.contains(n), "duplicate entry in expensive list");
  assert(n->is_expensive(), "expensive nodes with non-null control here only");
  assert(!n->is_CFG() && !n->is_Mem(), "no cfg or memory nodes here");
  if (OptimizeExpensiveOps) {
    _expensive_nodes.append(n);
  } else {
    // Clear control input and let IGVN optimize expensive nodes if
    // OptimizeExpensiveOps is off.
    n->set_req(0, NULL);
  }
}

/**
 * Track coarsened Lock and Unlock nodes.
 */

class Lock_List : public Node_List {
  uint _origin_cnt;
public:
  Lock_List(Arena *a, uint cnt) : Node_List(a), _origin_cnt(cnt) {}
  uint origin_cnt() const { return _origin_cnt; }
};

void Compile::add_coarsened_locks(GrowableArray<AbstractLockNode*>& locks) {
  int length = locks.length();
  if (length > 0) {
    // Have to keep this list until locks elimination during Macro nodes elimination.
    Lock_List* locks_list = new (comp_arena()) Lock_List(comp_arena(), length);
    for (int i = 0; i < length; i++) {
      AbstractLockNode* lock = locks.at(i);
      assert(lock->is_coarsened(), "expecting only coarsened AbstractLock nodes, but got '%s'[%d] node", lock->Name(), lock->_idx);
      locks_list->push(lock);
    }
    _coarsened_locks.append(locks_list);
  }
}

void Compile::remove_useless_coarsened_locks(Unique_Node_List& useful) {
  int count = coarsened_count();
  for (int i = 0; i < count; i++) {
    Node_List* locks_list = _coarsened_locks.at(i);
    for (uint j = 0; j < locks_list->size(); j++) {
      Node* lock = locks_list->at(j);
      assert(lock->is_AbstractLock(), "sanity");
      if (!useful.member(lock)) {
        locks_list->yank(lock);
      }
    }
  }
}

void Compile::remove_coarsened_lock(Node* n) {
  if (n->is_AbstractLock()) {
    int count = coarsened_count();
    for (int i = 0; i < count; i++) {
      Node_List* locks_list = _coarsened_locks.at(i);
      locks_list->yank(n);
    }
  }
}

bool Compile::coarsened_locks_consistent() {
  int count = coarsened_count();
  for (int i = 0; i < count; i++) {
    bool unbalanced = false;
    bool modified = false; // track locks kind modifications
    Lock_List* locks_list = (Lock_List*)_coarsened_locks.at(i);
    uint size = locks_list->size();
    if (size == 0) {
      unbalanced = false; // All locks were eliminated - good
    } else if (size != locks_list->origin_cnt()) {
      unbalanced = true; // Some locks were removed from list
    } else {
      for (uint j = 0; j < size; j++) {
        Node* lock = locks_list->at(j);
        // All nodes in group should have the same state (modified or not)
        if (!lock->as_AbstractLock()->is_coarsened()) {
          if (j == 0) {
            // first on list was modified, the rest should be too for consistency
            modified = true;
          } else if (!modified) {
            // this lock was modified but previous locks on the list were not
            unbalanced = true;
            break;
          }
        } else if (modified) {
          // previous locks on list were modified but not this lock
          unbalanced = true;
          break;
        }
      }
    }
    if (unbalanced) {
      // unbalanced monitor enter/exit - only some [un]lock nodes were removed or modified
#ifdef ASSERT
      if (PrintEliminateLocks) {
        tty->print_cr("=== unbalanced coarsened locks ===");
        for (uint l = 0; l < size; l++) {
          locks_list->at(l)->dump();
        }
      }
#endif
      record_failure(C2Compiler::retry_no_locks_coarsening());
      return false;
    }
  }
  return true;
}

/**
 * Remove the speculative part of types and clean up the graph
 */
void Compile::remove_speculative_types(PhaseIterGVN &igvn) {
  if (UseTypeSpeculation) {
    Unique_Node_List worklist;
    worklist.push(root());
    int modified = 0;
    // Go over all type nodes that carry a speculative type, drop the
    // speculative part of the type and enqueue the node for an igvn
    // which may optimize it out.
    for (uint next = 0; next < worklist.size(); ++next) {
      Node *n  = worklist.at(next);
      if (n->is_Type()) {
        TypeNode* tn = n->as_Type();
        const Type* t = tn->type();
        const Type* t_no_spec = t->remove_speculative();
        if (t_no_spec != t) {
          bool in_hash = igvn.hash_delete(n);
          assert(in_hash, "node should be in igvn hash table");
          tn->set_type(t_no_spec);
          igvn.hash_insert(n);
          igvn._worklist.push(n); // give it a chance to go away
          modified++;
        }
      }
      // Iterate over outs - endless loops is unreachable from below
      for (DUIterator_Fast imax, i = n->fast_outs(imax); i < imax; i++) {
        Node *m = n->fast_out(i);
        if (not_a_node(m)) {
          continue;
        }
        worklist.push(m);
      }
    }
    // Drop the speculative part of all types in the igvn's type table
    igvn.remove_speculative_types();
    if (modified > 0) {
      igvn.optimize();
    }
#ifdef ASSERT
    // Verify that after the IGVN is over no speculative type has resurfaced
    worklist.clear();
    worklist.push(root());
    for (uint next = 0; next < worklist.size(); ++next) {
      Node *n  = worklist.at(next);
      const Type* t = igvn.type_or_null(n);
      assert((t == NULL) || (t == t->remove_speculative()), "no more speculative types");
      if (n->is_Type()) {
        t = n->as_Type()->type();
        assert(t == t->remove_speculative(), "no more speculative types");
      }
      // Iterate over outs - endless loops is unreachable from below
      for (DUIterator_Fast imax, i = n->fast_outs(imax); i < imax; i++) {
        Node *m = n->fast_out(i);
        if (not_a_node(m)) {
          continue;
        }
        worklist.push(m);
      }
    }
    igvn.check_no_speculative_types();
#endif
  }
}

Node* Compile::optimize_acmp(PhaseGVN* phase, Node* a, Node* b) {
  const TypeInstPtr* ta = phase->type(a)->isa_instptr();
  const TypeInstPtr* tb = phase->type(b)->isa_instptr();
  if (!EnableValhalla || ta == NULL || tb == NULL ||
      ta->is_zero_type() || tb->is_zero_type() ||
      !ta->can_be_inline_type() || !tb->can_be_inline_type()) {
    // Use old acmp if one operand is null or not an inline type
    return new CmpPNode(a, b);
  } else if (ta->is_inlinetypeptr() || tb->is_inlinetypeptr()) {
    // We know that one operand is an inline type. Therefore,
    // new acmp will only return true if both operands are NULL.
    // Check if both operands are null by or'ing the oops.
    a = phase->transform(new CastP2XNode(NULL, a));
    b = phase->transform(new CastP2XNode(NULL, b));
    a = phase->transform(new OrXNode(a, b));
    return new CmpXNode(a, phase->MakeConX(0));
  }
  // Use new acmp
  return NULL;
}

// Auxiliary methods to support randomized stressing/fuzzing.

int Compile::random() {
  _stress_seed = os::next_random(_stress_seed);
  return static_cast<int>(_stress_seed);
}

// This method can be called the arbitrary number of times, with current count
// as the argument. The logic allows selecting a single candidate from the
// running list of candidates as follows:
//    int count = 0;
//    Cand* selected = null;
//    while(cand = cand->next()) {
//      if (randomized_select(++count)) {
//        selected = cand;
//      }
//    }
//
// Including count equalizes the chances any candidate is "selected".
// This is useful when we don't have the complete list of candidates to choose
// from uniformly. In this case, we need to adjust the randomicity of the
// selection, or else we will end up biasing the selection towards the latter
// candidates.
//
// Quick back-envelope calculation shows that for the list of n candidates
// the equal probability for the candidate to persist as "best" can be
// achieved by replacing it with "next" k-th candidate with the probability
// of 1/k. It can be easily shown that by the end of the run, the
// probability for any candidate is converged to 1/n, thus giving the
// uniform distribution among all the candidates.
//
// We don't care about the domain size as long as (RANDOMIZED_DOMAIN / count) is large.
#define RANDOMIZED_DOMAIN_POW 29
#define RANDOMIZED_DOMAIN (1 << RANDOMIZED_DOMAIN_POW)
#define RANDOMIZED_DOMAIN_MASK ((1 << (RANDOMIZED_DOMAIN_POW + 1)) - 1)
bool Compile::randomized_select(int count) {
  assert(count > 0, "only positive");
  return (random() & RANDOMIZED_DOMAIN_MASK) < (RANDOMIZED_DOMAIN / count);
}

CloneMap&     Compile::clone_map()                 { return _clone_map; }
void          Compile::set_clone_map(Dict* d)      { _clone_map._dict = d; }

void NodeCloneInfo::dump() const {
  tty->print(" {%d:%d} ", idx(), gen());
}

void CloneMap::clone(Node* old, Node* nnn, int gen) {
  uint64_t val = value(old->_idx);
  NodeCloneInfo cio(val);
  assert(val != 0, "old node should be in the map");
  NodeCloneInfo cin(cio.idx(), gen + cio.gen());
  insert(nnn->_idx, cin.get());
#ifndef PRODUCT
  if (is_debug()) {
    tty->print_cr("CloneMap::clone inserted node %d info {%d:%d} into CloneMap", nnn->_idx, cin.idx(), cin.gen());
  }
#endif
}

void CloneMap::verify_insert_and_clone(Node* old, Node* nnn, int gen) {
  NodeCloneInfo cio(value(old->_idx));
  if (cio.get() == 0) {
    cio.set(old->_idx, 0);
    insert(old->_idx, cio.get());
#ifndef PRODUCT
    if (is_debug()) {
      tty->print_cr("CloneMap::verify_insert_and_clone inserted node %d info {%d:%d} into CloneMap", old->_idx, cio.idx(), cio.gen());
    }
#endif
  }
  clone(old, nnn, gen);
}

int CloneMap::max_gen() const {
  int g = 0;
  DictI di(_dict);
  for(; di.test(); ++di) {
    int t = gen(di._key);
    if (g < t) {
      g = t;
#ifndef PRODUCT
      if (is_debug()) {
        tty->print_cr("CloneMap::max_gen() update max=%d from %d", g, _2_node_idx_t(di._key));
      }
#endif
    }
  }
  return g;
}

void CloneMap::dump(node_idx_t key) const {
  uint64_t val = value(key);
  if (val != 0) {
    NodeCloneInfo ni(val);
    ni.dump();
  }
}

// Move Allocate nodes to the start of the list
void Compile::sort_macro_nodes() {
  int count = macro_count();
  int allocates = 0;
  for (int i = 0; i < count; i++) {
    Node* n = macro_node(i);
    if (n->is_Allocate()) {
      if (i != allocates) {
        Node* tmp = macro_node(allocates);
        _macro_nodes.at_put(allocates, n);
        _macro_nodes.at_put(i, tmp);
      }
      allocates++;
    }
  }
}

void Compile::print_method(CompilerPhaseType cpt, const char *name, int level) {
  EventCompilerPhase event;
  if (event.should_commit()) {
    CompilerEvent::PhaseEvent::post(event, C->_latest_stage_start_counter, cpt, C->_compile_id, level);
  }
#ifndef PRODUCT
  if (should_print(level)) {
    _printer->print_method(name, level);
  }
#endif
  C->_latest_stage_start_counter.stamp();
}

void Compile::print_method(CompilerPhaseType cpt, int level, int idx) {
  char output[1024];
#ifndef PRODUCT
  if (idx != 0) {
    jio_snprintf(output, sizeof(output), "%s:%d", CompilerPhaseTypeHelper::to_string(cpt), idx);
  } else {
    jio_snprintf(output, sizeof(output), "%s", CompilerPhaseTypeHelper::to_string(cpt));
  }
#endif
  print_method(cpt, output, level);
}

void Compile::print_method(CompilerPhaseType cpt, Node* n, int level) {
  ResourceMark rm;
  stringStream ss;
  ss.print_raw(CompilerPhaseTypeHelper::to_string(cpt));
  if (n != NULL) {
    ss.print(": %d %s ", n->_idx, NodeClassNames[n->Opcode()]);
  } else {
    ss.print_raw(": NULL");
  }
  C->print_method(cpt, ss.as_string(), level);
}

void Compile::end_method(int level) {
  EventCompilerPhase event;
  if (event.should_commit()) {
    CompilerEvent::PhaseEvent::post(event, C->_latest_stage_start_counter, PHASE_END, C->_compile_id, level);
  }

#ifndef PRODUCT
  if (_method != NULL && should_print(level)) {
    _printer->end_method();
  }
#endif
}


#ifndef PRODUCT
IdealGraphPrinter* Compile::_debug_file_printer = NULL;
IdealGraphPrinter* Compile::_debug_network_printer = NULL;

// Called from debugger. Prints method to the default file with the default phase name.
// This works regardless of any Ideal Graph Visualizer flags set or not.
void igv_print() {
  Compile::current()->igv_print_method_to_file();
}

// Same as igv_print() above but with a specified phase name.
void igv_print(const char* phase_name) {
  Compile::current()->igv_print_method_to_file(phase_name);
}

// Called from debugger. Prints method with the default phase name to the default network or the one specified with
// the network flags for the Ideal Graph Visualizer, or to the default file depending on the 'network' argument.
// This works regardless of any Ideal Graph Visualizer flags set or not.
void igv_print(bool network) {
  if (network) {
    Compile::current()->igv_print_method_to_network();
  } else {
    Compile::current()->igv_print_method_to_file();
  }
}

// Same as igv_print(bool network) above but with a specified phase name.
void igv_print(bool network, const char* phase_name) {
  if (network) {
    Compile::current()->igv_print_method_to_network(phase_name);
  } else {
    Compile::current()->igv_print_method_to_file(phase_name);
  }
}

// Called from debugger. Normal write to the default _printer. Only works if Ideal Graph Visualizer printing flags are set.
void igv_print_default() {
  Compile::current()->print_method(PHASE_DEBUG, 0);
}

// Called from debugger, especially when replaying a trace in which the program state cannot be altered like with rr replay.
// A method is appended to an existing default file with the default phase name. This means that igv_append() must follow
// an earlier igv_print(*) call which sets up the file. This works regardless of any Ideal Graph Visualizer flags set or not.
void igv_append() {
  Compile::current()->igv_print_method_to_file("Debug", true);
}

// Same as igv_append() above but with a specified phase name.
void igv_append(const char* phase_name) {
  Compile::current()->igv_print_method_to_file(phase_name, true);
}

void Compile::igv_print_method_to_file(const char* phase_name, bool append) {
  const char* file_name = "custom_debug.xml";
  if (_debug_file_printer == NULL) {
    _debug_file_printer = new IdealGraphPrinter(C, file_name, append);
  } else {
    _debug_file_printer->update_compiled_method(C->method());
  }
  tty->print_cr("Method %s to %s", append ? "appended" : "printed", file_name);
  _debug_file_printer->print(phase_name, (Node*)C->root());
}

void Compile::igv_print_method_to_network(const char* phase_name) {
  if (_debug_network_printer == NULL) {
    _debug_network_printer = new IdealGraphPrinter(C);
  } else {
    _debug_network_printer->update_compiled_method(C->method());
  }
  tty->print_cr("Method printed over network stream to IGV");
  _debug_network_printer->print(phase_name, (Node*)C->root());
}
#endif

void Compile::add_native_invoker(RuntimeStub* stub) {
  _native_invokers.append(stub);
}

Node* Compile::narrow_value(BasicType bt, Node* value, const Type* type, PhaseGVN* phase, bool transform_res) {
  if (type != NULL && phase->type(value)->higher_equal(type)) {
    return value;
  }
  Node* result = NULL;
  if (bt == T_BYTE) {
    result = phase->transform(new LShiftINode(value, phase->intcon(24)));
    result = new RShiftINode(result, phase->intcon(24));
  } else if (bt == T_BOOLEAN) {
    result = new AndINode(value, phase->intcon(0xFF));
  } else if (bt == T_CHAR) {
    result = new AndINode(value,phase->intcon(0xFFFF));
  } else {
    assert(bt == T_SHORT, "unexpected narrow type");
    result = phase->transform(new LShiftINode(value, phase->intcon(16)));
    result = new RShiftINode(result, phase->intcon(16));
  }
  if (transform_res) {
    result = phase->transform(result);
  }
  return result;
}
<|MERGE_RESOLUTION|>--- conflicted
+++ resolved
@@ -1447,13 +1447,8 @@
     if ( offset == Type::OffsetBot || (offset >= 0 && (size_t)offset < sizeof(Klass)) ) {
 
       tj = tk = TypeKlassPtr::make(TypePtr::NotNull,
-<<<<<<< HEAD
-                                   TypeKlassPtr::OBJECT->klass(),
+                                   TypeInstKlassPtr::OBJECT->klass(),
                                    Type::Offset(offset));
-=======
-                                   TypeInstKlassPtr::OBJECT->klass(),
-                                   offset);
->>>>>>> 65ed0a74
     }
 
     ciKlass* klass = tk->klass();
