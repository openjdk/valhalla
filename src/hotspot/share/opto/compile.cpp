/*
 * Copyright (c) 1997, 2025, Oracle and/or its affiliates. All rights reserved.
 * DO NOT ALTER OR REMOVE COPYRIGHT NOTICES OR THIS FILE HEADER.
 *
 * This code is free software; you can redistribute it and/or modify it
 * under the terms of the GNU General Public License version 2 only, as
 * published by the Free Software Foundation.
 *
 * This code is distributed in the hope that it will be useful, but WITHOUT
 * ANY WARRANTY; without even the implied warranty of MERCHANTABILITY or
 * FITNESS FOR A PARTICULAR PURPOSE.  See the GNU General Public License
 * version 2 for more details (a copy is included in the LICENSE file that
 * accompanied this code).
 *
 * You should have received a copy of the GNU General Public License version
 * 2 along with this work; if not, write to the Free Software Foundation,
 * Inc., 51 Franklin St, Fifth Floor, Boston, MA 02110-1301 USA.
 *
 * Please contact Oracle, 500 Oracle Parkway, Redwood Shores, CA 94065 USA
 * or visit www.oracle.com if you need additional information or have any
 * questions.
 *
 */

#include "asm/macroAssembler.hpp"
#include "asm/macroAssembler.inline.hpp"
#include "ci/ciReplay.hpp"
#include "classfile/javaClasses.hpp"
#include "code/exceptionHandlerTable.hpp"
#include "code/nmethod.hpp"
#include "compiler/compilationFailureInfo.hpp"
#include "compiler/compilationMemoryStatistic.hpp"
#include "compiler/compileBroker.hpp"
#include "compiler/compileLog.hpp"
#include "compiler/compilerOracle.hpp"
#include "compiler/compiler_globals.hpp"
#include "compiler/disassembler.hpp"
#include "compiler/oopMap.hpp"
#include "gc/shared/barrierSet.hpp"
#include "gc/shared/c2/barrierSetC2.hpp"
#include "jfr/jfrEvents.hpp"
#include "jvm_io.h"
#include "memory/allocation.hpp"
#include "memory/arena.hpp"
#include "memory/resourceArea.hpp"
#include "opto/addnode.hpp"
#include "opto/block.hpp"
#include "opto/c2compiler.hpp"
#include "opto/callGenerator.hpp"
#include "opto/callnode.hpp"
#include "opto/castnode.hpp"
#include "opto/cfgnode.hpp"
#include "opto/chaitin.hpp"
#include "opto/compile.hpp"
#include "opto/connode.hpp"
#include "opto/convertnode.hpp"
#include "opto/divnode.hpp"
#include "opto/escape.hpp"
#include "opto/idealGraphPrinter.hpp"
#include "opto/inlinetypenode.hpp"
#include "opto/locknode.hpp"
#include "opto/loopnode.hpp"
#include "opto/machnode.hpp"
#include "opto/macro.hpp"
#include "opto/matcher.hpp"
#include "opto/mathexactnode.hpp"
#include "opto/memnode.hpp"
#include "opto/movenode.hpp"
#include "opto/mulnode.hpp"
#include "opto/narrowptrnode.hpp"
#include "opto/node.hpp"
#include "opto/opaquenode.hpp"
#include "opto/opcodes.hpp"
#include "opto/output.hpp"
#include "opto/parse.hpp"
#include "opto/phaseX.hpp"
#include "opto/rootnode.hpp"
#include "opto/runtime.hpp"
#include "opto/stringopts.hpp"
#include "opto/type.hpp"
#include "opto/vector.hpp"
#include "opto/vectornode.hpp"
#include "runtime/globals_extension.hpp"
#include "runtime/sharedRuntime.hpp"
#include "runtime/signature.hpp"
#include "runtime/stubRoutines.hpp"
#include "runtime/timer.hpp"
#include "utilities/align.hpp"
#include "utilities/copy.hpp"
#include "utilities/macros.hpp"
#include "utilities/resourceHash.hpp"

// -------------------- Compile::mach_constant_base_node -----------------------
// Constant table base node singleton.
MachConstantBaseNode* Compile::mach_constant_base_node() {
  if (_mach_constant_base_node == nullptr) {
    _mach_constant_base_node = new MachConstantBaseNode();
    _mach_constant_base_node->add_req(C->root());
  }
  return _mach_constant_base_node;
}


/// Support for intrinsics.

// Return the index at which m must be inserted (or already exists).
// The sort order is by the address of the ciMethod, with is_virtual as minor key.
class IntrinsicDescPair {
 private:
  ciMethod* _m;
  bool _is_virtual;
 public:
  IntrinsicDescPair(ciMethod* m, bool is_virtual) : _m(m), _is_virtual(is_virtual) {}
  static int compare(IntrinsicDescPair* const& key, CallGenerator* const& elt) {
    ciMethod* m= elt->method();
    ciMethod* key_m = key->_m;
    if (key_m < m)      return -1;
    else if (key_m > m) return 1;
    else {
      bool is_virtual = elt->is_virtual();
      bool key_virtual = key->_is_virtual;
      if (key_virtual < is_virtual)      return -1;
      else if (key_virtual > is_virtual) return 1;
      else                               return 0;
    }
  }
};
int Compile::intrinsic_insertion_index(ciMethod* m, bool is_virtual, bool& found) {
#ifdef ASSERT
  for (int i = 1; i < _intrinsics.length(); i++) {
    CallGenerator* cg1 = _intrinsics.at(i-1);
    CallGenerator* cg2 = _intrinsics.at(i);
    assert(cg1->method() != cg2->method()
           ? cg1->method()     < cg2->method()
           : cg1->is_virtual() < cg2->is_virtual(),
           "compiler intrinsics list must stay sorted");
  }
#endif
  IntrinsicDescPair pair(m, is_virtual);
  return _intrinsics.find_sorted<IntrinsicDescPair*, IntrinsicDescPair::compare>(&pair, found);
}

void Compile::register_intrinsic(CallGenerator* cg) {
  bool found = false;
  int index = intrinsic_insertion_index(cg->method(), cg->is_virtual(), found);
  assert(!found, "registering twice");
  _intrinsics.insert_before(index, cg);
  assert(find_intrinsic(cg->method(), cg->is_virtual()) == cg, "registration worked");
}

CallGenerator* Compile::find_intrinsic(ciMethod* m, bool is_virtual) {
  assert(m->is_loaded(), "don't try this on unloaded methods");
  if (_intrinsics.length() > 0) {
    bool found = false;
    int index = intrinsic_insertion_index(m, is_virtual, found);
     if (found) {
      return _intrinsics.at(index);
    }
  }
  // Lazily create intrinsics for intrinsic IDs well-known in the runtime.
  if (m->intrinsic_id() != vmIntrinsics::_none &&
      m->intrinsic_id() <= vmIntrinsics::LAST_COMPILER_INLINE) {
    CallGenerator* cg = make_vm_intrinsic(m, is_virtual);
    if (cg != nullptr) {
      // Save it for next time:
      register_intrinsic(cg);
      return cg;
    } else {
      gather_intrinsic_statistics(m->intrinsic_id(), is_virtual, _intrinsic_disabled);
    }
  }
  return nullptr;
}

// Compile::make_vm_intrinsic is defined in library_call.cpp.

#ifndef PRODUCT
// statistics gathering...

juint  Compile::_intrinsic_hist_count[vmIntrinsics::number_of_intrinsics()] = {0};
jubyte Compile::_intrinsic_hist_flags[vmIntrinsics::number_of_intrinsics()] = {0};

inline int as_int(vmIntrinsics::ID id) {
  return vmIntrinsics::as_int(id);
}

bool Compile::gather_intrinsic_statistics(vmIntrinsics::ID id, bool is_virtual, int flags) {
  assert(id > vmIntrinsics::_none && id < vmIntrinsics::ID_LIMIT, "oob");
  int oflags = _intrinsic_hist_flags[as_int(id)];
  assert(flags != 0, "what happened?");
  if (is_virtual) {
    flags |= _intrinsic_virtual;
  }
  bool changed = (flags != oflags);
  if ((flags & _intrinsic_worked) != 0) {
    juint count = (_intrinsic_hist_count[as_int(id)] += 1);
    if (count == 1) {
      changed = true;           // first time
    }
    // increment the overall count also:
    _intrinsic_hist_count[as_int(vmIntrinsics::_none)] += 1;
  }
  if (changed) {
    if (((oflags ^ flags) & _intrinsic_virtual) != 0) {
      // Something changed about the intrinsic's virtuality.
      if ((flags & _intrinsic_virtual) != 0) {
        // This is the first use of this intrinsic as a virtual call.
        if (oflags != 0) {
          // We already saw it as a non-virtual, so note both cases.
          flags |= _intrinsic_both;
        }
      } else if ((oflags & _intrinsic_both) == 0) {
        // This is the first use of this intrinsic as a non-virtual
        flags |= _intrinsic_both;
      }
    }
    _intrinsic_hist_flags[as_int(id)] = (jubyte) (oflags | flags);
  }
  // update the overall flags also:
  _intrinsic_hist_flags[as_int(vmIntrinsics::_none)] |= (jubyte) flags;
  return changed;
}

static char* format_flags(int flags, char* buf) {
  buf[0] = 0;
  if ((flags & Compile::_intrinsic_worked) != 0)    strcat(buf, ",worked");
  if ((flags & Compile::_intrinsic_failed) != 0)    strcat(buf, ",failed");
  if ((flags & Compile::_intrinsic_disabled) != 0)  strcat(buf, ",disabled");
  if ((flags & Compile::_intrinsic_virtual) != 0)   strcat(buf, ",virtual");
  if ((flags & Compile::_intrinsic_both) != 0)      strcat(buf, ",nonvirtual");
  if (buf[0] == 0)  strcat(buf, ",");
  assert(buf[0] == ',', "must be");
  return &buf[1];
}

void Compile::print_intrinsic_statistics() {
  char flagsbuf[100];
  ttyLocker ttyl;
  if (xtty != nullptr)  xtty->head("statistics type='intrinsic'");
  tty->print_cr("Compiler intrinsic usage:");
  juint total = _intrinsic_hist_count[as_int(vmIntrinsics::_none)];
  if (total == 0)  total = 1;  // avoid div0 in case of no successes
  #define PRINT_STAT_LINE(name, c, f) \
    tty->print_cr("  %4d (%4.1f%%) %s (%s)", (int)(c), ((c) * 100.0) / total, name, f);
  for (auto id : EnumRange<vmIntrinsicID>{}) {
    int   flags = _intrinsic_hist_flags[as_int(id)];
    juint count = _intrinsic_hist_count[as_int(id)];
    if ((flags | count) != 0) {
      PRINT_STAT_LINE(vmIntrinsics::name_at(id), count, format_flags(flags, flagsbuf));
    }
  }
  PRINT_STAT_LINE("total", total, format_flags(_intrinsic_hist_flags[as_int(vmIntrinsics::_none)], flagsbuf));
  if (xtty != nullptr)  xtty->tail("statistics");
}

void Compile::print_statistics() {
  { ttyLocker ttyl;
    if (xtty != nullptr)  xtty->head("statistics type='opto'");
    Parse::print_statistics();
    PhaseStringOpts::print_statistics();
    PhaseCCP::print_statistics();
    PhaseRegAlloc::print_statistics();
    PhaseOutput::print_statistics();
    PhasePeephole::print_statistics();
    PhaseIdealLoop::print_statistics();
    ConnectionGraph::print_statistics();
    PhaseMacroExpand::print_statistics();
    if (xtty != nullptr)  xtty->tail("statistics");
  }
  if (_intrinsic_hist_flags[as_int(vmIntrinsics::_none)] != 0) {
    // put this under its own <statistics> element.
    print_intrinsic_statistics();
  }
}
#endif //PRODUCT

void Compile::gvn_replace_by(Node* n, Node* nn) {
  for (DUIterator_Last imin, i = n->last_outs(imin); i >= imin; ) {
    Node* use = n->last_out(i);
    bool is_in_table = initial_gvn()->hash_delete(use);
    uint uses_found = 0;
    for (uint j = 0; j < use->len(); j++) {
      if (use->in(j) == n) {
        if (j < use->req())
          use->set_req(j, nn);
        else
          use->set_prec(j, nn);
        uses_found++;
      }
    }
    if (is_in_table) {
      // reinsert into table
      initial_gvn()->hash_find_insert(use);
    }
    record_for_igvn(use);
    PhaseIterGVN::add_users_of_use_to_worklist(nn, use, *_igvn_worklist);
    i -= uses_found;    // we deleted 1 or more copies of this edge
  }
}


// Identify all nodes that are reachable from below, useful.
// Use breadth-first pass that records state in a Unique_Node_List,
// recursive traversal is slower.
void Compile::identify_useful_nodes(Unique_Node_List &useful) {
  int estimated_worklist_size = live_nodes();
  useful.map( estimated_worklist_size, nullptr );  // preallocate space

  // Initialize worklist
  if (root() != nullptr)  { useful.push(root()); }
  // If 'top' is cached, declare it useful to preserve cached node
  if (cached_top_node())  { useful.push(cached_top_node()); }

  // Push all useful nodes onto the list, breadthfirst
  for( uint next = 0; next < useful.size(); ++next ) {
    assert( next < unique(), "Unique useful nodes < total nodes");
    Node *n  = useful.at(next);
    uint max = n->len();
    for( uint i = 0; i < max; ++i ) {
      Node *m = n->in(i);
      if (not_a_node(m))  continue;
      useful.push(m);
    }
  }
}

// Update dead_node_list with any missing dead nodes using useful
// list. Consider all non-useful nodes to be useless i.e., dead nodes.
void Compile::update_dead_node_list(Unique_Node_List &useful) {
  uint max_idx = unique();
  VectorSet& useful_node_set = useful.member_set();

  for (uint node_idx = 0; node_idx < max_idx; node_idx++) {
    // If node with index node_idx is not in useful set,
    // mark it as dead in dead node list.
    if (!useful_node_set.test(node_idx)) {
      record_dead_node(node_idx);
    }
  }
}

void Compile::remove_useless_late_inlines(GrowableArray<CallGenerator*>* inlines, Unique_Node_List &useful) {
  int shift = 0;
  for (int i = 0; i < inlines->length(); i++) {
    CallGenerator* cg = inlines->at(i);
    if (useful.member(cg->call_node())) {
      if (shift > 0) {
        inlines->at_put(i - shift, cg);
      }
    } else {
      shift++; // skip over the dead element
    }
  }
  if (shift > 0) {
    inlines->trunc_to(inlines->length() - shift); // remove last elements from compacted array
  }
}

void Compile::remove_useless_late_inlines(GrowableArray<CallGenerator*>* inlines, Node* dead) {
  assert(dead != nullptr && dead->is_Call(), "sanity");
  int found = 0;
  for (int i = 0; i < inlines->length(); i++) {
    if (inlines->at(i)->call_node() == dead) {
      inlines->remove_at(i);
      found++;
      NOT_DEBUG( break; ) // elements are unique, so exit early
    }
  }
  assert(found <= 1, "not unique");
}

template<typename N, ENABLE_IF_SDEFN(std::is_base_of<Node, N>::value)>
void Compile::remove_useless_nodes(GrowableArray<N*>& node_list, Unique_Node_List& useful) {
  for (int i = node_list.length() - 1; i >= 0; i--) {
    N* node = node_list.at(i);
    if (!useful.member(node)) {
      node_list.delete_at(i); // replaces i-th with last element which is known to be useful (already processed)
    }
  }
}

void Compile::remove_useless_node(Node* dead) {
  remove_modified_node(dead);

  // Constant node that has no out-edges and has only one in-edge from
  // root is usually dead. However, sometimes reshaping walk makes
  // it reachable by adding use edges. So, we will NOT count Con nodes
  // as dead to be conservative about the dead node count at any
  // given time.
  if (!dead->is_Con()) {
    record_dead_node(dead->_idx);
  }
  if (dead->is_macro()) {
    remove_macro_node(dead);
  }
  if (dead->is_expensive()) {
    remove_expensive_node(dead);
  }
  if (dead->is_OpaqueTemplateAssertionPredicate()) {
    remove_template_assertion_predicate_opaque(dead->as_OpaqueTemplateAssertionPredicate());
  }
  if (dead->is_ParsePredicate()) {
    remove_parse_predicate(dead->as_ParsePredicate());
  }
  if (dead->for_post_loop_opts_igvn()) {
    remove_from_post_loop_opts_igvn(dead);
  }
  if (dead->is_InlineType()) {
    remove_inline_type(dead);
  }
  if (dead->for_merge_stores_igvn()) {
    remove_from_merge_stores_igvn(dead);
  }
  if (dead->is_Call()) {
    remove_useless_late_inlines(                &_late_inlines, dead);
    remove_useless_late_inlines(         &_string_late_inlines, dead);
    remove_useless_late_inlines(         &_boxing_late_inlines, dead);
    remove_useless_late_inlines(&_vector_reboxing_late_inlines, dead);

    if (dead->is_CallStaticJava()) {
      remove_unstable_if_trap(dead->as_CallStaticJava(), false);
    }
  }
  BarrierSetC2* bs = BarrierSet::barrier_set()->barrier_set_c2();
  bs->unregister_potential_barrier_node(dead);
}

// Disconnect all useless nodes by disconnecting those at the boundary.
void Compile::disconnect_useless_nodes(Unique_Node_List& useful, Unique_Node_List& worklist) {
  uint next = 0;
  while (next < useful.size()) {
    Node *n = useful.at(next++);
    if (n->is_SafePoint()) {
      // We're done with a parsing phase. Replaced nodes are not valid
      // beyond that point.
      n->as_SafePoint()->delete_replaced_nodes();
    }
    // Use raw traversal of out edges since this code removes out edges
    int max = n->outcnt();
    for (int j = 0; j < max; ++j) {
      Node* child = n->raw_out(j);
      if (!useful.member(child)) {
        assert(!child->is_top() || child != top(),
               "If top is cached in Compile object it is in useful list");
        // Only need to remove this out-edge to the useless node
        n->raw_del_out(j);
        --j;
        --max;
        if (child->is_data_proj_of_pure_function(n)) {
          worklist.push(n);
        }
      }
    }
    if (n->outcnt() == 1 && n->has_special_unique_user()) {
      assert(useful.member(n->unique_out()), "do not push a useless node");
      worklist.push(n->unique_out());
    }
    if (n->outcnt() == 0) {
      worklist.push(n);
    }
  }

  remove_useless_nodes(_macro_nodes,        useful); // remove useless macro nodes
  remove_useless_nodes(_parse_predicates,   useful); // remove useless Parse Predicate nodes
  // Remove useless Template Assertion Predicate opaque nodes
  remove_useless_nodes(_template_assertion_predicate_opaques, useful);
  remove_useless_nodes(_expensive_nodes,    useful); // remove useless expensive nodes
  remove_useless_nodes(_for_post_loop_igvn, useful); // remove useless node recorded for post loop opts IGVN pass
  remove_useless_nodes(_inline_type_nodes,  useful); // remove useless inline type nodes
#ifdef ASSERT
  if (_modified_nodes != nullptr) {
    _modified_nodes->remove_useless_nodes(useful.member_set());
  }
#endif
  remove_useless_nodes(_for_merge_stores_igvn, useful); // remove useless node recorded for merge stores IGVN pass
  remove_useless_unstable_if_traps(useful);          // remove useless unstable_if traps
  remove_useless_coarsened_locks(useful);            // remove useless coarsened locks nodes
#ifdef ASSERT
  if (_modified_nodes != nullptr) {
    _modified_nodes->remove_useless_nodes(useful.member_set());
  }
#endif

  BarrierSetC2* bs = BarrierSet::barrier_set()->barrier_set_c2();
  bs->eliminate_useless_gc_barriers(useful, this);
  // clean up the late inline lists
  remove_useless_late_inlines(                &_late_inlines, useful);
  remove_useless_late_inlines(         &_string_late_inlines, useful);
  remove_useless_late_inlines(         &_boxing_late_inlines, useful);
  remove_useless_late_inlines(&_vector_reboxing_late_inlines, useful);
  debug_only(verify_graph_edges(true/*check for no_dead_code*/);)
}

// ============================================================================
//------------------------------CompileWrapper---------------------------------
class CompileWrapper : public StackObj {
  Compile *const _compile;
 public:
  CompileWrapper(Compile* compile);

  ~CompileWrapper();
};

CompileWrapper::CompileWrapper(Compile* compile) : _compile(compile) {
  // the Compile* pointer is stored in the current ciEnv:
  ciEnv* env = compile->env();
  assert(env == ciEnv::current(), "must already be a ciEnv active");
  assert(env->compiler_data() == nullptr, "compile already active?");
  env->set_compiler_data(compile);
  assert(compile == Compile::current(), "sanity");

  compile->set_type_dict(nullptr);
  compile->set_clone_map(new Dict(cmpkey, hashkey, _compile->comp_arena()));
  compile->clone_map().set_clone_idx(0);
  compile->set_type_last_size(0);
  compile->set_last_tf(nullptr, nullptr);
  compile->set_indexSet_arena(nullptr);
  compile->set_indexSet_free_block_list(nullptr);
  compile->init_type_arena();
  Type::Initialize(compile);
  _compile->begin_method();
  _compile->clone_map().set_debug(_compile->has_method() && _compile->directive()->CloneMapDebugOption);
}
CompileWrapper::~CompileWrapper() {
  // simulate crash during compilation
  assert(CICrashAt < 0 || _compile->compile_id() != CICrashAt, "just as planned");

  _compile->end_method();
  _compile->env()->set_compiler_data(nullptr);
}


//----------------------------print_compile_messages---------------------------
void Compile::print_compile_messages() {
#ifndef PRODUCT
  // Check if recompiling
  if (!subsume_loads() && PrintOpto) {
    // Recompiling without allowing machine instructions to subsume loads
    tty->print_cr("*********************************************************");
    tty->print_cr("** Bailout: Recompile without subsuming loads          **");
    tty->print_cr("*********************************************************");
  }
  if ((do_escape_analysis() != DoEscapeAnalysis) && PrintOpto) {
    // Recompiling without escape analysis
    tty->print_cr("*********************************************************");
    tty->print_cr("** Bailout: Recompile without escape analysis          **");
    tty->print_cr("*********************************************************");
  }
  if (do_iterative_escape_analysis() != DoEscapeAnalysis && PrintOpto) {
    // Recompiling without iterative escape analysis
    tty->print_cr("*********************************************************");
    tty->print_cr("** Bailout: Recompile without iterative escape analysis**");
    tty->print_cr("*********************************************************");
  }
  if (do_reduce_allocation_merges() != ReduceAllocationMerges && PrintOpto) {
    // Recompiling without reducing allocation merges
    tty->print_cr("*********************************************************");
    tty->print_cr("** Bailout: Recompile without reduce allocation merges **");
    tty->print_cr("*********************************************************");
  }
  if ((eliminate_boxing() != EliminateAutoBox) && PrintOpto) {
    // Recompiling without boxing elimination
    tty->print_cr("*********************************************************");
    tty->print_cr("** Bailout: Recompile without boxing elimination       **");
    tty->print_cr("*********************************************************");
  }
  if ((do_locks_coarsening() != EliminateLocks) && PrintOpto) {
    // Recompiling without locks coarsening
    tty->print_cr("*********************************************************");
    tty->print_cr("** Bailout: Recompile without locks coarsening         **");
    tty->print_cr("*********************************************************");
  }
  if (env()->break_at_compile()) {
    // Open the debugger when compiling this method.
    tty->print("### Breaking when compiling: ");
    method()->print_short_name();
    tty->cr();
    BREAKPOINT;
  }

  if( PrintOpto ) {
    if (is_osr_compilation()) {
      tty->print("[OSR]%3d", _compile_id);
    } else {
      tty->print("%3d", _compile_id);
    }
  }
#endif
}

#ifndef PRODUCT
void Compile::print_ideal_ir(const char* phase_name) {
  // keep the following output all in one block
  // This output goes directly to the tty, not the compiler log.
  // To enable tools to match it up with the compilation activity,
  // be sure to tag this tty output with the compile ID.

  // Node dumping can cause a safepoint, which can break the tty lock.
  // Buffer all node dumps, so that all safepoints happen before we lock.
  ResourceMark rm;
  stringStream ss;

  if (_output == nullptr) {
    ss.print_cr("AFTER: %s", phase_name);
    // Print out all nodes in ascending order of index.
    root()->dump_bfs(MaxNodeLimit, nullptr, "+S$", &ss);
  } else {
    // Dump the node blockwise if we have a scheduling
    _output->print_scheduling(&ss);
  }

  // Check that the lock is not broken by a safepoint.
  NoSafepointVerifier nsv;
  ttyLocker ttyl;
  if (xtty != nullptr) {
    xtty->head("ideal compile_id='%d'%s compile_phase='%s'",
               compile_id(),
               is_osr_compilation() ? " compile_kind='osr'" : "",
               phase_name);
  }

  tty->print("%s", ss.as_string());

  if (xtty != nullptr) {
    xtty->tail("ideal");
  }
}
#endif

// ============================================================================
//------------------------------Compile standard-------------------------------

// Compile a method.  entry_bci is -1 for normal compilations and indicates
// the continuation bci for on stack replacement.


Compile::Compile(ciEnv* ci_env, ciMethod* target, int osr_bci,
                 Options options, DirectiveSet* directive)
    : Phase(Compiler),
      _compile_id(ci_env->compile_id()),
      _options(options),
      _method(target),
      _entry_bci(osr_bci),
      _ilt(nullptr),
      _stub_function(nullptr),
      _stub_name(nullptr),
      _stub_entry_point(nullptr),
      _max_node_limit(MaxNodeLimit),
      _post_loop_opts_phase(false),
      _merge_stores_phase(false),
      _allow_macro_nodes(true),
      _inlining_progress(false),
      _inlining_incrementally(false),
      _do_cleanup(false),
      _has_reserved_stack_access(target->has_reserved_stack_access()),
      _has_circular_inline_type(false),
#ifndef PRODUCT
      _igv_idx(0),
      _trace_opto_output(directive->TraceOptoOutputOption),
#endif
      _has_method_handle_invokes(false),
      _clinit_barrier_on_entry(false),
      _stress_seed(0),
      _comp_arena(mtCompiler, Arena::Tag::tag_comp),
      _barrier_set_state(BarrierSet::barrier_set()->barrier_set_c2()->create_barrier_state(comp_arena())),
      _env(ci_env),
      _directive(directive),
      _log(ci_env->log()),
      _first_failure_details(nullptr),
      _intrinsics(comp_arena(), 0, 0, nullptr),
      _macro_nodes(comp_arena(), 8, 0, nullptr),
      _parse_predicates(comp_arena(), 8, 0, nullptr),
      _template_assertion_predicate_opaques(comp_arena(), 8, 0, nullptr),
      _expensive_nodes(comp_arena(), 8, 0, nullptr),
      _for_post_loop_igvn(comp_arena(), 8, 0, nullptr),
      _inline_type_nodes (comp_arena(), 8, 0, nullptr),
      _for_merge_stores_igvn(comp_arena(), 8, 0, nullptr),
      _unstable_if_traps(comp_arena(), 8, 0, nullptr),
      _coarsened_locks(comp_arena(), 8, 0, nullptr),
      _congraph(nullptr),
      NOT_PRODUCT(_igv_printer(nullptr) COMMA)
          _unique(0),
      _dead_node_count(0),
      _dead_node_list(comp_arena()),
      _node_arena_one(mtCompiler, Arena::Tag::tag_node),
      _node_arena_two(mtCompiler, Arena::Tag::tag_node),
      _node_arena(&_node_arena_one),
      _mach_constant_base_node(nullptr),
      _Compile_types(mtCompiler, Arena::Tag::tag_type),
      _initial_gvn(nullptr),
      _igvn_worklist(nullptr),
      _types(nullptr),
      _node_hash(nullptr),
      _late_inlines(comp_arena(), 2, 0, nullptr),
      _string_late_inlines(comp_arena(), 2, 0, nullptr),
      _boxing_late_inlines(comp_arena(), 2, 0, nullptr),
      _vector_reboxing_late_inlines(comp_arena(), 2, 0, nullptr),
      _late_inlines_pos(0),
      _number_of_mh_late_inlines(0),
      _oom(false),
      _replay_inline_data(nullptr),
      _inline_printer(this),
      _java_calls(0),
      _inner_loops(0),
      _interpreter_frame_size(0),
      _output(nullptr)
#ifndef PRODUCT
      ,
      _in_dump_cnt(0)
#endif
{
  C = this;
  CompileWrapper cw(this);

  TraceTime t1("Total compilation time", &_t_totalCompilation, CITime, CITimeVerbose);
  TraceTime t2(nullptr, &_t_methodCompilation, CITime, false);

#if defined(SUPPORT_ASSEMBLY) || defined(SUPPORT_ABSTRACT_ASSEMBLY)
  bool print_opto_assembly = directive->PrintOptoAssemblyOption;
  // We can always print a disassembly, either abstract (hex dump) or
  // with the help of a suitable hsdis library. Thus, we should not
  // couple print_assembly and print_opto_assembly controls.
  // But: always print opto and regular assembly on compile command 'print'.
  bool print_assembly = directive->PrintAssemblyOption;
  set_print_assembly(print_opto_assembly || print_assembly);
#else
  set_print_assembly(false); // must initialize.
#endif

#ifndef PRODUCT
  set_parsed_irreducible_loop(false);
#endif

  if (directive->ReplayInlineOption) {
    _replay_inline_data = ciReplay::load_inline_data(method(), entry_bci(), ci_env->comp_level());
  }
  set_print_inlining(directive->PrintInliningOption || PrintOptoInlining);
  set_print_intrinsics(directive->PrintIntrinsicsOption);
  set_has_irreducible_loop(true); // conservative until build_loop_tree() reset it

  if (ProfileTraps) {
    // Make sure the method being compiled gets its own MDO,
    // so we can at least track the decompile_count().
    method()->ensure_method_data();
  }

  if (StressLCM || StressGCM || StressIGVN || StressCCP ||
      StressIncrementalInlining || StressMacroExpansion || StressUnstableIfTraps || StressBailout) {
    initialize_stress_seed(directive);
  }

  Init(/*do_aliasing=*/ true);

  print_compile_messages();

  _ilt = InlineTree::build_inline_tree_root();

  // Even if NO memory addresses are used, MergeMem nodes must have at least 1 slice
  assert(num_alias_types() >= AliasIdxRaw, "");

#define MINIMUM_NODE_HASH  1023

  // GVN that will be run immediately on new nodes
  uint estimated_size = method()->code_size()*4+64;
  estimated_size = (estimated_size < MINIMUM_NODE_HASH ? MINIMUM_NODE_HASH : estimated_size);
  _igvn_worklist = new (comp_arena()) Unique_Node_List(comp_arena());
  _types = new (comp_arena()) Type_Array(comp_arena());
  _node_hash = new (comp_arena()) NodeHash(comp_arena(), estimated_size);
  PhaseGVN gvn;
  set_initial_gvn(&gvn);

  { // Scope for timing the parser
    TracePhase tp(_t_parser);

    // Put top into the hash table ASAP.
    initial_gvn()->transform(top());

    // Set up tf(), start(), and find a CallGenerator.
    CallGenerator* cg = nullptr;
    if (is_osr_compilation()) {
      init_tf(TypeFunc::make(method(), /* is_osr_compilation = */ true));
      StartNode* s = new StartOSRNode(root(), tf()->domain_sig());
      initial_gvn()->set_type_bottom(s);
      verify_start(s);
      cg = CallGenerator::for_osr(method(), entry_bci());
    } else {
      // Normal case.
      init_tf(TypeFunc::make(method()));
      StartNode* s = new StartNode(root(), tf()->domain_cc());
      initial_gvn()->set_type_bottom(s);
      verify_start(s);
      if (method()->intrinsic_id() == vmIntrinsics::_Reference_get) {
        // With java.lang.ref.reference.get() we must go through the
        // intrinsic - even when get() is the root
        // method of the compile - so that, if necessary, the value in
        // the referent field of the reference object gets recorded by
        // the pre-barrier code.
        cg = find_intrinsic(method(), false);
      }
      if (cg == nullptr) {
        float past_uses = method()->interpreter_invocation_count();
        float expected_uses = past_uses;
        cg = CallGenerator::for_inline(method(), expected_uses);
      }
    }
    if (failing())  return;
    if (cg == nullptr) {
      const char* reason = InlineTree::check_can_parse(method());
      assert(reason != nullptr, "expect reason for parse failure");
      stringStream ss;
      ss.print("cannot parse method: %s", reason);
      record_method_not_compilable(ss.as_string());
      return;
    }

    gvn.set_type(root(), root()->bottom_type());

    JVMState* jvms = build_start_state(start(), tf());
    if ((jvms = cg->generate(jvms)) == nullptr) {
      assert(failure_reason() != nullptr, "expect reason for parse failure");
      stringStream ss;
      ss.print("method parse failed: %s", failure_reason());
      record_method_not_compilable(ss.as_string() DEBUG_ONLY(COMMA true));
      return;
    }
    GraphKit kit(jvms);

    if (!kit.stopped()) {
      // Accept return values, and transfer control we know not where.
      // This is done by a special, unique ReturnNode bound to root.
      return_values(kit.jvms());
    }

    if (kit.has_exceptions()) {
      // Any exceptions that escape from this call must be rethrown
      // to whatever caller is dynamically above us on the stack.
      // This is done by a special, unique RethrowNode bound to root.
      rethrow_exceptions(kit.transfer_exceptions_into_jvms());
    }

    assert(IncrementalInline || (_late_inlines.length() == 0 && !has_mh_late_inlines()), "incremental inlining is off");

    if (_late_inlines.length() == 0 && !has_mh_late_inlines() && !failing() && has_stringbuilder()) {
      inline_string_calls(true);
    }

    if (failing())  return;

    // Remove clutter produced by parsing.
    if (!failing()) {
      ResourceMark rm;
      PhaseRemoveUseless pru(initial_gvn(), *igvn_worklist());
    }
  }

  // Note:  Large methods are capped off in do_one_bytecode().
  if (failing())  return;

  // After parsing, node notes are no longer automagic.
  // They must be propagated by register_new_node_with_optimizer(),
  // clone(), or the like.
  set_default_node_notes(nullptr);

#ifndef PRODUCT
  if (should_print_igv(1)) {
    _igv_printer->print_inlining();
  }
#endif

  if (failing())  return;
  NOT_PRODUCT( verify_graph_edges(); )

  // Now optimize
  Optimize();
  if (failing())  return;
  NOT_PRODUCT( verify_graph_edges(); )

#ifndef PRODUCT
  if (should_print_ideal()) {
    print_ideal_ir("print_ideal");
  }
#endif

#ifdef ASSERT
  BarrierSetC2* bs = BarrierSet::barrier_set()->barrier_set_c2();
  bs->verify_gc_barriers(this, BarrierSetC2::BeforeCodeGen);
#endif

  // Dump compilation data to replay it.
  if (directive->DumpReplayOption) {
    env()->dump_replay_data(_compile_id);
  }
  if (directive->DumpInlineOption && (ilt() != nullptr)) {
    env()->dump_inline_data(_compile_id);
  }

  // Now that we know the size of all the monitors we can add a fixed slot
  // for the original deopt pc.
  int next_slot = fixed_slots() + (sizeof(address) / VMRegImpl::stack_slot_size);
  if (needs_stack_repair()) {
    // One extra slot for the special stack increment value
    next_slot += 2;
  }
  // TODO 8284443 Only reserve extra slot if needed
  if (InlineTypeReturnedAsFields) {
    // One extra slot to hold the IsInit information for a nullable
    // inline type return if we run out of registers.
    next_slot += 2;
  }
  set_fixed_slots(next_slot);

  // Compute when to use implicit null checks. Used by matching trap based
  // nodes and NullCheck optimization.
  set_allowed_deopt_reasons();

  // Now generate code
  Code_Gen();
}

//------------------------------Compile----------------------------------------
// Compile a runtime stub
Compile::Compile(ciEnv* ci_env,
                 TypeFunc_generator generator,
                 address stub_function,
                 const char *stub_name,
                 int is_fancy_jump,
                 bool pass_tls,
                 bool return_pc,
                 DirectiveSet* directive)
    : Phase(Compiler),
      _compile_id(0),
      _options(Options::for_runtime_stub()),
      _method(nullptr),
      _entry_bci(InvocationEntryBci),
      _stub_function(stub_function),
      _stub_name(stub_name),
      _stub_entry_point(nullptr),
      _max_node_limit(MaxNodeLimit),
      _post_loop_opts_phase(false),
      _merge_stores_phase(false),
      _allow_macro_nodes(true),
      _inlining_progress(false),
      _inlining_incrementally(false),
      _has_reserved_stack_access(false),
      _has_circular_inline_type(false),
#ifndef PRODUCT
      _igv_idx(0),
      _trace_opto_output(directive->TraceOptoOutputOption),
#endif
      _has_method_handle_invokes(false),
      _clinit_barrier_on_entry(false),
      _stress_seed(0),
      _comp_arena(mtCompiler, Arena::Tag::tag_comp),
      _barrier_set_state(BarrierSet::barrier_set()->barrier_set_c2()->create_barrier_state(comp_arena())),
      _env(ci_env),
      _directive(directive),
      _log(ci_env->log()),
      _first_failure_details(nullptr),
      _for_post_loop_igvn(comp_arena(), 8, 0, nullptr),
      _for_merge_stores_igvn(comp_arena(), 8, 0, nullptr),
      _congraph(nullptr),
      NOT_PRODUCT(_igv_printer(nullptr) COMMA)
          _unique(0),
      _dead_node_count(0),
      _dead_node_list(comp_arena()),
      _node_arena_one(mtCompiler, Arena::Tag::tag_node),
      _node_arena_two(mtCompiler, Arena::Tag::tag_node),
      _node_arena(&_node_arena_one),
      _mach_constant_base_node(nullptr),
      _Compile_types(mtCompiler, Arena::Tag::tag_type),
      _initial_gvn(nullptr),
      _igvn_worklist(nullptr),
      _types(nullptr),
      _node_hash(nullptr),
      _number_of_mh_late_inlines(0),
      _oom(false),
      _replay_inline_data(nullptr),
      _inline_printer(this),
      _java_calls(0),
      _inner_loops(0),
      _interpreter_frame_size(0),
      _output(nullptr),
#ifndef PRODUCT
      _in_dump_cnt(0),
#endif
      _allowed_reasons(0) {
  C = this;

  TraceTime t1(nullptr, &_t_totalCompilation, CITime, false);
  TraceTime t2(nullptr, &_t_stubCompilation, CITime, false);

#ifndef PRODUCT
  set_print_assembly(PrintFrameConverterAssembly);
  set_parsed_irreducible_loop(false);
#else
  set_print_assembly(false); // Must initialize.
#endif
  set_has_irreducible_loop(false); // no loops

  CompileWrapper cw(this);
  Init(/*do_aliasing=*/ false);
  init_tf((*generator)());

  _igvn_worklist = new (comp_arena()) Unique_Node_List(comp_arena());
  _types = new (comp_arena()) Type_Array(comp_arena());
  _node_hash = new (comp_arena()) NodeHash(comp_arena(), 255);

  if (StressLCM || StressGCM || StressBailout) {
    initialize_stress_seed(directive);
  }

  {
    PhaseGVN gvn;
    set_initial_gvn(&gvn);    // not significant, but GraphKit guys use it pervasively
    gvn.transform(top());

    GraphKit kit;
    kit.gen_stub(stub_function, stub_name, is_fancy_jump, pass_tls, return_pc);
  }

  NOT_PRODUCT( verify_graph_edges(); )

  Code_Gen();
}

Compile::~Compile() {
  delete _first_failure_details;
};

//------------------------------Init-------------------------------------------
// Prepare for a single compilation
void Compile::Init(bool aliasing) {
  _do_aliasing = aliasing;
  _unique  = 0;
  _regalloc = nullptr;

  _tf      = nullptr;  // filled in later
  _top     = nullptr;  // cached later
  _matcher = nullptr;  // filled in later
  _cfg     = nullptr;  // filled in later

  IA32_ONLY( set_24_bit_selection_and_mode(true, false); )

  _node_note_array = nullptr;
  _default_node_notes = nullptr;
  DEBUG_ONLY( _modified_nodes = nullptr; ) // Used in Optimize()

  _immutable_memory = nullptr; // filled in at first inquiry

#ifdef ASSERT
  _phase_optimize_finished = false;
  _phase_verify_ideal_loop = false;
  _exception_backedge = false;
  _type_verify = nullptr;
#endif

  // Globally visible Nodes
  // First set TOP to null to give safe behavior during creation of RootNode
  set_cached_top_node(nullptr);
  set_root(new RootNode());
  // Now that you have a Root to point to, create the real TOP
  set_cached_top_node( new ConNode(Type::TOP) );
  set_recent_alloc(nullptr, nullptr);

  // Create Debug Information Recorder to record scopes, oopmaps, etc.
  env()->set_oop_recorder(new OopRecorder(env()->arena()));
  env()->set_debug_info(new DebugInformationRecorder(env()->oop_recorder()));
  env()->set_dependencies(new Dependencies(env()));

  _fixed_slots = 0;
  set_has_split_ifs(false);
  set_has_loops(false); // first approximation
  set_has_stringbuilder(false);
  set_has_boxed_value(false);
  _trap_can_recompile = false;  // no traps emitted yet
  _major_progress = true; // start out assuming good things will happen
  set_has_unsafe_access(false);
  set_max_vector_size(0);
  set_clear_upper_avx(false);  //false as default for clear upper bits of ymm registers
  Copy::zero_to_bytes(_trap_hist, sizeof(_trap_hist));
  set_decompile_count(0);

#ifndef PRODUCT
  Copy::zero_to_bytes(_igv_phase_iter, sizeof(_igv_phase_iter));
#endif

  set_do_freq_based_layout(_directive->BlockLayoutByFrequencyOption);
  _loop_opts_cnt = LoopOptsCount;
  _has_flat_accesses = false;
  _flat_accesses_share_alias = true;
  _scalarize_in_safepoints = false;

  set_do_inlining(Inline);
  set_max_inline_size(MaxInlineSize);
  set_freq_inline_size(FreqInlineSize);
  set_do_scheduling(OptoScheduling);

  set_do_vector_loop(false);
  set_has_monitors(false);
  set_has_scoped_access(false);

  if (AllowVectorizeOnDemand) {
    if (has_method() && _directive->VectorizeOption) {
      set_do_vector_loop(true);
      NOT_PRODUCT(if (do_vector_loop() && Verbose) {tty->print("Compile::Init: do vectorized loops (SIMD like) for method %s\n",  method()->name()->as_quoted_ascii());})
    } else if (has_method() && method()->name() != nullptr &&
               method()->intrinsic_id() == vmIntrinsics::_forEachRemaining) {
      set_do_vector_loop(true);
    }
  }
  set_use_cmove(UseCMoveUnconditionally /* || do_vector_loop()*/); //TODO: consider do_vector_loop() mandate use_cmove unconditionally
  NOT_PRODUCT(if (use_cmove() && Verbose && has_method()) {tty->print("Compile::Init: use CMove without profitability tests for method %s\n",  method()->name()->as_quoted_ascii());})

  _max_node_limit = _directive->MaxNodeLimitOption;

  if (VM_Version::supports_fast_class_init_checks() && has_method() && !is_osr_compilation() && method()->needs_clinit_barrier()) {
    set_clinit_barrier_on_entry(true);
  }
  if (debug_info()->recording_non_safepoints()) {
    set_node_note_array(new(comp_arena()) GrowableArray<Node_Notes*>
                        (comp_arena(), 8, 0, nullptr));
    set_default_node_notes(Node_Notes::make(this));
  }

  const int grow_ats = 16;
  _max_alias_types = grow_ats;
  _alias_types   = NEW_ARENA_ARRAY(comp_arena(), AliasType*, grow_ats);
  AliasType* ats = NEW_ARENA_ARRAY(comp_arena(), AliasType,  grow_ats);
  Copy::zero_to_bytes(ats, sizeof(AliasType)*grow_ats);
  {
    for (int i = 0; i < grow_ats; i++)  _alias_types[i] = &ats[i];
  }
  // Initialize the first few types.
  _alias_types[AliasIdxTop]->Init(AliasIdxTop, nullptr);
  _alias_types[AliasIdxBot]->Init(AliasIdxBot, TypePtr::BOTTOM);
  _alias_types[AliasIdxRaw]->Init(AliasIdxRaw, TypeRawPtr::BOTTOM);
  _num_alias_types = AliasIdxRaw+1;
  // Zero out the alias type cache.
  Copy::zero_to_bytes(_alias_cache, sizeof(_alias_cache));
  // A null adr_type hits in the cache right away.  Preload the right answer.
  probe_alias_cache(nullptr)->_index = AliasIdxTop;
}

#ifdef ASSERT
// Verify that the current StartNode is valid.
void Compile::verify_start(StartNode* s) const {
  assert(failing_internal() || s == start(), "should be StartNode");
}
#endif

/**
 * Return the 'StartNode'. We must not have a pending failure, since the ideal graph
 * can be in an inconsistent state, i.e., we can get segmentation faults when traversing
 * the ideal graph.
 */
StartNode* Compile::start() const {
  assert (!failing_internal() || C->failure_is_artificial(), "Must not have pending failure. Reason is: %s", failure_reason());
  for (DUIterator_Fast imax, i = root()->fast_outs(imax); i < imax; i++) {
    Node* start = root()->fast_out(i);
    if (start->is_Start()) {
      return start->as_Start();
    }
  }
  fatal("Did not find Start node!");
  return nullptr;
}

//-------------------------------immutable_memory-------------------------------------
// Access immutable memory
Node* Compile::immutable_memory() {
  if (_immutable_memory != nullptr) {
    return _immutable_memory;
  }
  StartNode* s = start();
  for (DUIterator_Fast imax, i = s->fast_outs(imax); true; i++) {
    Node *p = s->fast_out(i);
    if (p != s && p->as_Proj()->_con == TypeFunc::Memory) {
      _immutable_memory = p;
      return _immutable_memory;
    }
  }
  ShouldNotReachHere();
  return nullptr;
}

//----------------------set_cached_top_node------------------------------------
// Install the cached top node, and make sure Node::is_top works correctly.
void Compile::set_cached_top_node(Node* tn) {
  if (tn != nullptr)  verify_top(tn);
  Node* old_top = _top;
  _top = tn;
  // Calling Node::setup_is_top allows the nodes the chance to adjust
  // their _out arrays.
  if (_top != nullptr)     _top->setup_is_top();
  if (old_top != nullptr)  old_top->setup_is_top();
  assert(_top == nullptr || top()->is_top(), "");
}

#ifdef ASSERT
uint Compile::count_live_nodes_by_graph_walk() {
  Unique_Node_List useful(comp_arena());
  // Get useful node list by walking the graph.
  identify_useful_nodes(useful);
  return useful.size();
}

void Compile::print_missing_nodes() {

  // Return if CompileLog is null and PrintIdealNodeCount is false.
  if ((_log == nullptr) && (! PrintIdealNodeCount)) {
    return;
  }

  // This is an expensive function. It is executed only when the user
  // specifies VerifyIdealNodeCount option or otherwise knows the
  // additional work that needs to be done to identify reachable nodes
  // by walking the flow graph and find the missing ones using
  // _dead_node_list.

  Unique_Node_List useful(comp_arena());
  // Get useful node list by walking the graph.
  identify_useful_nodes(useful);

  uint l_nodes = C->live_nodes();
  uint l_nodes_by_walk = useful.size();

  if (l_nodes != l_nodes_by_walk) {
    if (_log != nullptr) {
      _log->begin_head("mismatched_nodes count='%d'", abs((int) (l_nodes - l_nodes_by_walk)));
      _log->stamp();
      _log->end_head();
    }
    VectorSet& useful_member_set = useful.member_set();
    int last_idx = l_nodes_by_walk;
    for (int i = 0; i < last_idx; i++) {
      if (useful_member_set.test(i)) {
        if (_dead_node_list.test(i)) {
          if (_log != nullptr) {
            _log->elem("mismatched_node_info node_idx='%d' type='both live and dead'", i);
          }
          if (PrintIdealNodeCount) {
            // Print the log message to tty
              tty->print_cr("mismatched_node idx='%d' both live and dead'", i);
              useful.at(i)->dump();
          }
        }
      }
      else if (! _dead_node_list.test(i)) {
        if (_log != nullptr) {
          _log->elem("mismatched_node_info node_idx='%d' type='neither live nor dead'", i);
        }
        if (PrintIdealNodeCount) {
          // Print the log message to tty
          tty->print_cr("mismatched_node idx='%d' type='neither live nor dead'", i);
        }
      }
    }
    if (_log != nullptr) {
      _log->tail("mismatched_nodes");
    }
  }
}
void Compile::record_modified_node(Node* n) {
  if (_modified_nodes != nullptr && !_inlining_incrementally && !n->is_Con()) {
    _modified_nodes->push(n);
  }
}

void Compile::remove_modified_node(Node* n) {
  if (_modified_nodes != nullptr) {
    _modified_nodes->remove(n);
  }
}
#endif

#ifndef PRODUCT
void Compile::verify_top(Node* tn) const {
  if (tn != nullptr) {
    assert(tn->is_Con(), "top node must be a constant");
    assert(((ConNode*)tn)->type() == Type::TOP, "top node must have correct type");
    assert(tn->in(0) != nullptr, "must have live top node");
  }
}
#endif


///-------------------Managing Per-Node Debug & Profile Info-------------------

void Compile::grow_node_notes(GrowableArray<Node_Notes*>* arr, int grow_by) {
  guarantee(arr != nullptr, "");
  int num_blocks = arr->length();
  if (grow_by < num_blocks)  grow_by = num_blocks;
  int num_notes = grow_by * _node_notes_block_size;
  Node_Notes* notes = NEW_ARENA_ARRAY(node_arena(), Node_Notes, num_notes);
  Copy::zero_to_bytes(notes, num_notes * sizeof(Node_Notes));
  while (num_notes > 0) {
    arr->append(notes);
    notes     += _node_notes_block_size;
    num_notes -= _node_notes_block_size;
  }
  assert(num_notes == 0, "exact multiple, please");
}

bool Compile::copy_node_notes_to(Node* dest, Node* source) {
  if (source == nullptr || dest == nullptr)  return false;

  if (dest->is_Con())
    return false;               // Do not push debug info onto constants.

#ifdef ASSERT
  // Leave a bread crumb trail pointing to the original node:
  if (dest != nullptr && dest != source && dest->debug_orig() == nullptr) {
    dest->set_debug_orig(source);
  }
#endif

  if (node_note_array() == nullptr)
    return false;               // Not collecting any notes now.

  // This is a copy onto a pre-existing node, which may already have notes.
  // If both nodes have notes, do not overwrite any pre-existing notes.
  Node_Notes* source_notes = node_notes_at(source->_idx);
  if (source_notes == nullptr || source_notes->is_clear())  return false;
  Node_Notes* dest_notes   = node_notes_at(dest->_idx);
  if (dest_notes == nullptr || dest_notes->is_clear()) {
    return set_node_notes_at(dest->_idx, source_notes);
  }

  Node_Notes merged_notes = (*source_notes);
  // The order of operations here ensures that dest notes will win...
  merged_notes.update_from(dest_notes);
  return set_node_notes_at(dest->_idx, &merged_notes);
}


//--------------------------allow_range_check_smearing-------------------------
// Gating condition for coalescing similar range checks.
// Sometimes we try 'speculatively' replacing a series of a range checks by a
// single covering check that is at least as strong as any of them.
// If the optimization succeeds, the simplified (strengthened) range check
// will always succeed.  If it fails, we will deopt, and then give up
// on the optimization.
bool Compile::allow_range_check_smearing() const {
  // If this method has already thrown a range-check,
  // assume it was because we already tried range smearing
  // and it failed.
  uint already_trapped = trap_count(Deoptimization::Reason_range_check);
  return !already_trapped;
}


//------------------------------flatten_alias_type-----------------------------
const TypePtr *Compile::flatten_alias_type( const TypePtr *tj ) const {
  assert(do_aliasing(), "Aliasing should be enabled");
  int offset = tj->offset();
  TypePtr::PTR ptr = tj->ptr();

  // Known instance (scalarizable allocation) alias only with itself.
  bool is_known_inst = tj->isa_oopptr() != nullptr &&
                       tj->is_oopptr()->is_known_instance();

  // Process weird unsafe references.
  if (offset == Type::OffsetBot && (tj->isa_instptr() /*|| tj->isa_klassptr()*/)) {
    assert(InlineUnsafeOps || StressReflectiveCode, "indeterminate pointers come only from unsafe ops");
    assert(!is_known_inst, "scalarizable allocation should not have unsafe references");
    tj = TypeOopPtr::BOTTOM;
    ptr = tj->ptr();
    offset = tj->offset();
  }

  // Array pointers need some flattening
  const TypeAryPtr* ta = tj->isa_aryptr();
  if (ta && ta->is_stable()) {
    // Erase stability property for alias analysis.
    tj = ta = ta->cast_to_stable(false);
  }
  if (ta && ta->is_not_flat()) {
    // Erase not flat property for alias analysis.
    tj = ta = ta->cast_to_not_flat(false);
  }
  if (ta && ta->is_not_null_free()) {
    // Erase not null free property for alias analysis.
    tj = ta = ta->cast_to_not_null_free(false);
  }

  if( ta && is_known_inst ) {
    if ( offset != Type::OffsetBot &&
         offset > arrayOopDesc::length_offset_in_bytes() ) {
      offset = Type::OffsetBot; // Flatten constant access into array body only
      tj = ta = ta->
              remove_speculative()->
              cast_to_ptr_type(ptr)->
              with_offset(offset);
    }
  } else if (ta) {
    // For arrays indexed by constant indices, we flatten the alias
    // space to include all of the array body.  Only the header, klass
    // and array length can be accessed un-aliased.
    // For flat inline type array, each field has its own slice so
    // we must include the field offset.
    if( offset != Type::OffsetBot ) {
      if( ta->const_oop() ) { // MethodData* or Method*
        offset = Type::OffsetBot;   // Flatten constant access into array body
        tj = ta = ta->
                remove_speculative()->
                cast_to_ptr_type(ptr)->
                cast_to_exactness(false)->
                with_offset(offset);
      } else if( offset == arrayOopDesc::length_offset_in_bytes() ) {
        // range is OK as-is.
        tj = ta = TypeAryPtr::RANGE;
      } else if( offset == oopDesc::klass_offset_in_bytes() ) {
        tj = TypeInstPtr::KLASS; // all klass loads look alike
        ta = TypeAryPtr::RANGE; // generic ignored junk
        ptr = TypePtr::BotPTR;
      } else if( offset == oopDesc::mark_offset_in_bytes() ) {
        tj = TypeInstPtr::MARK;
        ta = TypeAryPtr::RANGE; // generic ignored junk
        ptr = TypePtr::BotPTR;
      } else {                  // Random constant offset into array body
        offset = Type::OffsetBot;   // Flatten constant access into array body
        tj = ta = ta->
                remove_speculative()->
                cast_to_ptr_type(ptr)->
                cast_to_exactness(false)->
                with_offset(offset);
      }
    }
    // Arrays of fixed size alias with arrays of unknown size.
    if (ta->size() != TypeInt::POS) {
      const TypeAry *tary = TypeAry::make(ta->elem(), TypeInt::POS);
      tj = ta = ta->
              remove_speculative()->
              cast_to_ptr_type(ptr)->
              with_ary(tary)->
              cast_to_exactness(false);
    }
    // Arrays of known objects become arrays of unknown objects.
    if (ta->elem()->isa_narrowoop() && ta->elem() != TypeNarrowOop::BOTTOM) {
      const TypeAry *tary = TypeAry::make(TypeNarrowOop::BOTTOM, ta->size());
      tj = ta = TypeAryPtr::make(ptr,ta->const_oop(),tary,nullptr,false,Type::Offset(offset), ta->field_offset());
    }
    if (ta->elem()->isa_oopptr() && ta->elem() != TypeInstPtr::BOTTOM) {
      const TypeAry *tary = TypeAry::make(TypeInstPtr::BOTTOM, ta->size());
      tj = ta = TypeAryPtr::make(ptr,ta->const_oop(),tary,nullptr,false,Type::Offset(offset), ta->field_offset());
    }
    // Initially all flattened array accesses share a single slice
    if (ta->is_flat() && ta->elem() != TypeInstPtr::BOTTOM && _flat_accesses_share_alias) {
      const TypeAry* tary = TypeAry::make(TypeInstPtr::BOTTOM, ta->size(), /* stable= */ false, /* flat= */ true);
      tj = ta = TypeAryPtr::make(ptr,ta->const_oop(),tary,nullptr,false,Type::Offset(offset), Type::Offset(Type::OffsetBot));
    }
    // Arrays of bytes and of booleans both use 'bastore' and 'baload' so
    // cannot be distinguished by bytecode alone.
    if (ta->elem() == TypeInt::BOOL) {
      const TypeAry *tary = TypeAry::make(TypeInt::BYTE, ta->size());
      ciKlass* aklass = ciTypeArrayKlass::make(T_BYTE);
      tj = ta = TypeAryPtr::make(ptr,ta->const_oop(),tary,aklass,false,Type::Offset(offset), ta->field_offset());
    }
    // During the 2nd round of IterGVN, NotNull castings are removed.
    // Make sure the Bottom and NotNull variants alias the same.
    // Also, make sure exact and non-exact variants alias the same.
    if (ptr == TypePtr::NotNull || ta->klass_is_exact() || ta->speculative() != nullptr) {
      tj = ta = ta->
              remove_speculative()->
              cast_to_ptr_type(TypePtr::BotPTR)->
              cast_to_exactness(false)->
              with_offset(offset);
    }
  }

  // Oop pointers need some flattening
  const TypeInstPtr *to = tj->isa_instptr();
  if (to && to != TypeOopPtr::BOTTOM) {
    ciInstanceKlass* ik = to->instance_klass();
    if( ptr == TypePtr::Constant ) {
      if (ik != ciEnv::current()->Class_klass() ||
          offset < ik->layout_helper_size_in_bytes()) {
        // No constant oop pointers (such as Strings); they alias with
        // unknown strings.
        assert(!is_known_inst, "not scalarizable allocation");
        tj = to = to->
                cast_to_instance_id(TypeOopPtr::InstanceBot)->
                remove_speculative()->
                cast_to_ptr_type(TypePtr::BotPTR)->
                cast_to_exactness(false);
      }
    } else if( is_known_inst ) {
      tj = to; // Keep NotNull and klass_is_exact for instance type
    } else if( ptr == TypePtr::NotNull || to->klass_is_exact() ) {
      // During the 2nd round of IterGVN, NotNull castings are removed.
      // Make sure the Bottom and NotNull variants alias the same.
      // Also, make sure exact and non-exact variants alias the same.
      tj = to = to->
              remove_speculative()->
              cast_to_instance_id(TypeOopPtr::InstanceBot)->
              cast_to_ptr_type(TypePtr::BotPTR)->
              cast_to_exactness(false);
    }
    if (to->speculative() != nullptr) {
      tj = to = to->remove_speculative();
    }
    // Canonicalize the holder of this field
    if (offset >= 0 && offset < instanceOopDesc::base_offset_in_bytes()) {
      // First handle header references such as a LoadKlassNode, even if the
      // object's klass is unloaded at compile time (4965979).
      if (!is_known_inst) { // Do it only for non-instance types
        tj = to = TypeInstPtr::make(TypePtr::BotPTR, env()->Object_klass(), false, nullptr, Type::Offset(offset));
      }
    } else if (offset < 0 || offset >= ik->layout_helper_size_in_bytes()) {
      // Static fields are in the space above the normal instance
      // fields in the java.lang.Class instance.
      if (ik != ciEnv::current()->Class_klass()) {
        to = nullptr;
        tj = TypeOopPtr::BOTTOM;
        offset = tj->offset();
      }
    } else {
      ciInstanceKlass *canonical_holder = ik->get_canonical_holder(offset);
      assert(offset < canonical_holder->layout_helper_size_in_bytes(), "");
      assert(tj->offset() == offset, "no change to offset expected");
      bool xk = to->klass_is_exact();
      int instance_id = to->instance_id();

      // If the input type's class is the holder: if exact, the type only includes interfaces implemented by the holder
      // but if not exact, it may include extra interfaces: build new type from the holder class to make sure only
      // its interfaces are included.
      if (xk && ik->equals(canonical_holder)) {
        assert(tj == TypeInstPtr::make(to->ptr(), canonical_holder, is_known_inst, nullptr, Type::Offset(offset), instance_id), "exact type should be canonical type");
      } else {
        assert(xk || !is_known_inst, "Known instance should be exact type");
        tj = to = TypeInstPtr::make(to->ptr(), canonical_holder, is_known_inst, nullptr, Type::Offset(offset), instance_id);
      }
    }
  }

  // Klass pointers to object array klasses need some flattening
  const TypeKlassPtr *tk = tj->isa_klassptr();
  if( tk ) {
    // If we are referencing a field within a Klass, we need
    // to assume the worst case of an Object.  Both exact and
    // inexact types must flatten to the same alias class so
    // use NotNull as the PTR.
    if ( offset == Type::OffsetBot || (offset >= 0 && (size_t)offset < sizeof(Klass)) ) {
      tj = tk = TypeInstKlassPtr::make(TypePtr::NotNull,
                                       env()->Object_klass(),
                                       Type::Offset(offset));
    }

    if (tk->isa_aryklassptr() && tk->is_aryklassptr()->elem()->isa_klassptr()) {
      ciKlass* k = ciObjArrayKlass::make(env()->Object_klass());
      if (!k || !k->is_loaded()) {                  // Only fails for some -Xcomp runs
        tj = tk = TypeInstKlassPtr::make(TypePtr::NotNull, env()->Object_klass(), Type::Offset(offset));
      } else {
        tj = tk = TypeAryKlassPtr::make(TypePtr::NotNull, tk->is_aryklassptr()->elem(), k, Type::Offset(offset), tk->is_not_flat(), tk->is_not_null_free(), tk->is_flat(), tk->is_null_free());
      }
    }
    // Check for precise loads from the primary supertype array and force them
    // to the supertype cache alias index.  Check for generic array loads from
    // the primary supertype array and also force them to the supertype cache
    // alias index.  Since the same load can reach both, we need to merge
    // these 2 disparate memories into the same alias class.  Since the
    // primary supertype array is read-only, there's no chance of confusion
    // where we bypass an array load and an array store.
    int primary_supers_offset = in_bytes(Klass::primary_supers_offset());
    if (offset == Type::OffsetBot ||
        (offset >= primary_supers_offset &&
         offset < (int)(primary_supers_offset + Klass::primary_super_limit() * wordSize)) ||
        offset == (int)in_bytes(Klass::secondary_super_cache_offset())) {
      offset = in_bytes(Klass::secondary_super_cache_offset());
      tj = tk = tk->with_offset(offset);
    }
  }

  // Flatten all Raw pointers together.
  if (tj->base() == Type::RawPtr)
    tj = TypeRawPtr::BOTTOM;

  if (tj->base() == Type::AnyPtr)
    tj = TypePtr::BOTTOM;      // An error, which the caller must check for.

  offset = tj->offset();
  assert( offset != Type::OffsetTop, "Offset has fallen from constant" );

  assert( (offset != Type::OffsetBot && tj->base() != Type::AryPtr) ||
          (offset == Type::OffsetBot && tj->base() == Type::AryPtr) ||
          (offset == Type::OffsetBot && tj == TypeOopPtr::BOTTOM) ||
          (offset == Type::OffsetBot && tj == TypePtr::BOTTOM) ||
          (offset == oopDesc::mark_offset_in_bytes() && tj->base() == Type::AryPtr) ||
          (offset == oopDesc::klass_offset_in_bytes() && tj->base() == Type::AryPtr) ||
          (offset == arrayOopDesc::length_offset_in_bytes() && tj->base() == Type::AryPtr),
          "For oops, klasses, raw offset must be constant; for arrays the offset is never known" );
  assert( tj->ptr() != TypePtr::TopPTR &&
          tj->ptr() != TypePtr::AnyNull &&
          tj->ptr() != TypePtr::Null, "No imprecise addresses" );
//    assert( tj->ptr() != TypePtr::Constant ||
//            tj->base() == Type::RawPtr ||
//            tj->base() == Type::KlassPtr, "No constant oop addresses" );

  return tj;
}

void Compile::AliasType::Init(int i, const TypePtr* at) {
  assert(AliasIdxTop <= i && i < Compile::current()->_max_alias_types, "Invalid alias index");
  _index = i;
  _adr_type = at;
  _field = nullptr;
  _element = nullptr;
  _is_rewritable = true; // default
  const TypeOopPtr *atoop = (at != nullptr) ? at->isa_oopptr() : nullptr;
  if (atoop != nullptr && atoop->is_known_instance()) {
    const TypeOopPtr *gt = atoop->cast_to_instance_id(TypeOopPtr::InstanceBot);
    _general_index = Compile::current()->get_alias_index(gt);
  } else {
    _general_index = 0;
  }
}

BasicType Compile::AliasType::basic_type() const {
  if (element() != nullptr) {
    const Type* element = adr_type()->is_aryptr()->elem();
    return element->isa_narrowoop() ? T_OBJECT : element->array_element_basic_type();
  } if (field() != nullptr) {
    return field()->layout_type();
  } else {
    return T_ILLEGAL; // unknown
  }
}

//---------------------------------print_on------------------------------------
#ifndef PRODUCT
void Compile::AliasType::print_on(outputStream* st) {
  if (index() < 10)
        st->print("@ <%d> ", index());
  else  st->print("@ <%d>",  index());
  st->print(is_rewritable() ? "   " : " RO");
  int offset = adr_type()->offset();
  if (offset == Type::OffsetBot)
        st->print(" +any");
  else  st->print(" +%-3d", offset);
  st->print(" in ");
  adr_type()->dump_on(st);
  const TypeOopPtr* tjp = adr_type()->isa_oopptr();
  if (field() != nullptr && tjp) {
    if (tjp->is_instptr()->instance_klass()  != field()->holder() ||
        tjp->offset() != field()->offset_in_bytes()) {
      st->print(" != ");
      field()->print();
      st->print(" ***");
    }
  }
}

void print_alias_types() {
  Compile* C = Compile::current();
  tty->print_cr("--- Alias types, AliasIdxBot .. %d", C->num_alias_types()-1);
  for (int idx = Compile::AliasIdxBot; idx < C->num_alias_types(); idx++) {
    C->alias_type(idx)->print_on(tty);
    tty->cr();
  }
}
#endif


//----------------------------probe_alias_cache--------------------------------
Compile::AliasCacheEntry* Compile::probe_alias_cache(const TypePtr* adr_type) {
  intptr_t key = (intptr_t) adr_type;
  key ^= key >> logAliasCacheSize;
  return &_alias_cache[key & right_n_bits(logAliasCacheSize)];
}


//-----------------------------grow_alias_types--------------------------------
void Compile::grow_alias_types() {
  const int old_ats  = _max_alias_types; // how many before?
  const int new_ats  = old_ats;          // how many more?
  const int grow_ats = old_ats+new_ats;  // how many now?
  _max_alias_types = grow_ats;
  _alias_types =  REALLOC_ARENA_ARRAY(comp_arena(), AliasType*, _alias_types, old_ats, grow_ats);
  AliasType* ats =    NEW_ARENA_ARRAY(comp_arena(), AliasType, new_ats);
  Copy::zero_to_bytes(ats, sizeof(AliasType)*new_ats);
  for (int i = 0; i < new_ats; i++)  _alias_types[old_ats+i] = &ats[i];
}


//--------------------------------find_alias_type------------------------------
Compile::AliasType* Compile::find_alias_type(const TypePtr* adr_type, bool no_create, ciField* original_field, bool uncached) {
  if (!do_aliasing()) {
    return alias_type(AliasIdxBot);
  }

  AliasCacheEntry* ace = nullptr;
  if (!uncached) {
    ace = probe_alias_cache(adr_type);
    if (ace->_adr_type == adr_type) {
      return alias_type(ace->_index);
    }
  }

  // Handle special cases.
  if (adr_type == nullptr)          return alias_type(AliasIdxTop);
  if (adr_type == TypePtr::BOTTOM)  return alias_type(AliasIdxBot);

  // Do it the slow way.
  const TypePtr* flat = flatten_alias_type(adr_type);

#ifdef ASSERT
  {
    ResourceMark rm;
    assert(flat == flatten_alias_type(flat), "not idempotent: adr_type = %s; flat = %s => %s",
           Type::str(adr_type), Type::str(flat), Type::str(flatten_alias_type(flat)));
    assert(flat != TypePtr::BOTTOM, "cannot alias-analyze an untyped ptr: adr_type = %s",
           Type::str(adr_type));
    if (flat->isa_oopptr() && !flat->isa_klassptr()) {
      const TypeOopPtr* foop = flat->is_oopptr();
      // Scalarizable allocations have exact klass always.
      bool exact = !foop->klass_is_exact() || foop->is_known_instance();
      const TypePtr* xoop = foop->cast_to_exactness(exact)->is_ptr();
      assert(foop == flatten_alias_type(xoop), "exactness must not affect alias type: foop = %s; xoop = %s",
             Type::str(foop), Type::str(xoop));
    }
  }
#endif

  int idx = AliasIdxTop;
  for (int i = 0; i < num_alias_types(); i++) {
    if (alias_type(i)->adr_type() == flat) {
      idx = i;
      break;
    }
  }

  if (idx == AliasIdxTop) {
    if (no_create)  return nullptr;
    // Grow the array if necessary.
    if (_num_alias_types == _max_alias_types)  grow_alias_types();
    // Add a new alias type.
    idx = _num_alias_types++;
    _alias_types[idx]->Init(idx, flat);
    if (flat == TypeInstPtr::KLASS)  alias_type(idx)->set_rewritable(false);
    if (flat == TypeAryPtr::RANGE)   alias_type(idx)->set_rewritable(false);
    if (flat->isa_instptr()) {
      if (flat->offset() == java_lang_Class::klass_offset()
          && flat->is_instptr()->instance_klass() == env()->Class_klass())
        alias_type(idx)->set_rewritable(false);
    }
    ciField* field = nullptr;
    if (flat->isa_aryptr()) {
#ifdef ASSERT
      const int header_size_min  = arrayOopDesc::base_offset_in_bytes(T_BYTE);
      // (T_BYTE has the weakest alignment and size restrictions...)
      assert(flat->offset() < header_size_min, "array body reference must be OffsetBot");
#endif
      const Type* elemtype = flat->is_aryptr()->elem();
      if (flat->offset() == TypePtr::OffsetBot) {
        alias_type(idx)->set_element(elemtype);
      }
      int field_offset = flat->is_aryptr()->field_offset().get();
      if (flat->is_flat() &&
          field_offset != Type::OffsetBot) {
        ciInlineKlass* vk = elemtype->inline_klass();
        field_offset += vk->payload_offset();
        field = vk->get_field_by_offset(field_offset, false);
      }
    }
    if (flat->isa_klassptr()) {
      if (UseCompactObjectHeaders) {
        if (flat->offset() == in_bytes(Klass::prototype_header_offset()))
          alias_type(idx)->set_rewritable(false);
      }
      if (flat->offset() == in_bytes(Klass::super_check_offset_offset()))
        alias_type(idx)->set_rewritable(false);
      if (flat->offset() == in_bytes(Klass::access_flags_offset()))
        alias_type(idx)->set_rewritable(false);
      if (flat->offset() == in_bytes(Klass::misc_flags_offset()))
        alias_type(idx)->set_rewritable(false);
      if (flat->offset() == in_bytes(Klass::java_mirror_offset()))
        alias_type(idx)->set_rewritable(false);
      if (flat->offset() == in_bytes(Klass::layout_helper_offset()))
        alias_type(idx)->set_rewritable(false);
      if (flat->offset() == in_bytes(Klass::secondary_super_cache_offset()))
        alias_type(idx)->set_rewritable(false);
    }
    // %%% (We would like to finalize JavaThread::threadObj_offset(),
    // but the base pointer type is not distinctive enough to identify
    // references into JavaThread.)

    // Check for final fields.
    const TypeInstPtr* tinst = flat->isa_instptr();
    if (tinst && tinst->offset() >= instanceOopDesc::base_offset_in_bytes()) {
      if (tinst->const_oop() != nullptr &&
          tinst->instance_klass() == ciEnv::current()->Class_klass() &&
          tinst->offset() >= (tinst->instance_klass()->layout_helper_size_in_bytes())) {
        // static field
        ciInstanceKlass* k = tinst->const_oop()->as_instance()->java_lang_Class_klass()->as_instance_klass();
        field = k->get_field_by_offset(tinst->offset(), true);
      } else if (tinst->is_inlinetypeptr()) {
        // Inline type field
        ciInlineKlass* vk = tinst->inline_klass();
        field = vk->get_field_by_offset(tinst->offset(), false);
      } else {
        ciInstanceKlass *k = tinst->instance_klass();
        field = k->get_field_by_offset(tinst->offset(), false);
      }
    }
    assert(field == nullptr ||
           original_field == nullptr ||
           (field->holder() == original_field->holder() &&
            field->offset_in_bytes() == original_field->offset_in_bytes() &&
            field->is_static() == original_field->is_static()), "wrong field?");
    // Set field() and is_rewritable() attributes.
    if (field != nullptr) {
      alias_type(idx)->set_field(field);
      if (flat->isa_aryptr()) {
        // Fields of flat arrays are rewritable although they are declared final
        assert(flat->is_flat(), "must be a flat array");
        alias_type(idx)->set_rewritable(true);
      }
    }
  }

  // Fill the cache for next time.
  if (!uncached) {
    ace->_adr_type = adr_type;
    ace->_index    = idx;
    assert(alias_type(adr_type) == alias_type(idx),  "type must be installed");

    // Might as well try to fill the cache for the flattened version, too.
    AliasCacheEntry* face = probe_alias_cache(flat);
    if (face->_adr_type == nullptr) {
      face->_adr_type = flat;
      face->_index    = idx;
      assert(alias_type(flat) == alias_type(idx), "flat type must work too");
    }
  }

  return alias_type(idx);
}


Compile::AliasType* Compile::alias_type(ciField* field) {
  const TypeOopPtr* t;
  if (field->is_static())
    t = TypeInstPtr::make(field->holder()->java_mirror());
  else
    t = TypeOopPtr::make_from_klass_raw(field->holder());
  AliasType* atp = alias_type(t->add_offset(field->offset_in_bytes()), field);
  assert((field->is_final() || field->is_stable()) == !atp->is_rewritable(), "must get the rewritable bits correct");
  return atp;
}


//------------------------------have_alias_type--------------------------------
bool Compile::have_alias_type(const TypePtr* adr_type) {
  AliasCacheEntry* ace = probe_alias_cache(adr_type);
  if (ace->_adr_type == adr_type) {
    return true;
  }

  // Handle special cases.
  if (adr_type == nullptr)             return true;
  if (adr_type == TypePtr::BOTTOM)  return true;

  return find_alias_type(adr_type, true, nullptr) != nullptr;
}

//-----------------------------must_alias--------------------------------------
// True if all values of the given address type are in the given alias category.
bool Compile::must_alias(const TypePtr* adr_type, int alias_idx) {
  if (alias_idx == AliasIdxBot)         return true;  // the universal category
  if (adr_type == nullptr)              return true;  // null serves as TypePtr::TOP
  if (alias_idx == AliasIdxTop)         return false; // the empty category
  if (adr_type->base() == Type::AnyPtr) return false; // TypePtr::BOTTOM or its twins

  // the only remaining possible overlap is identity
  int adr_idx = get_alias_index(adr_type);
  assert(adr_idx != AliasIdxBot && adr_idx != AliasIdxTop, "");
  assert(adr_idx == alias_idx ||
         (alias_type(alias_idx)->adr_type() != TypeOopPtr::BOTTOM
          && adr_type                       != TypeOopPtr::BOTTOM),
         "should not be testing for overlap with an unsafe pointer");
  return adr_idx == alias_idx;
}

//------------------------------can_alias--------------------------------------
// True if any values of the given address type are in the given alias category.
bool Compile::can_alias(const TypePtr* adr_type, int alias_idx) {
  if (alias_idx == AliasIdxTop)         return false; // the empty category
  if (adr_type == nullptr)              return false; // null serves as TypePtr::TOP
  // Known instance doesn't alias with bottom memory
  if (alias_idx == AliasIdxBot)         return !adr_type->is_known_instance();                   // the universal category
  if (adr_type->base() == Type::AnyPtr) return !C->get_adr_type(alias_idx)->is_known_instance(); // TypePtr::BOTTOM or its twins

  // the only remaining possible overlap is identity
  int adr_idx = get_alias_index(adr_type);
  assert(adr_idx != AliasIdxBot && adr_idx != AliasIdxTop, "");
  return adr_idx == alias_idx;
}

// Mark all ParsePredicateNodes as useless. They will later be removed from the graph in IGVN together with their
// uncommon traps if no Runtime Predicates were created from the Parse Predicates.
void Compile::mark_parse_predicate_nodes_useless(PhaseIterGVN& igvn) {
  if (parse_predicate_count() == 0) {
    return;
  }
  for (int i = 0; i < parse_predicate_count(); i++) {
    ParsePredicateNode* parse_predicate = _parse_predicates.at(i);
    parse_predicate->mark_useless(igvn);
  }
  _parse_predicates.clear();
}

void Compile::record_for_post_loop_opts_igvn(Node* n) {
  if (!n->for_post_loop_opts_igvn()) {
    assert(!_for_post_loop_igvn.contains(n), "duplicate");
    n->add_flag(Node::NodeFlags::Flag_for_post_loop_opts_igvn);
    _for_post_loop_igvn.append(n);
  }
}

void Compile::remove_from_post_loop_opts_igvn(Node* n) {
  n->remove_flag(Node::NodeFlags::Flag_for_post_loop_opts_igvn);
  _for_post_loop_igvn.remove(n);
}

void Compile::process_for_post_loop_opts_igvn(PhaseIterGVN& igvn) {
  // Verify that all previous optimizations produced a valid graph
  // at least to this point, even if no loop optimizations were done.
  PhaseIdealLoop::verify(igvn);

  C->set_post_loop_opts_phase(); // no more loop opts allowed

  assert(!C->major_progress(), "not cleared");

  if (_for_post_loop_igvn.length() > 0) {
    while (_for_post_loop_igvn.length() > 0) {
      Node* n = _for_post_loop_igvn.pop();
      n->remove_flag(Node::NodeFlags::Flag_for_post_loop_opts_igvn);
      igvn._worklist.push(n);
    }
    igvn.optimize();
    if (failing()) return;
    assert(_for_post_loop_igvn.length() == 0, "no more delayed nodes allowed");
    assert(C->parse_predicate_count() == 0, "all parse predicates should have been removed now");

    // Sometimes IGVN sets major progress (e.g., when processing loop nodes).
    if (C->major_progress()) {
      C->clear_major_progress(); // ensure that major progress is now clear
    }
  }
}

void Compile::add_inline_type(Node* n) {
  assert(n->is_InlineType(), "unexpected node");
  _inline_type_nodes.push(n);
}

void Compile::remove_inline_type(Node* n) {
  assert(n->is_InlineType(), "unexpected node");
  if (_inline_type_nodes.contains(n)) {
    _inline_type_nodes.remove(n);
  }
}

// Does the return value keep otherwise useless inline type allocations alive?
static bool return_val_keeps_allocations_alive(Node* ret_val) {
  ResourceMark rm;
  Unique_Node_List wq;
  wq.push(ret_val);
  bool some_allocations = false;
  for (uint i = 0; i < wq.size(); i++) {
    Node* n = wq.at(i);
    if (n->outcnt() > 1) {
      // Some other use for the allocation
      return false;
    } else if (n->is_InlineType()) {
      wq.push(n->in(1));
    } else if (n->is_Phi()) {
      for (uint j = 1; j < n->req(); j++) {
        wq.push(n->in(j));
      }
    } else if (n->is_CheckCastPP() &&
               n->in(1)->is_Proj() &&
               n->in(1)->in(0)->is_Allocate()) {
      some_allocations = true;
    } else if (n->is_CheckCastPP()) {
      wq.push(n->in(1));
    }
  }
  return some_allocations;
}

void Compile::process_inline_types(PhaseIterGVN &igvn, bool remove) {
  // Make sure that the return value does not keep an otherwise unused allocation alive
  if (tf()->returns_inline_type_as_fields()) {
    Node* ret = nullptr;
    for (uint i = 1; i < root()->req(); i++) {
      Node* in = root()->in(i);
      if (in->Opcode() == Op_Return) {
        assert(ret == nullptr, "only one return");
        ret = in;
      }
    }
    if (ret != nullptr) {
      Node* ret_val = ret->in(TypeFunc::Parms);
      if (igvn.type(ret_val)->isa_oopptr() &&
          return_val_keeps_allocations_alive(ret_val)) {
        igvn.replace_input_of(ret, TypeFunc::Parms, InlineTypeNode::tagged_klass(igvn.type(ret_val)->inline_klass(), igvn));
        assert(ret_val->outcnt() == 0, "should be dead now");
        igvn.remove_dead_node(ret_val);
      }
    }
  }
  if (_inline_type_nodes.length() == 0) {
    return;
  }
  // Scalarize inline types in safepoint debug info.
  // Delay this until all inlining is over to avoid getting inconsistent debug info.
  set_scalarize_in_safepoints(true);
  for (int i = _inline_type_nodes.length()-1; i >= 0; i--) {
    InlineTypeNode* vt = _inline_type_nodes.at(i)->as_InlineType();
    vt->make_scalar_in_safepoints(&igvn);
    igvn.record_for_igvn(vt);
  }
  if (remove) {
    // Remove inline type nodes by replacing them with their oop input
    while (_inline_type_nodes.length() > 0) {
      InlineTypeNode* vt = _inline_type_nodes.pop()->as_InlineType();
      if (vt->outcnt() == 0) {
        igvn.remove_dead_node(vt);
        continue;
      }
      for (DUIterator i = vt->outs(); vt->has_out(i); i++) {
        DEBUG_ONLY(bool must_be_buffered = false);
        Node* u = vt->out(i);
        // Check if any users are blackholes. If so, rewrite them to use either the
        // allocated buffer, or individual components, instead of the inline type node
        // that goes away.
        if (u->is_Blackhole()) {
          BlackholeNode* bh = u->as_Blackhole();

          // Unlink the old input
          int idx = bh->find_edge(vt);
          assert(idx != -1, "The edge should be there");
          bh->del_req(idx);
          --i;

          if (vt->is_allocated(&igvn)) {
            // Already has the allocated instance, blackhole that
            bh->add_req(vt->get_oop());
          } else {
            // Not allocated yet, blackhole the components
            for (uint c = 0; c < vt->field_count(); c++) {
              bh->add_req(vt->field_value(c));
            }
          }

          // Node modified, record for IGVN
          igvn.record_for_igvn(bh);
        }
#ifdef ASSERT
        // Verify that inline type is buffered when replacing by oop
        else if (u->is_InlineType()) {
          // InlineType uses don't need buffering because they are about to be replaced as well
        } else if (u->is_Phi()) {
          // TODO 8302217 Remove this once InlineTypeNodes are reliably pushed through
        } else {
          must_be_buffered = true;
        }
        if (must_be_buffered && !vt->is_allocated(&igvn)) {
          vt->dump(0);
          u->dump(0);
          assert(false, "Should have been buffered");
        }
#endif
      }
      igvn.replace_node(vt, vt->get_oop());
    }
  }
  igvn.optimize();
}

void Compile::adjust_flat_array_access_aliases(PhaseIterGVN& igvn) {
  if (!_has_flat_accesses) {
    return;
  }
  // Initially, all flat array accesses share the same slice to
  // keep dependencies with Object[] array accesses (that could be
  // to a flat array) correct. We're done with parsing so we
  // now know all flat array accesses in this compile
  // unit. Let's move flat array accesses to their own slice,
  // one per element field. This should help memory access
  // optimizations.
  ResourceMark rm;
  Unique_Node_List wq;
  wq.push(root());

  Node_List mergememnodes;
  Node_List memnodes;

  // Alias index currently shared by all flat memory accesses
  int index = get_alias_index(TypeAryPtr::INLINES);

  // Find MergeMem nodes and flat array accesses
  for (uint i = 0; i < wq.size(); i++) {
    Node* n = wq.at(i);
    if (n->is_Mem()) {
      const TypePtr* adr_type = nullptr;
      adr_type = get_adr_type(get_alias_index(n->adr_type()));
      if (adr_type == TypeAryPtr::INLINES) {
        memnodes.push(n);
      }
    } else if (n->is_MergeMem()) {
      MergeMemNode* mm = n->as_MergeMem();
      if (mm->memory_at(index) != mm->base_memory()) {
        mergememnodes.push(n);
      }
    }
    for (uint j = 0; j < n->req(); j++) {
      Node* m = n->in(j);
      if (m != nullptr) {
        wq.push(m);
      }
    }
  }

  if (memnodes.size() > 0) {
    _flat_accesses_share_alias = false;

    // We are going to change the slice for the flat array
    // accesses so we need to clear the cache entries that refer to
    // them.
    for (uint i = 0; i < AliasCacheSize; i++) {
      AliasCacheEntry* ace = &_alias_cache[i];
      if (ace->_adr_type != nullptr &&
          ace->_adr_type->is_flat()) {
        ace->_adr_type = nullptr;
        ace->_index = (i != 0) ? 0 : AliasIdxTop; // Make sure the nullptr adr_type resolves to AliasIdxTop
      }
    }

    // Find what aliases we are going to add
    int start_alias = num_alias_types()-1;
    int stop_alias = 0;

    for (uint i = 0; i < memnodes.size(); i++) {
      Node* m = memnodes.at(i);
      const TypePtr* adr_type = nullptr;
      adr_type = m->adr_type();
#ifdef ASSERT
      m->as_Mem()->set_adr_type(adr_type);
#endif
      int idx = get_alias_index(adr_type);
      start_alias = MIN2(start_alias, idx);
      stop_alias = MAX2(stop_alias, idx);
    }

    assert(stop_alias >= start_alias, "should have expanded aliases");

    Node_Stack stack(0);
#ifdef ASSERT
    VectorSet seen(Thread::current()->resource_area());
#endif
    // Now let's fix the memory graph so each flat array access
    // is moved to the right slice. Start from the MergeMem nodes.
    uint last = unique();
    for (uint i = 0; i < mergememnodes.size(); i++) {
      MergeMemNode* current = mergememnodes.at(i)->as_MergeMem();
      Node* n = current->memory_at(index);
      MergeMemNode* mm = nullptr;
      do {
        // Follow memory edges through memory accesses, phis and
        // narrow membars and push nodes on the stack. Once we hit
        // bottom memory, we pop element off the stack one at a
        // time, in reverse order, and move them to the right slice
        // by changing their memory edges.
        if ((n->is_Phi() && n->adr_type() != TypePtr::BOTTOM) || n->is_Mem() || n->adr_type() == TypeAryPtr::INLINES) {
          assert(!seen.test_set(n->_idx), "");
          // Uses (a load for instance) will need to be moved to the
          // right slice as well and will get a new memory state
          // that we don't know yet. The use could also be the
          // backedge of a loop. We put a place holder node between
          // the memory node and its uses. We replace that place
          // holder with the correct memory state once we know it,
          // i.e. when nodes are popped off the stack. Using the
          // place holder make the logic work in the presence of
          // loops.
          if (n->outcnt() > 1) {
            Node* place_holder = nullptr;
            assert(!n->has_out_with(Op_Node), "");
            for (DUIterator k = n->outs(); n->has_out(k); k++) {
              Node* u = n->out(k);
              if (u != current && u->_idx < last) {
                bool success = false;
                for (uint l = 0; l < u->req(); l++) {
                  if (!stack.is_empty() && u == stack.node() && l == stack.index()) {
                    continue;
                  }
                  Node* in = u->in(l);
                  if (in == n) {
                    if (place_holder == nullptr) {
                      place_holder = new Node(1);
                      place_holder->init_req(0, n);
                    }
                    igvn.replace_input_of(u, l, place_holder);
                    success = true;
                  }
                }
                if (success) {
                  --k;
                }
              }
            }
          }
          if (n->is_Phi()) {
            stack.push(n, 1);
            n = n->in(1);
          } else if (n->is_Mem()) {
            stack.push(n, n->req());
            n = n->in(MemNode::Memory);
          } else {
            assert(n->is_Proj() && n->in(0)->Opcode() == Op_MemBarCPUOrder, "");
            stack.push(n, n->req());
            n = n->in(0)->in(TypeFunc::Memory);
          }
        } else {
          assert(n->adr_type() == TypePtr::BOTTOM || (n->Opcode() == Op_Node && n->_idx >= last) || (n->is_Proj() && n->in(0)->is_Initialize()), "");
          // Build a new MergeMem node to carry the new memory state
          // as we build it. IGVN should fold extraneous MergeMem
          // nodes.
          mm = MergeMemNode::make(n);
          igvn.register_new_node_with_optimizer(mm);
          while (stack.size() > 0) {
            Node* m = stack.node();
            uint idx = stack.index();
            if (m->is_Mem()) {
              // Move memory node to its new slice
              const TypePtr* adr_type = m->adr_type();
              int alias = get_alias_index(adr_type);
              Node* prev = mm->memory_at(alias);
              igvn.replace_input_of(m, MemNode::Memory, prev);
              mm->set_memory_at(alias, m);
            } else if (m->is_Phi()) {
              // We need as many new phis as there are new aliases
              igvn.replace_input_of(m, idx, mm);
              if (idx == m->req()-1) {
                Node* r = m->in(0);
                for (uint j = (uint)start_alias; j <= (uint)stop_alias; j++) {
                  const TypePtr* adr_type = get_adr_type(j);
                  if (!adr_type->isa_aryptr() || !adr_type->is_flat() || j == (uint)index) {
                    continue;
                  }
                  Node* phi = new PhiNode(r, Type::MEMORY, get_adr_type(j));
                  igvn.register_new_node_with_optimizer(phi);
                  for (uint k = 1; k < m->req(); k++) {
                    phi->init_req(k, m->in(k)->as_MergeMem()->memory_at(j));
                  }
                  mm->set_memory_at(j, phi);
                }
                Node* base_phi = new PhiNode(r, Type::MEMORY, TypePtr::BOTTOM);
                igvn.register_new_node_with_optimizer(base_phi);
                for (uint k = 1; k < m->req(); k++) {
                  base_phi->init_req(k, m->in(k)->as_MergeMem()->base_memory());
                }
                mm->set_base_memory(base_phi);
              }
            } else {
              // This is a MemBarCPUOrder node from
              // Parse::array_load()/Parse::array_store(), in the
              // branch that handles flat arrays hidden under
              // an Object[] array. We also need one new membar per
              // new alias to keep the unknown access that the
              // membars protect properly ordered with accesses to
              // known flat array.
              assert(m->is_Proj(), "projection expected");
              Node* ctrl = m->in(0)->in(TypeFunc::Control);
              igvn.replace_input_of(m->in(0), TypeFunc::Control, top());
              for (uint j = (uint)start_alias; j <= (uint)stop_alias; j++) {
                const TypePtr* adr_type = get_adr_type(j);
                if (!adr_type->isa_aryptr() || !adr_type->is_flat() || j == (uint)index) {
                  continue;
                }
                MemBarNode* mb = new MemBarCPUOrderNode(this, j, nullptr);
                igvn.register_new_node_with_optimizer(mb);
                Node* mem = mm->memory_at(j);
                mb->init_req(TypeFunc::Control, ctrl);
                mb->init_req(TypeFunc::Memory, mem);
                ctrl = new ProjNode(mb, TypeFunc::Control);
                igvn.register_new_node_with_optimizer(ctrl);
                mem = new ProjNode(mb, TypeFunc::Memory);
                igvn.register_new_node_with_optimizer(mem);
                mm->set_memory_at(j, mem);
              }
              igvn.replace_node(m->in(0)->as_Multi()->proj_out(TypeFunc::Control), ctrl);
            }
            if (idx < m->req()-1) {
              idx += 1;
              stack.set_index(idx);
              n = m->in(idx);
              break;
            }
            // Take care of place holder nodes
            if (m->has_out_with(Op_Node)) {
              Node* place_holder = m->find_out_with(Op_Node);
              if (place_holder != nullptr) {
                Node* mm_clone = mm->clone();
                igvn.register_new_node_with_optimizer(mm_clone);
                Node* hook = new Node(1);
                hook->init_req(0, mm);
                igvn.replace_node(place_holder, mm_clone);
                hook->destruct(&igvn);
              }
              assert(!m->has_out_with(Op_Node), "place holder should be gone now");
            }
            stack.pop();
          }
        }
      } while(stack.size() > 0);
      // Fix the memory state at the MergeMem we started from
      igvn.rehash_node_delayed(current);
      for (uint j = (uint)start_alias; j <= (uint)stop_alias; j++) {
        const TypePtr* adr_type = get_adr_type(j);
        if (!adr_type->isa_aryptr() || !adr_type->is_flat()) {
          continue;
        }
        current->set_memory_at(j, mm);
      }
      current->set_memory_at(index, current->base_memory());
    }
    igvn.optimize();
  }
  print_method(PHASE_SPLIT_INLINES_ARRAY, 2);
#ifdef ASSERT
  if (!_flat_accesses_share_alias) {
    wq.clear();
    wq.push(root());
    for (uint i = 0; i < wq.size(); i++) {
      Node* n = wq.at(i);
      assert(n->adr_type() != TypeAryPtr::INLINES, "should have been removed from the graph");
      for (uint j = 0; j < n->req(); j++) {
        Node* m = n->in(j);
        if (m != nullptr) {
          wq.push(m);
        }
      }
    }
  }
#endif
}

void Compile::record_for_merge_stores_igvn(Node* n) {
  if (!n->for_merge_stores_igvn()) {
    assert(!_for_merge_stores_igvn.contains(n), "duplicate");
    n->add_flag(Node::NodeFlags::Flag_for_merge_stores_igvn);
    _for_merge_stores_igvn.append(n);
  }
}

void Compile::remove_from_merge_stores_igvn(Node* n) {
  n->remove_flag(Node::NodeFlags::Flag_for_merge_stores_igvn);
  _for_merge_stores_igvn.remove(n);
}

// We need to wait with merging stores until RangeCheck smearing has removed the RangeChecks during
// the post loops IGVN phase. If we do it earlier, then there may still be some RangeChecks between
// the stores, and we merge the wrong sequence of stores.
// Example:
//   StoreI RangeCheck StoreI StoreI RangeCheck StoreI
// Apply MergeStores:
//   StoreI RangeCheck [   StoreL  ] RangeCheck StoreI
// Remove more RangeChecks:
//   StoreI            [   StoreL  ]            StoreI
// But now it would have been better to do this instead:
//   [         StoreL       ] [       StoreL         ]
//
// Note: we allow stores to merge in this dedicated IGVN round, and any later IGVN round,
//       since we never unset _merge_stores_phase.
void Compile::process_for_merge_stores_igvn(PhaseIterGVN& igvn) {
  C->set_merge_stores_phase();

  if (_for_merge_stores_igvn.length() > 0) {
    while (_for_merge_stores_igvn.length() > 0) {
      Node* n = _for_merge_stores_igvn.pop();
      n->remove_flag(Node::NodeFlags::Flag_for_merge_stores_igvn);
      igvn._worklist.push(n);
    }
    igvn.optimize();
    if (failing()) return;
    assert(_for_merge_stores_igvn.length() == 0, "no more delayed nodes allowed");
    print_method(PHASE_AFTER_MERGE_STORES, 3);
  }
}

void Compile::record_unstable_if_trap(UnstableIfTrap* trap) {
  if (OptimizeUnstableIf) {
    _unstable_if_traps.append(trap);
  }
}

void Compile::remove_useless_unstable_if_traps(Unique_Node_List& useful) {
  for (int i = _unstable_if_traps.length() - 1; i >= 0; i--) {
    UnstableIfTrap* trap = _unstable_if_traps.at(i);
    Node* n = trap->uncommon_trap();
    if (!useful.member(n)) {
      _unstable_if_traps.delete_at(i); // replaces i-th with last element which is known to be useful (already processed)
    }
  }
}

// Remove the unstable if trap associated with 'unc' from candidates. It is either dead
// or fold-compares case. Return true if succeed or not found.
//
// In rare cases, the found trap has been processed. It is too late to delete it. Return
// false and ask fold-compares to yield.
//
// 'fold-compares' may use the uncommon_trap of the dominating IfNode to cover the fused
// IfNode. This breaks the unstable_if trap invariant: control takes the unstable path
// when deoptimization does happen.
bool Compile::remove_unstable_if_trap(CallStaticJavaNode* unc, bool yield) {
  for (int i = 0; i < _unstable_if_traps.length(); ++i) {
    UnstableIfTrap* trap = _unstable_if_traps.at(i);
    if (trap->uncommon_trap() == unc) {
      if (yield && trap->modified()) {
        return false;
      }
      _unstable_if_traps.delete_at(i);
      break;
    }
  }
  return true;
}

// Re-calculate unstable_if traps with the liveness of next_bci, which points to the unlikely path.
// It needs to be done after igvn because fold-compares may fuse uncommon_traps and before renumbering.
void Compile::process_for_unstable_if_traps(PhaseIterGVN& igvn) {
  for (int i = _unstable_if_traps.length() - 1; i >= 0; --i) {
    UnstableIfTrap* trap = _unstable_if_traps.at(i);
    CallStaticJavaNode* unc = trap->uncommon_trap();
    int next_bci = trap->next_bci();
    bool modified = trap->modified();

    if (next_bci != -1 && !modified) {
      assert(!_dead_node_list.test(unc->_idx), "changing a dead node!");
      JVMState* jvms = unc->jvms();
      ciMethod* method = jvms->method();
      ciBytecodeStream iter(method);

      iter.force_bci(jvms->bci());
      assert(next_bci == iter.next_bci() || next_bci == iter.get_dest(), "wrong next_bci at unstable_if");
      Bytecodes::Code c = iter.cur_bc();
      Node* lhs = nullptr;
      Node* rhs = nullptr;
      if (c == Bytecodes::_if_acmpeq || c == Bytecodes::_if_acmpne) {
        lhs = unc->peek_operand(0);
        rhs = unc->peek_operand(1);
      } else if (c == Bytecodes::_ifnull || c == Bytecodes::_ifnonnull) {
        lhs = unc->peek_operand(0);
      }

      ResourceMark rm;
      const MethodLivenessResult& live_locals = method->liveness_at_bci(next_bci);
      assert(live_locals.is_valid(), "broken liveness info");
      int len = (int)live_locals.size();

      for (int i = 0; i < len; i++) {
        Node* local = unc->local(jvms, i);
        // kill local using the liveness of next_bci.
        // give up when the local looks like an operand to secure reexecution.
        if (!live_locals.at(i) && !local->is_top() && local != lhs && local != rhs) {
          uint idx = jvms->locoff() + i;
#ifdef ASSERT
          if (PrintOpto && Verbose) {
            tty->print("[unstable_if] kill local#%d: ", idx);
            local->dump();
            tty->cr();
          }
#endif
          igvn.replace_input_of(unc, idx, top());
          modified = true;
        }
      }
    }

    // keep the modified trap for late query
    if (modified) {
      trap->set_modified();
    } else {
      _unstable_if_traps.delete_at(i);
    }
  }
  igvn.optimize();
}

// StringOpts and late inlining of string methods
void Compile::inline_string_calls(bool parse_time) {
  {
    // remove useless nodes to make the usage analysis simpler
    ResourceMark rm;
    PhaseRemoveUseless pru(initial_gvn(), *igvn_worklist());
  }

  {
    ResourceMark rm;
    print_method(PHASE_BEFORE_STRINGOPTS, 3);
    PhaseStringOpts pso(initial_gvn());
    print_method(PHASE_AFTER_STRINGOPTS, 3);
  }

  // now inline anything that we skipped the first time around
  if (!parse_time) {
    _late_inlines_pos = _late_inlines.length();
  }

  while (_string_late_inlines.length() > 0) {
    CallGenerator* cg = _string_late_inlines.pop();
    cg->do_late_inline();
    if (failing())  return;
  }
  _string_late_inlines.trunc_to(0);
}

// Late inlining of boxing methods
void Compile::inline_boxing_calls(PhaseIterGVN& igvn) {
  if (_boxing_late_inlines.length() > 0) {
    assert(has_boxed_value(), "inconsistent");

    set_inlining_incrementally(true);

    igvn_worklist()->ensure_empty(); // should be done with igvn

    _late_inlines_pos = _late_inlines.length();

    while (_boxing_late_inlines.length() > 0) {
      CallGenerator* cg = _boxing_late_inlines.pop();
      cg->do_late_inline();
      if (failing())  return;
    }
    _boxing_late_inlines.trunc_to(0);

    inline_incrementally_cleanup(igvn);

    set_inlining_incrementally(false);
  }
}

bool Compile::inline_incrementally_one() {
  assert(IncrementalInline, "incremental inlining should be on");

  TracePhase tp(_t_incrInline_inline);

  set_inlining_progress(false);
  set_do_cleanup(false);

  for (int i = 0; i < _late_inlines.length(); i++) {
    _late_inlines_pos = i+1;
    CallGenerator* cg = _late_inlines.at(i);
    bool does_dispatch = cg->is_virtual_late_inline() || cg->is_mh_late_inline();
    if (inlining_incrementally() || does_dispatch) { // a call can be either inlined or strength-reduced to a direct call
      cg->do_late_inline();
      assert(_late_inlines.at(i) == cg, "no insertions before current position allowed");
      if (failing()) {
        return false;
      } else if (inlining_progress()) {
        _late_inlines_pos = i+1; // restore the position in case new elements were inserted
        print_method(PHASE_INCREMENTAL_INLINE_STEP, 3, cg->call_node());
        break; // process one call site at a time
      }
    } else {
      // Ignore late inline direct calls when inlining is not allowed.
      // They are left in the late inline list when node budget is exhausted until the list is fully drained.
    }
  }
  // Remove processed elements.
  _late_inlines.remove_till(_late_inlines_pos);
  _late_inlines_pos = 0;

  assert(inlining_progress() || _late_inlines.length() == 0, "no progress");

  bool needs_cleanup = do_cleanup() || over_inlining_cutoff();

  set_inlining_progress(false);
  set_do_cleanup(false);

  bool force_cleanup = directive()->IncrementalInlineForceCleanupOption;
  return (_late_inlines.length() > 0) && !needs_cleanup && !force_cleanup;
}

void Compile::inline_incrementally_cleanup(PhaseIterGVN& igvn) {
  {
    TracePhase tp(_t_incrInline_pru);
    ResourceMark rm;
    PhaseRemoveUseless pru(initial_gvn(), *igvn_worklist());
  }
  {
    TracePhase tp(_t_incrInline_igvn);
    igvn.reset_from_gvn(initial_gvn());
    igvn.optimize();
    if (failing()) return;
  }
  print_method(PHASE_INCREMENTAL_INLINE_CLEANUP, 3);
}

// Perform incremental inlining until bound on number of live nodes is reached
void Compile::inline_incrementally(PhaseIterGVN& igvn) {
  TracePhase tp(_t_incrInline);

  set_inlining_incrementally(true);
  uint low_live_nodes = 0;

  while (_late_inlines.length() > 0) {
    if (live_nodes() > (uint)LiveNodeCountInliningCutoff) {
      if (low_live_nodes < (uint)LiveNodeCountInliningCutoff * 8 / 10) {
        TracePhase tp(_t_incrInline_ideal);
        // PhaseIdealLoop is expensive so we only try it once we are
        // out of live nodes and we only try it again if the previous
        // helped got the number of nodes down significantly
        PhaseIdealLoop::optimize(igvn, LoopOptsNone);
        if (failing())  return;
        low_live_nodes = live_nodes();
        _major_progress = true;
      }

      if (live_nodes() > (uint)LiveNodeCountInliningCutoff) {
        bool do_print_inlining = print_inlining() || print_intrinsics();
        if (do_print_inlining || log() != nullptr) {
          // Print inlining message for candidates that we couldn't inline for lack of space.
          for (int i = 0; i < _late_inlines.length(); i++) {
            CallGenerator* cg = _late_inlines.at(i);
            const char* msg = "live nodes > LiveNodeCountInliningCutoff";
            if (do_print_inlining) {
              inline_printer()->record(cg->method(), cg->call_node()->jvms(), InliningResult::FAILURE, msg);
            }
            log_late_inline_failure(cg, msg);
          }
        }
        break; // finish
      }
    }

    igvn_worklist()->ensure_empty(); // should be done with igvn

    while (inline_incrementally_one()) {
      assert(!failing_internal() || failure_is_artificial(), "inconsistent");
    }
    if (failing())  return;

    inline_incrementally_cleanup(igvn);

    print_method(PHASE_INCREMENTAL_INLINE_STEP, 3);

    if (failing())  return;

    if (_late_inlines.length() == 0) {
      break; // no more progress
    }
  }

  igvn_worklist()->ensure_empty(); // should be done with igvn

  if (_string_late_inlines.length() > 0) {
    assert(has_stringbuilder(), "inconsistent");

    inline_string_calls(false);

    if (failing())  return;

    inline_incrementally_cleanup(igvn);
  }

  set_inlining_incrementally(false);
}

void Compile::process_late_inline_calls_no_inline(PhaseIterGVN& igvn) {
  // "inlining_incrementally() == false" is used to signal that no inlining is allowed
  // (see LateInlineVirtualCallGenerator::do_late_inline_check() for details).
  // Tracking and verification of modified nodes is disabled by setting "_modified_nodes == nullptr"
  // as if "inlining_incrementally() == true" were set.
  assert(inlining_incrementally() == false, "not allowed");
#ifdef ASSERT
  Unique_Node_List* modified_nodes = _modified_nodes;
  _modified_nodes = nullptr;
#endif
  assert(_late_inlines.length() > 0, "sanity");

  while (_late_inlines.length() > 0) {
    igvn_worklist()->ensure_empty(); // should be done with igvn

    while (inline_incrementally_one()) {
      assert(!failing_internal() || failure_is_artificial(), "inconsistent");
    }
    if (failing())  return;

    inline_incrementally_cleanup(igvn);
  }
  DEBUG_ONLY( _modified_nodes = modified_nodes; )
}

bool Compile::optimize_loops(PhaseIterGVN& igvn, LoopOptsMode mode) {
  if (_loop_opts_cnt > 0) {
    while (major_progress() && (_loop_opts_cnt > 0)) {
      TracePhase tp(_t_idealLoop);
      PhaseIdealLoop::optimize(igvn, mode);
      _loop_opts_cnt--;
      if (failing())  return false;
      if (major_progress()) print_method(PHASE_PHASEIDEALLOOP_ITERATIONS, 2);
    }
  }
  return true;
}

// Remove edges from "root" to each SafePoint at a backward branch.
// They were inserted during parsing (see add_safepoint()) to make
// infinite loops without calls or exceptions visible to root, i.e.,
// useful.
void Compile::remove_root_to_sfpts_edges(PhaseIterGVN& igvn) {
  Node *r = root();
  if (r != nullptr) {
    for (uint i = r->req(); i < r->len(); ++i) {
      Node *n = r->in(i);
      if (n != nullptr && n->is_SafePoint()) {
        r->rm_prec(i);
        if (n->outcnt() == 0) {
          igvn.remove_dead_node(n);
        }
        --i;
      }
    }
    // Parsing may have added top inputs to the root node (Path
    // leading to the Halt node proven dead). Make sure we get a
    // chance to clean them up.
    igvn._worklist.push(r);
    igvn.optimize();
  }
}

//------------------------------Optimize---------------------------------------
// Given a graph, optimize it.
void Compile::Optimize() {
  TracePhase tp(_t_optimizer);

#ifndef PRODUCT
  if (env()->break_at_compile()) {
    BREAKPOINT;
  }

#endif

  BarrierSetC2* bs = BarrierSet::barrier_set()->barrier_set_c2();
#ifdef ASSERT
  bs->verify_gc_barriers(this, BarrierSetC2::BeforeOptimize);
#endif

  ResourceMark rm;

  NOT_PRODUCT( verify_graph_edges(); )

  print_method(PHASE_AFTER_PARSING, 1);

 {
  // Iterative Global Value Numbering, including ideal transforms
  // Initialize IterGVN with types and values from parse-time GVN
  PhaseIterGVN igvn(initial_gvn());
#ifdef ASSERT
  _modified_nodes = new (comp_arena()) Unique_Node_List(comp_arena());
#endif
  {
    TracePhase tp(_t_iterGVN);
    igvn.optimize();
  }

  if (failing())  return;

  print_method(PHASE_ITER_GVN1, 2);

  process_for_unstable_if_traps(igvn);

  if (failing())  return;

  inline_incrementally(igvn);

  print_method(PHASE_INCREMENTAL_INLINE, 2);

  if (failing())  return;

  if (eliminate_boxing()) {
    // Inline valueOf() methods now.
    inline_boxing_calls(igvn);

    if (failing())  return;

    if (AlwaysIncrementalInline || StressIncrementalInlining) {
      inline_incrementally(igvn);
    }

    print_method(PHASE_INCREMENTAL_BOXING_INLINE, 2);

    if (failing())  return;
  }

  // Remove the speculative part of types and clean up the graph from
  // the extra CastPP nodes whose only purpose is to carry them. Do
  // that early so that optimizations are not disrupted by the extra
  // CastPP nodes.
  remove_speculative_types(igvn);

  if (failing())  return;

  // No more new expensive nodes will be added to the list from here
  // so keep only the actual candidates for optimizations.
  cleanup_expensive_nodes(igvn);

  if (failing())  return;

<<<<<<< HEAD
=======
  assert(EnableVectorSupport || !has_vbox_nodes(), "sanity");
  if (EnableVectorSupport && has_vbox_nodes()) {
    TracePhase tp(_t_vector);
    PhaseVector pv(igvn);
    pv.optimize_vector_boxes();
    if (failing())  return;
    print_method(PHASE_ITER_GVN_AFTER_VECTOR, 2);
  }
  assert(!has_vbox_nodes(), "sanity");
>>>>>>> 0e899b25

  if (!failing() && RenumberLiveNodes && live_nodes() + NodeLimitFudgeFactor < unique()) {
    Compile::TracePhase tp(_t_renumberLive);
    igvn_worklist()->ensure_empty(); // should be done with igvn
    {
      ResourceMark rm;
      PhaseRenumberLive prl(initial_gvn(), *igvn_worklist());
    }
    igvn.reset_from_gvn(initial_gvn());
    igvn.optimize();
    if (failing()) return;
  }

  // Now that all inlining is over and no PhaseRemoveUseless will run, cut edge from root to loop
  // safepoints
  remove_root_to_sfpts_edges(igvn);

  // Process inline type nodes now that all inlining is over
  process_inline_types(igvn);

  assert(EnableVectorSupport || !has_vbox_nodes(), "sanity");
  if (EnableVectorSupport && has_vbox_nodes()) {
    TracePhase tp("", &timers[_t_vector]);
    PhaseVector pv(igvn);
    pv.optimize_vector_boxes();
    if (failing())  return;
    print_method(PHASE_ITER_GVN_AFTER_VECTOR, 2);
  }
  assert(!has_vbox_nodes(), "sanity");


  adjust_flat_array_access_aliases(igvn);

  if (failing())  return;

  // Perform escape analysis
  if (do_escape_analysis() && ConnectionGraph::has_candidates(this)) {
    if (has_loops()) {
      // Cleanup graph (remove dead nodes).
      TracePhase tp(_t_idealLoop);
      PhaseIdealLoop::optimize(igvn, LoopOptsMaxUnroll);
      if (failing())  return;
    }
    bool progress;
    print_method(PHASE_PHASEIDEAL_BEFORE_EA, 2);
    do {
      ConnectionGraph::do_analysis(this, &igvn);

      if (failing())  return;

      int mcount = macro_count(); // Record number of allocations and locks before IGVN

      // Optimize out fields loads from scalar replaceable allocations.
      igvn.optimize();
      print_method(PHASE_ITER_GVN_AFTER_EA, 2);

      if (failing()) return;

      if (congraph() != nullptr && macro_count() > 0) {
        TracePhase tp(_t_macroEliminate);
        PhaseMacroExpand mexp(igvn);
        mexp.eliminate_macro_nodes();
        if (failing()) return;

        igvn.set_delay_transform(false);
        igvn.optimize();
        if (failing()) return;

        print_method(PHASE_ITER_GVN_AFTER_ELIMINATION, 2);
      }

      ConnectionGraph::verify_ram_nodes(this, root());
      if (failing())  return;

      progress = do_iterative_escape_analysis() &&
                 (macro_count() < mcount) &&
                 ConnectionGraph::has_candidates(this);
      // Try again if candidates exist and made progress
      // by removing some allocations and/or locks.
    } while (progress);
  }

  // Loop transforms on the ideal graph.  Range Check Elimination,
  // peeling, unrolling, etc.

  // Set loop opts counter
  if((_loop_opts_cnt > 0) && (has_loops() || has_split_ifs())) {
    {
      TracePhase tp(_t_idealLoop);
      PhaseIdealLoop::optimize(igvn, LoopOptsDefault);
      _loop_opts_cnt--;
      if (major_progress()) print_method(PHASE_PHASEIDEALLOOP1, 2);
      if (failing())  return;
    }
    // Loop opts pass if partial peeling occurred in previous pass
    if(PartialPeelLoop && major_progress() && (_loop_opts_cnt > 0)) {
      TracePhase tp(_t_idealLoop);
      PhaseIdealLoop::optimize(igvn, LoopOptsSkipSplitIf);
      _loop_opts_cnt--;
      if (major_progress()) print_method(PHASE_PHASEIDEALLOOP2, 2);
      if (failing())  return;
    }
    // Loop opts pass for loop-unrolling before CCP
    if(major_progress() && (_loop_opts_cnt > 0)) {
      TracePhase tp(_t_idealLoop);
      PhaseIdealLoop::optimize(igvn, LoopOptsSkipSplitIf);
      _loop_opts_cnt--;
      if (major_progress()) print_method(PHASE_PHASEIDEALLOOP3, 2);
    }
    if (!failing()) {
      // Verify that last round of loop opts produced a valid graph
      PhaseIdealLoop::verify(igvn);
    }
  }
  if (failing())  return;

  // Conditional Constant Propagation;
  print_method(PHASE_BEFORE_CCP1, 2);
  PhaseCCP ccp( &igvn );
  assert( true, "Break here to ccp.dump_nodes_and_types(_root,999,1)");
  {
    TracePhase tp(_t_ccp);
    ccp.do_transform();
  }
  print_method(PHASE_CCP1, 2);

  assert( true, "Break here to ccp.dump_old2new_map()");

  // Iterative Global Value Numbering, including ideal transforms
  {
    TracePhase tp(_t_iterGVN2);
    igvn.reset_from_igvn(&ccp);
    igvn.optimize();
  }
  print_method(PHASE_ITER_GVN2, 2);

  if (failing())  return;

  // Loop transforms on the ideal graph.  Range Check Elimination,
  // peeling, unrolling, etc.
  if (!optimize_loops(igvn, LoopOptsDefault)) {
    return;
  }

  if (failing())  return;

  C->clear_major_progress(); // ensure that major progress is now clear

  process_for_post_loop_opts_igvn(igvn);

  process_for_merge_stores_igvn(igvn);

  if (failing())  return;

#ifdef ASSERT
  bs->verify_gc_barriers(this, BarrierSetC2::BeforeMacroExpand);
#endif

  assert(_late_inlines.length() == 0 || IncrementalInlineMH || IncrementalInlineVirtual, "not empty");

  if (_late_inlines.length() > 0) {
    // More opportunities to optimize virtual and MH calls.
    // Though it's maybe too late to perform inlining, strength-reducing them to direct calls is still an option.
    process_late_inline_calls_no_inline(igvn);
  }

  {
    TracePhase tp(_t_macroExpand);
    print_method(PHASE_BEFORE_MACRO_EXPANSION, 3);
    PhaseMacroExpand  mex(igvn);
    if (mex.expand_macro_nodes()) {
      assert(failing(), "must bail out w/ explicit message");
      return;
    }
    print_method(PHASE_AFTER_MACRO_EXPANSION, 2);
  }

  // Process inline type nodes again and remove them. From here
  // on we don't need to keep track of field values anymore.
  process_inline_types(igvn, /* remove= */ true);

  {
    TracePhase tp(_t_barrierExpand);
    if (bs->expand_barriers(this, igvn)) {
      assert(failing(), "must bail out w/ explicit message");
      return;
    }
    print_method(PHASE_BARRIER_EXPANSION, 2);
  }

  if (C->max_vector_size() > 0) {
    C->optimize_logic_cones(igvn);
    igvn.optimize();
    if (failing()) return;
  }

  DEBUG_ONLY( _modified_nodes = nullptr; )
  DEBUG_ONLY( _late_inlines.clear(); )

  assert(igvn._worklist.size() == 0, "not empty");
 } // (End scope of igvn; run destructor if necessary for asserts.)

 check_no_dead_use();

 // We will never use the NodeHash table any more. Clear it so that final_graph_reshaping does not have
 // to remove hashes to unlock nodes for modifications.
 C->node_hash()->clear();

 // A method with only infinite loops has no edges entering loops from root
 {
   TracePhase tp(_t_graphReshaping);
   if (final_graph_reshaping()) {
     assert(failing(), "must bail out w/ explicit message");
     return;
   }
 }

 print_method(PHASE_OPTIMIZE_FINISHED, 2);
 DEBUG_ONLY(set_phase_optimize_finished();)
}

#ifdef ASSERT
void Compile::check_no_dead_use() const {
  ResourceMark rm;
  Unique_Node_List wq;
  wq.push(root());
  for (uint i = 0; i < wq.size(); ++i) {
    Node* n = wq.at(i);
    for (DUIterator_Fast jmax, j = n->fast_outs(jmax); j < jmax; j++) {
      Node* u = n->fast_out(j);
      if (u->outcnt() == 0 && !u->is_Con()) {
        u->dump();
        fatal("no reachable node should have no use");
      }
      wq.push(u);
    }
  }
}
#endif

void Compile::inline_vector_reboxing_calls() {
  if (C->_vector_reboxing_late_inlines.length() > 0) {
    _late_inlines_pos = C->_late_inlines.length();
    while (_vector_reboxing_late_inlines.length() > 0) {
      CallGenerator* cg = _vector_reboxing_late_inlines.pop();
      cg->do_late_inline();
      if (failing())  return;
      print_method(PHASE_INLINE_VECTOR_REBOX, 3, cg->call_node());
    }
    _vector_reboxing_late_inlines.trunc_to(0);
  }
}

bool Compile::has_vbox_nodes() {
  if (C->_vector_reboxing_late_inlines.length() > 0) {
    return true;
  }
  for (int macro_idx = C->macro_count() - 1; macro_idx >= 0; macro_idx--) {
    Node * n = C->macro_node(macro_idx);
    assert(n->is_macro(), "only macro nodes expected here");
    if (n->Opcode() == Op_VectorUnbox || n->Opcode() == Op_VectorBox || n->Opcode() == Op_VectorBoxAllocate) {
      return true;
    }
  }
  return false;
}

//---------------------------- Bitwise operation packing optimization ---------------------------

static bool is_vector_unary_bitwise_op(Node* n) {
  return n->Opcode() == Op_XorV &&
         VectorNode::is_vector_bitwise_not_pattern(n);
}

static bool is_vector_binary_bitwise_op(Node* n) {
  switch (n->Opcode()) {
    case Op_AndV:
    case Op_OrV:
      return true;

    case Op_XorV:
      return !is_vector_unary_bitwise_op(n);

    default:
      return false;
  }
}

static bool is_vector_ternary_bitwise_op(Node* n) {
  return n->Opcode() == Op_MacroLogicV;
}

static bool is_vector_bitwise_op(Node* n) {
  return is_vector_unary_bitwise_op(n)  ||
         is_vector_binary_bitwise_op(n) ||
         is_vector_ternary_bitwise_op(n);
}

static bool is_vector_bitwise_cone_root(Node* n) {
  if (n->bottom_type()->isa_vectmask() || !is_vector_bitwise_op(n)) {
    return false;
  }
  for (DUIterator_Fast imax, i = n->fast_outs(imax); i < imax; i++) {
    if (is_vector_bitwise_op(n->fast_out(i))) {
      return false;
    }
  }
  return true;
}

static uint collect_unique_inputs(Node* n, Unique_Node_List& inputs) {
  uint cnt = 0;
  if (is_vector_bitwise_op(n)) {
    uint inp_cnt = n->is_predicated_vector() ? n->req()-1 : n->req();
    if (VectorNode::is_vector_bitwise_not_pattern(n)) {
      for (uint i = 1; i < inp_cnt; i++) {
        Node* in = n->in(i);
        bool skip = VectorNode::is_all_ones_vector(in);
        if (!skip && !inputs.member(in)) {
          inputs.push(in);
          cnt++;
        }
      }
      assert(cnt <= 1, "not unary");
    } else {
      uint last_req = inp_cnt;
      if (is_vector_ternary_bitwise_op(n)) {
        last_req = inp_cnt - 1; // skip last input
      }
      for (uint i = 1; i < last_req; i++) {
        Node* def = n->in(i);
        if (!inputs.member(def)) {
          inputs.push(def);
          cnt++;
        }
      }
    }
  } else { // not a bitwise operations
    if (!inputs.member(n)) {
      inputs.push(n);
      cnt++;
    }
  }
  return cnt;
}

void Compile::collect_logic_cone_roots(Unique_Node_List& list) {
  Unique_Node_List useful_nodes;
  C->identify_useful_nodes(useful_nodes);

  for (uint i = 0; i < useful_nodes.size(); i++) {
    Node* n = useful_nodes.at(i);
    if (is_vector_bitwise_cone_root(n)) {
      list.push(n);
    }
  }
}

Node* Compile::xform_to_MacroLogicV(PhaseIterGVN& igvn,
                                    const TypeVect* vt,
                                    Unique_Node_List& partition,
                                    Unique_Node_List& inputs) {
  assert(partition.size() == 2 || partition.size() == 3, "not supported");
  assert(inputs.size()    == 2 || inputs.size()    == 3, "not supported");
  assert(Matcher::match_rule_supported_vector(Op_MacroLogicV, vt->length(), vt->element_basic_type()), "not supported");

  Node* in1 = inputs.at(0);
  Node* in2 = inputs.at(1);
  Node* in3 = (inputs.size() == 3 ? inputs.at(2) : in2);

  uint func = compute_truth_table(partition, inputs);

  Node* pn = partition.at(partition.size() - 1);
  Node* mask = pn->is_predicated_vector() ? pn->in(pn->req()-1) : nullptr;
  return igvn.transform(MacroLogicVNode::make(igvn, in1, in2, in3, mask, func, vt));
}

static uint extract_bit(uint func, uint pos) {
  return (func & (1 << pos)) >> pos;
}

//
//  A macro logic node represents a truth table. It has 4 inputs,
//  First three inputs corresponds to 3 columns of a truth table
//  and fourth input captures the logic function.
//
//  eg.  fn = (in1 AND in2) OR in3;
//
//      MacroNode(in1,in2,in3,fn)
//
//  -----------------
//  in1 in2 in3  fn
//  -----------------
//  0    0   0    0
//  0    0   1    1
//  0    1   0    0
//  0    1   1    1
//  1    0   0    0
//  1    0   1    1
//  1    1   0    1
//  1    1   1    1
//

uint Compile::eval_macro_logic_op(uint func, uint in1 , uint in2, uint in3) {
  int res = 0;
  for (int i = 0; i < 8; i++) {
    int bit1 = extract_bit(in1, i);
    int bit2 = extract_bit(in2, i);
    int bit3 = extract_bit(in3, i);

    int func_bit_pos = (bit1 << 2 | bit2 << 1 | bit3);
    int func_bit = extract_bit(func, func_bit_pos);

    res |= func_bit << i;
  }
  return res;
}

static uint eval_operand(Node* n, ResourceHashtable<Node*,uint>& eval_map) {
  assert(n != nullptr, "");
  assert(eval_map.contains(n), "absent");
  return *(eval_map.get(n));
}

static void eval_operands(Node* n,
                          uint& func1, uint& func2, uint& func3,
                          ResourceHashtable<Node*,uint>& eval_map) {
  assert(is_vector_bitwise_op(n), "");

  if (is_vector_unary_bitwise_op(n)) {
    Node* opnd = n->in(1);
    if (VectorNode::is_vector_bitwise_not_pattern(n) && VectorNode::is_all_ones_vector(opnd)) {
      opnd = n->in(2);
    }
    func1 = eval_operand(opnd, eval_map);
  } else if (is_vector_binary_bitwise_op(n)) {
    func1 = eval_operand(n->in(1), eval_map);
    func2 = eval_operand(n->in(2), eval_map);
  } else {
    assert(is_vector_ternary_bitwise_op(n), "unknown operation");
    func1 = eval_operand(n->in(1), eval_map);
    func2 = eval_operand(n->in(2), eval_map);
    func3 = eval_operand(n->in(3), eval_map);
  }
}

uint Compile::compute_truth_table(Unique_Node_List& partition, Unique_Node_List& inputs) {
  assert(inputs.size() <= 3, "sanity");
  ResourceMark rm;
  uint res = 0;
  ResourceHashtable<Node*,uint> eval_map;

  // Populate precomputed functions for inputs.
  // Each input corresponds to one column of 3 input truth-table.
  uint input_funcs[] = { 0xAA,   // (_, _, c) -> c
                         0xCC,   // (_, b, _) -> b
                         0xF0 }; // (a, _, _) -> a
  for (uint i = 0; i < inputs.size(); i++) {
    eval_map.put(inputs.at(i), input_funcs[2-i]);
  }

  for (uint i = 0; i < partition.size(); i++) {
    Node* n = partition.at(i);

    uint func1 = 0, func2 = 0, func3 = 0;
    eval_operands(n, func1, func2, func3, eval_map);

    switch (n->Opcode()) {
      case Op_OrV:
        assert(func3 == 0, "not binary");
        res = func1 | func2;
        break;
      case Op_AndV:
        assert(func3 == 0, "not binary");
        res = func1 & func2;
        break;
      case Op_XorV:
        if (VectorNode::is_vector_bitwise_not_pattern(n)) {
          assert(func2 == 0 && func3 == 0, "not unary");
          res = (~func1) & 0xFF;
        } else {
          assert(func3 == 0, "not binary");
          res = func1 ^ func2;
        }
        break;
      case Op_MacroLogicV:
        // Ordering of inputs may change during evaluation of sub-tree
        // containing MacroLogic node as a child node, thus a re-evaluation
        // makes sure that function is evaluated in context of current
        // inputs.
        res = eval_macro_logic_op(n->in(4)->get_int(), func1, func2, func3);
        break;

      default: assert(false, "not supported: %s", n->Name());
    }
    assert(res <= 0xFF, "invalid");
    eval_map.put(n, res);
  }
  return res;
}

// Criteria under which nodes gets packed into a macro logic node:-
//  1) Parent and both child nodes are all unmasked or masked with
//     same predicates.
//  2) Masked parent can be packed with left child if it is predicated
//     and both have same predicates.
//  3) Masked parent can be packed with right child if its un-predicated
//     or has matching predication condition.
//  4) An unmasked parent can be packed with an unmasked child.
bool Compile::compute_logic_cone(Node* n, Unique_Node_List& partition, Unique_Node_List& inputs) {
  assert(partition.size() == 0, "not empty");
  assert(inputs.size() == 0, "not empty");
  if (is_vector_ternary_bitwise_op(n)) {
    return false;
  }

  bool is_unary_op = is_vector_unary_bitwise_op(n);
  if (is_unary_op) {
    assert(collect_unique_inputs(n, inputs) == 1, "not unary");
    return false; // too few inputs
  }

  bool pack_left_child = true;
  bool pack_right_child = true;

  bool left_child_LOP = is_vector_bitwise_op(n->in(1));
  bool right_child_LOP = is_vector_bitwise_op(n->in(2));

  int left_child_input_cnt = 0;
  int right_child_input_cnt = 0;

  bool parent_is_predicated = n->is_predicated_vector();
  bool left_child_predicated = n->in(1)->is_predicated_vector();
  bool right_child_predicated = n->in(2)->is_predicated_vector();

  Node* parent_pred = parent_is_predicated ? n->in(n->req()-1) : nullptr;
  Node* left_child_pred = left_child_predicated ? n->in(1)->in(n->in(1)->req()-1) : nullptr;
  Node* right_child_pred = right_child_predicated ? n->in(1)->in(n->in(1)->req()-1) : nullptr;

  do {
    if (pack_left_child && left_child_LOP &&
        ((!parent_is_predicated && !left_child_predicated) ||
        ((parent_is_predicated && left_child_predicated &&
          parent_pred == left_child_pred)))) {
       partition.push(n->in(1));
       left_child_input_cnt = collect_unique_inputs(n->in(1), inputs);
    } else {
       inputs.push(n->in(1));
       left_child_input_cnt = 1;
    }

    if (pack_right_child && right_child_LOP &&
        (!right_child_predicated ||
         (right_child_predicated && parent_is_predicated &&
          parent_pred == right_child_pred))) {
       partition.push(n->in(2));
       right_child_input_cnt = collect_unique_inputs(n->in(2), inputs);
    } else {
       inputs.push(n->in(2));
       right_child_input_cnt = 1;
    }

    if (inputs.size() > 3) {
      assert(partition.size() > 0, "");
      inputs.clear();
      partition.clear();
      if (left_child_input_cnt > right_child_input_cnt) {
        pack_left_child = false;
      } else {
        pack_right_child = false;
      }
    } else {
      break;
    }
  } while(true);

  if(partition.size()) {
    partition.push(n);
  }

  return (partition.size() == 2 || partition.size() == 3) &&
         (inputs.size()    == 2 || inputs.size()    == 3);
}

void Compile::process_logic_cone_root(PhaseIterGVN &igvn, Node *n, VectorSet &visited) {
  assert(is_vector_bitwise_op(n), "not a root");

  visited.set(n->_idx);

  // 1) Do a DFS walk over the logic cone.
  for (uint i = 1; i < n->req(); i++) {
    Node* in = n->in(i);
    if (!visited.test(in->_idx) && is_vector_bitwise_op(in)) {
      process_logic_cone_root(igvn, in, visited);
    }
  }

  // 2) Bottom up traversal: Merge node[s] with
  // the parent to form macro logic node.
  Unique_Node_List partition;
  Unique_Node_List inputs;
  if (compute_logic_cone(n, partition, inputs)) {
    const TypeVect* vt = n->bottom_type()->is_vect();
    Node* pn = partition.at(partition.size() - 1);
    Node* mask = pn->is_predicated_vector() ? pn->in(pn->req()-1) : nullptr;
    if (mask == nullptr ||
        Matcher::match_rule_supported_vector_masked(Op_MacroLogicV, vt->length(), vt->element_basic_type())) {
      Node* macro_logic = xform_to_MacroLogicV(igvn, vt, partition, inputs);
      VectorNode::trace_new_vector(macro_logic, "MacroLogic");
      igvn.replace_node(n, macro_logic);
    }
  }
}

void Compile::optimize_logic_cones(PhaseIterGVN &igvn) {
  ResourceMark rm;
  if (Matcher::match_rule_supported(Op_MacroLogicV)) {
    Unique_Node_List list;
    collect_logic_cone_roots(list);

    while (list.size() > 0) {
      Node* n = list.pop();
      const TypeVect* vt = n->bottom_type()->is_vect();
      bool supported = Matcher::match_rule_supported_vector(Op_MacroLogicV, vt->length(), vt->element_basic_type());
      if (supported) {
        VectorSet visited(comp_arena());
        process_logic_cone_root(igvn, n, visited);
      }
    }
  }
}

//------------------------------Code_Gen---------------------------------------
// Given a graph, generate code for it
void Compile::Code_Gen() {
  if (failing()) {
    return;
  }

  // Perform instruction selection.  You might think we could reclaim Matcher
  // memory PDQ, but actually the Matcher is used in generating spill code.
  // Internals of the Matcher (including some VectorSets) must remain live
  // for awhile - thus I cannot reclaim Matcher memory lest a VectorSet usage
  // set a bit in reclaimed memory.

  // In debug mode can dump m._nodes.dump() for mapping of ideal to machine
  // nodes.  Mapping is only valid at the root of each matched subtree.
  NOT_PRODUCT( verify_graph_edges(); )

  Matcher matcher;
  _matcher = &matcher;
  {
    TracePhase tp(_t_matcher);
    matcher.match();
    if (failing()) {
      return;
    }
  }
  // In debug mode can dump m._nodes.dump() for mapping of ideal to machine
  // nodes.  Mapping is only valid at the root of each matched subtree.
  NOT_PRODUCT( verify_graph_edges(); )

  // If you have too many nodes, or if matching has failed, bail out
  check_node_count(0, "out of nodes matching instructions");
  if (failing()) {
    return;
  }

  print_method(PHASE_MATCHING, 2);

  // Build a proper-looking CFG
  PhaseCFG cfg(node_arena(), root(), matcher);
  if (failing()) {
    return;
  }
  _cfg = &cfg;
  {
    TracePhase tp(_t_scheduler);
    bool success = cfg.do_global_code_motion();
    if (!success) {
      return;
    }

    print_method(PHASE_GLOBAL_CODE_MOTION, 2);
    NOT_PRODUCT( verify_graph_edges(); )
    cfg.verify();
    if (failing()) {
      return;
    }
  }

  PhaseChaitin regalloc(unique(), cfg, matcher, false);
  _regalloc = &regalloc;
  {
    TracePhase tp(_t_registerAllocation);
    // Perform register allocation.  After Chaitin, use-def chains are
    // no longer accurate (at spill code) and so must be ignored.
    // Node->LRG->reg mappings are still accurate.
    _regalloc->Register_Allocate();

    // Bail out if the allocator builds too many nodes
    if (failing()) {
      return;
    }

    print_method(PHASE_REGISTER_ALLOCATION, 2);
  }

  // Prior to register allocation we kept empty basic blocks in case the
  // the allocator needed a place to spill.  After register allocation we
  // are not adding any new instructions.  If any basic block is empty, we
  // can now safely remove it.
  {
    TracePhase tp(_t_blockOrdering);
    cfg.remove_empty_blocks();
    if (do_freq_based_layout()) {
      PhaseBlockLayout layout(cfg);
    } else {
      cfg.set_loop_alignment();
    }
    cfg.fixup_flow();
    cfg.remove_unreachable_blocks();
    cfg.verify_dominator_tree();
    print_method(PHASE_BLOCK_ORDERING, 3);
  }

  // Apply peephole optimizations
  if( OptoPeephole ) {
    TracePhase tp(_t_peephole);
    PhasePeephole peep( _regalloc, cfg);
    peep.do_transform();
    print_method(PHASE_PEEPHOLE, 3);
  }

  // Do late expand if CPU requires this.
  if (Matcher::require_postalloc_expand) {
    TracePhase tp(_t_postalloc_expand);
    cfg.postalloc_expand(_regalloc);
    print_method(PHASE_POSTALLOC_EXPAND, 3);
  }

#ifdef ASSERT
  {
    CompilationMemoryStatistic::do_test_allocations();
    if (failing()) return;
  }
#endif

  // Convert Nodes to instruction bits in a buffer
  {
    TracePhase tp(_t_output);
    PhaseOutput output;
    output.Output();
    if (failing())  return;
    output.install();
    print_method(PHASE_FINAL_CODE, 1); // Compile::_output is not null here
  }

  // He's dead, Jim.
  _cfg     = (PhaseCFG*)((intptr_t)0xdeadbeef);
  _regalloc = (PhaseChaitin*)((intptr_t)0xdeadbeef);
}

//------------------------------Final_Reshape_Counts---------------------------
// This class defines counters to help identify when a method
// may/must be executed using hardware with only 24-bit precision.
struct Final_Reshape_Counts : public StackObj {
  int  _call_count;             // count non-inlined 'common' calls
  int  _float_count;            // count float ops requiring 24-bit precision
  int  _double_count;           // count double ops requiring more precision
  int  _java_call_count;        // count non-inlined 'java' calls
  int  _inner_loop_count;       // count loops which need alignment
  VectorSet _visited;           // Visitation flags
  Node_List _tests;             // Set of IfNodes & PCTableNodes

  Final_Reshape_Counts() :
    _call_count(0), _float_count(0), _double_count(0),
    _java_call_count(0), _inner_loop_count(0) { }

  void inc_call_count  () { _call_count  ++; }
  void inc_float_count () { _float_count ++; }
  void inc_double_count() { _double_count++; }
  void inc_java_call_count() { _java_call_count++; }
  void inc_inner_loop_count() { _inner_loop_count++; }

  int  get_call_count  () const { return _call_count  ; }
  int  get_float_count () const { return _float_count ; }
  int  get_double_count() const { return _double_count; }
  int  get_java_call_count() const { return _java_call_count; }
  int  get_inner_loop_count() const { return _inner_loop_count; }
};

//------------------------------final_graph_reshaping_impl----------------------
// Implement items 1-5 from final_graph_reshaping below.
void Compile::final_graph_reshaping_impl(Node *n, Final_Reshape_Counts& frc, Unique_Node_List& dead_nodes) {

  if ( n->outcnt() == 0 ) return; // dead node
  uint nop = n->Opcode();

  // Check for 2-input instruction with "last use" on right input.
  // Swap to left input.  Implements item (2).
  if( n->req() == 3 &&          // two-input instruction
      n->in(1)->outcnt() > 1 && // left use is NOT a last use
      (!n->in(1)->is_Phi() || n->in(1)->in(2) != n) && // it is not data loop
      n->in(2)->outcnt() == 1 &&// right use IS a last use
      !n->in(2)->is_Con() ) {   // right use is not a constant
    // Check for commutative opcode
    switch( nop ) {
    case Op_AddI:  case Op_AddF:  case Op_AddD:  case Op_AddL:
    case Op_MaxI:  case Op_MaxL:  case Op_MaxF:  case Op_MaxD:
    case Op_MinI:  case Op_MinL:  case Op_MinF:  case Op_MinD:
    case Op_MulI:  case Op_MulF:  case Op_MulD:  case Op_MulL:
    case Op_AndL:  case Op_XorL:  case Op_OrL:
    case Op_AndI:  case Op_XorI:  case Op_OrI: {
      // Move "last use" input to left by swapping inputs
      n->swap_edges(1, 2);
      break;
    }
    default:
      break;
    }
  }

#ifdef ASSERT
  if( n->is_Mem() ) {
    int alias_idx = get_alias_index(n->as_Mem()->adr_type());
    assert( n->in(0) != nullptr || alias_idx != Compile::AliasIdxRaw ||
            // oop will be recorded in oop map if load crosses safepoint
            (n->is_Load() && (n->as_Load()->bottom_type()->isa_oopptr() ||
                              LoadNode::is_immutable_value(n->in(MemNode::Address)))),
            "raw memory operations should have control edge");
  }
  if (n->is_MemBar()) {
    MemBarNode* mb = n->as_MemBar();
    if (mb->trailing_store() || mb->trailing_load_store()) {
      assert(mb->leading_membar()->trailing_membar() == mb, "bad membar pair");
      Node* mem = BarrierSet::barrier_set()->barrier_set_c2()->step_over_gc_barrier(mb->in(MemBarNode::Precedent));
      assert((mb->trailing_store() && mem->is_Store() && mem->as_Store()->is_release()) ||
             (mb->trailing_load_store() && mem->is_LoadStore()), "missing mem op");
    } else if (mb->leading()) {
      assert(mb->trailing_membar()->leading_membar() == mb, "bad membar pair");
    }
  }
#endif
  // Count FPU ops and common calls, implements item (3)
  bool gc_handled = BarrierSet::barrier_set()->barrier_set_c2()->final_graph_reshaping(this, n, nop, dead_nodes);
  if (!gc_handled) {
    final_graph_reshaping_main_switch(n, frc, nop, dead_nodes);
  }

  // Collect CFG split points
  if (n->is_MultiBranch() && !n->is_RangeCheck()) {
    frc._tests.push(n);
  }
}

void Compile::handle_div_mod_op(Node* n, BasicType bt, bool is_unsigned) {
  if (!UseDivMod) {
    return;
  }

  // Check if "a % b" and "a / b" both exist
  Node* d = n->find_similar(Op_DivIL(bt, is_unsigned));
  if (d == nullptr) {
    return;
  }

  // Replace them with a fused divmod if supported
  if (Matcher::has_match_rule(Op_DivModIL(bt, is_unsigned))) {
    DivModNode* divmod = DivModNode::make(n, bt, is_unsigned);
    // If the divisor input for a Div (or Mod etc.) is not zero, then the control input of the Div is set to zero.
    // It could be that the divisor input is found not zero because its type is narrowed down by a CastII in the
    // subgraph for that input. Range check CastIIs are removed during final graph reshape. To preserve the dependency
    // carried by a CastII, precedence edges are added to the Div node. We need to transfer the precedence edges to the
    // DivMod node so the dependency is not lost.
    divmod->add_prec_from(n);
    divmod->add_prec_from(d);
    d->subsume_by(divmod->div_proj(), this);
    n->subsume_by(divmod->mod_proj(), this);
  } else {
    // Replace "a % b" with "a - ((a / b) * b)"
    Node* mult = MulNode::make(d, d->in(2), bt);
    Node* sub = SubNode::make(d->in(1), mult, bt);
    n->subsume_by(sub, this);
  }
}

void Compile::final_graph_reshaping_main_switch(Node* n, Final_Reshape_Counts& frc, uint nop, Unique_Node_List& dead_nodes) {
  switch( nop ) {
  // Count all float operations that may use FPU
  case Op_AddF:
  case Op_SubF:
  case Op_MulF:
  case Op_DivF:
  case Op_NegF:
  case Op_ModF:
  case Op_ConvI2F:
  case Op_ConF:
  case Op_CmpF:
  case Op_CmpF3:
  case Op_StoreF:
  case Op_LoadF:
  // case Op_ConvL2F: // longs are split into 32-bit halves
    frc.inc_float_count();
    break;

  case Op_ConvF2D:
  case Op_ConvD2F:
    frc.inc_float_count();
    frc.inc_double_count();
    break;

  // Count all double operations that may use FPU
  case Op_AddD:
  case Op_SubD:
  case Op_MulD:
  case Op_DivD:
  case Op_NegD:
  case Op_ModD:
  case Op_ConvI2D:
  case Op_ConvD2I:
  // case Op_ConvL2D: // handled by leaf call
  // case Op_ConvD2L: // handled by leaf call
  case Op_ConD:
  case Op_CmpD:
  case Op_CmpD3:
  case Op_StoreD:
  case Op_LoadD:
  case Op_LoadD_unaligned:
    frc.inc_double_count();
    break;
  case Op_Opaque1:              // Remove Opaque Nodes before matching
    n->subsume_by(n->in(1), this);
    break;
  case Op_CallStaticJava:
  case Op_CallJava:
  case Op_CallDynamicJava:
    frc.inc_java_call_count(); // Count java call site;
  case Op_CallRuntime:
  case Op_CallLeaf:
  case Op_CallLeafVector:
  case Op_CallLeafNoFP: {
    assert (n->is_Call(), "");
    CallNode *call = n->as_Call();
    // Count call sites where the FP mode bit would have to be flipped.
    // Do not count uncommon runtime calls:
    // uncommon_trap, _complete_monitor_locking, _complete_monitor_unlocking,
    // _new_Java, _new_typeArray, _new_objArray, _rethrow_Java, ...
    if (!call->is_CallStaticJava() || !call->as_CallStaticJava()->_name) {
      frc.inc_call_count();   // Count the call site
    } else {                  // See if uncommon argument is shared
      Node *n = call->in(TypeFunc::Parms);
      int nop = n->Opcode();
      // Clone shared simple arguments to uncommon calls, item (1).
      if (n->outcnt() > 1 &&
          !n->is_Proj() &&
          nop != Op_CreateEx &&
          nop != Op_CheckCastPP &&
          nop != Op_DecodeN &&
          nop != Op_DecodeNKlass &&
          !n->is_Mem() &&
          !n->is_Phi()) {
        Node *x = n->clone();
        call->set_req(TypeFunc::Parms, x);
      }
    }
    break;
  }
  case Op_StoreB:
  case Op_StoreC:
  case Op_StoreI:
  case Op_StoreL:
  case Op_StoreLSpecial:
  case Op_CompareAndSwapB:
  case Op_CompareAndSwapS:
  case Op_CompareAndSwapI:
  case Op_CompareAndSwapL:
  case Op_CompareAndSwapP:
  case Op_CompareAndSwapN:
  case Op_WeakCompareAndSwapB:
  case Op_WeakCompareAndSwapS:
  case Op_WeakCompareAndSwapI:
  case Op_WeakCompareAndSwapL:
  case Op_WeakCompareAndSwapP:
  case Op_WeakCompareAndSwapN:
  case Op_CompareAndExchangeB:
  case Op_CompareAndExchangeS:
  case Op_CompareAndExchangeI:
  case Op_CompareAndExchangeL:
  case Op_CompareAndExchangeP:
  case Op_CompareAndExchangeN:
  case Op_GetAndAddS:
  case Op_GetAndAddB:
  case Op_GetAndAddI:
  case Op_GetAndAddL:
  case Op_GetAndSetS:
  case Op_GetAndSetB:
  case Op_GetAndSetI:
  case Op_GetAndSetL:
  case Op_GetAndSetP:
  case Op_GetAndSetN:
  case Op_StoreP:
  case Op_StoreN:
  case Op_StoreNKlass:
  case Op_LoadB:
  case Op_LoadUB:
  case Op_LoadUS:
  case Op_LoadI:
  case Op_LoadKlass:
  case Op_LoadNKlass:
  case Op_LoadL:
  case Op_LoadL_unaligned:
  case Op_LoadP:
  case Op_LoadN:
  case Op_LoadRange:
  case Op_LoadS:
    break;

  case Op_AddP: {               // Assert sane base pointers
    Node *addp = n->in(AddPNode::Address);
    assert( !addp->is_AddP() ||
            addp->in(AddPNode::Base)->is_top() || // Top OK for allocation
            addp->in(AddPNode::Base) == n->in(AddPNode::Base),
            "Base pointers must match (addp %u)", addp->_idx );
#ifdef _LP64
    if ((UseCompressedOops || UseCompressedClassPointers) &&
        addp->Opcode() == Op_ConP &&
        addp == n->in(AddPNode::Base) &&
        n->in(AddPNode::Offset)->is_Con()) {
      // If the transformation of ConP to ConN+DecodeN is beneficial depends
      // on the platform and on the compressed oops mode.
      // Use addressing with narrow klass to load with offset on x86.
      // Some platforms can use the constant pool to load ConP.
      // Do this transformation here since IGVN will convert ConN back to ConP.
      const Type* t = addp->bottom_type();
      bool is_oop   = t->isa_oopptr() != nullptr;
      bool is_klass = t->isa_klassptr() != nullptr;

      if ((is_oop   && UseCompressedOops          && Matcher::const_oop_prefer_decode()  ) ||
          (is_klass && UseCompressedClassPointers && Matcher::const_klass_prefer_decode() &&
           t->isa_klassptr()->exact_klass()->is_in_encoding_range())) {
        Node* nn = nullptr;

        int op = is_oop ? Op_ConN : Op_ConNKlass;

        // Look for existing ConN node of the same exact type.
        Node* r  = root();
        uint cnt = r->outcnt();
        for (uint i = 0; i < cnt; i++) {
          Node* m = r->raw_out(i);
          if (m!= nullptr && m->Opcode() == op &&
              m->bottom_type()->make_ptr() == t) {
            nn = m;
            break;
          }
        }
        if (nn != nullptr) {
          // Decode a narrow oop to match address
          // [R12 + narrow_oop_reg<<3 + offset]
          if (is_oop) {
            nn = new DecodeNNode(nn, t);
          } else {
            nn = new DecodeNKlassNode(nn, t);
          }
          // Check for succeeding AddP which uses the same Base.
          // Otherwise we will run into the assertion above when visiting that guy.
          for (uint i = 0; i < n->outcnt(); ++i) {
            Node *out_i = n->raw_out(i);
            if (out_i && out_i->is_AddP() && out_i->in(AddPNode::Base) == addp) {
              out_i->set_req(AddPNode::Base, nn);
#ifdef ASSERT
              for (uint j = 0; j < out_i->outcnt(); ++j) {
                Node *out_j = out_i->raw_out(j);
                assert(out_j == nullptr || !out_j->is_AddP() || out_j->in(AddPNode::Base) != addp,
                       "more than 2 AddP nodes in a chain (out_j %u)", out_j->_idx);
              }
#endif
            }
          }
          n->set_req(AddPNode::Base, nn);
          n->set_req(AddPNode::Address, nn);
          if (addp->outcnt() == 0) {
            addp->disconnect_inputs(this);
          }
        }
      }
    }
#endif
    break;
  }

  case Op_CastPP: {
    // Remove CastPP nodes to gain more freedom during scheduling but
    // keep the dependency they encode as control or precedence edges
    // (if control is set already) on memory operations. Some CastPP
    // nodes don't have a control (don't carry a dependency): skip
    // those.
    if (n->in(0) != nullptr) {
      ResourceMark rm;
      Unique_Node_List wq;
      wq.push(n);
      for (uint next = 0; next < wq.size(); ++next) {
        Node *m = wq.at(next);
        for (DUIterator_Fast imax, i = m->fast_outs(imax); i < imax; i++) {
          Node* use = m->fast_out(i);
          if (use->is_Mem() || use->is_EncodeNarrowPtr()) {
            use->ensure_control_or_add_prec(n->in(0));
          } else {
            switch(use->Opcode()) {
            case Op_AddP:
            case Op_DecodeN:
            case Op_DecodeNKlass:
            case Op_CheckCastPP:
            case Op_CastPP:
              wq.push(use);
              break;
            }
          }
        }
      }
    }
    const bool is_LP64 = LP64_ONLY(true) NOT_LP64(false);
    if (is_LP64 && n->in(1)->is_DecodeN() && Matcher::gen_narrow_oop_implicit_null_checks()) {
      Node* in1 = n->in(1);
      const Type* t = n->bottom_type();
      Node* new_in1 = in1->clone();
      new_in1->as_DecodeN()->set_type(t);

      if (!Matcher::narrow_oop_use_complex_address()) {
        //
        // x86, ARM and friends can handle 2 adds in addressing mode
        // and Matcher can fold a DecodeN node into address by using
        // a narrow oop directly and do implicit null check in address:
        //
        // [R12 + narrow_oop_reg<<3 + offset]
        // NullCheck narrow_oop_reg
        //
        // On other platforms (Sparc) we have to keep new DecodeN node and
        // use it to do implicit null check in address:
        //
        // decode_not_null narrow_oop_reg, base_reg
        // [base_reg + offset]
        // NullCheck base_reg
        //
        // Pin the new DecodeN node to non-null path on these platform (Sparc)
        // to keep the information to which null check the new DecodeN node
        // corresponds to use it as value in implicit_null_check().
        //
        new_in1->set_req(0, n->in(0));
      }

      n->subsume_by(new_in1, this);
      if (in1->outcnt() == 0) {
        in1->disconnect_inputs(this);
      }
    } else {
      n->subsume_by(n->in(1), this);
      if (n->outcnt() == 0) {
        n->disconnect_inputs(this);
      }
    }
    break;
  }
  case Op_CastII: {
    n->as_CastII()->remove_range_check_cast(this);
    break;
  }
#ifdef _LP64
  case Op_CmpP:
    // Do this transformation here to preserve CmpPNode::sub() and
    // other TypePtr related Ideal optimizations (for example, ptr nullness).
    if (n->in(1)->is_DecodeNarrowPtr() || n->in(2)->is_DecodeNarrowPtr()) {
      Node* in1 = n->in(1);
      Node* in2 = n->in(2);
      if (!in1->is_DecodeNarrowPtr()) {
        in2 = in1;
        in1 = n->in(2);
      }
      assert(in1->is_DecodeNarrowPtr(), "sanity");

      Node* new_in2 = nullptr;
      if (in2->is_DecodeNarrowPtr()) {
        assert(in2->Opcode() == in1->Opcode(), "must be same node type");
        new_in2 = in2->in(1);
      } else if (in2->Opcode() == Op_ConP) {
        const Type* t = in2->bottom_type();
        if (t == TypePtr::NULL_PTR) {
          assert(in1->is_DecodeN(), "compare klass to null?");
          // Don't convert CmpP null check into CmpN if compressed
          // oops implicit null check is not generated.
          // This will allow to generate normal oop implicit null check.
          if (Matcher::gen_narrow_oop_implicit_null_checks())
            new_in2 = ConNode::make(TypeNarrowOop::NULL_PTR);
          //
          // This transformation together with CastPP transformation above
          // will generated code for implicit null checks for compressed oops.
          //
          // The original code after Optimize()
          //
          //    LoadN memory, narrow_oop_reg
          //    decode narrow_oop_reg, base_reg
          //    CmpP base_reg, nullptr
          //    CastPP base_reg // NotNull
          //    Load [base_reg + offset], val_reg
          //
          // after these transformations will be
          //
          //    LoadN memory, narrow_oop_reg
          //    CmpN narrow_oop_reg, nullptr
          //    decode_not_null narrow_oop_reg, base_reg
          //    Load [base_reg + offset], val_reg
          //
          // and the uncommon path (== nullptr) will use narrow_oop_reg directly
          // since narrow oops can be used in debug info now (see the code in
          // final_graph_reshaping_walk()).
          //
          // At the end the code will be matched to
          // on x86:
          //
          //    Load_narrow_oop memory, narrow_oop_reg
          //    Load [R12 + narrow_oop_reg<<3 + offset], val_reg
          //    NullCheck narrow_oop_reg
          //
          // and on sparc:
          //
          //    Load_narrow_oop memory, narrow_oop_reg
          //    decode_not_null narrow_oop_reg, base_reg
          //    Load [base_reg + offset], val_reg
          //    NullCheck base_reg
          //
        } else if (t->isa_oopptr()) {
          new_in2 = ConNode::make(t->make_narrowoop());
        } else if (t->isa_klassptr()) {
          new_in2 = ConNode::make(t->make_narrowklass());
        }
      }
      if (new_in2 != nullptr) {
        Node* cmpN = new CmpNNode(in1->in(1), new_in2);
        n->subsume_by(cmpN, this);
        if (in1->outcnt() == 0) {
          in1->disconnect_inputs(this);
        }
        if (in2->outcnt() == 0) {
          in2->disconnect_inputs(this);
        }
      }
    }
    break;

  case Op_DecodeN:
  case Op_DecodeNKlass:
    assert(!n->in(1)->is_EncodeNarrowPtr(), "should be optimized out");
    // DecodeN could be pinned when it can't be fold into
    // an address expression, see the code for Op_CastPP above.
    assert(n->in(0) == nullptr || (UseCompressedOops && !Matcher::narrow_oop_use_complex_address()), "no control");
    break;

  case Op_EncodeP:
  case Op_EncodePKlass: {
    Node* in1 = n->in(1);
    if (in1->is_DecodeNarrowPtr()) {
      n->subsume_by(in1->in(1), this);
    } else if (in1->Opcode() == Op_ConP) {
      const Type* t = in1->bottom_type();
      if (t == TypePtr::NULL_PTR) {
        assert(t->isa_oopptr(), "null klass?");
        n->subsume_by(ConNode::make(TypeNarrowOop::NULL_PTR), this);
      } else if (t->isa_oopptr()) {
        n->subsume_by(ConNode::make(t->make_narrowoop()), this);
      } else if (t->isa_klassptr()) {
        n->subsume_by(ConNode::make(t->make_narrowklass()), this);
      }
    }
    if (in1->outcnt() == 0) {
      in1->disconnect_inputs(this);
    }
    break;
  }

  case Op_Proj: {
    if (OptimizeStringConcat || IncrementalInline) {
      ProjNode* proj = n->as_Proj();
      if (proj->_is_io_use) {
        assert(proj->_con == TypeFunc::I_O || proj->_con == TypeFunc::Memory, "");
        // Separate projections were used for the exception path which
        // are normally removed by a late inline.  If it wasn't inlined
        // then they will hang around and should just be replaced with
        // the original one. Merge them.
        Node* non_io_proj = proj->in(0)->as_Multi()->proj_out_or_null(proj->_con, false /*is_io_use*/);
        if (non_io_proj  != nullptr) {
          proj->subsume_by(non_io_proj , this);
        }
      }
    }
    break;
  }

  case Op_Phi:
    if (n->as_Phi()->bottom_type()->isa_narrowoop() || n->as_Phi()->bottom_type()->isa_narrowklass()) {
      // The EncodeP optimization may create Phi with the same edges
      // for all paths. It is not handled well by Register Allocator.
      Node* unique_in = n->in(1);
      assert(unique_in != nullptr, "");
      uint cnt = n->req();
      for (uint i = 2; i < cnt; i++) {
        Node* m = n->in(i);
        assert(m != nullptr, "");
        if (unique_in != m)
          unique_in = nullptr;
      }
      if (unique_in != nullptr) {
        n->subsume_by(unique_in, this);
      }
    }
    break;

#endif

  case Op_ModI:
    handle_div_mod_op(n, T_INT, false);
    break;

  case Op_ModL:
    handle_div_mod_op(n, T_LONG, false);
    break;

  case Op_UModI:
    handle_div_mod_op(n, T_INT, true);
    break;

  case Op_UModL:
    handle_div_mod_op(n, T_LONG, true);
    break;

  case Op_LoadVector:
  case Op_StoreVector:
#ifdef ASSERT
    // Add VerifyVectorAlignment node between adr and load / store.
    if (VerifyAlignVector && Matcher::has_match_rule(Op_VerifyVectorAlignment)) {
      bool must_verify_alignment = n->is_LoadVector() ? n->as_LoadVector()->must_verify_alignment() :
                                                        n->as_StoreVector()->must_verify_alignment();
      if (must_verify_alignment) {
        jlong vector_width = n->is_LoadVector() ? n->as_LoadVector()->memory_size() :
                                                  n->as_StoreVector()->memory_size();
        // The memory access should be aligned to the vector width in bytes.
        // However, the underlying array is possibly less well aligned, but at least
        // to ObjectAlignmentInBytes. Hence, even if multiple arrays are accessed in
        // a loop we can expect at least the following alignment:
        jlong guaranteed_alignment = MIN2(vector_width, (jlong)ObjectAlignmentInBytes);
        assert(2 <= guaranteed_alignment && guaranteed_alignment <= 64, "alignment must be in range");
        assert(is_power_of_2(guaranteed_alignment), "alignment must be power of 2");
        // Create mask from alignment. e.g. 0b1000 -> 0b0111
        jlong mask = guaranteed_alignment - 1;
        Node* mask_con = ConLNode::make(mask);
        VerifyVectorAlignmentNode* va = new VerifyVectorAlignmentNode(n->in(MemNode::Address), mask_con);
        n->set_req(MemNode::Address, va);
      }
    }
#endif
    break;

  case Op_LoadVectorGather:
  case Op_StoreVectorScatter:
  case Op_LoadVectorGatherMasked:
  case Op_StoreVectorScatterMasked:
  case Op_VectorCmpMasked:
  case Op_VectorMaskGen:
  case Op_LoadVectorMasked:
  case Op_StoreVectorMasked:
    break;

  case Op_AddReductionVI:
  case Op_AddReductionVL:
  case Op_AddReductionVF:
  case Op_AddReductionVD:
  case Op_MulReductionVI:
  case Op_MulReductionVL:
  case Op_MulReductionVF:
  case Op_MulReductionVD:
  case Op_MinReductionV:
  case Op_MaxReductionV:
  case Op_AndReductionV:
  case Op_OrReductionV:
  case Op_XorReductionV:
    break;

  case Op_PackB:
  case Op_PackS:
  case Op_PackI:
  case Op_PackF:
  case Op_PackL:
  case Op_PackD:
    if (n->req()-1 > 2) {
      // Replace many operand PackNodes with a binary tree for matching
      PackNode* p = (PackNode*) n;
      Node* btp = p->binary_tree_pack(1, n->req());
      n->subsume_by(btp, this);
    }
    break;
  case Op_Loop:
    assert(!n->as_Loop()->is_loop_nest_inner_loop() || _loop_opts_cnt == 0, "should have been turned into a counted loop");
  case Op_CountedLoop:
  case Op_LongCountedLoop:
  case Op_OuterStripMinedLoop:
    if (n->as_Loop()->is_inner_loop()) {
      frc.inc_inner_loop_count();
    }
    n->as_Loop()->verify_strip_mined(0);
    break;
  case Op_LShiftI:
  case Op_RShiftI:
  case Op_URShiftI:
  case Op_LShiftL:
  case Op_RShiftL:
  case Op_URShiftL:
    if (Matcher::need_masked_shift_count) {
      // The cpu's shift instructions don't restrict the count to the
      // lower 5/6 bits. We need to do the masking ourselves.
      Node* in2 = n->in(2);
      juint mask = (n->bottom_type() == TypeInt::INT) ? (BitsPerInt - 1) : (BitsPerLong - 1);
      const TypeInt* t = in2->find_int_type();
      if (t != nullptr && t->is_con()) {
        juint shift = t->get_con();
        if (shift > mask) { // Unsigned cmp
          n->set_req(2, ConNode::make(TypeInt::make(shift & mask)));
        }
      } else {
        if (t == nullptr || t->_lo < 0 || t->_hi > (int)mask) {
          Node* shift = new AndINode(in2, ConNode::make(TypeInt::make(mask)));
          n->set_req(2, shift);
        }
      }
      if (in2->outcnt() == 0) { // Remove dead node
        in2->disconnect_inputs(this);
      }
    }
    break;
  case Op_MemBarStoreStore:
  case Op_MemBarRelease:
    // Break the link with AllocateNode: it is no longer useful and
    // confuses register allocation.
    if (n->req() > MemBarNode::Precedent) {
      n->set_req(MemBarNode::Precedent, top());
    }
    break;
  case Op_MemBarAcquire: {
    if (n->as_MemBar()->trailing_load() && n->req() > MemBarNode::Precedent) {
      // At parse time, the trailing MemBarAcquire for a volatile load
      // is created with an edge to the load. After optimizations,
      // that input may be a chain of Phis. If those phis have no
      // other use, then the MemBarAcquire keeps them alive and
      // register allocation can be confused.
      dead_nodes.push(n->in(MemBarNode::Precedent));
      n->set_req(MemBarNode::Precedent, top());
    }
    break;
  }
  case Op_Blackhole:
    break;
  case Op_RangeCheck: {
    RangeCheckNode* rc = n->as_RangeCheck();
    Node* iff = new IfNode(rc->in(0), rc->in(1), rc->_prob, rc->_fcnt);
    n->subsume_by(iff, this);
    frc._tests.push(iff);
    break;
  }
  case Op_ConvI2L: {
    if (!Matcher::convi2l_type_required) {
      // Code generation on some platforms doesn't need accurate
      // ConvI2L types. Widening the type can help remove redundant
      // address computations.
      n->as_Type()->set_type(TypeLong::INT);
      ResourceMark rm;
      Unique_Node_List wq;
      wq.push(n);
      for (uint next = 0; next < wq.size(); next++) {
        Node *m = wq.at(next);

        for(;;) {
          // Loop over all nodes with identical inputs edges as m
          Node* k = m->find_similar(m->Opcode());
          if (k == nullptr) {
            break;
          }
          // Push their uses so we get a chance to remove node made
          // redundant
          for (DUIterator_Fast imax, i = k->fast_outs(imax); i < imax; i++) {
            Node* u = k->fast_out(i);
            if (u->Opcode() == Op_LShiftL ||
                u->Opcode() == Op_AddL ||
                u->Opcode() == Op_SubL ||
                u->Opcode() == Op_AddP) {
              wq.push(u);
            }
          }
          // Replace all nodes with identical edges as m with m
          k->subsume_by(m, this);
        }
      }
    }
    break;
  }
  case Op_CmpUL: {
    if (!Matcher::has_match_rule(Op_CmpUL)) {
      // No support for unsigned long comparisons
      ConINode* sign_pos = new ConINode(TypeInt::make(BitsPerLong - 1));
      Node* sign_bit_mask = new RShiftLNode(n->in(1), sign_pos);
      Node* orl = new OrLNode(n->in(1), sign_bit_mask);
      ConLNode* remove_sign_mask = new ConLNode(TypeLong::make(max_jlong));
      Node* andl = new AndLNode(orl, remove_sign_mask);
      Node* cmp = new CmpLNode(andl, n->in(2));
      n->subsume_by(cmp, this);
    }
    break;
  }
#ifdef ASSERT
  case Op_InlineType: {
    n->dump(-1);
    assert(false, "inline type node was not removed");
    break;
  }
  case Op_ConNKlass: {
    const TypePtr* tp = n->as_Type()->type()->make_ptr();
    ciKlass* klass = tp->is_klassptr()->exact_klass();
    assert(klass->is_in_encoding_range(), "klass cannot be compressed");
    break;
  }
#endif
  default:
    assert(!n->is_Call(), "");
    assert(!n->is_Mem(), "");
    assert(nop != Op_ProfileBoolean, "should be eliminated during IGVN");
    break;
  }
}

//------------------------------final_graph_reshaping_walk---------------------
// Replacing Opaque nodes with their input in final_graph_reshaping_impl(),
// requires that the walk visits a node's inputs before visiting the node.
void Compile::final_graph_reshaping_walk(Node_Stack& nstack, Node* root, Final_Reshape_Counts& frc, Unique_Node_List& dead_nodes) {
  Unique_Node_List sfpt;

  frc._visited.set(root->_idx); // first, mark node as visited
  uint cnt = root->req();
  Node *n = root;
  uint  i = 0;
  while (true) {
    if (i < cnt) {
      // Place all non-visited non-null inputs onto stack
      Node* m = n->in(i);
      ++i;
      if (m != nullptr && !frc._visited.test_set(m->_idx)) {
        if (m->is_SafePoint() && m->as_SafePoint()->jvms() != nullptr) {
          // compute worst case interpreter size in case of a deoptimization
          update_interpreter_frame_size(m->as_SafePoint()->jvms()->interpreter_frame_size());

          sfpt.push(m);
        }
        cnt = m->req();
        nstack.push(n, i); // put on stack parent and next input's index
        n = m;
        i = 0;
      }
    } else {
      // Now do post-visit work
      final_graph_reshaping_impl(n, frc, dead_nodes);
      if (nstack.is_empty())
        break;             // finished
      n = nstack.node();   // Get node from stack
      cnt = n->req();
      i = nstack.index();
      nstack.pop();        // Shift to the next node on stack
    }
  }

  // Skip next transformation if compressed oops are not used.
  if ((UseCompressedOops && !Matcher::gen_narrow_oop_implicit_null_checks()) ||
      (!UseCompressedOops && !UseCompressedClassPointers))
    return;

  // Go over safepoints nodes to skip DecodeN/DecodeNKlass nodes for debug edges.
  // It could be done for an uncommon traps or any safepoints/calls
  // if the DecodeN/DecodeNKlass node is referenced only in a debug info.
  while (sfpt.size() > 0) {
    n = sfpt.pop();
    JVMState *jvms = n->as_SafePoint()->jvms();
    assert(jvms != nullptr, "sanity");
    int start = jvms->debug_start();
    int end   = n->req();
    bool is_uncommon = (n->is_CallStaticJava() &&
                        n->as_CallStaticJava()->uncommon_trap_request() != 0);
    for (int j = start; j < end; j++) {
      Node* in = n->in(j);
      if (in->is_DecodeNarrowPtr()) {
        bool safe_to_skip = true;
        if (!is_uncommon ) {
          // Is it safe to skip?
          for (uint i = 0; i < in->outcnt(); i++) {
            Node* u = in->raw_out(i);
            if (!u->is_SafePoint() ||
                (u->is_Call() && u->as_Call()->has_non_debug_use(n))) {
              safe_to_skip = false;
            }
          }
        }
        if (safe_to_skip) {
          n->set_req(j, in->in(1));
        }
        if (in->outcnt() == 0) {
          in->disconnect_inputs(this);
        }
      }
    }
  }
}

//------------------------------final_graph_reshaping--------------------------
// Final Graph Reshaping.
//
// (1) Clone simple inputs to uncommon calls, so they can be scheduled late
//     and not commoned up and forced early.  Must come after regular
//     optimizations to avoid GVN undoing the cloning.  Clone constant
//     inputs to Loop Phis; these will be split by the allocator anyways.
//     Remove Opaque nodes.
// (2) Move last-uses by commutative operations to the left input to encourage
//     Intel update-in-place two-address operations and better register usage
//     on RISCs.  Must come after regular optimizations to avoid GVN Ideal
//     calls canonicalizing them back.
// (3) Count the number of double-precision FP ops, single-precision FP ops
//     and call sites.  On Intel, we can get correct rounding either by
//     forcing singles to memory (requires extra stores and loads after each
//     FP bytecode) or we can set a rounding mode bit (requires setting and
//     clearing the mode bit around call sites).  The mode bit is only used
//     if the relative frequency of single FP ops to calls is low enough.
//     This is a key transform for SPEC mpeg_audio.
// (4) Detect infinite loops; blobs of code reachable from above but not
//     below.  Several of the Code_Gen algorithms fail on such code shapes,
//     so we simply bail out.  Happens a lot in ZKM.jar, but also happens
//     from time to time in other codes (such as -Xcomp finalizer loops, etc).
//     Detection is by looking for IfNodes where only 1 projection is
//     reachable from below or CatchNodes missing some targets.
// (5) Assert for insane oop offsets in debug mode.

bool Compile::final_graph_reshaping() {
  // an infinite loop may have been eliminated by the optimizer,
  // in which case the graph will be empty.
  if (root()->req() == 1) {
    // Do not compile method that is only a trivial infinite loop,
    // since the content of the loop may have been eliminated.
    record_method_not_compilable("trivial infinite loop");
    return true;
  }

  // Expensive nodes have their control input set to prevent the GVN
  // from freely commoning them. There's no GVN beyond this point so
  // no need to keep the control input. We want the expensive nodes to
  // be freely moved to the least frequent code path by gcm.
  assert(OptimizeExpensiveOps || expensive_count() == 0, "optimization off but list non empty?");
  for (int i = 0; i < expensive_count(); i++) {
    _expensive_nodes.at(i)->set_req(0, nullptr);
  }

  Final_Reshape_Counts frc;

  // Visit everybody reachable!
  // Allocate stack of size C->live_nodes()/2 to avoid frequent realloc
  Node_Stack nstack(live_nodes() >> 1);
  Unique_Node_List dead_nodes;
  final_graph_reshaping_walk(nstack, root(), frc, dead_nodes);

  // Check for unreachable (from below) code (i.e., infinite loops).
  for( uint i = 0; i < frc._tests.size(); i++ ) {
    MultiBranchNode *n = frc._tests[i]->as_MultiBranch();
    // Get number of CFG targets.
    // Note that PCTables include exception targets after calls.
    uint required_outcnt = n->required_outcnt();
    if (n->outcnt() != required_outcnt) {
      // Check for a few special cases.  Rethrow Nodes never take the
      // 'fall-thru' path, so expected kids is 1 less.
      if (n->is_PCTable() && n->in(0) && n->in(0)->in(0)) {
        if (n->in(0)->in(0)->is_Call()) {
          CallNode* call = n->in(0)->in(0)->as_Call();
          if (call->entry_point() == OptoRuntime::rethrow_stub()) {
            required_outcnt--;      // Rethrow always has 1 less kid
          } else if (call->req() > TypeFunc::Parms &&
                     call->is_CallDynamicJava()) {
            // Check for null receiver. In such case, the optimizer has
            // detected that the virtual call will always result in a null
            // pointer exception. The fall-through projection of this CatchNode
            // will not be populated.
            Node* arg0 = call->in(TypeFunc::Parms);
            if (arg0->is_Type() &&
                arg0->as_Type()->type()->higher_equal(TypePtr::NULL_PTR)) {
              required_outcnt--;
            }
          } else if (call->entry_point() == OptoRuntime::new_array_Java() ||
                     call->entry_point() == OptoRuntime::new_array_nozero_Java()) {
            // Check for illegal array length. In such case, the optimizer has
            // detected that the allocation attempt will always result in an
            // exception. There is no fall-through projection of this CatchNode .
            assert(call->is_CallStaticJava(), "static call expected");
            assert(call->req() == call->jvms()->endoff() + 1, "missing extra input");
            uint valid_length_test_input = call->req() - 1;
            Node* valid_length_test = call->in(valid_length_test_input);
            call->del_req(valid_length_test_input);
            if (valid_length_test->find_int_con(1) == 0) {
              required_outcnt--;
            }
            dead_nodes.push(valid_length_test);
            assert(n->outcnt() == required_outcnt, "malformed control flow");
            continue;
          }
        }
      }

      // Recheck with a better notion of 'required_outcnt'
      if (n->outcnt() != required_outcnt) {
        record_method_not_compilable("malformed control flow");
        return true;            // Not all targets reachable!
      }
    } else if (n->is_PCTable() && n->in(0) && n->in(0)->in(0) && n->in(0)->in(0)->is_Call()) {
      CallNode* call = n->in(0)->in(0)->as_Call();
      if (call->entry_point() == OptoRuntime::new_array_Java() ||
          call->entry_point() == OptoRuntime::new_array_nozero_Java()) {
        assert(call->is_CallStaticJava(), "static call expected");
        assert(call->req() == call->jvms()->endoff() + 1, "missing extra input");
        uint valid_length_test_input = call->req() - 1;
        dead_nodes.push(call->in(valid_length_test_input));
        call->del_req(valid_length_test_input); // valid length test useless now
      }
    }
    // Check that I actually visited all kids.  Unreached kids
    // must be infinite loops.
    for (DUIterator_Fast jmax, j = n->fast_outs(jmax); j < jmax; j++)
      if (!frc._visited.test(n->fast_out(j)->_idx)) {
        record_method_not_compilable("infinite loop");
        return true;            // Found unvisited kid; must be unreach
      }

    // Here so verification code in final_graph_reshaping_walk()
    // always see an OuterStripMinedLoopEnd
    if (n->is_OuterStripMinedLoopEnd() || n->is_LongCountedLoopEnd()) {
      IfNode* init_iff = n->as_If();
      Node* iff = new IfNode(init_iff->in(0), init_iff->in(1), init_iff->_prob, init_iff->_fcnt);
      n->subsume_by(iff, this);
    }
  }

  while (dead_nodes.size() > 0) {
    Node* m = dead_nodes.pop();
    if (m->outcnt() == 0 && m != top()) {
      for (uint j = 0; j < m->req(); j++) {
        Node* in = m->in(j);
        if (in != nullptr) {
          dead_nodes.push(in);
        }
      }
      m->disconnect_inputs(this);
    }
  }

#ifdef IA32
  // If original bytecodes contained a mixture of floats and doubles
  // check if the optimizer has made it homogeneous, item (3).
  if (UseSSE == 0 &&
      frc.get_float_count() > 32 &&
      frc.get_double_count() == 0 &&
      (10 * frc.get_call_count() < frc.get_float_count()) ) {
    set_24_bit_selection_and_mode(false, true);
  }
#endif // IA32

  set_java_calls(frc.get_java_call_count());
  set_inner_loops(frc.get_inner_loop_count());

  // No infinite loops, no reason to bail out.
  return false;
}

//-----------------------------too_many_traps----------------------------------
// Report if there are too many traps at the current method and bci.
// Return true if there was a trap, and/or PerMethodTrapLimit is exceeded.
bool Compile::too_many_traps(ciMethod* method,
                             int bci,
                             Deoptimization::DeoptReason reason) {
  ciMethodData* md = method->method_data();
  if (md->is_empty()) {
    // Assume the trap has not occurred, or that it occurred only
    // because of a transient condition during start-up in the interpreter.
    return false;
  }
  ciMethod* m = Deoptimization::reason_is_speculate(reason) ? this->method() : nullptr;
  if (md->has_trap_at(bci, m, reason) != 0) {
    // Assume PerBytecodeTrapLimit==0, for a more conservative heuristic.
    // Also, if there are multiple reasons, or if there is no per-BCI record,
    // assume the worst.
    if (log())
      log()->elem("observe trap='%s' count='%d'",
                  Deoptimization::trap_reason_name(reason),
                  md->trap_count(reason));
    return true;
  } else {
    // Ignore method/bci and see if there have been too many globally.
    return too_many_traps(reason, md);
  }
}

// Less-accurate variant which does not require a method and bci.
bool Compile::too_many_traps(Deoptimization::DeoptReason reason,
                             ciMethodData* logmd) {
  if (trap_count(reason) >= Deoptimization::per_method_trap_limit(reason)) {
    // Too many traps globally.
    // Note that we use cumulative trap_count, not just md->trap_count.
    if (log()) {
      int mcount = (logmd == nullptr)? -1: (int)logmd->trap_count(reason);
      log()->elem("observe trap='%s' count='0' mcount='%d' ccount='%d'",
                  Deoptimization::trap_reason_name(reason),
                  mcount, trap_count(reason));
    }
    return true;
  } else {
    // The coast is clear.
    return false;
  }
}

//--------------------------too_many_recompiles--------------------------------
// Report if there are too many recompiles at the current method and bci.
// Consults PerBytecodeRecompilationCutoff and PerMethodRecompilationCutoff.
// Is not eager to return true, since this will cause the compiler to use
// Action_none for a trap point, to avoid too many recompilations.
bool Compile::too_many_recompiles(ciMethod* method,
                                  int bci,
                                  Deoptimization::DeoptReason reason) {
  ciMethodData* md = method->method_data();
  if (md->is_empty()) {
    // Assume the trap has not occurred, or that it occurred only
    // because of a transient condition during start-up in the interpreter.
    return false;
  }
  // Pick a cutoff point well within PerBytecodeRecompilationCutoff.
  uint bc_cutoff = (uint) PerBytecodeRecompilationCutoff / 8;
  uint m_cutoff  = (uint) PerMethodRecompilationCutoff / 2 + 1;  // not zero
  Deoptimization::DeoptReason per_bc_reason
    = Deoptimization::reason_recorded_per_bytecode_if_any(reason);
  ciMethod* m = Deoptimization::reason_is_speculate(reason) ? this->method() : nullptr;
  if ((per_bc_reason == Deoptimization::Reason_none
       || md->has_trap_at(bci, m, reason) != 0)
      // The trap frequency measure we care about is the recompile count:
      && md->trap_recompiled_at(bci, m)
      && md->overflow_recompile_count() >= bc_cutoff) {
    // Do not emit a trap here if it has already caused recompilations.
    // Also, if there are multiple reasons, or if there is no per-BCI record,
    // assume the worst.
    if (log())
      log()->elem("observe trap='%s recompiled' count='%d' recompiles2='%d'",
                  Deoptimization::trap_reason_name(reason),
                  md->trap_count(reason),
                  md->overflow_recompile_count());
    return true;
  } else if (trap_count(reason) != 0
             && decompile_count() >= m_cutoff) {
    // Too many recompiles globally, and we have seen this sort of trap.
    // Use cumulative decompile_count, not just md->decompile_count.
    if (log())
      log()->elem("observe trap='%s' count='%d' mcount='%d' decompiles='%d' mdecompiles='%d'",
                  Deoptimization::trap_reason_name(reason),
                  md->trap_count(reason), trap_count(reason),
                  md->decompile_count(), decompile_count());
    return true;
  } else {
    // The coast is clear.
    return false;
  }
}

// Compute when not to trap. Used by matching trap based nodes and
// NullCheck optimization.
void Compile::set_allowed_deopt_reasons() {
  _allowed_reasons = 0;
  if (is_method_compilation()) {
    for (int rs = (int)Deoptimization::Reason_none+1; rs < Compile::trapHistLength; rs++) {
      assert(rs < BitsPerInt, "recode bit map");
      if (!too_many_traps((Deoptimization::DeoptReason) rs)) {
        _allowed_reasons |= nth_bit(rs);
      }
    }
  }
}

bool Compile::needs_clinit_barrier(ciMethod* method, ciMethod* accessing_method) {
  return method->is_static() && needs_clinit_barrier(method->holder(), accessing_method);
}

bool Compile::needs_clinit_barrier(ciField* field, ciMethod* accessing_method) {
  return field->is_static() && needs_clinit_barrier(field->holder(), accessing_method);
}

bool Compile::needs_clinit_barrier(ciInstanceKlass* holder, ciMethod* accessing_method) {
  if (holder->is_initialized()) {
    return false;
  }
  if (holder->is_being_initialized()) {
    if (accessing_method->holder() == holder) {
      // Access inside a class. The barrier can be elided when access happens in <clinit>,
      // <init>, or a static method. In all those cases, there was an initialization
      // barrier on the holder klass passed.
      if (accessing_method->is_class_initializer() ||
          accessing_method->is_object_constructor() ||
          accessing_method->is_static()) {
        return false;
      }
    } else if (accessing_method->holder()->is_subclass_of(holder)) {
      // Access from a subclass. The barrier can be elided only when access happens in <clinit>.
      // In case of <init> or a static method, the barrier is on the subclass is not enough:
      // child class can become fully initialized while its parent class is still being initialized.
      if (accessing_method->is_class_initializer()) {
        return false;
      }
    }
    ciMethod* root = method(); // the root method of compilation
    if (root != accessing_method) {
      return needs_clinit_barrier(holder, root); // check access in the context of compilation root
    }
  }
  return true;
}

#ifndef PRODUCT
//------------------------------verify_bidirectional_edges---------------------
// For each input edge to a node (ie - for each Use-Def edge), verify that
// there is a corresponding Def-Use edge.
void Compile::verify_bidirectional_edges(Unique_Node_List &visited) {
  // Allocate stack of size C->live_nodes()/16 to avoid frequent realloc
  uint stack_size = live_nodes() >> 4;
  Node_List nstack(MAX2(stack_size, (uint)OptoNodeListSize));
  nstack.push(_root);

  while (nstack.size() > 0) {
    Node* n = nstack.pop();
    if (visited.member(n)) {
      continue;
    }
    visited.push(n);

    // Walk over all input edges, checking for correspondence
    uint length = n->len();
    for (uint i = 0; i < length; i++) {
      Node* in = n->in(i);
      if (in != nullptr && !visited.member(in)) {
        nstack.push(in); // Put it on stack
      }
      if (in != nullptr && !in->is_top()) {
        // Count instances of `next`
        int cnt = 0;
        for (uint idx = 0; idx < in->_outcnt; idx++) {
          if (in->_out[idx] == n) {
            cnt++;
          }
        }
        assert(cnt > 0, "Failed to find Def-Use edge.");
        // Check for duplicate edges
        // walk the input array downcounting the input edges to n
        for (uint j = 0; j < length; j++) {
          if (n->in(j) == in) {
            cnt--;
          }
        }
        assert(cnt == 0, "Mismatched edge count.");
      } else if (in == nullptr) {
        assert(i == 0 || i >= n->req() ||
               n->is_Region() || n->is_Phi() || n->is_ArrayCopy() ||
               (n->is_Allocate() && i >= AllocateNode::InlineType) ||
               (n->is_Unlock() && i == (n->req() - 1)) ||
               (n->is_MemBar() && i == 5), // the precedence edge to a membar can be removed during macro node expansion
              "only region, phi, arraycopy, allocate, unlock or membar nodes have null data edges");
      } else {
        assert(in->is_top(), "sanity");
        // Nothing to check.
      }
    }
  }
}

//------------------------------verify_graph_edges---------------------------
// Walk the Graph and verify that there is a one-to-one correspondence
// between Use-Def edges and Def-Use edges in the graph.
void Compile::verify_graph_edges(bool no_dead_code) {
  if (VerifyGraphEdges) {
    Unique_Node_List visited;

    // Call graph walk to check edges
    verify_bidirectional_edges(visited);
    if (no_dead_code) {
      // Now make sure that no visited node is used by an unvisited node.
      bool dead_nodes = false;
      Unique_Node_List checked;
      while (visited.size() > 0) {
        Node* n = visited.pop();
        checked.push(n);
        for (uint i = 0; i < n->outcnt(); i++) {
          Node* use = n->raw_out(i);
          if (checked.member(use))  continue;  // already checked
          if (visited.member(use))  continue;  // already in the graph
          if (use->is_Con())        continue;  // a dead ConNode is OK
          // At this point, we have found a dead node which is DU-reachable.
          if (!dead_nodes) {
            tty->print_cr("*** Dead nodes reachable via DU edges:");
            dead_nodes = true;
          }
          use->dump(2);
          tty->print_cr("---");
          checked.push(use);  // No repeats; pretend it is now checked.
        }
      }
      assert(!dead_nodes, "using nodes must be reachable from root");
    }
  }
}
#endif

// The Compile object keeps track of failure reasons separately from the ciEnv.
// This is required because there is not quite a 1-1 relation between the
// ciEnv and its compilation task and the Compile object.  Note that one
// ciEnv might use two Compile objects, if C2Compiler::compile_method decides
// to backtrack and retry without subsuming loads.  Other than this backtracking
// behavior, the Compile's failure reason is quietly copied up to the ciEnv
// by the logic in C2Compiler.
void Compile::record_failure(const char* reason DEBUG_ONLY(COMMA bool allow_multiple_failures)) {
  if (log() != nullptr) {
    log()->elem("failure reason='%s' phase='compile'", reason);
  }
  if (_failure_reason.get() == nullptr) {
    // Record the first failure reason.
    _failure_reason.set(reason);
    if (CaptureBailoutInformation) {
      _first_failure_details = new CompilationFailureInfo(reason);
    }
  } else {
    assert(!StressBailout || allow_multiple_failures, "should have handled previous failure.");
  }

  if (!C->failure_reason_is(C2Compiler::retry_no_subsuming_loads())) {
    C->print_method(PHASE_FAILURE, 1);
  }
  _root = nullptr;  // flush the graph, too
}

Compile::TracePhase::TracePhase(const char* name, PhaseTraceId id)
  : TraceTime(name, &Phase::timers[id], CITime, CITimeVerbose),
    _compile(Compile::current()),
    _log(nullptr),
    _dolog(CITimeVerbose)
{
  assert(_compile != nullptr, "sanity check");
  assert(id != PhaseTraceId::_t_none, "Don't use none");
  if (_dolog) {
    _log = _compile->log();
  }
  if (_log != nullptr) {
    _log->begin_head("phase name='%s' nodes='%d' live='%d'", phase_name(), _compile->unique(), _compile->live_nodes());
    _log->stamp();
    _log->end_head();
  }

  // Inform memory statistic, if enabled
  if (CompilationMemoryStatistic::enabled()) {
    CompilationMemoryStatistic::on_phase_start((int)id, name);
  }
}

Compile::TracePhase::TracePhase(PhaseTraceId id)
  : TracePhase(Phase::get_phase_trace_id_text(id), id) {}

Compile::TracePhase::~TracePhase() {

  // Inform memory statistic, if enabled
  if (CompilationMemoryStatistic::enabled()) {
    CompilationMemoryStatistic::on_phase_end();
  }

  if (_compile->failing_internal()) {
    if (_log != nullptr) {
      _log->done("phase");
    }
    return; // timing code, not stressing bailouts.
  }
#ifdef ASSERT
  if (PrintIdealNodeCount) {
    tty->print_cr("phase name='%s' nodes='%d' live='%d' live_graph_walk='%d'",
                  phase_name(), _compile->unique(), _compile->live_nodes(), _compile->count_live_nodes_by_graph_walk());
  }

  if (VerifyIdealNodeCount) {
    _compile->print_missing_nodes();
  }
#endif

  if (_log != nullptr) {
    _log->done("phase name='%s' nodes='%d' live='%d'", phase_name(), _compile->unique(), _compile->live_nodes());
  }
}

//----------------------------static_subtype_check-----------------------------
// Shortcut important common cases when superklass is exact:
// (0) superklass is java.lang.Object (can occur in reflective code)
// (1) subklass is already limited to a subtype of superklass => always ok
// (2) subklass does not overlap with superklass => always fail
// (3) superklass has NO subtypes and we can check with a simple compare.
Compile::SubTypeCheckResult Compile::static_subtype_check(const TypeKlassPtr* superk, const TypeKlassPtr* subk, bool skip) {
  if (skip) {
    return SSC_full_test;       // Let caller generate the general case.
  }

  if (subk->is_java_subtype_of(superk)) {
    return SSC_always_true; // (0) and (1)  this test cannot fail
  }

  if (!subk->maybe_java_subtype_of(superk)) {
    return SSC_always_false; // (2) true path dead; no dynamic test needed
  }

  const Type* superelem = superk;
  if (superk->isa_aryklassptr()) {
    int ignored;
    superelem = superk->is_aryklassptr()->base_element_type(ignored);

    // Do not fold the subtype check to an array klass pointer comparison for null-able inline type arrays
    // because null-free [LMyValue <: null-able [LMyValue but the klasses are different. Perform a full test.
    if (!superk->is_aryklassptr()->is_null_free() && superk->is_aryklassptr()->elem()->isa_instklassptr() &&
        superk->is_aryklassptr()->elem()->is_instklassptr()->instance_klass()->is_inlinetype()) {
      return SSC_full_test;
    }
  }

  if (superelem->isa_instklassptr()) {
    ciInstanceKlass* ik = superelem->is_instklassptr()->instance_klass();
    if (!ik->has_subklass()) {
      if (!ik->is_final()) {
        // Add a dependency if there is a chance of a later subclass.
        dependencies()->assert_leaf_type(ik);
      }
      if (!superk->maybe_java_subtype_of(subk)) {
        return SSC_always_false;
      }
      return SSC_easy_test;     // (3) caller can do a simple ptr comparison
    }
  } else {
    // A primitive array type has no subtypes.
    return SSC_easy_test;       // (3) caller can do a simple ptr comparison
  }

  return SSC_full_test;
}

Node* Compile::conv_I2X_index(PhaseGVN* phase, Node* idx, const TypeInt* sizetype, Node* ctrl) {
#ifdef _LP64
  // The scaled index operand to AddP must be a clean 64-bit value.
  // Java allows a 32-bit int to be incremented to a negative
  // value, which appears in a 64-bit register as a large
  // positive number.  Using that large positive number as an
  // operand in pointer arithmetic has bad consequences.
  // On the other hand, 32-bit overflow is rare, and the possibility
  // can often be excluded, if we annotate the ConvI2L node with
  // a type assertion that its value is known to be a small positive
  // number.  (The prior range check has ensured this.)
  // This assertion is used by ConvI2LNode::Ideal.
  int index_max = max_jint - 1;  // array size is max_jint, index is one less
  if (sizetype != nullptr) index_max = sizetype->_hi - 1;
  const TypeInt* iidxtype = TypeInt::make(0, index_max, Type::WidenMax);
  idx = constrained_convI2L(phase, idx, iidxtype, ctrl);
#endif
  return idx;
}

// Convert integer value to a narrowed long type dependent on ctrl (for example, a range check)
Node* Compile::constrained_convI2L(PhaseGVN* phase, Node* value, const TypeInt* itype, Node* ctrl, bool carry_dependency) {
  if (ctrl != nullptr) {
    // Express control dependency by a CastII node with a narrow type.
    // Make the CastII node dependent on the control input to prevent the narrowed ConvI2L
    // node from floating above the range check during loop optimizations. Otherwise, the
    // ConvI2L node may be eliminated independently of the range check, causing the data path
    // to become TOP while the control path is still there (although it's unreachable).
    value = new CastIINode(ctrl, value, itype, carry_dependency ? ConstraintCastNode::StrongDependency : ConstraintCastNode::RegularDependency, true /* range check dependency */);
    value = phase->transform(value);
  }
  const TypeLong* ltype = TypeLong::make(itype->_lo, itype->_hi, itype->_widen);
  return phase->transform(new ConvI2LNode(value, ltype));
}

void Compile::dump_print_inlining() {
  inline_printer()->print_on(tty);
}

void Compile::log_late_inline(CallGenerator* cg) {
  if (log() != nullptr) {
    log()->head("late_inline method='%d'  inline_id='" JLONG_FORMAT "'", log()->identify(cg->method()),
                cg->unique_id());
    JVMState* p = cg->call_node()->jvms();
    while (p != nullptr) {
      log()->elem("jvms bci='%d' method='%d'", p->bci(), log()->identify(p->method()));
      p = p->caller();
    }
    log()->tail("late_inline");
  }
}

void Compile::log_late_inline_failure(CallGenerator* cg, const char* msg) {
  log_late_inline(cg);
  if (log() != nullptr) {
    log()->inline_fail(msg);
  }
}

void Compile::log_inline_id(CallGenerator* cg) {
  if (log() != nullptr) {
    // The LogCompilation tool needs a unique way to identify late
    // inline call sites. This id must be unique for this call site in
    // this compilation. Try to have it unique across compilations as
    // well because it can be convenient when grepping through the log
    // file.
    // Distinguish OSR compilations from others in case CICountOSR is
    // on.
    jlong id = ((jlong)unique()) + (((jlong)compile_id()) << 33) + (CICountOSR && is_osr_compilation() ? ((jlong)1) << 32 : 0);
    cg->set_unique_id(id);
    log()->elem("inline_id id='" JLONG_FORMAT "'", id);
  }
}

void Compile::log_inline_failure(const char* msg) {
  if (C->log() != nullptr) {
    C->log()->inline_fail(msg);
  }
}


// Dump inlining replay data to the stream.
// Don't change thread state and acquire any locks.
void Compile::dump_inline_data(outputStream* out) {
  InlineTree* inl_tree = ilt();
  if (inl_tree != nullptr) {
    out->print(" inline %d", inl_tree->count());
    inl_tree->dump_replay_data(out);
  }
}

void Compile::dump_inline_data_reduced(outputStream* out) {
  assert(ReplayReduce, "");

  InlineTree* inl_tree = ilt();
  if (inl_tree == nullptr) {
    return;
  }
  // Enable iterative replay file reduction
  // Output "compile" lines for depth 1 subtrees,
  // simulating that those trees were compiled
  // instead of inlined.
  for (int i = 0; i < inl_tree->subtrees().length(); ++i) {
    InlineTree* sub = inl_tree->subtrees().at(i);
    if (sub->inline_level() != 1) {
      continue;
    }

    ciMethod* method = sub->method();
    int entry_bci = -1;
    int comp_level = env()->task()->comp_level();
    out->print("compile ");
    method->dump_name_as_ascii(out);
    out->print(" %d %d", entry_bci, comp_level);
    out->print(" inline %d", sub->count());
    sub->dump_replay_data(out, -1);
    out->cr();
  }
}

int Compile::cmp_expensive_nodes(Node* n1, Node* n2) {
  if (n1->Opcode() < n2->Opcode())      return -1;
  else if (n1->Opcode() > n2->Opcode()) return 1;

  assert(n1->req() == n2->req(), "can't compare %s nodes: n1->req() = %d, n2->req() = %d", NodeClassNames[n1->Opcode()], n1->req(), n2->req());
  for (uint i = 1; i < n1->req(); i++) {
    if (n1->in(i) < n2->in(i))      return -1;
    else if (n1->in(i) > n2->in(i)) return 1;
  }

  return 0;
}

int Compile::cmp_expensive_nodes(Node** n1p, Node** n2p) {
  Node* n1 = *n1p;
  Node* n2 = *n2p;

  return cmp_expensive_nodes(n1, n2);
}

void Compile::sort_expensive_nodes() {
  if (!expensive_nodes_sorted()) {
    _expensive_nodes.sort(cmp_expensive_nodes);
  }
}

bool Compile::expensive_nodes_sorted() const {
  for (int i = 1; i < _expensive_nodes.length(); i++) {
    if (cmp_expensive_nodes(_expensive_nodes.adr_at(i), _expensive_nodes.adr_at(i-1)) < 0) {
      return false;
    }
  }
  return true;
}

bool Compile::should_optimize_expensive_nodes(PhaseIterGVN &igvn) {
  if (_expensive_nodes.length() == 0) {
    return false;
  }

  assert(OptimizeExpensiveOps, "optimization off?");

  // Take this opportunity to remove dead nodes from the list
  int j = 0;
  for (int i = 0; i < _expensive_nodes.length(); i++) {
    Node* n = _expensive_nodes.at(i);
    if (!n->is_unreachable(igvn)) {
      assert(n->is_expensive(), "should be expensive");
      _expensive_nodes.at_put(j, n);
      j++;
    }
  }
  _expensive_nodes.trunc_to(j);

  // Then sort the list so that similar nodes are next to each other
  // and check for at least two nodes of identical kind with same data
  // inputs.
  sort_expensive_nodes();

  for (int i = 0; i < _expensive_nodes.length()-1; i++) {
    if (cmp_expensive_nodes(_expensive_nodes.adr_at(i), _expensive_nodes.adr_at(i+1)) == 0) {
      return true;
    }
  }

  return false;
}

void Compile::cleanup_expensive_nodes(PhaseIterGVN &igvn) {
  if (_expensive_nodes.length() == 0) {
    return;
  }

  assert(OptimizeExpensiveOps, "optimization off?");

  // Sort to bring similar nodes next to each other and clear the
  // control input of nodes for which there's only a single copy.
  sort_expensive_nodes();

  int j = 0;
  int identical = 0;
  int i = 0;
  bool modified = false;
  for (; i < _expensive_nodes.length()-1; i++) {
    assert(j <= i, "can't write beyond current index");
    if (_expensive_nodes.at(i)->Opcode() == _expensive_nodes.at(i+1)->Opcode()) {
      identical++;
      _expensive_nodes.at_put(j++, _expensive_nodes.at(i));
      continue;
    }
    if (identical > 0) {
      _expensive_nodes.at_put(j++, _expensive_nodes.at(i));
      identical = 0;
    } else {
      Node* n = _expensive_nodes.at(i);
      igvn.replace_input_of(n, 0, nullptr);
      igvn.hash_insert(n);
      modified = true;
    }
  }
  if (identical > 0) {
    _expensive_nodes.at_put(j++, _expensive_nodes.at(i));
  } else if (_expensive_nodes.length() >= 1) {
    Node* n = _expensive_nodes.at(i);
    igvn.replace_input_of(n, 0, nullptr);
    igvn.hash_insert(n);
    modified = true;
  }
  _expensive_nodes.trunc_to(j);
  if (modified) {
    igvn.optimize();
  }
}

void Compile::add_expensive_node(Node * n) {
  assert(!_expensive_nodes.contains(n), "duplicate entry in expensive list");
  assert(n->is_expensive(), "expensive nodes with non-null control here only");
  assert(!n->is_CFG() && !n->is_Mem(), "no cfg or memory nodes here");
  if (OptimizeExpensiveOps) {
    _expensive_nodes.append(n);
  } else {
    // Clear control input and let IGVN optimize expensive nodes if
    // OptimizeExpensiveOps is off.
    n->set_req(0, nullptr);
  }
}

/**
 * Track coarsened Lock and Unlock nodes.
 */

class Lock_List : public Node_List {
  uint _origin_cnt;
public:
  Lock_List(Arena *a, uint cnt) : Node_List(a), _origin_cnt(cnt) {}
  uint origin_cnt() const { return _origin_cnt; }
};

void Compile::add_coarsened_locks(GrowableArray<AbstractLockNode*>& locks) {
  int length = locks.length();
  if (length > 0) {
    // Have to keep this list until locks elimination during Macro nodes elimination.
    Lock_List* locks_list = new (comp_arena()) Lock_List(comp_arena(), length);
    AbstractLockNode* alock = locks.at(0);
    BoxLockNode* box = alock->box_node()->as_BoxLock();
    for (int i = 0; i < length; i++) {
      AbstractLockNode* lock = locks.at(i);
      assert(lock->is_coarsened(), "expecting only coarsened AbstractLock nodes, but got '%s'[%d] node", lock->Name(), lock->_idx);
      locks_list->push(lock);
      BoxLockNode* this_box = lock->box_node()->as_BoxLock();
      if (this_box != box) {
        // Locking regions (BoxLock) could be Unbalanced here:
        //  - its coarsened locks were eliminated in earlier
        //    macro nodes elimination followed by loop unroll
        //  - it is OSR locking region (no Lock node)
        // Preserve Unbalanced status in such cases.
        if (!this_box->is_unbalanced()) {
          this_box->set_coarsened();
        }
        if (!box->is_unbalanced()) {
          box->set_coarsened();
        }
      }
    }
    _coarsened_locks.append(locks_list);
  }
}

void Compile::remove_useless_coarsened_locks(Unique_Node_List& useful) {
  int count = coarsened_count();
  for (int i = 0; i < count; i++) {
    Node_List* locks_list = _coarsened_locks.at(i);
    for (uint j = 0; j < locks_list->size(); j++) {
      Node* lock = locks_list->at(j);
      assert(lock->is_AbstractLock(), "sanity");
      if (!useful.member(lock)) {
        locks_list->yank(lock);
      }
    }
  }
}

void Compile::remove_coarsened_lock(Node* n) {
  if (n->is_AbstractLock()) {
    int count = coarsened_count();
    for (int i = 0; i < count; i++) {
      Node_List* locks_list = _coarsened_locks.at(i);
      locks_list->yank(n);
    }
  }
}

bool Compile::coarsened_locks_consistent() {
  int count = coarsened_count();
  for (int i = 0; i < count; i++) {
    bool unbalanced = false;
    bool modified = false; // track locks kind modifications
    Lock_List* locks_list = (Lock_List*)_coarsened_locks.at(i);
    uint size = locks_list->size();
    if (size == 0) {
      unbalanced = false; // All locks were eliminated - good
    } else if (size != locks_list->origin_cnt()) {
      unbalanced = true; // Some locks were removed from list
    } else {
      for (uint j = 0; j < size; j++) {
        Node* lock = locks_list->at(j);
        // All nodes in group should have the same state (modified or not)
        if (!lock->as_AbstractLock()->is_coarsened()) {
          if (j == 0) {
            // first on list was modified, the rest should be too for consistency
            modified = true;
          } else if (!modified) {
            // this lock was modified but previous locks on the list were not
            unbalanced = true;
            break;
          }
        } else if (modified) {
          // previous locks on list were modified but not this lock
          unbalanced = true;
          break;
        }
      }
    }
    if (unbalanced) {
      // unbalanced monitor enter/exit - only some [un]lock nodes were removed or modified
#ifdef ASSERT
      if (PrintEliminateLocks) {
        tty->print_cr("=== unbalanced coarsened locks ===");
        for (uint l = 0; l < size; l++) {
          locks_list->at(l)->dump();
        }
      }
#endif
      record_failure(C2Compiler::retry_no_locks_coarsening());
      return false;
    }
  }
  return true;
}

// Mark locking regions (identified by BoxLockNode) as unbalanced if
// locks coarsening optimization removed Lock/Unlock nodes from them.
// Such regions become unbalanced because coarsening only removes part
// of Lock/Unlock nodes in region. As result we can't execute other
// locks elimination optimizations which assume all code paths have
// corresponding pair of Lock/Unlock nodes - they are balanced.
void Compile::mark_unbalanced_boxes() const {
  int count = coarsened_count();
  for (int i = 0; i < count; i++) {
    Node_List* locks_list = _coarsened_locks.at(i);
    uint size = locks_list->size();
    if (size > 0) {
      AbstractLockNode* alock = locks_list->at(0)->as_AbstractLock();
      BoxLockNode* box = alock->box_node()->as_BoxLock();
      if (alock->is_coarsened()) {
        // coarsened_locks_consistent(), which is called before this method, verifies
        // that the rest of Lock/Unlock nodes on locks_list are also coarsened.
        assert(!box->is_eliminated(), "regions with coarsened locks should not be marked as eliminated");
        for (uint j = 1; j < size; j++) {
          assert(locks_list->at(j)->as_AbstractLock()->is_coarsened(), "only coarsened locks are expected here");
          BoxLockNode* this_box = locks_list->at(j)->as_AbstractLock()->box_node()->as_BoxLock();
          if (box != this_box) {
            assert(!this_box->is_eliminated(), "regions with coarsened locks should not be marked as eliminated");
            box->set_unbalanced();
            this_box->set_unbalanced();
          }
        }
      }
    }
  }
}

/**
 * Remove the speculative part of types and clean up the graph
 */
void Compile::remove_speculative_types(PhaseIterGVN &igvn) {
  if (UseTypeSpeculation) {
    Unique_Node_List worklist;
    worklist.push(root());
    int modified = 0;
    // Go over all type nodes that carry a speculative type, drop the
    // speculative part of the type and enqueue the node for an igvn
    // which may optimize it out.
    for (uint next = 0; next < worklist.size(); ++next) {
      Node *n  = worklist.at(next);
      if (n->is_Type()) {
        TypeNode* tn = n->as_Type();
        const Type* t = tn->type();
        const Type* t_no_spec = t->remove_speculative();
        if (t_no_spec != t) {
          bool in_hash = igvn.hash_delete(n);
          assert(in_hash || n->hash() == Node::NO_HASH, "node should be in igvn hash table");
          tn->set_type(t_no_spec);
          igvn.hash_insert(n);
          igvn._worklist.push(n); // give it a chance to go away
          modified++;
        }
      }
      // Iterate over outs - endless loops is unreachable from below
      for (DUIterator_Fast imax, i = n->fast_outs(imax); i < imax; i++) {
        Node *m = n->fast_out(i);
        if (not_a_node(m)) {
          continue;
        }
        worklist.push(m);
      }
    }
    // Drop the speculative part of all types in the igvn's type table
    igvn.remove_speculative_types();
    if (modified > 0) {
      igvn.optimize();
      if (failing())  return;
    }
#ifdef ASSERT
    // Verify that after the IGVN is over no speculative type has resurfaced
    worklist.clear();
    worklist.push(root());
    for (uint next = 0; next < worklist.size(); ++next) {
      Node *n  = worklist.at(next);
      const Type* t = igvn.type_or_null(n);
      assert((t == nullptr) || (t == t->remove_speculative()), "no more speculative types");
      if (n->is_Type()) {
        t = n->as_Type()->type();
        assert(t == t->remove_speculative(), "no more speculative types");
      }
      // Iterate over outs - endless loops is unreachable from below
      for (DUIterator_Fast imax, i = n->fast_outs(imax); i < imax; i++) {
        Node *m = n->fast_out(i);
        if (not_a_node(m)) {
          continue;
        }
        worklist.push(m);
      }
    }
    igvn.check_no_speculative_types();
#endif
  }
}

Node* Compile::optimize_acmp(PhaseGVN* phase, Node* a, Node* b) {
  const TypeInstPtr* ta = phase->type(a)->isa_instptr();
  const TypeInstPtr* tb = phase->type(b)->isa_instptr();
  if (!EnableValhalla || ta == nullptr || tb == nullptr ||
      ta->is_zero_type() || tb->is_zero_type() ||
      !ta->can_be_inline_type() || !tb->can_be_inline_type()) {
    // Use old acmp if one operand is null or not an inline type
    return new CmpPNode(a, b);
  } else if (ta->is_inlinetypeptr() || tb->is_inlinetypeptr()) {
    // We know that one operand is an inline type. Therefore,
    // new acmp will only return true if both operands are nullptr.
    // Check if both operands are null by or'ing the oops.
    a = phase->transform(new CastP2XNode(nullptr, a));
    b = phase->transform(new CastP2XNode(nullptr, b));
    a = phase->transform(new OrXNode(a, b));
    return new CmpXNode(a, phase->MakeConX(0));
  }
  // Use new acmp
  return nullptr;
}

// Auxiliary methods to support randomized stressing/fuzzing.

void Compile::initialize_stress_seed(const DirectiveSet* directive) {
  if (FLAG_IS_DEFAULT(StressSeed) || (FLAG_IS_ERGO(StressSeed) && directive->RepeatCompilationOption)) {
    _stress_seed = static_cast<uint>(Ticks::now().nanoseconds());
    FLAG_SET_ERGO(StressSeed, _stress_seed);
  } else {
    _stress_seed = StressSeed;
  }
  if (_log != nullptr) {
    _log->elem("stress_test seed='%u'", _stress_seed);
  }
}

int Compile::random() {
  _stress_seed = os::next_random(_stress_seed);
  return static_cast<int>(_stress_seed);
}

// This method can be called the arbitrary number of times, with current count
// as the argument. The logic allows selecting a single candidate from the
// running list of candidates as follows:
//    int count = 0;
//    Cand* selected = null;
//    while(cand = cand->next()) {
//      if (randomized_select(++count)) {
//        selected = cand;
//      }
//    }
//
// Including count equalizes the chances any candidate is "selected".
// This is useful when we don't have the complete list of candidates to choose
// from uniformly. In this case, we need to adjust the randomicity of the
// selection, or else we will end up biasing the selection towards the latter
// candidates.
//
// Quick back-envelope calculation shows that for the list of n candidates
// the equal probability for the candidate to persist as "best" can be
// achieved by replacing it with "next" k-th candidate with the probability
// of 1/k. It can be easily shown that by the end of the run, the
// probability for any candidate is converged to 1/n, thus giving the
// uniform distribution among all the candidates.
//
// We don't care about the domain size as long as (RANDOMIZED_DOMAIN / count) is large.
#define RANDOMIZED_DOMAIN_POW 29
#define RANDOMIZED_DOMAIN (1 << RANDOMIZED_DOMAIN_POW)
#define RANDOMIZED_DOMAIN_MASK ((1 << (RANDOMIZED_DOMAIN_POW + 1)) - 1)
bool Compile::randomized_select(int count) {
  assert(count > 0, "only positive");
  return (random() & RANDOMIZED_DOMAIN_MASK) < (RANDOMIZED_DOMAIN / count);
}

#ifdef ASSERT
// Failures are geometrically distributed with probability 1/StressBailoutMean.
bool Compile::fail_randomly() {
  if ((random() % StressBailoutMean) != 0) {
    return false;
  }
  record_failure("StressBailout");
  return true;
}

bool Compile::failure_is_artificial() {
  return C->failure_reason_is("StressBailout");
}
#endif

CloneMap&     Compile::clone_map()                 { return _clone_map; }
void          Compile::set_clone_map(Dict* d)      { _clone_map._dict = d; }

void NodeCloneInfo::dump_on(outputStream* st) const {
  st->print(" {%d:%d} ", idx(), gen());
}

void CloneMap::clone(Node* old, Node* nnn, int gen) {
  uint64_t val = value(old->_idx);
  NodeCloneInfo cio(val);
  assert(val != 0, "old node should be in the map");
  NodeCloneInfo cin(cio.idx(), gen + cio.gen());
  insert(nnn->_idx, cin.get());
#ifndef PRODUCT
  if (is_debug()) {
    tty->print_cr("CloneMap::clone inserted node %d info {%d:%d} into CloneMap", nnn->_idx, cin.idx(), cin.gen());
  }
#endif
}

void CloneMap::verify_insert_and_clone(Node* old, Node* nnn, int gen) {
  NodeCloneInfo cio(value(old->_idx));
  if (cio.get() == 0) {
    cio.set(old->_idx, 0);
    insert(old->_idx, cio.get());
#ifndef PRODUCT
    if (is_debug()) {
      tty->print_cr("CloneMap::verify_insert_and_clone inserted node %d info {%d:%d} into CloneMap", old->_idx, cio.idx(), cio.gen());
    }
#endif
  }
  clone(old, nnn, gen);
}

int CloneMap::max_gen() const {
  int g = 0;
  DictI di(_dict);
  for(; di.test(); ++di) {
    int t = gen(di._key);
    if (g < t) {
      g = t;
#ifndef PRODUCT
      if (is_debug()) {
        tty->print_cr("CloneMap::max_gen() update max=%d from %d", g, _2_node_idx_t(di._key));
      }
#endif
    }
  }
  return g;
}

void CloneMap::dump(node_idx_t key, outputStream* st) const {
  uint64_t val = value(key);
  if (val != 0) {
    NodeCloneInfo ni(val);
    ni.dump_on(st);
  }
}

void Compile::shuffle_macro_nodes() {
  if (_macro_nodes.length() < 2) {
    return;
  }
  for (uint i = _macro_nodes.length() - 1; i >= 1; i--) {
    uint j = C->random() % (i + 1);
    swap(_macro_nodes.at(i), _macro_nodes.at(j));
  }
}

// Move Allocate nodes to the start of the list
void Compile::sort_macro_nodes() {
  int count = macro_count();
  int allocates = 0;
  for (int i = 0; i < count; i++) {
    Node* n = macro_node(i);
    if (n->is_Allocate()) {
      if (i != allocates) {
        Node* tmp = macro_node(allocates);
        _macro_nodes.at_put(allocates, n);
        _macro_nodes.at_put(i, tmp);
      }
      allocates++;
    }
  }
}

void Compile::print_method(CompilerPhaseType cpt, int level, Node* n) {
  if (failing_internal()) { return; } // failing_internal to not stress bailouts from printing code.
  EventCompilerPhase event(UNTIMED);
  if (event.should_commit()) {
    CompilerEvent::PhaseEvent::post(event, C->_latest_stage_start_counter, cpt, C->_compile_id, level);
  }
#ifndef PRODUCT
  ResourceMark rm;
  stringStream ss;
  ss.print_raw(CompilerPhaseTypeHelper::to_description(cpt));
  int iter = ++_igv_phase_iter[cpt];
  if (iter > 1) {
    ss.print(" %d", iter);
  }
  if (n != nullptr) {
    ss.print(": %d %s", n->_idx, NodeClassNames[n->Opcode()]);
    if (n->is_Call()) {
      CallNode* call = n->as_Call();
      if (call->_name != nullptr) {
        // E.g. uncommon traps etc.
        ss.print(" - %s", call->_name);
      } else if (call->is_CallJava()) {
        CallJavaNode* call_java = call->as_CallJava();
        if (call_java->method() != nullptr) {
          ss.print(" -");
          call_java->method()->print_short_name(&ss);
        }
      }
    }
  }

  const char* name = ss.as_string();
  if (should_print_igv(level)) {
    _igv_printer->print_graph(name);
  }
  if (should_print_phase(cpt)) {
    print_ideal_ir(CompilerPhaseTypeHelper::to_name(cpt));
  }
#endif
  C->_latest_stage_start_counter.stamp();
}

// Only used from CompileWrapper
void Compile::begin_method() {
#ifndef PRODUCT
  if (_method != nullptr && should_print_igv(1)) {
    _igv_printer->begin_method();
  }
#endif
  C->_latest_stage_start_counter.stamp();
}

// Only used from CompileWrapper
void Compile::end_method() {
  EventCompilerPhase event(UNTIMED);
  if (event.should_commit()) {
    CompilerEvent::PhaseEvent::post(event, C->_latest_stage_start_counter, PHASE_END, C->_compile_id, 1);
  }

#ifndef PRODUCT
  if (_method != nullptr && should_print_igv(1)) {
    _igv_printer->end_method();
  }
#endif
}

bool Compile::should_print_phase(CompilerPhaseType cpt) {
#ifndef PRODUCT
  if (_directive->should_print_phase(cpt)) {
    return true;
  }
#endif
  return false;
}

#ifndef PRODUCT
void Compile::init_igv() {
  if (_igv_printer == nullptr) {
    _igv_printer = IdealGraphPrinter::printer();
    _igv_printer->set_compile(this);
  }
}
#endif

bool Compile::should_print_igv(const int level) {
#ifndef PRODUCT
  if (PrintIdealGraphLevel < 0) { // disabled by the user
    return false;
  }

  bool need = directive()->IGVPrintLevelOption >= level;
  if (need) {
    Compile::init_igv();
  }
  return need;
#else
  return false;
#endif
}

#ifndef PRODUCT
IdealGraphPrinter* Compile::_debug_file_printer = nullptr;
IdealGraphPrinter* Compile::_debug_network_printer = nullptr;

// Called from debugger. Prints method to the default file with the default phase name.
// This works regardless of any Ideal Graph Visualizer flags set or not.
void igv_print() {
  Compile::current()->igv_print_method_to_file();
}

// Same as igv_print() above but with a specified phase name.
void igv_print(const char* phase_name) {
  Compile::current()->igv_print_method_to_file(phase_name);
}

// Called from debugger. Prints method with the default phase name to the default network or the one specified with
// the network flags for the Ideal Graph Visualizer, or to the default file depending on the 'network' argument.
// This works regardless of any Ideal Graph Visualizer flags set or not.
void igv_print(bool network) {
  if (network) {
    Compile::current()->igv_print_method_to_network();
  } else {
    Compile::current()->igv_print_method_to_file();
  }
}

// Same as igv_print(bool network) above but with a specified phase name.
void igv_print(bool network, const char* phase_name) {
  if (network) {
    Compile::current()->igv_print_method_to_network(phase_name);
  } else {
    Compile::current()->igv_print_method_to_file(phase_name);
  }
}

// Called from debugger. Normal write to the default _printer. Only works if Ideal Graph Visualizer printing flags are set.
void igv_print_default() {
  Compile::current()->print_method(PHASE_DEBUG, 0);
}

// Called from debugger, especially when replaying a trace in which the program state cannot be altered like with rr replay.
// A method is appended to an existing default file with the default phase name. This means that igv_append() must follow
// an earlier igv_print(*) call which sets up the file. This works regardless of any Ideal Graph Visualizer flags set or not.
void igv_append() {
  Compile::current()->igv_print_method_to_file("Debug", true);
}

// Same as igv_append() above but with a specified phase name.
void igv_append(const char* phase_name) {
  Compile::current()->igv_print_method_to_file(phase_name, true);
}

void Compile::igv_print_method_to_file(const char* phase_name, bool append) {
  const char* file_name = "custom_debug.xml";
  if (_debug_file_printer == nullptr) {
    _debug_file_printer = new IdealGraphPrinter(C, file_name, append);
  } else {
    _debug_file_printer->update_compiled_method(C->method());
  }
  tty->print_cr("Method %s to %s", append ? "appended" : "printed", file_name);
  _debug_file_printer->print_graph(phase_name);
}

void Compile::igv_print_method_to_network(const char* phase_name) {
  ResourceMark rm;
  GrowableArray<const Node*> empty_list;
  igv_print_graph_to_network(phase_name, (Node*) C->root(), empty_list);
}

void Compile::igv_print_graph_to_network(const char* name, Node* node, GrowableArray<const Node*>& visible_nodes) {
  if (_debug_network_printer == nullptr) {
    _debug_network_printer = new IdealGraphPrinter(C);
  } else {
    _debug_network_printer->update_compiled_method(C->method());
  }
  tty->print_cr("Method printed over network stream to IGV");
  _debug_network_printer->print(name, C->root(), visible_nodes);
}
#endif

Node* Compile::narrow_value(BasicType bt, Node* value, const Type* type, PhaseGVN* phase, bool transform_res) {
  if (type != nullptr && phase->type(value)->higher_equal(type)) {
    return value;
  }
  Node* result = nullptr;
  if (bt == T_BYTE) {
    result = phase->transform(new LShiftINode(value, phase->intcon(24)));
    result = new RShiftINode(result, phase->intcon(24));
  } else if (bt == T_BOOLEAN) {
    result = new AndINode(value, phase->intcon(0xFF));
  } else if (bt == T_CHAR) {
    result = new AndINode(value,phase->intcon(0xFFFF));
  } else if (bt == T_FLOAT) {
    result = new MoveI2FNode(value);
  } else {
    assert(bt == T_SHORT, "unexpected narrow type");
    result = phase->transform(new LShiftINode(value, phase->intcon(16)));
    result = new RShiftINode(result, phase->intcon(16));
  }
  if (transform_res) {
    result = phase->transform(result);
  }
  return result;
}

void Compile::record_method_not_compilable_oom() {
  record_method_not_compilable(CompilationMemoryStatistic::failure_reason_memlimit());
}<|MERGE_RESOLUTION|>--- conflicted
+++ resolved
@@ -2810,8 +2810,25 @@
 
   if (failing())  return;
 
-<<<<<<< HEAD
-=======
+  if (!failing() && RenumberLiveNodes && live_nodes() + NodeLimitFudgeFactor < unique()) {
+    Compile::TracePhase tp(_t_renumberLive);
+    igvn_worklist()->ensure_empty(); // should be done with igvn
+    {
+      ResourceMark rm;
+      PhaseRenumberLive prl(initial_gvn(), *igvn_worklist());
+    }
+    igvn.reset_from_gvn(initial_gvn());
+    igvn.optimize();
+    if (failing()) return;
+  }
+
+  // Now that all inlining is over and no PhaseRemoveUseless will run, cut edge from root to loop
+  // safepoints
+  remove_root_to_sfpts_edges(igvn);
+
+  // Process inline type nodes now that all inlining is over
+  process_inline_types(igvn);
+
   assert(EnableVectorSupport || !has_vbox_nodes(), "sanity");
   if (EnableVectorSupport && has_vbox_nodes()) {
     TracePhase tp(_t_vector);
@@ -2821,37 +2838,6 @@
     print_method(PHASE_ITER_GVN_AFTER_VECTOR, 2);
   }
   assert(!has_vbox_nodes(), "sanity");
->>>>>>> 0e899b25
-
-  if (!failing() && RenumberLiveNodes && live_nodes() + NodeLimitFudgeFactor < unique()) {
-    Compile::TracePhase tp(_t_renumberLive);
-    igvn_worklist()->ensure_empty(); // should be done with igvn
-    {
-      ResourceMark rm;
-      PhaseRenumberLive prl(initial_gvn(), *igvn_worklist());
-    }
-    igvn.reset_from_gvn(initial_gvn());
-    igvn.optimize();
-    if (failing()) return;
-  }
-
-  // Now that all inlining is over and no PhaseRemoveUseless will run, cut edge from root to loop
-  // safepoints
-  remove_root_to_sfpts_edges(igvn);
-
-  // Process inline type nodes now that all inlining is over
-  process_inline_types(igvn);
-
-  assert(EnableVectorSupport || !has_vbox_nodes(), "sanity");
-  if (EnableVectorSupport && has_vbox_nodes()) {
-    TracePhase tp("", &timers[_t_vector]);
-    PhaseVector pv(igvn);
-    pv.optimize_vector_boxes();
-    if (failing())  return;
-    print_method(PHASE_ITER_GVN_AFTER_VECTOR, 2);
-  }
-  assert(!has_vbox_nodes(), "sanity");
-
 
   adjust_flat_array_access_aliases(igvn);
 
