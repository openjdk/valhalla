--- conflicted
+++ resolved
@@ -2038,17 +2038,7 @@
 #ifdef ASSERT
         // Verify that inline type is buffered when replacing by oop
         else if (u->is_InlineType()) {
-<<<<<<< HEAD
-          InlineTypeNode* vt2 = u->as_InlineType();
-          for (uint i = 0; i < vt2->field_count(); ++i) {
-            if (vt2->field_value(i) == vt && !vt2->field_is_flat(i)) {
-              // Use in non-flat field
-              must_be_buffered = true;
-            }
-          }
-=======
           // InlineType uses don't need buffering because they are about to be replaced as well
->>>>>>> 72cfc5ff
         } else if (u->is_Phi()) {
           // TODO 8302217 Remove this once InlineTypeNodes are reliably pushed through
         } else {
