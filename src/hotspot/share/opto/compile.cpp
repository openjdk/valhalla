/*
 * Copyright (c) 1997, 2023, Oracle and/or its affiliates. All rights reserved.
 * DO NOT ALTER OR REMOVE COPYRIGHT NOTICES OR THIS FILE HEADER.
 *
 * This code is free software; you can redistribute it and/or modify it
 * under the terms of the GNU General Public License version 2 only, as
 * published by the Free Software Foundation.
 *
 * This code is distributed in the hope that it will be useful, but WITHOUT
 * ANY WARRANTY; without even the implied warranty of MERCHANTABILITY or
 * FITNESS FOR A PARTICULAR PURPOSE.  See the GNU General Public License
 * version 2 for more details (a copy is included in the LICENSE file that
 * accompanied this code).
 *
 * You should have received a copy of the GNU General Public License version
 * 2 along with this work; if not, write to the Free Software Foundation,
 * Inc., 51 Franklin St, Fifth Floor, Boston, MA 02110-1301 USA.
 *
 * Please contact Oracle, 500 Oracle Parkway, Redwood Shores, CA 94065 USA
 * or visit www.oracle.com if you need additional information or have any
 * questions.
 *
 */

#include "precompiled.hpp"
#include "asm/macroAssembler.hpp"
#include "asm/macroAssembler.inline.hpp"
#include "ci/ciReplay.hpp"
#include "classfile/javaClasses.hpp"
#include "code/exceptionHandlerTable.hpp"
#include "code/nmethod.hpp"
#include "compiler/compileBroker.hpp"
#include "compiler/compileLog.hpp"
#include "compiler/disassembler.hpp"
#include "compiler/oopMap.hpp"
#include "gc/shared/barrierSet.hpp"
#include "gc/shared/c2/barrierSetC2.hpp"
#include "jfr/jfrEvents.hpp"
#include "jvm_io.h"
#include "memory/allocation.hpp"
#include "memory/resourceArea.hpp"
#include "opto/addnode.hpp"
#include "opto/block.hpp"
#include "opto/c2compiler.hpp"
#include "opto/callGenerator.hpp"
#include "opto/callnode.hpp"
#include "opto/castnode.hpp"
#include "opto/cfgnode.hpp"
#include "opto/chaitin.hpp"
#include "opto/compile.hpp"
#include "opto/connode.hpp"
#include "opto/convertnode.hpp"
#include "opto/divnode.hpp"
#include "opto/escape.hpp"
#include "opto/idealGraphPrinter.hpp"
#include "opto/inlinetypenode.hpp"
#include "opto/loopnode.hpp"
#include "opto/machnode.hpp"
#include "opto/macro.hpp"
#include "opto/matcher.hpp"
#include "opto/mathexactnode.hpp"
#include "opto/memnode.hpp"
#include "opto/mulnode.hpp"
#include "opto/narrowptrnode.hpp"
#include "opto/node.hpp"
#include "opto/opcodes.hpp"
#include "opto/output.hpp"
#include "opto/parse.hpp"
#include "opto/phaseX.hpp"
#include "opto/rootnode.hpp"
#include "opto/runtime.hpp"
#include "opto/stringopts.hpp"
#include "opto/type.hpp"
#include "opto/vector.hpp"
#include "opto/vectornode.hpp"
#include "runtime/globals_extension.hpp"
#include "runtime/sharedRuntime.hpp"
#include "runtime/signature.hpp"
#include "runtime/stubRoutines.hpp"
#include "runtime/timer.hpp"
#include "utilities/align.hpp"
#include "utilities/copy.hpp"
#include "utilities/macros.hpp"
#include "utilities/resourceHash.hpp"

// -------------------- Compile::mach_constant_base_node -----------------------
// Constant table base node singleton.
MachConstantBaseNode* Compile::mach_constant_base_node() {
  if (_mach_constant_base_node == nullptr) {
    _mach_constant_base_node = new MachConstantBaseNode();
    _mach_constant_base_node->add_req(C->root());
  }
  return _mach_constant_base_node;
}


/// Support for intrinsics.

// Return the index at which m must be inserted (or already exists).
// The sort order is by the address of the ciMethod, with is_virtual as minor key.
class IntrinsicDescPair {
 private:
  ciMethod* _m;
  bool _is_virtual;
 public:
  IntrinsicDescPair(ciMethod* m, bool is_virtual) : _m(m), _is_virtual(is_virtual) {}
  static int compare(IntrinsicDescPair* const& key, CallGenerator* const& elt) {
    ciMethod* m= elt->method();
    ciMethod* key_m = key->_m;
    if (key_m < m)      return -1;
    else if (key_m > m) return 1;
    else {
      bool is_virtual = elt->is_virtual();
      bool key_virtual = key->_is_virtual;
      if (key_virtual < is_virtual)      return -1;
      else if (key_virtual > is_virtual) return 1;
      else                               return 0;
    }
  }
};
int Compile::intrinsic_insertion_index(ciMethod* m, bool is_virtual, bool& found) {
#ifdef ASSERT
  for (int i = 1; i < _intrinsics.length(); i++) {
    CallGenerator* cg1 = _intrinsics.at(i-1);
    CallGenerator* cg2 = _intrinsics.at(i);
    assert(cg1->method() != cg2->method()
           ? cg1->method()     < cg2->method()
           : cg1->is_virtual() < cg2->is_virtual(),
           "compiler intrinsics list must stay sorted");
  }
#endif
  IntrinsicDescPair pair(m, is_virtual);
  return _intrinsics.find_sorted<IntrinsicDescPair*, IntrinsicDescPair::compare>(&pair, found);
}

void Compile::register_intrinsic(CallGenerator* cg) {
  bool found = false;
  int index = intrinsic_insertion_index(cg->method(), cg->is_virtual(), found);
  assert(!found, "registering twice");
  _intrinsics.insert_before(index, cg);
  assert(find_intrinsic(cg->method(), cg->is_virtual()) == cg, "registration worked");
}

CallGenerator* Compile::find_intrinsic(ciMethod* m, bool is_virtual) {
  assert(m->is_loaded(), "don't try this on unloaded methods");
  if (_intrinsics.length() > 0) {
    bool found = false;
    int index = intrinsic_insertion_index(m, is_virtual, found);
     if (found) {
      return _intrinsics.at(index);
    }
  }
  // Lazily create intrinsics for intrinsic IDs well-known in the runtime.
  if (m->intrinsic_id() != vmIntrinsics::_none &&
      m->intrinsic_id() <= vmIntrinsics::LAST_COMPILER_INLINE) {
    CallGenerator* cg = make_vm_intrinsic(m, is_virtual);
    if (cg != nullptr) {
      // Save it for next time:
      register_intrinsic(cg);
      return cg;
    } else {
      gather_intrinsic_statistics(m->intrinsic_id(), is_virtual, _intrinsic_disabled);
    }
  }
  return nullptr;
}

// Compile::make_vm_intrinsic is defined in library_call.cpp.

#ifndef PRODUCT
// statistics gathering...

juint  Compile::_intrinsic_hist_count[vmIntrinsics::number_of_intrinsics()] = {0};
jubyte Compile::_intrinsic_hist_flags[vmIntrinsics::number_of_intrinsics()] = {0};

inline int as_int(vmIntrinsics::ID id) {
  return vmIntrinsics::as_int(id);
}

bool Compile::gather_intrinsic_statistics(vmIntrinsics::ID id, bool is_virtual, int flags) {
  assert(id > vmIntrinsics::_none && id < vmIntrinsics::ID_LIMIT, "oob");
  int oflags = _intrinsic_hist_flags[as_int(id)];
  assert(flags != 0, "what happened?");
  if (is_virtual) {
    flags |= _intrinsic_virtual;
  }
  bool changed = (flags != oflags);
  if ((flags & _intrinsic_worked) != 0) {
    juint count = (_intrinsic_hist_count[as_int(id)] += 1);
    if (count == 1) {
      changed = true;           // first time
    }
    // increment the overall count also:
    _intrinsic_hist_count[as_int(vmIntrinsics::_none)] += 1;
  }
  if (changed) {
    if (((oflags ^ flags) & _intrinsic_virtual) != 0) {
      // Something changed about the intrinsic's virtuality.
      if ((flags & _intrinsic_virtual) != 0) {
        // This is the first use of this intrinsic as a virtual call.
        if (oflags != 0) {
          // We already saw it as a non-virtual, so note both cases.
          flags |= _intrinsic_both;
        }
      } else if ((oflags & _intrinsic_both) == 0) {
        // This is the first use of this intrinsic as a non-virtual
        flags |= _intrinsic_both;
      }
    }
    _intrinsic_hist_flags[as_int(id)] = (jubyte) (oflags | flags);
  }
  // update the overall flags also:
  _intrinsic_hist_flags[as_int(vmIntrinsics::_none)] |= (jubyte) flags;
  return changed;
}

static char* format_flags(int flags, char* buf) {
  buf[0] = 0;
  if ((flags & Compile::_intrinsic_worked) != 0)    strcat(buf, ",worked");
  if ((flags & Compile::_intrinsic_failed) != 0)    strcat(buf, ",failed");
  if ((flags & Compile::_intrinsic_disabled) != 0)  strcat(buf, ",disabled");
  if ((flags & Compile::_intrinsic_virtual) != 0)   strcat(buf, ",virtual");
  if ((flags & Compile::_intrinsic_both) != 0)      strcat(buf, ",nonvirtual");
  if (buf[0] == 0)  strcat(buf, ",");
  assert(buf[0] == ',', "must be");
  return &buf[1];
}

void Compile::print_intrinsic_statistics() {
  char flagsbuf[100];
  ttyLocker ttyl;
  if (xtty != nullptr)  xtty->head("statistics type='intrinsic'");
  tty->print_cr("Compiler intrinsic usage:");
  juint total = _intrinsic_hist_count[as_int(vmIntrinsics::_none)];
  if (total == 0)  total = 1;  // avoid div0 in case of no successes
  #define PRINT_STAT_LINE(name, c, f) \
    tty->print_cr("  %4d (%4.1f%%) %s (%s)", (int)(c), ((c) * 100.0) / total, name, f);
  for (auto id : EnumRange<vmIntrinsicID>{}) {
    int   flags = _intrinsic_hist_flags[as_int(id)];
    juint count = _intrinsic_hist_count[as_int(id)];
    if ((flags | count) != 0) {
      PRINT_STAT_LINE(vmIntrinsics::name_at(id), count, format_flags(flags, flagsbuf));
    }
  }
  PRINT_STAT_LINE("total", total, format_flags(_intrinsic_hist_flags[as_int(vmIntrinsics::_none)], flagsbuf));
  if (xtty != nullptr)  xtty->tail("statistics");
}

void Compile::print_statistics() {
  { ttyLocker ttyl;
    if (xtty != nullptr)  xtty->head("statistics type='opto'");
    Parse::print_statistics();
    PhaseStringOpts::print_statistics();
    PhaseCCP::print_statistics();
    PhaseRegAlloc::print_statistics();
    PhaseOutput::print_statistics();
    PhasePeephole::print_statistics();
    PhaseIdealLoop::print_statistics();
    ConnectionGraph::print_statistics();
    PhaseMacroExpand::print_statistics();
    if (xtty != nullptr)  xtty->tail("statistics");
  }
  if (_intrinsic_hist_flags[as_int(vmIntrinsics::_none)] != 0) {
    // put this under its own <statistics> element.
    print_intrinsic_statistics();
  }
}
#endif //PRODUCT

void Compile::gvn_replace_by(Node* n, Node* nn) {
  for (DUIterator_Last imin, i = n->last_outs(imin); i >= imin; ) {
    Node* use = n->last_out(i);
    bool is_in_table = initial_gvn()->hash_delete(use);
    uint uses_found = 0;
    for (uint j = 0; j < use->len(); j++) {
      if (use->in(j) == n) {
        if (j < use->req())
          use->set_req(j, nn);
        else
          use->set_prec(j, nn);
        uses_found++;
      }
    }
    if (is_in_table) {
      // reinsert into table
      initial_gvn()->hash_find_insert(use);
    }
    record_for_igvn(use);
    i -= uses_found;    // we deleted 1 or more copies of this edge
  }
}


// Identify all nodes that are reachable from below, useful.
// Use breadth-first pass that records state in a Unique_Node_List,
// recursive traversal is slower.
void Compile::identify_useful_nodes(Unique_Node_List &useful) {
  int estimated_worklist_size = live_nodes();
  useful.map( estimated_worklist_size, nullptr );  // preallocate space

  // Initialize worklist
  if (root() != nullptr)  { useful.push(root()); }
  // If 'top' is cached, declare it useful to preserve cached node
  if (cached_top_node())  { useful.push(cached_top_node()); }

  // Push all useful nodes onto the list, breadthfirst
  for( uint next = 0; next < useful.size(); ++next ) {
    assert( next < unique(), "Unique useful nodes < total nodes");
    Node *n  = useful.at(next);
    uint max = n->len();
    for( uint i = 0; i < max; ++i ) {
      Node *m = n->in(i);
      if (not_a_node(m))  continue;
      useful.push(m);
    }
  }
}

// Update dead_node_list with any missing dead nodes using useful
// list. Consider all non-useful nodes to be useless i.e., dead nodes.
void Compile::update_dead_node_list(Unique_Node_List &useful) {
  uint max_idx = unique();
  VectorSet& useful_node_set = useful.member_set();

  for (uint node_idx = 0; node_idx < max_idx; node_idx++) {
    // If node with index node_idx is not in useful set,
    // mark it as dead in dead node list.
    if (!useful_node_set.test(node_idx)) {
      record_dead_node(node_idx);
    }
  }
}

void Compile::remove_useless_late_inlines(GrowableArray<CallGenerator*>* inlines, Unique_Node_List &useful) {
  int shift = 0;
  for (int i = 0; i < inlines->length(); i++) {
    CallGenerator* cg = inlines->at(i);
    if (useful.member(cg->call_node())) {
      if (shift > 0) {
        inlines->at_put(i - shift, cg);
      }
    } else {
      shift++; // skip over the dead element
    }
  }
  if (shift > 0) {
    inlines->trunc_to(inlines->length() - shift); // remove last elements from compacted array
  }
}

void Compile::remove_useless_late_inlines(GrowableArray<CallGenerator*>* inlines, Node* dead) {
  assert(dead != nullptr && dead->is_Call(), "sanity");
  int found = 0;
  for (int i = 0; i < inlines->length(); i++) {
    if (inlines->at(i)->call_node() == dead) {
      inlines->remove_at(i);
      found++;
      NOT_DEBUG( break; ) // elements are unique, so exit early
    }
  }
  assert(found <= 1, "not unique");
}

void Compile::remove_useless_nodes(GrowableArray<Node*>& node_list, Unique_Node_List& useful) {
  for (int i = node_list.length() - 1; i >= 0; i--) {
    Node* n = node_list.at(i);
    if (!useful.member(n)) {
      node_list.delete_at(i); // replaces i-th with last element which is known to be useful (already processed)
    }
  }
}

void Compile::remove_useless_node(Node* dead) {
  remove_modified_node(dead);

  // Constant node that has no out-edges and has only one in-edge from
  // root is usually dead. However, sometimes reshaping walk makes
  // it reachable by adding use edges. So, we will NOT count Con nodes
  // as dead to be conservative about the dead node count at any
  // given time.
  if (!dead->is_Con()) {
    record_dead_node(dead->_idx);
  }
  if (dead->is_macro()) {
    remove_macro_node(dead);
  }
  if (dead->is_expensive()) {
    remove_expensive_node(dead);
  }
  if (dead->Opcode() == Op_Opaque4) {
    remove_skeleton_predicate_opaq(dead);
  }
  if (dead->for_post_loop_opts_igvn()) {
    remove_from_post_loop_opts_igvn(dead);
  }
  if (dead->is_InlineType()) {
    remove_inline_type(dead);
  }
  if (dead->is_Call()) {
    remove_useless_late_inlines(                &_late_inlines, dead);
    remove_useless_late_inlines(         &_string_late_inlines, dead);
    remove_useless_late_inlines(         &_boxing_late_inlines, dead);
    remove_useless_late_inlines(&_vector_reboxing_late_inlines, dead);

    if (dead->is_CallStaticJava()) {
      remove_unstable_if_trap(dead->as_CallStaticJava(), false);
    }
  }
  BarrierSetC2* bs = BarrierSet::barrier_set()->barrier_set_c2();
  bs->unregister_potential_barrier_node(dead);
}

// Disconnect all useless nodes by disconnecting those at the boundary.
void Compile::disconnect_useless_nodes(Unique_Node_List &useful, Unique_Node_List* worklist) {
  uint next = 0;
  while (next < useful.size()) {
    Node *n = useful.at(next++);
    if (n->is_SafePoint()) {
      // We're done with a parsing phase. Replaced nodes are not valid
      // beyond that point.
      n->as_SafePoint()->delete_replaced_nodes();
    }
    // Use raw traversal of out edges since this code removes out edges
    int max = n->outcnt();
    for (int j = 0; j < max; ++j) {
      Node* child = n->raw_out(j);
      if (!useful.member(child)) {
        assert(!child->is_top() || child != top(),
               "If top is cached in Compile object it is in useful list");
        // Only need to remove this out-edge to the useless node
        n->raw_del_out(j);
        --j;
        --max;
      }
    }
    if (n->outcnt() == 1 && n->has_special_unique_user()) {
      worklist->push(n->unique_out());
    }
    if (n->outcnt() == 0) {
      worklist->push(n);
    }
  }

  remove_useless_nodes(_macro_nodes,        useful); // remove useless macro nodes
  remove_useless_nodes(_predicate_opaqs,    useful); // remove useless predicate opaque nodes
  remove_useless_nodes(_skeleton_predicate_opaqs, useful);
  remove_useless_nodes(_expensive_nodes,    useful); // remove useless expensive nodes
  remove_useless_nodes(_for_post_loop_igvn, useful); // remove useless node recorded for post loop opts IGVN pass
  remove_useless_nodes(_inline_type_nodes,  useful); // remove useless inline type nodes
#ifdef ASSERT
  if (_modified_nodes != NULL) {
    _modified_nodes->remove_useless_nodes(useful.member_set());
  }
#endif
  remove_useless_unstable_if_traps(useful);          // remove useless unstable_if traps
  remove_useless_coarsened_locks(useful);            // remove useless coarsened locks nodes
#ifdef ASSERT
  if (_modified_nodes != nullptr) {
    _modified_nodes->remove_useless_nodes(useful.member_set());
  }
#endif

  BarrierSetC2* bs = BarrierSet::barrier_set()->barrier_set_c2();
  bs->eliminate_useless_gc_barriers(useful, this);
  // clean up the late inline lists
  remove_useless_late_inlines(                &_late_inlines, useful);
  remove_useless_late_inlines(         &_string_late_inlines, useful);
  remove_useless_late_inlines(         &_boxing_late_inlines, useful);
  remove_useless_late_inlines(&_vector_reboxing_late_inlines, useful);
  debug_only(verify_graph_edges(true/*check for no_dead_code*/);)
}

// ============================================================================
//------------------------------CompileWrapper---------------------------------
class CompileWrapper : public StackObj {
  Compile *const _compile;
 public:
  CompileWrapper(Compile* compile);

  ~CompileWrapper();
};

CompileWrapper::CompileWrapper(Compile* compile) : _compile(compile) {
  // the Compile* pointer is stored in the current ciEnv:
  ciEnv* env = compile->env();
  assert(env == ciEnv::current(), "must already be a ciEnv active");
  assert(env->compiler_data() == nullptr, "compile already active?");
  env->set_compiler_data(compile);
  assert(compile == Compile::current(), "sanity");

  compile->set_type_dict(nullptr);
  compile->set_clone_map(new Dict(cmpkey, hashkey, _compile->comp_arena()));
  compile->clone_map().set_clone_idx(0);
  compile->set_type_last_size(0);
  compile->set_last_tf(nullptr, nullptr);
  compile->set_indexSet_arena(nullptr);
  compile->set_indexSet_free_block_list(nullptr);
  compile->init_type_arena();
  Type::Initialize(compile);
  _compile->begin_method();
  _compile->clone_map().set_debug(_compile->has_method() && _compile->directive()->CloneMapDebugOption);
}
CompileWrapper::~CompileWrapper() {
  // simulate crash during compilation
  assert(CICrashAt < 0 || _compile->compile_id() != CICrashAt, "just as planned");

  _compile->end_method();
  _compile->env()->set_compiler_data(nullptr);
}


//----------------------------print_compile_messages---------------------------
void Compile::print_compile_messages() {
#ifndef PRODUCT
  // Check if recompiling
  if (!subsume_loads() && PrintOpto) {
    // Recompiling without allowing machine instructions to subsume loads
    tty->print_cr("*********************************************************");
    tty->print_cr("** Bailout: Recompile without subsuming loads          **");
    tty->print_cr("*********************************************************");
  }
  if ((do_escape_analysis() != DoEscapeAnalysis) && PrintOpto) {
    // Recompiling without escape analysis
    tty->print_cr("*********************************************************");
    tty->print_cr("** Bailout: Recompile without escape analysis          **");
    tty->print_cr("*********************************************************");
  }
  if (do_iterative_escape_analysis() != DoEscapeAnalysis && PrintOpto) {
    // Recompiling without iterative escape analysis
    tty->print_cr("*********************************************************");
    tty->print_cr("** Bailout: Recompile without iterative escape analysis**");
    tty->print_cr("*********************************************************");
  }
  if ((eliminate_boxing() != EliminateAutoBox) && PrintOpto) {
    // Recompiling without boxing elimination
    tty->print_cr("*********************************************************");
    tty->print_cr("** Bailout: Recompile without boxing elimination       **");
    tty->print_cr("*********************************************************");
  }
  if ((do_locks_coarsening() != EliminateLocks) && PrintOpto) {
    // Recompiling without locks coarsening
    tty->print_cr("*********************************************************");
    tty->print_cr("** Bailout: Recompile without locks coarsening         **");
    tty->print_cr("*********************************************************");
  }
  if (env()->break_at_compile()) {
    // Open the debugger when compiling this method.
    tty->print("### Breaking when compiling: ");
    method()->print_short_name();
    tty->cr();
    BREAKPOINT;
  }

  if( PrintOpto ) {
    if (is_osr_compilation()) {
      tty->print("[OSR]%3d", _compile_id);
    } else {
      tty->print("%3d", _compile_id);
    }
  }
#endif
}

#ifndef PRODUCT
void Compile::print_ideal_ir(const char* phase_name) {
  ttyLocker ttyl;
  // keep the following output all in one block
  // This output goes directly to the tty, not the compiler log.
  // To enable tools to match it up with the compilation activity,
  // be sure to tag this tty output with the compile ID.
  if (xtty != nullptr) {
    xtty->head("ideal compile_id='%d'%s compile_phase='%s'",
               compile_id(),
               is_osr_compilation() ? " compile_kind='osr'" : "",
               phase_name);
  }
  if (_output == nullptr) {
    tty->print_cr("AFTER: %s", phase_name);
    // Print out all nodes in ascending order of index.
    root()->dump_bfs(MaxNodeLimit, nullptr, "+S$");
  } else {
    // Dump the node blockwise if we have a scheduling
    _output->print_scheduling();
  }

  if (xtty != nullptr) {
    xtty->tail("ideal");
  }
}
#endif

// ============================================================================
//------------------------------Compile standard-------------------------------
debug_only( int Compile::_debug_idx = 100000; )

// Compile a method.  entry_bci is -1 for normal compilations and indicates
// the continuation bci for on stack replacement.


Compile::Compile( ciEnv* ci_env, ciMethod* target, int osr_bci,
                  Options options, DirectiveSet* directive)
                : Phase(Compiler),
                  _compile_id(ci_env->compile_id()),
                  _options(options),
                  _method(target),
                  _entry_bci(osr_bci),
                  _ilt(nullptr),
                  _stub_function(nullptr),
                  _stub_name(nullptr),
                  _stub_entry_point(nullptr),
                  _max_node_limit(MaxNodeLimit),
                  _post_loop_opts_phase(false),
                  _inlining_progress(false),
                  _inlining_incrementally(false),
                  _do_cleanup(false),
                  _has_reserved_stack_access(target->has_reserved_stack_access()),
                  _has_circular_inline_type(false),
#ifndef PRODUCT
                  _igv_idx(0),
                  _trace_opto_output(directive->TraceOptoOutputOption),
#endif
                  _has_method_handle_invokes(false),
                  _clinit_barrier_on_entry(false),
                  _stress_seed(0),
                  _comp_arena(mtCompiler),
                  _barrier_set_state(BarrierSet::barrier_set()->barrier_set_c2()->create_barrier_state(comp_arena())),
                  _env(ci_env),
                  _directive(directive),
                  _log(ci_env->log()),
<<<<<<< HEAD
                  _failure_reason(NULL),
                  _intrinsics        (comp_arena(), 0, 0, NULL),
                  _macro_nodes       (comp_arena(), 8, 0, NULL),
                  _predicate_opaqs   (comp_arena(), 8, 0, NULL),
                  _skeleton_predicate_opaqs (comp_arena(), 8, 0, NULL),
                  _expensive_nodes   (comp_arena(), 8, 0, NULL),
                  _for_post_loop_igvn(comp_arena(), 8, 0, NULL),
                  _inline_type_nodes (comp_arena(), 8, 0, NULL),
                  _unstable_if_traps (comp_arena(), 8, 0, NULL),
                  _coarsened_locks   (comp_arena(), 8, 0, NULL),
                  _congraph(NULL),
                  NOT_PRODUCT(_igv_printer(NULL) COMMA)
=======
                  _failure_reason(nullptr),
                  _intrinsics        (comp_arena(), 0, 0, nullptr),
                  _macro_nodes       (comp_arena(), 8, 0, nullptr),
                  _predicate_opaqs   (comp_arena(), 8, 0, nullptr),
                  _skeleton_predicate_opaqs (comp_arena(), 8, 0, nullptr),
                  _expensive_nodes   (comp_arena(), 8, 0, nullptr),
                  _for_post_loop_igvn(comp_arena(), 8, 0, nullptr),
                  _unstable_if_traps (comp_arena(), 8, 0, nullptr),
                  _coarsened_locks   (comp_arena(), 8, 0, nullptr),
                  _congraph(nullptr),
                  NOT_PRODUCT(_igv_printer(nullptr) COMMA)
>>>>>>> 2b81faeb
                  _dead_node_list(comp_arena()),
                  _dead_node_count(0),
                  _node_arena(mtCompiler),
                  _old_arena(mtCompiler),
                  _mach_constant_base_node(nullptr),
                  _Compile_types(mtCompiler),
                  _initial_gvn(nullptr),
                  _for_igvn(nullptr),
                  _late_inlines(comp_arena(), 2, 0, nullptr),
                  _string_late_inlines(comp_arena(), 2, 0, nullptr),
                  _boxing_late_inlines(comp_arena(), 2, 0, nullptr),
                  _vector_reboxing_late_inlines(comp_arena(), 2, 0, nullptr),
                  _late_inlines_pos(0),
                  _number_of_mh_late_inlines(0),
                  _print_inlining_stream(new (mtCompiler) stringStream()),
                  _print_inlining_list(nullptr),
                  _print_inlining_idx(0),
                  _print_inlining_output(nullptr),
                  _replay_inline_data(nullptr),
                  _java_calls(0),
                  _inner_loops(0),
                  _interpreter_frame_size(0),
                  _output(nullptr)
#ifndef PRODUCT
                  , _in_dump_cnt(0)
#endif
{
  C = this;
  CompileWrapper cw(this);

  if (CITimeVerbose) {
    tty->print(" ");
    target->holder()->name()->print();
    tty->print(".");
    target->print_short_name();
    tty->print("  ");
  }
  TraceTime t1("Total compilation time", &_t_totalCompilation, CITime, CITimeVerbose);
  TraceTime t2(nullptr, &_t_methodCompilation, CITime, false);

#if defined(SUPPORT_ASSEMBLY) || defined(SUPPORT_ABSTRACT_ASSEMBLY)
  bool print_opto_assembly = directive->PrintOptoAssemblyOption;
  // We can always print a disassembly, either abstract (hex dump) or
  // with the help of a suitable hsdis library. Thus, we should not
  // couple print_assembly and print_opto_assembly controls.
  // But: always print opto and regular assembly on compile command 'print'.
  bool print_assembly = directive->PrintAssemblyOption;
  set_print_assembly(print_opto_assembly || print_assembly);
#else
  set_print_assembly(false); // must initialize.
#endif

#ifndef PRODUCT
  set_parsed_irreducible_loop(false);

  if (directive->ReplayInlineOption) {
    _replay_inline_data = ciReplay::load_inline_data(method(), entry_bci(), ci_env->comp_level());
  }
#endif
  set_print_inlining(directive->PrintInliningOption || PrintOptoInlining);
  set_print_intrinsics(directive->PrintIntrinsicsOption);
  set_has_irreducible_loop(true); // conservative until build_loop_tree() reset it

  if (ProfileTraps RTM_OPT_ONLY( || UseRTMLocking )) {
    // Make sure the method being compiled gets its own MDO,
    // so we can at least track the decompile_count().
    // Need MDO to record RTM code generation state.
    method()->ensure_method_data();
  }

  Init(/*do_aliasing=*/ true);

  print_compile_messages();

  _ilt = InlineTree::build_inline_tree_root();

  // Even if NO memory addresses are used, MergeMem nodes must have at least 1 slice
  assert(num_alias_types() >= AliasIdxRaw, "");

#define MINIMUM_NODE_HASH  1023
  // Node list that Iterative GVN will start with
  Unique_Node_List for_igvn(comp_arena());
  set_for_igvn(&for_igvn);

  // GVN that will be run immediately on new nodes
  uint estimated_size = method()->code_size()*4+64;
  estimated_size = (estimated_size < MINIMUM_NODE_HASH ? MINIMUM_NODE_HASH : estimated_size);
  PhaseGVN gvn(node_arena(), estimated_size);
  set_initial_gvn(&gvn);

  print_inlining_init();
  { // Scope for timing the parser
    TracePhase tp("parse", &timers[_t_parser]);

    // Put top into the hash table ASAP.
    initial_gvn()->transform_no_reclaim(top());

    // Set up tf(), start(), and find a CallGenerator.
    CallGenerator* cg = nullptr;
    if (is_osr_compilation()) {
      init_tf(TypeFunc::make(method(), /* is_osr_compilation = */ true));
      StartNode* s = new StartOSRNode(root(), tf()->domain_sig());
      initial_gvn()->set_type_bottom(s);
      init_start(s);
      cg = CallGenerator::for_osr(method(), entry_bci());
    } else {
      // Normal case.
      init_tf(TypeFunc::make(method()));
      StartNode* s = new StartNode(root(), tf()->domain_cc());
      initial_gvn()->set_type_bottom(s);
      init_start(s);
      if (method()->intrinsic_id() == vmIntrinsics::_Reference_get) {
        // With java.lang.ref.reference.get() we must go through the
        // intrinsic - even when get() is the root
        // method of the compile - so that, if necessary, the value in
        // the referent field of the reference object gets recorded by
        // the pre-barrier code.
        cg = find_intrinsic(method(), false);
      }
      if (cg == nullptr) {
        float past_uses = method()->interpreter_invocation_count();
        float expected_uses = past_uses;
        cg = CallGenerator::for_inline(method(), expected_uses);
      }
    }
    if (failing())  return;
    if (cg == nullptr) {
      record_method_not_compilable("cannot parse method");
      return;
    }

    gvn.set_type(root(), root()->bottom_type());

    JVMState* jvms = build_start_state(start(), tf());
    if ((jvms = cg->generate(jvms)) == nullptr) {
      if (!failure_reason_is(C2Compiler::retry_class_loading_during_parsing())) {
        record_method_not_compilable("method parse failed");
      }
      return;
    }
    GraphKit kit(jvms);

    if (!kit.stopped()) {
      // Accept return values, and transfer control we know not where.
      // This is done by a special, unique ReturnNode bound to root.
      return_values(kit.jvms());
    }

    if (kit.has_exceptions()) {
      // Any exceptions that escape from this call must be rethrown
      // to whatever caller is dynamically above us on the stack.
      // This is done by a special, unique RethrowNode bound to root.
      rethrow_exceptions(kit.transfer_exceptions_into_jvms());
    }

    assert(IncrementalInline || (_late_inlines.length() == 0 && !has_mh_late_inlines()), "incremental inlining is off");

    if (_late_inlines.length() == 0 && !has_mh_late_inlines() && !failing() && has_stringbuilder()) {
      inline_string_calls(true);
    }

    if (failing())  return;

    print_method(PHASE_BEFORE_REMOVEUSELESS, 3);

    // Remove clutter produced by parsing.
    if (!failing()) {
      ResourceMark rm;
      PhaseRemoveUseless pru(initial_gvn(), &for_igvn);
    }
  }

  // Note:  Large methods are capped off in do_one_bytecode().
  if (failing())  return;

  // After parsing, node notes are no longer automagic.
  // They must be propagated by register_new_node_with_optimizer(),
  // clone(), or the like.
  set_default_node_notes(nullptr);

#ifndef PRODUCT
  if (should_print_igv(1)) {
    _igv_printer->print_inlining();
  }
#endif

  if (failing())  return;
  NOT_PRODUCT( verify_graph_edges(); )

  // If any phase is randomized for stress testing, seed random number
  // generation and log the seed for repeatability.
  if (StressLCM || StressGCM || StressIGVN || StressCCP) {
    if (FLAG_IS_DEFAULT(StressSeed) || (FLAG_IS_ERGO(StressSeed) && RepeatCompilation)) {
      _stress_seed = static_cast<uint>(Ticks::now().nanoseconds());
      FLAG_SET_ERGO(StressSeed, _stress_seed);
    } else {
      _stress_seed = StressSeed;
    }
    if (_log != nullptr) {
      _log->elem("stress_test seed='%u'", _stress_seed);
    }
  }

  // Now optimize
  Optimize();
  if (failing())  return;
  NOT_PRODUCT( verify_graph_edges(); )

#ifndef PRODUCT
  if (should_print_ideal()) {
    print_ideal_ir("print_ideal");
  }
#endif

#ifdef ASSERT
  BarrierSetC2* bs = BarrierSet::barrier_set()->barrier_set_c2();
  bs->verify_gc_barriers(this, BarrierSetC2::BeforeCodeGen);
#endif

  // Dump compilation data to replay it.
  if (directive->DumpReplayOption) {
    env()->dump_replay_data(_compile_id);
  }
  if (directive->DumpInlineOption && (ilt() != nullptr)) {
    env()->dump_inline_data(_compile_id);
  }

  // Now that we know the size of all the monitors we can add a fixed slot
  // for the original deopt pc.
  int next_slot = fixed_slots() + (sizeof(address) / VMRegImpl::stack_slot_size);
  if (needs_stack_repair()) {
    // One extra slot for the special stack increment value
    next_slot += 2;
  }
  // TODO 8284443 Only reserve extra slot if needed
  if (InlineTypeReturnedAsFields) {
    // One extra slot to hold the IsInit information for a nullable
    // inline type return if we run out of registers.
    next_slot += 2;
  }
  set_fixed_slots(next_slot);

  // Compute when to use implicit null checks. Used by matching trap based
  // nodes and NullCheck optimization.
  set_allowed_deopt_reasons();

  // Now generate code
  Code_Gen();
}

//------------------------------Compile----------------------------------------
// Compile a runtime stub
Compile::Compile( ciEnv* ci_env,
                  TypeFunc_generator generator,
                  address stub_function,
                  const char *stub_name,
                  int is_fancy_jump,
                  bool pass_tls,
                  bool return_pc,
                  DirectiveSet* directive)
  : Phase(Compiler),
    _compile_id(0),
    _options(Options::for_runtime_stub()),
    _method(nullptr),
    _entry_bci(InvocationEntryBci),
    _stub_function(stub_function),
    _stub_name(stub_name),
    _stub_entry_point(nullptr),
    _max_node_limit(MaxNodeLimit),
    _post_loop_opts_phase(false),
    _inlining_progress(false),
    _inlining_incrementally(false),
    _has_reserved_stack_access(false),
    _has_circular_inline_type(false),
#ifndef PRODUCT
    _igv_idx(0),
    _trace_opto_output(directive->TraceOptoOutputOption),
#endif
    _has_method_handle_invokes(false),
    _clinit_barrier_on_entry(false),
    _stress_seed(0),
    _comp_arena(mtCompiler),
    _barrier_set_state(BarrierSet::barrier_set()->barrier_set_c2()->create_barrier_state(comp_arena())),
    _env(ci_env),
    _directive(directive),
    _log(ci_env->log()),
    _failure_reason(nullptr),
    _congraph(nullptr),
    NOT_PRODUCT(_igv_printer(nullptr) COMMA)
    _dead_node_list(comp_arena()),
    _dead_node_count(0),
    _node_arena(mtCompiler),
    _old_arena(mtCompiler),
    _mach_constant_base_node(nullptr),
    _Compile_types(mtCompiler),
    _initial_gvn(nullptr),
    _for_igvn(nullptr),
    _number_of_mh_late_inlines(0),
    _print_inlining_stream(new (mtCompiler) stringStream()),
    _print_inlining_list(nullptr),
    _print_inlining_idx(0),
    _print_inlining_output(nullptr),
    _replay_inline_data(nullptr),
    _java_calls(0),
    _inner_loops(0),
    _interpreter_frame_size(0),
    _output(nullptr),
#ifndef PRODUCT
    _in_dump_cnt(0),
#endif
    _allowed_reasons(0) {
  C = this;

  TraceTime t1(nullptr, &_t_totalCompilation, CITime, false);
  TraceTime t2(nullptr, &_t_stubCompilation, CITime, false);

#ifndef PRODUCT
  set_print_assembly(PrintFrameConverterAssembly);
  set_parsed_irreducible_loop(false);
#else
  set_print_assembly(false); // Must initialize.
#endif
  set_has_irreducible_loop(false); // no loops

  CompileWrapper cw(this);
  Init(/*do_aliasing=*/ false);
  init_tf((*generator)());

  {
    // The following is a dummy for the sake of GraphKit::gen_stub
    Unique_Node_List for_igvn(comp_arena());
    set_for_igvn(&for_igvn);  // not used, but some GraphKit guys push on this
    PhaseGVN gvn(Thread::current()->resource_area(),255);
    set_initial_gvn(&gvn);    // not significant, but GraphKit guys use it pervasively
    gvn.transform_no_reclaim(top());

    GraphKit kit;
    kit.gen_stub(stub_function, stub_name, is_fancy_jump, pass_tls, return_pc);
  }

  NOT_PRODUCT( verify_graph_edges(); )

  Code_Gen();
}

//------------------------------Init-------------------------------------------
// Prepare for a single compilation
void Compile::Init(bool aliasing) {
  _do_aliasing = aliasing;
  _unique  = 0;
  _regalloc = nullptr;

  _tf      = nullptr;  // filled in later
  _top     = nullptr;  // cached later
  _matcher = nullptr;  // filled in later
  _cfg     = nullptr;  // filled in later

  IA32_ONLY( set_24_bit_selection_and_mode(true, false); )

  _node_note_array = nullptr;
  _default_node_notes = nullptr;
  DEBUG_ONLY( _modified_nodes = nullptr; ) // Used in Optimize()

  _immutable_memory = nullptr; // filled in at first inquiry

#ifdef ASSERT
  _phase_optimize_finished = false;
  _exception_backedge = false;
  _type_verify = nullptr;
#endif

  // Globally visible Nodes
  // First set TOP to null to give safe behavior during creation of RootNode
  set_cached_top_node(nullptr);
  set_root(new RootNode());
  // Now that you have a Root to point to, create the real TOP
  set_cached_top_node( new ConNode(Type::TOP) );
  set_recent_alloc(nullptr, nullptr);

  // Create Debug Information Recorder to record scopes, oopmaps, etc.
  env()->set_oop_recorder(new OopRecorder(env()->arena()));
  env()->set_debug_info(new DebugInformationRecorder(env()->oop_recorder()));
  env()->set_dependencies(new Dependencies(env()));

  _fixed_slots = 0;
  set_has_split_ifs(false);
  set_has_loops(false); // first approximation
  set_has_stringbuilder(false);
  set_has_boxed_value(false);
  _trap_can_recompile = false;  // no traps emitted yet
  _major_progress = true; // start out assuming good things will happen
  set_has_unsafe_access(false);
  set_max_vector_size(0);
  set_clear_upper_avx(false);  //false as default for clear upper bits of ymm registers
  Copy::zero_to_bytes(_trap_hist, sizeof(_trap_hist));
  set_decompile_count(0);

  set_do_freq_based_layout(_directive->BlockLayoutByFrequencyOption);
  _loop_opts_cnt = LoopOptsCount;
  _has_flattened_accesses = false;
  _flattened_accesses_share_alias = true;
  _scalarize_in_safepoints = false;

  set_do_inlining(Inline);
  set_max_inline_size(MaxInlineSize);
  set_freq_inline_size(FreqInlineSize);
  set_do_scheduling(OptoScheduling);

  set_do_vector_loop(false);
  set_has_monitors(false);

  if (AllowVectorizeOnDemand) {
    if (has_method() && (_directive->VectorizeOption || _directive->VectorizeDebugOption)) {
      set_do_vector_loop(true);
      NOT_PRODUCT(if (do_vector_loop() && Verbose) {tty->print("Compile::Init: do vectorized loops (SIMD like) for method %s\n",  method()->name()->as_quoted_ascii());})
    } else if (has_method() && method()->name() != 0 &&
               method()->intrinsic_id() == vmIntrinsics::_forEachRemaining) {
      set_do_vector_loop(true);
    }
  }
  set_use_cmove(UseCMoveUnconditionally /* || do_vector_loop()*/); //TODO: consider do_vector_loop() mandate use_cmove unconditionally
  NOT_PRODUCT(if (use_cmove() && Verbose && has_method()) {tty->print("Compile::Init: use CMove without profitability tests for method %s\n",  method()->name()->as_quoted_ascii());})

  set_rtm_state(NoRTM); // No RTM lock eliding by default
  _max_node_limit = _directive->MaxNodeLimitOption;

#if INCLUDE_RTM_OPT
  if (UseRTMLocking && has_method() && (method()->method_data_or_null() != nullptr)) {
    int rtm_state = method()->method_data()->rtm_state();
    if (method_has_option(CompileCommand::NoRTMLockEliding) || ((rtm_state & NoRTM) != 0)) {
      // Don't generate RTM lock eliding code.
      set_rtm_state(NoRTM);
    } else if (method_has_option(CompileCommand::UseRTMLockEliding) || ((rtm_state & UseRTM) != 0) || !UseRTMDeopt) {
      // Generate RTM lock eliding code without abort ratio calculation code.
      set_rtm_state(UseRTM);
    } else if (UseRTMDeopt) {
      // Generate RTM lock eliding code and include abort ratio calculation
      // code if UseRTMDeopt is on.
      set_rtm_state(ProfileRTM);
    }
  }
#endif
  if (VM_Version::supports_fast_class_init_checks() && has_method() && !is_osr_compilation() && method()->needs_clinit_barrier()) {
    set_clinit_barrier_on_entry(true);
  }
  if (debug_info()->recording_non_safepoints()) {
    set_node_note_array(new(comp_arena()) GrowableArray<Node_Notes*>
                        (comp_arena(), 8, 0, nullptr));
    set_default_node_notes(Node_Notes::make(this));
  }

  const int grow_ats = 16;
  _max_alias_types = grow_ats;
  _alias_types   = NEW_ARENA_ARRAY(comp_arena(), AliasType*, grow_ats);
  AliasType* ats = NEW_ARENA_ARRAY(comp_arena(), AliasType,  grow_ats);
  Copy::zero_to_bytes(ats, sizeof(AliasType)*grow_ats);
  {
    for (int i = 0; i < grow_ats; i++)  _alias_types[i] = &ats[i];
  }
  // Initialize the first few types.
  _alias_types[AliasIdxTop]->Init(AliasIdxTop, nullptr);
  _alias_types[AliasIdxBot]->Init(AliasIdxBot, TypePtr::BOTTOM);
  _alias_types[AliasIdxRaw]->Init(AliasIdxRaw, TypeRawPtr::BOTTOM);
  _num_alias_types = AliasIdxRaw+1;
  // Zero out the alias type cache.
  Copy::zero_to_bytes(_alias_cache, sizeof(_alias_cache));
  // A null adr_type hits in the cache right away.  Preload the right answer.
  probe_alias_cache(nullptr)->_index = AliasIdxTop;
}

//---------------------------init_start----------------------------------------
// Install the StartNode on this compile object.
void Compile::init_start(StartNode* s) {
  if (failing())
    return; // already failing
  assert(s == start(), "");
}

/**
 * Return the 'StartNode'. We must not have a pending failure, since the ideal graph
 * can be in an inconsistent state, i.e., we can get segmentation faults when traversing
 * the ideal graph.
 */
StartNode* Compile::start() const {
  assert (!failing(), "Must not have pending failure. Reason is: %s", failure_reason());
  for (DUIterator_Fast imax, i = root()->fast_outs(imax); i < imax; i++) {
    Node* start = root()->fast_out(i);
    if (start->is_Start()) {
      return start->as_Start();
    }
  }
  fatal("Did not find Start node!");
  return nullptr;
}

//-------------------------------immutable_memory-------------------------------------
// Access immutable memory
Node* Compile::immutable_memory() {
  if (_immutable_memory != nullptr) {
    return _immutable_memory;
  }
  StartNode* s = start();
  for (DUIterator_Fast imax, i = s->fast_outs(imax); true; i++) {
    Node *p = s->fast_out(i);
    if (p != s && p->as_Proj()->_con == TypeFunc::Memory) {
      _immutable_memory = p;
      return _immutable_memory;
    }
  }
  ShouldNotReachHere();
  return nullptr;
}

//----------------------set_cached_top_node------------------------------------
// Install the cached top node, and make sure Node::is_top works correctly.
void Compile::set_cached_top_node(Node* tn) {
  if (tn != nullptr)  verify_top(tn);
  Node* old_top = _top;
  _top = tn;
  // Calling Node::setup_is_top allows the nodes the chance to adjust
  // their _out arrays.
  if (_top != nullptr)     _top->setup_is_top();
  if (old_top != nullptr)  old_top->setup_is_top();
  assert(_top == nullptr || top()->is_top(), "");
}

#ifdef ASSERT
uint Compile::count_live_nodes_by_graph_walk() {
  Unique_Node_List useful(comp_arena());
  // Get useful node list by walking the graph.
  identify_useful_nodes(useful);
  return useful.size();
}

void Compile::print_missing_nodes() {

  // Return if CompileLog is null and PrintIdealNodeCount is false.
  if ((_log == nullptr) && (! PrintIdealNodeCount)) {
    return;
  }

  // This is an expensive function. It is executed only when the user
  // specifies VerifyIdealNodeCount option or otherwise knows the
  // additional work that needs to be done to identify reachable nodes
  // by walking the flow graph and find the missing ones using
  // _dead_node_list.

  Unique_Node_List useful(comp_arena());
  // Get useful node list by walking the graph.
  identify_useful_nodes(useful);

  uint l_nodes = C->live_nodes();
  uint l_nodes_by_walk = useful.size();

  if (l_nodes != l_nodes_by_walk) {
    if (_log != nullptr) {
      _log->begin_head("mismatched_nodes count='%d'", abs((int) (l_nodes - l_nodes_by_walk)));
      _log->stamp();
      _log->end_head();
    }
    VectorSet& useful_member_set = useful.member_set();
    int last_idx = l_nodes_by_walk;
    for (int i = 0; i < last_idx; i++) {
      if (useful_member_set.test(i)) {
        if (_dead_node_list.test(i)) {
          if (_log != nullptr) {
            _log->elem("mismatched_node_info node_idx='%d' type='both live and dead'", i);
          }
          if (PrintIdealNodeCount) {
            // Print the log message to tty
              tty->print_cr("mismatched_node idx='%d' both live and dead'", i);
              useful.at(i)->dump();
          }
        }
      }
      else if (! _dead_node_list.test(i)) {
        if (_log != nullptr) {
          _log->elem("mismatched_node_info node_idx='%d' type='neither live nor dead'", i);
        }
        if (PrintIdealNodeCount) {
          // Print the log message to tty
          tty->print_cr("mismatched_node idx='%d' type='neither live nor dead'", i);
        }
      }
    }
    if (_log != nullptr) {
      _log->tail("mismatched_nodes");
    }
  }
}
void Compile::record_modified_node(Node* n) {
  if (_modified_nodes != nullptr && !_inlining_incrementally && !n->is_Con()) {
    _modified_nodes->push(n);
  }
}

void Compile::remove_modified_node(Node* n) {
  if (_modified_nodes != nullptr) {
    _modified_nodes->remove(n);
  }
}
#endif

#ifndef PRODUCT
void Compile::verify_top(Node* tn) const {
  if (tn != nullptr) {
    assert(tn->is_Con(), "top node must be a constant");
    assert(((ConNode*)tn)->type() == Type::TOP, "top node must have correct type");
    assert(tn->in(0) != nullptr, "must have live top node");
  }
}
#endif


///-------------------Managing Per-Node Debug & Profile Info-------------------

void Compile::grow_node_notes(GrowableArray<Node_Notes*>* arr, int grow_by) {
  guarantee(arr != nullptr, "");
  int num_blocks = arr->length();
  if (grow_by < num_blocks)  grow_by = num_blocks;
  int num_notes = grow_by * _node_notes_block_size;
  Node_Notes* notes = NEW_ARENA_ARRAY(node_arena(), Node_Notes, num_notes);
  Copy::zero_to_bytes(notes, num_notes * sizeof(Node_Notes));
  while (num_notes > 0) {
    arr->append(notes);
    notes     += _node_notes_block_size;
    num_notes -= _node_notes_block_size;
  }
  assert(num_notes == 0, "exact multiple, please");
}

bool Compile::copy_node_notes_to(Node* dest, Node* source) {
  if (source == nullptr || dest == nullptr)  return false;

  if (dest->is_Con())
    return false;               // Do not push debug info onto constants.

#ifdef ASSERT
  // Leave a bread crumb trail pointing to the original node:
  if (dest != nullptr && dest != source && dest->debug_orig() == nullptr) {
    dest->set_debug_orig(source);
  }
#endif

  if (node_note_array() == nullptr)
    return false;               // Not collecting any notes now.

  // This is a copy onto a pre-existing node, which may already have notes.
  // If both nodes have notes, do not overwrite any pre-existing notes.
  Node_Notes* source_notes = node_notes_at(source->_idx);
  if (source_notes == nullptr || source_notes->is_clear())  return false;
  Node_Notes* dest_notes   = node_notes_at(dest->_idx);
  if (dest_notes == nullptr || dest_notes->is_clear()) {
    return set_node_notes_at(dest->_idx, source_notes);
  }

  Node_Notes merged_notes = (*source_notes);
  // The order of operations here ensures that dest notes will win...
  merged_notes.update_from(dest_notes);
  return set_node_notes_at(dest->_idx, &merged_notes);
}


//--------------------------allow_range_check_smearing-------------------------
// Gating condition for coalescing similar range checks.
// Sometimes we try 'speculatively' replacing a series of a range checks by a
// single covering check that is at least as strong as any of them.
// If the optimization succeeds, the simplified (strengthened) range check
// will always succeed.  If it fails, we will deopt, and then give up
// on the optimization.
bool Compile::allow_range_check_smearing() const {
  // If this method has already thrown a range-check,
  // assume it was because we already tried range smearing
  // and it failed.
  uint already_trapped = trap_count(Deoptimization::Reason_range_check);
  return !already_trapped;
}


//------------------------------flatten_alias_type-----------------------------
const TypePtr *Compile::flatten_alias_type( const TypePtr *tj ) const {
  assert(do_aliasing(), "Aliasing should be enabled");
  int offset = tj->offset();
  TypePtr::PTR ptr = tj->ptr();

  // Known instance (scalarizable allocation) alias only with itself.
  bool is_known_inst = tj->isa_oopptr() != nullptr &&
                       tj->is_oopptr()->is_known_instance();

  // Process weird unsafe references.
  if (offset == Type::OffsetBot && (tj->isa_instptr() /*|| tj->isa_klassptr()*/)) {
    bool default_value_load = EnableValhalla && tj->is_instptr()->instance_klass() == ciEnv::current()->Class_klass();
    assert(InlineUnsafeOps || StressReflectiveCode || default_value_load, "indeterminate pointers come only from unsafe ops");
    assert(!is_known_inst, "scalarizable allocation should not have unsafe references");
    tj = TypeOopPtr::BOTTOM;
    ptr = tj->ptr();
    offset = tj->offset();
  }

  // Array pointers need some flattening
  const TypeAryPtr* ta = tj->isa_aryptr();
  if (ta && ta->is_stable()) {
    // Erase stability property for alias analysis.
    tj = ta = ta->cast_to_stable(false);
  }
  if (ta && ta->is_not_flat()) {
    // Erase not flat property for alias analysis.
    tj = ta = ta->cast_to_not_flat(false);
  }
  if (ta && ta->is_not_null_free()) {
    // Erase not null free property for alias analysis.
    tj = ta = ta->cast_to_not_null_free(false);
  }

  if( ta && is_known_inst ) {
    if ( offset != Type::OffsetBot &&
         offset > arrayOopDesc::length_offset_in_bytes() ) {
      offset = Type::OffsetBot; // Flatten constant access into array body only
      tj = ta = ta->
              remove_speculative()->
              cast_to_ptr_type(ptr)->
              with_offset(offset);
    }
  } else if (ta) {
    // For arrays indexed by constant indices, we flatten the alias
    // space to include all of the array body.  Only the header, klass
    // and array length can be accessed un-aliased.
    // For flattened inline type array, each field has its own slice so
    // we must include the field offset.
    if( offset != Type::OffsetBot ) {
      if( ta->const_oop() ) { // MethodData* or Method*
        offset = Type::OffsetBot;   // Flatten constant access into array body
        tj = ta = ta->
                remove_speculative()->
                cast_to_ptr_type(ptr)->
                cast_to_exactness(false)->
                with_offset(offset);
      } else if( offset == arrayOopDesc::length_offset_in_bytes() ) {
        // range is OK as-is.
        tj = ta = TypeAryPtr::RANGE;
      } else if( offset == oopDesc::klass_offset_in_bytes() ) {
        tj = TypeInstPtr::KLASS; // all klass loads look alike
        ta = TypeAryPtr::RANGE; // generic ignored junk
        ptr = TypePtr::BotPTR;
      } else if( offset == oopDesc::mark_offset_in_bytes() ) {
        tj = TypeInstPtr::MARK;
        ta = TypeAryPtr::RANGE; // generic ignored junk
        ptr = TypePtr::BotPTR;
      } else {                  // Random constant offset into array body
        offset = Type::OffsetBot;   // Flatten constant access into array body
        tj = ta = ta->
                remove_speculative()->
                cast_to_ptr_type(ptr)->
                cast_to_exactness(false)->
                with_offset(offset);
      }
    }
    // Arrays of fixed size alias with arrays of unknown size.
    if (ta->size() != TypeInt::POS) {
      const TypeAry *tary = TypeAry::make(ta->elem(), TypeInt::POS);
      tj = ta = ta->
              remove_speculative()->
              cast_to_ptr_type(ptr)->
              with_ary(tary)->
              cast_to_exactness(false);
    }
    // Arrays of known objects become arrays of unknown objects.
    if (ta->elem()->isa_narrowoop() && ta->elem() != TypeNarrowOop::BOTTOM) {
      const TypeAry *tary = TypeAry::make(TypeNarrowOop::BOTTOM, ta->size());
<<<<<<< HEAD
      tj = ta = TypeAryPtr::make(ptr,ta->const_oop(),tary,NULL,false,Type::Offset(offset), ta->field_offset());
    }
    if (ta->elem()->isa_oopptr() && ta->elem() != TypeInstPtr::BOTTOM) {
      const TypeAry *tary = TypeAry::make(TypeInstPtr::BOTTOM, ta->size());
      tj = ta = TypeAryPtr::make(ptr,ta->const_oop(),tary,NULL,false,Type::Offset(offset), ta->field_offset());
    }
    // Initially all flattened array accesses share a single slice
    if (ta->is_flat() && ta->elem() != TypeInstPtr::BOTTOM && _flattened_accesses_share_alias) {
      const TypeAry* tary = TypeAry::make(TypeInstPtr::BOTTOM, ta->size(), /* stable= */ false, /* flat= */ true);
      tj = ta = TypeAryPtr::make(ptr,ta->const_oop(),tary,NULL,false,Type::Offset(offset), Type::Offset(Type::OffsetBot));
=======
      tj = ta = TypeAryPtr::make(ptr,ta->const_oop(),tary,nullptr,false,offset);
    }
    if (ta->elem()->isa_oopptr() && ta->elem() != TypeInstPtr::BOTTOM) {
      const TypeAry *tary = TypeAry::make(TypeInstPtr::BOTTOM, ta->size());
      tj = ta = TypeAryPtr::make(ptr,ta->const_oop(),tary,nullptr,false,offset);
>>>>>>> 2b81faeb
    }
    // Arrays of bytes and of booleans both use 'bastore' and 'baload' so
    // cannot be distinguished by bytecode alone.
    if (ta->elem() == TypeInt::BOOL) {
      const TypeAry *tary = TypeAry::make(TypeInt::BYTE, ta->size());
      ciKlass* aklass = ciTypeArrayKlass::make(T_BYTE);
      tj = ta = TypeAryPtr::make(ptr,ta->const_oop(),tary,aklass,false,Type::Offset(offset), ta->field_offset());
    }
    // During the 2nd round of IterGVN, NotNull castings are removed.
    // Make sure the Bottom and NotNull variants alias the same.
    // Also, make sure exact and non-exact variants alias the same.
    if (ptr == TypePtr::NotNull || ta->klass_is_exact() || ta->speculative() != nullptr) {
      tj = ta = ta->
              remove_speculative()->
              cast_to_ptr_type(TypePtr::BotPTR)->
              cast_to_exactness(false)->
              with_offset(offset);
    }
  }

  // Oop pointers need some flattening
  const TypeInstPtr *to = tj->isa_instptr();
  if (to && to != TypeOopPtr::BOTTOM) {
    ciInstanceKlass* ik = to->instance_klass();
    if( ptr == TypePtr::Constant ) {
      if (ik != ciEnv::current()->Class_klass() ||
          offset < ik->layout_helper_size_in_bytes()) {
        // No constant oop pointers (such as Strings); they alias with
        // unknown strings.
        assert(!is_known_inst, "not scalarizable allocation");
        tj = to = to->
                cast_to_instance_id(TypeOopPtr::InstanceBot)->
                remove_speculative()->
                cast_to_ptr_type(TypePtr::BotPTR)->
                cast_to_exactness(false);
      }
    } else if( is_known_inst ) {
      tj = to; // Keep NotNull and klass_is_exact for instance type
    } else if( ptr == TypePtr::NotNull || to->klass_is_exact() ) {
      // During the 2nd round of IterGVN, NotNull castings are removed.
      // Make sure the Bottom and NotNull variants alias the same.
      // Also, make sure exact and non-exact variants alias the same.
      tj = to = to->
              remove_speculative()->
              cast_to_instance_id(TypeOopPtr::InstanceBot)->
              cast_to_ptr_type(TypePtr::BotPTR)->
              cast_to_exactness(false);
    }
    if (to->speculative() != nullptr) {
      tj = to = to->remove_speculative();
    }
    // Canonicalize the holder of this field
    if (offset >= 0 && offset < instanceOopDesc::base_offset_in_bytes()) {
      // First handle header references such as a LoadKlassNode, even if the
      // object's klass is unloaded at compile time (4965979).
      if (!is_known_inst) { // Do it only for non-instance types
<<<<<<< HEAD
        tj = to = TypeInstPtr::make(TypePtr::BotPTR, env()->Object_klass(), false, NULL, Type::Offset(offset));
=======
        tj = to = TypeInstPtr::make(TypePtr::BotPTR, env()->Object_klass(), false, nullptr, offset);
>>>>>>> 2b81faeb
      }
    } else if (offset < 0 || offset >= ik->layout_helper_size_in_bytes()) {
      // Static fields are in the space above the normal instance
      // fields in the java.lang.Class instance.
      if (ik != ciEnv::current()->Class_klass()) {
        to = nullptr;
        tj = TypeOopPtr::BOTTOM;
        offset = tj->offset();
      }
    } else {
      ciInstanceKlass *canonical_holder = ik->get_canonical_holder(offset);
      assert(offset < canonical_holder->layout_helper_size_in_bytes(), "");
      if (!ik->equals(canonical_holder) || tj->offset() != offset) {
        if( is_known_inst ) {
<<<<<<< HEAD
          tj = to = TypeInstPtr::make(to->ptr(), canonical_holder, true, NULL, Type::Offset(offset), to->instance_id());
        } else {
          tj = to = TypeInstPtr::make(to->ptr(), canonical_holder, false, NULL, Type::Offset(offset));
=======
          tj = to = TypeInstPtr::make(to->ptr(), canonical_holder, true, nullptr, offset, to->instance_id());
        } else {
          tj = to = TypeInstPtr::make(to->ptr(), canonical_holder, false, nullptr, offset);
>>>>>>> 2b81faeb
        }
      }
    }
  }

  // Klass pointers to object array klasses need some flattening
  const TypeKlassPtr *tk = tj->isa_klassptr();
  if( tk ) {
    // If we are referencing a field within a Klass, we need
    // to assume the worst case of an Object.  Both exact and
    // inexact types must flatten to the same alias class so
    // use NotNull as the PTR.
    if ( offset == Type::OffsetBot || (offset >= 0 && (size_t)offset < sizeof(Klass)) ) {
      tj = tk = TypeInstKlassPtr::make(TypePtr::NotNull,
                                       env()->Object_klass(),
                                       Type::Offset(offset));
    }

    if (tk->isa_aryklassptr() && tk->is_aryklassptr()->elem()->isa_klassptr()) {
      ciKlass* k = ciObjArrayKlass::make(env()->Object_klass());
      if (!k || !k->is_loaded()) {                  // Only fails for some -Xcomp runs
        tj = tk = TypeInstKlassPtr::make(TypePtr::NotNull, env()->Object_klass(), Type::Offset(offset));
      } else {
        tj = tk = TypeAryKlassPtr::make(TypePtr::NotNull, tk->is_aryklassptr()->elem(), k, Type::Offset(offset), tk->is_not_flat(), tk->is_not_null_free(), tk->is_null_free());
      }
    }
    // Check for precise loads from the primary supertype array and force them
    // to the supertype cache alias index.  Check for generic array loads from
    // the primary supertype array and also force them to the supertype cache
    // alias index.  Since the same load can reach both, we need to merge
    // these 2 disparate memories into the same alias class.  Since the
    // primary supertype array is read-only, there's no chance of confusion
    // where we bypass an array load and an array store.
    int primary_supers_offset = in_bytes(Klass::primary_supers_offset());
    if (offset == Type::OffsetBot ||
        (offset >= primary_supers_offset &&
         offset < (int)(primary_supers_offset + Klass::primary_super_limit() * wordSize)) ||
        offset == (int)in_bytes(Klass::secondary_super_cache_offset())) {
      offset = in_bytes(Klass::secondary_super_cache_offset());
      tj = tk = tk->with_offset(offset);
    }
  }

  // Flatten all Raw pointers together.
  if (tj->base() == Type::RawPtr)
    tj = TypeRawPtr::BOTTOM;

  if (tj->base() == Type::AnyPtr)
    tj = TypePtr::BOTTOM;      // An error, which the caller must check for.

  offset = tj->offset();
  assert( offset != Type::OffsetTop, "Offset has fallen from constant" );

  assert( (offset != Type::OffsetBot && tj->base() != Type::AryPtr) ||
          (offset == Type::OffsetBot && tj->base() == Type::AryPtr) ||
          (offset == Type::OffsetBot && tj == TypeOopPtr::BOTTOM) ||
          (offset == Type::OffsetBot && tj == TypePtr::BOTTOM) ||
          (offset == oopDesc::mark_offset_in_bytes() && tj->base() == Type::AryPtr) ||
          (offset == oopDesc::klass_offset_in_bytes() && tj->base() == Type::AryPtr) ||
          (offset == arrayOopDesc::length_offset_in_bytes() && tj->base() == Type::AryPtr),
          "For oops, klasses, raw offset must be constant; for arrays the offset is never known" );
  assert( tj->ptr() != TypePtr::TopPTR &&
          tj->ptr() != TypePtr::AnyNull &&
          tj->ptr() != TypePtr::Null, "No imprecise addresses" );
//    assert( tj->ptr() != TypePtr::Constant ||
//            tj->base() == Type::RawPtr ||
//            tj->base() == Type::KlassPtr, "No constant oop addresses" );

  return tj;
}

void Compile::AliasType::Init(int i, const TypePtr* at) {
  assert(AliasIdxTop <= i && i < Compile::current()->_max_alias_types, "Invalid alias index");
  _index = i;
  _adr_type = at;
  _field = nullptr;
  _element = nullptr;
  _is_rewritable = true; // default
  const TypeOopPtr *atoop = (at != nullptr) ? at->isa_oopptr() : nullptr;
  if (atoop != nullptr && atoop->is_known_instance()) {
    const TypeOopPtr *gt = atoop->cast_to_instance_id(TypeOopPtr::InstanceBot);
    _general_index = Compile::current()->get_alias_index(gt);
  } else {
    _general_index = 0;
  }
}

BasicType Compile::AliasType::basic_type() const {
  if (element() != nullptr) {
    const Type* element = adr_type()->is_aryptr()->elem();
    return element->isa_narrowoop() ? T_OBJECT : element->array_element_basic_type();
  } if (field() != nullptr) {
    return field()->layout_type();
  } else {
    return T_ILLEGAL; // unknown
  }
}

//---------------------------------print_on------------------------------------
#ifndef PRODUCT
void Compile::AliasType::print_on(outputStream* st) {
  if (index() < 10)
        st->print("@ <%d> ", index());
  else  st->print("@ <%d>",  index());
  st->print(is_rewritable() ? "   " : " RO");
  int offset = adr_type()->offset();
  if (offset == Type::OffsetBot)
        st->print(" +any");
  else  st->print(" +%-3d", offset);
  st->print(" in ");
  adr_type()->dump_on(st);
  const TypeOopPtr* tjp = adr_type()->isa_oopptr();
  if (field() != nullptr && tjp) {
    if (tjp->is_instptr()->instance_klass()  != field()->holder() ||
        tjp->offset() != field()->offset_in_bytes()) {
      st->print(" != ");
      field()->print();
      st->print(" ***");
    }
  }
}

void print_alias_types() {
  Compile* C = Compile::current();
  tty->print_cr("--- Alias types, AliasIdxBot .. %d", C->num_alias_types()-1);
  for (int idx = Compile::AliasIdxBot; idx < C->num_alias_types(); idx++) {
    C->alias_type(idx)->print_on(tty);
    tty->cr();
  }
}
#endif


//----------------------------probe_alias_cache--------------------------------
Compile::AliasCacheEntry* Compile::probe_alias_cache(const TypePtr* adr_type) {
  intptr_t key = (intptr_t) adr_type;
  key ^= key >> logAliasCacheSize;
  return &_alias_cache[key & right_n_bits(logAliasCacheSize)];
}


//-----------------------------grow_alias_types--------------------------------
void Compile::grow_alias_types() {
  const int old_ats  = _max_alias_types; // how many before?
  const int new_ats  = old_ats;          // how many more?
  const int grow_ats = old_ats+new_ats;  // how many now?
  _max_alias_types = grow_ats;
  _alias_types =  REALLOC_ARENA_ARRAY(comp_arena(), AliasType*, _alias_types, old_ats, grow_ats);
  AliasType* ats =    NEW_ARENA_ARRAY(comp_arena(), AliasType, new_ats);
  Copy::zero_to_bytes(ats, sizeof(AliasType)*new_ats);
  for (int i = 0; i < new_ats; i++)  _alias_types[old_ats+i] = &ats[i];
}


//--------------------------------find_alias_type------------------------------
Compile::AliasType* Compile::find_alias_type(const TypePtr* adr_type, bool no_create, ciField* original_field, bool uncached) {
  if (!do_aliasing()) {
    return alias_type(AliasIdxBot);
  }

  AliasCacheEntry* ace = NULL;
  if (!uncached) {
    ace = probe_alias_cache(adr_type);
    if (ace->_adr_type == adr_type) {
      return alias_type(ace->_index);
    }
  }

  // Handle special cases.
  if (adr_type == nullptr)          return alias_type(AliasIdxTop);
  if (adr_type == TypePtr::BOTTOM)  return alias_type(AliasIdxBot);

  // Do it the slow way.
  const TypePtr* flat = flatten_alias_type(adr_type);

#ifdef ASSERT
  {
    ResourceMark rm;
    assert(flat == flatten_alias_type(flat), "not idempotent: adr_type = %s; flat = %s => %s",
           Type::str(adr_type), Type::str(flat), Type::str(flatten_alias_type(flat)));
    assert(flat != TypePtr::BOTTOM, "cannot alias-analyze an untyped ptr: adr_type = %s",
           Type::str(adr_type));
    if (flat->isa_oopptr() && !flat->isa_klassptr()) {
      const TypeOopPtr* foop = flat->is_oopptr();
      // Scalarizable allocations have exact klass always.
      bool exact = !foop->klass_is_exact() || foop->is_known_instance();
      const TypePtr* xoop = foop->cast_to_exactness(exact)->is_ptr();
      assert(foop == flatten_alias_type(xoop), "exactness must not affect alias type: foop = %s; xoop = %s",
             Type::str(foop), Type::str(xoop));
    }
  }
#endif

  int idx = AliasIdxTop;
  for (int i = 0; i < num_alias_types(); i++) {
    if (alias_type(i)->adr_type() == flat) {
      idx = i;
      break;
    }
  }

  if (idx == AliasIdxTop) {
    if (no_create)  return nullptr;
    // Grow the array if necessary.
    if (_num_alias_types == _max_alias_types)  grow_alias_types();
    // Add a new alias type.
    idx = _num_alias_types++;
    _alias_types[idx]->Init(idx, flat);
    if (flat == TypeInstPtr::KLASS)  alias_type(idx)->set_rewritable(false);
    if (flat == TypeAryPtr::RANGE)   alias_type(idx)->set_rewritable(false);
    if (flat->isa_instptr()) {
      if (flat->offset() == java_lang_Class::klass_offset()
          && flat->is_instptr()->instance_klass() == env()->Class_klass())
        alias_type(idx)->set_rewritable(false);
    }
    ciField* field = NULL;
    if (flat->isa_aryptr()) {
#ifdef ASSERT
      const int header_size_min  = arrayOopDesc::base_offset_in_bytes(T_BYTE);
      // (T_BYTE has the weakest alignment and size restrictions...)
      assert(flat->offset() < header_size_min, "array body reference must be OffsetBot");
#endif
      const Type* elemtype = flat->is_aryptr()->elem();
      if (flat->offset() == TypePtr::OffsetBot) {
        alias_type(idx)->set_element(elemtype);
      }
      int field_offset = flat->is_aryptr()->field_offset().get();
      if (flat->is_flat() &&
          field_offset != Type::OffsetBot) {
        ciInlineKlass* vk = elemtype->inline_klass();
        field_offset += vk->first_field_offset();
        field = vk->get_field_by_offset(field_offset, false);
      }
    }
    if (flat->isa_klassptr()) {
      if (flat->offset() == in_bytes(Klass::super_check_offset_offset()))
        alias_type(idx)->set_rewritable(false);
      if (flat->offset() == in_bytes(Klass::modifier_flags_offset()))
        alias_type(idx)->set_rewritable(false);
      if (flat->offset() == in_bytes(Klass::access_flags_offset()))
        alias_type(idx)->set_rewritable(false);
      if (flat->offset() == in_bytes(Klass::java_mirror_offset()))
        alias_type(idx)->set_rewritable(false);
      if (flat->offset() == in_bytes(Klass::layout_helper_offset()))
        alias_type(idx)->set_rewritable(false);
      if (flat->offset() == in_bytes(Klass::secondary_super_cache_offset()))
        alias_type(idx)->set_rewritable(false);
    }
    // %%% (We would like to finalize JavaThread::threadObj_offset(),
    // but the base pointer type is not distinctive enough to identify
    // references into JavaThread.)

    // Check for final fields.
    const TypeInstPtr* tinst = flat->isa_instptr();
    if (tinst && tinst->offset() >= instanceOopDesc::base_offset_in_bytes()) {
<<<<<<< HEAD
      if (tinst->const_oop() != NULL &&
=======
      ciField* field;
      if (tinst->const_oop() != nullptr &&
>>>>>>> 2b81faeb
          tinst->instance_klass() == ciEnv::current()->Class_klass() &&
          tinst->offset() >= (tinst->instance_klass()->layout_helper_size_in_bytes())) {
        // static field
        ciInstanceKlass* k = tinst->const_oop()->as_instance()->java_lang_Class_klass()->as_instance_klass();
        field = k->get_field_by_offset(tinst->offset(), true);
      } else if (tinst->is_inlinetypeptr()) {
        // Inline type field
        ciInlineKlass* vk = tinst->inline_klass();
        field = vk->get_field_by_offset(tinst->offset(), false);
      } else {
        ciInstanceKlass *k = tinst->instance_klass();
        field = k->get_field_by_offset(tinst->offset(), false);
      }
<<<<<<< HEAD
    }
    assert(field == NULL ||
           original_field == NULL ||
           (field->holder() == original_field->holder() &&
            field->offset() == original_field->offset() &&
            field->is_static() == original_field->is_static()), "wrong field?");
    // Set field() and is_rewritable() attributes.
    if (field != NULL) {
      alias_type(idx)->set_field(field);
      if (flat->isa_aryptr()) {
        // Fields of flat arrays are rewritable although they are declared final
        assert(flat->is_flat(), "must be a flat array");
        alias_type(idx)->set_rewritable(true);
      }
=======
      assert(field == nullptr ||
             original_field == nullptr ||
             (field->holder() == original_field->holder() &&
              field->offset() == original_field->offset() &&
              field->is_static() == original_field->is_static()), "wrong field?");
      // Set field() and is_rewritable() attributes.
      if (field != nullptr)  alias_type(idx)->set_field(field);
>>>>>>> 2b81faeb
    }
  }

  // Fill the cache for next time.
  if (!uncached) {
    ace->_adr_type = adr_type;
    ace->_index    = idx;
    assert(alias_type(adr_type) == alias_type(idx),  "type must be installed");

<<<<<<< HEAD
    // Might as well try to fill the cache for the flattened version, too.
    AliasCacheEntry* face = probe_alias_cache(flat);
    if (face->_adr_type == NULL) {
      face->_adr_type = flat;
      face->_index    = idx;
      assert(alias_type(flat) == alias_type(idx), "flat type must work too");
    }
=======
  // Might as well try to fill the cache for the flattened version, too.
  AliasCacheEntry* face = probe_alias_cache(flat);
  if (face->_adr_type == nullptr) {
    face->_adr_type = flat;
    face->_index    = idx;
    assert(alias_type(flat) == alias_type(idx), "flat type must work too");
>>>>>>> 2b81faeb
  }

  return alias_type(idx);
}


Compile::AliasType* Compile::alias_type(ciField* field) {
  const TypeOopPtr* t;
  if (field->is_static())
    t = TypeInstPtr::make(field->holder()->java_mirror());
  else
    t = TypeOopPtr::make_from_klass_raw(field->holder());
  AliasType* atp = alias_type(t->add_offset(field->offset_in_bytes()), field);
  assert((field->is_final() || field->is_stable()) == !atp->is_rewritable(), "must get the rewritable bits correct");
  return atp;
}


//------------------------------have_alias_type--------------------------------
bool Compile::have_alias_type(const TypePtr* adr_type) {
  AliasCacheEntry* ace = probe_alias_cache(adr_type);
  if (ace->_adr_type == adr_type) {
    return true;
  }

  // Handle special cases.
  if (adr_type == nullptr)             return true;
  if (adr_type == TypePtr::BOTTOM)  return true;

  return find_alias_type(adr_type, true, nullptr) != nullptr;
}

//-----------------------------must_alias--------------------------------------
// True if all values of the given address type are in the given alias category.
bool Compile::must_alias(const TypePtr* adr_type, int alias_idx) {
  if (alias_idx == AliasIdxBot)         return true;  // the universal category
  if (adr_type == nullptr)              return true;  // null serves as TypePtr::TOP
  if (alias_idx == AliasIdxTop)         return false; // the empty category
  if (adr_type->base() == Type::AnyPtr) return false; // TypePtr::BOTTOM or its twins

  // the only remaining possible overlap is identity
  int adr_idx = get_alias_index(adr_type);
  assert(adr_idx != AliasIdxBot && adr_idx != AliasIdxTop, "");
  assert(adr_idx == alias_idx ||
         (alias_type(alias_idx)->adr_type() != TypeOopPtr::BOTTOM
          && adr_type                       != TypeOopPtr::BOTTOM),
         "should not be testing for overlap with an unsafe pointer");
  return adr_idx == alias_idx;
}

//------------------------------can_alias--------------------------------------
// True if any values of the given address type are in the given alias category.
bool Compile::can_alias(const TypePtr* adr_type, int alias_idx) {
  if (alias_idx == AliasIdxTop)         return false; // the empty category
  if (adr_type == nullptr)              return false; // null serves as TypePtr::TOP
  // Known instance doesn't alias with bottom memory
  if (alias_idx == AliasIdxBot)         return !adr_type->is_known_instance();                   // the universal category
  if (adr_type->base() == Type::AnyPtr) return !C->get_adr_type(alias_idx)->is_known_instance(); // TypePtr::BOTTOM or its twins

  // the only remaining possible overlap is identity
  int adr_idx = get_alias_index(adr_type);
  assert(adr_idx != AliasIdxBot && adr_idx != AliasIdxTop, "");
  return adr_idx == alias_idx;
}

//---------------------cleanup_loop_predicates-----------------------
// Remove the opaque nodes that protect the predicates so that all unused
// checks and uncommon_traps will be eliminated from the ideal graph
void Compile::cleanup_loop_predicates(PhaseIterGVN &igvn) {
  if (predicate_count()==0) return;
  for (int i = predicate_count(); i > 0; i--) {
    Node * n = predicate_opaque1_node(i-1);
    assert(n->Opcode() == Op_Opaque1, "must be");
    igvn.replace_node(n, n->in(1));
  }
  assert(predicate_count()==0, "should be clean!");
}

void Compile::record_for_post_loop_opts_igvn(Node* n) {
  if (!n->for_post_loop_opts_igvn()) {
    assert(!_for_post_loop_igvn.contains(n), "duplicate");
    n->add_flag(Node::NodeFlags::Flag_for_post_loop_opts_igvn);
    _for_post_loop_igvn.append(n);
  }
}

void Compile::remove_from_post_loop_opts_igvn(Node* n) {
  n->remove_flag(Node::NodeFlags::Flag_for_post_loop_opts_igvn);
  _for_post_loop_igvn.remove(n);
}

void Compile::process_for_post_loop_opts_igvn(PhaseIterGVN& igvn) {
  // Verify that all previous optimizations produced a valid graph
  // at least to this point, even if no loop optimizations were done.
  PhaseIdealLoop::verify(igvn);

  C->set_post_loop_opts_phase(); // no more loop opts allowed

  assert(!C->major_progress(), "not cleared");

  if (_for_post_loop_igvn.length() > 0) {
    while (_for_post_loop_igvn.length() > 0) {
      Node* n = _for_post_loop_igvn.pop();
      n->remove_flag(Node::NodeFlags::Flag_for_post_loop_opts_igvn);
      igvn._worklist.push(n);
    }
    igvn.optimize();
    assert(_for_post_loop_igvn.length() == 0, "no more delayed nodes allowed");

    // Sometimes IGVN sets major progress (e.g., when processing loop nodes).
    if (C->major_progress()) {
      C->clear_major_progress(); // ensure that major progress is now clear
    }
  }
}

void Compile::add_inline_type(Node* n) {
  assert(n->is_InlineType(), "unexpected node");
  _inline_type_nodes.push(n);
}

void Compile::remove_inline_type(Node* n) {
  assert(n->is_InlineType(), "unexpected node");
  if (_inline_type_nodes.contains(n)) {
    _inline_type_nodes.remove(n);
  }
}

// Does the return value keep otherwise useless inline type allocations alive?
static bool return_val_keeps_allocations_alive(Node* ret_val) {
  ResourceMark rm;
  Unique_Node_List wq;
  wq.push(ret_val);
  bool some_allocations = false;
  for (uint i = 0; i < wq.size(); i++) {
    Node* n = wq.at(i);
    if (n->outcnt() > 1) {
      // Some other use for the allocation
      return false;
    } else if (n->is_InlineType()) {
      wq.push(n->in(1));
    } else if (n->is_Phi()) {
      for (uint j = 1; j < n->req(); j++) {
        wq.push(n->in(j));
      }
    } else if (n->is_CheckCastPP() &&
               n->in(1)->is_Proj() &&
               n->in(1)->in(0)->is_Allocate()) {
      some_allocations = true;
    } else if (n->is_CheckCastPP()) {
      wq.push(n->in(1));
    }
  }
  return some_allocations;
}

void Compile::process_inline_types(PhaseIterGVN &igvn, bool remove) {
  // Make sure that the return value does not keep an otherwise unused allocation alive
  if (tf()->returns_inline_type_as_fields()) {
    Node* ret = NULL;
    for (uint i = 1; i < root()->req(); i++) {
      Node* in = root()->in(i);
      if (in->Opcode() == Op_Return) {
        assert(ret == NULL, "only one return");
        ret = in;
      }
    }
    if (ret != NULL) {
      Node* ret_val = ret->in(TypeFunc::Parms);
      if (igvn.type(ret_val)->isa_oopptr() &&
          return_val_keeps_allocations_alive(ret_val)) {
        igvn.replace_input_of(ret, TypeFunc::Parms, InlineTypeNode::tagged_klass(igvn.type(ret_val)->inline_klass(), igvn));
        assert(ret_val->outcnt() == 0, "should be dead now");
        igvn.remove_dead_node(ret_val);
      }
    }
  }
  if (_inline_type_nodes.length() == 0) {
    return;
  }
  // Scalarize inline types in safepoint debug info.
  // Delay this until all inlining is over to avoid getting inconsistent debug info.
  set_scalarize_in_safepoints(true);
  for (int i = _inline_type_nodes.length()-1; i >= 0; i--) {
    _inline_type_nodes.at(i)->as_InlineType()->make_scalar_in_safepoints(&igvn);
  }
  if (remove) {
    // Remove inline type nodes by replacing them with their oop input
    while (_inline_type_nodes.length() > 0) {
      InlineTypeNode* vt = _inline_type_nodes.pop()->as_InlineType();
      if (vt->outcnt() == 0) {
        igvn.remove_dead_node(vt);
        continue;
      }
      for (DUIterator i = vt->outs(); vt->has_out(i); i++) {
        DEBUG_ONLY(bool must_be_buffered = false);
        Node* u = vt->out(i);
        // Check if any users are blackholes. If so, rewrite them to use either the
        // allocated buffer, or individual components, instead of the inline type node
        // that goes away.
        if (u->is_Blackhole()) {
          BlackholeNode* bh = u->as_Blackhole();

          // Unlink the old input
          int idx = bh->find_edge(vt);
          assert(idx != -1, "The edge should be there");
          bh->del_req(idx);
          --i;

          if (vt->is_allocated(&igvn)) {
            // Already has the allocated instance, blackhole that
            bh->add_req(vt->get_oop());
          } else {
            // Not allocated yet, blackhole the components
            for (uint c = 0; c < vt->field_count(); c++) {
              bh->add_req(vt->field_value(c));
            }
          }

          // Node modified, record for IGVN
          igvn.record_for_igvn(bh);
        }
#ifdef ASSERT
        // Verify that inline type is buffered when replacing by oop
        else if (u->is_InlineType()) {
          InlineTypeNode* vt2 = u->as_InlineType();
          for (uint i = 0; i < vt2->field_count(); ++i) {
            if (vt2->field_value(i) == vt && !vt2->field_is_flattened(i)) {
              // Use in non-flat field
              must_be_buffered = true;
            }
          }
        } else if (u->is_Phi()) {
          // TODO 8302217 Remove this once InlineTypeNodes are reliably pushed through
        } else if (u->Opcode() != Op_Return || !tf()->returns_inline_type_as_fields()) {
          must_be_buffered = true;
        }
        if (must_be_buffered && !vt->is_allocated(&igvn)) {
          vt->dump(0);
          u->dump(0);
          assert(false, "Should have been buffered");
        }
#endif
      }
      igvn.replace_node(vt, vt->get_oop());
    }
  }
  igvn.optimize();
}

void Compile::adjust_flattened_array_access_aliases(PhaseIterGVN& igvn) {
  if (!_has_flattened_accesses) {
    return;
  }
  // Initially, all flattened array accesses share the same slice to
  // keep dependencies with Object[] array accesses (that could be
  // to a flattened array) correct. We're done with parsing so we
  // now know all flattened array accesses in this compile
  // unit. Let's move flattened array accesses to their own slice,
  // one per element field. This should help memory access
  // optimizations.
  ResourceMark rm;
  Unique_Node_List wq;
  wq.push(root());

  Node_List mergememnodes;
  Node_List memnodes;

  // Alias index currently shared by all flattened memory accesses
  int index = get_alias_index(TypeAryPtr::INLINES);

  // Find MergeMem nodes and flattened array accesses
  for (uint i = 0; i < wq.size(); i++) {
    Node* n = wq.at(i);
    if (n->is_Mem()) {
      const TypePtr* adr_type = NULL;
      if (n->Opcode() == Op_StoreCM) {
        adr_type = get_adr_type(get_alias_index(n->in(MemNode::OopStore)->adr_type()));
      } else {
        adr_type = get_adr_type(get_alias_index(n->adr_type()));
      }
      if (adr_type == TypeAryPtr::INLINES) {
        memnodes.push(n);
      }
    } else if (n->is_MergeMem()) {
      MergeMemNode* mm = n->as_MergeMem();
      if (mm->memory_at(index) != mm->base_memory()) {
        mergememnodes.push(n);
      }
    }
    for (uint j = 0; j < n->req(); j++) {
      Node* m = n->in(j);
      if (m != NULL) {
        wq.push(m);
      }
    }
  }

  if (memnodes.size() > 0) {
    _flattened_accesses_share_alias = false;

    // We are going to change the slice for the flattened array
    // accesses so we need to clear the cache entries that refer to
    // them.
    for (uint i = 0; i < AliasCacheSize; i++) {
      AliasCacheEntry* ace = &_alias_cache[i];
      if (ace->_adr_type != NULL &&
          ace->_adr_type->is_flat()) {
        ace->_adr_type = NULL;
        ace->_index = (i != 0) ? 0 : AliasIdxTop; // Make sure the NULL adr_type resolves to AliasIdxTop
      }
    }

    // Find what aliases we are going to add
    int start_alias = num_alias_types()-1;
    int stop_alias = 0;

    for (uint i = 0; i < memnodes.size(); i++) {
      Node* m = memnodes.at(i);
      const TypePtr* adr_type = NULL;
      if (m->Opcode() == Op_StoreCM) {
        adr_type = m->in(MemNode::OopStore)->adr_type();
        if (adr_type != TypeAryPtr::INLINES) {
          // store was optimized out and we lost track of the adr_type
          Node* clone = new StoreCMNode(m->in(MemNode::Control), m->in(MemNode::Memory), m->in(MemNode::Address),
                                        m->adr_type(), m->in(MemNode::ValueIn), m->in(MemNode::OopStore),
                                        get_alias_index(adr_type));
          igvn.register_new_node_with_optimizer(clone);
          igvn.replace_node(m, clone);
        }
      } else {
        adr_type = m->adr_type();
#ifdef ASSERT
        m->as_Mem()->set_adr_type(adr_type);
#endif
      }
      int idx = get_alias_index(adr_type);
      start_alias = MIN2(start_alias, idx);
      stop_alias = MAX2(stop_alias, idx);
    }

    assert(stop_alias >= start_alias, "should have expanded aliases");

    Node_Stack stack(0);
#ifdef ASSERT
    VectorSet seen(Thread::current()->resource_area());
#endif
    // Now let's fix the memory graph so each flattened array access
    // is moved to the right slice. Start from the MergeMem nodes.
    uint last = unique();
    for (uint i = 0; i < mergememnodes.size(); i++) {
      MergeMemNode* current = mergememnodes.at(i)->as_MergeMem();
      Node* n = current->memory_at(index);
      MergeMemNode* mm = NULL;
      do {
        // Follow memory edges through memory accesses, phis and
        // narrow membars and push nodes on the stack. Once we hit
        // bottom memory, we pop element off the stack one at a
        // time, in reverse order, and move them to the right slice
        // by changing their memory edges.
        if ((n->is_Phi() && n->adr_type() != TypePtr::BOTTOM) || n->is_Mem() || n->adr_type() == TypeAryPtr::INLINES) {
          assert(!seen.test_set(n->_idx), "");
          // Uses (a load for instance) will need to be moved to the
          // right slice as well and will get a new memory state
          // that we don't know yet. The use could also be the
          // backedge of a loop. We put a place holder node between
          // the memory node and its uses. We replace that place
          // holder with the correct memory state once we know it,
          // i.e. when nodes are popped off the stack. Using the
          // place holder make the logic work in the presence of
          // loops.
          if (n->outcnt() > 1) {
            Node* place_holder = NULL;
            assert(!n->has_out_with(Op_Node), "");
            for (DUIterator k = n->outs(); n->has_out(k); k++) {
              Node* u = n->out(k);
              if (u != current && u->_idx < last) {
                bool success = false;
                for (uint l = 0; l < u->req(); l++) {
                  if (!stack.is_empty() && u == stack.node() && l == stack.index()) {
                    continue;
                  }
                  Node* in = u->in(l);
                  if (in == n) {
                    if (place_holder == NULL) {
                      place_holder = new Node(1);
                      place_holder->init_req(0, n);
                    }
                    igvn.replace_input_of(u, l, place_holder);
                    success = true;
                  }
                }
                if (success) {
                  --k;
                }
              }
            }
          }
          if (n->is_Phi()) {
            stack.push(n, 1);
            n = n->in(1);
          } else if (n->is_Mem()) {
            stack.push(n, n->req());
            n = n->in(MemNode::Memory);
          } else {
            assert(n->is_Proj() && n->in(0)->Opcode() == Op_MemBarCPUOrder, "");
            stack.push(n, n->req());
            n = n->in(0)->in(TypeFunc::Memory);
          }
        } else {
          assert(n->adr_type() == TypePtr::BOTTOM || (n->Opcode() == Op_Node && n->_idx >= last) || (n->is_Proj() && n->in(0)->is_Initialize()), "");
          // Build a new MergeMem node to carry the new memory state
          // as we build it. IGVN should fold extraneous MergeMem
          // nodes.
          mm = MergeMemNode::make(n);
          igvn.register_new_node_with_optimizer(mm);
          while (stack.size() > 0) {
            Node* m = stack.node();
            uint idx = stack.index();
            if (m->is_Mem()) {
              // Move memory node to its new slice
              const TypePtr* adr_type = m->adr_type();
              int alias = get_alias_index(adr_type);
              Node* prev = mm->memory_at(alias);
              igvn.replace_input_of(m, MemNode::Memory, prev);
              mm->set_memory_at(alias, m);
            } else if (m->is_Phi()) {
              // We need as many new phis as there are new aliases
              igvn.replace_input_of(m, idx, mm);
              if (idx == m->req()-1) {
                Node* r = m->in(0);
                for (uint j = (uint)start_alias; j <= (uint)stop_alias; j++) {
                  const TypePtr* adr_type = get_adr_type(j);
                  if (!adr_type->isa_aryptr() || !adr_type->is_flat() || j == (uint)index) {
                    continue;
                  }
                  Node* phi = new PhiNode(r, Type::MEMORY, get_adr_type(j));
                  igvn.register_new_node_with_optimizer(phi);
                  for (uint k = 1; k < m->req(); k++) {
                    phi->init_req(k, m->in(k)->as_MergeMem()->memory_at(j));
                  }
                  mm->set_memory_at(j, phi);
                }
                Node* base_phi = new PhiNode(r, Type::MEMORY, TypePtr::BOTTOM);
                igvn.register_new_node_with_optimizer(base_phi);
                for (uint k = 1; k < m->req(); k++) {
                  base_phi->init_req(k, m->in(k)->as_MergeMem()->base_memory());
                }
                mm->set_base_memory(base_phi);
              }
            } else {
              // This is a MemBarCPUOrder node from
              // Parse::array_load()/Parse::array_store(), in the
              // branch that handles flattened arrays hidden under
              // an Object[] array. We also need one new membar per
              // new alias to keep the unknown access that the
              // membars protect properly ordered with accesses to
              // known flattened array.
              assert(m->is_Proj(), "projection expected");
              Node* ctrl = m->in(0)->in(TypeFunc::Control);
              igvn.replace_input_of(m->in(0), TypeFunc::Control, top());
              for (uint j = (uint)start_alias; j <= (uint)stop_alias; j++) {
                const TypePtr* adr_type = get_adr_type(j);
                if (!adr_type->isa_aryptr() || !adr_type->is_flat() || j == (uint)index) {
                  continue;
                }
                MemBarNode* mb = new MemBarCPUOrderNode(this, j, NULL);
                igvn.register_new_node_with_optimizer(mb);
                Node* mem = mm->memory_at(j);
                mb->init_req(TypeFunc::Control, ctrl);
                mb->init_req(TypeFunc::Memory, mem);
                ctrl = new ProjNode(mb, TypeFunc::Control);
                igvn.register_new_node_with_optimizer(ctrl);
                mem = new ProjNode(mb, TypeFunc::Memory);
                igvn.register_new_node_with_optimizer(mem);
                mm->set_memory_at(j, mem);
              }
              igvn.replace_node(m->in(0)->as_Multi()->proj_out(TypeFunc::Control), ctrl);
            }
            if (idx < m->req()-1) {
              idx += 1;
              stack.set_index(idx);
              n = m->in(idx);
              break;
            }
            // Take care of place holder nodes
            if (m->has_out_with(Op_Node)) {
              Node* place_holder = m->find_out_with(Op_Node);
              if (place_holder != NULL) {
                Node* mm_clone = mm->clone();
                igvn.register_new_node_with_optimizer(mm_clone);
                Node* hook = new Node(1);
                hook->init_req(0, mm);
                igvn.replace_node(place_holder, mm_clone);
                hook->destruct(&igvn);
              }
              assert(!m->has_out_with(Op_Node), "place holder should be gone now");
            }
            stack.pop();
          }
        }
      } while(stack.size() > 0);
      // Fix the memory state at the MergeMem we started from
      igvn.rehash_node_delayed(current);
      for (uint j = (uint)start_alias; j <= (uint)stop_alias; j++) {
        const TypePtr* adr_type = get_adr_type(j);
        if (!adr_type->isa_aryptr() || !adr_type->is_flat()) {
          continue;
        }
        current->set_memory_at(j, mm);
      }
      current->set_memory_at(index, current->base_memory());
    }
    igvn.optimize();
  }
  print_method(PHASE_SPLIT_INLINES_ARRAY, 2);
#ifdef ASSERT
  if (!_flattened_accesses_share_alias) {
    wq.clear();
    wq.push(root());
    for (uint i = 0; i < wq.size(); i++) {
      Node* n = wq.at(i);
      assert(n->adr_type() != TypeAryPtr::INLINES, "should have been removed from the graph");
      for (uint j = 0; j < n->req(); j++) {
        Node* m = n->in(j);
        if (m != NULL) {
          wq.push(m);
        }
      }
    }
  }
#endif
}

void Compile::record_unstable_if_trap(UnstableIfTrap* trap) {
  if (OptimizeUnstableIf) {
    _unstable_if_traps.append(trap);
  }
}

void Compile::remove_useless_unstable_if_traps(Unique_Node_List& useful) {
  for (int i = _unstable_if_traps.length() - 1; i >= 0; i--) {
    UnstableIfTrap* trap = _unstable_if_traps.at(i);
    Node* n = trap->uncommon_trap();
    if (!useful.member(n)) {
      _unstable_if_traps.delete_at(i); // replaces i-th with last element which is known to be useful (already processed)
    }
  }
}

// Remove the unstable if trap associated with 'unc' from candidates. It is either dead
// or fold-compares case. Return true if succeed or not found.
//
// In rare cases, the found trap has been processed. It is too late to delete it. Return
// false and ask fold-compares to yield.
//
// 'fold-compares' may use the uncommon_trap of the dominating IfNode to cover the fused
// IfNode. This breaks the unstable_if trap invariant: control takes the unstable path
// when deoptimization does happen.
bool Compile::remove_unstable_if_trap(CallStaticJavaNode* unc, bool yield) {
  for (int i = 0; i < _unstable_if_traps.length(); ++i) {
    UnstableIfTrap* trap = _unstable_if_traps.at(i);
    if (trap->uncommon_trap() == unc) {
      if (yield && trap->modified()) {
        return false;
      }
      _unstable_if_traps.delete_at(i);
      break;
    }
  }
  return true;
}

// Re-calculate unstable_if traps with the liveness of next_bci, which points to the unlikely path.
// It needs to be done after igvn because fold-compares may fuse uncommon_traps and before renumbering.
void Compile::process_for_unstable_if_traps(PhaseIterGVN& igvn) {
  for (int i = _unstable_if_traps.length() - 1; i >= 0; --i) {
    UnstableIfTrap* trap = _unstable_if_traps.at(i);
    CallStaticJavaNode* unc = trap->uncommon_trap();
    int next_bci = trap->next_bci();
    bool modified = trap->modified();

    if (next_bci != -1 && !modified) {
      assert(!_dead_node_list.test(unc->_idx), "changing a dead node!");
      JVMState* jvms = unc->jvms();
      ciMethod* method = jvms->method();
      ciBytecodeStream iter(method);

      iter.force_bci(jvms->bci());
      assert(next_bci == iter.next_bci() || next_bci == iter.get_dest(), "wrong next_bci at unstable_if");
      Bytecodes::Code c = iter.cur_bc();
      Node* lhs = nullptr;
      Node* rhs = nullptr;
      if (c == Bytecodes::_if_acmpeq || c == Bytecodes::_if_acmpne) {
        lhs = unc->peek_operand(0);
        rhs = unc->peek_operand(1);
      } else if (c == Bytecodes::_ifnull || c == Bytecodes::_ifnonnull) {
        lhs = unc->peek_operand(0);
      }

      ResourceMark rm;
      const MethodLivenessResult& live_locals = method->liveness_at_bci(next_bci);
      assert(live_locals.is_valid(), "broken liveness info");
      int len = (int)live_locals.size();

      for (int i = 0; i < len; i++) {
        Node* local = unc->local(jvms, i);
        // kill local using the liveness of next_bci.
        // give up when the local looks like an operand to secure reexecution.
        if (!live_locals.at(i) && !local->is_top() && local != lhs && local!= rhs) {
          uint idx = jvms->locoff() + i;
#ifdef ASSERT
          if (Verbose) {
            tty->print("[unstable_if] kill local#%d: ", idx);
            local->dump();
            tty->cr();
          }
#endif
          igvn.replace_input_of(unc, idx, top());
          modified = true;
        }
      }
    }

    // keep the mondified trap for late query
    if (modified) {
      trap->set_modified();
    } else {
      _unstable_if_traps.delete_at(i);
    }
  }
  igvn.optimize();
}

// StringOpts and late inlining of string methods
void Compile::inline_string_calls(bool parse_time) {
  {
    // remove useless nodes to make the usage analysis simpler
    ResourceMark rm;
    PhaseRemoveUseless pru(initial_gvn(), for_igvn());
  }

  {
    ResourceMark rm;
    print_method(PHASE_BEFORE_STRINGOPTS, 3);
    PhaseStringOpts pso(initial_gvn());
    print_method(PHASE_AFTER_STRINGOPTS, 3);
  }

  // now inline anything that we skipped the first time around
  if (!parse_time) {
    _late_inlines_pos = _late_inlines.length();
  }

  while (_string_late_inlines.length() > 0) {
    CallGenerator* cg = _string_late_inlines.pop();
    cg->do_late_inline();
    if (failing())  return;
  }
  _string_late_inlines.trunc_to(0);
}

// Late inlining of boxing methods
void Compile::inline_boxing_calls(PhaseIterGVN& igvn) {
  if (_boxing_late_inlines.length() > 0) {
    assert(has_boxed_value(), "inconsistent");

    PhaseGVN* gvn = initial_gvn();
    set_inlining_incrementally(true);

    assert( igvn._worklist.size() == 0, "should be done with igvn" );
    for_igvn()->clear();
    gvn->replace_with(&igvn);

    _late_inlines_pos = _late_inlines.length();

    while (_boxing_late_inlines.length() > 0) {
      CallGenerator* cg = _boxing_late_inlines.pop();
      cg->do_late_inline();
      if (failing())  return;
    }
    _boxing_late_inlines.trunc_to(0);

    inline_incrementally_cleanup(igvn);

    set_inlining_incrementally(false);
  }
}

bool Compile::inline_incrementally_one() {
  assert(IncrementalInline, "incremental inlining should be on");

  TracePhase tp("incrementalInline_inline", &timers[_t_incrInline_inline]);

  set_inlining_progress(false);
  set_do_cleanup(false);

  for (int i = 0; i < _late_inlines.length(); i++) {
    _late_inlines_pos = i+1;
    CallGenerator* cg = _late_inlines.at(i);
    bool does_dispatch = cg->is_virtual_late_inline() || cg->is_mh_late_inline();
    if (inlining_incrementally() || does_dispatch) { // a call can be either inlined or strength-reduced to a direct call
      cg->do_late_inline();
      assert(_late_inlines.at(i) == cg, "no insertions before current position allowed");
      if (failing()) {
        return false;
      } else if (inlining_progress()) {
        _late_inlines_pos = i+1; // restore the position in case new elements were inserted
        print_method(PHASE_INCREMENTAL_INLINE_STEP, 3, cg->call_node());
        break; // process one call site at a time
      }
    } else {
      // Ignore late inline direct calls when inlining is not allowed.
      // They are left in the late inline list when node budget is exhausted until the list is fully drained.
    }
  }
  // Remove processed elements.
  _late_inlines.remove_till(_late_inlines_pos);
  _late_inlines_pos = 0;

  assert(inlining_progress() || _late_inlines.length() == 0, "no progress");

  bool needs_cleanup = do_cleanup() || over_inlining_cutoff();

  set_inlining_progress(false);
  set_do_cleanup(false);

  bool force_cleanup = directive()->IncrementalInlineForceCleanupOption;
  return (_late_inlines.length() > 0) && !needs_cleanup && !force_cleanup;
}

void Compile::inline_incrementally_cleanup(PhaseIterGVN& igvn) {
  {
    TracePhase tp("incrementalInline_pru", &timers[_t_incrInline_pru]);
    ResourceMark rm;
    PhaseRemoveUseless pru(initial_gvn(), for_igvn());
  }
  {
    TracePhase tp("incrementalInline_igvn", &timers[_t_incrInline_igvn]);
    igvn = PhaseIterGVN(initial_gvn());
    igvn.optimize();
  }
  print_method(PHASE_INCREMENTAL_INLINE_CLEANUP, 3);
}

// Perform incremental inlining until bound on number of live nodes is reached
void Compile::inline_incrementally(PhaseIterGVN& igvn) {
  TracePhase tp("incrementalInline", &timers[_t_incrInline]);

  set_inlining_incrementally(true);
  uint low_live_nodes = 0;

  while (_late_inlines.length() > 0) {
    if (live_nodes() > (uint)LiveNodeCountInliningCutoff) {
      if (low_live_nodes < (uint)LiveNodeCountInliningCutoff * 8 / 10) {
        TracePhase tp("incrementalInline_ideal", &timers[_t_incrInline_ideal]);
        // PhaseIdealLoop is expensive so we only try it once we are
        // out of live nodes and we only try it again if the previous
        // helped got the number of nodes down significantly
        PhaseIdealLoop::optimize(igvn, LoopOptsNone);
        if (failing())  return;
        low_live_nodes = live_nodes();
        _major_progress = true;
      }

      if (live_nodes() > (uint)LiveNodeCountInliningCutoff) {
        bool do_print_inlining = print_inlining() || print_intrinsics();
        if (do_print_inlining || log() != nullptr) {
          // Print inlining message for candidates that we couldn't inline for lack of space.
          for (int i = 0; i < _late_inlines.length(); i++) {
            CallGenerator* cg = _late_inlines.at(i);
            const char* msg = "live nodes > LiveNodeCountInliningCutoff";
            if (do_print_inlining) {
              cg->print_inlining_late(msg);
            }
            log_late_inline_failure(cg, msg);
          }
        }
        break; // finish
      }
    }

    for_igvn()->clear();
    initial_gvn()->replace_with(&igvn);

    while (inline_incrementally_one()) {
      assert(!failing(), "inconsistent");
    }
    if (failing())  return;

    inline_incrementally_cleanup(igvn);

    print_method(PHASE_INCREMENTAL_INLINE_STEP, 3);

    if (failing())  return;

    if (_late_inlines.length() == 0) {
      break; // no more progress
    }
  }
  assert( igvn._worklist.size() == 0, "should be done with igvn" );

  if (_string_late_inlines.length() > 0) {
    assert(has_stringbuilder(), "inconsistent");
    for_igvn()->clear();
    initial_gvn()->replace_with(&igvn);

    inline_string_calls(false);

    if (failing())  return;

    inline_incrementally_cleanup(igvn);
  }

  set_inlining_incrementally(false);
}

void Compile::process_late_inline_calls_no_inline(PhaseIterGVN& igvn) {
  // "inlining_incrementally() == false" is used to signal that no inlining is allowed
  // (see LateInlineVirtualCallGenerator::do_late_inline_check() for details).
  // Tracking and verification of modified nodes is disabled by setting "_modified_nodes == nullptr"
  // as if "inlining_incrementally() == true" were set.
  assert(inlining_incrementally() == false, "not allowed");
<<<<<<< HEAD
#ifdef ASSERT
  Unique_Node_List* modified_nodes = _modified_nodes;
  _modified_nodes = NULL;
#endif
=======
  assert(_modified_nodes == nullptr, "not allowed");
>>>>>>> 2b81faeb
  assert(_late_inlines.length() > 0, "sanity");

  while (_late_inlines.length() > 0) {
    for_igvn()->clear();
    initial_gvn()->replace_with(&igvn);

    while (inline_incrementally_one()) {
      assert(!failing(), "inconsistent");
    }
    if (failing())  return;

    inline_incrementally_cleanup(igvn);
  }
  DEBUG_ONLY( _modified_nodes = modified_nodes; )
}

bool Compile::optimize_loops(PhaseIterGVN& igvn, LoopOptsMode mode) {
  if (_loop_opts_cnt > 0) {
    while (major_progress() && (_loop_opts_cnt > 0)) {
      TracePhase tp("idealLoop", &timers[_t_idealLoop]);
      PhaseIdealLoop::optimize(igvn, mode);
      _loop_opts_cnt--;
      if (failing())  return false;
      if (major_progress()) print_method(PHASE_PHASEIDEALLOOP_ITERATIONS, 2);
    }
  }
  return true;
}

// Remove edges from "root" to each SafePoint at a backward branch.
// They were inserted during parsing (see add_safepoint()) to make
// infinite loops without calls or exceptions visible to root, i.e.,
// useful.
void Compile::remove_root_to_sfpts_edges(PhaseIterGVN& igvn) {
  Node *r = root();
  if (r != nullptr) {
    for (uint i = r->req(); i < r->len(); ++i) {
      Node *n = r->in(i);
      if (n != nullptr && n->is_SafePoint()) {
        r->rm_prec(i);
        if (n->outcnt() == 0) {
          igvn.remove_dead_node(n);
        }
        --i;
      }
    }
    // Parsing may have added top inputs to the root node (Path
    // leading to the Halt node proven dead). Make sure we get a
    // chance to clean them up.
    igvn._worklist.push(r);
    igvn.optimize();
  }
}

//------------------------------Optimize---------------------------------------
// Given a graph, optimize it.
void Compile::Optimize() {
  TracePhase tp("optimizer", &timers[_t_optimizer]);

#ifndef PRODUCT
  if (env()->break_at_compile()) {
    BREAKPOINT;
  }

#endif

  BarrierSetC2* bs = BarrierSet::barrier_set()->barrier_set_c2();
#ifdef ASSERT
  bs->verify_gc_barriers(this, BarrierSetC2::BeforeOptimize);
#endif

  ResourceMark rm;

  print_inlining_reinit();

  NOT_PRODUCT( verify_graph_edges(); )

  print_method(PHASE_AFTER_PARSING, 1);

 {
  // Iterative Global Value Numbering, including ideal transforms
  // Initialize IterGVN with types and values from parse-time GVN
  PhaseIterGVN igvn(initial_gvn());
#ifdef ASSERT
  _modified_nodes = new (comp_arena()) Unique_Node_List(comp_arena());
#endif
  {
    TracePhase tp("iterGVN", &timers[_t_iterGVN]);
    igvn.optimize();
  }

  if (failing())  return;

  print_method(PHASE_ITER_GVN1, 2);

  process_for_unstable_if_traps(igvn);

  inline_incrementally(igvn);

  print_method(PHASE_INCREMENTAL_INLINE, 2);

  if (failing())  return;

  if (eliminate_boxing()) {
    // Inline valueOf() methods now.
    inline_boxing_calls(igvn);

    if (AlwaysIncrementalInline) {
      inline_incrementally(igvn);
    }

    print_method(PHASE_INCREMENTAL_BOXING_INLINE, 2);

    if (failing())  return;
  }

  // Remove the speculative part of types and clean up the graph from
  // the extra CastPP nodes whose only purpose is to carry them. Do
  // that early so that optimizations are not disrupted by the extra
  // CastPP nodes.
  remove_speculative_types(igvn);

  // No more new expensive nodes will be added to the list from here
  // so keep only the actual candidates for optimizations.
  cleanup_expensive_nodes(igvn);

  assert(EnableVectorSupport || !has_vbox_nodes(), "sanity");
  if (EnableVectorSupport && has_vbox_nodes()) {
    TracePhase tp("", &timers[_t_vector]);
    PhaseVector pv(igvn);
    pv.optimize_vector_boxes();

    print_method(PHASE_ITER_GVN_AFTER_VECTOR, 2);
  }
  assert(!has_vbox_nodes(), "sanity");

  if (!failing() && RenumberLiveNodes && live_nodes() + NodeLimitFudgeFactor < unique()) {
    Compile::TracePhase tp("", &timers[_t_renumberLive]);
    initial_gvn()->replace_with(&igvn);
    Unique_Node_List* old_worklist = for_igvn();
    old_worklist->clear();
    Unique_Node_List new_worklist(C->comp_arena());
    {
      ResourceMark rm;
      PhaseRenumberLive prl = PhaseRenumberLive(initial_gvn(), for_igvn(), &new_worklist);
    }
    Unique_Node_List* save_for_igvn = for_igvn();
    set_for_igvn(&new_worklist);
    igvn = PhaseIterGVN(initial_gvn());
    igvn.optimize();
    set_for_igvn(old_worklist); // new_worklist is dead beyond this point
  }

  // Now that all inlining is over and no PhaseRemoveUseless will run, cut edge from root to loop
  // safepoints
  remove_root_to_sfpts_edges(igvn);

  // Process inline type nodes now that all inlining is over
  process_inline_types(igvn);

  adjust_flattened_array_access_aliases(igvn);

  // Perform escape analysis
  if (do_escape_analysis() && ConnectionGraph::has_candidates(this)) {
    if (has_loops()) {
      // Cleanup graph (remove dead nodes).
      TracePhase tp("idealLoop", &timers[_t_idealLoop]);
      PhaseIdealLoop::optimize(igvn, LoopOptsMaxUnroll);
      if (major_progress()) print_method(PHASE_PHASEIDEAL_BEFORE_EA, 2);
      if (failing())  return;
    }
    bool progress;
    do {
      ConnectionGraph::do_analysis(this, &igvn);

      if (failing())  return;

      int mcount = macro_count(); // Record number of allocations and locks before IGVN

      // Optimize out fields loads from scalar replaceable allocations.
      igvn.optimize();
      print_method(PHASE_ITER_GVN_AFTER_EA, 2);

      if (failing())  return;

      if (congraph() != nullptr && macro_count() > 0) {
        TracePhase tp("macroEliminate", &timers[_t_macroEliminate]);
        PhaseMacroExpand mexp(igvn);
        mexp.eliminate_macro_nodes();
        igvn.set_delay_transform(false);

        igvn.optimize();
        print_method(PHASE_ITER_GVN_AFTER_ELIMINATION, 2);

        if (failing())  return;
      }
      progress = do_iterative_escape_analysis() &&
                 (macro_count() < mcount) &&
                 ConnectionGraph::has_candidates(this);
      // Try again if candidates exist and made progress
      // by removing some allocations and/or locks.
    } while (progress);
  }

  // Loop transforms on the ideal graph.  Range Check Elimination,
  // peeling, unrolling, etc.

  // Set loop opts counter
  if((_loop_opts_cnt > 0) && (has_loops() || has_split_ifs())) {
    {
      TracePhase tp("idealLoop", &timers[_t_idealLoop]);
      PhaseIdealLoop::optimize(igvn, LoopOptsDefault);
      _loop_opts_cnt--;
      if (major_progress()) print_method(PHASE_PHASEIDEALLOOP1, 2);
      if (failing())  return;
    }
    // Loop opts pass if partial peeling occurred in previous pass
    if(PartialPeelLoop && major_progress() && (_loop_opts_cnt > 0)) {
      TracePhase tp("idealLoop", &timers[_t_idealLoop]);
      PhaseIdealLoop::optimize(igvn, LoopOptsSkipSplitIf);
      _loop_opts_cnt--;
      if (major_progress()) print_method(PHASE_PHASEIDEALLOOP2, 2);
      if (failing())  return;
    }
    // Loop opts pass for loop-unrolling before CCP
    if(major_progress() && (_loop_opts_cnt > 0)) {
      TracePhase tp("idealLoop", &timers[_t_idealLoop]);
      PhaseIdealLoop::optimize(igvn, LoopOptsSkipSplitIf);
      _loop_opts_cnt--;
      if (major_progress()) print_method(PHASE_PHASEIDEALLOOP3, 2);
    }
    if (!failing()) {
      // Verify that last round of loop opts produced a valid graph
      PhaseIdealLoop::verify(igvn);
    }
  }
  if (failing())  return;

  // Conditional Constant Propagation;
  PhaseCCP ccp( &igvn );
  assert( true, "Break here to ccp.dump_nodes_and_types(_root,999,1)");
  {
    TracePhase tp("ccp", &timers[_t_ccp]);
    ccp.do_transform();
  }
  print_method(PHASE_CCP1, 2);

  assert( true, "Break here to ccp.dump_old2new_map()");

  // Iterative Global Value Numbering, including ideal transforms
  {
    TracePhase tp("iterGVN2", &timers[_t_iterGVN2]);
    igvn = ccp;
    igvn.optimize();
  }
  print_method(PHASE_ITER_GVN2, 2);

  if (failing())  return;

  // Loop transforms on the ideal graph.  Range Check Elimination,
  // peeling, unrolling, etc.
  if (!optimize_loops(igvn, LoopOptsDefault)) {
    return;
  }

  if (failing())  return;

  C->clear_major_progress(); // ensure that major progress is now clear

  process_for_post_loop_opts_igvn(igvn);

#ifdef ASSERT
  bs->verify_gc_barriers(this, BarrierSetC2::BeforeMacroExpand);
#endif

  assert(_late_inlines.length() == 0 || IncrementalInlineMH || IncrementalInlineVirtual, "not empty");

  if (_late_inlines.length() > 0) {
    // More opportunities to optimize virtual and MH calls.
    // Though it's maybe too late to perform inlining, strength-reducing them to direct calls is still an option.
    process_late_inline_calls_no_inline(igvn);
  }

  {
    TracePhase tp("macroExpand", &timers[_t_macroExpand]);
    PhaseMacroExpand  mex(igvn);
    if (mex.expand_macro_nodes()) {
      assert(failing(), "must bail out w/ explicit message");
      return;
    }
    print_method(PHASE_MACRO_EXPANSION, 2);
  }

  // Process inline type nodes again and remove them. From here
  // on we don't need to keep track of field values anymore.
  process_inline_types(igvn, /* remove= */ true);

  {
    TracePhase tp("barrierExpand", &timers[_t_barrierExpand]);
    if (bs->expand_barriers(this, igvn)) {
      assert(failing(), "must bail out w/ explicit message");
      return;
    }
    print_method(PHASE_BARRIER_EXPANSION, 2);
  }

  if (C->max_vector_size() > 0) {
    C->optimize_logic_cones(igvn);
    igvn.optimize();
  }

<<<<<<< HEAD
  DEBUG_ONLY( _modified_nodes = NULL; )
  DEBUG_ONLY( _late_inlines.clear(); )
=======
  DEBUG_ONLY( _modified_nodes = nullptr; )
>>>>>>> 2b81faeb

  assert(igvn._worklist.size() == 0, "not empty");
 } // (End scope of igvn; run destructor if necessary for asserts.)

 check_no_dead_use();

 process_print_inlining();

 // A method with only infinite loops has no edges entering loops from root
 {
   TracePhase tp("graphReshape", &timers[_t_graphReshaping]);
   if (final_graph_reshaping()) {
     assert(failing(), "must bail out w/ explicit message");
     return;
   }
 }

 print_method(PHASE_OPTIMIZE_FINISHED, 2);
 DEBUG_ONLY(set_phase_optimize_finished();)
}

#ifdef ASSERT
void Compile::check_no_dead_use() const {
  ResourceMark rm;
  Unique_Node_List wq;
  wq.push(root());
  for (uint i = 0; i < wq.size(); ++i) {
    Node* n = wq.at(i);
    for (DUIterator_Fast jmax, j = n->fast_outs(jmax); j < jmax; j++) {
      Node* u = n->fast_out(j);
      if (u->outcnt() == 0 && !u->is_Con()) {
        u->dump();
        fatal("no reachable node should have no use");
      }
      wq.push(u);
    }
  }
}
#endif

void Compile::inline_vector_reboxing_calls() {
  if (C->_vector_reboxing_late_inlines.length() > 0) {
    _late_inlines_pos = C->_late_inlines.length();
    while (_vector_reboxing_late_inlines.length() > 0) {
      CallGenerator* cg = _vector_reboxing_late_inlines.pop();
      cg->do_late_inline();
      if (failing())  return;
      print_method(PHASE_INLINE_VECTOR_REBOX, 3, cg->call_node());
    }
    _vector_reboxing_late_inlines.trunc_to(0);
  }
}

bool Compile::has_vbox_nodes() {
  if (C->_vector_reboxing_late_inlines.length() > 0) {
    return true;
  }
  for (int macro_idx = C->macro_count() - 1; macro_idx >= 0; macro_idx--) {
    Node * n = C->macro_node(macro_idx);
    assert(n->is_macro(), "only macro nodes expected here");
    if (n->Opcode() == Op_VectorUnbox || n->Opcode() == Op_VectorBox || n->Opcode() == Op_VectorBoxAllocate) {
      return true;
    }
  }
  return false;
}

//---------------------------- Bitwise operation packing optimization ---------------------------

static bool is_vector_unary_bitwise_op(Node* n) {
  return n->Opcode() == Op_XorV &&
         VectorNode::is_vector_bitwise_not_pattern(n);
}

static bool is_vector_binary_bitwise_op(Node* n) {
  switch (n->Opcode()) {
    case Op_AndV:
    case Op_OrV:
      return true;

    case Op_XorV:
      return !is_vector_unary_bitwise_op(n);

    default:
      return false;
  }
}

static bool is_vector_ternary_bitwise_op(Node* n) {
  return n->Opcode() == Op_MacroLogicV;
}

static bool is_vector_bitwise_op(Node* n) {
  return is_vector_unary_bitwise_op(n)  ||
         is_vector_binary_bitwise_op(n) ||
         is_vector_ternary_bitwise_op(n);
}

static bool is_vector_bitwise_cone_root(Node* n) {
  if (n->bottom_type()->isa_vectmask() || !is_vector_bitwise_op(n)) {
    return false;
  }
  for (DUIterator_Fast imax, i = n->fast_outs(imax); i < imax; i++) {
    if (is_vector_bitwise_op(n->fast_out(i))) {
      return false;
    }
  }
  return true;
}

static uint collect_unique_inputs(Node* n, Unique_Node_List& inputs) {
  uint cnt = 0;
  if (is_vector_bitwise_op(n)) {
    uint inp_cnt = n->is_predicated_vector() ? n->req()-1 : n->req();
    if (VectorNode::is_vector_bitwise_not_pattern(n)) {
      for (uint i = 1; i < inp_cnt; i++) {
        Node* in = n->in(i);
        bool skip = VectorNode::is_all_ones_vector(in);
        if (!skip && !inputs.member(in)) {
          inputs.push(in);
          cnt++;
        }
      }
      assert(cnt <= 1, "not unary");
    } else {
      uint last_req = inp_cnt;
      if (is_vector_ternary_bitwise_op(n)) {
        last_req = inp_cnt - 1; // skip last input
      }
      for (uint i = 1; i < last_req; i++) {
        Node* def = n->in(i);
        if (!inputs.member(def)) {
          inputs.push(def);
          cnt++;
        }
      }
    }
  } else { // not a bitwise operations
    if (!inputs.member(n)) {
      inputs.push(n);
      cnt++;
    }
  }
  return cnt;
}

void Compile::collect_logic_cone_roots(Unique_Node_List& list) {
  Unique_Node_List useful_nodes;
  C->identify_useful_nodes(useful_nodes);

  for (uint i = 0; i < useful_nodes.size(); i++) {
    Node* n = useful_nodes.at(i);
    if (is_vector_bitwise_cone_root(n)) {
      list.push(n);
    }
  }
}

Node* Compile::xform_to_MacroLogicV(PhaseIterGVN& igvn,
                                    const TypeVect* vt,
                                    Unique_Node_List& partition,
                                    Unique_Node_List& inputs) {
  assert(partition.size() == 2 || partition.size() == 3, "not supported");
  assert(inputs.size()    == 2 || inputs.size()    == 3, "not supported");
  assert(Matcher::match_rule_supported_vector(Op_MacroLogicV, vt->length(), vt->element_basic_type()), "not supported");

  Node* in1 = inputs.at(0);
  Node* in2 = inputs.at(1);
  Node* in3 = (inputs.size() == 3 ? inputs.at(2) : in2);

  uint func = compute_truth_table(partition, inputs);

  Node* pn = partition.at(partition.size() - 1);
  Node* mask = pn->is_predicated_vector() ? pn->in(pn->req()-1) : nullptr;
  return igvn.transform(MacroLogicVNode::make(igvn, in1, in2, in3, mask, func, vt));
}

static uint extract_bit(uint func, uint pos) {
  return (func & (1 << pos)) >> pos;
}

//
//  A macro logic node represents a truth table. It has 4 inputs,
//  First three inputs corresponds to 3 columns of a truth table
//  and fourth input captures the logic function.
//
//  eg.  fn = (in1 AND in2) OR in3;
//
//      MacroNode(in1,in2,in3,fn)
//
//  -----------------
//  in1 in2 in3  fn
//  -----------------
//  0    0   0    0
//  0    0   1    1
//  0    1   0    0
//  0    1   1    1
//  1    0   0    0
//  1    0   1    1
//  1    1   0    1
//  1    1   1    1
//

uint Compile::eval_macro_logic_op(uint func, uint in1 , uint in2, uint in3) {
  int res = 0;
  for (int i = 0; i < 8; i++) {
    int bit1 = extract_bit(in1, i);
    int bit2 = extract_bit(in2, i);
    int bit3 = extract_bit(in3, i);

    int func_bit_pos = (bit1 << 2 | bit2 << 1 | bit3);
    int func_bit = extract_bit(func, func_bit_pos);

    res |= func_bit << i;
  }
  return res;
}

static uint eval_operand(Node* n, ResourceHashtable<Node*,uint>& eval_map) {
  assert(n != nullptr, "");
  assert(eval_map.contains(n), "absent");
  return *(eval_map.get(n));
}

static void eval_operands(Node* n,
                          uint& func1, uint& func2, uint& func3,
                          ResourceHashtable<Node*,uint>& eval_map) {
  assert(is_vector_bitwise_op(n), "");

  if (is_vector_unary_bitwise_op(n)) {
    Node* opnd = n->in(1);
    if (VectorNode::is_vector_bitwise_not_pattern(n) && VectorNode::is_all_ones_vector(opnd)) {
      opnd = n->in(2);
    }
    func1 = eval_operand(opnd, eval_map);
  } else if (is_vector_binary_bitwise_op(n)) {
    func1 = eval_operand(n->in(1), eval_map);
    func2 = eval_operand(n->in(2), eval_map);
  } else {
    assert(is_vector_ternary_bitwise_op(n), "unknown operation");
    func1 = eval_operand(n->in(1), eval_map);
    func2 = eval_operand(n->in(2), eval_map);
    func3 = eval_operand(n->in(3), eval_map);
  }
}

uint Compile::compute_truth_table(Unique_Node_List& partition, Unique_Node_List& inputs) {
  assert(inputs.size() <= 3, "sanity");
  ResourceMark rm;
  uint res = 0;
  ResourceHashtable<Node*,uint> eval_map;

  // Populate precomputed functions for inputs.
  // Each input corresponds to one column of 3 input truth-table.
  uint input_funcs[] = { 0xAA,   // (_, _, c) -> c
                         0xCC,   // (_, b, _) -> b
                         0xF0 }; // (a, _, _) -> a
  for (uint i = 0; i < inputs.size(); i++) {
    eval_map.put(inputs.at(i), input_funcs[2-i]);
  }

  for (uint i = 0; i < partition.size(); i++) {
    Node* n = partition.at(i);

    uint func1 = 0, func2 = 0, func3 = 0;
    eval_operands(n, func1, func2, func3, eval_map);

    switch (n->Opcode()) {
      case Op_OrV:
        assert(func3 == 0, "not binary");
        res = func1 | func2;
        break;
      case Op_AndV:
        assert(func3 == 0, "not binary");
        res = func1 & func2;
        break;
      case Op_XorV:
        if (VectorNode::is_vector_bitwise_not_pattern(n)) {
          assert(func2 == 0 && func3 == 0, "not unary");
          res = (~func1) & 0xFF;
        } else {
          assert(func3 == 0, "not binary");
          res = func1 ^ func2;
        }
        break;
      case Op_MacroLogicV:
        // Ordering of inputs may change during evaluation of sub-tree
        // containing MacroLogic node as a child node, thus a re-evaluation
        // makes sure that function is evaluated in context of current
        // inputs.
        res = eval_macro_logic_op(n->in(4)->get_int(), func1, func2, func3);
        break;

      default: assert(false, "not supported: %s", n->Name());
    }
    assert(res <= 0xFF, "invalid");
    eval_map.put(n, res);
  }
  return res;
}

// Criteria under which nodes gets packed into a macro logic node:-
//  1) Parent and both child nodes are all unmasked or masked with
//     same predicates.
//  2) Masked parent can be packed with left child if it is predicated
//     and both have same predicates.
//  3) Masked parent can be packed with right child if its un-predicated
//     or has matching predication condition.
//  4) An unmasked parent can be packed with an unmasked child.
bool Compile::compute_logic_cone(Node* n, Unique_Node_List& partition, Unique_Node_List& inputs) {
  assert(partition.size() == 0, "not empty");
  assert(inputs.size() == 0, "not empty");
  if (is_vector_ternary_bitwise_op(n)) {
    return false;
  }

  bool is_unary_op = is_vector_unary_bitwise_op(n);
  if (is_unary_op) {
    assert(collect_unique_inputs(n, inputs) == 1, "not unary");
    return false; // too few inputs
  }

  bool pack_left_child = true;
  bool pack_right_child = true;

  bool left_child_LOP = is_vector_bitwise_op(n->in(1));
  bool right_child_LOP = is_vector_bitwise_op(n->in(2));

  int left_child_input_cnt = 0;
  int right_child_input_cnt = 0;

  bool parent_is_predicated = n->is_predicated_vector();
  bool left_child_predicated = n->in(1)->is_predicated_vector();
  bool right_child_predicated = n->in(2)->is_predicated_vector();

  Node* parent_pred = parent_is_predicated ? n->in(n->req()-1) : nullptr;
  Node* left_child_pred = left_child_predicated ? n->in(1)->in(n->in(1)->req()-1) : nullptr;
  Node* right_child_pred = right_child_predicated ? n->in(1)->in(n->in(1)->req()-1) : nullptr;

  do {
    if (pack_left_child && left_child_LOP &&
        ((!parent_is_predicated && !left_child_predicated) ||
        ((parent_is_predicated && left_child_predicated &&
          parent_pred == left_child_pred)))) {
       partition.push(n->in(1));
       left_child_input_cnt = collect_unique_inputs(n->in(1), inputs);
    } else {
       inputs.push(n->in(1));
       left_child_input_cnt = 1;
    }

    if (pack_right_child && right_child_LOP &&
        (!right_child_predicated ||
         (right_child_predicated && parent_is_predicated &&
          parent_pred == right_child_pred))) {
       partition.push(n->in(2));
       right_child_input_cnt = collect_unique_inputs(n->in(2), inputs);
    } else {
       inputs.push(n->in(2));
       right_child_input_cnt = 1;
    }

    if (inputs.size() > 3) {
      assert(partition.size() > 0, "");
      inputs.clear();
      partition.clear();
      if (left_child_input_cnt > right_child_input_cnt) {
        pack_left_child = false;
      } else {
        pack_right_child = false;
      }
    } else {
      break;
    }
  } while(true);

  if(partition.size()) {
    partition.push(n);
  }

  return (partition.size() == 2 || partition.size() == 3) &&
         (inputs.size()    == 2 || inputs.size()    == 3);
}

void Compile::process_logic_cone_root(PhaseIterGVN &igvn, Node *n, VectorSet &visited) {
  assert(is_vector_bitwise_op(n), "not a root");

  visited.set(n->_idx);

  // 1) Do a DFS walk over the logic cone.
  for (uint i = 1; i < n->req(); i++) {
    Node* in = n->in(i);
    if (!visited.test(in->_idx) && is_vector_bitwise_op(in)) {
      process_logic_cone_root(igvn, in, visited);
    }
  }

  // 2) Bottom up traversal: Merge node[s] with
  // the parent to form macro logic node.
  Unique_Node_List partition;
  Unique_Node_List inputs;
  if (compute_logic_cone(n, partition, inputs)) {
    const TypeVect* vt = n->bottom_type()->is_vect();
    Node* pn = partition.at(partition.size() - 1);
    Node* mask = pn->is_predicated_vector() ? pn->in(pn->req()-1) : nullptr;
    if (mask == nullptr ||
        Matcher::match_rule_supported_vector_masked(Op_MacroLogicV, vt->length(), vt->element_basic_type())) {
      Node* macro_logic = xform_to_MacroLogicV(igvn, vt, partition, inputs);
#ifdef ASSERT
      if (TraceNewVectors) {
        tty->print("new Vector node: ");
        macro_logic->dump();
      }
#endif
      igvn.replace_node(n, macro_logic);
    }
  }
}

void Compile::optimize_logic_cones(PhaseIterGVN &igvn) {
  ResourceMark rm;
  if (Matcher::match_rule_supported(Op_MacroLogicV)) {
    Unique_Node_List list;
    collect_logic_cone_roots(list);

    while (list.size() > 0) {
      Node* n = list.pop();
      const TypeVect* vt = n->bottom_type()->is_vect();
      bool supported = Matcher::match_rule_supported_vector(Op_MacroLogicV, vt->length(), vt->element_basic_type());
      if (supported) {
        VectorSet visited(comp_arena());
        process_logic_cone_root(igvn, n, visited);
      }
    }
  }
}

//------------------------------Code_Gen---------------------------------------
// Given a graph, generate code for it
void Compile::Code_Gen() {
  if (failing()) {
    return;
  }

  // Perform instruction selection.  You might think we could reclaim Matcher
  // memory PDQ, but actually the Matcher is used in generating spill code.
  // Internals of the Matcher (including some VectorSets) must remain live
  // for awhile - thus I cannot reclaim Matcher memory lest a VectorSet usage
  // set a bit in reclaimed memory.

  // In debug mode can dump m._nodes.dump() for mapping of ideal to machine
  // nodes.  Mapping is only valid at the root of each matched subtree.
  NOT_PRODUCT( verify_graph_edges(); )

  Matcher matcher;
  _matcher = &matcher;
  {
    TracePhase tp("matcher", &timers[_t_matcher]);
    matcher.match();
    if (failing()) {
      return;
    }
  }
  // In debug mode can dump m._nodes.dump() for mapping of ideal to machine
  // nodes.  Mapping is only valid at the root of each matched subtree.
  NOT_PRODUCT( verify_graph_edges(); )

  // If you have too many nodes, or if matching has failed, bail out
  check_node_count(0, "out of nodes matching instructions");
  if (failing()) {
    return;
  }

  print_method(PHASE_MATCHING, 2);

  // Build a proper-looking CFG
  PhaseCFG cfg(node_arena(), root(), matcher);
  _cfg = &cfg;
  {
    TracePhase tp("scheduler", &timers[_t_scheduler]);
    bool success = cfg.do_global_code_motion();
    if (!success) {
      return;
    }

    print_method(PHASE_GLOBAL_CODE_MOTION, 2);
    NOT_PRODUCT( verify_graph_edges(); )
    cfg.verify();
  }

  PhaseChaitin regalloc(unique(), cfg, matcher, false);
  _regalloc = &regalloc;
  {
    TracePhase tp("regalloc", &timers[_t_registerAllocation]);
    // Perform register allocation.  After Chaitin, use-def chains are
    // no longer accurate (at spill code) and so must be ignored.
    // Node->LRG->reg mappings are still accurate.
    _regalloc->Register_Allocate();

    // Bail out if the allocator builds too many nodes
    if (failing()) {
      return;
    }
  }

  // Prior to register allocation we kept empty basic blocks in case the
  // the allocator needed a place to spill.  After register allocation we
  // are not adding any new instructions.  If any basic block is empty, we
  // can now safely remove it.
  {
    TracePhase tp("blockOrdering", &timers[_t_blockOrdering]);
    cfg.remove_empty_blocks();
    if (do_freq_based_layout()) {
      PhaseBlockLayout layout(cfg);
    } else {
      cfg.set_loop_alignment();
    }
    cfg.fixup_flow();
    cfg.remove_unreachable_blocks();
    cfg.verify_dominator_tree();
  }

  // Apply peephole optimizations
  if( OptoPeephole ) {
    TracePhase tp("peephole", &timers[_t_peephole]);
    PhasePeephole peep( _regalloc, cfg);
    peep.do_transform();
  }

  // Do late expand if CPU requires this.
  if (Matcher::require_postalloc_expand) {
    TracePhase tp("postalloc_expand", &timers[_t_postalloc_expand]);
    cfg.postalloc_expand(_regalloc);
  }

  // Convert Nodes to instruction bits in a buffer
  {
    TracePhase tp("output", &timers[_t_output]);
    PhaseOutput output;
    output.Output();
    if (failing())  return;
    output.install();
  }

  print_method(PHASE_FINAL_CODE, 1);

  // He's dead, Jim.
  _cfg     = (PhaseCFG*)((intptr_t)0xdeadbeef);
  _regalloc = (PhaseChaitin*)((intptr_t)0xdeadbeef);
}

//------------------------------Final_Reshape_Counts---------------------------
// This class defines counters to help identify when a method
// may/must be executed using hardware with only 24-bit precision.
struct Final_Reshape_Counts : public StackObj {
  int  _call_count;             // count non-inlined 'common' calls
  int  _float_count;            // count float ops requiring 24-bit precision
  int  _double_count;           // count double ops requiring more precision
  int  _java_call_count;        // count non-inlined 'java' calls
  int  _inner_loop_count;       // count loops which need alignment
  VectorSet _visited;           // Visitation flags
  Node_List _tests;             // Set of IfNodes & PCTableNodes

  Final_Reshape_Counts() :
    _call_count(0), _float_count(0), _double_count(0),
    _java_call_count(0), _inner_loop_count(0) { }

  void inc_call_count  () { _call_count  ++; }
  void inc_float_count () { _float_count ++; }
  void inc_double_count() { _double_count++; }
  void inc_java_call_count() { _java_call_count++; }
  void inc_inner_loop_count() { _inner_loop_count++; }

  int  get_call_count  () const { return _call_count  ; }
  int  get_float_count () const { return _float_count ; }
  int  get_double_count() const { return _double_count; }
  int  get_java_call_count() const { return _java_call_count; }
  int  get_inner_loop_count() const { return _inner_loop_count; }
};

// Eliminate trivially redundant StoreCMs and accumulate their
// precedence edges.
void Compile::eliminate_redundant_card_marks(Node* n) {
  assert(n->Opcode() == Op_StoreCM, "expected StoreCM");
  if (n->in(MemNode::Address)->outcnt() > 1) {
    // There are multiple users of the same address so it might be
    // possible to eliminate some of the StoreCMs
    Node* mem = n->in(MemNode::Memory);
    Node* adr = n->in(MemNode::Address);
    Node* val = n->in(MemNode::ValueIn);
    Node* prev = n;
    bool done = false;
    // Walk the chain of StoreCMs eliminating ones that match.  As
    // long as it's a chain of single users then the optimization is
    // safe.  Eliminating partially redundant StoreCMs would require
    // cloning copies down the other paths.
    while (mem->Opcode() == Op_StoreCM && mem->outcnt() == 1 && !done) {
      if (adr == mem->in(MemNode::Address) &&
          val == mem->in(MemNode::ValueIn)) {
        // redundant StoreCM
        if (mem->req() > MemNode::OopStore) {
          // Hasn't been processed by this code yet.
          n->add_prec(mem->in(MemNode::OopStore));
        } else {
          // Already converted to precedence edge
          for (uint i = mem->req(); i < mem->len(); i++) {
            // Accumulate any precedence edges
            if (mem->in(i) != nullptr) {
              n->add_prec(mem->in(i));
            }
          }
          // Everything above this point has been processed.
          done = true;
        }
        // Eliminate the previous StoreCM
        prev->set_req(MemNode::Memory, mem->in(MemNode::Memory));
        assert(mem->outcnt() == 0, "should be dead");
        mem->disconnect_inputs(this);
      } else {
        prev = mem;
      }
      mem = prev->in(MemNode::Memory);
    }
  }
}


//------------------------------final_graph_reshaping_impl----------------------
// Implement items 1-5 from final_graph_reshaping below.
void Compile::final_graph_reshaping_impl(Node *n, Final_Reshape_Counts& frc, Unique_Node_List& dead_nodes) {

  if ( n->outcnt() == 0 ) return; // dead node
  uint nop = n->Opcode();

  // Check for 2-input instruction with "last use" on right input.
  // Swap to left input.  Implements item (2).
  if( n->req() == 3 &&          // two-input instruction
      n->in(1)->outcnt() > 1 && // left use is NOT a last use
      (!n->in(1)->is_Phi() || n->in(1)->in(2) != n) && // it is not data loop
      n->in(2)->outcnt() == 1 &&// right use IS a last use
      !n->in(2)->is_Con() ) {   // right use is not a constant
    // Check for commutative opcode
    switch( nop ) {
    case Op_AddI:  case Op_AddF:  case Op_AddD:  case Op_AddL:
    case Op_MaxI:  case Op_MaxL:  case Op_MaxF:  case Op_MaxD:
    case Op_MinI:  case Op_MinL:  case Op_MinF:  case Op_MinD:
    case Op_MulI:  case Op_MulF:  case Op_MulD:  case Op_MulL:
    case Op_AndL:  case Op_XorL:  case Op_OrL:
    case Op_AndI:  case Op_XorI:  case Op_OrI: {
      // Move "last use" input to left by swapping inputs
      n->swap_edges(1, 2);
      break;
    }
    default:
      break;
    }
  }

#ifdef ASSERT
  if( n->is_Mem() ) {
    int alias_idx = get_alias_index(n->as_Mem()->adr_type());
    assert( n->in(0) != nullptr || alias_idx != Compile::AliasIdxRaw ||
            // oop will be recorded in oop map if load crosses safepoint
            n->is_Load() && (n->as_Load()->bottom_type()->isa_oopptr() ||
                             LoadNode::is_immutable_value(n->in(MemNode::Address))),
            "raw memory operations should have control edge");
  }
  if (n->is_MemBar()) {
    MemBarNode* mb = n->as_MemBar();
    if (mb->trailing_store() || mb->trailing_load_store()) {
      assert(mb->leading_membar()->trailing_membar() == mb, "bad membar pair");
      Node* mem = BarrierSet::barrier_set()->barrier_set_c2()->step_over_gc_barrier(mb->in(MemBarNode::Precedent));
      assert((mb->trailing_store() && mem->is_Store() && mem->as_Store()->is_release()) ||
             (mb->trailing_load_store() && mem->is_LoadStore()), "missing mem op");
    } else if (mb->leading()) {
      assert(mb->trailing_membar()->leading_membar() == mb, "bad membar pair");
    }
  }
#endif
  // Count FPU ops and common calls, implements item (3)
  bool gc_handled = BarrierSet::barrier_set()->barrier_set_c2()->final_graph_reshaping(this, n, nop, dead_nodes);
  if (!gc_handled) {
    final_graph_reshaping_main_switch(n, frc, nop, dead_nodes);
  }

  // Collect CFG split points
  if (n->is_MultiBranch() && !n->is_RangeCheck()) {
    frc._tests.push(n);
  }
}

void Compile::final_graph_reshaping_main_switch(Node* n, Final_Reshape_Counts& frc, uint nop, Unique_Node_List& dead_nodes) {
  switch( nop ) {
  // Count all float operations that may use FPU
  case Op_AddF:
  case Op_SubF:
  case Op_MulF:
  case Op_DivF:
  case Op_NegF:
  case Op_ModF:
  case Op_ConvI2F:
  case Op_ConF:
  case Op_CmpF:
  case Op_CmpF3:
  case Op_StoreF:
  case Op_LoadF:
  // case Op_ConvL2F: // longs are split into 32-bit halves
    frc.inc_float_count();
    break;

  case Op_ConvF2D:
  case Op_ConvD2F:
    frc.inc_float_count();
    frc.inc_double_count();
    break;

  // Count all double operations that may use FPU
  case Op_AddD:
  case Op_SubD:
  case Op_MulD:
  case Op_DivD:
  case Op_NegD:
  case Op_ModD:
  case Op_ConvI2D:
  case Op_ConvD2I:
  // case Op_ConvL2D: // handled by leaf call
  // case Op_ConvD2L: // handled by leaf call
  case Op_ConD:
  case Op_CmpD:
  case Op_CmpD3:
  case Op_StoreD:
  case Op_LoadD:
  case Op_LoadD_unaligned:
    frc.inc_double_count();
    break;
  case Op_Opaque1:              // Remove Opaque Nodes before matching
  case Op_Opaque3:
    n->subsume_by(n->in(1), this);
    break;
  case Op_CallStaticJava:
  case Op_CallJava:
  case Op_CallDynamicJava:
    frc.inc_java_call_count(); // Count java call site;
  case Op_CallRuntime:
  case Op_CallLeaf:
  case Op_CallLeafVector:
  case Op_CallLeafNoFP: {
    assert (n->is_Call(), "");
    CallNode *call = n->as_Call();
    // Count call sites where the FP mode bit would have to be flipped.
    // Do not count uncommon runtime calls:
    // uncommon_trap, _complete_monitor_locking, _complete_monitor_unlocking,
    // _new_Java, _new_typeArray, _new_objArray, _rethrow_Java, ...
    if (!call->is_CallStaticJava() || !call->as_CallStaticJava()->_name) {
      frc.inc_call_count();   // Count the call site
    } else {                  // See if uncommon argument is shared
      Node *n = call->in(TypeFunc::Parms);
      int nop = n->Opcode();
      // Clone shared simple arguments to uncommon calls, item (1).
      if (n->outcnt() > 1 &&
          !n->is_Proj() &&
          nop != Op_CreateEx &&
          nop != Op_CheckCastPP &&
          nop != Op_DecodeN &&
          nop != Op_DecodeNKlass &&
          !n->is_Mem() &&
          !n->is_Phi()) {
        Node *x = n->clone();
        call->set_req(TypeFunc::Parms, x);
      }
    }
    break;
  }

  case Op_StoreCM:
    {
      // Convert OopStore dependence into precedence edge
      Node* prec = n->in(MemNode::OopStore);
      n->del_req(MemNode::OopStore);
      if (prec->is_MergeMem()) {
        MergeMemNode* mm = prec->as_MergeMem();
        Node* base = mm->base_memory();
        for (int i = AliasIdxRaw + 1; i < num_alias_types(); i++) {
          const TypePtr* adr_type = get_adr_type(i);
          if (adr_type->is_flat()) {
            Node* m = mm->memory_at(i);
            n->add_prec(m);
          }
        }
        if (mm->outcnt() == 0) {
          mm->disconnect_inputs(this);
        }
      } else {
        n->add_prec(prec);
      }
      eliminate_redundant_card_marks(n);
    }

    // fall through

  case Op_StoreB:
  case Op_StoreC:
  case Op_StoreI:
  case Op_StoreL:
  case Op_CompareAndSwapB:
  case Op_CompareAndSwapS:
  case Op_CompareAndSwapI:
  case Op_CompareAndSwapL:
  case Op_CompareAndSwapP:
  case Op_CompareAndSwapN:
  case Op_WeakCompareAndSwapB:
  case Op_WeakCompareAndSwapS:
  case Op_WeakCompareAndSwapI:
  case Op_WeakCompareAndSwapL:
  case Op_WeakCompareAndSwapP:
  case Op_WeakCompareAndSwapN:
  case Op_CompareAndExchangeB:
  case Op_CompareAndExchangeS:
  case Op_CompareAndExchangeI:
  case Op_CompareAndExchangeL:
  case Op_CompareAndExchangeP:
  case Op_CompareAndExchangeN:
  case Op_GetAndAddS:
  case Op_GetAndAddB:
  case Op_GetAndAddI:
  case Op_GetAndAddL:
  case Op_GetAndSetS:
  case Op_GetAndSetB:
  case Op_GetAndSetI:
  case Op_GetAndSetL:
  case Op_GetAndSetP:
  case Op_GetAndSetN:
  case Op_StoreP:
  case Op_StoreN:
  case Op_StoreNKlass:
  case Op_LoadB:
  case Op_LoadUB:
  case Op_LoadUS:
  case Op_LoadI:
  case Op_LoadKlass:
  case Op_LoadNKlass:
  case Op_LoadL:
  case Op_LoadL_unaligned:
  case Op_LoadP:
  case Op_LoadN:
  case Op_LoadRange:
  case Op_LoadS:
    break;

  case Op_AddP: {               // Assert sane base pointers
    Node *addp = n->in(AddPNode::Address);
    assert( !addp->is_AddP() ||
            addp->in(AddPNode::Base)->is_top() || // Top OK for allocation
            addp->in(AddPNode::Base) == n->in(AddPNode::Base),
            "Base pointers must match (addp %u)", addp->_idx );
#ifdef _LP64
    if ((UseCompressedOops || UseCompressedClassPointers) &&
        addp->Opcode() == Op_ConP &&
        addp == n->in(AddPNode::Base) &&
        n->in(AddPNode::Offset)->is_Con()) {
      // If the transformation of ConP to ConN+DecodeN is beneficial depends
      // on the platform and on the compressed oops mode.
      // Use addressing with narrow klass to load with offset on x86.
      // Some platforms can use the constant pool to load ConP.
      // Do this transformation here since IGVN will convert ConN back to ConP.
      const Type* t = addp->bottom_type();
      bool is_oop   = t->isa_oopptr() != nullptr;
      bool is_klass = t->isa_klassptr() != nullptr;

      if ((is_oop   && Matcher::const_oop_prefer_decode()  ) ||
          (is_klass && Matcher::const_klass_prefer_decode())) {
        Node* nn = nullptr;

        int op = is_oop ? Op_ConN : Op_ConNKlass;

        // Look for existing ConN node of the same exact type.
        Node* r  = root();
        uint cnt = r->outcnt();
        for (uint i = 0; i < cnt; i++) {
          Node* m = r->raw_out(i);
          if (m!= nullptr && m->Opcode() == op &&
              m->bottom_type()->make_ptr() == t) {
            nn = m;
            break;
          }
        }
        if (nn != nullptr) {
          // Decode a narrow oop to match address
          // [R12 + narrow_oop_reg<<3 + offset]
          if (is_oop) {
            nn = new DecodeNNode(nn, t);
          } else {
            nn = new DecodeNKlassNode(nn, t);
          }
          // Check for succeeding AddP which uses the same Base.
          // Otherwise we will run into the assertion above when visiting that guy.
          for (uint i = 0; i < n->outcnt(); ++i) {
            Node *out_i = n->raw_out(i);
            if (out_i && out_i->is_AddP() && out_i->in(AddPNode::Base) == addp) {
              out_i->set_req(AddPNode::Base, nn);
#ifdef ASSERT
              for (uint j = 0; j < out_i->outcnt(); ++j) {
                Node *out_j = out_i->raw_out(j);
                assert(out_j == nullptr || !out_j->is_AddP() || out_j->in(AddPNode::Base) != addp,
                       "more than 2 AddP nodes in a chain (out_j %u)", out_j->_idx);
              }
#endif
            }
          }
          n->set_req(AddPNode::Base, nn);
          n->set_req(AddPNode::Address, nn);
          if (addp->outcnt() == 0) {
            addp->disconnect_inputs(this);
          }
        }
      }
    }
#endif
    break;
  }

  case Op_CastPP: {
    // Remove CastPP nodes to gain more freedom during scheduling but
    // keep the dependency they encode as control or precedence edges
    // (if control is set already) on memory operations. Some CastPP
    // nodes don't have a control (don't carry a dependency): skip
    // those.
    if (n->in(0) != nullptr) {
      ResourceMark rm;
      Unique_Node_List wq;
      wq.push(n);
      for (uint next = 0; next < wq.size(); ++next) {
        Node *m = wq.at(next);
        for (DUIterator_Fast imax, i = m->fast_outs(imax); i < imax; i++) {
          Node* use = m->fast_out(i);
          if (use->is_Mem() || use->is_EncodeNarrowPtr()) {
            use->ensure_control_or_add_prec(n->in(0));
          } else {
            switch(use->Opcode()) {
            case Op_AddP:
            case Op_DecodeN:
            case Op_DecodeNKlass:
            case Op_CheckCastPP:
            case Op_CastPP:
              wq.push(use);
              break;
            }
          }
        }
      }
    }
    const bool is_LP64 = LP64_ONLY(true) NOT_LP64(false);
    if (is_LP64 && n->in(1)->is_DecodeN() && Matcher::gen_narrow_oop_implicit_null_checks()) {
      Node* in1 = n->in(1);
      const Type* t = n->bottom_type();
      Node* new_in1 = in1->clone();
      new_in1->as_DecodeN()->set_type(t);

      if (!Matcher::narrow_oop_use_complex_address()) {
        //
        // x86, ARM and friends can handle 2 adds in addressing mode
        // and Matcher can fold a DecodeN node into address by using
        // a narrow oop directly and do implicit null check in address:
        //
        // [R12 + narrow_oop_reg<<3 + offset]
        // NullCheck narrow_oop_reg
        //
        // On other platforms (Sparc) we have to keep new DecodeN node and
        // use it to do implicit null check in address:
        //
        // decode_not_null narrow_oop_reg, base_reg
        // [base_reg + offset]
        // NullCheck base_reg
        //
        // Pin the new DecodeN node to non-null path on these platform (Sparc)
        // to keep the information to which null check the new DecodeN node
        // corresponds to use it as value in implicit_null_check().
        //
        new_in1->set_req(0, n->in(0));
      }

      n->subsume_by(new_in1, this);
      if (in1->outcnt() == 0) {
        in1->disconnect_inputs(this);
      }
    } else {
      n->subsume_by(n->in(1), this);
      if (n->outcnt() == 0) {
        n->disconnect_inputs(this);
      }
    }
    break;
  }
#ifdef _LP64
  case Op_CmpP:
    // Do this transformation here to preserve CmpPNode::sub() and
    // other TypePtr related Ideal optimizations (for example, ptr nullness).
    if (n->in(1)->is_DecodeNarrowPtr() || n->in(2)->is_DecodeNarrowPtr()) {
      Node* in1 = n->in(1);
      Node* in2 = n->in(2);
      if (!in1->is_DecodeNarrowPtr()) {
        in2 = in1;
        in1 = n->in(2);
      }
      assert(in1->is_DecodeNarrowPtr(), "sanity");

      Node* new_in2 = nullptr;
      if (in2->is_DecodeNarrowPtr()) {
        assert(in2->Opcode() == in1->Opcode(), "must be same node type");
        new_in2 = in2->in(1);
      } else if (in2->Opcode() == Op_ConP) {
        const Type* t = in2->bottom_type();
        if (t == TypePtr::NULL_PTR) {
          assert(in1->is_DecodeN(), "compare klass to null?");
          // Don't convert CmpP null check into CmpN if compressed
          // oops implicit null check is not generated.
          // This will allow to generate normal oop implicit null check.
          if (Matcher::gen_narrow_oop_implicit_null_checks())
            new_in2 = ConNode::make(TypeNarrowOop::NULL_PTR);
          //
          // This transformation together with CastPP transformation above
          // will generated code for implicit null checks for compressed oops.
          //
          // The original code after Optimize()
          //
          //    LoadN memory, narrow_oop_reg
          //    decode narrow_oop_reg, base_reg
          //    CmpP base_reg, nullptr
          //    CastPP base_reg // NotNull
          //    Load [base_reg + offset], val_reg
          //
          // after these transformations will be
          //
          //    LoadN memory, narrow_oop_reg
          //    CmpN narrow_oop_reg, nullptr
          //    decode_not_null narrow_oop_reg, base_reg
          //    Load [base_reg + offset], val_reg
          //
          // and the uncommon path (== nullptr) will use narrow_oop_reg directly
          // since narrow oops can be used in debug info now (see the code in
          // final_graph_reshaping_walk()).
          //
          // At the end the code will be matched to
          // on x86:
          //
          //    Load_narrow_oop memory, narrow_oop_reg
          //    Load [R12 + narrow_oop_reg<<3 + offset], val_reg
          //    NullCheck narrow_oop_reg
          //
          // and on sparc:
          //
          //    Load_narrow_oop memory, narrow_oop_reg
          //    decode_not_null narrow_oop_reg, base_reg
          //    Load [base_reg + offset], val_reg
          //    NullCheck base_reg
          //
        } else if (t->isa_oopptr()) {
          new_in2 = ConNode::make(t->make_narrowoop());
        } else if (t->isa_klassptr()) {
          new_in2 = ConNode::make(t->make_narrowklass());
        }
      }
      if (new_in2 != nullptr) {
        Node* cmpN = new CmpNNode(in1->in(1), new_in2);
        n->subsume_by(cmpN, this);
        if (in1->outcnt() == 0) {
          in1->disconnect_inputs(this);
        }
        if (in2->outcnt() == 0) {
          in2->disconnect_inputs(this);
        }
      }
    }
    break;

  case Op_DecodeN:
  case Op_DecodeNKlass:
    assert(!n->in(1)->is_EncodeNarrowPtr(), "should be optimized out");
    // DecodeN could be pinned when it can't be fold into
    // an address expression, see the code for Op_CastPP above.
    assert(n->in(0) == nullptr || (UseCompressedOops && !Matcher::narrow_oop_use_complex_address()), "no control");
    break;

  case Op_EncodeP:
  case Op_EncodePKlass: {
    Node* in1 = n->in(1);
    if (in1->is_DecodeNarrowPtr()) {
      n->subsume_by(in1->in(1), this);
    } else if (in1->Opcode() == Op_ConP) {
      const Type* t = in1->bottom_type();
      if (t == TypePtr::NULL_PTR) {
        assert(t->isa_oopptr(), "null klass?");
        n->subsume_by(ConNode::make(TypeNarrowOop::NULL_PTR), this);
      } else if (t->isa_oopptr()) {
        n->subsume_by(ConNode::make(t->make_narrowoop()), this);
      } else if (t->isa_klassptr()) {
        n->subsume_by(ConNode::make(t->make_narrowklass()), this);
      }
    }
    if (in1->outcnt() == 0) {
      in1->disconnect_inputs(this);
    }
    break;
  }

  case Op_Proj: {
    if (OptimizeStringConcat || IncrementalInline) {
      ProjNode* proj = n->as_Proj();
      if (proj->_is_io_use) {
        assert(proj->_con == TypeFunc::I_O || proj->_con == TypeFunc::Memory, "");
        // Separate projections were used for the exception path which
        // are normally removed by a late inline.  If it wasn't inlined
        // then they will hang around and should just be replaced with
        // the original one. Merge them.
        Node* non_io_proj = proj->in(0)->as_Multi()->proj_out_or_null(proj->_con, false /*is_io_use*/);
        if (non_io_proj  != nullptr) {
          proj->subsume_by(non_io_proj , this);
        }
      }
    }
    break;
  }

  case Op_Phi:
    if (n->as_Phi()->bottom_type()->isa_narrowoop() || n->as_Phi()->bottom_type()->isa_narrowklass()) {
      // The EncodeP optimization may create Phi with the same edges
      // for all paths. It is not handled well by Register Allocator.
      Node* unique_in = n->in(1);
      assert(unique_in != nullptr, "");
      uint cnt = n->req();
      for (uint i = 2; i < cnt; i++) {
        Node* m = n->in(i);
        assert(m != nullptr, "");
        if (unique_in != m)
          unique_in = nullptr;
      }
      if (unique_in != nullptr) {
        n->subsume_by(unique_in, this);
      }
    }
    break;

#endif

#ifdef ASSERT
  case Op_CastII:
    // Verify that all range check dependent CastII nodes were removed.
    if (n->isa_CastII()->has_range_check()) {
      n->dump(3);
      assert(false, "Range check dependent CastII node was not removed");
    }
    break;
#endif

  case Op_ModI:
    if (UseDivMod) {
      // Check if a%b and a/b both exist
      Node* d = n->find_similar(Op_DivI);
      if (d) {
        // Replace them with a fused divmod if supported
        if (Matcher::has_match_rule(Op_DivModI)) {
          DivModINode* divmod = DivModINode::make(n);
          d->subsume_by(divmod->div_proj(), this);
          n->subsume_by(divmod->mod_proj(), this);
        } else {
          // replace a%b with a-((a/b)*b)
          Node* mult = new MulINode(d, d->in(2));
          Node* sub  = new SubINode(d->in(1), mult);
          n->subsume_by(sub, this);
        }
      }
    }
    break;

  case Op_ModL:
    if (UseDivMod) {
      // Check if a%b and a/b both exist
      Node* d = n->find_similar(Op_DivL);
      if (d) {
        // Replace them with a fused divmod if supported
        if (Matcher::has_match_rule(Op_DivModL)) {
          DivModLNode* divmod = DivModLNode::make(n);
          d->subsume_by(divmod->div_proj(), this);
          n->subsume_by(divmod->mod_proj(), this);
        } else {
          // replace a%b with a-((a/b)*b)
          Node* mult = new MulLNode(d, d->in(2));
          Node* sub  = new SubLNode(d->in(1), mult);
          n->subsume_by(sub, this);
        }
      }
    }
    break;

  case Op_UModI:
    if (UseDivMod) {
      // Check if a%b and a/b both exist
      Node* d = n->find_similar(Op_UDivI);
      if (d) {
        // Replace them with a fused unsigned divmod if supported
        if (Matcher::has_match_rule(Op_UDivModI)) {
          UDivModINode* divmod = UDivModINode::make(n);
          d->subsume_by(divmod->div_proj(), this);
          n->subsume_by(divmod->mod_proj(), this);
        } else {
          // replace a%b with a-((a/b)*b)
          Node* mult = new MulINode(d, d->in(2));
          Node* sub  = new SubINode(d->in(1), mult);
          n->subsume_by(sub, this);
        }
      }
    }
    break;

  case Op_UModL:
    if (UseDivMod) {
      // Check if a%b and a/b both exist
      Node* d = n->find_similar(Op_UDivL);
      if (d) {
        // Replace them with a fused unsigned divmod if supported
        if (Matcher::has_match_rule(Op_UDivModL)) {
          UDivModLNode* divmod = UDivModLNode::make(n);
          d->subsume_by(divmod->div_proj(), this);
          n->subsume_by(divmod->mod_proj(), this);
        } else {
          // replace a%b with a-((a/b)*b)
          Node* mult = new MulLNode(d, d->in(2));
          Node* sub  = new SubLNode(d->in(1), mult);
          n->subsume_by(sub, this);
        }
      }
    }
    break;

  case Op_LoadVector:
  case Op_StoreVector:
  case Op_LoadVectorGather:
  case Op_StoreVectorScatter:
  case Op_LoadVectorGatherMasked:
  case Op_StoreVectorScatterMasked:
  case Op_VectorCmpMasked:
  case Op_VectorMaskGen:
  case Op_LoadVectorMasked:
  case Op_StoreVectorMasked:
    break;

  case Op_AddReductionVI:
  case Op_AddReductionVL:
  case Op_AddReductionVF:
  case Op_AddReductionVD:
  case Op_MulReductionVI:
  case Op_MulReductionVL:
  case Op_MulReductionVF:
  case Op_MulReductionVD:
  case Op_MinReductionV:
  case Op_MaxReductionV:
  case Op_AndReductionV:
  case Op_OrReductionV:
  case Op_XorReductionV:
    break;

  case Op_PackB:
  case Op_PackS:
  case Op_PackI:
  case Op_PackF:
  case Op_PackL:
  case Op_PackD:
    if (n->req()-1 > 2) {
      // Replace many operand PackNodes with a binary tree for matching
      PackNode* p = (PackNode*) n;
      Node* btp = p->binary_tree_pack(1, n->req());
      n->subsume_by(btp, this);
    }
    break;
  case Op_Loop:
    assert(!n->as_Loop()->is_loop_nest_inner_loop() || _loop_opts_cnt == 0, "should have been turned into a counted loop");
  case Op_CountedLoop:
  case Op_LongCountedLoop:
  case Op_OuterStripMinedLoop:
    if (n->as_Loop()->is_inner_loop()) {
      frc.inc_inner_loop_count();
    }
    n->as_Loop()->verify_strip_mined(0);
    break;
  case Op_LShiftI:
  case Op_RShiftI:
  case Op_URShiftI:
  case Op_LShiftL:
  case Op_RShiftL:
  case Op_URShiftL:
    if (Matcher::need_masked_shift_count) {
      // The cpu's shift instructions don't restrict the count to the
      // lower 5/6 bits. We need to do the masking ourselves.
      Node* in2 = n->in(2);
      juint mask = (n->bottom_type() == TypeInt::INT) ? (BitsPerInt - 1) : (BitsPerLong - 1);
      const TypeInt* t = in2->find_int_type();
      if (t != nullptr && t->is_con()) {
        juint shift = t->get_con();
        if (shift > mask) { // Unsigned cmp
          n->set_req(2, ConNode::make(TypeInt::make(shift & mask)));
        }
      } else {
        if (t == nullptr || t->_lo < 0 || t->_hi > (int)mask) {
          Node* shift = new AndINode(in2, ConNode::make(TypeInt::make(mask)));
          n->set_req(2, shift);
        }
      }
      if (in2->outcnt() == 0) { // Remove dead node
        in2->disconnect_inputs(this);
      }
    }
    break;
  case Op_MemBarStoreStore:
  case Op_MemBarRelease:
    // Break the link with AllocateNode: it is no longer useful and
    // confuses register allocation.
    if (n->req() > MemBarNode::Precedent) {
      n->set_req(MemBarNode::Precedent, top());
    }
    break;
  case Op_MemBarAcquire: {
    if (n->as_MemBar()->trailing_load() && n->req() > MemBarNode::Precedent) {
      // At parse time, the trailing MemBarAcquire for a volatile load
      // is created with an edge to the load. After optimizations,
      // that input may be a chain of Phis. If those phis have no
      // other use, then the MemBarAcquire keeps them alive and
      // register allocation can be confused.
      dead_nodes.push(n->in(MemBarNode::Precedent));
      n->set_req(MemBarNode::Precedent, top());
    }
    break;
  }
  case Op_Blackhole:
    break;
  case Op_RangeCheck: {
    RangeCheckNode* rc = n->as_RangeCheck();
    Node* iff = new IfNode(rc->in(0), rc->in(1), rc->_prob, rc->_fcnt);
    n->subsume_by(iff, this);
    frc._tests.push(iff);
    break;
  }
  case Op_ConvI2L: {
    if (!Matcher::convi2l_type_required) {
      // Code generation on some platforms doesn't need accurate
      // ConvI2L types. Widening the type can help remove redundant
      // address computations.
      n->as_Type()->set_type(TypeLong::INT);
      ResourceMark rm;
      Unique_Node_List wq;
      wq.push(n);
      for (uint next = 0; next < wq.size(); next++) {
        Node *m = wq.at(next);

        for(;;) {
          // Loop over all nodes with identical inputs edges as m
          Node* k = m->find_similar(m->Opcode());
          if (k == nullptr) {
            break;
          }
          // Push their uses so we get a chance to remove node made
          // redundant
          for (DUIterator_Fast imax, i = k->fast_outs(imax); i < imax; i++) {
            Node* u = k->fast_out(i);
            if (u->Opcode() == Op_LShiftL ||
                u->Opcode() == Op_AddL ||
                u->Opcode() == Op_SubL ||
                u->Opcode() == Op_AddP) {
              wq.push(u);
            }
          }
          // Replace all nodes with identical edges as m with m
          k->subsume_by(m, this);
        }
      }
    }
    break;
  }
  case Op_CmpUL: {
    if (!Matcher::has_match_rule(Op_CmpUL)) {
      // No support for unsigned long comparisons
      ConINode* sign_pos = new ConINode(TypeInt::make(BitsPerLong - 1));
      Node* sign_bit_mask = new RShiftLNode(n->in(1), sign_pos);
      Node* orl = new OrLNode(n->in(1), sign_bit_mask);
      ConLNode* remove_sign_mask = new ConLNode(TypeLong::make(max_jlong));
      Node* andl = new AndLNode(orl, remove_sign_mask);
      Node* cmp = new CmpLNode(andl, n->in(2));
      n->subsume_by(cmp, this);
    }
    break;
  }
#ifdef ASSERT
  case Op_InlineType: {
    n->dump(-1);
    assert(false, "inline type node was not removed");
    break;
  }
#endif
  default:
    assert(!n->is_Call(), "");
    assert(!n->is_Mem(), "");
    assert(nop != Op_ProfileBoolean, "should be eliminated during IGVN");
    break;
  }
}

//------------------------------final_graph_reshaping_walk---------------------
// Replacing Opaque nodes with their input in final_graph_reshaping_impl(),
// requires that the walk visits a node's inputs before visiting the node.
void Compile::final_graph_reshaping_walk(Node_Stack& nstack, Node* root, Final_Reshape_Counts& frc, Unique_Node_List& dead_nodes) {
  Unique_Node_List sfpt;

  frc._visited.set(root->_idx); // first, mark node as visited
  uint cnt = root->req();
  Node *n = root;
  uint  i = 0;
  while (true) {
    if (i < cnt) {
      // Place all non-visited non-null inputs onto stack
      Node* m = n->in(i);
      ++i;
      if (m != nullptr && !frc._visited.test_set(m->_idx)) {
        if (m->is_SafePoint() && m->as_SafePoint()->jvms() != nullptr) {
          // compute worst case interpreter size in case of a deoptimization
          update_interpreter_frame_size(m->as_SafePoint()->jvms()->interpreter_frame_size());

          sfpt.push(m);
        }
        cnt = m->req();
        nstack.push(n, i); // put on stack parent and next input's index
        n = m;
        i = 0;
      }
    } else {
      // Now do post-visit work
      final_graph_reshaping_impl(n, frc, dead_nodes);
      if (nstack.is_empty())
        break;             // finished
      n = nstack.node();   // Get node from stack
      cnt = n->req();
      i = nstack.index();
      nstack.pop();        // Shift to the next node on stack
    }
  }

  // Skip next transformation if compressed oops are not used.
  if ((UseCompressedOops && !Matcher::gen_narrow_oop_implicit_null_checks()) ||
      (!UseCompressedOops && !UseCompressedClassPointers))
    return;

  // Go over safepoints nodes to skip DecodeN/DecodeNKlass nodes for debug edges.
  // It could be done for an uncommon traps or any safepoints/calls
  // if the DecodeN/DecodeNKlass node is referenced only in a debug info.
  while (sfpt.size() > 0) {
    n = sfpt.pop();
    JVMState *jvms = n->as_SafePoint()->jvms();
    assert(jvms != nullptr, "sanity");
    int start = jvms->debug_start();
    int end   = n->req();
    bool is_uncommon = (n->is_CallStaticJava() &&
                        n->as_CallStaticJava()->uncommon_trap_request() != 0);
    for (int j = start; j < end; j++) {
      Node* in = n->in(j);
      if (in->is_DecodeNarrowPtr()) {
        bool safe_to_skip = true;
        if (!is_uncommon ) {
          // Is it safe to skip?
          for (uint i = 0; i < in->outcnt(); i++) {
            Node* u = in->raw_out(i);
            if (!u->is_SafePoint() ||
                (u->is_Call() && u->as_Call()->has_non_debug_use(n))) {
              safe_to_skip = false;
            }
          }
        }
        if (safe_to_skip) {
          n->set_req(j, in->in(1));
        }
        if (in->outcnt() == 0) {
          in->disconnect_inputs(this);
        }
      }
    }
  }
}

//------------------------------final_graph_reshaping--------------------------
// Final Graph Reshaping.
//
// (1) Clone simple inputs to uncommon calls, so they can be scheduled late
//     and not commoned up and forced early.  Must come after regular
//     optimizations to avoid GVN undoing the cloning.  Clone constant
//     inputs to Loop Phis; these will be split by the allocator anyways.
//     Remove Opaque nodes.
// (2) Move last-uses by commutative operations to the left input to encourage
//     Intel update-in-place two-address operations and better register usage
//     on RISCs.  Must come after regular optimizations to avoid GVN Ideal
//     calls canonicalizing them back.
// (3) Count the number of double-precision FP ops, single-precision FP ops
//     and call sites.  On Intel, we can get correct rounding either by
//     forcing singles to memory (requires extra stores and loads after each
//     FP bytecode) or we can set a rounding mode bit (requires setting and
//     clearing the mode bit around call sites).  The mode bit is only used
//     if the relative frequency of single FP ops to calls is low enough.
//     This is a key transform for SPEC mpeg_audio.
// (4) Detect infinite loops; blobs of code reachable from above but not
//     below.  Several of the Code_Gen algorithms fail on such code shapes,
//     so we simply bail out.  Happens a lot in ZKM.jar, but also happens
//     from time to time in other codes (such as -Xcomp finalizer loops, etc).
//     Detection is by looking for IfNodes where only 1 projection is
//     reachable from below or CatchNodes missing some targets.
// (5) Assert for insane oop offsets in debug mode.

bool Compile::final_graph_reshaping() {
  // an infinite loop may have been eliminated by the optimizer,
  // in which case the graph will be empty.
  if (root()->req() == 1) {
    record_method_not_compilable("trivial infinite loop");
    return true;
  }

  // Expensive nodes have their control input set to prevent the GVN
  // from freely commoning them. There's no GVN beyond this point so
  // no need to keep the control input. We want the expensive nodes to
  // be freely moved to the least frequent code path by gcm.
  assert(OptimizeExpensiveOps || expensive_count() == 0, "optimization off but list non empty?");
  for (int i = 0; i < expensive_count(); i++) {
    _expensive_nodes.at(i)->set_req(0, nullptr);
  }

  Final_Reshape_Counts frc;

  // Visit everybody reachable!
  // Allocate stack of size C->live_nodes()/2 to avoid frequent realloc
  Node_Stack nstack(live_nodes() >> 1);
  Unique_Node_List dead_nodes;
  final_graph_reshaping_walk(nstack, root(), frc, dead_nodes);

  // Check for unreachable (from below) code (i.e., infinite loops).
  for( uint i = 0; i < frc._tests.size(); i++ ) {
    MultiBranchNode *n = frc._tests[i]->as_MultiBranch();
    // Get number of CFG targets.
    // Note that PCTables include exception targets after calls.
    uint required_outcnt = n->required_outcnt();
    if (n->outcnt() != required_outcnt) {
      // Check for a few special cases.  Rethrow Nodes never take the
      // 'fall-thru' path, so expected kids is 1 less.
      if (n->is_PCTable() && n->in(0) && n->in(0)->in(0)) {
        if (n->in(0)->in(0)->is_Call()) {
          CallNode* call = n->in(0)->in(0)->as_Call();
          if (call->entry_point() == OptoRuntime::rethrow_stub()) {
            required_outcnt--;      // Rethrow always has 1 less kid
          } else if (call->req() > TypeFunc::Parms &&
                     call->is_CallDynamicJava()) {
            // Check for null receiver. In such case, the optimizer has
            // detected that the virtual call will always result in a null
            // pointer exception. The fall-through projection of this CatchNode
            // will not be populated.
            Node* arg0 = call->in(TypeFunc::Parms);
            if (arg0->is_Type() &&
                arg0->as_Type()->type()->higher_equal(TypePtr::NULL_PTR)) {
              required_outcnt--;
            }
          } else if (call->entry_point() == OptoRuntime::new_array_Java() ||
                     call->entry_point() == OptoRuntime::new_array_nozero_Java()) {
            // Check for illegal array length. In such case, the optimizer has
            // detected that the allocation attempt will always result in an
            // exception. There is no fall-through projection of this CatchNode .
            assert(call->is_CallStaticJava(), "static call expected");
            assert(call->req() == call->jvms()->endoff() + 1, "missing extra input");
            uint valid_length_test_input = call->req() - 1;
            Node* valid_length_test = call->in(valid_length_test_input);
            call->del_req(valid_length_test_input);
            if (valid_length_test->find_int_con(1) == 0) {
              required_outcnt--;
            }
            dead_nodes.push(valid_length_test);
            assert(n->outcnt() == required_outcnt, "malformed control flow");
            continue;
          }
        }
      }
      // Recheck with a better notion of 'required_outcnt'
      if (n->outcnt() != required_outcnt) {
        record_method_not_compilable("malformed control flow");
        return true;            // Not all targets reachable!
      }
    } else if (n->is_PCTable() && n->in(0) && n->in(0)->in(0) && n->in(0)->in(0)->is_Call()) {
      CallNode* call = n->in(0)->in(0)->as_Call();
      if (call->entry_point() == OptoRuntime::new_array_Java() ||
          call->entry_point() == OptoRuntime::new_array_nozero_Java()) {
        assert(call->is_CallStaticJava(), "static call expected");
        assert(call->req() == call->jvms()->endoff() + 1, "missing extra input");
        uint valid_length_test_input = call->req() - 1;
        dead_nodes.push(call->in(valid_length_test_input));
        call->del_req(valid_length_test_input); // valid length test useless now
      }
    }
    // Check that I actually visited all kids.  Unreached kids
    // must be infinite loops.
    for (DUIterator_Fast jmax, j = n->fast_outs(jmax); j < jmax; j++)
      if (!frc._visited.test(n->fast_out(j)->_idx)) {
        record_method_not_compilable("infinite loop");
        return true;            // Found unvisited kid; must be unreach
      }

    // Here so verification code in final_graph_reshaping_walk()
    // always see an OuterStripMinedLoopEnd
    if (n->is_OuterStripMinedLoopEnd() || n->is_LongCountedLoopEnd()) {
      IfNode* init_iff = n->as_If();
      Node* iff = new IfNode(init_iff->in(0), init_iff->in(1), init_iff->_prob, init_iff->_fcnt);
      n->subsume_by(iff, this);
    }
  }

  while (dead_nodes.size() > 0) {
    Node* m = dead_nodes.pop();
    if (m->outcnt() == 0 && m != top()) {
      for (uint j = 0; j < m->req(); j++) {
        Node* in = m->in(j);
        if (in != nullptr) {
          dead_nodes.push(in);
        }
      }
      m->disconnect_inputs(this);
    }
  }

#ifdef IA32
  // If original bytecodes contained a mixture of floats and doubles
  // check if the optimizer has made it homogeneous, item (3).
  if (UseSSE == 0 &&
      frc.get_float_count() > 32 &&
      frc.get_double_count() == 0 &&
      (10 * frc.get_call_count() < frc.get_float_count()) ) {
    set_24_bit_selection_and_mode(false, true);
  }
#endif // IA32

  set_java_calls(frc.get_java_call_count());
  set_inner_loops(frc.get_inner_loop_count());

  // No infinite loops, no reason to bail out.
  return false;
}

//-----------------------------too_many_traps----------------------------------
// Report if there are too many traps at the current method and bci.
// Return true if there was a trap, and/or PerMethodTrapLimit is exceeded.
bool Compile::too_many_traps(ciMethod* method,
                             int bci,
                             Deoptimization::DeoptReason reason) {
  ciMethodData* md = method->method_data();
  if (md->is_empty()) {
    // Assume the trap has not occurred, or that it occurred only
    // because of a transient condition during start-up in the interpreter.
    return false;
  }
  ciMethod* m = Deoptimization::reason_is_speculate(reason) ? this->method() : nullptr;
  if (md->has_trap_at(bci, m, reason) != 0) {
    // Assume PerBytecodeTrapLimit==0, for a more conservative heuristic.
    // Also, if there are multiple reasons, or if there is no per-BCI record,
    // assume the worst.
    if (log())
      log()->elem("observe trap='%s' count='%d'",
                  Deoptimization::trap_reason_name(reason),
                  md->trap_count(reason));
    return true;
  } else {
    // Ignore method/bci and see if there have been too many globally.
    return too_many_traps(reason, md);
  }
}

// Less-accurate variant which does not require a method and bci.
bool Compile::too_many_traps(Deoptimization::DeoptReason reason,
                             ciMethodData* logmd) {
  if (trap_count(reason) >= Deoptimization::per_method_trap_limit(reason)) {
    // Too many traps globally.
    // Note that we use cumulative trap_count, not just md->trap_count.
    if (log()) {
      int mcount = (logmd == nullptr)? -1: (int)logmd->trap_count(reason);
      log()->elem("observe trap='%s' count='0' mcount='%d' ccount='%d'",
                  Deoptimization::trap_reason_name(reason),
                  mcount, trap_count(reason));
    }
    return true;
  } else {
    // The coast is clear.
    return false;
  }
}

//--------------------------too_many_recompiles--------------------------------
// Report if there are too many recompiles at the current method and bci.
// Consults PerBytecodeRecompilationCutoff and PerMethodRecompilationCutoff.
// Is not eager to return true, since this will cause the compiler to use
// Action_none for a trap point, to avoid too many recompilations.
bool Compile::too_many_recompiles(ciMethod* method,
                                  int bci,
                                  Deoptimization::DeoptReason reason) {
  ciMethodData* md = method->method_data();
  if (md->is_empty()) {
    // Assume the trap has not occurred, or that it occurred only
    // because of a transient condition during start-up in the interpreter.
    return false;
  }
  // Pick a cutoff point well within PerBytecodeRecompilationCutoff.
  uint bc_cutoff = (uint) PerBytecodeRecompilationCutoff / 8;
  uint m_cutoff  = (uint) PerMethodRecompilationCutoff / 2 + 1;  // not zero
  Deoptimization::DeoptReason per_bc_reason
    = Deoptimization::reason_recorded_per_bytecode_if_any(reason);
  ciMethod* m = Deoptimization::reason_is_speculate(reason) ? this->method() : nullptr;
  if ((per_bc_reason == Deoptimization::Reason_none
       || md->has_trap_at(bci, m, reason) != 0)
      // The trap frequency measure we care about is the recompile count:
      && md->trap_recompiled_at(bci, m)
      && md->overflow_recompile_count() >= bc_cutoff) {
    // Do not emit a trap here if it has already caused recompilations.
    // Also, if there are multiple reasons, or if there is no per-BCI record,
    // assume the worst.
    if (log())
      log()->elem("observe trap='%s recompiled' count='%d' recompiles2='%d'",
                  Deoptimization::trap_reason_name(reason),
                  md->trap_count(reason),
                  md->overflow_recompile_count());
    return true;
  } else if (trap_count(reason) != 0
             && decompile_count() >= m_cutoff) {
    // Too many recompiles globally, and we have seen this sort of trap.
    // Use cumulative decompile_count, not just md->decompile_count.
    if (log())
      log()->elem("observe trap='%s' count='%d' mcount='%d' decompiles='%d' mdecompiles='%d'",
                  Deoptimization::trap_reason_name(reason),
                  md->trap_count(reason), trap_count(reason),
                  md->decompile_count(), decompile_count());
    return true;
  } else {
    // The coast is clear.
    return false;
  }
}

// Compute when not to trap. Used by matching trap based nodes and
// NullCheck optimization.
void Compile::set_allowed_deopt_reasons() {
  _allowed_reasons = 0;
  if (is_method_compilation()) {
    for (int rs = (int)Deoptimization::Reason_none+1; rs < Compile::trapHistLength; rs++) {
      assert(rs < BitsPerInt, "recode bit map");
      if (!too_many_traps((Deoptimization::DeoptReason) rs)) {
        _allowed_reasons |= nth_bit(rs);
      }
    }
  }
}

bool Compile::needs_clinit_barrier(ciMethod* method, ciMethod* accessing_method) {
  return method->is_static() && needs_clinit_barrier(method->holder(), accessing_method);
}

bool Compile::needs_clinit_barrier(ciField* field, ciMethod* accessing_method) {
  return field->is_static() && needs_clinit_barrier(field->holder(), accessing_method);
}

bool Compile::needs_clinit_barrier(ciInstanceKlass* holder, ciMethod* accessing_method) {
  if (holder->is_initialized()) {
    return false;
  }
  if (holder->is_being_initialized()) {
    if (accessing_method->holder() == holder) {
      // Access inside a class. The barrier can be elided when access happens in <clinit>,
      // <init>, or a static method. In all those cases, there was an initialization
      // barrier on the holder klass passed.
      if (accessing_method->is_class_initializer() ||
          accessing_method->is_object_constructor() ||
          accessing_method->is_static()) {
        return false;
      }
    } else if (accessing_method->holder()->is_subclass_of(holder)) {
      // Access from a subclass. The barrier can be elided only when access happens in <clinit>.
      // In case of <init> or a static method, the barrier is on the subclass is not enough:
      // child class can become fully initialized while its parent class is still being initialized.
      if (accessing_method->is_class_initializer()) {
        return false;
      }
    }
    ciMethod* root = method(); // the root method of compilation
    if (root != accessing_method) {
      return needs_clinit_barrier(holder, root); // check access in the context of compilation root
    }
  }
  return true;
}

#ifndef PRODUCT
//------------------------------verify_bidirectional_edges---------------------
// For each input edge to a node (ie - for each Use-Def edge), verify that
// there is a corresponding Def-Use edge.
void Compile::verify_bidirectional_edges(Unique_Node_List &visited) {
  // Allocate stack of size C->live_nodes()/16 to avoid frequent realloc
  uint stack_size = live_nodes() >> 4;
  Node_List nstack(MAX2(stack_size, (uint)OptoNodeListSize));
  nstack.push(_root);

  while (nstack.size() > 0) {
    Node* n = nstack.pop();
    if (visited.member(n)) {
      continue;
    }
    visited.push(n);

    // Walk over all input edges, checking for correspondence
    uint length = n->len();
    for (uint i = 0; i < length; i++) {
      Node* in = n->in(i);
      if (in != nullptr && !visited.member(in)) {
        nstack.push(in); // Put it on stack
      }
      if (in != nullptr && !in->is_top()) {
        // Count instances of `next`
        int cnt = 0;
        for (uint idx = 0; idx < in->_outcnt; idx++) {
          if (in->_out[idx] == n) {
            cnt++;
          }
        }
        assert(cnt > 0, "Failed to find Def-Use edge.");
        // Check for duplicate edges
        // walk the input array downcounting the input edges to n
        for (uint j = 0; j < length; j++) {
          if (n->in(j) == in) {
            cnt--;
          }
        }
        assert(cnt == 0, "Mismatched edge count.");
      } else if (in == nullptr) {
        assert(i == 0 || i >= n->req() ||
               n->is_Region() || n->is_Phi() || n->is_ArrayCopy() ||
               (n->is_Allocate() && i >= AllocateNode::InlineType) ||
               (n->is_Unlock() && i == (n->req() - 1)) ||
               (n->is_MemBar() && i == 5), // the precedence edge to a membar can be removed during macro node expansion
              "only region, phi, arraycopy, allocate, unlock or membar nodes have null data edges");
      } else {
        assert(in->is_top(), "sanity");
        // Nothing to check.
      }
    }
  }
}

//------------------------------verify_graph_edges---------------------------
// Walk the Graph and verify that there is a one-to-one correspondence
// between Use-Def edges and Def-Use edges in the graph.
void Compile::verify_graph_edges(bool no_dead_code) {
  if (VerifyGraphEdges) {
    Unique_Node_List visited;

    // Call graph walk to check edges
    verify_bidirectional_edges(visited);
    if (no_dead_code) {
      // Now make sure that no visited node is used by an unvisited node.
      bool dead_nodes = false;
      Unique_Node_List checked;
      while (visited.size() > 0) {
        Node* n = visited.pop();
        checked.push(n);
        for (uint i = 0; i < n->outcnt(); i++) {
          Node* use = n->raw_out(i);
          if (checked.member(use))  continue;  // already checked
          if (visited.member(use))  continue;  // already in the graph
          if (use->is_Con())        continue;  // a dead ConNode is OK
          // At this point, we have found a dead node which is DU-reachable.
          if (!dead_nodes) {
            tty->print_cr("*** Dead nodes reachable via DU edges:");
            dead_nodes = true;
          }
          use->dump(2);
          tty->print_cr("---");
          checked.push(use);  // No repeats; pretend it is now checked.
        }
      }
      assert(!dead_nodes, "using nodes must be reachable from root");
    }
  }
}
#endif

// The Compile object keeps track of failure reasons separately from the ciEnv.
// This is required because there is not quite a 1-1 relation between the
// ciEnv and its compilation task and the Compile object.  Note that one
// ciEnv might use two Compile objects, if C2Compiler::compile_method decides
// to backtrack and retry without subsuming loads.  Other than this backtracking
// behavior, the Compile's failure reason is quietly copied up to the ciEnv
// by the logic in C2Compiler.
void Compile::record_failure(const char* reason) {
  if (log() != nullptr) {
    log()->elem("failure reason='%s' phase='compile'", reason);
  }
  if (_failure_reason == nullptr) {
    // Record the first failure reason.
    _failure_reason = reason;
  }

  if (!C->failure_reason_is(C2Compiler::retry_no_subsuming_loads())) {
    C->print_method(PHASE_FAILURE, 1);
  }
  _root = nullptr;  // flush the graph, too
}

Compile::TracePhase::TracePhase(const char* name, elapsedTimer* accumulator)
  : TraceTime(name, accumulator, CITime, CITimeVerbose),
    _phase_name(name), _dolog(CITimeVerbose)
{
  if (_dolog) {
    C = Compile::current();
    _log = C->log();
  } else {
    C = nullptr;
    _log = nullptr;
  }
  if (_log != nullptr) {
    _log->begin_head("phase name='%s' nodes='%d' live='%d'", _phase_name, C->unique(), C->live_nodes());
    _log->stamp();
    _log->end_head();
  }
}

Compile::TracePhase::~TracePhase() {

  C = Compile::current();
  if (_dolog) {
    _log = C->log();
  } else {
    _log = nullptr;
  }

#ifdef ASSERT
  if (PrintIdealNodeCount) {
    tty->print_cr("phase name='%s' nodes='%d' live='%d' live_graph_walk='%d'",
                  _phase_name, C->unique(), C->live_nodes(), C->count_live_nodes_by_graph_walk());
  }

  if (VerifyIdealNodeCount) {
    Compile::current()->print_missing_nodes();
  }
#endif

  if (_log != nullptr) {
    _log->done("phase name='%s' nodes='%d' live='%d'", _phase_name, C->unique(), C->live_nodes());
  }
}

//----------------------------static_subtype_check-----------------------------
// Shortcut important common cases when superklass is exact:
// (0) superklass is java.lang.Object (can occur in reflective code)
// (1) subklass is already limited to a subtype of superklass => always ok
// (2) subklass does not overlap with superklass => always fail
// (3) superklass has NO subtypes and we can check with a simple compare.
Compile::SubTypeCheckResult Compile::static_subtype_check(const TypeKlassPtr* superk, const TypeKlassPtr* subk, bool skip) {
  if (skip) {
    return SSC_full_test;       // Let caller generate the general case.
  }

  if (subk->is_java_subtype_of(superk)) {
    return SSC_always_true; // (0) and (1)  this test cannot fail
  }

  if (!subk->maybe_java_subtype_of(superk)) {
    return SSC_always_false; // (2) true path dead; no dynamic test needed
  }

  const Type* superelem = superk;
  if (superk->isa_aryklassptr()) {
    int ignored;
    superelem = superk->is_aryklassptr()->base_element_type(ignored);

    // Do not fold the subtype check to an array klass pointer comparison for [V? arrays.
    // [QMyValue is a subtype of [LMyValue but the klass for [QMyValue is not equal to
    // the klass for [LMyValue. Perform a full test.
    if (!superk->is_aryklassptr()->is_null_free() && superk->is_aryklassptr()->elem()->isa_instklassptr() &&
        superk->is_aryklassptr()->elem()->is_instklassptr()->instance_klass()->is_inlinetype()) {
      return SSC_full_test;
    }
  }

  if (superelem->isa_instklassptr()) {
    ciInstanceKlass* ik = superelem->is_instklassptr()->instance_klass();
    if (!ik->has_subklass()) {
      if (!ik->is_final()) {
        // Add a dependency if there is a chance of a later subclass.
        dependencies()->assert_leaf_type(ik);
      }
      if (!superk->maybe_java_subtype_of(subk)) {
        return SSC_always_false;
      }
      return SSC_easy_test;     // (3) caller can do a simple ptr comparison
    }
  } else {
    // A primitive array type has no subtypes.
    return SSC_easy_test;       // (3) caller can do a simple ptr comparison
  }

  return SSC_full_test;
}

Node* Compile::conv_I2X_index(PhaseGVN* phase, Node* idx, const TypeInt* sizetype, Node* ctrl) {
#ifdef _LP64
  // The scaled index operand to AddP must be a clean 64-bit value.
  // Java allows a 32-bit int to be incremented to a negative
  // value, which appears in a 64-bit register as a large
  // positive number.  Using that large positive number as an
  // operand in pointer arithmetic has bad consequences.
  // On the other hand, 32-bit overflow is rare, and the possibility
  // can often be excluded, if we annotate the ConvI2L node with
  // a type assertion that its value is known to be a small positive
  // number.  (The prior range check has ensured this.)
  // This assertion is used by ConvI2LNode::Ideal.
  int index_max = max_jint - 1;  // array size is max_jint, index is one less
  if (sizetype != nullptr) index_max = sizetype->_hi - 1;
  const TypeInt* iidxtype = TypeInt::make(0, index_max, Type::WidenMax);
  idx = constrained_convI2L(phase, idx, iidxtype, ctrl);
#endif
  return idx;
}

// Convert integer value to a narrowed long type dependent on ctrl (for example, a range check)
Node* Compile::constrained_convI2L(PhaseGVN* phase, Node* value, const TypeInt* itype, Node* ctrl, bool carry_dependency) {
  if (ctrl != nullptr) {
    // Express control dependency by a CastII node with a narrow type.
    value = new CastIINode(value, itype, carry_dependency ? ConstraintCastNode::StrongDependency : ConstraintCastNode::RegularDependency, true /* range check dependency */);
    // Make the CastII node dependent on the control input to prevent the narrowed ConvI2L
    // node from floating above the range check during loop optimizations. Otherwise, the
    // ConvI2L node may be eliminated independently of the range check, causing the data path
    // to become TOP while the control path is still there (although it's unreachable).
    value->set_req(0, ctrl);
    value = phase->transform(value);
  }
  const TypeLong* ltype = TypeLong::make(itype->_lo, itype->_hi, itype->_widen);
  return phase->transform(new ConvI2LNode(value, ltype));
}

// The message about the current inlining is accumulated in
// _print_inlining_stream and transferred into the _print_inlining_list
// once we know whether inlining succeeds or not. For regular
// inlining, messages are appended to the buffer pointed by
// _print_inlining_idx in the _print_inlining_list. For late inlining,
// a new buffer is added after _print_inlining_idx in the list. This
// way we can update the inlining message for late inlining call site
// when the inlining is attempted again.
void Compile::print_inlining_init() {
  if (print_inlining() || print_intrinsics()) {
    // print_inlining_init is actually called several times.
    print_inlining_reset();
    _print_inlining_list = new (comp_arena())GrowableArray<PrintInliningBuffer*>(comp_arena(), 1, 1, new PrintInliningBuffer());
  }
}

void Compile::print_inlining_reinit() {
  if (print_inlining() || print_intrinsics()) {
    print_inlining_reset();
  }
}

void Compile::print_inlining_reset() {
  _print_inlining_stream->reset();
}

void Compile::print_inlining_commit() {
  assert(print_inlining() || print_intrinsics(), "PrintInlining off?");
  // Transfer the message from _print_inlining_stream to the current
  // _print_inlining_list buffer and clear _print_inlining_stream.
  _print_inlining_list->at(_print_inlining_idx)->ss()->write(_print_inlining_stream->base(), _print_inlining_stream->size());
  print_inlining_reset();
}

void Compile::print_inlining_push() {
  // Add new buffer to the _print_inlining_list at current position
  _print_inlining_idx++;
  _print_inlining_list->insert_before(_print_inlining_idx, new PrintInliningBuffer());
}

Compile::PrintInliningBuffer* Compile::print_inlining_current() {
  return _print_inlining_list->at(_print_inlining_idx);
}

void Compile::print_inlining_update(CallGenerator* cg) {
  if (print_inlining() || print_intrinsics()) {
    if (cg->is_late_inline()) {
      if (print_inlining_current()->cg() != cg &&
          (print_inlining_current()->cg() != nullptr ||
           print_inlining_current()->ss()->size() != 0)) {
        print_inlining_push();
      }
      print_inlining_commit();
      print_inlining_current()->set_cg(cg);
    } else {
      if (print_inlining_current()->cg() != nullptr) {
        print_inlining_push();
      }
      print_inlining_commit();
    }
  }
}

void Compile::print_inlining_move_to(CallGenerator* cg) {
  // We resume inlining at a late inlining call site. Locate the
  // corresponding inlining buffer so that we can update it.
  if (print_inlining() || print_intrinsics()) {
    for (int i = 0; i < _print_inlining_list->length(); i++) {
      if (_print_inlining_list->at(i)->cg() == cg) {
        _print_inlining_idx = i;
        return;
      }
    }
    ShouldNotReachHere();
  }
}

void Compile::print_inlining_update_delayed(CallGenerator* cg) {
  if (print_inlining() || print_intrinsics()) {
    assert(_print_inlining_stream->size() > 0, "missing inlining msg");
    assert(print_inlining_current()->cg() == cg, "wrong entry");
    // replace message with new message
    _print_inlining_list->at_put(_print_inlining_idx, new PrintInliningBuffer());
    print_inlining_commit();
    print_inlining_current()->set_cg(cg);
  }
}

void Compile::print_inlining_assert_ready() {
  assert(!_print_inlining || _print_inlining_stream->size() == 0, "losing data");
}

void Compile::process_print_inlining() {
  assert(_late_inlines.length() == 0, "not drained yet");
  if (print_inlining() || print_intrinsics()) {
    ResourceMark rm;
    stringStream ss;
    assert(_print_inlining_list != nullptr, "process_print_inlining should be called only once.");
    for (int i = 0; i < _print_inlining_list->length(); i++) {
      PrintInliningBuffer* pib = _print_inlining_list->at(i);
      ss.print("%s", pib->ss()->freeze());
      delete pib;
      DEBUG_ONLY(_print_inlining_list->at_put(i, nullptr));
    }
    // Reset _print_inlining_list, it only contains destructed objects.
    // It is on the arena, so it will be freed when the arena is reset.
    _print_inlining_list = nullptr;
    // _print_inlining_stream won't be used anymore, either.
    print_inlining_reset();
    size_t end = ss.size();
    _print_inlining_output = NEW_ARENA_ARRAY(comp_arena(), char, end+1);
    strncpy(_print_inlining_output, ss.freeze(), end+1);
    _print_inlining_output[end] = 0;
  }
}

void Compile::dump_print_inlining() {
  if (_print_inlining_output != nullptr) {
    tty->print_raw(_print_inlining_output);
  }
}

void Compile::log_late_inline(CallGenerator* cg) {
  if (log() != nullptr) {
    log()->head("late_inline method='%d'  inline_id='" JLONG_FORMAT "'", log()->identify(cg->method()),
                cg->unique_id());
    JVMState* p = cg->call_node()->jvms();
    while (p != nullptr) {
      log()->elem("jvms bci='%d' method='%d'", p->bci(), log()->identify(p->method()));
      p = p->caller();
    }
    log()->tail("late_inline");
  }
}

void Compile::log_late_inline_failure(CallGenerator* cg, const char* msg) {
  log_late_inline(cg);
  if (log() != nullptr) {
    log()->inline_fail(msg);
  }
}

void Compile::log_inline_id(CallGenerator* cg) {
  if (log() != nullptr) {
    // The LogCompilation tool needs a unique way to identify late
    // inline call sites. This id must be unique for this call site in
    // this compilation. Try to have it unique across compilations as
    // well because it can be convenient when grepping through the log
    // file.
    // Distinguish OSR compilations from others in case CICountOSR is
    // on.
    jlong id = ((jlong)unique()) + (((jlong)compile_id()) << 33) + (CICountOSR && is_osr_compilation() ? ((jlong)1) << 32 : 0);
    cg->set_unique_id(id);
    log()->elem("inline_id id='" JLONG_FORMAT "'", id);
  }
}

void Compile::log_inline_failure(const char* msg) {
  if (C->log() != nullptr) {
    C->log()->inline_fail(msg);
  }
}


// Dump inlining replay data to the stream.
// Don't change thread state and acquire any locks.
void Compile::dump_inline_data(outputStream* out) {
  InlineTree* inl_tree = ilt();
  if (inl_tree != nullptr) {
    out->print(" inline %d", inl_tree->count());
    inl_tree->dump_replay_data(out);
  }
}

void Compile::dump_inline_data_reduced(outputStream* out) {
  assert(ReplayReduce, "");

  InlineTree* inl_tree = ilt();
  if (inl_tree == nullptr) {
    return;
  }
  // Enable iterative replay file reduction
  // Output "compile" lines for depth 1 subtrees,
  // simulating that those trees were compiled
  // instead of inlined.
  for (int i = 0; i < inl_tree->subtrees().length(); ++i) {
    InlineTree* sub = inl_tree->subtrees().at(i);
    if (sub->inline_level() != 1) {
      continue;
    }

    ciMethod* method = sub->method();
    int entry_bci = -1;
    int comp_level = env()->task()->comp_level();
    out->print("compile ");
    method->dump_name_as_ascii(out);
    out->print(" %d %d", entry_bci, comp_level);
    out->print(" inline %d", sub->count());
    sub->dump_replay_data(out, -1);
    out->cr();
  }
}

int Compile::cmp_expensive_nodes(Node* n1, Node* n2) {
  if (n1->Opcode() < n2->Opcode())      return -1;
  else if (n1->Opcode() > n2->Opcode()) return 1;

  assert(n1->req() == n2->req(), "can't compare %s nodes: n1->req() = %d, n2->req() = %d", NodeClassNames[n1->Opcode()], n1->req(), n2->req());
  for (uint i = 1; i < n1->req(); i++) {
    if (n1->in(i) < n2->in(i))      return -1;
    else if (n1->in(i) > n2->in(i)) return 1;
  }

  return 0;
}

int Compile::cmp_expensive_nodes(Node** n1p, Node** n2p) {
  Node* n1 = *n1p;
  Node* n2 = *n2p;

  return cmp_expensive_nodes(n1, n2);
}

void Compile::sort_expensive_nodes() {
  if (!expensive_nodes_sorted()) {
    _expensive_nodes.sort(cmp_expensive_nodes);
  }
}

bool Compile::expensive_nodes_sorted() const {
  for (int i = 1; i < _expensive_nodes.length(); i++) {
    if (cmp_expensive_nodes(_expensive_nodes.adr_at(i), _expensive_nodes.adr_at(i-1)) < 0) {
      return false;
    }
  }
  return true;
}

bool Compile::should_optimize_expensive_nodes(PhaseIterGVN &igvn) {
  if (_expensive_nodes.length() == 0) {
    return false;
  }

  assert(OptimizeExpensiveOps, "optimization off?");

  // Take this opportunity to remove dead nodes from the list
  int j = 0;
  for (int i = 0; i < _expensive_nodes.length(); i++) {
    Node* n = _expensive_nodes.at(i);
    if (!n->is_unreachable(igvn)) {
      assert(n->is_expensive(), "should be expensive");
      _expensive_nodes.at_put(j, n);
      j++;
    }
  }
  _expensive_nodes.trunc_to(j);

  // Then sort the list so that similar nodes are next to each other
  // and check for at least two nodes of identical kind with same data
  // inputs.
  sort_expensive_nodes();

  for (int i = 0; i < _expensive_nodes.length()-1; i++) {
    if (cmp_expensive_nodes(_expensive_nodes.adr_at(i), _expensive_nodes.adr_at(i+1)) == 0) {
      return true;
    }
  }

  return false;
}

void Compile::cleanup_expensive_nodes(PhaseIterGVN &igvn) {
  if (_expensive_nodes.length() == 0) {
    return;
  }

  assert(OptimizeExpensiveOps, "optimization off?");

  // Sort to bring similar nodes next to each other and clear the
  // control input of nodes for which there's only a single copy.
  sort_expensive_nodes();

  int j = 0;
  int identical = 0;
  int i = 0;
  bool modified = false;
  for (; i < _expensive_nodes.length()-1; i++) {
    assert(j <= i, "can't write beyond current index");
    if (_expensive_nodes.at(i)->Opcode() == _expensive_nodes.at(i+1)->Opcode()) {
      identical++;
      _expensive_nodes.at_put(j++, _expensive_nodes.at(i));
      continue;
    }
    if (identical > 0) {
      _expensive_nodes.at_put(j++, _expensive_nodes.at(i));
      identical = 0;
    } else {
      Node* n = _expensive_nodes.at(i);
      igvn.replace_input_of(n, 0, nullptr);
      igvn.hash_insert(n);
      modified = true;
    }
  }
  if (identical > 0) {
    _expensive_nodes.at_put(j++, _expensive_nodes.at(i));
  } else if (_expensive_nodes.length() >= 1) {
    Node* n = _expensive_nodes.at(i);
    igvn.replace_input_of(n, 0, nullptr);
    igvn.hash_insert(n);
    modified = true;
  }
  _expensive_nodes.trunc_to(j);
  if (modified) {
    igvn.optimize();
  }
}

void Compile::add_expensive_node(Node * n) {
  assert(!_expensive_nodes.contains(n), "duplicate entry in expensive list");
  assert(n->is_expensive(), "expensive nodes with non-null control here only");
  assert(!n->is_CFG() && !n->is_Mem(), "no cfg or memory nodes here");
  if (OptimizeExpensiveOps) {
    _expensive_nodes.append(n);
  } else {
    // Clear control input and let IGVN optimize expensive nodes if
    // OptimizeExpensiveOps is off.
    n->set_req(0, nullptr);
  }
}

/**
 * Track coarsened Lock and Unlock nodes.
 */

class Lock_List : public Node_List {
  uint _origin_cnt;
public:
  Lock_List(Arena *a, uint cnt) : Node_List(a), _origin_cnt(cnt) {}
  uint origin_cnt() const { return _origin_cnt; }
};

void Compile::add_coarsened_locks(GrowableArray<AbstractLockNode*>& locks) {
  int length = locks.length();
  if (length > 0) {
    // Have to keep this list until locks elimination during Macro nodes elimination.
    Lock_List* locks_list = new (comp_arena()) Lock_List(comp_arena(), length);
    for (int i = 0; i < length; i++) {
      AbstractLockNode* lock = locks.at(i);
      assert(lock->is_coarsened(), "expecting only coarsened AbstractLock nodes, but got '%s'[%d] node", lock->Name(), lock->_idx);
      locks_list->push(lock);
    }
    _coarsened_locks.append(locks_list);
  }
}

void Compile::remove_useless_coarsened_locks(Unique_Node_List& useful) {
  int count = coarsened_count();
  for (int i = 0; i < count; i++) {
    Node_List* locks_list = _coarsened_locks.at(i);
    for (uint j = 0; j < locks_list->size(); j++) {
      Node* lock = locks_list->at(j);
      assert(lock->is_AbstractLock(), "sanity");
      if (!useful.member(lock)) {
        locks_list->yank(lock);
      }
    }
  }
}

void Compile::remove_coarsened_lock(Node* n) {
  if (n->is_AbstractLock()) {
    int count = coarsened_count();
    for (int i = 0; i < count; i++) {
      Node_List* locks_list = _coarsened_locks.at(i);
      locks_list->yank(n);
    }
  }
}

bool Compile::coarsened_locks_consistent() {
  int count = coarsened_count();
  for (int i = 0; i < count; i++) {
    bool unbalanced = false;
    bool modified = false; // track locks kind modifications
    Lock_List* locks_list = (Lock_List*)_coarsened_locks.at(i);
    uint size = locks_list->size();
    if (size == 0) {
      unbalanced = false; // All locks were eliminated - good
    } else if (size != locks_list->origin_cnt()) {
      unbalanced = true; // Some locks were removed from list
    } else {
      for (uint j = 0; j < size; j++) {
        Node* lock = locks_list->at(j);
        // All nodes in group should have the same state (modified or not)
        if (!lock->as_AbstractLock()->is_coarsened()) {
          if (j == 0) {
            // first on list was modified, the rest should be too for consistency
            modified = true;
          } else if (!modified) {
            // this lock was modified but previous locks on the list were not
            unbalanced = true;
            break;
          }
        } else if (modified) {
          // previous locks on list were modified but not this lock
          unbalanced = true;
          break;
        }
      }
    }
    if (unbalanced) {
      // unbalanced monitor enter/exit - only some [un]lock nodes were removed or modified
#ifdef ASSERT
      if (PrintEliminateLocks) {
        tty->print_cr("=== unbalanced coarsened locks ===");
        for (uint l = 0; l < size; l++) {
          locks_list->at(l)->dump();
        }
      }
#endif
      record_failure(C2Compiler::retry_no_locks_coarsening());
      return false;
    }
  }
  return true;
}

/**
 * Remove the speculative part of types and clean up the graph
 */
void Compile::remove_speculative_types(PhaseIterGVN &igvn) {
  if (UseTypeSpeculation) {
    Unique_Node_List worklist;
    worklist.push(root());
    int modified = 0;
    // Go over all type nodes that carry a speculative type, drop the
    // speculative part of the type and enqueue the node for an igvn
    // which may optimize it out.
    for (uint next = 0; next < worklist.size(); ++next) {
      Node *n  = worklist.at(next);
      if (n->is_Type()) {
        TypeNode* tn = n->as_Type();
        const Type* t = tn->type();
        const Type* t_no_spec = t->remove_speculative();
        if (t_no_spec != t) {
          bool in_hash = igvn.hash_delete(n);
          assert(in_hash, "node should be in igvn hash table");
          tn->set_type(t_no_spec);
          igvn.hash_insert(n);
          igvn._worklist.push(n); // give it a chance to go away
          modified++;
        }
      }
      // Iterate over outs - endless loops is unreachable from below
      for (DUIterator_Fast imax, i = n->fast_outs(imax); i < imax; i++) {
        Node *m = n->fast_out(i);
        if (not_a_node(m)) {
          continue;
        }
        worklist.push(m);
      }
    }
    // Drop the speculative part of all types in the igvn's type table
    igvn.remove_speculative_types();
    if (modified > 0) {
      igvn.optimize();
    }
#ifdef ASSERT
    // Verify that after the IGVN is over no speculative type has resurfaced
    worklist.clear();
    worklist.push(root());
    for (uint next = 0; next < worklist.size(); ++next) {
      Node *n  = worklist.at(next);
      const Type* t = igvn.type_or_null(n);
      assert((t == nullptr) || (t == t->remove_speculative()), "no more speculative types");
      if (n->is_Type()) {
        t = n->as_Type()->type();
        assert(t == t->remove_speculative(), "no more speculative types");
      }
      // Iterate over outs - endless loops is unreachable from below
      for (DUIterator_Fast imax, i = n->fast_outs(imax); i < imax; i++) {
        Node *m = n->fast_out(i);
        if (not_a_node(m)) {
          continue;
        }
        worklist.push(m);
      }
    }
    igvn.check_no_speculative_types();
#endif
  }
}

Node* Compile::optimize_acmp(PhaseGVN* phase, Node* a, Node* b) {
  const TypeInstPtr* ta = phase->type(a)->isa_instptr();
  const TypeInstPtr* tb = phase->type(b)->isa_instptr();
  if (!EnableValhalla || ta == NULL || tb == NULL ||
      ta->is_zero_type() || tb->is_zero_type() ||
      !ta->can_be_inline_type() || !tb->can_be_inline_type()) {
    // Use old acmp if one operand is null or not an inline type
    return new CmpPNode(a, b);
  } else if (ta->is_inlinetypeptr() || tb->is_inlinetypeptr()) {
    // We know that one operand is an inline type. Therefore,
    // new acmp will only return true if both operands are NULL.
    // Check if both operands are null by or'ing the oops.
    a = phase->transform(new CastP2XNode(NULL, a));
    b = phase->transform(new CastP2XNode(NULL, b));
    a = phase->transform(new OrXNode(a, b));
    return new CmpXNode(a, phase->MakeConX(0));
  }
  // Use new acmp
  return NULL;
}

// Auxiliary methods to support randomized stressing/fuzzing.

int Compile::random() {
  _stress_seed = os::next_random(_stress_seed);
  return static_cast<int>(_stress_seed);
}

// This method can be called the arbitrary number of times, with current count
// as the argument. The logic allows selecting a single candidate from the
// running list of candidates as follows:
//    int count = 0;
//    Cand* selected = null;
//    while(cand = cand->next()) {
//      if (randomized_select(++count)) {
//        selected = cand;
//      }
//    }
//
// Including count equalizes the chances any candidate is "selected".
// This is useful when we don't have the complete list of candidates to choose
// from uniformly. In this case, we need to adjust the randomicity of the
// selection, or else we will end up biasing the selection towards the latter
// candidates.
//
// Quick back-envelope calculation shows that for the list of n candidates
// the equal probability for the candidate to persist as "best" can be
// achieved by replacing it with "next" k-th candidate with the probability
// of 1/k. It can be easily shown that by the end of the run, the
// probability for any candidate is converged to 1/n, thus giving the
// uniform distribution among all the candidates.
//
// We don't care about the domain size as long as (RANDOMIZED_DOMAIN / count) is large.
#define RANDOMIZED_DOMAIN_POW 29
#define RANDOMIZED_DOMAIN (1 << RANDOMIZED_DOMAIN_POW)
#define RANDOMIZED_DOMAIN_MASK ((1 << (RANDOMIZED_DOMAIN_POW + 1)) - 1)
bool Compile::randomized_select(int count) {
  assert(count > 0, "only positive");
  return (random() & RANDOMIZED_DOMAIN_MASK) < (RANDOMIZED_DOMAIN / count);
}

CloneMap&     Compile::clone_map()                 { return _clone_map; }
void          Compile::set_clone_map(Dict* d)      { _clone_map._dict = d; }

void NodeCloneInfo::dump() const {
  tty->print(" {%d:%d} ", idx(), gen());
}

void CloneMap::clone(Node* old, Node* nnn, int gen) {
  uint64_t val = value(old->_idx);
  NodeCloneInfo cio(val);
  assert(val != 0, "old node should be in the map");
  NodeCloneInfo cin(cio.idx(), gen + cio.gen());
  insert(nnn->_idx, cin.get());
#ifndef PRODUCT
  if (is_debug()) {
    tty->print_cr("CloneMap::clone inserted node %d info {%d:%d} into CloneMap", nnn->_idx, cin.idx(), cin.gen());
  }
#endif
}

void CloneMap::verify_insert_and_clone(Node* old, Node* nnn, int gen) {
  NodeCloneInfo cio(value(old->_idx));
  if (cio.get() == 0) {
    cio.set(old->_idx, 0);
    insert(old->_idx, cio.get());
#ifndef PRODUCT
    if (is_debug()) {
      tty->print_cr("CloneMap::verify_insert_and_clone inserted node %d info {%d:%d} into CloneMap", old->_idx, cio.idx(), cio.gen());
    }
#endif
  }
  clone(old, nnn, gen);
}

int CloneMap::max_gen() const {
  int g = 0;
  DictI di(_dict);
  for(; di.test(); ++di) {
    int t = gen(di._key);
    if (g < t) {
      g = t;
#ifndef PRODUCT
      if (is_debug()) {
        tty->print_cr("CloneMap::max_gen() update max=%d from %d", g, _2_node_idx_t(di._key));
      }
#endif
    }
  }
  return g;
}

void CloneMap::dump(node_idx_t key) const {
  uint64_t val = value(key);
  if (val != 0) {
    NodeCloneInfo ni(val);
    ni.dump();
  }
}

// Move Allocate nodes to the start of the list
void Compile::sort_macro_nodes() {
  int count = macro_count();
  int allocates = 0;
  for (int i = 0; i < count; i++) {
    Node* n = macro_node(i);
    if (n->is_Allocate()) {
      if (i != allocates) {
        Node* tmp = macro_node(allocates);
        _macro_nodes.at_put(allocates, n);
        _macro_nodes.at_put(i, tmp);
      }
      allocates++;
    }
  }
}

void Compile::print_method(CompilerPhaseType cpt, int level, Node* n) {
  EventCompilerPhase event;
  if (event.should_commit()) {
    CompilerEvent::PhaseEvent::post(event, C->_latest_stage_start_counter, cpt, C->_compile_id, level);
  }
#ifndef PRODUCT
  ResourceMark rm;
  stringStream ss;
  ss.print_raw(CompilerPhaseTypeHelper::to_description(cpt));
  if (n != nullptr) {
    ss.print(": %d %s ", n->_idx, NodeClassNames[n->Opcode()]);
  }

  const char* name = ss.as_string();
  if (should_print_igv(level)) {
    _igv_printer->print_method(name, level);
  }
  if (should_print_phase(cpt)) {
    print_ideal_ir(CompilerPhaseTypeHelper::to_name(cpt));
  }
#endif
  C->_latest_stage_start_counter.stamp();
}

// Only used from CompileWrapper
void Compile::begin_method() {
#ifndef PRODUCT
  if (_method != nullptr && should_print_igv(1)) {
    _igv_printer->begin_method();
  }
#endif
  C->_latest_stage_start_counter.stamp();
}

// Only used from CompileWrapper
void Compile::end_method() {
  EventCompilerPhase event;
  if (event.should_commit()) {
    CompilerEvent::PhaseEvent::post(event, C->_latest_stage_start_counter, PHASE_END, C->_compile_id, 1);
  }

#ifndef PRODUCT
  if (_method != nullptr && should_print_igv(1)) {
    _igv_printer->end_method();
  }
#endif
}

bool Compile::should_print_phase(CompilerPhaseType cpt) {
#ifndef PRODUCT
  if ((_directive->ideal_phase_mask() & CompilerPhaseTypeHelper::to_bitmask(cpt)) != 0) {
    return true;
  }
#endif
  return false;
}

bool Compile::should_print_igv(int level) {
#ifndef PRODUCT
  if (PrintIdealGraphLevel < 0) { // disabled by the user
    return false;
  }

  bool need = directive()->IGVPrintLevelOption >= level;
  if (need && !_igv_printer) {
    _igv_printer = IdealGraphPrinter::printer();
    _igv_printer->set_compile(this);
  }
  return need;
#else
  return false;
#endif
}

#ifndef PRODUCT
IdealGraphPrinter* Compile::_debug_file_printer = nullptr;
IdealGraphPrinter* Compile::_debug_network_printer = nullptr;

// Called from debugger. Prints method to the default file with the default phase name.
// This works regardless of any Ideal Graph Visualizer flags set or not.
void igv_print() {
  Compile::current()->igv_print_method_to_file();
}

// Same as igv_print() above but with a specified phase name.
void igv_print(const char* phase_name) {
  Compile::current()->igv_print_method_to_file(phase_name);
}

// Called from debugger. Prints method with the default phase name to the default network or the one specified with
// the network flags for the Ideal Graph Visualizer, or to the default file depending on the 'network' argument.
// This works regardless of any Ideal Graph Visualizer flags set or not.
void igv_print(bool network) {
  if (network) {
    Compile::current()->igv_print_method_to_network();
  } else {
    Compile::current()->igv_print_method_to_file();
  }
}

// Same as igv_print(bool network) above but with a specified phase name.
void igv_print(bool network, const char* phase_name) {
  if (network) {
    Compile::current()->igv_print_method_to_network(phase_name);
  } else {
    Compile::current()->igv_print_method_to_file(phase_name);
  }
}

// Called from debugger. Normal write to the default _printer. Only works if Ideal Graph Visualizer printing flags are set.
void igv_print_default() {
  Compile::current()->print_method(PHASE_DEBUG, 0);
}

// Called from debugger, especially when replaying a trace in which the program state cannot be altered like with rr replay.
// A method is appended to an existing default file with the default phase name. This means that igv_append() must follow
// an earlier igv_print(*) call which sets up the file. This works regardless of any Ideal Graph Visualizer flags set or not.
void igv_append() {
  Compile::current()->igv_print_method_to_file("Debug", true);
}

// Same as igv_append() above but with a specified phase name.
void igv_append(const char* phase_name) {
  Compile::current()->igv_print_method_to_file(phase_name, true);
}

void Compile::igv_print_method_to_file(const char* phase_name, bool append) {
  const char* file_name = "custom_debug.xml";
  if (_debug_file_printer == nullptr) {
    _debug_file_printer = new IdealGraphPrinter(C, file_name, append);
  } else {
    _debug_file_printer->update_compiled_method(C->method());
  }
  tty->print_cr("Method %s to %s", append ? "appended" : "printed", file_name);
  _debug_file_printer->print(phase_name, (Node*)C->root());
}

void Compile::igv_print_method_to_network(const char* phase_name) {
  if (_debug_network_printer == nullptr) {
    _debug_network_printer = new IdealGraphPrinter(C);
  } else {
    _debug_network_printer->update_compiled_method(C->method());
  }
  tty->print_cr("Method printed over network stream to IGV");
  _debug_network_printer->print(phase_name, (Node*)C->root());
}
#endif

Node* Compile::narrow_value(BasicType bt, Node* value, const Type* type, PhaseGVN* phase, bool transform_res) {
  if (type != nullptr && phase->type(value)->higher_equal(type)) {
    return value;
  }
  Node* result = nullptr;
  if (bt == T_BYTE) {
    result = phase->transform(new LShiftINode(value, phase->intcon(24)));
    result = new RShiftINode(result, phase->intcon(24));
  } else if (bt == T_BOOLEAN) {
    result = new AndINode(value, phase->intcon(0xFF));
  } else if (bt == T_CHAR) {
    result = new AndINode(value,phase->intcon(0xFFFF));
  } else {
    assert(bt == T_SHORT, "unexpected narrow type");
    result = phase->transform(new LShiftINode(value, phase->intcon(16)));
    result = new RShiftINode(result, phase->intcon(16));
  }
  if (transform_res) {
    result = phase->transform(result);
  }
  return result;
}
<|MERGE_RESOLUTION|>--- conflicted
+++ resolved
@@ -448,7 +448,7 @@
   remove_useless_nodes(_for_post_loop_igvn, useful); // remove useless node recorded for post loop opts IGVN pass
   remove_useless_nodes(_inline_type_nodes,  useful); // remove useless inline type nodes
 #ifdef ASSERT
-  if (_modified_nodes != NULL) {
+  if (_modified_nodes != nullptr) {
     _modified_nodes->remove_useless_nodes(useful.member_set());
   }
 #endif
@@ -627,20 +627,6 @@
                   _env(ci_env),
                   _directive(directive),
                   _log(ci_env->log()),
-<<<<<<< HEAD
-                  _failure_reason(NULL),
-                  _intrinsics        (comp_arena(), 0, 0, NULL),
-                  _macro_nodes       (comp_arena(), 8, 0, NULL),
-                  _predicate_opaqs   (comp_arena(), 8, 0, NULL),
-                  _skeleton_predicate_opaqs (comp_arena(), 8, 0, NULL),
-                  _expensive_nodes   (comp_arena(), 8, 0, NULL),
-                  _for_post_loop_igvn(comp_arena(), 8, 0, NULL),
-                  _inline_type_nodes (comp_arena(), 8, 0, NULL),
-                  _unstable_if_traps (comp_arena(), 8, 0, NULL),
-                  _coarsened_locks   (comp_arena(), 8, 0, NULL),
-                  _congraph(NULL),
-                  NOT_PRODUCT(_igv_printer(NULL) COMMA)
-=======
                   _failure_reason(nullptr),
                   _intrinsics        (comp_arena(), 0, 0, nullptr),
                   _macro_nodes       (comp_arena(), 8, 0, nullptr),
@@ -648,11 +634,11 @@
                   _skeleton_predicate_opaqs (comp_arena(), 8, 0, nullptr),
                   _expensive_nodes   (comp_arena(), 8, 0, nullptr),
                   _for_post_loop_igvn(comp_arena(), 8, 0, nullptr),
+                  _inline_type_nodes (comp_arena(), 8, 0, nullptr),
                   _unstable_if_traps (comp_arena(), 8, 0, nullptr),
                   _coarsened_locks   (comp_arena(), 8, 0, nullptr),
                   _congraph(nullptr),
                   NOT_PRODUCT(_igv_printer(nullptr) COMMA)
->>>>>>> 2b81faeb
                   _dead_node_list(comp_arena()),
                   _dead_node_count(0),
                   _node_arena(mtCompiler),
@@ -1422,24 +1408,16 @@
     // Arrays of known objects become arrays of unknown objects.
     if (ta->elem()->isa_narrowoop() && ta->elem() != TypeNarrowOop::BOTTOM) {
       const TypeAry *tary = TypeAry::make(TypeNarrowOop::BOTTOM, ta->size());
-<<<<<<< HEAD
-      tj = ta = TypeAryPtr::make(ptr,ta->const_oop(),tary,NULL,false,Type::Offset(offset), ta->field_offset());
+      tj = ta = TypeAryPtr::make(ptr,ta->const_oop(),tary,nullptr,false,Type::Offset(offset), ta->field_offset());
     }
     if (ta->elem()->isa_oopptr() && ta->elem() != TypeInstPtr::BOTTOM) {
       const TypeAry *tary = TypeAry::make(TypeInstPtr::BOTTOM, ta->size());
-      tj = ta = TypeAryPtr::make(ptr,ta->const_oop(),tary,NULL,false,Type::Offset(offset), ta->field_offset());
+      tj = ta = TypeAryPtr::make(ptr,ta->const_oop(),tary,nullptr,false,Type::Offset(offset), ta->field_offset());
     }
     // Initially all flattened array accesses share a single slice
     if (ta->is_flat() && ta->elem() != TypeInstPtr::BOTTOM && _flattened_accesses_share_alias) {
       const TypeAry* tary = TypeAry::make(TypeInstPtr::BOTTOM, ta->size(), /* stable= */ false, /* flat= */ true);
-      tj = ta = TypeAryPtr::make(ptr,ta->const_oop(),tary,NULL,false,Type::Offset(offset), Type::Offset(Type::OffsetBot));
-=======
-      tj = ta = TypeAryPtr::make(ptr,ta->const_oop(),tary,nullptr,false,offset);
-    }
-    if (ta->elem()->isa_oopptr() && ta->elem() != TypeInstPtr::BOTTOM) {
-      const TypeAry *tary = TypeAry::make(TypeInstPtr::BOTTOM, ta->size());
-      tj = ta = TypeAryPtr::make(ptr,ta->const_oop(),tary,nullptr,false,offset);
->>>>>>> 2b81faeb
+      tj = ta = TypeAryPtr::make(ptr,ta->const_oop(),tary,nullptr,false,Type::Offset(offset), Type::Offset(Type::OffsetBot));
     }
     // Arrays of bytes and of booleans both use 'bastore' and 'baload' so
     // cannot be distinguished by bytecode alone.
@@ -1496,11 +1474,7 @@
       // First handle header references such as a LoadKlassNode, even if the
       // object's klass is unloaded at compile time (4965979).
       if (!is_known_inst) { // Do it only for non-instance types
-<<<<<<< HEAD
-        tj = to = TypeInstPtr::make(TypePtr::BotPTR, env()->Object_klass(), false, NULL, Type::Offset(offset));
-=======
-        tj = to = TypeInstPtr::make(TypePtr::BotPTR, env()->Object_klass(), false, nullptr, offset);
->>>>>>> 2b81faeb
+        tj = to = TypeInstPtr::make(TypePtr::BotPTR, env()->Object_klass(), false, nullptr, Type::Offset(offset));
       }
     } else if (offset < 0 || offset >= ik->layout_helper_size_in_bytes()) {
       // Static fields are in the space above the normal instance
@@ -1515,15 +1489,9 @@
       assert(offset < canonical_holder->layout_helper_size_in_bytes(), "");
       if (!ik->equals(canonical_holder) || tj->offset() != offset) {
         if( is_known_inst ) {
-<<<<<<< HEAD
-          tj = to = TypeInstPtr::make(to->ptr(), canonical_holder, true, NULL, Type::Offset(offset), to->instance_id());
+          tj = to = TypeInstPtr::make(to->ptr(), canonical_holder, true, nullptr, Type::Offset(offset), to->instance_id());
         } else {
-          tj = to = TypeInstPtr::make(to->ptr(), canonical_holder, false, NULL, Type::Offset(offset));
-=======
-          tj = to = TypeInstPtr::make(to->ptr(), canonical_holder, true, nullptr, offset, to->instance_id());
-        } else {
-          tj = to = TypeInstPtr::make(to->ptr(), canonical_holder, false, nullptr, offset);
->>>>>>> 2b81faeb
+          tj = to = TypeInstPtr::make(to->ptr(), canonical_holder, false, nullptr, Type::Offset(offset));
         }
       }
     }
@@ -1684,7 +1652,7 @@
     return alias_type(AliasIdxBot);
   }
 
-  AliasCacheEntry* ace = NULL;
+  AliasCacheEntry* ace = nullptr;
   if (!uncached) {
     ace = probe_alias_cache(adr_type);
     if (ace->_adr_type == adr_type) {
@@ -1739,7 +1707,7 @@
           && flat->is_instptr()->instance_klass() == env()->Class_klass())
         alias_type(idx)->set_rewritable(false);
     }
-    ciField* field = NULL;
+    ciField* field = nullptr;
     if (flat->isa_aryptr()) {
 #ifdef ASSERT
       const int header_size_min  = arrayOopDesc::base_offset_in_bytes(T_BYTE);
@@ -1779,12 +1747,7 @@
     // Check for final fields.
     const TypeInstPtr* tinst = flat->isa_instptr();
     if (tinst && tinst->offset() >= instanceOopDesc::base_offset_in_bytes()) {
-<<<<<<< HEAD
-      if (tinst->const_oop() != NULL &&
-=======
-      ciField* field;
       if (tinst->const_oop() != nullptr &&
->>>>>>> 2b81faeb
           tinst->instance_klass() == ciEnv::current()->Class_klass() &&
           tinst->offset() >= (tinst->instance_klass()->layout_helper_size_in_bytes())) {
         // static field
@@ -1798,30 +1761,20 @@
         ciInstanceKlass *k = tinst->instance_klass();
         field = k->get_field_by_offset(tinst->offset(), false);
       }
-<<<<<<< HEAD
-    }
-    assert(field == NULL ||
-           original_field == NULL ||
+    }
+    assert(field == nullptr ||
+           original_field == nullptr ||
            (field->holder() == original_field->holder() &&
             field->offset() == original_field->offset() &&
             field->is_static() == original_field->is_static()), "wrong field?");
     // Set field() and is_rewritable() attributes.
-    if (field != NULL) {
+    if (field != nullptr) {
       alias_type(idx)->set_field(field);
       if (flat->isa_aryptr()) {
         // Fields of flat arrays are rewritable although they are declared final
         assert(flat->is_flat(), "must be a flat array");
         alias_type(idx)->set_rewritable(true);
       }
-=======
-      assert(field == nullptr ||
-             original_field == nullptr ||
-             (field->holder() == original_field->holder() &&
-              field->offset() == original_field->offset() &&
-              field->is_static() == original_field->is_static()), "wrong field?");
-      // Set field() and is_rewritable() attributes.
-      if (field != nullptr)  alias_type(idx)->set_field(field);
->>>>>>> 2b81faeb
     }
   }
 
@@ -1831,22 +1784,13 @@
     ace->_index    = idx;
     assert(alias_type(adr_type) == alias_type(idx),  "type must be installed");
 
-<<<<<<< HEAD
     // Might as well try to fill the cache for the flattened version, too.
     AliasCacheEntry* face = probe_alias_cache(flat);
-    if (face->_adr_type == NULL) {
+    if (face->_adr_type == nullptr) {
       face->_adr_type = flat;
       face->_index    = idx;
       assert(alias_type(flat) == alias_type(idx), "flat type must work too");
     }
-=======
-  // Might as well try to fill the cache for the flattened version, too.
-  AliasCacheEntry* face = probe_alias_cache(flat);
-  if (face->_adr_type == nullptr) {
-    face->_adr_type = flat;
-    face->_index    = idx;
-    assert(alias_type(flat) == alias_type(idx), "flat type must work too");
->>>>>>> 2b81faeb
   }
 
   return alias_type(idx);
@@ -2006,15 +1950,15 @@
 void Compile::process_inline_types(PhaseIterGVN &igvn, bool remove) {
   // Make sure that the return value does not keep an otherwise unused allocation alive
   if (tf()->returns_inline_type_as_fields()) {
-    Node* ret = NULL;
+    Node* ret = nullptr;
     for (uint i = 1; i < root()->req(); i++) {
       Node* in = root()->in(i);
       if (in->Opcode() == Op_Return) {
-        assert(ret == NULL, "only one return");
+        assert(ret == nullptr, "only one return");
         ret = in;
       }
     }
-    if (ret != NULL) {
+    if (ret != nullptr) {
       Node* ret_val = ret->in(TypeFunc::Parms);
       if (igvn.type(ret_val)->isa_oopptr() &&
           return_val_keeps_allocations_alive(ret_val)) {
@@ -2122,7 +2066,7 @@
   for (uint i = 0; i < wq.size(); i++) {
     Node* n = wq.at(i);
     if (n->is_Mem()) {
-      const TypePtr* adr_type = NULL;
+      const TypePtr* adr_type = nullptr;
       if (n->Opcode() == Op_StoreCM) {
         adr_type = get_adr_type(get_alias_index(n->in(MemNode::OopStore)->adr_type()));
       } else {
@@ -2139,7 +2083,7 @@
     }
     for (uint j = 0; j < n->req(); j++) {
       Node* m = n->in(j);
-      if (m != NULL) {
+      if (m != nullptr) {
         wq.push(m);
       }
     }
@@ -2153,10 +2097,10 @@
     // them.
     for (uint i = 0; i < AliasCacheSize; i++) {
       AliasCacheEntry* ace = &_alias_cache[i];
-      if (ace->_adr_type != NULL &&
+      if (ace->_adr_type != nullptr &&
           ace->_adr_type->is_flat()) {
-        ace->_adr_type = NULL;
-        ace->_index = (i != 0) ? 0 : AliasIdxTop; // Make sure the NULL adr_type resolves to AliasIdxTop
+        ace->_adr_type = nullptr;
+        ace->_index = (i != 0) ? 0 : AliasIdxTop; // Make sure the nullptr adr_type resolves to AliasIdxTop
       }
     }
 
@@ -2166,7 +2110,7 @@
 
     for (uint i = 0; i < memnodes.size(); i++) {
       Node* m = memnodes.at(i);
-      const TypePtr* adr_type = NULL;
+      const TypePtr* adr_type = nullptr;
       if (m->Opcode() == Op_StoreCM) {
         adr_type = m->in(MemNode::OopStore)->adr_type();
         if (adr_type != TypeAryPtr::INLINES) {
@@ -2200,7 +2144,7 @@
     for (uint i = 0; i < mergememnodes.size(); i++) {
       MergeMemNode* current = mergememnodes.at(i)->as_MergeMem();
       Node* n = current->memory_at(index);
-      MergeMemNode* mm = NULL;
+      MergeMemNode* mm = nullptr;
       do {
         // Follow memory edges through memory accesses, phis and
         // narrow membars and push nodes on the stack. Once we hit
@@ -2219,7 +2163,7 @@
           // place holder make the logic work in the presence of
           // loops.
           if (n->outcnt() > 1) {
-            Node* place_holder = NULL;
+            Node* place_holder = nullptr;
             assert(!n->has_out_with(Op_Node), "");
             for (DUIterator k = n->outs(); n->has_out(k); k++) {
               Node* u = n->out(k);
@@ -2231,7 +2175,7 @@
                   }
                   Node* in = u->in(l);
                   if (in == n) {
-                    if (place_holder == NULL) {
+                    if (place_holder == nullptr) {
                       place_holder = new Node(1);
                       place_holder->init_req(0, n);
                     }
@@ -2313,7 +2257,7 @@
                 if (!adr_type->isa_aryptr() || !adr_type->is_flat() || j == (uint)index) {
                   continue;
                 }
-                MemBarNode* mb = new MemBarCPUOrderNode(this, j, NULL);
+                MemBarNode* mb = new MemBarCPUOrderNode(this, j, nullptr);
                 igvn.register_new_node_with_optimizer(mb);
                 Node* mem = mm->memory_at(j);
                 mb->init_req(TypeFunc::Control, ctrl);
@@ -2335,7 +2279,7 @@
             // Take care of place holder nodes
             if (m->has_out_with(Op_Node)) {
               Node* place_holder = m->find_out_with(Op_Node);
-              if (place_holder != NULL) {
+              if (place_holder != nullptr) {
                 Node* mm_clone = mm->clone();
                 igvn.register_new_node_with_optimizer(mm_clone);
                 Node* hook = new Node(1);
@@ -2372,7 +2316,7 @@
       assert(n->adr_type() != TypeAryPtr::INLINES, "should have been removed from the graph");
       for (uint j = 0; j < n->req(); j++) {
         Node* m = n->in(j);
-        if (m != NULL) {
+        if (m != nullptr) {
           wq.push(m);
         }
       }
@@ -2670,14 +2614,10 @@
   // Tracking and verification of modified nodes is disabled by setting "_modified_nodes == nullptr"
   // as if "inlining_incrementally() == true" were set.
   assert(inlining_incrementally() == false, "not allowed");
-<<<<<<< HEAD
 #ifdef ASSERT
   Unique_Node_List* modified_nodes = _modified_nodes;
-  _modified_nodes = NULL;
+  _modified_nodes = nullptr;
 #endif
-=======
-  assert(_modified_nodes == nullptr, "not allowed");
->>>>>>> 2b81faeb
   assert(_late_inlines.length() > 0, "sanity");
 
   while (_late_inlines.length() > 0) {
@@ -2989,12 +2929,8 @@
     igvn.optimize();
   }
 
-<<<<<<< HEAD
-  DEBUG_ONLY( _modified_nodes = NULL; )
+  DEBUG_ONLY( _modified_nodes = nullptr; )
   DEBUG_ONLY( _late_inlines.clear(); )
-=======
-  DEBUG_ONLY( _modified_nodes = nullptr; )
->>>>>>> 2b81faeb
 
   assert(igvn._worklist.size() == 0, "not empty");
  } // (End scope of igvn; run destructor if necessary for asserts.)
@@ -5532,22 +5468,22 @@
 Node* Compile::optimize_acmp(PhaseGVN* phase, Node* a, Node* b) {
   const TypeInstPtr* ta = phase->type(a)->isa_instptr();
   const TypeInstPtr* tb = phase->type(b)->isa_instptr();
-  if (!EnableValhalla || ta == NULL || tb == NULL ||
+  if (!EnableValhalla || ta == nullptr || tb == nullptr ||
       ta->is_zero_type() || tb->is_zero_type() ||
       !ta->can_be_inline_type() || !tb->can_be_inline_type()) {
     // Use old acmp if one operand is null or not an inline type
     return new CmpPNode(a, b);
   } else if (ta->is_inlinetypeptr() || tb->is_inlinetypeptr()) {
     // We know that one operand is an inline type. Therefore,
-    // new acmp will only return true if both operands are NULL.
+    // new acmp will only return true if both operands are nullptr.
     // Check if both operands are null by or'ing the oops.
-    a = phase->transform(new CastP2XNode(NULL, a));
-    b = phase->transform(new CastP2XNode(NULL, b));
+    a = phase->transform(new CastP2XNode(nullptr, a));
+    b = phase->transform(new CastP2XNode(nullptr, b));
     a = phase->transform(new OrXNode(a, b));
     return new CmpXNode(a, phase->MakeConX(0));
   }
   // Use new acmp
-  return NULL;
+  return nullptr;
 }
 
 // Auxiliary methods to support randomized stressing/fuzzing.
