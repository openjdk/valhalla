/*
 * Copyright (c) 1997, 2024, Oracle and/or its affiliates. All rights reserved.
 * DO NOT ALTER OR REMOVE COPYRIGHT NOTICES OR THIS FILE HEADER.
 *
 * This code is free software; you can redistribute it and/or modify it
 * under the terms of the GNU General Public License version 2 only, as
 * published by the Free Software Foundation.
 *
 * This code is distributed in the hope that it will be useful, but WITHOUT
 * ANY WARRANTY; without even the implied warranty of MERCHANTABILITY or
 * FITNESS FOR A PARTICULAR PURPOSE.  See the GNU General Public License
 * version 2 for more details (a copy is included in the LICENSE file that
 * accompanied this code).
 *
 * You should have received a copy of the GNU General Public License version
 * 2 along with this work; if not, write to the Free Software Foundation,
 * Inc., 51 Franklin St, Fifth Floor, Boston, MA 02110-1301 USA.
 *
 * Please contact Oracle, 500 Oracle Parkway, Redwood Shores, CA 94065 USA
 * or visit www.oracle.com if you need additional information or have any
 * questions.
 *
 */

#include "precompiled.hpp"
#include "asm/macroAssembler.hpp"
#include "asm/macroAssembler.inline.hpp"
#include "ci/ciReplay.hpp"
#include "classfile/javaClasses.hpp"
#include "code/exceptionHandlerTable.hpp"
#include "code/nmethod.hpp"
#include "compiler/compilationFailureInfo.hpp"
#include "compiler/compilationMemoryStatistic.hpp"
#include "compiler/compileBroker.hpp"
#include "compiler/compileLog.hpp"
#include "compiler/compilerOracle.hpp"
#include "compiler/compiler_globals.hpp"
#include "compiler/disassembler.hpp"
#include "compiler/oopMap.hpp"
#include "gc/shared/barrierSet.hpp"
#include "gc/shared/c2/barrierSetC2.hpp"
#include "jfr/jfrEvents.hpp"
#include "jvm_io.h"
#include "memory/allocation.hpp"
#include "memory/resourceArea.hpp"
#include "opto/addnode.hpp"
#include "opto/block.hpp"
#include "opto/c2compiler.hpp"
#include "opto/callGenerator.hpp"
#include "opto/callnode.hpp"
#include "opto/castnode.hpp"
#include "opto/cfgnode.hpp"
#include "opto/chaitin.hpp"
#include "opto/compile.hpp"
#include "opto/connode.hpp"
#include "opto/convertnode.hpp"
#include "opto/divnode.hpp"
#include "opto/escape.hpp"
#include "opto/idealGraphPrinter.hpp"
#include "opto/inlinetypenode.hpp"
#include "opto/locknode.hpp"
#include "opto/loopnode.hpp"
#include "opto/machnode.hpp"
#include "opto/macro.hpp"
#include "opto/matcher.hpp"
#include "opto/mathexactnode.hpp"
#include "opto/memnode.hpp"
#include "opto/mulnode.hpp"
#include "opto/narrowptrnode.hpp"
#include "opto/node.hpp"
#include "opto/opcodes.hpp"
#include "opto/output.hpp"
#include "opto/parse.hpp"
#include "opto/phaseX.hpp"
#include "opto/rootnode.hpp"
#include "opto/runtime.hpp"
#include "opto/stringopts.hpp"
#include "opto/type.hpp"
#include "opto/vector.hpp"
#include "opto/vectornode.hpp"
#include "runtime/globals_extension.hpp"
#include "runtime/sharedRuntime.hpp"
#include "runtime/signature.hpp"
#include "runtime/stubRoutines.hpp"
#include "runtime/timer.hpp"
#include "utilities/align.hpp"
#include "utilities/copy.hpp"
#include "utilities/macros.hpp"
#include "utilities/resourceHash.hpp"

// -------------------- Compile::mach_constant_base_node -----------------------
// Constant table base node singleton.
MachConstantBaseNode* Compile::mach_constant_base_node() {
  if (_mach_constant_base_node == nullptr) {
    _mach_constant_base_node = new MachConstantBaseNode();
    _mach_constant_base_node->add_req(C->root());
  }
  return _mach_constant_base_node;
}


/// Support for intrinsics.

// Return the index at which m must be inserted (or already exists).
// The sort order is by the address of the ciMethod, with is_virtual as minor key.
class IntrinsicDescPair {
 private:
  ciMethod* _m;
  bool _is_virtual;
 public:
  IntrinsicDescPair(ciMethod* m, bool is_virtual) : _m(m), _is_virtual(is_virtual) {}
  static int compare(IntrinsicDescPair* const& key, CallGenerator* const& elt) {
    ciMethod* m= elt->method();
    ciMethod* key_m = key->_m;
    if (key_m < m)      return -1;
    else if (key_m > m) return 1;
    else {
      bool is_virtual = elt->is_virtual();
      bool key_virtual = key->_is_virtual;
      if (key_virtual < is_virtual)      return -1;
      else if (key_virtual > is_virtual) return 1;
      else                               return 0;
    }
  }
};
int Compile::intrinsic_insertion_index(ciMethod* m, bool is_virtual, bool& found) {
#ifdef ASSERT
  for (int i = 1; i < _intrinsics.length(); i++) {
    CallGenerator* cg1 = _intrinsics.at(i-1);
    CallGenerator* cg2 = _intrinsics.at(i);
    assert(cg1->method() != cg2->method()
           ? cg1->method()     < cg2->method()
           : cg1->is_virtual() < cg2->is_virtual(),
           "compiler intrinsics list must stay sorted");
  }
#endif
  IntrinsicDescPair pair(m, is_virtual);
  return _intrinsics.find_sorted<IntrinsicDescPair*, IntrinsicDescPair::compare>(&pair, found);
}

void Compile::register_intrinsic(CallGenerator* cg) {
  bool found = false;
  int index = intrinsic_insertion_index(cg->method(), cg->is_virtual(), found);
  assert(!found, "registering twice");
  _intrinsics.insert_before(index, cg);
  assert(find_intrinsic(cg->method(), cg->is_virtual()) == cg, "registration worked");
}

CallGenerator* Compile::find_intrinsic(ciMethod* m, bool is_virtual) {
  assert(m->is_loaded(), "don't try this on unloaded methods");
  if (_intrinsics.length() > 0) {
    bool found = false;
    int index = intrinsic_insertion_index(m, is_virtual, found);
     if (found) {
      return _intrinsics.at(index);
    }
  }
  // Lazily create intrinsics for intrinsic IDs well-known in the runtime.
  if (m->intrinsic_id() != vmIntrinsics::_none &&
      m->intrinsic_id() <= vmIntrinsics::LAST_COMPILER_INLINE) {
    CallGenerator* cg = make_vm_intrinsic(m, is_virtual);
    if (cg != nullptr) {
      // Save it for next time:
      register_intrinsic(cg);
      return cg;
    } else {
      gather_intrinsic_statistics(m->intrinsic_id(), is_virtual, _intrinsic_disabled);
    }
  }
  return nullptr;
}

// Compile::make_vm_intrinsic is defined in library_call.cpp.

#ifndef PRODUCT
// statistics gathering...

juint  Compile::_intrinsic_hist_count[vmIntrinsics::number_of_intrinsics()] = {0};
jubyte Compile::_intrinsic_hist_flags[vmIntrinsics::number_of_intrinsics()] = {0};

inline int as_int(vmIntrinsics::ID id) {
  return vmIntrinsics::as_int(id);
}

bool Compile::gather_intrinsic_statistics(vmIntrinsics::ID id, bool is_virtual, int flags) {
  assert(id > vmIntrinsics::_none && id < vmIntrinsics::ID_LIMIT, "oob");
  int oflags = _intrinsic_hist_flags[as_int(id)];
  assert(flags != 0, "what happened?");
  if (is_virtual) {
    flags |= _intrinsic_virtual;
  }
  bool changed = (flags != oflags);
  if ((flags & _intrinsic_worked) != 0) {
    juint count = (_intrinsic_hist_count[as_int(id)] += 1);
    if (count == 1) {
      changed = true;           // first time
    }
    // increment the overall count also:
    _intrinsic_hist_count[as_int(vmIntrinsics::_none)] += 1;
  }
  if (changed) {
    if (((oflags ^ flags) & _intrinsic_virtual) != 0) {
      // Something changed about the intrinsic's virtuality.
      if ((flags & _intrinsic_virtual) != 0) {
        // This is the first use of this intrinsic as a virtual call.
        if (oflags != 0) {
          // We already saw it as a non-virtual, so note both cases.
          flags |= _intrinsic_both;
        }
      } else if ((oflags & _intrinsic_both) == 0) {
        // This is the first use of this intrinsic as a non-virtual
        flags |= _intrinsic_both;
      }
    }
    _intrinsic_hist_flags[as_int(id)] = (jubyte) (oflags | flags);
  }
  // update the overall flags also:
  _intrinsic_hist_flags[as_int(vmIntrinsics::_none)] |= (jubyte) flags;
  return changed;
}

static char* format_flags(int flags, char* buf) {
  buf[0] = 0;
  if ((flags & Compile::_intrinsic_worked) != 0)    strcat(buf, ",worked");
  if ((flags & Compile::_intrinsic_failed) != 0)    strcat(buf, ",failed");
  if ((flags & Compile::_intrinsic_disabled) != 0)  strcat(buf, ",disabled");
  if ((flags & Compile::_intrinsic_virtual) != 0)   strcat(buf, ",virtual");
  if ((flags & Compile::_intrinsic_both) != 0)      strcat(buf, ",nonvirtual");
  if (buf[0] == 0)  strcat(buf, ",");
  assert(buf[0] == ',', "must be");
  return &buf[1];
}

void Compile::print_intrinsic_statistics() {
  char flagsbuf[100];
  ttyLocker ttyl;
  if (xtty != nullptr)  xtty->head("statistics type='intrinsic'");
  tty->print_cr("Compiler intrinsic usage:");
  juint total = _intrinsic_hist_count[as_int(vmIntrinsics::_none)];
  if (total == 0)  total = 1;  // avoid div0 in case of no successes
  #define PRINT_STAT_LINE(name, c, f) \
    tty->print_cr("  %4d (%4.1f%%) %s (%s)", (int)(c), ((c) * 100.0) / total, name, f);
  for (auto id : EnumRange<vmIntrinsicID>{}) {
    int   flags = _intrinsic_hist_flags[as_int(id)];
    juint count = _intrinsic_hist_count[as_int(id)];
    if ((flags | count) != 0) {
      PRINT_STAT_LINE(vmIntrinsics::name_at(id), count, format_flags(flags, flagsbuf));
    }
  }
  PRINT_STAT_LINE("total", total, format_flags(_intrinsic_hist_flags[as_int(vmIntrinsics::_none)], flagsbuf));
  if (xtty != nullptr)  xtty->tail("statistics");
}

void Compile::print_statistics() {
  { ttyLocker ttyl;
    if (xtty != nullptr)  xtty->head("statistics type='opto'");
    Parse::print_statistics();
    PhaseStringOpts::print_statistics();
    PhaseCCP::print_statistics();
    PhaseRegAlloc::print_statistics();
    PhaseOutput::print_statistics();
    PhasePeephole::print_statistics();
    PhaseIdealLoop::print_statistics();
    ConnectionGraph::print_statistics();
    PhaseMacroExpand::print_statistics();
    if (xtty != nullptr)  xtty->tail("statistics");
  }
  if (_intrinsic_hist_flags[as_int(vmIntrinsics::_none)] != 0) {
    // put this under its own <statistics> element.
    print_intrinsic_statistics();
  }
}
#endif //PRODUCT

void Compile::gvn_replace_by(Node* n, Node* nn) {
  for (DUIterator_Last imin, i = n->last_outs(imin); i >= imin; ) {
    Node* use = n->last_out(i);
    bool is_in_table = initial_gvn()->hash_delete(use);
    uint uses_found = 0;
    for (uint j = 0; j < use->len(); j++) {
      if (use->in(j) == n) {
        if (j < use->req())
          use->set_req(j, nn);
        else
          use->set_prec(j, nn);
        uses_found++;
      }
    }
    if (is_in_table) {
      // reinsert into table
      initial_gvn()->hash_find_insert(use);
    }
    record_for_igvn(use);
    PhaseIterGVN::add_users_of_use_to_worklist(nn, use, *_igvn_worklist);
    i -= uses_found;    // we deleted 1 or more copies of this edge
  }
}


// Identify all nodes that are reachable from below, useful.
// Use breadth-first pass that records state in a Unique_Node_List,
// recursive traversal is slower.
void Compile::identify_useful_nodes(Unique_Node_List &useful) {
  int estimated_worklist_size = live_nodes();
  useful.map( estimated_worklist_size, nullptr );  // preallocate space

  // Initialize worklist
  if (root() != nullptr)  { useful.push(root()); }
  // If 'top' is cached, declare it useful to preserve cached node
  if (cached_top_node())  { useful.push(cached_top_node()); }

  // Push all useful nodes onto the list, breadthfirst
  for( uint next = 0; next < useful.size(); ++next ) {
    assert( next < unique(), "Unique useful nodes < total nodes");
    Node *n  = useful.at(next);
    uint max = n->len();
    for( uint i = 0; i < max; ++i ) {
      Node *m = n->in(i);
      if (not_a_node(m))  continue;
      useful.push(m);
    }
  }
}

// Update dead_node_list with any missing dead nodes using useful
// list. Consider all non-useful nodes to be useless i.e., dead nodes.
void Compile::update_dead_node_list(Unique_Node_List &useful) {
  uint max_idx = unique();
  VectorSet& useful_node_set = useful.member_set();

  for (uint node_idx = 0; node_idx < max_idx; node_idx++) {
    // If node with index node_idx is not in useful set,
    // mark it as dead in dead node list.
    if (!useful_node_set.test(node_idx)) {
      record_dead_node(node_idx);
    }
  }
}

void Compile::remove_useless_late_inlines(GrowableArray<CallGenerator*>* inlines, Unique_Node_List &useful) {
  int shift = 0;
  for (int i = 0; i < inlines->length(); i++) {
    CallGenerator* cg = inlines->at(i);
    if (useful.member(cg->call_node())) {
      if (shift > 0) {
        inlines->at_put(i - shift, cg);
      }
    } else {
      shift++; // skip over the dead element
    }
  }
  if (shift > 0) {
    inlines->trunc_to(inlines->length() - shift); // remove last elements from compacted array
  }
}

void Compile::remove_useless_late_inlines(GrowableArray<CallGenerator*>* inlines, Node* dead) {
  assert(dead != nullptr && dead->is_Call(), "sanity");
  int found = 0;
  for (int i = 0; i < inlines->length(); i++) {
    if (inlines->at(i)->call_node() == dead) {
      inlines->remove_at(i);
      found++;
      NOT_DEBUG( break; ) // elements are unique, so exit early
    }
  }
  assert(found <= 1, "not unique");
}

template<typename N, ENABLE_IF_SDEFN(std::is_base_of<Node, N>::value)>
void Compile::remove_useless_nodes(GrowableArray<N*>& node_list, Unique_Node_List& useful) {
  for (int i = node_list.length() - 1; i >= 0; i--) {
    N* node = node_list.at(i);
    if (!useful.member(node)) {
      node_list.delete_at(i); // replaces i-th with last element which is known to be useful (already processed)
    }
  }
}

void Compile::remove_useless_node(Node* dead) {
  remove_modified_node(dead);

  // Constant node that has no out-edges and has only one in-edge from
  // root is usually dead. However, sometimes reshaping walk makes
  // it reachable by adding use edges. So, we will NOT count Con nodes
  // as dead to be conservative about the dead node count at any
  // given time.
  if (!dead->is_Con()) {
    record_dead_node(dead->_idx);
  }
  if (dead->is_macro()) {
    remove_macro_node(dead);
  }
  if (dead->is_expensive()) {
    remove_expensive_node(dead);
  }
  if (dead->Opcode() == Op_Opaque4) {
    remove_template_assertion_predicate_opaq(dead);
  }
  if (dead->is_ParsePredicate()) {
    remove_parse_predicate(dead->as_ParsePredicate());
  }
  if (dead->for_post_loop_opts_igvn()) {
    remove_from_post_loop_opts_igvn(dead);
  }
  if (dead->is_InlineType()) {
    remove_inline_type(dead);
  }
  if (dead->is_Call()) {
    remove_useless_late_inlines(                &_late_inlines, dead);
    remove_useless_late_inlines(         &_string_late_inlines, dead);
    remove_useless_late_inlines(         &_boxing_late_inlines, dead);
    remove_useless_late_inlines(&_vector_reboxing_late_inlines, dead);

    if (dead->is_CallStaticJava()) {
      remove_unstable_if_trap(dead->as_CallStaticJava(), false);
    }
  }
  BarrierSetC2* bs = BarrierSet::barrier_set()->barrier_set_c2();
  bs->unregister_potential_barrier_node(dead);
}

// Disconnect all useless nodes by disconnecting those at the boundary.
void Compile::disconnect_useless_nodes(Unique_Node_List& useful, Unique_Node_List& worklist) {
  uint next = 0;
  while (next < useful.size()) {
    Node *n = useful.at(next++);
    if (n->is_SafePoint()) {
      // We're done with a parsing phase. Replaced nodes are not valid
      // beyond that point.
      n->as_SafePoint()->delete_replaced_nodes();
    }
    // Use raw traversal of out edges since this code removes out edges
    int max = n->outcnt();
    for (int j = 0; j < max; ++j) {
      Node* child = n->raw_out(j);
      if (!useful.member(child)) {
        assert(!child->is_top() || child != top(),
               "If top is cached in Compile object it is in useful list");
        // Only need to remove this out-edge to the useless node
        n->raw_del_out(j);
        --j;
        --max;
      }
    }
    if (n->outcnt() == 1 && n->has_special_unique_user()) {
      assert(useful.member(n->unique_out()), "do not push a useless node");
      worklist.push(n->unique_out());
    }
    if (n->outcnt() == 0) {
      worklist.push(n);
    }
  }

  remove_useless_nodes(_macro_nodes,        useful); // remove useless macro nodes
  remove_useless_nodes(_parse_predicates,   useful); // remove useless Parse Predicate nodes
  remove_useless_nodes(_template_assertion_predicate_opaqs, useful); // remove useless Assertion Predicate opaque nodes
  remove_useless_nodes(_expensive_nodes,    useful); // remove useless expensive nodes
  remove_useless_nodes(_for_post_loop_igvn, useful); // remove useless node recorded for post loop opts IGVN pass
  remove_useless_nodes(_inline_type_nodes,  useful); // remove useless inline type nodes
#ifdef ASSERT
  if (_modified_nodes != nullptr) {
    _modified_nodes->remove_useless_nodes(useful.member_set());
  }
#endif
  remove_useless_unstable_if_traps(useful);          // remove useless unstable_if traps
  remove_useless_coarsened_locks(useful);            // remove useless coarsened locks nodes
#ifdef ASSERT
  if (_modified_nodes != nullptr) {
    _modified_nodes->remove_useless_nodes(useful.member_set());
  }
#endif

  BarrierSetC2* bs = BarrierSet::barrier_set()->barrier_set_c2();
  bs->eliminate_useless_gc_barriers(useful, this);
  // clean up the late inline lists
  remove_useless_late_inlines(                &_late_inlines, useful);
  remove_useless_late_inlines(         &_string_late_inlines, useful);
  remove_useless_late_inlines(         &_boxing_late_inlines, useful);
  remove_useless_late_inlines(&_vector_reboxing_late_inlines, useful);
  debug_only(verify_graph_edges(true/*check for no_dead_code*/);)
}

// ============================================================================
//------------------------------CompileWrapper---------------------------------
class CompileWrapper : public StackObj {
  Compile *const _compile;
 public:
  CompileWrapper(Compile* compile);

  ~CompileWrapper();
};

CompileWrapper::CompileWrapper(Compile* compile) : _compile(compile) {
  // the Compile* pointer is stored in the current ciEnv:
  ciEnv* env = compile->env();
  assert(env == ciEnv::current(), "must already be a ciEnv active");
  assert(env->compiler_data() == nullptr, "compile already active?");
  env->set_compiler_data(compile);
  assert(compile == Compile::current(), "sanity");

  compile->set_type_dict(nullptr);
  compile->set_clone_map(new Dict(cmpkey, hashkey, _compile->comp_arena()));
  compile->clone_map().set_clone_idx(0);
  compile->set_type_last_size(0);
  compile->set_last_tf(nullptr, nullptr);
  compile->set_indexSet_arena(nullptr);
  compile->set_indexSet_free_block_list(nullptr);
  compile->init_type_arena();
  Type::Initialize(compile);
  _compile->begin_method();
  _compile->clone_map().set_debug(_compile->has_method() && _compile->directive()->CloneMapDebugOption);
}
CompileWrapper::~CompileWrapper() {
  // simulate crash during compilation
  assert(CICrashAt < 0 || _compile->compile_id() != CICrashAt, "just as planned");

  _compile->end_method();
  _compile->env()->set_compiler_data(nullptr);
}


//----------------------------print_compile_messages---------------------------
void Compile::print_compile_messages() {
#ifndef PRODUCT
  // Check if recompiling
  if (!subsume_loads() && PrintOpto) {
    // Recompiling without allowing machine instructions to subsume loads
    tty->print_cr("*********************************************************");
    tty->print_cr("** Bailout: Recompile without subsuming loads          **");
    tty->print_cr("*********************************************************");
  }
  if ((do_escape_analysis() != DoEscapeAnalysis) && PrintOpto) {
    // Recompiling without escape analysis
    tty->print_cr("*********************************************************");
    tty->print_cr("** Bailout: Recompile without escape analysis          **");
    tty->print_cr("*********************************************************");
  }
  if (do_iterative_escape_analysis() != DoEscapeAnalysis && PrintOpto) {
    // Recompiling without iterative escape analysis
    tty->print_cr("*********************************************************");
    tty->print_cr("** Bailout: Recompile without iterative escape analysis**");
    tty->print_cr("*********************************************************");
  }
  if (do_reduce_allocation_merges() != ReduceAllocationMerges && PrintOpto) {
    // Recompiling without reducing allocation merges
    tty->print_cr("*********************************************************");
    tty->print_cr("** Bailout: Recompile without reduce allocation merges **");
    tty->print_cr("*********************************************************");
  }
  if ((eliminate_boxing() != EliminateAutoBox) && PrintOpto) {
    // Recompiling without boxing elimination
    tty->print_cr("*********************************************************");
    tty->print_cr("** Bailout: Recompile without boxing elimination       **");
    tty->print_cr("*********************************************************");
  }
  if ((do_locks_coarsening() != EliminateLocks) && PrintOpto) {
    // Recompiling without locks coarsening
    tty->print_cr("*********************************************************");
    tty->print_cr("** Bailout: Recompile without locks coarsening         **");
    tty->print_cr("*********************************************************");
  }
  if (env()->break_at_compile()) {
    // Open the debugger when compiling this method.
    tty->print("### Breaking when compiling: ");
    method()->print_short_name();
    tty->cr();
    BREAKPOINT;
  }

  if( PrintOpto ) {
    if (is_osr_compilation()) {
      tty->print("[OSR]%3d", _compile_id);
    } else {
      tty->print("%3d", _compile_id);
    }
  }
#endif
}

#ifndef PRODUCT
void Compile::print_ideal_ir(const char* phase_name) {
  // keep the following output all in one block
  // This output goes directly to the tty, not the compiler log.
  // To enable tools to match it up with the compilation activity,
  // be sure to tag this tty output with the compile ID.

  // Node dumping can cause a safepoint, which can break the tty lock.
  // Buffer all node dumps, so that all safepoints happen before we lock.
  ResourceMark rm;
  stringStream ss;

  if (_output == nullptr) {
    ss.print_cr("AFTER: %s", phase_name);
    // Print out all nodes in ascending order of index.
    root()->dump_bfs(MaxNodeLimit, nullptr, "+S$", &ss);
  } else {
    // Dump the node blockwise if we have a scheduling
    _output->print_scheduling(&ss);
  }

  // Check that the lock is not broken by a safepoint.
  NoSafepointVerifier nsv;
  ttyLocker ttyl;
  if (xtty != nullptr) {
    xtty->head("ideal compile_id='%d'%s compile_phase='%s'",
               compile_id(),
               is_osr_compilation() ? " compile_kind='osr'" : "",
               phase_name);
  }

  tty->print("%s", ss.as_string());

  if (xtty != nullptr) {
    xtty->tail("ideal");
  }
}
#endif

// ============================================================================
//------------------------------Compile standard-------------------------------

// Compile a method.  entry_bci is -1 for normal compilations and indicates
// the continuation bci for on stack replacement.


Compile::Compile( ciEnv* ci_env, ciMethod* target, int osr_bci,
                  Options options, DirectiveSet* directive)
                : Phase(Compiler),
                  _compile_id(ci_env->compile_id()),
                  _options(options),
                  _method(target),
                  _entry_bci(osr_bci),
                  _ilt(nullptr),
                  _stub_function(nullptr),
                  _stub_name(nullptr),
                  _stub_entry_point(nullptr),
                  _max_node_limit(MaxNodeLimit),
                  _post_loop_opts_phase(false),
                  _allow_macro_nodes(true),
                  _inlining_progress(false),
                  _inlining_incrementally(false),
                  _do_cleanup(false),
                  _has_reserved_stack_access(target->has_reserved_stack_access()),
                  _has_circular_inline_type(false),
#ifndef PRODUCT
                  _igv_idx(0),
                  _trace_opto_output(directive->TraceOptoOutputOption),
#endif
                  _has_method_handle_invokes(false),
                  _clinit_barrier_on_entry(false),
                  _stress_seed(0),
                  _comp_arena(mtCompiler),
                  _barrier_set_state(BarrierSet::barrier_set()->barrier_set_c2()->create_barrier_state(comp_arena())),
                  _env(ci_env),
                  _directive(directive),
                  _log(ci_env->log()),
                  _first_failure_details(nullptr),
                  _intrinsics        (comp_arena(), 0, 0, nullptr),
                  _macro_nodes       (comp_arena(), 8, 0, nullptr),
                  _parse_predicates  (comp_arena(), 8, 0, nullptr),
                  _template_assertion_predicate_opaqs (comp_arena(), 8, 0, nullptr),
                  _expensive_nodes   (comp_arena(), 8, 0, nullptr),
                  _for_post_loop_igvn(comp_arena(), 8, 0, nullptr),
                  _inline_type_nodes (comp_arena(), 8, 0, nullptr),
                  _unstable_if_traps (comp_arena(), 8, 0, nullptr),
                  _coarsened_locks   (comp_arena(), 8, 0, nullptr),
                  _congraph(nullptr),
                  NOT_PRODUCT(_igv_printer(nullptr) COMMA)
                  _unique(0),
                  _dead_node_count(0),
                  _dead_node_list(comp_arena()),
                  _node_arena_one(mtCompiler, Arena::Tag::tag_node),
                  _node_arena_two(mtCompiler, Arena::Tag::tag_node),
                  _node_arena(&_node_arena_one),
                  _mach_constant_base_node(nullptr),
                  _Compile_types(mtCompiler),
                  _initial_gvn(nullptr),
                  _igvn_worklist(nullptr),
                  _types(nullptr),
                  _node_hash(nullptr),
                  _late_inlines(comp_arena(), 2, 0, nullptr),
                  _string_late_inlines(comp_arena(), 2, 0, nullptr),
                  _boxing_late_inlines(comp_arena(), 2, 0, nullptr),
                  _vector_reboxing_late_inlines(comp_arena(), 2, 0, nullptr),
                  _late_inlines_pos(0),
                  _number_of_mh_late_inlines(0),
                  _oom(false),
                  _print_inlining_stream(new (mtCompiler) stringStream()),
                  _print_inlining_list(nullptr),
                  _print_inlining_idx(0),
                  _print_inlining_output(nullptr),
                  _replay_inline_data(nullptr),
                  _java_calls(0),
                  _inner_loops(0),
                  _interpreter_frame_size(0),
                  _output(nullptr)
#ifndef PRODUCT
                  , _in_dump_cnt(0)
#endif
{
  C = this;
  CompileWrapper cw(this);

  TraceTime t1("Total compilation time", &_t_totalCompilation, CITime, CITimeVerbose);
  TraceTime t2(nullptr, &_t_methodCompilation, CITime, false);

#if defined(SUPPORT_ASSEMBLY) || defined(SUPPORT_ABSTRACT_ASSEMBLY)
  bool print_opto_assembly = directive->PrintOptoAssemblyOption;
  // We can always print a disassembly, either abstract (hex dump) or
  // with the help of a suitable hsdis library. Thus, we should not
  // couple print_assembly and print_opto_assembly controls.
  // But: always print opto and regular assembly on compile command 'print'.
  bool print_assembly = directive->PrintAssemblyOption;
  set_print_assembly(print_opto_assembly || print_assembly);
#else
  set_print_assembly(false); // must initialize.
#endif

#ifndef PRODUCT
  set_parsed_irreducible_loop(false);
#endif

  if (directive->ReplayInlineOption) {
    _replay_inline_data = ciReplay::load_inline_data(method(), entry_bci(), ci_env->comp_level());
  }
  set_print_inlining(directive->PrintInliningOption || PrintOptoInlining);
  set_print_intrinsics(directive->PrintIntrinsicsOption);
  set_has_irreducible_loop(true); // conservative until build_loop_tree() reset it

  if (ProfileTraps) {
    // Make sure the method being compiled gets its own MDO,
    // so we can at least track the decompile_count().
    method()->ensure_method_data();
  }

  if (StressLCM || StressGCM || StressIGVN || StressCCP ||
      StressIncrementalInlining || StressMacroExpansion || StressUnstableIfTraps || StressBailout) {
    initialize_stress_seed(directive);
  }

  Init(/*do_aliasing=*/ true);

  print_compile_messages();

  _ilt = InlineTree::build_inline_tree_root();

  // Even if NO memory addresses are used, MergeMem nodes must have at least 1 slice
  assert(num_alias_types() >= AliasIdxRaw, "");

#define MINIMUM_NODE_HASH  1023

  // GVN that will be run immediately on new nodes
  uint estimated_size = method()->code_size()*4+64;
  estimated_size = (estimated_size < MINIMUM_NODE_HASH ? MINIMUM_NODE_HASH : estimated_size);
  _igvn_worklist = new (comp_arena()) Unique_Node_List(comp_arena());
  _types = new (comp_arena()) Type_Array(comp_arena());
  _node_hash = new (comp_arena()) NodeHash(comp_arena(), estimated_size);
  PhaseGVN gvn;
  set_initial_gvn(&gvn);

  print_inlining_init();
  { // Scope for timing the parser
    TracePhase tp("parse", &timers[_t_parser]);

    // Put top into the hash table ASAP.
    initial_gvn()->transform(top());

    // Set up tf(), start(), and find a CallGenerator.
    CallGenerator* cg = nullptr;
    if (is_osr_compilation()) {
      init_tf(TypeFunc::make(method(), /* is_osr_compilation = */ true));
      StartNode* s = new StartOSRNode(root(), tf()->domain_sig());
      initial_gvn()->set_type_bottom(s);
      verify_start(s);
      cg = CallGenerator::for_osr(method(), entry_bci());
    } else {
      // Normal case.
      init_tf(TypeFunc::make(method()));
      StartNode* s = new StartNode(root(), tf()->domain_cc());
      initial_gvn()->set_type_bottom(s);
      verify_start(s);
      if (method()->intrinsic_id() == vmIntrinsics::_Reference_get) {
        // With java.lang.ref.reference.get() we must go through the
        // intrinsic - even when get() is the root
        // method of the compile - so that, if necessary, the value in
        // the referent field of the reference object gets recorded by
        // the pre-barrier code.
        cg = find_intrinsic(method(), false);
      }
      if (cg == nullptr) {
        float past_uses = method()->interpreter_invocation_count();
        float expected_uses = past_uses;
        cg = CallGenerator::for_inline(method(), expected_uses);
      }
    }
    if (failing())  return;
    if (cg == nullptr) {
      const char* reason = InlineTree::check_can_parse(method());
      assert(reason != nullptr, "expect reason for parse failure");
      stringStream ss;
      ss.print("cannot parse method: %s", reason);
      record_method_not_compilable(ss.as_string());
      return;
    }

    gvn.set_type(root(), root()->bottom_type());

    JVMState* jvms = build_start_state(start(), tf());
    if ((jvms = cg->generate(jvms)) == nullptr) {
      assert(failure_reason() != nullptr, "expect reason for parse failure");
      stringStream ss;
      ss.print("method parse failed: %s", failure_reason());
      record_method_not_compilable(ss.as_string() DEBUG_ONLY(COMMA true));
      return;
    }
    GraphKit kit(jvms);

    if (!kit.stopped()) {
      // Accept return values, and transfer control we know not where.
      // This is done by a special, unique ReturnNode bound to root.
      return_values(kit.jvms());
    }

    if (kit.has_exceptions()) {
      // Any exceptions that escape from this call must be rethrown
      // to whatever caller is dynamically above us on the stack.
      // This is done by a special, unique RethrowNode bound to root.
      rethrow_exceptions(kit.transfer_exceptions_into_jvms());
    }

    assert(IncrementalInline || (_late_inlines.length() == 0 && !has_mh_late_inlines()), "incremental inlining is off");

    if (_late_inlines.length() == 0 && !has_mh_late_inlines() && !failing() && has_stringbuilder()) {
      inline_string_calls(true);
    }

    if (failing())  return;

    // Remove clutter produced by parsing.
    if (!failing()) {
      ResourceMark rm;
      PhaseRemoveUseless pru(initial_gvn(), *igvn_worklist());
    }
  }

  // Note:  Large methods are capped off in do_one_bytecode().
  if (failing())  return;

  // After parsing, node notes are no longer automagic.
  // They must be propagated by register_new_node_with_optimizer(),
  // clone(), or the like.
  set_default_node_notes(nullptr);

#ifndef PRODUCT
  if (should_print_igv(1)) {
    _igv_printer->print_inlining();
  }
#endif

  if (failing())  return;
  NOT_PRODUCT( verify_graph_edges(); )

  // Now optimize
  Optimize();
  if (failing())  return;
  NOT_PRODUCT( verify_graph_edges(); )

#ifndef PRODUCT
  if (should_print_ideal()) {
    print_ideal_ir("print_ideal");
  }
#endif

#ifdef ASSERT
  BarrierSetC2* bs = BarrierSet::barrier_set()->barrier_set_c2();
  bs->verify_gc_barriers(this, BarrierSetC2::BeforeCodeGen);
#endif

  // Dump compilation data to replay it.
  if (directive->DumpReplayOption) {
    env()->dump_replay_data(_compile_id);
  }
  if (directive->DumpInlineOption && (ilt() != nullptr)) {
    env()->dump_inline_data(_compile_id);
  }

  // Now that we know the size of all the monitors we can add a fixed slot
  // for the original deopt pc.
  int next_slot = fixed_slots() + (sizeof(address) / VMRegImpl::stack_slot_size);
  if (needs_stack_repair()) {
    // One extra slot for the special stack increment value
    next_slot += 2;
  }
  // TODO 8284443 Only reserve extra slot if needed
  if (InlineTypeReturnedAsFields) {
    // One extra slot to hold the IsInit information for a nullable
    // inline type return if we run out of registers.
    next_slot += 2;
  }
  set_fixed_slots(next_slot);

  // Compute when to use implicit null checks. Used by matching trap based
  // nodes and NullCheck optimization.
  set_allowed_deopt_reasons();

  // Now generate code
  Code_Gen();
}

//------------------------------Compile----------------------------------------
// Compile a runtime stub
Compile::Compile( ciEnv* ci_env,
                  TypeFunc_generator generator,
                  address stub_function,
                  const char *stub_name,
                  int is_fancy_jump,
                  bool pass_tls,
                  bool return_pc,
                  DirectiveSet* directive)
  : Phase(Compiler),
    _compile_id(0),
    _options(Options::for_runtime_stub()),
    _method(nullptr),
    _entry_bci(InvocationEntryBci),
    _stub_function(stub_function),
    _stub_name(stub_name),
    _stub_entry_point(nullptr),
    _max_node_limit(MaxNodeLimit),
    _post_loop_opts_phase(false),
    _allow_macro_nodes(true),
    _inlining_progress(false),
    _inlining_incrementally(false),
    _has_reserved_stack_access(false),
    _has_circular_inline_type(false),
#ifndef PRODUCT
    _igv_idx(0),
    _trace_opto_output(directive->TraceOptoOutputOption),
#endif
    _has_method_handle_invokes(false),
    _clinit_barrier_on_entry(false),
    _stress_seed(0),
    _comp_arena(mtCompiler),
    _barrier_set_state(BarrierSet::barrier_set()->barrier_set_c2()->create_barrier_state(comp_arena())),
    _env(ci_env),
    _directive(directive),
    _log(ci_env->log()),
    _first_failure_details(nullptr),
    _for_post_loop_igvn(comp_arena(), 8, 0, nullptr),
    _congraph(nullptr),
    NOT_PRODUCT(_igv_printer(nullptr) COMMA)
    _unique(0),
    _dead_node_count(0),
    _dead_node_list(comp_arena()),
    _node_arena_one(mtCompiler),
    _node_arena_two(mtCompiler),
    _node_arena(&_node_arena_one),
    _mach_constant_base_node(nullptr),
    _Compile_types(mtCompiler),
    _initial_gvn(nullptr),
    _igvn_worklist(nullptr),
    _types(nullptr),
    _node_hash(nullptr),
    _number_of_mh_late_inlines(0),
    _oom(false),
    _print_inlining_stream(new (mtCompiler) stringStream()),
    _print_inlining_list(nullptr),
    _print_inlining_idx(0),
    _print_inlining_output(nullptr),
    _replay_inline_data(nullptr),
    _java_calls(0),
    _inner_loops(0),
    _interpreter_frame_size(0),
    _output(nullptr),
#ifndef PRODUCT
    _in_dump_cnt(0),
#endif
    _allowed_reasons(0) {
  C = this;

  TraceTime t1(nullptr, &_t_totalCompilation, CITime, false);
  TraceTime t2(nullptr, &_t_stubCompilation, CITime, false);

#ifndef PRODUCT
  set_print_assembly(PrintFrameConverterAssembly);
  set_parsed_irreducible_loop(false);
#else
  set_print_assembly(false); // Must initialize.
#endif
  set_has_irreducible_loop(false); // no loops

  CompileWrapper cw(this);
  Init(/*do_aliasing=*/ false);
  init_tf((*generator)());

  _igvn_worklist = new (comp_arena()) Unique_Node_List(comp_arena());
  _types = new (comp_arena()) Type_Array(comp_arena());
  _node_hash = new (comp_arena()) NodeHash(comp_arena(), 255);

  if (StressLCM || StressGCM || StressBailout) {
    initialize_stress_seed(directive);
  }

  {
    PhaseGVN gvn;
    set_initial_gvn(&gvn);    // not significant, but GraphKit guys use it pervasively
    gvn.transform(top());

    GraphKit kit;
    kit.gen_stub(stub_function, stub_name, is_fancy_jump, pass_tls, return_pc);
  }

  NOT_PRODUCT( verify_graph_edges(); )

  Code_Gen();
}

Compile::~Compile() {
  delete _print_inlining_stream;
  delete _first_failure_details;
};

//------------------------------Init-------------------------------------------
// Prepare for a single compilation
void Compile::Init(bool aliasing) {
  _do_aliasing = aliasing;
  _unique  = 0;
  _regalloc = nullptr;

  _tf      = nullptr;  // filled in later
  _top     = nullptr;  // cached later
  _matcher = nullptr;  // filled in later
  _cfg     = nullptr;  // filled in later

  IA32_ONLY( set_24_bit_selection_and_mode(true, false); )

  _node_note_array = nullptr;
  _default_node_notes = nullptr;
  DEBUG_ONLY( _modified_nodes = nullptr; ) // Used in Optimize()

  _immutable_memory = nullptr; // filled in at first inquiry

#ifdef ASSERT
  _phase_optimize_finished = false;
  _phase_verify_ideal_loop = false;
  _exception_backedge = false;
  _type_verify = nullptr;
#endif

  // Globally visible Nodes
  // First set TOP to null to give safe behavior during creation of RootNode
  set_cached_top_node(nullptr);
  set_root(new RootNode());
  // Now that you have a Root to point to, create the real TOP
  set_cached_top_node( new ConNode(Type::TOP) );
  set_recent_alloc(nullptr, nullptr);

  // Create Debug Information Recorder to record scopes, oopmaps, etc.
  env()->set_oop_recorder(new OopRecorder(env()->arena()));
  env()->set_debug_info(new DebugInformationRecorder(env()->oop_recorder()));
  env()->set_dependencies(new Dependencies(env()));

  _fixed_slots = 0;
  set_has_split_ifs(false);
  set_has_loops(false); // first approximation
  set_has_stringbuilder(false);
  set_has_boxed_value(false);
  _trap_can_recompile = false;  // no traps emitted yet
  _major_progress = true; // start out assuming good things will happen
  set_has_unsafe_access(false);
  set_max_vector_size(0);
  set_clear_upper_avx(false);  //false as default for clear upper bits of ymm registers
  Copy::zero_to_bytes(_trap_hist, sizeof(_trap_hist));
  set_decompile_count(0);

#ifndef PRODUCT
  Copy::zero_to_bytes(_igv_phase_iter, sizeof(_igv_phase_iter));
#endif

  set_do_freq_based_layout(_directive->BlockLayoutByFrequencyOption);
  _loop_opts_cnt = LoopOptsCount;
  _has_flat_accesses = false;
  _flat_accesses_share_alias = true;
  _scalarize_in_safepoints = false;

  set_do_inlining(Inline);
  set_max_inline_size(MaxInlineSize);
  set_freq_inline_size(FreqInlineSize);
  set_do_scheduling(OptoScheduling);

  set_do_vector_loop(false);
  set_has_monitors(false);
  set_has_scoped_access(false);

  if (AllowVectorizeOnDemand) {
    if (has_method() && _directive->VectorizeOption) {
      set_do_vector_loop(true);
      NOT_PRODUCT(if (do_vector_loop() && Verbose) {tty->print("Compile::Init: do vectorized loops (SIMD like) for method %s\n",  method()->name()->as_quoted_ascii());})
    } else if (has_method() && method()->name() != nullptr &&
               method()->intrinsic_id() == vmIntrinsics::_forEachRemaining) {
      set_do_vector_loop(true);
    }
  }
  set_use_cmove(UseCMoveUnconditionally /* || do_vector_loop()*/); //TODO: consider do_vector_loop() mandate use_cmove unconditionally
  NOT_PRODUCT(if (use_cmove() && Verbose && has_method()) {tty->print("Compile::Init: use CMove without profitability tests for method %s\n",  method()->name()->as_quoted_ascii());})

  _max_node_limit = _directive->MaxNodeLimitOption;

  if (VM_Version::supports_fast_class_init_checks() && has_method() && !is_osr_compilation() && method()->needs_clinit_barrier()) {
    set_clinit_barrier_on_entry(true);
  }
  if (debug_info()->recording_non_safepoints()) {
    set_node_note_array(new(comp_arena()) GrowableArray<Node_Notes*>
                        (comp_arena(), 8, 0, nullptr));
    set_default_node_notes(Node_Notes::make(this));
  }

  const int grow_ats = 16;
  _max_alias_types = grow_ats;
  _alias_types   = NEW_ARENA_ARRAY(comp_arena(), AliasType*, grow_ats);
  AliasType* ats = NEW_ARENA_ARRAY(comp_arena(), AliasType,  grow_ats);
  Copy::zero_to_bytes(ats, sizeof(AliasType)*grow_ats);
  {
    for (int i = 0; i < grow_ats; i++)  _alias_types[i] = &ats[i];
  }
  // Initialize the first few types.
  _alias_types[AliasIdxTop]->Init(AliasIdxTop, nullptr);
  _alias_types[AliasIdxBot]->Init(AliasIdxBot, TypePtr::BOTTOM);
  _alias_types[AliasIdxRaw]->Init(AliasIdxRaw, TypeRawPtr::BOTTOM);
  _num_alias_types = AliasIdxRaw+1;
  // Zero out the alias type cache.
  Copy::zero_to_bytes(_alias_cache, sizeof(_alias_cache));
  // A null adr_type hits in the cache right away.  Preload the right answer.
  probe_alias_cache(nullptr)->_index = AliasIdxTop;
}

#ifdef ASSERT
// Verify that the current StartNode is valid.
void Compile::verify_start(StartNode* s) const {
  assert(failing_internal() || s == start(), "should be StartNode");
}
#endif

/**
 * Return the 'StartNode'. We must not have a pending failure, since the ideal graph
 * can be in an inconsistent state, i.e., we can get segmentation faults when traversing
 * the ideal graph.
 */
StartNode* Compile::start() const {
  assert (!failing_internal() || C->failure_is_artificial(), "Must not have pending failure. Reason is: %s", failure_reason());
  for (DUIterator_Fast imax, i = root()->fast_outs(imax); i < imax; i++) {
    Node* start = root()->fast_out(i);
    if (start->is_Start()) {
      return start->as_Start();
    }
  }
  fatal("Did not find Start node!");
  return nullptr;
}

//-------------------------------immutable_memory-------------------------------------
// Access immutable memory
Node* Compile::immutable_memory() {
  if (_immutable_memory != nullptr) {
    return _immutable_memory;
  }
  StartNode* s = start();
  for (DUIterator_Fast imax, i = s->fast_outs(imax); true; i++) {
    Node *p = s->fast_out(i);
    if (p != s && p->as_Proj()->_con == TypeFunc::Memory) {
      _immutable_memory = p;
      return _immutable_memory;
    }
  }
  ShouldNotReachHere();
  return nullptr;
}

//----------------------set_cached_top_node------------------------------------
// Install the cached top node, and make sure Node::is_top works correctly.
void Compile::set_cached_top_node(Node* tn) {
  if (tn != nullptr)  verify_top(tn);
  Node* old_top = _top;
  _top = tn;
  // Calling Node::setup_is_top allows the nodes the chance to adjust
  // their _out arrays.
  if (_top != nullptr)     _top->setup_is_top();
  if (old_top != nullptr)  old_top->setup_is_top();
  assert(_top == nullptr || top()->is_top(), "");
}

#ifdef ASSERT
uint Compile::count_live_nodes_by_graph_walk() {
  Unique_Node_List useful(comp_arena());
  // Get useful node list by walking the graph.
  identify_useful_nodes(useful);
  return useful.size();
}

void Compile::print_missing_nodes() {

  // Return if CompileLog is null and PrintIdealNodeCount is false.
  if ((_log == nullptr) && (! PrintIdealNodeCount)) {
    return;
  }

  // This is an expensive function. It is executed only when the user
  // specifies VerifyIdealNodeCount option or otherwise knows the
  // additional work that needs to be done to identify reachable nodes
  // by walking the flow graph and find the missing ones using
  // _dead_node_list.

  Unique_Node_List useful(comp_arena());
  // Get useful node list by walking the graph.
  identify_useful_nodes(useful);

  uint l_nodes = C->live_nodes();
  uint l_nodes_by_walk = useful.size();

  if (l_nodes != l_nodes_by_walk) {
    if (_log != nullptr) {
      _log->begin_head("mismatched_nodes count='%d'", abs((int) (l_nodes - l_nodes_by_walk)));
      _log->stamp();
      _log->end_head();
    }
    VectorSet& useful_member_set = useful.member_set();
    int last_idx = l_nodes_by_walk;
    for (int i = 0; i < last_idx; i++) {
      if (useful_member_set.test(i)) {
        if (_dead_node_list.test(i)) {
          if (_log != nullptr) {
            _log->elem("mismatched_node_info node_idx='%d' type='both live and dead'", i);
          }
          if (PrintIdealNodeCount) {
            // Print the log message to tty
              tty->print_cr("mismatched_node idx='%d' both live and dead'", i);
              useful.at(i)->dump();
          }
        }
      }
      else if (! _dead_node_list.test(i)) {
        if (_log != nullptr) {
          _log->elem("mismatched_node_info node_idx='%d' type='neither live nor dead'", i);
        }
        if (PrintIdealNodeCount) {
          // Print the log message to tty
          tty->print_cr("mismatched_node idx='%d' type='neither live nor dead'", i);
        }
      }
    }
    if (_log != nullptr) {
      _log->tail("mismatched_nodes");
    }
  }
}
void Compile::record_modified_node(Node* n) {
  if (_modified_nodes != nullptr && !_inlining_incrementally && !n->is_Con()) {
    _modified_nodes->push(n);
  }
}

void Compile::remove_modified_node(Node* n) {
  if (_modified_nodes != nullptr) {
    _modified_nodes->remove(n);
  }
}
#endif

#ifndef PRODUCT
void Compile::verify_top(Node* tn) const {
  if (tn != nullptr) {
    assert(tn->is_Con(), "top node must be a constant");
    assert(((ConNode*)tn)->type() == Type::TOP, "top node must have correct type");
    assert(tn->in(0) != nullptr, "must have live top node");
  }
}
#endif


///-------------------Managing Per-Node Debug & Profile Info-------------------

void Compile::grow_node_notes(GrowableArray<Node_Notes*>* arr, int grow_by) {
  guarantee(arr != nullptr, "");
  int num_blocks = arr->length();
  if (grow_by < num_blocks)  grow_by = num_blocks;
  int num_notes = grow_by * _node_notes_block_size;
  Node_Notes* notes = NEW_ARENA_ARRAY(node_arena(), Node_Notes, num_notes);
  Copy::zero_to_bytes(notes, num_notes * sizeof(Node_Notes));
  while (num_notes > 0) {
    arr->append(notes);
    notes     += _node_notes_block_size;
    num_notes -= _node_notes_block_size;
  }
  assert(num_notes == 0, "exact multiple, please");
}

bool Compile::copy_node_notes_to(Node* dest, Node* source) {
  if (source == nullptr || dest == nullptr)  return false;

  if (dest->is_Con())
    return false;               // Do not push debug info onto constants.

#ifdef ASSERT
  // Leave a bread crumb trail pointing to the original node:
  if (dest != nullptr && dest != source && dest->debug_orig() == nullptr) {
    dest->set_debug_orig(source);
  }
#endif

  if (node_note_array() == nullptr)
    return false;               // Not collecting any notes now.

  // This is a copy onto a pre-existing node, which may already have notes.
  // If both nodes have notes, do not overwrite any pre-existing notes.
  Node_Notes* source_notes = node_notes_at(source->_idx);
  if (source_notes == nullptr || source_notes->is_clear())  return false;
  Node_Notes* dest_notes   = node_notes_at(dest->_idx);
  if (dest_notes == nullptr || dest_notes->is_clear()) {
    return set_node_notes_at(dest->_idx, source_notes);
  }

  Node_Notes merged_notes = (*source_notes);
  // The order of operations here ensures that dest notes will win...
  merged_notes.update_from(dest_notes);
  return set_node_notes_at(dest->_idx, &merged_notes);
}


//--------------------------allow_range_check_smearing-------------------------
// Gating condition for coalescing similar range checks.
// Sometimes we try 'speculatively' replacing a series of a range checks by a
// single covering check that is at least as strong as any of them.
// If the optimization succeeds, the simplified (strengthened) range check
// will always succeed.  If it fails, we will deopt, and then give up
// on the optimization.
bool Compile::allow_range_check_smearing() const {
  // If this method has already thrown a range-check,
  // assume it was because we already tried range smearing
  // and it failed.
  uint already_trapped = trap_count(Deoptimization::Reason_range_check);
  return !already_trapped;
}


//------------------------------flatten_alias_type-----------------------------
const TypePtr *Compile::flatten_alias_type( const TypePtr *tj ) const {
  assert(do_aliasing(), "Aliasing should be enabled");
  int offset = tj->offset();
  TypePtr::PTR ptr = tj->ptr();

  // Known instance (scalarizable allocation) alias only with itself.
  bool is_known_inst = tj->isa_oopptr() != nullptr &&
                       tj->is_oopptr()->is_known_instance();

  // Process weird unsafe references.
  if (offset == Type::OffsetBot && (tj->isa_instptr() /*|| tj->isa_klassptr()*/)) {
    bool default_value_load = EnableValhalla && tj->is_instptr()->instance_klass() == ciEnv::current()->Class_klass();
    assert(InlineUnsafeOps || StressReflectiveCode || default_value_load, "indeterminate pointers come only from unsafe ops");
    assert(!is_known_inst, "scalarizable allocation should not have unsafe references");
    tj = TypeOopPtr::BOTTOM;
    ptr = tj->ptr();
    offset = tj->offset();
  }

  // Array pointers need some flattening
  const TypeAryPtr* ta = tj->isa_aryptr();
  if (ta && ta->is_stable()) {
    // Erase stability property for alias analysis.
    tj = ta = ta->cast_to_stable(false);
  }
  if (ta && ta->is_not_flat()) {
    // Erase not flat property for alias analysis.
    tj = ta = ta->cast_to_not_flat(false);
  }
  if (ta && ta->is_not_null_free()) {
    // Erase not null free property for alias analysis.
    tj = ta = ta->cast_to_not_null_free(false);
  }

  if( ta && is_known_inst ) {
    if ( offset != Type::OffsetBot &&
         offset > arrayOopDesc::length_offset_in_bytes() ) {
      offset = Type::OffsetBot; // Flatten constant access into array body only
      tj = ta = ta->
              remove_speculative()->
              cast_to_ptr_type(ptr)->
              with_offset(offset);
    }
  } else if (ta) {
    // For arrays indexed by constant indices, we flatten the alias
    // space to include all of the array body.  Only the header, klass
    // and array length can be accessed un-aliased.
    // For flat inline type array, each field has its own slice so
    // we must include the field offset.
    if( offset != Type::OffsetBot ) {
      if( ta->const_oop() ) { // MethodData* or Method*
        offset = Type::OffsetBot;   // Flatten constant access into array body
        tj = ta = ta->
                remove_speculative()->
                cast_to_ptr_type(ptr)->
                cast_to_exactness(false)->
                with_offset(offset);
      } else if( offset == arrayOopDesc::length_offset_in_bytes() ) {
        // range is OK as-is.
        tj = ta = TypeAryPtr::RANGE;
      } else if( offset == oopDesc::klass_offset_in_bytes() ) {
        tj = TypeInstPtr::KLASS; // all klass loads look alike
        ta = TypeAryPtr::RANGE; // generic ignored junk
        ptr = TypePtr::BotPTR;
      } else if( offset == oopDesc::mark_offset_in_bytes() ) {
        tj = TypeInstPtr::MARK;
        ta = TypeAryPtr::RANGE; // generic ignored junk
        ptr = TypePtr::BotPTR;
      } else {                  // Random constant offset into array body
        offset = Type::OffsetBot;   // Flatten constant access into array body
        tj = ta = ta->
                remove_speculative()->
                cast_to_ptr_type(ptr)->
                cast_to_exactness(false)->
                with_offset(offset);
      }
    }
    // Arrays of fixed size alias with arrays of unknown size.
    if (ta->size() != TypeInt::POS) {
      const TypeAry *tary = TypeAry::make(ta->elem(), TypeInt::POS);
      tj = ta = ta->
              remove_speculative()->
              cast_to_ptr_type(ptr)->
              with_ary(tary)->
              cast_to_exactness(false);
    }
    // Arrays of known objects become arrays of unknown objects.
    if (ta->elem()->isa_narrowoop() && ta->elem() != TypeNarrowOop::BOTTOM) {
      const TypeAry *tary = TypeAry::make(TypeNarrowOop::BOTTOM, ta->size());
      tj = ta = TypeAryPtr::make(ptr,ta->const_oop(),tary,nullptr,false,Type::Offset(offset), ta->field_offset());
    }
    if (ta->elem()->isa_oopptr() && ta->elem() != TypeInstPtr::BOTTOM) {
      const TypeAry *tary = TypeAry::make(TypeInstPtr::BOTTOM, ta->size());
      tj = ta = TypeAryPtr::make(ptr,ta->const_oop(),tary,nullptr,false,Type::Offset(offset), ta->field_offset());
    }
    // Initially all flattened array accesses share a single slice
    if (ta->is_flat() && ta->elem() != TypeInstPtr::BOTTOM && _flat_accesses_share_alias) {
      const TypeAry* tary = TypeAry::make(TypeInstPtr::BOTTOM, ta->size(), /* stable= */ false, /* flat= */ true);
      tj = ta = TypeAryPtr::make(ptr,ta->const_oop(),tary,nullptr,false,Type::Offset(offset), Type::Offset(Type::OffsetBot));
    }
    // Arrays of bytes and of booleans both use 'bastore' and 'baload' so
    // cannot be distinguished by bytecode alone.
    if (ta->elem() == TypeInt::BOOL) {
      const TypeAry *tary = TypeAry::make(TypeInt::BYTE, ta->size());
      ciKlass* aklass = ciTypeArrayKlass::make(T_BYTE);
      tj = ta = TypeAryPtr::make(ptr,ta->const_oop(),tary,aklass,false,Type::Offset(offset), ta->field_offset());
    }
    // During the 2nd round of IterGVN, NotNull castings are removed.
    // Make sure the Bottom and NotNull variants alias the same.
    // Also, make sure exact and non-exact variants alias the same.
    if (ptr == TypePtr::NotNull || ta->klass_is_exact() || ta->speculative() != nullptr) {
      tj = ta = ta->
              remove_speculative()->
              cast_to_ptr_type(TypePtr::BotPTR)->
              cast_to_exactness(false)->
              with_offset(offset);
    }
  }

  // Oop pointers need some flattening
  const TypeInstPtr *to = tj->isa_instptr();
  if (to && to != TypeOopPtr::BOTTOM) {
    ciInstanceKlass* ik = to->instance_klass();
    if( ptr == TypePtr::Constant ) {
      if (ik != ciEnv::current()->Class_klass() ||
          offset < ik->layout_helper_size_in_bytes()) {
        // No constant oop pointers (such as Strings); they alias with
        // unknown strings.
        assert(!is_known_inst, "not scalarizable allocation");
        tj = to = to->
                cast_to_instance_id(TypeOopPtr::InstanceBot)->
                remove_speculative()->
                cast_to_ptr_type(TypePtr::BotPTR)->
                cast_to_exactness(false);
      }
    } else if( is_known_inst ) {
      tj = to; // Keep NotNull and klass_is_exact for instance type
    } else if( ptr == TypePtr::NotNull || to->klass_is_exact() ) {
      // During the 2nd round of IterGVN, NotNull castings are removed.
      // Make sure the Bottom and NotNull variants alias the same.
      // Also, make sure exact and non-exact variants alias the same.
      tj = to = to->
              remove_speculative()->
              cast_to_instance_id(TypeOopPtr::InstanceBot)->
              cast_to_ptr_type(TypePtr::BotPTR)->
              cast_to_exactness(false);
    }
    if (to->speculative() != nullptr) {
      tj = to = to->remove_speculative();
    }
    // Canonicalize the holder of this field
    if (offset >= 0 && offset < instanceOopDesc::base_offset_in_bytes()) {
      // First handle header references such as a LoadKlassNode, even if the
      // object's klass is unloaded at compile time (4965979).
      if (!is_known_inst) { // Do it only for non-instance types
        tj = to = TypeInstPtr::make(TypePtr::BotPTR, env()->Object_klass(), false, nullptr, Type::Offset(offset));
      }
    } else if (offset < 0 || offset >= ik->layout_helper_size_in_bytes()) {
      // Static fields are in the space above the normal instance
      // fields in the java.lang.Class instance.
      if (ik != ciEnv::current()->Class_klass()) {
        to = nullptr;
        tj = TypeOopPtr::BOTTOM;
        offset = tj->offset();
      }
    } else {
      ciInstanceKlass *canonical_holder = ik->get_canonical_holder(offset);
      assert(offset < canonical_holder->layout_helper_size_in_bytes(), "");
<<<<<<< HEAD
      if (!ik->equals(canonical_holder) || tj->offset() != offset) {
        if( is_known_inst ) {
          tj = to = TypeInstPtr::make(to->ptr(), canonical_holder, true, nullptr, Type::Offset(offset), to->instance_id());
        } else {
          tj = to = TypeInstPtr::make(to->ptr(), canonical_holder, false, nullptr, Type::Offset(offset));
        }
=======
      assert(tj->offset() == offset, "no change to offset expected");
      bool xk = to->klass_is_exact();
      int instance_id = to->instance_id();

      // If the input type's class is the holder: if exact, the type only includes interfaces implemented by the holder
      // but if not exact, it may include extra interfaces: build new type from the holder class to make sure only
      // its interfaces are included.
      if (xk && ik->equals(canonical_holder)) {
        assert(tj == TypeInstPtr::make(to->ptr(), canonical_holder, is_known_inst, nullptr, offset, instance_id), "exact type should be canonical type");
      } else {
        assert(xk || !is_known_inst, "Known instance should be exact type");
        tj = to = TypeInstPtr::make(to->ptr(), canonical_holder, is_known_inst, nullptr, offset, instance_id);
>>>>>>> e7c5bf45
      }
    }
  }

  // Klass pointers to object array klasses need some flattening
  const TypeKlassPtr *tk = tj->isa_klassptr();
  if( tk ) {
    // If we are referencing a field within a Klass, we need
    // to assume the worst case of an Object.  Both exact and
    // inexact types must flatten to the same alias class so
    // use NotNull as the PTR.
    if ( offset == Type::OffsetBot || (offset >= 0 && (size_t)offset < sizeof(Klass)) ) {
      tj = tk = TypeInstKlassPtr::make(TypePtr::NotNull,
                                       env()->Object_klass(),
                                       Type::Offset(offset));
    }

    if (tk->isa_aryklassptr() && tk->is_aryklassptr()->elem()->isa_klassptr()) {
      ciKlass* k = ciObjArrayKlass::make(env()->Object_klass());
      if (!k || !k->is_loaded()) {                  // Only fails for some -Xcomp runs
        tj = tk = TypeInstKlassPtr::make(TypePtr::NotNull, env()->Object_klass(), Type::Offset(offset));
      } else {
        tj = tk = TypeAryKlassPtr::make(TypePtr::NotNull, tk->is_aryklassptr()->elem(), k, Type::Offset(offset), tk->is_not_flat(), tk->is_not_null_free(), tk->is_null_free());
      }
    }
    // Check for precise loads from the primary supertype array and force them
    // to the supertype cache alias index.  Check for generic array loads from
    // the primary supertype array and also force them to the supertype cache
    // alias index.  Since the same load can reach both, we need to merge
    // these 2 disparate memories into the same alias class.  Since the
    // primary supertype array is read-only, there's no chance of confusion
    // where we bypass an array load and an array store.
    int primary_supers_offset = in_bytes(Klass::primary_supers_offset());
    if (offset == Type::OffsetBot ||
        (offset >= primary_supers_offset &&
         offset < (int)(primary_supers_offset + Klass::primary_super_limit() * wordSize)) ||
        offset == (int)in_bytes(Klass::secondary_super_cache_offset())) {
      offset = in_bytes(Klass::secondary_super_cache_offset());
      tj = tk = tk->with_offset(offset);
    }
  }

  // Flatten all Raw pointers together.
  if (tj->base() == Type::RawPtr)
    tj = TypeRawPtr::BOTTOM;

  if (tj->base() == Type::AnyPtr)
    tj = TypePtr::BOTTOM;      // An error, which the caller must check for.

  offset = tj->offset();
  assert( offset != Type::OffsetTop, "Offset has fallen from constant" );

  assert( (offset != Type::OffsetBot && tj->base() != Type::AryPtr) ||
          (offset == Type::OffsetBot && tj->base() == Type::AryPtr) ||
          (offset == Type::OffsetBot && tj == TypeOopPtr::BOTTOM) ||
          (offset == Type::OffsetBot && tj == TypePtr::BOTTOM) ||
          (offset == oopDesc::mark_offset_in_bytes() && tj->base() == Type::AryPtr) ||
          (offset == oopDesc::klass_offset_in_bytes() && tj->base() == Type::AryPtr) ||
          (offset == arrayOopDesc::length_offset_in_bytes() && tj->base() == Type::AryPtr),
          "For oops, klasses, raw offset must be constant; for arrays the offset is never known" );
  assert( tj->ptr() != TypePtr::TopPTR &&
          tj->ptr() != TypePtr::AnyNull &&
          tj->ptr() != TypePtr::Null, "No imprecise addresses" );
//    assert( tj->ptr() != TypePtr::Constant ||
//            tj->base() == Type::RawPtr ||
//            tj->base() == Type::KlassPtr, "No constant oop addresses" );

  return tj;
}

void Compile::AliasType::Init(int i, const TypePtr* at) {
  assert(AliasIdxTop <= i && i < Compile::current()->_max_alias_types, "Invalid alias index");
  _index = i;
  _adr_type = at;
  _field = nullptr;
  _element = nullptr;
  _is_rewritable = true; // default
  const TypeOopPtr *atoop = (at != nullptr) ? at->isa_oopptr() : nullptr;
  if (atoop != nullptr && atoop->is_known_instance()) {
    const TypeOopPtr *gt = atoop->cast_to_instance_id(TypeOopPtr::InstanceBot);
    _general_index = Compile::current()->get_alias_index(gt);
  } else {
    _general_index = 0;
  }
}

BasicType Compile::AliasType::basic_type() const {
  if (element() != nullptr) {
    const Type* element = adr_type()->is_aryptr()->elem();
    return element->isa_narrowoop() ? T_OBJECT : element->array_element_basic_type();
  } if (field() != nullptr) {
    return field()->layout_type();
  } else {
    return T_ILLEGAL; // unknown
  }
}

//---------------------------------print_on------------------------------------
#ifndef PRODUCT
void Compile::AliasType::print_on(outputStream* st) {
  if (index() < 10)
        st->print("@ <%d> ", index());
  else  st->print("@ <%d>",  index());
  st->print(is_rewritable() ? "   " : " RO");
  int offset = adr_type()->offset();
  if (offset == Type::OffsetBot)
        st->print(" +any");
  else  st->print(" +%-3d", offset);
  st->print(" in ");
  adr_type()->dump_on(st);
  const TypeOopPtr* tjp = adr_type()->isa_oopptr();
  if (field() != nullptr && tjp) {
    if (tjp->is_instptr()->instance_klass()  != field()->holder() ||
        tjp->offset() != field()->offset_in_bytes()) {
      st->print(" != ");
      field()->print();
      st->print(" ***");
    }
  }
}

void print_alias_types() {
  Compile* C = Compile::current();
  tty->print_cr("--- Alias types, AliasIdxBot .. %d", C->num_alias_types()-1);
  for (int idx = Compile::AliasIdxBot; idx < C->num_alias_types(); idx++) {
    C->alias_type(idx)->print_on(tty);
    tty->cr();
  }
}
#endif


//----------------------------probe_alias_cache--------------------------------
Compile::AliasCacheEntry* Compile::probe_alias_cache(const TypePtr* adr_type) {
  intptr_t key = (intptr_t) adr_type;
  key ^= key >> logAliasCacheSize;
  return &_alias_cache[key & right_n_bits(logAliasCacheSize)];
}


//-----------------------------grow_alias_types--------------------------------
void Compile::grow_alias_types() {
  const int old_ats  = _max_alias_types; // how many before?
  const int new_ats  = old_ats;          // how many more?
  const int grow_ats = old_ats+new_ats;  // how many now?
  _max_alias_types = grow_ats;
  _alias_types =  REALLOC_ARENA_ARRAY(comp_arena(), AliasType*, _alias_types, old_ats, grow_ats);
  AliasType* ats =    NEW_ARENA_ARRAY(comp_arena(), AliasType, new_ats);
  Copy::zero_to_bytes(ats, sizeof(AliasType)*new_ats);
  for (int i = 0; i < new_ats; i++)  _alias_types[old_ats+i] = &ats[i];
}


//--------------------------------find_alias_type------------------------------
Compile::AliasType* Compile::find_alias_type(const TypePtr* adr_type, bool no_create, ciField* original_field, bool uncached) {
  if (!do_aliasing()) {
    return alias_type(AliasIdxBot);
  }

  AliasCacheEntry* ace = nullptr;
  if (!uncached) {
    ace = probe_alias_cache(adr_type);
    if (ace->_adr_type == adr_type) {
      return alias_type(ace->_index);
    }
  }

  // Handle special cases.
  if (adr_type == nullptr)          return alias_type(AliasIdxTop);
  if (adr_type == TypePtr::BOTTOM)  return alias_type(AliasIdxBot);

  // Do it the slow way.
  const TypePtr* flat = flatten_alias_type(adr_type);

#ifdef ASSERT
  {
    ResourceMark rm;
    assert(flat == flatten_alias_type(flat), "not idempotent: adr_type = %s; flat = %s => %s",
           Type::str(adr_type), Type::str(flat), Type::str(flatten_alias_type(flat)));
    assert(flat != TypePtr::BOTTOM, "cannot alias-analyze an untyped ptr: adr_type = %s",
           Type::str(adr_type));
    if (flat->isa_oopptr() && !flat->isa_klassptr()) {
      const TypeOopPtr* foop = flat->is_oopptr();
      // Scalarizable allocations have exact klass always.
      bool exact = !foop->klass_is_exact() || foop->is_known_instance();
      const TypePtr* xoop = foop->cast_to_exactness(exact)->is_ptr();
      assert(foop == flatten_alias_type(xoop), "exactness must not affect alias type: foop = %s; xoop = %s",
             Type::str(foop), Type::str(xoop));
    }
  }
#endif

  int idx = AliasIdxTop;
  for (int i = 0; i < num_alias_types(); i++) {
    if (alias_type(i)->adr_type() == flat) {
      idx = i;
      break;
    }
  }

  if (idx == AliasIdxTop) {
    if (no_create)  return nullptr;
    // Grow the array if necessary.
    if (_num_alias_types == _max_alias_types)  grow_alias_types();
    // Add a new alias type.
    idx = _num_alias_types++;
    _alias_types[idx]->Init(idx, flat);
    if (flat == TypeInstPtr::KLASS)  alias_type(idx)->set_rewritable(false);
    if (flat == TypeAryPtr::RANGE)   alias_type(idx)->set_rewritable(false);
    if (flat->isa_instptr()) {
      if (flat->offset() == java_lang_Class::klass_offset()
          && flat->is_instptr()->instance_klass() == env()->Class_klass())
        alias_type(idx)->set_rewritable(false);
    }
    ciField* field = nullptr;
    if (flat->isa_aryptr()) {
#ifdef ASSERT
      const int header_size_min  = arrayOopDesc::base_offset_in_bytes(T_BYTE);
      // (T_BYTE has the weakest alignment and size restrictions...)
      assert(flat->offset() < header_size_min, "array body reference must be OffsetBot");
#endif
      const Type* elemtype = flat->is_aryptr()->elem();
      if (flat->offset() == TypePtr::OffsetBot) {
        alias_type(idx)->set_element(elemtype);
      }
      int field_offset = flat->is_aryptr()->field_offset().get();
      if (flat->is_flat() &&
          field_offset != Type::OffsetBot) {
        ciInlineKlass* vk = elemtype->inline_klass();
        field_offset += vk->first_field_offset();
        field = vk->get_field_by_offset(field_offset, false);
      }
    }
    if (flat->isa_klassptr()) {
      if (flat->offset() == in_bytes(Klass::super_check_offset_offset()))
        alias_type(idx)->set_rewritable(false);
      if (flat->offset() == in_bytes(Klass::modifier_flags_offset()))
        alias_type(idx)->set_rewritable(false);
      if (flat->offset() == in_bytes(Klass::access_flags_offset()))
        alias_type(idx)->set_rewritable(false);
      if (flat->offset() == in_bytes(Klass::misc_flags_offset()))
        alias_type(idx)->set_rewritable(false);
      if (flat->offset() == in_bytes(Klass::java_mirror_offset()))
        alias_type(idx)->set_rewritable(false);
      if (flat->offset() == in_bytes(Klass::layout_helper_offset()))
        alias_type(idx)->set_rewritable(false);
      if (flat->offset() == in_bytes(Klass::secondary_super_cache_offset()))
        alias_type(idx)->set_rewritable(false);
    }
    // %%% (We would like to finalize JavaThread::threadObj_offset(),
    // but the base pointer type is not distinctive enough to identify
    // references into JavaThread.)

    // Check for final fields.
    const TypeInstPtr* tinst = flat->isa_instptr();
    if (tinst && tinst->offset() >= instanceOopDesc::base_offset_in_bytes()) {
      if (tinst->const_oop() != nullptr &&
          tinst->instance_klass() == ciEnv::current()->Class_klass() &&
          tinst->offset() >= (tinst->instance_klass()->layout_helper_size_in_bytes())) {
        // static field
        ciInstanceKlass* k = tinst->const_oop()->as_instance()->java_lang_Class_klass()->as_instance_klass();
        field = k->get_field_by_offset(tinst->offset(), true);
      } else if (tinst->is_inlinetypeptr()) {
        // Inline type field
        ciInlineKlass* vk = tinst->inline_klass();
        field = vk->get_field_by_offset(tinst->offset(), false);
      } else {
        ciInstanceKlass *k = tinst->instance_klass();
        field = k->get_field_by_offset(tinst->offset(), false);
      }
    }
    assert(field == nullptr ||
           original_field == nullptr ||
           (field->holder() == original_field->holder() &&
            field->offset_in_bytes() == original_field->offset_in_bytes() &&
            field->is_static() == original_field->is_static()), "wrong field?");
    // Set field() and is_rewritable() attributes.
    if (field != nullptr) {
      alias_type(idx)->set_field(field);
      if (flat->isa_aryptr()) {
        // Fields of flat arrays are rewritable although they are declared final
        assert(flat->is_flat(), "must be a flat array");
        alias_type(idx)->set_rewritable(true);
      }
    }
  }

  // Fill the cache for next time.
  if (!uncached) {
    ace->_adr_type = adr_type;
    ace->_index    = idx;
    assert(alias_type(adr_type) == alias_type(idx),  "type must be installed");

    // Might as well try to fill the cache for the flattened version, too.
    AliasCacheEntry* face = probe_alias_cache(flat);
    if (face->_adr_type == nullptr) {
      face->_adr_type = flat;
      face->_index    = idx;
      assert(alias_type(flat) == alias_type(idx), "flat type must work too");
    }
  }

  return alias_type(idx);
}


Compile::AliasType* Compile::alias_type(ciField* field) {
  const TypeOopPtr* t;
  if (field->is_static())
    t = TypeInstPtr::make(field->holder()->java_mirror());
  else
    t = TypeOopPtr::make_from_klass_raw(field->holder());
  AliasType* atp = alias_type(t->add_offset(field->offset_in_bytes()), field);
  assert((field->is_final() || field->is_stable()) == !atp->is_rewritable(), "must get the rewritable bits correct");
  return atp;
}


//------------------------------have_alias_type--------------------------------
bool Compile::have_alias_type(const TypePtr* adr_type) {
  AliasCacheEntry* ace = probe_alias_cache(adr_type);
  if (ace->_adr_type == adr_type) {
    return true;
  }

  // Handle special cases.
  if (adr_type == nullptr)             return true;
  if (adr_type == TypePtr::BOTTOM)  return true;

  return find_alias_type(adr_type, true, nullptr) != nullptr;
}

//-----------------------------must_alias--------------------------------------
// True if all values of the given address type are in the given alias category.
bool Compile::must_alias(const TypePtr* adr_type, int alias_idx) {
  if (alias_idx == AliasIdxBot)         return true;  // the universal category
  if (adr_type == nullptr)              return true;  // null serves as TypePtr::TOP
  if (alias_idx == AliasIdxTop)         return false; // the empty category
  if (adr_type->base() == Type::AnyPtr) return false; // TypePtr::BOTTOM or its twins

  // the only remaining possible overlap is identity
  int adr_idx = get_alias_index(adr_type);
  assert(adr_idx != AliasIdxBot && adr_idx != AliasIdxTop, "");
  assert(adr_idx == alias_idx ||
         (alias_type(alias_idx)->adr_type() != TypeOopPtr::BOTTOM
          && adr_type                       != TypeOopPtr::BOTTOM),
         "should not be testing for overlap with an unsafe pointer");
  return adr_idx == alias_idx;
}

//------------------------------can_alias--------------------------------------
// True if any values of the given address type are in the given alias category.
bool Compile::can_alias(const TypePtr* adr_type, int alias_idx) {
  if (alias_idx == AliasIdxTop)         return false; // the empty category
  if (adr_type == nullptr)              return false; // null serves as TypePtr::TOP
  // Known instance doesn't alias with bottom memory
  if (alias_idx == AliasIdxBot)         return !adr_type->is_known_instance();                   // the universal category
  if (adr_type->base() == Type::AnyPtr) return !C->get_adr_type(alias_idx)->is_known_instance(); // TypePtr::BOTTOM or its twins

  // the only remaining possible overlap is identity
  int adr_idx = get_alias_index(adr_type);
  assert(adr_idx != AliasIdxBot && adr_idx != AliasIdxTop, "");
  return adr_idx == alias_idx;
}

// Mark all ParsePredicateNodes as useless. They will later be removed from the graph in IGVN together with their
// uncommon traps if no Runtime Predicates were created from the Parse Predicates.
void Compile::mark_parse_predicate_nodes_useless(PhaseIterGVN& igvn) {
  if (parse_predicate_count() == 0) {
    return;
  }
  for (int i = 0; i < parse_predicate_count(); i++) {
    ParsePredicateNode* parse_predicate = _parse_predicates.at(i);
    parse_predicate->mark_useless();
    igvn._worklist.push(parse_predicate);
  }
  _parse_predicates.clear();
}

void Compile::record_for_post_loop_opts_igvn(Node* n) {
  if (!n->for_post_loop_opts_igvn()) {
    assert(!_for_post_loop_igvn.contains(n), "duplicate");
    n->add_flag(Node::NodeFlags::Flag_for_post_loop_opts_igvn);
    _for_post_loop_igvn.append(n);
  }
}

void Compile::remove_from_post_loop_opts_igvn(Node* n) {
  n->remove_flag(Node::NodeFlags::Flag_for_post_loop_opts_igvn);
  _for_post_loop_igvn.remove(n);
}

void Compile::process_for_post_loop_opts_igvn(PhaseIterGVN& igvn) {
  // Verify that all previous optimizations produced a valid graph
  // at least to this point, even if no loop optimizations were done.
  PhaseIdealLoop::verify(igvn);

  C->set_post_loop_opts_phase(); // no more loop opts allowed

  assert(!C->major_progress(), "not cleared");

  if (_for_post_loop_igvn.length() > 0) {
    while (_for_post_loop_igvn.length() > 0) {
      Node* n = _for_post_loop_igvn.pop();
      n->remove_flag(Node::NodeFlags::Flag_for_post_loop_opts_igvn);
      igvn._worklist.push(n);
    }
    igvn.optimize();
    if (failing()) return;
    assert(_for_post_loop_igvn.length() == 0, "no more delayed nodes allowed");
    assert(C->parse_predicate_count() == 0, "all parse predicates should have been removed now");

    // Sometimes IGVN sets major progress (e.g., when processing loop nodes).
    if (C->major_progress()) {
      C->clear_major_progress(); // ensure that major progress is now clear
    }
  }
}

void Compile::add_inline_type(Node* n) {
  assert(n->is_InlineType(), "unexpected node");
  _inline_type_nodes.push(n);
}

void Compile::remove_inline_type(Node* n) {
  assert(n->is_InlineType(), "unexpected node");
  if (_inline_type_nodes.contains(n)) {
    _inline_type_nodes.remove(n);
  }
}

// Does the return value keep otherwise useless inline type allocations alive?
static bool return_val_keeps_allocations_alive(Node* ret_val) {
  ResourceMark rm;
  Unique_Node_List wq;
  wq.push(ret_val);
  bool some_allocations = false;
  for (uint i = 0; i < wq.size(); i++) {
    Node* n = wq.at(i);
    if (n->outcnt() > 1) {
      // Some other use for the allocation
      return false;
    } else if (n->is_InlineType()) {
      wq.push(n->in(1));
    } else if (n->is_Phi()) {
      for (uint j = 1; j < n->req(); j++) {
        wq.push(n->in(j));
      }
    } else if (n->is_CheckCastPP() &&
               n->in(1)->is_Proj() &&
               n->in(1)->in(0)->is_Allocate()) {
      some_allocations = true;
    } else if (n->is_CheckCastPP()) {
      wq.push(n->in(1));
    }
  }
  return some_allocations;
}

void Compile::process_inline_types(PhaseIterGVN &igvn, bool remove) {
  // Make sure that the return value does not keep an otherwise unused allocation alive
  if (tf()->returns_inline_type_as_fields()) {
    Node* ret = nullptr;
    for (uint i = 1; i < root()->req(); i++) {
      Node* in = root()->in(i);
      if (in->Opcode() == Op_Return) {
        assert(ret == nullptr, "only one return");
        ret = in;
      }
    }
    if (ret != nullptr) {
      Node* ret_val = ret->in(TypeFunc::Parms);
      if (igvn.type(ret_val)->isa_oopptr() &&
          return_val_keeps_allocations_alive(ret_val)) {
        igvn.replace_input_of(ret, TypeFunc::Parms, InlineTypeNode::tagged_klass(igvn.type(ret_val)->inline_klass(), igvn));
        assert(ret_val->outcnt() == 0, "should be dead now");
        igvn.remove_dead_node(ret_val);
      }
    }
  }
  if (_inline_type_nodes.length() == 0) {
    return;
  }
  // Scalarize inline types in safepoint debug info.
  // Delay this until all inlining is over to avoid getting inconsistent debug info.
  set_scalarize_in_safepoints(true);
  for (int i = _inline_type_nodes.length()-1; i >= 0; i--) {
    InlineTypeNode* vt = _inline_type_nodes.at(i)->as_InlineType();
    vt->make_scalar_in_safepoints(&igvn);
    igvn.record_for_igvn(vt);
  }
  if (remove) {
    // Remove inline type nodes by replacing them with their oop input
    while (_inline_type_nodes.length() > 0) {
      InlineTypeNode* vt = _inline_type_nodes.pop()->as_InlineType();
      if (vt->outcnt() == 0) {
        igvn.remove_dead_node(vt);
        continue;
      }
      for (DUIterator i = vt->outs(); vt->has_out(i); i++) {
        DEBUG_ONLY(bool must_be_buffered = false);
        Node* u = vt->out(i);
        // Check if any users are blackholes. If so, rewrite them to use either the
        // allocated buffer, or individual components, instead of the inline type node
        // that goes away.
        if (u->is_Blackhole()) {
          BlackholeNode* bh = u->as_Blackhole();

          // Unlink the old input
          int idx = bh->find_edge(vt);
          assert(idx != -1, "The edge should be there");
          bh->del_req(idx);
          --i;

          if (vt->is_allocated(&igvn)) {
            // Already has the allocated instance, blackhole that
            bh->add_req(vt->get_oop());
          } else {
            // Not allocated yet, blackhole the components
            for (uint c = 0; c < vt->field_count(); c++) {
              bh->add_req(vt->field_value(c));
            }
          }

          // Node modified, record for IGVN
          igvn.record_for_igvn(bh);
        }
#ifdef ASSERT
        // Verify that inline type is buffered when replacing by oop
        else if (u->is_InlineType()) {
          // InlineType uses don't need buffering because they are about to be replaced as well
        } else if (u->is_Phi()) {
          // TODO 8302217 Remove this once InlineTypeNodes are reliably pushed through
        } else {
          must_be_buffered = true;
        }
        if (must_be_buffered && !vt->is_allocated(&igvn)) {
          vt->dump(0);
          u->dump(0);
          assert(false, "Should have been buffered");
        }
#endif
      }
      igvn.replace_node(vt, vt->get_oop());
    }
  }
  igvn.optimize();
}

void Compile::adjust_flat_array_access_aliases(PhaseIterGVN& igvn) {
  if (!_has_flat_accesses) {
    return;
  }
  // Initially, all flat array accesses share the same slice to
  // keep dependencies with Object[] array accesses (that could be
  // to a flat array) correct. We're done with parsing so we
  // now know all flat array accesses in this compile
  // unit. Let's move flat array accesses to their own slice,
  // one per element field. This should help memory access
  // optimizations.
  ResourceMark rm;
  Unique_Node_List wq;
  wq.push(root());

  Node_List mergememnodes;
  Node_List memnodes;

  // Alias index currently shared by all flat memory accesses
  int index = get_alias_index(TypeAryPtr::INLINES);

  // Find MergeMem nodes and flat array accesses
  for (uint i = 0; i < wq.size(); i++) {
    Node* n = wq.at(i);
    if (n->is_Mem()) {
      const TypePtr* adr_type = nullptr;
      if (n->Opcode() == Op_StoreCM) {
        adr_type = get_adr_type(get_alias_index(n->in(MemNode::OopStore)->adr_type()));
      } else {
        adr_type = get_adr_type(get_alias_index(n->adr_type()));
      }
      if (adr_type == TypeAryPtr::INLINES) {
        memnodes.push(n);
      }
    } else if (n->is_MergeMem()) {
      MergeMemNode* mm = n->as_MergeMem();
      if (mm->memory_at(index) != mm->base_memory()) {
        mergememnodes.push(n);
      }
    }
    for (uint j = 0; j < n->req(); j++) {
      Node* m = n->in(j);
      if (m != nullptr) {
        wq.push(m);
      }
    }
  }

  if (memnodes.size() > 0) {
    _flat_accesses_share_alias = false;

    // We are going to change the slice for the flat array
    // accesses so we need to clear the cache entries that refer to
    // them.
    for (uint i = 0; i < AliasCacheSize; i++) {
      AliasCacheEntry* ace = &_alias_cache[i];
      if (ace->_adr_type != nullptr &&
          ace->_adr_type->is_flat()) {
        ace->_adr_type = nullptr;
        ace->_index = (i != 0) ? 0 : AliasIdxTop; // Make sure the nullptr adr_type resolves to AliasIdxTop
      }
    }

    // Find what aliases we are going to add
    int start_alias = num_alias_types()-1;
    int stop_alias = 0;

    for (uint i = 0; i < memnodes.size(); i++) {
      Node* m = memnodes.at(i);
      const TypePtr* adr_type = nullptr;
      if (m->Opcode() == Op_StoreCM) {
        adr_type = m->in(MemNode::OopStore)->adr_type();
        if (adr_type != TypeAryPtr::INLINES) {
          // store was optimized out and we lost track of the adr_type
          Node* clone = new StoreCMNode(m->in(MemNode::Control), m->in(MemNode::Memory), m->in(MemNode::Address),
                                        m->adr_type(), m->in(MemNode::ValueIn), m->in(MemNode::OopStore),
                                        get_alias_index(adr_type));
          igvn.register_new_node_with_optimizer(clone);
          igvn.replace_node(m, clone);
        }
      } else {
        adr_type = m->adr_type();
#ifdef ASSERT
        m->as_Mem()->set_adr_type(adr_type);
#endif
      }
      int idx = get_alias_index(adr_type);
      start_alias = MIN2(start_alias, idx);
      stop_alias = MAX2(stop_alias, idx);
    }

    assert(stop_alias >= start_alias, "should have expanded aliases");

    Node_Stack stack(0);
#ifdef ASSERT
    VectorSet seen(Thread::current()->resource_area());
#endif
    // Now let's fix the memory graph so each flat array access
    // is moved to the right slice. Start from the MergeMem nodes.
    uint last = unique();
    for (uint i = 0; i < mergememnodes.size(); i++) {
      MergeMemNode* current = mergememnodes.at(i)->as_MergeMem();
      Node* n = current->memory_at(index);
      MergeMemNode* mm = nullptr;
      do {
        // Follow memory edges through memory accesses, phis and
        // narrow membars and push nodes on the stack. Once we hit
        // bottom memory, we pop element off the stack one at a
        // time, in reverse order, and move them to the right slice
        // by changing their memory edges.
        if ((n->is_Phi() && n->adr_type() != TypePtr::BOTTOM) || n->is_Mem() || n->adr_type() == TypeAryPtr::INLINES) {
          assert(!seen.test_set(n->_idx), "");
          // Uses (a load for instance) will need to be moved to the
          // right slice as well and will get a new memory state
          // that we don't know yet. The use could also be the
          // backedge of a loop. We put a place holder node between
          // the memory node and its uses. We replace that place
          // holder with the correct memory state once we know it,
          // i.e. when nodes are popped off the stack. Using the
          // place holder make the logic work in the presence of
          // loops.
          if (n->outcnt() > 1) {
            Node* place_holder = nullptr;
            assert(!n->has_out_with(Op_Node), "");
            for (DUIterator k = n->outs(); n->has_out(k); k++) {
              Node* u = n->out(k);
              if (u != current && u->_idx < last) {
                bool success = false;
                for (uint l = 0; l < u->req(); l++) {
                  if (!stack.is_empty() && u == stack.node() && l == stack.index()) {
                    continue;
                  }
                  Node* in = u->in(l);
                  if (in == n) {
                    if (place_holder == nullptr) {
                      place_holder = new Node(1);
                      place_holder->init_req(0, n);
                    }
                    igvn.replace_input_of(u, l, place_holder);
                    success = true;
                  }
                }
                if (success) {
                  --k;
                }
              }
            }
          }
          if (n->is_Phi()) {
            stack.push(n, 1);
            n = n->in(1);
          } else if (n->is_Mem()) {
            stack.push(n, n->req());
            n = n->in(MemNode::Memory);
          } else {
            assert(n->is_Proj() && n->in(0)->Opcode() == Op_MemBarCPUOrder, "");
            stack.push(n, n->req());
            n = n->in(0)->in(TypeFunc::Memory);
          }
        } else {
          assert(n->adr_type() == TypePtr::BOTTOM || (n->Opcode() == Op_Node && n->_idx >= last) || (n->is_Proj() && n->in(0)->is_Initialize()), "");
          // Build a new MergeMem node to carry the new memory state
          // as we build it. IGVN should fold extraneous MergeMem
          // nodes.
          mm = MergeMemNode::make(n);
          igvn.register_new_node_with_optimizer(mm);
          while (stack.size() > 0) {
            Node* m = stack.node();
            uint idx = stack.index();
            if (m->is_Mem()) {
              // Move memory node to its new slice
              const TypePtr* adr_type = m->adr_type();
              int alias = get_alias_index(adr_type);
              Node* prev = mm->memory_at(alias);
              igvn.replace_input_of(m, MemNode::Memory, prev);
              mm->set_memory_at(alias, m);
            } else if (m->is_Phi()) {
              // We need as many new phis as there are new aliases
              igvn.replace_input_of(m, idx, mm);
              if (idx == m->req()-1) {
                Node* r = m->in(0);
                for (uint j = (uint)start_alias; j <= (uint)stop_alias; j++) {
                  const TypePtr* adr_type = get_adr_type(j);
                  if (!adr_type->isa_aryptr() || !adr_type->is_flat() || j == (uint)index) {
                    continue;
                  }
                  Node* phi = new PhiNode(r, Type::MEMORY, get_adr_type(j));
                  igvn.register_new_node_with_optimizer(phi);
                  for (uint k = 1; k < m->req(); k++) {
                    phi->init_req(k, m->in(k)->as_MergeMem()->memory_at(j));
                  }
                  mm->set_memory_at(j, phi);
                }
                Node* base_phi = new PhiNode(r, Type::MEMORY, TypePtr::BOTTOM);
                igvn.register_new_node_with_optimizer(base_phi);
                for (uint k = 1; k < m->req(); k++) {
                  base_phi->init_req(k, m->in(k)->as_MergeMem()->base_memory());
                }
                mm->set_base_memory(base_phi);
              }
            } else {
              // This is a MemBarCPUOrder node from
              // Parse::array_load()/Parse::array_store(), in the
              // branch that handles flat arrays hidden under
              // an Object[] array. We also need one new membar per
              // new alias to keep the unknown access that the
              // membars protect properly ordered with accesses to
              // known flat array.
              assert(m->is_Proj(), "projection expected");
              Node* ctrl = m->in(0)->in(TypeFunc::Control);
              igvn.replace_input_of(m->in(0), TypeFunc::Control, top());
              for (uint j = (uint)start_alias; j <= (uint)stop_alias; j++) {
                const TypePtr* adr_type = get_adr_type(j);
                if (!adr_type->isa_aryptr() || !adr_type->is_flat() || j == (uint)index) {
                  continue;
                }
                MemBarNode* mb = new MemBarCPUOrderNode(this, j, nullptr);
                igvn.register_new_node_with_optimizer(mb);
                Node* mem = mm->memory_at(j);
                mb->init_req(TypeFunc::Control, ctrl);
                mb->init_req(TypeFunc::Memory, mem);
                ctrl = new ProjNode(mb, TypeFunc::Control);
                igvn.register_new_node_with_optimizer(ctrl);
                mem = new ProjNode(mb, TypeFunc::Memory);
                igvn.register_new_node_with_optimizer(mem);
                mm->set_memory_at(j, mem);
              }
              igvn.replace_node(m->in(0)->as_Multi()->proj_out(TypeFunc::Control), ctrl);
            }
            if (idx < m->req()-1) {
              idx += 1;
              stack.set_index(idx);
              n = m->in(idx);
              break;
            }
            // Take care of place holder nodes
            if (m->has_out_with(Op_Node)) {
              Node* place_holder = m->find_out_with(Op_Node);
              if (place_holder != nullptr) {
                Node* mm_clone = mm->clone();
                igvn.register_new_node_with_optimizer(mm_clone);
                Node* hook = new Node(1);
                hook->init_req(0, mm);
                igvn.replace_node(place_holder, mm_clone);
                hook->destruct(&igvn);
              }
              assert(!m->has_out_with(Op_Node), "place holder should be gone now");
            }
            stack.pop();
          }
        }
      } while(stack.size() > 0);
      // Fix the memory state at the MergeMem we started from
      igvn.rehash_node_delayed(current);
      for (uint j = (uint)start_alias; j <= (uint)stop_alias; j++) {
        const TypePtr* adr_type = get_adr_type(j);
        if (!adr_type->isa_aryptr() || !adr_type->is_flat()) {
          continue;
        }
        current->set_memory_at(j, mm);
      }
      current->set_memory_at(index, current->base_memory());
    }
    igvn.optimize();
  }
  print_method(PHASE_SPLIT_INLINES_ARRAY, 2);
#ifdef ASSERT
  if (!_flat_accesses_share_alias) {
    wq.clear();
    wq.push(root());
    for (uint i = 0; i < wq.size(); i++) {
      Node* n = wq.at(i);
      assert(n->adr_type() != TypeAryPtr::INLINES, "should have been removed from the graph");
      for (uint j = 0; j < n->req(); j++) {
        Node* m = n->in(j);
        if (m != nullptr) {
          wq.push(m);
        }
      }
    }
  }
#endif
}

void Compile::record_unstable_if_trap(UnstableIfTrap* trap) {
  if (OptimizeUnstableIf) {
    _unstable_if_traps.append(trap);
  }
}

void Compile::remove_useless_unstable_if_traps(Unique_Node_List& useful) {
  for (int i = _unstable_if_traps.length() - 1; i >= 0; i--) {
    UnstableIfTrap* trap = _unstable_if_traps.at(i);
    Node* n = trap->uncommon_trap();
    if (!useful.member(n)) {
      _unstable_if_traps.delete_at(i); // replaces i-th with last element which is known to be useful (already processed)
    }
  }
}

// Remove the unstable if trap associated with 'unc' from candidates. It is either dead
// or fold-compares case. Return true if succeed or not found.
//
// In rare cases, the found trap has been processed. It is too late to delete it. Return
// false and ask fold-compares to yield.
//
// 'fold-compares' may use the uncommon_trap of the dominating IfNode to cover the fused
// IfNode. This breaks the unstable_if trap invariant: control takes the unstable path
// when deoptimization does happen.
bool Compile::remove_unstable_if_trap(CallStaticJavaNode* unc, bool yield) {
  for (int i = 0; i < _unstable_if_traps.length(); ++i) {
    UnstableIfTrap* trap = _unstable_if_traps.at(i);
    if (trap->uncommon_trap() == unc) {
      if (yield && trap->modified()) {
        return false;
      }
      _unstable_if_traps.delete_at(i);
      break;
    }
  }
  return true;
}

// Re-calculate unstable_if traps with the liveness of next_bci, which points to the unlikely path.
// It needs to be done after igvn because fold-compares may fuse uncommon_traps and before renumbering.
void Compile::process_for_unstable_if_traps(PhaseIterGVN& igvn) {
  for (int i = _unstable_if_traps.length() - 1; i >= 0; --i) {
    UnstableIfTrap* trap = _unstable_if_traps.at(i);
    CallStaticJavaNode* unc = trap->uncommon_trap();
    int next_bci = trap->next_bci();
    bool modified = trap->modified();

    if (next_bci != -1 && !modified) {
      assert(!_dead_node_list.test(unc->_idx), "changing a dead node!");
      JVMState* jvms = unc->jvms();
      ciMethod* method = jvms->method();
      ciBytecodeStream iter(method);

      iter.force_bci(jvms->bci());
      assert(next_bci == iter.next_bci() || next_bci == iter.get_dest(), "wrong next_bci at unstable_if");
      Bytecodes::Code c = iter.cur_bc();
      Node* lhs = nullptr;
      Node* rhs = nullptr;
      if (c == Bytecodes::_if_acmpeq || c == Bytecodes::_if_acmpne) {
        lhs = unc->peek_operand(0);
        rhs = unc->peek_operand(1);
      } else if (c == Bytecodes::_ifnull || c == Bytecodes::_ifnonnull) {
        lhs = unc->peek_operand(0);
      }

      ResourceMark rm;
      const MethodLivenessResult& live_locals = method->liveness_at_bci(next_bci);
      assert(live_locals.is_valid(), "broken liveness info");
      int len = (int)live_locals.size();

      for (int i = 0; i < len; i++) {
        Node* local = unc->local(jvms, i);
        // kill local using the liveness of next_bci.
        // give up when the local looks like an operand to secure reexecution.
        if (!live_locals.at(i) && !local->is_top() && local != lhs && local != rhs) {
          uint idx = jvms->locoff() + i;
#ifdef ASSERT
          if (PrintOpto && Verbose) {
            tty->print("[unstable_if] kill local#%d: ", idx);
            local->dump();
            tty->cr();
          }
#endif
          igvn.replace_input_of(unc, idx, top());
          modified = true;
        }
      }
    }

    // keep the modified trap for late query
    if (modified) {
      trap->set_modified();
    } else {
      _unstable_if_traps.delete_at(i);
    }
  }
  igvn.optimize();
}

// StringOpts and late inlining of string methods
void Compile::inline_string_calls(bool parse_time) {
  {
    // remove useless nodes to make the usage analysis simpler
    ResourceMark rm;
    PhaseRemoveUseless pru(initial_gvn(), *igvn_worklist());
  }

  {
    ResourceMark rm;
    print_method(PHASE_BEFORE_STRINGOPTS, 3);
    PhaseStringOpts pso(initial_gvn());
    print_method(PHASE_AFTER_STRINGOPTS, 3);
  }

  // now inline anything that we skipped the first time around
  if (!parse_time) {
    _late_inlines_pos = _late_inlines.length();
  }

  while (_string_late_inlines.length() > 0) {
    CallGenerator* cg = _string_late_inlines.pop();
    cg->do_late_inline();
    if (failing())  return;
  }
  _string_late_inlines.trunc_to(0);
}

// Late inlining of boxing methods
void Compile::inline_boxing_calls(PhaseIterGVN& igvn) {
  if (_boxing_late_inlines.length() > 0) {
    assert(has_boxed_value(), "inconsistent");

    set_inlining_incrementally(true);

    igvn_worklist()->ensure_empty(); // should be done with igvn

    _late_inlines_pos = _late_inlines.length();

    while (_boxing_late_inlines.length() > 0) {
      CallGenerator* cg = _boxing_late_inlines.pop();
      cg->do_late_inline();
      if (failing())  return;
    }
    _boxing_late_inlines.trunc_to(0);

    inline_incrementally_cleanup(igvn);

    set_inlining_incrementally(false);
  }
}

bool Compile::inline_incrementally_one() {
  assert(IncrementalInline, "incremental inlining should be on");

  TracePhase tp("incrementalInline_inline", &timers[_t_incrInline_inline]);

  set_inlining_progress(false);
  set_do_cleanup(false);

  for (int i = 0; i < _late_inlines.length(); i++) {
    _late_inlines_pos = i+1;
    CallGenerator* cg = _late_inlines.at(i);
    bool does_dispatch = cg->is_virtual_late_inline() || cg->is_mh_late_inline();
    if (inlining_incrementally() || does_dispatch) { // a call can be either inlined or strength-reduced to a direct call
      cg->do_late_inline();
      assert(_late_inlines.at(i) == cg, "no insertions before current position allowed");
      if (failing()) {
        return false;
      } else if (inlining_progress()) {
        _late_inlines_pos = i+1; // restore the position in case new elements were inserted
        print_method(PHASE_INCREMENTAL_INLINE_STEP, 3, cg->call_node());
        break; // process one call site at a time
      }
    } else {
      // Ignore late inline direct calls when inlining is not allowed.
      // They are left in the late inline list when node budget is exhausted until the list is fully drained.
    }
  }
  // Remove processed elements.
  _late_inlines.remove_till(_late_inlines_pos);
  _late_inlines_pos = 0;

  assert(inlining_progress() || _late_inlines.length() == 0, "no progress");

  bool needs_cleanup = do_cleanup() || over_inlining_cutoff();

  set_inlining_progress(false);
  set_do_cleanup(false);

  bool force_cleanup = directive()->IncrementalInlineForceCleanupOption;
  return (_late_inlines.length() > 0) && !needs_cleanup && !force_cleanup;
}

void Compile::inline_incrementally_cleanup(PhaseIterGVN& igvn) {
  {
    TracePhase tp("incrementalInline_pru", &timers[_t_incrInline_pru]);
    ResourceMark rm;
    PhaseRemoveUseless pru(initial_gvn(), *igvn_worklist());
  }
  {
    TracePhase tp("incrementalInline_igvn", &timers[_t_incrInline_igvn]);
    igvn.reset_from_gvn(initial_gvn());
    igvn.optimize();
    if (failing()) return;
  }
  print_method(PHASE_INCREMENTAL_INLINE_CLEANUP, 3);
}

// Perform incremental inlining until bound on number of live nodes is reached
void Compile::inline_incrementally(PhaseIterGVN& igvn) {
  TracePhase tp("incrementalInline", &timers[_t_incrInline]);

  set_inlining_incrementally(true);
  uint low_live_nodes = 0;

  while (_late_inlines.length() > 0) {
    if (live_nodes() > (uint)LiveNodeCountInliningCutoff) {
      if (low_live_nodes < (uint)LiveNodeCountInliningCutoff * 8 / 10) {
        TracePhase tp("incrementalInline_ideal", &timers[_t_incrInline_ideal]);
        // PhaseIdealLoop is expensive so we only try it once we are
        // out of live nodes and we only try it again if the previous
        // helped got the number of nodes down significantly
        PhaseIdealLoop::optimize(igvn, LoopOptsNone);
        if (failing())  return;
        low_live_nodes = live_nodes();
        _major_progress = true;
      }

      if (live_nodes() > (uint)LiveNodeCountInliningCutoff) {
        bool do_print_inlining = print_inlining() || print_intrinsics();
        if (do_print_inlining || log() != nullptr) {
          // Print inlining message for candidates that we couldn't inline for lack of space.
          for (int i = 0; i < _late_inlines.length(); i++) {
            CallGenerator* cg = _late_inlines.at(i);
            const char* msg = "live nodes > LiveNodeCountInliningCutoff";
            if (do_print_inlining) {
              cg->print_inlining_late(InliningResult::FAILURE, msg);
            }
            log_late_inline_failure(cg, msg);
          }
        }
        break; // finish
      }
    }

    igvn_worklist()->ensure_empty(); // should be done with igvn

    while (inline_incrementally_one()) {
      assert(!failing_internal() || failure_is_artificial(), "inconsistent");
    }
    if (failing())  return;

    inline_incrementally_cleanup(igvn);

    print_method(PHASE_INCREMENTAL_INLINE_STEP, 3);

    if (failing())  return;

    if (_late_inlines.length() == 0) {
      break; // no more progress
    }
  }

  igvn_worklist()->ensure_empty(); // should be done with igvn

  if (_string_late_inlines.length() > 0) {
    assert(has_stringbuilder(), "inconsistent");

    inline_string_calls(false);

    if (failing())  return;

    inline_incrementally_cleanup(igvn);
  }

  set_inlining_incrementally(false);
}

void Compile::process_late_inline_calls_no_inline(PhaseIterGVN& igvn) {
  // "inlining_incrementally() == false" is used to signal that no inlining is allowed
  // (see LateInlineVirtualCallGenerator::do_late_inline_check() for details).
  // Tracking and verification of modified nodes is disabled by setting "_modified_nodes == nullptr"
  // as if "inlining_incrementally() == true" were set.
  assert(inlining_incrementally() == false, "not allowed");
#ifdef ASSERT
  Unique_Node_List* modified_nodes = _modified_nodes;
  _modified_nodes = nullptr;
#endif
  assert(_late_inlines.length() > 0, "sanity");

  while (_late_inlines.length() > 0) {
    igvn_worklist()->ensure_empty(); // should be done with igvn

    while (inline_incrementally_one()) {
      assert(!failing_internal() || failure_is_artificial(), "inconsistent");
    }
    if (failing())  return;

    inline_incrementally_cleanup(igvn);
  }
  DEBUG_ONLY( _modified_nodes = modified_nodes; )
}

bool Compile::optimize_loops(PhaseIterGVN& igvn, LoopOptsMode mode) {
  if (_loop_opts_cnt > 0) {
    while (major_progress() && (_loop_opts_cnt > 0)) {
      TracePhase tp("idealLoop", &timers[_t_idealLoop]);
      PhaseIdealLoop::optimize(igvn, mode);
      _loop_opts_cnt--;
      if (failing())  return false;
      if (major_progress()) print_method(PHASE_PHASEIDEALLOOP_ITERATIONS, 2);
    }
  }
  return true;
}

// Remove edges from "root" to each SafePoint at a backward branch.
// They were inserted during parsing (see add_safepoint()) to make
// infinite loops without calls or exceptions visible to root, i.e.,
// useful.
void Compile::remove_root_to_sfpts_edges(PhaseIterGVN& igvn) {
  Node *r = root();
  if (r != nullptr) {
    for (uint i = r->req(); i < r->len(); ++i) {
      Node *n = r->in(i);
      if (n != nullptr && n->is_SafePoint()) {
        r->rm_prec(i);
        if (n->outcnt() == 0) {
          igvn.remove_dead_node(n);
        }
        --i;
      }
    }
    // Parsing may have added top inputs to the root node (Path
    // leading to the Halt node proven dead). Make sure we get a
    // chance to clean them up.
    igvn._worklist.push(r);
    igvn.optimize();
  }
}

//------------------------------Optimize---------------------------------------
// Given a graph, optimize it.
void Compile::Optimize() {
  TracePhase tp("optimizer", &timers[_t_optimizer]);

#ifndef PRODUCT
  if (env()->break_at_compile()) {
    BREAKPOINT;
  }

#endif

  BarrierSetC2* bs = BarrierSet::barrier_set()->barrier_set_c2();
#ifdef ASSERT
  bs->verify_gc_barriers(this, BarrierSetC2::BeforeOptimize);
#endif

  ResourceMark rm;

  print_inlining_reinit();

  NOT_PRODUCT( verify_graph_edges(); )

  print_method(PHASE_AFTER_PARSING, 1);

 {
  // Iterative Global Value Numbering, including ideal transforms
  // Initialize IterGVN with types and values from parse-time GVN
  PhaseIterGVN igvn(initial_gvn());
#ifdef ASSERT
  _modified_nodes = new (comp_arena()) Unique_Node_List(comp_arena());
#endif
  {
    TracePhase tp("iterGVN", &timers[_t_iterGVN]);
    igvn.optimize();
  }

  if (failing())  return;

  print_method(PHASE_ITER_GVN1, 2);

  process_for_unstable_if_traps(igvn);

  if (failing())  return;

  inline_incrementally(igvn);

  print_method(PHASE_INCREMENTAL_INLINE, 2);

  if (failing())  return;

  if (eliminate_boxing()) {
    // Inline valueOf() methods now.
    inline_boxing_calls(igvn);

    if (failing())  return;

    if (AlwaysIncrementalInline || StressIncrementalInlining) {
      inline_incrementally(igvn);
    }

    print_method(PHASE_INCREMENTAL_BOXING_INLINE, 2);

    if (failing())  return;
  }

  // Remove the speculative part of types and clean up the graph from
  // the extra CastPP nodes whose only purpose is to carry them. Do
  // that early so that optimizations are not disrupted by the extra
  // CastPP nodes.
  remove_speculative_types(igvn);

  if (failing())  return;

  // No more new expensive nodes will be added to the list from here
  // so keep only the actual candidates for optimizations.
  cleanup_expensive_nodes(igvn);

  if (failing())  return;

  assert(EnableVectorSupport || !has_vbox_nodes(), "sanity");
  if (EnableVectorSupport && has_vbox_nodes()) {
    TracePhase tp("", &timers[_t_vector]);
    PhaseVector pv(igvn);
    pv.optimize_vector_boxes();
    if (failing())  return;
    print_method(PHASE_ITER_GVN_AFTER_VECTOR, 2);
  }
  assert(!has_vbox_nodes(), "sanity");

  if (!failing() && RenumberLiveNodes && live_nodes() + NodeLimitFudgeFactor < unique()) {
    Compile::TracePhase tp("", &timers[_t_renumberLive]);
    igvn_worklist()->ensure_empty(); // should be done with igvn
    {
      ResourceMark rm;
      PhaseRenumberLive prl(initial_gvn(), *igvn_worklist());
    }
    igvn.reset_from_gvn(initial_gvn());
    igvn.optimize();
    if (failing()) return;
  }

  // Now that all inlining is over and no PhaseRemoveUseless will run, cut edge from root to loop
  // safepoints
  remove_root_to_sfpts_edges(igvn);

  // Process inline type nodes now that all inlining is over
  process_inline_types(igvn);

  adjust_flat_array_access_aliases(igvn);

  if (failing())  return;

  // Perform escape analysis
  if (do_escape_analysis() && ConnectionGraph::has_candidates(this)) {
    if (has_loops()) {
      // Cleanup graph (remove dead nodes).
      TracePhase tp("idealLoop", &timers[_t_idealLoop]);
      PhaseIdealLoop::optimize(igvn, LoopOptsMaxUnroll);
      if (failing())  return;
    }
    bool progress;
    print_method(PHASE_PHASEIDEAL_BEFORE_EA, 2);
    do {
      ConnectionGraph::do_analysis(this, &igvn);

      if (failing())  return;

      int mcount = macro_count(); // Record number of allocations and locks before IGVN

      // Optimize out fields loads from scalar replaceable allocations.
      igvn.optimize();
      print_method(PHASE_ITER_GVN_AFTER_EA, 2);

      if (failing()) return;

      if (congraph() != nullptr && macro_count() > 0) {
        TracePhase tp("macroEliminate", &timers[_t_macroEliminate]);
        PhaseMacroExpand mexp(igvn);
        mexp.eliminate_macro_nodes();
        if (failing()) return;

        igvn.set_delay_transform(false);
        igvn.optimize();
        if (failing()) return;

        print_method(PHASE_ITER_GVN_AFTER_ELIMINATION, 2);
      }

      ConnectionGraph::verify_ram_nodes(this, root());
      if (failing())  return;

      progress = do_iterative_escape_analysis() &&
                 (macro_count() < mcount) &&
                 ConnectionGraph::has_candidates(this);
      // Try again if candidates exist and made progress
      // by removing some allocations and/or locks.
    } while (progress);
  }

  // Loop transforms on the ideal graph.  Range Check Elimination,
  // peeling, unrolling, etc.

  // Set loop opts counter
  if((_loop_opts_cnt > 0) && (has_loops() || has_split_ifs())) {
    {
      TracePhase tp("idealLoop", &timers[_t_idealLoop]);
      PhaseIdealLoop::optimize(igvn, LoopOptsDefault);
      _loop_opts_cnt--;
      if (major_progress()) print_method(PHASE_PHASEIDEALLOOP1, 2);
      if (failing())  return;
    }
    // Loop opts pass if partial peeling occurred in previous pass
    if(PartialPeelLoop && major_progress() && (_loop_opts_cnt > 0)) {
      TracePhase tp("idealLoop", &timers[_t_idealLoop]);
      PhaseIdealLoop::optimize(igvn, LoopOptsSkipSplitIf);
      _loop_opts_cnt--;
      if (major_progress()) print_method(PHASE_PHASEIDEALLOOP2, 2);
      if (failing())  return;
    }
    // Loop opts pass for loop-unrolling before CCP
    if(major_progress() && (_loop_opts_cnt > 0)) {
      TracePhase tp("idealLoop", &timers[_t_idealLoop]);
      PhaseIdealLoop::optimize(igvn, LoopOptsSkipSplitIf);
      _loop_opts_cnt--;
      if (major_progress()) print_method(PHASE_PHASEIDEALLOOP3, 2);
    }
    if (!failing()) {
      // Verify that last round of loop opts produced a valid graph
      PhaseIdealLoop::verify(igvn);
    }
  }
  if (failing())  return;

  // Conditional Constant Propagation;
  print_method(PHASE_BEFORE_CCP1, 2);
  PhaseCCP ccp( &igvn );
  assert( true, "Break here to ccp.dump_nodes_and_types(_root,999,1)");
  {
    TracePhase tp("ccp", &timers[_t_ccp]);
    ccp.do_transform();
  }
  print_method(PHASE_CCP1, 2);

  assert( true, "Break here to ccp.dump_old2new_map()");

  // Iterative Global Value Numbering, including ideal transforms
  {
    TracePhase tp("iterGVN2", &timers[_t_iterGVN2]);
    igvn.reset_from_igvn(&ccp);
    igvn.optimize();
  }
  print_method(PHASE_ITER_GVN2, 2);

  if (failing())  return;

  // Loop transforms on the ideal graph.  Range Check Elimination,
  // peeling, unrolling, etc.
  if (!optimize_loops(igvn, LoopOptsDefault)) {
    return;
  }

  if (failing())  return;

  C->clear_major_progress(); // ensure that major progress is now clear

  process_for_post_loop_opts_igvn(igvn);

  if (failing())  return;

#ifdef ASSERT
  bs->verify_gc_barriers(this, BarrierSetC2::BeforeMacroExpand);
#endif

  assert(_late_inlines.length() == 0 || IncrementalInlineMH || IncrementalInlineVirtual, "not empty");

  if (_late_inlines.length() > 0) {
    // More opportunities to optimize virtual and MH calls.
    // Though it's maybe too late to perform inlining, strength-reducing them to direct calls is still an option.
    process_late_inline_calls_no_inline(igvn);
  }

  {
    TracePhase tp("macroExpand", &timers[_t_macroExpand]);
    print_method(PHASE_BEFORE_MACRO_EXPANSION, 3);
    PhaseMacroExpand  mex(igvn);
    if (mex.expand_macro_nodes()) {
      assert(failing(), "must bail out w/ explicit message");
      return;
    }
    print_method(PHASE_AFTER_MACRO_EXPANSION, 2);
  }

  // Process inline type nodes again and remove them. From here
  // on we don't need to keep track of field values anymore.
  process_inline_types(igvn, /* remove= */ true);

  {
    TracePhase tp("barrierExpand", &timers[_t_barrierExpand]);
    if (bs->expand_barriers(this, igvn)) {
      assert(failing(), "must bail out w/ explicit message");
      return;
    }
    print_method(PHASE_BARRIER_EXPANSION, 2);
  }

  if (C->max_vector_size() > 0) {
    C->optimize_logic_cones(igvn);
    igvn.optimize();
    if (failing()) return;
  }

  DEBUG_ONLY( _modified_nodes = nullptr; )
  DEBUG_ONLY( _late_inlines.clear(); )

  assert(igvn._worklist.size() == 0, "not empty");
 } // (End scope of igvn; run destructor if necessary for asserts.)

 check_no_dead_use();

 process_print_inlining();

 // We will never use the NodeHash table any more. Clear it so that final_graph_reshaping does not have
 // to remove hashes to unlock nodes for modifications.
 C->node_hash()->clear();

 // A method with only infinite loops has no edges entering loops from root
 {
   TracePhase tp("graphReshape", &timers[_t_graphReshaping]);
   if (final_graph_reshaping()) {
     assert(failing(), "must bail out w/ explicit message");
     return;
   }
 }

 print_method(PHASE_OPTIMIZE_FINISHED, 2);
 DEBUG_ONLY(set_phase_optimize_finished();)
}

#ifdef ASSERT
void Compile::check_no_dead_use() const {
  ResourceMark rm;
  Unique_Node_List wq;
  wq.push(root());
  for (uint i = 0; i < wq.size(); ++i) {
    Node* n = wq.at(i);
    for (DUIterator_Fast jmax, j = n->fast_outs(jmax); j < jmax; j++) {
      Node* u = n->fast_out(j);
      if (u->outcnt() == 0 && !u->is_Con()) {
        u->dump();
        fatal("no reachable node should have no use");
      }
      wq.push(u);
    }
  }
}
#endif

void Compile::inline_vector_reboxing_calls() {
  if (C->_vector_reboxing_late_inlines.length() > 0) {
    _late_inlines_pos = C->_late_inlines.length();
    while (_vector_reboxing_late_inlines.length() > 0) {
      CallGenerator* cg = _vector_reboxing_late_inlines.pop();
      cg->do_late_inline();
      if (failing())  return;
      print_method(PHASE_INLINE_VECTOR_REBOX, 3, cg->call_node());
    }
    _vector_reboxing_late_inlines.trunc_to(0);
  }
}

bool Compile::has_vbox_nodes() {
  if (C->_vector_reboxing_late_inlines.length() > 0) {
    return true;
  }
  for (int macro_idx = C->macro_count() - 1; macro_idx >= 0; macro_idx--) {
    Node * n = C->macro_node(macro_idx);
    assert(n->is_macro(), "only macro nodes expected here");
    if (n->Opcode() == Op_VectorUnbox || n->Opcode() == Op_VectorBox || n->Opcode() == Op_VectorBoxAllocate) {
      return true;
    }
  }
  return false;
}

//---------------------------- Bitwise operation packing optimization ---------------------------

static bool is_vector_unary_bitwise_op(Node* n) {
  return n->Opcode() == Op_XorV &&
         VectorNode::is_vector_bitwise_not_pattern(n);
}

static bool is_vector_binary_bitwise_op(Node* n) {
  switch (n->Opcode()) {
    case Op_AndV:
    case Op_OrV:
      return true;

    case Op_XorV:
      return !is_vector_unary_bitwise_op(n);

    default:
      return false;
  }
}

static bool is_vector_ternary_bitwise_op(Node* n) {
  return n->Opcode() == Op_MacroLogicV;
}

static bool is_vector_bitwise_op(Node* n) {
  return is_vector_unary_bitwise_op(n)  ||
         is_vector_binary_bitwise_op(n) ||
         is_vector_ternary_bitwise_op(n);
}

static bool is_vector_bitwise_cone_root(Node* n) {
  if (n->bottom_type()->isa_vectmask() || !is_vector_bitwise_op(n)) {
    return false;
  }
  for (DUIterator_Fast imax, i = n->fast_outs(imax); i < imax; i++) {
    if (is_vector_bitwise_op(n->fast_out(i))) {
      return false;
    }
  }
  return true;
}

static uint collect_unique_inputs(Node* n, Unique_Node_List& inputs) {
  uint cnt = 0;
  if (is_vector_bitwise_op(n)) {
    uint inp_cnt = n->is_predicated_vector() ? n->req()-1 : n->req();
    if (VectorNode::is_vector_bitwise_not_pattern(n)) {
      for (uint i = 1; i < inp_cnt; i++) {
        Node* in = n->in(i);
        bool skip = VectorNode::is_all_ones_vector(in);
        if (!skip && !inputs.member(in)) {
          inputs.push(in);
          cnt++;
        }
      }
      assert(cnt <= 1, "not unary");
    } else {
      uint last_req = inp_cnt;
      if (is_vector_ternary_bitwise_op(n)) {
        last_req = inp_cnt - 1; // skip last input
      }
      for (uint i = 1; i < last_req; i++) {
        Node* def = n->in(i);
        if (!inputs.member(def)) {
          inputs.push(def);
          cnt++;
        }
      }
    }
  } else { // not a bitwise operations
    if (!inputs.member(n)) {
      inputs.push(n);
      cnt++;
    }
  }
  return cnt;
}

void Compile::collect_logic_cone_roots(Unique_Node_List& list) {
  Unique_Node_List useful_nodes;
  C->identify_useful_nodes(useful_nodes);

  for (uint i = 0; i < useful_nodes.size(); i++) {
    Node* n = useful_nodes.at(i);
    if (is_vector_bitwise_cone_root(n)) {
      list.push(n);
    }
  }
}

Node* Compile::xform_to_MacroLogicV(PhaseIterGVN& igvn,
                                    const TypeVect* vt,
                                    Unique_Node_List& partition,
                                    Unique_Node_List& inputs) {
  assert(partition.size() == 2 || partition.size() == 3, "not supported");
  assert(inputs.size()    == 2 || inputs.size()    == 3, "not supported");
  assert(Matcher::match_rule_supported_vector(Op_MacroLogicV, vt->length(), vt->element_basic_type()), "not supported");

  Node* in1 = inputs.at(0);
  Node* in2 = inputs.at(1);
  Node* in3 = (inputs.size() == 3 ? inputs.at(2) : in2);

  uint func = compute_truth_table(partition, inputs);

  Node* pn = partition.at(partition.size() - 1);
  Node* mask = pn->is_predicated_vector() ? pn->in(pn->req()-1) : nullptr;
  return igvn.transform(MacroLogicVNode::make(igvn, in1, in2, in3, mask, func, vt));
}

static uint extract_bit(uint func, uint pos) {
  return (func & (1 << pos)) >> pos;
}

//
//  A macro logic node represents a truth table. It has 4 inputs,
//  First three inputs corresponds to 3 columns of a truth table
//  and fourth input captures the logic function.
//
//  eg.  fn = (in1 AND in2) OR in3;
//
//      MacroNode(in1,in2,in3,fn)
//
//  -----------------
//  in1 in2 in3  fn
//  -----------------
//  0    0   0    0
//  0    0   1    1
//  0    1   0    0
//  0    1   1    1
//  1    0   0    0
//  1    0   1    1
//  1    1   0    1
//  1    1   1    1
//

uint Compile::eval_macro_logic_op(uint func, uint in1 , uint in2, uint in3) {
  int res = 0;
  for (int i = 0; i < 8; i++) {
    int bit1 = extract_bit(in1, i);
    int bit2 = extract_bit(in2, i);
    int bit3 = extract_bit(in3, i);

    int func_bit_pos = (bit1 << 2 | bit2 << 1 | bit3);
    int func_bit = extract_bit(func, func_bit_pos);

    res |= func_bit << i;
  }
  return res;
}

static uint eval_operand(Node* n, ResourceHashtable<Node*,uint>& eval_map) {
  assert(n != nullptr, "");
  assert(eval_map.contains(n), "absent");
  return *(eval_map.get(n));
}

static void eval_operands(Node* n,
                          uint& func1, uint& func2, uint& func3,
                          ResourceHashtable<Node*,uint>& eval_map) {
  assert(is_vector_bitwise_op(n), "");

  if (is_vector_unary_bitwise_op(n)) {
    Node* opnd = n->in(1);
    if (VectorNode::is_vector_bitwise_not_pattern(n) && VectorNode::is_all_ones_vector(opnd)) {
      opnd = n->in(2);
    }
    func1 = eval_operand(opnd, eval_map);
  } else if (is_vector_binary_bitwise_op(n)) {
    func1 = eval_operand(n->in(1), eval_map);
    func2 = eval_operand(n->in(2), eval_map);
  } else {
    assert(is_vector_ternary_bitwise_op(n), "unknown operation");
    func1 = eval_operand(n->in(1), eval_map);
    func2 = eval_operand(n->in(2), eval_map);
    func3 = eval_operand(n->in(3), eval_map);
  }
}

uint Compile::compute_truth_table(Unique_Node_List& partition, Unique_Node_List& inputs) {
  assert(inputs.size() <= 3, "sanity");
  ResourceMark rm;
  uint res = 0;
  ResourceHashtable<Node*,uint> eval_map;

  // Populate precomputed functions for inputs.
  // Each input corresponds to one column of 3 input truth-table.
  uint input_funcs[] = { 0xAA,   // (_, _, c) -> c
                         0xCC,   // (_, b, _) -> b
                         0xF0 }; // (a, _, _) -> a
  for (uint i = 0; i < inputs.size(); i++) {
    eval_map.put(inputs.at(i), input_funcs[2-i]);
  }

  for (uint i = 0; i < partition.size(); i++) {
    Node* n = partition.at(i);

    uint func1 = 0, func2 = 0, func3 = 0;
    eval_operands(n, func1, func2, func3, eval_map);

    switch (n->Opcode()) {
      case Op_OrV:
        assert(func3 == 0, "not binary");
        res = func1 | func2;
        break;
      case Op_AndV:
        assert(func3 == 0, "not binary");
        res = func1 & func2;
        break;
      case Op_XorV:
        if (VectorNode::is_vector_bitwise_not_pattern(n)) {
          assert(func2 == 0 && func3 == 0, "not unary");
          res = (~func1) & 0xFF;
        } else {
          assert(func3 == 0, "not binary");
          res = func1 ^ func2;
        }
        break;
      case Op_MacroLogicV:
        // Ordering of inputs may change during evaluation of sub-tree
        // containing MacroLogic node as a child node, thus a re-evaluation
        // makes sure that function is evaluated in context of current
        // inputs.
        res = eval_macro_logic_op(n->in(4)->get_int(), func1, func2, func3);
        break;

      default: assert(false, "not supported: %s", n->Name());
    }
    assert(res <= 0xFF, "invalid");
    eval_map.put(n, res);
  }
  return res;
}

// Criteria under which nodes gets packed into a macro logic node:-
//  1) Parent and both child nodes are all unmasked or masked with
//     same predicates.
//  2) Masked parent can be packed with left child if it is predicated
//     and both have same predicates.
//  3) Masked parent can be packed with right child if its un-predicated
//     or has matching predication condition.
//  4) An unmasked parent can be packed with an unmasked child.
bool Compile::compute_logic_cone(Node* n, Unique_Node_List& partition, Unique_Node_List& inputs) {
  assert(partition.size() == 0, "not empty");
  assert(inputs.size() == 0, "not empty");
  if (is_vector_ternary_bitwise_op(n)) {
    return false;
  }

  bool is_unary_op = is_vector_unary_bitwise_op(n);
  if (is_unary_op) {
    assert(collect_unique_inputs(n, inputs) == 1, "not unary");
    return false; // too few inputs
  }

  bool pack_left_child = true;
  bool pack_right_child = true;

  bool left_child_LOP = is_vector_bitwise_op(n->in(1));
  bool right_child_LOP = is_vector_bitwise_op(n->in(2));

  int left_child_input_cnt = 0;
  int right_child_input_cnt = 0;

  bool parent_is_predicated = n->is_predicated_vector();
  bool left_child_predicated = n->in(1)->is_predicated_vector();
  bool right_child_predicated = n->in(2)->is_predicated_vector();

  Node* parent_pred = parent_is_predicated ? n->in(n->req()-1) : nullptr;
  Node* left_child_pred = left_child_predicated ? n->in(1)->in(n->in(1)->req()-1) : nullptr;
  Node* right_child_pred = right_child_predicated ? n->in(1)->in(n->in(1)->req()-1) : nullptr;

  do {
    if (pack_left_child && left_child_LOP &&
        ((!parent_is_predicated && !left_child_predicated) ||
        ((parent_is_predicated && left_child_predicated &&
          parent_pred == left_child_pred)))) {
       partition.push(n->in(1));
       left_child_input_cnt = collect_unique_inputs(n->in(1), inputs);
    } else {
       inputs.push(n->in(1));
       left_child_input_cnt = 1;
    }

    if (pack_right_child && right_child_LOP &&
        (!right_child_predicated ||
         (right_child_predicated && parent_is_predicated &&
          parent_pred == right_child_pred))) {
       partition.push(n->in(2));
       right_child_input_cnt = collect_unique_inputs(n->in(2), inputs);
    } else {
       inputs.push(n->in(2));
       right_child_input_cnt = 1;
    }

    if (inputs.size() > 3) {
      assert(partition.size() > 0, "");
      inputs.clear();
      partition.clear();
      if (left_child_input_cnt > right_child_input_cnt) {
        pack_left_child = false;
      } else {
        pack_right_child = false;
      }
    } else {
      break;
    }
  } while(true);

  if(partition.size()) {
    partition.push(n);
  }

  return (partition.size() == 2 || partition.size() == 3) &&
         (inputs.size()    == 2 || inputs.size()    == 3);
}

void Compile::process_logic_cone_root(PhaseIterGVN &igvn, Node *n, VectorSet &visited) {
  assert(is_vector_bitwise_op(n), "not a root");

  visited.set(n->_idx);

  // 1) Do a DFS walk over the logic cone.
  for (uint i = 1; i < n->req(); i++) {
    Node* in = n->in(i);
    if (!visited.test(in->_idx) && is_vector_bitwise_op(in)) {
      process_logic_cone_root(igvn, in, visited);
    }
  }

  // 2) Bottom up traversal: Merge node[s] with
  // the parent to form macro logic node.
  Unique_Node_List partition;
  Unique_Node_List inputs;
  if (compute_logic_cone(n, partition, inputs)) {
    const TypeVect* vt = n->bottom_type()->is_vect();
    Node* pn = partition.at(partition.size() - 1);
    Node* mask = pn->is_predicated_vector() ? pn->in(pn->req()-1) : nullptr;
    if (mask == nullptr ||
        Matcher::match_rule_supported_vector_masked(Op_MacroLogicV, vt->length(), vt->element_basic_type())) {
      Node* macro_logic = xform_to_MacroLogicV(igvn, vt, partition, inputs);
      VectorNode::trace_new_vector(macro_logic, "MacroLogic");
      igvn.replace_node(n, macro_logic);
    }
  }
}

void Compile::optimize_logic_cones(PhaseIterGVN &igvn) {
  ResourceMark rm;
  if (Matcher::match_rule_supported(Op_MacroLogicV)) {
    Unique_Node_List list;
    collect_logic_cone_roots(list);

    while (list.size() > 0) {
      Node* n = list.pop();
      const TypeVect* vt = n->bottom_type()->is_vect();
      bool supported = Matcher::match_rule_supported_vector(Op_MacroLogicV, vt->length(), vt->element_basic_type());
      if (supported) {
        VectorSet visited(comp_arena());
        process_logic_cone_root(igvn, n, visited);
      }
    }
  }
}

//------------------------------Code_Gen---------------------------------------
// Given a graph, generate code for it
void Compile::Code_Gen() {
  if (failing()) {
    return;
  }

  // Perform instruction selection.  You might think we could reclaim Matcher
  // memory PDQ, but actually the Matcher is used in generating spill code.
  // Internals of the Matcher (including some VectorSets) must remain live
  // for awhile - thus I cannot reclaim Matcher memory lest a VectorSet usage
  // set a bit in reclaimed memory.

  // In debug mode can dump m._nodes.dump() for mapping of ideal to machine
  // nodes.  Mapping is only valid at the root of each matched subtree.
  NOT_PRODUCT( verify_graph_edges(); )

  Matcher matcher;
  _matcher = &matcher;
  {
    TracePhase tp("matcher", &timers[_t_matcher]);
    matcher.match();
    if (failing()) {
      return;
    }
  }
  // In debug mode can dump m._nodes.dump() for mapping of ideal to machine
  // nodes.  Mapping is only valid at the root of each matched subtree.
  NOT_PRODUCT( verify_graph_edges(); )

  // If you have too many nodes, or if matching has failed, bail out
  check_node_count(0, "out of nodes matching instructions");
  if (failing()) {
    return;
  }

  print_method(PHASE_MATCHING, 2);

  // Build a proper-looking CFG
  PhaseCFG cfg(node_arena(), root(), matcher);
  if (failing()) {
    return;
  }
  _cfg = &cfg;
  {
    TracePhase tp("scheduler", &timers[_t_scheduler]);
    bool success = cfg.do_global_code_motion();
    if (!success) {
      return;
    }

    print_method(PHASE_GLOBAL_CODE_MOTION, 2);
    NOT_PRODUCT( verify_graph_edges(); )
    cfg.verify();
  }

  PhaseChaitin regalloc(unique(), cfg, matcher, false);
  _regalloc = &regalloc;
  {
    TracePhase tp("regalloc", &timers[_t_registerAllocation]);
    // Perform register allocation.  After Chaitin, use-def chains are
    // no longer accurate (at spill code) and so must be ignored.
    // Node->LRG->reg mappings are still accurate.
    _regalloc->Register_Allocate();

    // Bail out if the allocator builds too many nodes
    if (failing()) {
      return;
    }

    print_method(PHASE_REGISTER_ALLOCATION, 2);
  }

  // Prior to register allocation we kept empty basic blocks in case the
  // the allocator needed a place to spill.  After register allocation we
  // are not adding any new instructions.  If any basic block is empty, we
  // can now safely remove it.
  {
    TracePhase tp("blockOrdering", &timers[_t_blockOrdering]);
    cfg.remove_empty_blocks();
    if (do_freq_based_layout()) {
      PhaseBlockLayout layout(cfg);
    } else {
      cfg.set_loop_alignment();
    }
    cfg.fixup_flow();
    cfg.remove_unreachable_blocks();
    cfg.verify_dominator_tree();
    print_method(PHASE_BLOCK_ORDERING, 3);
  }

  // Apply peephole optimizations
  if( OptoPeephole ) {
    TracePhase tp("peephole", &timers[_t_peephole]);
    PhasePeephole peep( _regalloc, cfg);
    peep.do_transform();
    print_method(PHASE_PEEPHOLE, 3);
  }

  // Do late expand if CPU requires this.
  if (Matcher::require_postalloc_expand) {
    TracePhase tp("postalloc_expand", &timers[_t_postalloc_expand]);
    cfg.postalloc_expand(_regalloc);
    print_method(PHASE_POSTALLOC_EXPAND, 3);
  }

  // Convert Nodes to instruction bits in a buffer
  {
    TracePhase tp("output", &timers[_t_output]);
    PhaseOutput output;
    output.Output();
    if (failing())  return;
    output.install();
    print_method(PHASE_FINAL_CODE, 1); // Compile::_output is not null here
  }

  // He's dead, Jim.
  _cfg     = (PhaseCFG*)((intptr_t)0xdeadbeef);
  _regalloc = (PhaseChaitin*)((intptr_t)0xdeadbeef);
}

//------------------------------Final_Reshape_Counts---------------------------
// This class defines counters to help identify when a method
// may/must be executed using hardware with only 24-bit precision.
struct Final_Reshape_Counts : public StackObj {
  int  _call_count;             // count non-inlined 'common' calls
  int  _float_count;            // count float ops requiring 24-bit precision
  int  _double_count;           // count double ops requiring more precision
  int  _java_call_count;        // count non-inlined 'java' calls
  int  _inner_loop_count;       // count loops which need alignment
  VectorSet _visited;           // Visitation flags
  Node_List _tests;             // Set of IfNodes & PCTableNodes

  Final_Reshape_Counts() :
    _call_count(0), _float_count(0), _double_count(0),
    _java_call_count(0), _inner_loop_count(0) { }

  void inc_call_count  () { _call_count  ++; }
  void inc_float_count () { _float_count ++; }
  void inc_double_count() { _double_count++; }
  void inc_java_call_count() { _java_call_count++; }
  void inc_inner_loop_count() { _inner_loop_count++; }

  int  get_call_count  () const { return _call_count  ; }
  int  get_float_count () const { return _float_count ; }
  int  get_double_count() const { return _double_count; }
  int  get_java_call_count() const { return _java_call_count; }
  int  get_inner_loop_count() const { return _inner_loop_count; }
};

// Eliminate trivially redundant StoreCMs and accumulate their
// precedence edges.
void Compile::eliminate_redundant_card_marks(Node* n) {
  assert(n->Opcode() == Op_StoreCM, "expected StoreCM");
  if (n->in(MemNode::Address)->outcnt() > 1) {
    // There are multiple users of the same address so it might be
    // possible to eliminate some of the StoreCMs
    Node* mem = n->in(MemNode::Memory);
    Node* adr = n->in(MemNode::Address);
    Node* val = n->in(MemNode::ValueIn);
    Node* prev = n;
    bool done = false;
    // Walk the chain of StoreCMs eliminating ones that match.  As
    // long as it's a chain of single users then the optimization is
    // safe.  Eliminating partially redundant StoreCMs would require
    // cloning copies down the other paths.
    while (mem->Opcode() == Op_StoreCM && mem->outcnt() == 1 && !done) {
      if (adr == mem->in(MemNode::Address) &&
          val == mem->in(MemNode::ValueIn)) {
        // redundant StoreCM
        if (mem->req() > MemNode::OopStore) {
          // Hasn't been processed by this code yet.
          n->add_prec(mem->in(MemNode::OopStore));
        } else {
          // Already converted to precedence edge
          for (uint i = mem->req(); i < mem->len(); i++) {
            // Accumulate any precedence edges
            if (mem->in(i) != nullptr) {
              n->add_prec(mem->in(i));
            }
          }
          // Everything above this point has been processed.
          done = true;
        }
        // Eliminate the previous StoreCM
        prev->set_req(MemNode::Memory, mem->in(MemNode::Memory));
        assert(mem->outcnt() == 0, "should be dead");
        mem->disconnect_inputs(this);
      } else {
        prev = mem;
      }
      mem = prev->in(MemNode::Memory);
    }
  }
}


//------------------------------final_graph_reshaping_impl----------------------
// Implement items 1-5 from final_graph_reshaping below.
void Compile::final_graph_reshaping_impl(Node *n, Final_Reshape_Counts& frc, Unique_Node_List& dead_nodes) {

  if ( n->outcnt() == 0 ) return; // dead node
  uint nop = n->Opcode();

  // Check for 2-input instruction with "last use" on right input.
  // Swap to left input.  Implements item (2).
  if( n->req() == 3 &&          // two-input instruction
      n->in(1)->outcnt() > 1 && // left use is NOT a last use
      (!n->in(1)->is_Phi() || n->in(1)->in(2) != n) && // it is not data loop
      n->in(2)->outcnt() == 1 &&// right use IS a last use
      !n->in(2)->is_Con() ) {   // right use is not a constant
    // Check for commutative opcode
    switch( nop ) {
    case Op_AddI:  case Op_AddF:  case Op_AddD:  case Op_AddL:
    case Op_MaxI:  case Op_MaxL:  case Op_MaxF:  case Op_MaxD:
    case Op_MinI:  case Op_MinL:  case Op_MinF:  case Op_MinD:
    case Op_MulI:  case Op_MulF:  case Op_MulD:  case Op_MulL:
    case Op_AndL:  case Op_XorL:  case Op_OrL:
    case Op_AndI:  case Op_XorI:  case Op_OrI: {
      // Move "last use" input to left by swapping inputs
      n->swap_edges(1, 2);
      break;
    }
    default:
      break;
    }
  }

#ifdef ASSERT
  if( n->is_Mem() ) {
    int alias_idx = get_alias_index(n->as_Mem()->adr_type());
    assert( n->in(0) != nullptr || alias_idx != Compile::AliasIdxRaw ||
            // oop will be recorded in oop map if load crosses safepoint
            (n->is_Load() && (n->as_Load()->bottom_type()->isa_oopptr() ||
                              LoadNode::is_immutable_value(n->in(MemNode::Address)))),
            "raw memory operations should have control edge");
  }
  if (n->is_MemBar()) {
    MemBarNode* mb = n->as_MemBar();
    if (mb->trailing_store() || mb->trailing_load_store()) {
      assert(mb->leading_membar()->trailing_membar() == mb, "bad membar pair");
      Node* mem = BarrierSet::barrier_set()->barrier_set_c2()->step_over_gc_barrier(mb->in(MemBarNode::Precedent));
      assert((mb->trailing_store() && mem->is_Store() && mem->as_Store()->is_release()) ||
             (mb->trailing_load_store() && mem->is_LoadStore()), "missing mem op");
    } else if (mb->leading()) {
      assert(mb->trailing_membar()->leading_membar() == mb, "bad membar pair");
    }
  }
#endif
  // Count FPU ops and common calls, implements item (3)
  bool gc_handled = BarrierSet::barrier_set()->barrier_set_c2()->final_graph_reshaping(this, n, nop, dead_nodes);
  if (!gc_handled) {
    final_graph_reshaping_main_switch(n, frc, nop, dead_nodes);
  }

  // Collect CFG split points
  if (n->is_MultiBranch() && !n->is_RangeCheck()) {
    frc._tests.push(n);
  }
}

void Compile::handle_div_mod_op(Node* n, BasicType bt, bool is_unsigned) {
  if (!UseDivMod) {
    return;
  }

  // Check if "a % b" and "a / b" both exist
  Node* d = n->find_similar(Op_DivIL(bt, is_unsigned));
  if (d == nullptr) {
    return;
  }

  // Replace them with a fused divmod if supported
  if (Matcher::has_match_rule(Op_DivModIL(bt, is_unsigned))) {
    DivModNode* divmod = DivModNode::make(n, bt, is_unsigned);
    d->subsume_by(divmod->div_proj(), this);
    n->subsume_by(divmod->mod_proj(), this);
  } else {
    // Replace "a % b" with "a - ((a / b) * b)"
    Node* mult = MulNode::make(d, d->in(2), bt);
    Node* sub = SubNode::make(d->in(1), mult, bt);
    n->subsume_by(sub, this);
  }
}

void Compile::final_graph_reshaping_main_switch(Node* n, Final_Reshape_Counts& frc, uint nop, Unique_Node_List& dead_nodes) {
  switch( nop ) {
  // Count all float operations that may use FPU
  case Op_AddF:
  case Op_SubF:
  case Op_MulF:
  case Op_DivF:
  case Op_NegF:
  case Op_ModF:
  case Op_ConvI2F:
  case Op_ConF:
  case Op_CmpF:
  case Op_CmpF3:
  case Op_StoreF:
  case Op_LoadF:
  // case Op_ConvL2F: // longs are split into 32-bit halves
    frc.inc_float_count();
    break;

  case Op_ConvF2D:
  case Op_ConvD2F:
    frc.inc_float_count();
    frc.inc_double_count();
    break;

  // Count all double operations that may use FPU
  case Op_AddD:
  case Op_SubD:
  case Op_MulD:
  case Op_DivD:
  case Op_NegD:
  case Op_ModD:
  case Op_ConvI2D:
  case Op_ConvD2I:
  // case Op_ConvL2D: // handled by leaf call
  // case Op_ConvD2L: // handled by leaf call
  case Op_ConD:
  case Op_CmpD:
  case Op_CmpD3:
  case Op_StoreD:
  case Op_LoadD:
  case Op_LoadD_unaligned:
    frc.inc_double_count();
    break;
  case Op_Opaque1:              // Remove Opaque Nodes before matching
    n->subsume_by(n->in(1), this);
    break;
  case Op_CallStaticJava:
  case Op_CallJava:
  case Op_CallDynamicJava:
    frc.inc_java_call_count(); // Count java call site;
  case Op_CallRuntime:
  case Op_CallLeaf:
  case Op_CallLeafVector:
  case Op_CallLeafNoFP: {
    assert (n->is_Call(), "");
    CallNode *call = n->as_Call();
    // Count call sites where the FP mode bit would have to be flipped.
    // Do not count uncommon runtime calls:
    // uncommon_trap, _complete_monitor_locking, _complete_monitor_unlocking,
    // _new_Java, _new_typeArray, _new_objArray, _rethrow_Java, ...
    if (!call->is_CallStaticJava() || !call->as_CallStaticJava()->_name) {
      frc.inc_call_count();   // Count the call site
    } else {                  // See if uncommon argument is shared
      Node *n = call->in(TypeFunc::Parms);
      int nop = n->Opcode();
      // Clone shared simple arguments to uncommon calls, item (1).
      if (n->outcnt() > 1 &&
          !n->is_Proj() &&
          nop != Op_CreateEx &&
          nop != Op_CheckCastPP &&
          nop != Op_DecodeN &&
          nop != Op_DecodeNKlass &&
          !n->is_Mem() &&
          !n->is_Phi()) {
        Node *x = n->clone();
        call->set_req(TypeFunc::Parms, x);
      }
    }
    break;
  }

  case Op_StoreCM:
    {
      // Convert OopStore dependence into precedence edge
      Node* prec = n->in(MemNode::OopStore);
      n->del_req(MemNode::OopStore);
      if (prec->is_MergeMem()) {
        MergeMemNode* mm = prec->as_MergeMem();
        Node* base = mm->base_memory();
        for (int i = AliasIdxRaw + 1; i < num_alias_types(); i++) {
          const TypePtr* adr_type = get_adr_type(i);
          if (adr_type->is_flat()) {
            Node* m = mm->memory_at(i);
            n->add_prec(m);
          }
        }
        if (mm->outcnt() == 0) {
          mm->disconnect_inputs(this);
        }
      } else {
        n->add_prec(prec);
      }
      eliminate_redundant_card_marks(n);
    }

    // fall through

  case Op_StoreB:
  case Op_StoreC:
  case Op_StoreI:
  case Op_StoreL:
  case Op_CompareAndSwapB:
  case Op_CompareAndSwapS:
  case Op_CompareAndSwapI:
  case Op_CompareAndSwapL:
  case Op_CompareAndSwapP:
  case Op_CompareAndSwapN:
  case Op_WeakCompareAndSwapB:
  case Op_WeakCompareAndSwapS:
  case Op_WeakCompareAndSwapI:
  case Op_WeakCompareAndSwapL:
  case Op_WeakCompareAndSwapP:
  case Op_WeakCompareAndSwapN:
  case Op_CompareAndExchangeB:
  case Op_CompareAndExchangeS:
  case Op_CompareAndExchangeI:
  case Op_CompareAndExchangeL:
  case Op_CompareAndExchangeP:
  case Op_CompareAndExchangeN:
  case Op_GetAndAddS:
  case Op_GetAndAddB:
  case Op_GetAndAddI:
  case Op_GetAndAddL:
  case Op_GetAndSetS:
  case Op_GetAndSetB:
  case Op_GetAndSetI:
  case Op_GetAndSetL:
  case Op_GetAndSetP:
  case Op_GetAndSetN:
  case Op_StoreP:
  case Op_StoreN:
  case Op_StoreNKlass:
  case Op_LoadB:
  case Op_LoadUB:
  case Op_LoadUS:
  case Op_LoadI:
  case Op_LoadKlass:
  case Op_LoadNKlass:
  case Op_LoadL:
  case Op_LoadL_unaligned:
  case Op_LoadP:
  case Op_LoadN:
  case Op_LoadRange:
  case Op_LoadS:
    break;

  case Op_AddP: {               // Assert sane base pointers
    Node *addp = n->in(AddPNode::Address);
    assert( !addp->is_AddP() ||
            addp->in(AddPNode::Base)->is_top() || // Top OK for allocation
            addp->in(AddPNode::Base) == n->in(AddPNode::Base),
            "Base pointers must match (addp %u)", addp->_idx );
#ifdef _LP64
    if ((UseCompressedOops || UseCompressedClassPointers) &&
        addp->Opcode() == Op_ConP &&
        addp == n->in(AddPNode::Base) &&
        n->in(AddPNode::Offset)->is_Con()) {
      // If the transformation of ConP to ConN+DecodeN is beneficial depends
      // on the platform and on the compressed oops mode.
      // Use addressing with narrow klass to load with offset on x86.
      // Some platforms can use the constant pool to load ConP.
      // Do this transformation here since IGVN will convert ConN back to ConP.
      const Type* t = addp->bottom_type();
      bool is_oop   = t->isa_oopptr() != nullptr;
      bool is_klass = t->isa_klassptr() != nullptr;

      if ((is_oop   && UseCompressedOops          && Matcher::const_oop_prefer_decode()  ) ||
          (is_klass && UseCompressedClassPointers && Matcher::const_klass_prefer_decode() &&
           t->isa_klassptr()->exact_klass()->is_in_encoding_range())) {
        Node* nn = nullptr;

        int op = is_oop ? Op_ConN : Op_ConNKlass;

        // Look for existing ConN node of the same exact type.
        Node* r  = root();
        uint cnt = r->outcnt();
        for (uint i = 0; i < cnt; i++) {
          Node* m = r->raw_out(i);
          if (m!= nullptr && m->Opcode() == op &&
              m->bottom_type()->make_ptr() == t) {
            nn = m;
            break;
          }
        }
        if (nn != nullptr) {
          // Decode a narrow oop to match address
          // [R12 + narrow_oop_reg<<3 + offset]
          if (is_oop) {
            nn = new DecodeNNode(nn, t);
          } else {
            nn = new DecodeNKlassNode(nn, t);
          }
          // Check for succeeding AddP which uses the same Base.
          // Otherwise we will run into the assertion above when visiting that guy.
          for (uint i = 0; i < n->outcnt(); ++i) {
            Node *out_i = n->raw_out(i);
            if (out_i && out_i->is_AddP() && out_i->in(AddPNode::Base) == addp) {
              out_i->set_req(AddPNode::Base, nn);
#ifdef ASSERT
              for (uint j = 0; j < out_i->outcnt(); ++j) {
                Node *out_j = out_i->raw_out(j);
                assert(out_j == nullptr || !out_j->is_AddP() || out_j->in(AddPNode::Base) != addp,
                       "more than 2 AddP nodes in a chain (out_j %u)", out_j->_idx);
              }
#endif
            }
          }
          n->set_req(AddPNode::Base, nn);
          n->set_req(AddPNode::Address, nn);
          if (addp->outcnt() == 0) {
            addp->disconnect_inputs(this);
          }
        }
      }
    }
#endif
    break;
  }

  case Op_CastPP: {
    // Remove CastPP nodes to gain more freedom during scheduling but
    // keep the dependency they encode as control or precedence edges
    // (if control is set already) on memory operations. Some CastPP
    // nodes don't have a control (don't carry a dependency): skip
    // those.
    if (n->in(0) != nullptr) {
      ResourceMark rm;
      Unique_Node_List wq;
      wq.push(n);
      for (uint next = 0; next < wq.size(); ++next) {
        Node *m = wq.at(next);
        for (DUIterator_Fast imax, i = m->fast_outs(imax); i < imax; i++) {
          Node* use = m->fast_out(i);
          if (use->is_Mem() || use->is_EncodeNarrowPtr()) {
            use->ensure_control_or_add_prec(n->in(0));
          } else {
            switch(use->Opcode()) {
            case Op_AddP:
            case Op_DecodeN:
            case Op_DecodeNKlass:
            case Op_CheckCastPP:
            case Op_CastPP:
              wq.push(use);
              break;
            }
          }
        }
      }
    }
    const bool is_LP64 = LP64_ONLY(true) NOT_LP64(false);
    if (is_LP64 && n->in(1)->is_DecodeN() && Matcher::gen_narrow_oop_implicit_null_checks()) {
      Node* in1 = n->in(1);
      const Type* t = n->bottom_type();
      Node* new_in1 = in1->clone();
      new_in1->as_DecodeN()->set_type(t);

      if (!Matcher::narrow_oop_use_complex_address()) {
        //
        // x86, ARM and friends can handle 2 adds in addressing mode
        // and Matcher can fold a DecodeN node into address by using
        // a narrow oop directly and do implicit null check in address:
        //
        // [R12 + narrow_oop_reg<<3 + offset]
        // NullCheck narrow_oop_reg
        //
        // On other platforms (Sparc) we have to keep new DecodeN node and
        // use it to do implicit null check in address:
        //
        // decode_not_null narrow_oop_reg, base_reg
        // [base_reg + offset]
        // NullCheck base_reg
        //
        // Pin the new DecodeN node to non-null path on these platform (Sparc)
        // to keep the information to which null check the new DecodeN node
        // corresponds to use it as value in implicit_null_check().
        //
        new_in1->set_req(0, n->in(0));
      }

      n->subsume_by(new_in1, this);
      if (in1->outcnt() == 0) {
        in1->disconnect_inputs(this);
      }
    } else {
      n->subsume_by(n->in(1), this);
      if (n->outcnt() == 0) {
        n->disconnect_inputs(this);
      }
    }
    break;
  }
#ifdef _LP64
  case Op_CmpP:
    // Do this transformation here to preserve CmpPNode::sub() and
    // other TypePtr related Ideal optimizations (for example, ptr nullness).
    if (n->in(1)->is_DecodeNarrowPtr() || n->in(2)->is_DecodeNarrowPtr()) {
      Node* in1 = n->in(1);
      Node* in2 = n->in(2);
      if (!in1->is_DecodeNarrowPtr()) {
        in2 = in1;
        in1 = n->in(2);
      }
      assert(in1->is_DecodeNarrowPtr(), "sanity");

      Node* new_in2 = nullptr;
      if (in2->is_DecodeNarrowPtr()) {
        assert(in2->Opcode() == in1->Opcode(), "must be same node type");
        new_in2 = in2->in(1);
      } else if (in2->Opcode() == Op_ConP) {
        const Type* t = in2->bottom_type();
        if (t == TypePtr::NULL_PTR) {
          assert(in1->is_DecodeN(), "compare klass to null?");
          // Don't convert CmpP null check into CmpN if compressed
          // oops implicit null check is not generated.
          // This will allow to generate normal oop implicit null check.
          if (Matcher::gen_narrow_oop_implicit_null_checks())
            new_in2 = ConNode::make(TypeNarrowOop::NULL_PTR);
          //
          // This transformation together with CastPP transformation above
          // will generated code for implicit null checks for compressed oops.
          //
          // The original code after Optimize()
          //
          //    LoadN memory, narrow_oop_reg
          //    decode narrow_oop_reg, base_reg
          //    CmpP base_reg, nullptr
          //    CastPP base_reg // NotNull
          //    Load [base_reg + offset], val_reg
          //
          // after these transformations will be
          //
          //    LoadN memory, narrow_oop_reg
          //    CmpN narrow_oop_reg, nullptr
          //    decode_not_null narrow_oop_reg, base_reg
          //    Load [base_reg + offset], val_reg
          //
          // and the uncommon path (== nullptr) will use narrow_oop_reg directly
          // since narrow oops can be used in debug info now (see the code in
          // final_graph_reshaping_walk()).
          //
          // At the end the code will be matched to
          // on x86:
          //
          //    Load_narrow_oop memory, narrow_oop_reg
          //    Load [R12 + narrow_oop_reg<<3 + offset], val_reg
          //    NullCheck narrow_oop_reg
          //
          // and on sparc:
          //
          //    Load_narrow_oop memory, narrow_oop_reg
          //    decode_not_null narrow_oop_reg, base_reg
          //    Load [base_reg + offset], val_reg
          //    NullCheck base_reg
          //
        } else if (t->isa_oopptr()) {
          new_in2 = ConNode::make(t->make_narrowoop());
        } else if (t->isa_klassptr()) {
          new_in2 = ConNode::make(t->make_narrowklass());
        }
      }
      if (new_in2 != nullptr) {
        Node* cmpN = new CmpNNode(in1->in(1), new_in2);
        n->subsume_by(cmpN, this);
        if (in1->outcnt() == 0) {
          in1->disconnect_inputs(this);
        }
        if (in2->outcnt() == 0) {
          in2->disconnect_inputs(this);
        }
      }
    }
    break;

  case Op_DecodeN:
  case Op_DecodeNKlass:
    assert(!n->in(1)->is_EncodeNarrowPtr(), "should be optimized out");
    // DecodeN could be pinned when it can't be fold into
    // an address expression, see the code for Op_CastPP above.
    assert(n->in(0) == nullptr || (UseCompressedOops && !Matcher::narrow_oop_use_complex_address()), "no control");
    break;

  case Op_EncodeP:
  case Op_EncodePKlass: {
    Node* in1 = n->in(1);
    if (in1->is_DecodeNarrowPtr()) {
      n->subsume_by(in1->in(1), this);
    } else if (in1->Opcode() == Op_ConP) {
      const Type* t = in1->bottom_type();
      if (t == TypePtr::NULL_PTR) {
        assert(t->isa_oopptr(), "null klass?");
        n->subsume_by(ConNode::make(TypeNarrowOop::NULL_PTR), this);
      } else if (t->isa_oopptr()) {
        n->subsume_by(ConNode::make(t->make_narrowoop()), this);
      } else if (t->isa_klassptr()) {
        n->subsume_by(ConNode::make(t->make_narrowklass()), this);
      }
    }
    if (in1->outcnt() == 0) {
      in1->disconnect_inputs(this);
    }
    break;
  }

  case Op_Proj: {
    if (OptimizeStringConcat || IncrementalInline) {
      ProjNode* proj = n->as_Proj();
      if (proj->_is_io_use) {
        assert(proj->_con == TypeFunc::I_O || proj->_con == TypeFunc::Memory, "");
        // Separate projections were used for the exception path which
        // are normally removed by a late inline.  If it wasn't inlined
        // then they will hang around and should just be replaced with
        // the original one. Merge them.
        Node* non_io_proj = proj->in(0)->as_Multi()->proj_out_or_null(proj->_con, false /*is_io_use*/);
        if (non_io_proj  != nullptr) {
          proj->subsume_by(non_io_proj , this);
        }
      }
    }
    break;
  }

  case Op_Phi:
    if (n->as_Phi()->bottom_type()->isa_narrowoop() || n->as_Phi()->bottom_type()->isa_narrowklass()) {
      // The EncodeP optimization may create Phi with the same edges
      // for all paths. It is not handled well by Register Allocator.
      Node* unique_in = n->in(1);
      assert(unique_in != nullptr, "");
      uint cnt = n->req();
      for (uint i = 2; i < cnt; i++) {
        Node* m = n->in(i);
        assert(m != nullptr, "");
        if (unique_in != m)
          unique_in = nullptr;
      }
      if (unique_in != nullptr) {
        n->subsume_by(unique_in, this);
      }
    }
    break;

#endif

#ifdef ASSERT
  case Op_CastII:
    // Verify that all range check dependent CastII nodes were removed.
    if (n->isa_CastII()->has_range_check()) {
      n->dump(3);
      assert(false, "Range check dependent CastII node was not removed");
    }
    break;
#endif

  case Op_ModI:
    handle_div_mod_op(n, T_INT, false);
    break;

  case Op_ModL:
    handle_div_mod_op(n, T_LONG, false);
    break;

  case Op_UModI:
    handle_div_mod_op(n, T_INT, true);
    break;

  case Op_UModL:
    handle_div_mod_op(n, T_LONG, true);
    break;

  case Op_LoadVector:
  case Op_StoreVector:
#ifdef ASSERT
    // Add VerifyVectorAlignment node between adr and load / store.
    if (VerifyAlignVector && Matcher::has_match_rule(Op_VerifyVectorAlignment)) {
      bool must_verify_alignment = n->is_LoadVector() ? n->as_LoadVector()->must_verify_alignment() :
                                                        n->as_StoreVector()->must_verify_alignment();
      if (must_verify_alignment) {
        jlong vector_width = n->is_LoadVector() ? n->as_LoadVector()->memory_size() :
                                                  n->as_StoreVector()->memory_size();
        // The memory access should be aligned to the vector width in bytes.
        // However, the underlying array is possibly less well aligned, but at least
        // to ObjectAlignmentInBytes. Hence, even if multiple arrays are accessed in
        // a loop we can expect at least the following alignment:
        jlong guaranteed_alignment = MIN2(vector_width, (jlong)ObjectAlignmentInBytes);
        assert(2 <= guaranteed_alignment && guaranteed_alignment <= 64, "alignment must be in range");
        assert(is_power_of_2(guaranteed_alignment), "alignment must be power of 2");
        // Create mask from alignment. e.g. 0b1000 -> 0b0111
        jlong mask = guaranteed_alignment - 1;
        Node* mask_con = ConLNode::make(mask);
        VerifyVectorAlignmentNode* va = new VerifyVectorAlignmentNode(n->in(MemNode::Address), mask_con);
        n->set_req(MemNode::Address, va);
      }
    }
#endif
    break;

  case Op_LoadVectorGather:
  case Op_StoreVectorScatter:
  case Op_LoadVectorGatherMasked:
  case Op_StoreVectorScatterMasked:
  case Op_VectorCmpMasked:
  case Op_VectorMaskGen:
  case Op_LoadVectorMasked:
  case Op_StoreVectorMasked:
    break;

  case Op_AddReductionVI:
  case Op_AddReductionVL:
  case Op_AddReductionVF:
  case Op_AddReductionVD:
  case Op_MulReductionVI:
  case Op_MulReductionVL:
  case Op_MulReductionVF:
  case Op_MulReductionVD:
  case Op_MinReductionV:
  case Op_MaxReductionV:
  case Op_AndReductionV:
  case Op_OrReductionV:
  case Op_XorReductionV:
    break;

  case Op_PackB:
  case Op_PackS:
  case Op_PackI:
  case Op_PackF:
  case Op_PackL:
  case Op_PackD:
    if (n->req()-1 > 2) {
      // Replace many operand PackNodes with a binary tree for matching
      PackNode* p = (PackNode*) n;
      Node* btp = p->binary_tree_pack(1, n->req());
      n->subsume_by(btp, this);
    }
    break;
  case Op_Loop:
    assert(!n->as_Loop()->is_loop_nest_inner_loop() || _loop_opts_cnt == 0, "should have been turned into a counted loop");
  case Op_CountedLoop:
  case Op_LongCountedLoop:
  case Op_OuterStripMinedLoop:
    if (n->as_Loop()->is_inner_loop()) {
      frc.inc_inner_loop_count();
    }
    n->as_Loop()->verify_strip_mined(0);
    break;
  case Op_LShiftI:
  case Op_RShiftI:
  case Op_URShiftI:
  case Op_LShiftL:
  case Op_RShiftL:
  case Op_URShiftL:
    if (Matcher::need_masked_shift_count) {
      // The cpu's shift instructions don't restrict the count to the
      // lower 5/6 bits. We need to do the masking ourselves.
      Node* in2 = n->in(2);
      juint mask = (n->bottom_type() == TypeInt::INT) ? (BitsPerInt - 1) : (BitsPerLong - 1);
      const TypeInt* t = in2->find_int_type();
      if (t != nullptr && t->is_con()) {
        juint shift = t->get_con();
        if (shift > mask) { // Unsigned cmp
          n->set_req(2, ConNode::make(TypeInt::make(shift & mask)));
        }
      } else {
        if (t == nullptr || t->_lo < 0 || t->_hi > (int)mask) {
          Node* shift = new AndINode(in2, ConNode::make(TypeInt::make(mask)));
          n->set_req(2, shift);
        }
      }
      if (in2->outcnt() == 0) { // Remove dead node
        in2->disconnect_inputs(this);
      }
    }
    break;
  case Op_MemBarStoreStore:
  case Op_MemBarRelease:
    // Break the link with AllocateNode: it is no longer useful and
    // confuses register allocation.
    if (n->req() > MemBarNode::Precedent) {
      n->set_req(MemBarNode::Precedent, top());
    }
    break;
  case Op_MemBarAcquire: {
    if (n->as_MemBar()->trailing_load() && n->req() > MemBarNode::Precedent) {
      // At parse time, the trailing MemBarAcquire for a volatile load
      // is created with an edge to the load. After optimizations,
      // that input may be a chain of Phis. If those phis have no
      // other use, then the MemBarAcquire keeps them alive and
      // register allocation can be confused.
      dead_nodes.push(n->in(MemBarNode::Precedent));
      n->set_req(MemBarNode::Precedent, top());
    }
    break;
  }
  case Op_Blackhole:
    break;
  case Op_RangeCheck: {
    RangeCheckNode* rc = n->as_RangeCheck();
    Node* iff = new IfNode(rc->in(0), rc->in(1), rc->_prob, rc->_fcnt);
    n->subsume_by(iff, this);
    frc._tests.push(iff);
    break;
  }
  case Op_ConvI2L: {
    if (!Matcher::convi2l_type_required) {
      // Code generation on some platforms doesn't need accurate
      // ConvI2L types. Widening the type can help remove redundant
      // address computations.
      n->as_Type()->set_type(TypeLong::INT);
      ResourceMark rm;
      Unique_Node_List wq;
      wq.push(n);
      for (uint next = 0; next < wq.size(); next++) {
        Node *m = wq.at(next);

        for(;;) {
          // Loop over all nodes with identical inputs edges as m
          Node* k = m->find_similar(m->Opcode());
          if (k == nullptr) {
            break;
          }
          // Push their uses so we get a chance to remove node made
          // redundant
          for (DUIterator_Fast imax, i = k->fast_outs(imax); i < imax; i++) {
            Node* u = k->fast_out(i);
            if (u->Opcode() == Op_LShiftL ||
                u->Opcode() == Op_AddL ||
                u->Opcode() == Op_SubL ||
                u->Opcode() == Op_AddP) {
              wq.push(u);
            }
          }
          // Replace all nodes with identical edges as m with m
          k->subsume_by(m, this);
        }
      }
    }
    break;
  }
  case Op_CmpUL: {
    if (!Matcher::has_match_rule(Op_CmpUL)) {
      // No support for unsigned long comparisons
      ConINode* sign_pos = new ConINode(TypeInt::make(BitsPerLong - 1));
      Node* sign_bit_mask = new RShiftLNode(n->in(1), sign_pos);
      Node* orl = new OrLNode(n->in(1), sign_bit_mask);
      ConLNode* remove_sign_mask = new ConLNode(TypeLong::make(max_jlong));
      Node* andl = new AndLNode(orl, remove_sign_mask);
      Node* cmp = new CmpLNode(andl, n->in(2));
      n->subsume_by(cmp, this);
    }
    break;
  }
#ifdef ASSERT
  case Op_InlineType: {
    n->dump(-1);
    assert(false, "inline type node was not removed");
    break;
  }
#endif
  default:
    assert(!n->is_Call(), "");
    assert(!n->is_Mem(), "");
    assert(nop != Op_ProfileBoolean, "should be eliminated during IGVN");
    break;
  }
}

//------------------------------final_graph_reshaping_walk---------------------
// Replacing Opaque nodes with their input in final_graph_reshaping_impl(),
// requires that the walk visits a node's inputs before visiting the node.
void Compile::final_graph_reshaping_walk(Node_Stack& nstack, Node* root, Final_Reshape_Counts& frc, Unique_Node_List& dead_nodes) {
  Unique_Node_List sfpt;

  frc._visited.set(root->_idx); // first, mark node as visited
  uint cnt = root->req();
  Node *n = root;
  uint  i = 0;
  while (true) {
    if (i < cnt) {
      // Place all non-visited non-null inputs onto stack
      Node* m = n->in(i);
      ++i;
      if (m != nullptr && !frc._visited.test_set(m->_idx)) {
        if (m->is_SafePoint() && m->as_SafePoint()->jvms() != nullptr) {
          // compute worst case interpreter size in case of a deoptimization
          update_interpreter_frame_size(m->as_SafePoint()->jvms()->interpreter_frame_size());

          sfpt.push(m);
        }
        cnt = m->req();
        nstack.push(n, i); // put on stack parent and next input's index
        n = m;
        i = 0;
      }
    } else {
      // Now do post-visit work
      final_graph_reshaping_impl(n, frc, dead_nodes);
      if (nstack.is_empty())
        break;             // finished
      n = nstack.node();   // Get node from stack
      cnt = n->req();
      i = nstack.index();
      nstack.pop();        // Shift to the next node on stack
    }
  }

  // Skip next transformation if compressed oops are not used.
  if ((UseCompressedOops && !Matcher::gen_narrow_oop_implicit_null_checks()) ||
      (!UseCompressedOops && !UseCompressedClassPointers))
    return;

  // Go over safepoints nodes to skip DecodeN/DecodeNKlass nodes for debug edges.
  // It could be done for an uncommon traps or any safepoints/calls
  // if the DecodeN/DecodeNKlass node is referenced only in a debug info.
  while (sfpt.size() > 0) {
    n = sfpt.pop();
    JVMState *jvms = n->as_SafePoint()->jvms();
    assert(jvms != nullptr, "sanity");
    int start = jvms->debug_start();
    int end   = n->req();
    bool is_uncommon = (n->is_CallStaticJava() &&
                        n->as_CallStaticJava()->uncommon_trap_request() != 0);
    for (int j = start; j < end; j++) {
      Node* in = n->in(j);
      if (in->is_DecodeNarrowPtr()) {
        bool safe_to_skip = true;
        if (!is_uncommon ) {
          // Is it safe to skip?
          for (uint i = 0; i < in->outcnt(); i++) {
            Node* u = in->raw_out(i);
            if (!u->is_SafePoint() ||
                (u->is_Call() && u->as_Call()->has_non_debug_use(n))) {
              safe_to_skip = false;
            }
          }
        }
        if (safe_to_skip) {
          n->set_req(j, in->in(1));
        }
        if (in->outcnt() == 0) {
          in->disconnect_inputs(this);
        }
      }
    }
  }
}

//------------------------------final_graph_reshaping--------------------------
// Final Graph Reshaping.
//
// (1) Clone simple inputs to uncommon calls, so they can be scheduled late
//     and not commoned up and forced early.  Must come after regular
//     optimizations to avoid GVN undoing the cloning.  Clone constant
//     inputs to Loop Phis; these will be split by the allocator anyways.
//     Remove Opaque nodes.
// (2) Move last-uses by commutative operations to the left input to encourage
//     Intel update-in-place two-address operations and better register usage
//     on RISCs.  Must come after regular optimizations to avoid GVN Ideal
//     calls canonicalizing them back.
// (3) Count the number of double-precision FP ops, single-precision FP ops
//     and call sites.  On Intel, we can get correct rounding either by
//     forcing singles to memory (requires extra stores and loads after each
//     FP bytecode) or we can set a rounding mode bit (requires setting and
//     clearing the mode bit around call sites).  The mode bit is only used
//     if the relative frequency of single FP ops to calls is low enough.
//     This is a key transform for SPEC mpeg_audio.
// (4) Detect infinite loops; blobs of code reachable from above but not
//     below.  Several of the Code_Gen algorithms fail on such code shapes,
//     so we simply bail out.  Happens a lot in ZKM.jar, but also happens
//     from time to time in other codes (such as -Xcomp finalizer loops, etc).
//     Detection is by looking for IfNodes where only 1 projection is
//     reachable from below or CatchNodes missing some targets.
// (5) Assert for insane oop offsets in debug mode.

bool Compile::final_graph_reshaping() {
  // an infinite loop may have been eliminated by the optimizer,
  // in which case the graph will be empty.
  if (root()->req() == 1) {
    // Do not compile method that is only a trivial infinite loop,
    // since the content of the loop may have been eliminated.
    record_method_not_compilable("trivial infinite loop");
    return true;
  }

  // Expensive nodes have their control input set to prevent the GVN
  // from freely commoning them. There's no GVN beyond this point so
  // no need to keep the control input. We want the expensive nodes to
  // be freely moved to the least frequent code path by gcm.
  assert(OptimizeExpensiveOps || expensive_count() == 0, "optimization off but list non empty?");
  for (int i = 0; i < expensive_count(); i++) {
    _expensive_nodes.at(i)->set_req(0, nullptr);
  }

  Final_Reshape_Counts frc;

  // Visit everybody reachable!
  // Allocate stack of size C->live_nodes()/2 to avoid frequent realloc
  Node_Stack nstack(live_nodes() >> 1);
  Unique_Node_List dead_nodes;
  final_graph_reshaping_walk(nstack, root(), frc, dead_nodes);

  // Check for unreachable (from below) code (i.e., infinite loops).
  for( uint i = 0; i < frc._tests.size(); i++ ) {
    MultiBranchNode *n = frc._tests[i]->as_MultiBranch();
    // Get number of CFG targets.
    // Note that PCTables include exception targets after calls.
    uint required_outcnt = n->required_outcnt();
    if (n->outcnt() != required_outcnt) {
      // Check for a few special cases.  Rethrow Nodes never take the
      // 'fall-thru' path, so expected kids is 1 less.
      if (n->is_PCTable() && n->in(0) && n->in(0)->in(0)) {
        if (n->in(0)->in(0)->is_Call()) {
          CallNode* call = n->in(0)->in(0)->as_Call();
          if (call->entry_point() == OptoRuntime::rethrow_stub()) {
            required_outcnt--;      // Rethrow always has 1 less kid
          } else if (call->req() > TypeFunc::Parms &&
                     call->is_CallDynamicJava()) {
            // Check for null receiver. In such case, the optimizer has
            // detected that the virtual call will always result in a null
            // pointer exception. The fall-through projection of this CatchNode
            // will not be populated.
            Node* arg0 = call->in(TypeFunc::Parms);
            if (arg0->is_Type() &&
                arg0->as_Type()->type()->higher_equal(TypePtr::NULL_PTR)) {
              required_outcnt--;
            }
          } else if (call->entry_point() == OptoRuntime::new_array_Java() ||
                     call->entry_point() == OptoRuntime::new_array_nozero_Java()) {
            // Check for illegal array length. In such case, the optimizer has
            // detected that the allocation attempt will always result in an
            // exception. There is no fall-through projection of this CatchNode .
            assert(call->is_CallStaticJava(), "static call expected");
            assert(call->req() == call->jvms()->endoff() + 1, "missing extra input");
            uint valid_length_test_input = call->req() - 1;
            Node* valid_length_test = call->in(valid_length_test_input);
            call->del_req(valid_length_test_input);
            if (valid_length_test->find_int_con(1) == 0) {
              required_outcnt--;
            }
            dead_nodes.push(valid_length_test);
            assert(n->outcnt() == required_outcnt, "malformed control flow");
            continue;
          }
        }
      }

      // Recheck with a better notion of 'required_outcnt'
      if (n->outcnt() != required_outcnt) {
        record_method_not_compilable("malformed control flow");
        return true;            // Not all targets reachable!
      }
    } else if (n->is_PCTable() && n->in(0) && n->in(0)->in(0) && n->in(0)->in(0)->is_Call()) {
      CallNode* call = n->in(0)->in(0)->as_Call();
      if (call->entry_point() == OptoRuntime::new_array_Java() ||
          call->entry_point() == OptoRuntime::new_array_nozero_Java()) {
        assert(call->is_CallStaticJava(), "static call expected");
        assert(call->req() == call->jvms()->endoff() + 1, "missing extra input");
        uint valid_length_test_input = call->req() - 1;
        dead_nodes.push(call->in(valid_length_test_input));
        call->del_req(valid_length_test_input); // valid length test useless now
      }
    }
    // Check that I actually visited all kids.  Unreached kids
    // must be infinite loops.
    for (DUIterator_Fast jmax, j = n->fast_outs(jmax); j < jmax; j++)
      if (!frc._visited.test(n->fast_out(j)->_idx)) {
        record_method_not_compilable("infinite loop");
        return true;            // Found unvisited kid; must be unreach
      }

    // Here so verification code in final_graph_reshaping_walk()
    // always see an OuterStripMinedLoopEnd
    if (n->is_OuterStripMinedLoopEnd() || n->is_LongCountedLoopEnd()) {
      IfNode* init_iff = n->as_If();
      Node* iff = new IfNode(init_iff->in(0), init_iff->in(1), init_iff->_prob, init_iff->_fcnt);
      n->subsume_by(iff, this);
    }
  }

  while (dead_nodes.size() > 0) {
    Node* m = dead_nodes.pop();
    if (m->outcnt() == 0 && m != top()) {
      for (uint j = 0; j < m->req(); j++) {
        Node* in = m->in(j);
        if (in != nullptr) {
          dead_nodes.push(in);
        }
      }
      m->disconnect_inputs(this);
    }
  }

#ifdef IA32
  // If original bytecodes contained a mixture of floats and doubles
  // check if the optimizer has made it homogeneous, item (3).
  if (UseSSE == 0 &&
      frc.get_float_count() > 32 &&
      frc.get_double_count() == 0 &&
      (10 * frc.get_call_count() < frc.get_float_count()) ) {
    set_24_bit_selection_and_mode(false, true);
  }
#endif // IA32

  set_java_calls(frc.get_java_call_count());
  set_inner_loops(frc.get_inner_loop_count());

  // No infinite loops, no reason to bail out.
  return false;
}

//-----------------------------too_many_traps----------------------------------
// Report if there are too many traps at the current method and bci.
// Return true if there was a trap, and/or PerMethodTrapLimit is exceeded.
bool Compile::too_many_traps(ciMethod* method,
                             int bci,
                             Deoptimization::DeoptReason reason) {
  ciMethodData* md = method->method_data();
  if (md->is_empty()) {
    // Assume the trap has not occurred, or that it occurred only
    // because of a transient condition during start-up in the interpreter.
    return false;
  }
  ciMethod* m = Deoptimization::reason_is_speculate(reason) ? this->method() : nullptr;
  if (md->has_trap_at(bci, m, reason) != 0) {
    // Assume PerBytecodeTrapLimit==0, for a more conservative heuristic.
    // Also, if there are multiple reasons, or if there is no per-BCI record,
    // assume the worst.
    if (log())
      log()->elem("observe trap='%s' count='%d'",
                  Deoptimization::trap_reason_name(reason),
                  md->trap_count(reason));
    return true;
  } else {
    // Ignore method/bci and see if there have been too many globally.
    return too_many_traps(reason, md);
  }
}

// Less-accurate variant which does not require a method and bci.
bool Compile::too_many_traps(Deoptimization::DeoptReason reason,
                             ciMethodData* logmd) {
  if (trap_count(reason) >= Deoptimization::per_method_trap_limit(reason)) {
    // Too many traps globally.
    // Note that we use cumulative trap_count, not just md->trap_count.
    if (log()) {
      int mcount = (logmd == nullptr)? -1: (int)logmd->trap_count(reason);
      log()->elem("observe trap='%s' count='0' mcount='%d' ccount='%d'",
                  Deoptimization::trap_reason_name(reason),
                  mcount, trap_count(reason));
    }
    return true;
  } else {
    // The coast is clear.
    return false;
  }
}

//--------------------------too_many_recompiles--------------------------------
// Report if there are too many recompiles at the current method and bci.
// Consults PerBytecodeRecompilationCutoff and PerMethodRecompilationCutoff.
// Is not eager to return true, since this will cause the compiler to use
// Action_none for a trap point, to avoid too many recompilations.
bool Compile::too_many_recompiles(ciMethod* method,
                                  int bci,
                                  Deoptimization::DeoptReason reason) {
  ciMethodData* md = method->method_data();
  if (md->is_empty()) {
    // Assume the trap has not occurred, or that it occurred only
    // because of a transient condition during start-up in the interpreter.
    return false;
  }
  // Pick a cutoff point well within PerBytecodeRecompilationCutoff.
  uint bc_cutoff = (uint) PerBytecodeRecompilationCutoff / 8;
  uint m_cutoff  = (uint) PerMethodRecompilationCutoff / 2 + 1;  // not zero
  Deoptimization::DeoptReason per_bc_reason
    = Deoptimization::reason_recorded_per_bytecode_if_any(reason);
  ciMethod* m = Deoptimization::reason_is_speculate(reason) ? this->method() : nullptr;
  if ((per_bc_reason == Deoptimization::Reason_none
       || md->has_trap_at(bci, m, reason) != 0)
      // The trap frequency measure we care about is the recompile count:
      && md->trap_recompiled_at(bci, m)
      && md->overflow_recompile_count() >= bc_cutoff) {
    // Do not emit a trap here if it has already caused recompilations.
    // Also, if there are multiple reasons, or if there is no per-BCI record,
    // assume the worst.
    if (log())
      log()->elem("observe trap='%s recompiled' count='%d' recompiles2='%d'",
                  Deoptimization::trap_reason_name(reason),
                  md->trap_count(reason),
                  md->overflow_recompile_count());
    return true;
  } else if (trap_count(reason) != 0
             && decompile_count() >= m_cutoff) {
    // Too many recompiles globally, and we have seen this sort of trap.
    // Use cumulative decompile_count, not just md->decompile_count.
    if (log())
      log()->elem("observe trap='%s' count='%d' mcount='%d' decompiles='%d' mdecompiles='%d'",
                  Deoptimization::trap_reason_name(reason),
                  md->trap_count(reason), trap_count(reason),
                  md->decompile_count(), decompile_count());
    return true;
  } else {
    // The coast is clear.
    return false;
  }
}

// Compute when not to trap. Used by matching trap based nodes and
// NullCheck optimization.
void Compile::set_allowed_deopt_reasons() {
  _allowed_reasons = 0;
  if (is_method_compilation()) {
    for (int rs = (int)Deoptimization::Reason_none+1; rs < Compile::trapHistLength; rs++) {
      assert(rs < BitsPerInt, "recode bit map");
      if (!too_many_traps((Deoptimization::DeoptReason) rs)) {
        _allowed_reasons |= nth_bit(rs);
      }
    }
  }
}

bool Compile::needs_clinit_barrier(ciMethod* method, ciMethod* accessing_method) {
  return method->is_static() && needs_clinit_barrier(method->holder(), accessing_method);
}

bool Compile::needs_clinit_barrier(ciField* field, ciMethod* accessing_method) {
  return field->is_static() && needs_clinit_barrier(field->holder(), accessing_method);
}

bool Compile::needs_clinit_barrier(ciInstanceKlass* holder, ciMethod* accessing_method) {
  if (holder->is_initialized()) {
    return false;
  }
  if (holder->is_being_initialized()) {
    if (accessing_method->holder() == holder) {
      // Access inside a class. The barrier can be elided when access happens in <clinit>,
      // <init>, or a static method. In all those cases, there was an initialization
      // barrier on the holder klass passed.
      if (accessing_method->is_class_initializer() ||
          accessing_method->is_object_constructor() ||
          accessing_method->is_static()) {
        return false;
      }
    } else if (accessing_method->holder()->is_subclass_of(holder)) {
      // Access from a subclass. The barrier can be elided only when access happens in <clinit>.
      // In case of <init> or a static method, the barrier is on the subclass is not enough:
      // child class can become fully initialized while its parent class is still being initialized.
      if (accessing_method->is_class_initializer()) {
        return false;
      }
    }
    ciMethod* root = method(); // the root method of compilation
    if (root != accessing_method) {
      return needs_clinit_barrier(holder, root); // check access in the context of compilation root
    }
  }
  return true;
}

#ifndef PRODUCT
//------------------------------verify_bidirectional_edges---------------------
// For each input edge to a node (ie - for each Use-Def edge), verify that
// there is a corresponding Def-Use edge.
void Compile::verify_bidirectional_edges(Unique_Node_List &visited) {
  // Allocate stack of size C->live_nodes()/16 to avoid frequent realloc
  uint stack_size = live_nodes() >> 4;
  Node_List nstack(MAX2(stack_size, (uint)OptoNodeListSize));
  nstack.push(_root);

  while (nstack.size() > 0) {
    Node* n = nstack.pop();
    if (visited.member(n)) {
      continue;
    }
    visited.push(n);

    // Walk over all input edges, checking for correspondence
    uint length = n->len();
    for (uint i = 0; i < length; i++) {
      Node* in = n->in(i);
      if (in != nullptr && !visited.member(in)) {
        nstack.push(in); // Put it on stack
      }
      if (in != nullptr && !in->is_top()) {
        // Count instances of `next`
        int cnt = 0;
        for (uint idx = 0; idx < in->_outcnt; idx++) {
          if (in->_out[idx] == n) {
            cnt++;
          }
        }
        assert(cnt > 0, "Failed to find Def-Use edge.");
        // Check for duplicate edges
        // walk the input array downcounting the input edges to n
        for (uint j = 0; j < length; j++) {
          if (n->in(j) == in) {
            cnt--;
          }
        }
        assert(cnt == 0, "Mismatched edge count.");
      } else if (in == nullptr) {
        assert(i == 0 || i >= n->req() ||
               n->is_Region() || n->is_Phi() || n->is_ArrayCopy() ||
               (n->is_Allocate() && i >= AllocateNode::InlineType) ||
               (n->is_Unlock() && i == (n->req() - 1)) ||
               (n->is_MemBar() && i == 5), // the precedence edge to a membar can be removed during macro node expansion
              "only region, phi, arraycopy, allocate, unlock or membar nodes have null data edges");
      } else {
        assert(in->is_top(), "sanity");
        // Nothing to check.
      }
    }
  }
}

//------------------------------verify_graph_edges---------------------------
// Walk the Graph and verify that there is a one-to-one correspondence
// between Use-Def edges and Def-Use edges in the graph.
void Compile::verify_graph_edges(bool no_dead_code) {
  if (VerifyGraphEdges) {
    Unique_Node_List visited;

    // Call graph walk to check edges
    verify_bidirectional_edges(visited);
    if (no_dead_code) {
      // Now make sure that no visited node is used by an unvisited node.
      bool dead_nodes = false;
      Unique_Node_List checked;
      while (visited.size() > 0) {
        Node* n = visited.pop();
        checked.push(n);
        for (uint i = 0; i < n->outcnt(); i++) {
          Node* use = n->raw_out(i);
          if (checked.member(use))  continue;  // already checked
          if (visited.member(use))  continue;  // already in the graph
          if (use->is_Con())        continue;  // a dead ConNode is OK
          // At this point, we have found a dead node which is DU-reachable.
          if (!dead_nodes) {
            tty->print_cr("*** Dead nodes reachable via DU edges:");
            dead_nodes = true;
          }
          use->dump(2);
          tty->print_cr("---");
          checked.push(use);  // No repeats; pretend it is now checked.
        }
      }
      assert(!dead_nodes, "using nodes must be reachable from root");
    }
  }
}
#endif

// The Compile object keeps track of failure reasons separately from the ciEnv.
// This is required because there is not quite a 1-1 relation between the
// ciEnv and its compilation task and the Compile object.  Note that one
// ciEnv might use two Compile objects, if C2Compiler::compile_method decides
// to backtrack and retry without subsuming loads.  Other than this backtracking
// behavior, the Compile's failure reason is quietly copied up to the ciEnv
// by the logic in C2Compiler.
void Compile::record_failure(const char* reason DEBUG_ONLY(COMMA bool allow_multiple_failures)) {
  if (log() != nullptr) {
    log()->elem("failure reason='%s' phase='compile'", reason);
  }
  if (_failure_reason.get() == nullptr) {
    // Record the first failure reason.
    _failure_reason.set(reason);
    if (CaptureBailoutInformation) {
      _first_failure_details = new CompilationFailureInfo(reason);
    }
  } else {
    assert(!StressBailout || allow_multiple_failures, "should have handled previous failure.");
  }

  if (!C->failure_reason_is(C2Compiler::retry_no_subsuming_loads())) {
    C->print_method(PHASE_FAILURE, 1);
  }
  _root = nullptr;  // flush the graph, too
}

Compile::TracePhase::TracePhase(const char* name, elapsedTimer* accumulator)
  : TraceTime(name, accumulator, CITime, CITimeVerbose),
    _compile(Compile::current()),
    _log(nullptr),
    _phase_name(name),
    _dolog(CITimeVerbose)
{
  assert(_compile != nullptr, "sanity check");
  if (_dolog) {
    _log = _compile->log();
  }
  if (_log != nullptr) {
    _log->begin_head("phase name='%s' nodes='%d' live='%d'", _phase_name, _compile->unique(), _compile->live_nodes());
    _log->stamp();
    _log->end_head();
  }
}

Compile::TracePhase::~TracePhase() {
  if (_compile->failing_internal()) {
    return; // timing code, not stressing bailouts.
  }
#ifdef ASSERT
  if (PrintIdealNodeCount) {
    tty->print_cr("phase name='%s' nodes='%d' live='%d' live_graph_walk='%d'",
                  _phase_name, _compile->unique(), _compile->live_nodes(), _compile->count_live_nodes_by_graph_walk());
  }

  if (VerifyIdealNodeCount) {
    _compile->print_missing_nodes();
  }
#endif

  if (_log != nullptr) {
    _log->done("phase name='%s' nodes='%d' live='%d'", _phase_name, _compile->unique(), _compile->live_nodes());
  }
}

//----------------------------static_subtype_check-----------------------------
// Shortcut important common cases when superklass is exact:
// (0) superklass is java.lang.Object (can occur in reflective code)
// (1) subklass is already limited to a subtype of superklass => always ok
// (2) subklass does not overlap with superklass => always fail
// (3) superklass has NO subtypes and we can check with a simple compare.
Compile::SubTypeCheckResult Compile::static_subtype_check(const TypeKlassPtr* superk, const TypeKlassPtr* subk, bool skip) {
  if (skip) {
    return SSC_full_test;       // Let caller generate the general case.
  }

  if (subk->is_java_subtype_of(superk)) {
    return SSC_always_true; // (0) and (1)  this test cannot fail
  }

  if (!subk->maybe_java_subtype_of(superk)) {
    return SSC_always_false; // (2) true path dead; no dynamic test needed
  }

  const Type* superelem = superk;
  if (superk->isa_aryklassptr()) {
    int ignored;
    superelem = superk->is_aryklassptr()->base_element_type(ignored);

    // Do not fold the subtype check to an array klass pointer comparison for null-able inline type arrays
    // because null-free [LMyValue <: null-able [LMyValue but the klasses are different. Perform a full test.
    if (!superk->is_aryklassptr()->is_null_free() && superk->is_aryklassptr()->elem()->isa_instklassptr() &&
        superk->is_aryklassptr()->elem()->is_instklassptr()->instance_klass()->is_inlinetype()) {
      return SSC_full_test;
    }
  }

  if (superelem->isa_instklassptr()) {
    ciInstanceKlass* ik = superelem->is_instklassptr()->instance_klass();
    if (!ik->has_subklass()) {
      if (!ik->is_final()) {
        // Add a dependency if there is a chance of a later subclass.
        dependencies()->assert_leaf_type(ik);
      }
      if (!superk->maybe_java_subtype_of(subk)) {
        return SSC_always_false;
      }
      return SSC_easy_test;     // (3) caller can do a simple ptr comparison
    }
  } else {
    // A primitive array type has no subtypes.
    return SSC_easy_test;       // (3) caller can do a simple ptr comparison
  }

  return SSC_full_test;
}

Node* Compile::conv_I2X_index(PhaseGVN* phase, Node* idx, const TypeInt* sizetype, Node* ctrl) {
#ifdef _LP64
  // The scaled index operand to AddP must be a clean 64-bit value.
  // Java allows a 32-bit int to be incremented to a negative
  // value, which appears in a 64-bit register as a large
  // positive number.  Using that large positive number as an
  // operand in pointer arithmetic has bad consequences.
  // On the other hand, 32-bit overflow is rare, and the possibility
  // can often be excluded, if we annotate the ConvI2L node with
  // a type assertion that its value is known to be a small positive
  // number.  (The prior range check has ensured this.)
  // This assertion is used by ConvI2LNode::Ideal.
  int index_max = max_jint - 1;  // array size is max_jint, index is one less
  if (sizetype != nullptr) index_max = sizetype->_hi - 1;
  const TypeInt* iidxtype = TypeInt::make(0, index_max, Type::WidenMax);
  idx = constrained_convI2L(phase, idx, iidxtype, ctrl);
#endif
  return idx;
}

// Convert integer value to a narrowed long type dependent on ctrl (for example, a range check)
Node* Compile::constrained_convI2L(PhaseGVN* phase, Node* value, const TypeInt* itype, Node* ctrl, bool carry_dependency) {
  if (ctrl != nullptr) {
    // Express control dependency by a CastII node with a narrow type.
    // Make the CastII node dependent on the control input to prevent the narrowed ConvI2L
    // node from floating above the range check during loop optimizations. Otherwise, the
    // ConvI2L node may be eliminated independently of the range check, causing the data path
    // to become TOP while the control path is still there (although it's unreachable).
    value = new CastIINode(ctrl, value, itype, carry_dependency ? ConstraintCastNode::StrongDependency : ConstraintCastNode::RegularDependency, true /* range check dependency */);
    value = phase->transform(value);
  }
  const TypeLong* ltype = TypeLong::make(itype->_lo, itype->_hi, itype->_widen);
  return phase->transform(new ConvI2LNode(value, ltype));
}

// The message about the current inlining is accumulated in
// _print_inlining_stream and transferred into the _print_inlining_list
// once we know whether inlining succeeds or not. For regular
// inlining, messages are appended to the buffer pointed by
// _print_inlining_idx in the _print_inlining_list. For late inlining,
// a new buffer is added after _print_inlining_idx in the list. This
// way we can update the inlining message for late inlining call site
// when the inlining is attempted again.
void Compile::print_inlining_init() {
  if (print_inlining() || print_intrinsics()) {
    // print_inlining_init is actually called several times.
    print_inlining_reset();
    _print_inlining_list = new (comp_arena())GrowableArray<PrintInliningBuffer*>(comp_arena(), 1, 1, new PrintInliningBuffer());
  }
}

void Compile::print_inlining_reinit() {
  if (print_inlining() || print_intrinsics()) {
    print_inlining_reset();
  }
}

void Compile::print_inlining_reset() {
  _print_inlining_stream->reset();
}

void Compile::print_inlining_commit() {
  assert(print_inlining() || print_intrinsics(), "PrintInlining off?");
  // Transfer the message from _print_inlining_stream to the current
  // _print_inlining_list buffer and clear _print_inlining_stream.
  _print_inlining_list->at(_print_inlining_idx)->ss()->write(_print_inlining_stream->base(), _print_inlining_stream->size());
  print_inlining_reset();
}

void Compile::print_inlining_push() {
  // Add new buffer to the _print_inlining_list at current position
  _print_inlining_idx++;
  _print_inlining_list->insert_before(_print_inlining_idx, new PrintInliningBuffer());
}

Compile::PrintInliningBuffer* Compile::print_inlining_current() {
  return _print_inlining_list->at(_print_inlining_idx);
}

void Compile::print_inlining_update(CallGenerator* cg) {
  if (print_inlining() || print_intrinsics()) {
    if (cg->is_late_inline()) {
      if (print_inlining_current()->cg() != cg &&
          (print_inlining_current()->cg() != nullptr ||
           print_inlining_current()->ss()->size() != 0)) {
        print_inlining_push();
      }
      print_inlining_commit();
      print_inlining_current()->set_cg(cg);
    } else {
      if (print_inlining_current()->cg() != nullptr) {
        print_inlining_push();
      }
      print_inlining_commit();
    }
  }
}

void Compile::print_inlining_move_to(CallGenerator* cg) {
  // We resume inlining at a late inlining call site. Locate the
  // corresponding inlining buffer so that we can update it.
  if (print_inlining() || print_intrinsics()) {
    for (int i = 0; i < _print_inlining_list->length(); i++) {
      if (_print_inlining_list->at(i)->cg() == cg) {
        _print_inlining_idx = i;
        return;
      }
    }
    ShouldNotReachHere();
  }
}

void Compile::print_inlining_update_delayed(CallGenerator* cg) {
  if (print_inlining() || print_intrinsics()) {
    assert(_print_inlining_stream->size() > 0, "missing inlining msg");
    assert(print_inlining_current()->cg() == cg, "wrong entry");
    // replace message with new message
    _print_inlining_list->at_put(_print_inlining_idx, new PrintInliningBuffer());
    print_inlining_commit();
    print_inlining_current()->set_cg(cg);
  }
}

void Compile::print_inlining_assert_ready() {
  assert(!_print_inlining || _print_inlining_stream->size() == 0, "losing data");
}

void Compile::process_print_inlining() {
  assert(_late_inlines.length() == 0, "not drained yet");
  if (print_inlining() || print_intrinsics()) {
    ResourceMark rm;
    stringStream ss;
    assert(_print_inlining_list != nullptr, "process_print_inlining should be called only once.");
    for (int i = 0; i < _print_inlining_list->length(); i++) {
      PrintInliningBuffer* pib = _print_inlining_list->at(i);
      ss.print("%s", pib->ss()->freeze());
      delete pib;
      DEBUG_ONLY(_print_inlining_list->at_put(i, nullptr));
    }
    // Reset _print_inlining_list, it only contains destructed objects.
    // It is on the arena, so it will be freed when the arena is reset.
    _print_inlining_list = nullptr;
    // _print_inlining_stream won't be used anymore, either.
    print_inlining_reset();
    size_t end = ss.size();
    _print_inlining_output = NEW_ARENA_ARRAY(comp_arena(), char, end+1);
    strncpy(_print_inlining_output, ss.freeze(), end+1);
    _print_inlining_output[end] = 0;
  }
}

void Compile::dump_print_inlining() {
  if (_print_inlining_output != nullptr) {
    tty->print_raw(_print_inlining_output);
  }
}

void Compile::log_late_inline(CallGenerator* cg) {
  if (log() != nullptr) {
    log()->head("late_inline method='%d'  inline_id='" JLONG_FORMAT "'", log()->identify(cg->method()),
                cg->unique_id());
    JVMState* p = cg->call_node()->jvms();
    while (p != nullptr) {
      log()->elem("jvms bci='%d' method='%d'", p->bci(), log()->identify(p->method()));
      p = p->caller();
    }
    log()->tail("late_inline");
  }
}

void Compile::log_late_inline_failure(CallGenerator* cg, const char* msg) {
  log_late_inline(cg);
  if (log() != nullptr) {
    log()->inline_fail(msg);
  }
}

void Compile::log_inline_id(CallGenerator* cg) {
  if (log() != nullptr) {
    // The LogCompilation tool needs a unique way to identify late
    // inline call sites. This id must be unique for this call site in
    // this compilation. Try to have it unique across compilations as
    // well because it can be convenient when grepping through the log
    // file.
    // Distinguish OSR compilations from others in case CICountOSR is
    // on.
    jlong id = ((jlong)unique()) + (((jlong)compile_id()) << 33) + (CICountOSR && is_osr_compilation() ? ((jlong)1) << 32 : 0);
    cg->set_unique_id(id);
    log()->elem("inline_id id='" JLONG_FORMAT "'", id);
  }
}

void Compile::log_inline_failure(const char* msg) {
  if (C->log() != nullptr) {
    C->log()->inline_fail(msg);
  }
}


// Dump inlining replay data to the stream.
// Don't change thread state and acquire any locks.
void Compile::dump_inline_data(outputStream* out) {
  InlineTree* inl_tree = ilt();
  if (inl_tree != nullptr) {
    out->print(" inline %d", inl_tree->count());
    inl_tree->dump_replay_data(out);
  }
}

void Compile::dump_inline_data_reduced(outputStream* out) {
  assert(ReplayReduce, "");

  InlineTree* inl_tree = ilt();
  if (inl_tree == nullptr) {
    return;
  }
  // Enable iterative replay file reduction
  // Output "compile" lines for depth 1 subtrees,
  // simulating that those trees were compiled
  // instead of inlined.
  for (int i = 0; i < inl_tree->subtrees().length(); ++i) {
    InlineTree* sub = inl_tree->subtrees().at(i);
    if (sub->inline_level() != 1) {
      continue;
    }

    ciMethod* method = sub->method();
    int entry_bci = -1;
    int comp_level = env()->task()->comp_level();
    out->print("compile ");
    method->dump_name_as_ascii(out);
    out->print(" %d %d", entry_bci, comp_level);
    out->print(" inline %d", sub->count());
    sub->dump_replay_data(out, -1);
    out->cr();
  }
}

int Compile::cmp_expensive_nodes(Node* n1, Node* n2) {
  if (n1->Opcode() < n2->Opcode())      return -1;
  else if (n1->Opcode() > n2->Opcode()) return 1;

  assert(n1->req() == n2->req(), "can't compare %s nodes: n1->req() = %d, n2->req() = %d", NodeClassNames[n1->Opcode()], n1->req(), n2->req());
  for (uint i = 1; i < n1->req(); i++) {
    if (n1->in(i) < n2->in(i))      return -1;
    else if (n1->in(i) > n2->in(i)) return 1;
  }

  return 0;
}

int Compile::cmp_expensive_nodes(Node** n1p, Node** n2p) {
  Node* n1 = *n1p;
  Node* n2 = *n2p;

  return cmp_expensive_nodes(n1, n2);
}

void Compile::sort_expensive_nodes() {
  if (!expensive_nodes_sorted()) {
    _expensive_nodes.sort(cmp_expensive_nodes);
  }
}

bool Compile::expensive_nodes_sorted() const {
  for (int i = 1; i < _expensive_nodes.length(); i++) {
    if (cmp_expensive_nodes(_expensive_nodes.adr_at(i), _expensive_nodes.adr_at(i-1)) < 0) {
      return false;
    }
  }
  return true;
}

bool Compile::should_optimize_expensive_nodes(PhaseIterGVN &igvn) {
  if (_expensive_nodes.length() == 0) {
    return false;
  }

  assert(OptimizeExpensiveOps, "optimization off?");

  // Take this opportunity to remove dead nodes from the list
  int j = 0;
  for (int i = 0; i < _expensive_nodes.length(); i++) {
    Node* n = _expensive_nodes.at(i);
    if (!n->is_unreachable(igvn)) {
      assert(n->is_expensive(), "should be expensive");
      _expensive_nodes.at_put(j, n);
      j++;
    }
  }
  _expensive_nodes.trunc_to(j);

  // Then sort the list so that similar nodes are next to each other
  // and check for at least two nodes of identical kind with same data
  // inputs.
  sort_expensive_nodes();

  for (int i = 0; i < _expensive_nodes.length()-1; i++) {
    if (cmp_expensive_nodes(_expensive_nodes.adr_at(i), _expensive_nodes.adr_at(i+1)) == 0) {
      return true;
    }
  }

  return false;
}

void Compile::cleanup_expensive_nodes(PhaseIterGVN &igvn) {
  if (_expensive_nodes.length() == 0) {
    return;
  }

  assert(OptimizeExpensiveOps, "optimization off?");

  // Sort to bring similar nodes next to each other and clear the
  // control input of nodes for which there's only a single copy.
  sort_expensive_nodes();

  int j = 0;
  int identical = 0;
  int i = 0;
  bool modified = false;
  for (; i < _expensive_nodes.length()-1; i++) {
    assert(j <= i, "can't write beyond current index");
    if (_expensive_nodes.at(i)->Opcode() == _expensive_nodes.at(i+1)->Opcode()) {
      identical++;
      _expensive_nodes.at_put(j++, _expensive_nodes.at(i));
      continue;
    }
    if (identical > 0) {
      _expensive_nodes.at_put(j++, _expensive_nodes.at(i));
      identical = 0;
    } else {
      Node* n = _expensive_nodes.at(i);
      igvn.replace_input_of(n, 0, nullptr);
      igvn.hash_insert(n);
      modified = true;
    }
  }
  if (identical > 0) {
    _expensive_nodes.at_put(j++, _expensive_nodes.at(i));
  } else if (_expensive_nodes.length() >= 1) {
    Node* n = _expensive_nodes.at(i);
    igvn.replace_input_of(n, 0, nullptr);
    igvn.hash_insert(n);
    modified = true;
  }
  _expensive_nodes.trunc_to(j);
  if (modified) {
    igvn.optimize();
  }
}

void Compile::add_expensive_node(Node * n) {
  assert(!_expensive_nodes.contains(n), "duplicate entry in expensive list");
  assert(n->is_expensive(), "expensive nodes with non-null control here only");
  assert(!n->is_CFG() && !n->is_Mem(), "no cfg or memory nodes here");
  if (OptimizeExpensiveOps) {
    _expensive_nodes.append(n);
  } else {
    // Clear control input and let IGVN optimize expensive nodes if
    // OptimizeExpensiveOps is off.
    n->set_req(0, nullptr);
  }
}

/**
 * Track coarsened Lock and Unlock nodes.
 */

class Lock_List : public Node_List {
  uint _origin_cnt;
public:
  Lock_List(Arena *a, uint cnt) : Node_List(a), _origin_cnt(cnt) {}
  uint origin_cnt() const { return _origin_cnt; }
};

void Compile::add_coarsened_locks(GrowableArray<AbstractLockNode*>& locks) {
  int length = locks.length();
  if (length > 0) {
    // Have to keep this list until locks elimination during Macro nodes elimination.
    Lock_List* locks_list = new (comp_arena()) Lock_List(comp_arena(), length);
    AbstractLockNode* alock = locks.at(0);
    BoxLockNode* box = alock->box_node()->as_BoxLock();
    for (int i = 0; i < length; i++) {
      AbstractLockNode* lock = locks.at(i);
      assert(lock->is_coarsened(), "expecting only coarsened AbstractLock nodes, but got '%s'[%d] node", lock->Name(), lock->_idx);
      locks_list->push(lock);
      BoxLockNode* this_box = lock->box_node()->as_BoxLock();
      if (this_box != box) {
        // Locking regions (BoxLock) could be Unbalanced here:
        //  - its coarsened locks were eliminated in earlier
        //    macro nodes elimination followed by loop unroll
        //  - it is OSR locking region (no Lock node)
        // Preserve Unbalanced status in such cases.
        if (!this_box->is_unbalanced()) {
          this_box->set_coarsened();
        }
        if (!box->is_unbalanced()) {
          box->set_coarsened();
        }
      }
    }
    _coarsened_locks.append(locks_list);
  }
}

void Compile::remove_useless_coarsened_locks(Unique_Node_List& useful) {
  int count = coarsened_count();
  for (int i = 0; i < count; i++) {
    Node_List* locks_list = _coarsened_locks.at(i);
    for (uint j = 0; j < locks_list->size(); j++) {
      Node* lock = locks_list->at(j);
      assert(lock->is_AbstractLock(), "sanity");
      if (!useful.member(lock)) {
        locks_list->yank(lock);
      }
    }
  }
}

void Compile::remove_coarsened_lock(Node* n) {
  if (n->is_AbstractLock()) {
    int count = coarsened_count();
    for (int i = 0; i < count; i++) {
      Node_List* locks_list = _coarsened_locks.at(i);
      locks_list->yank(n);
    }
  }
}

bool Compile::coarsened_locks_consistent() {
  int count = coarsened_count();
  for (int i = 0; i < count; i++) {
    bool unbalanced = false;
    bool modified = false; // track locks kind modifications
    Lock_List* locks_list = (Lock_List*)_coarsened_locks.at(i);
    uint size = locks_list->size();
    if (size == 0) {
      unbalanced = false; // All locks were eliminated - good
    } else if (size != locks_list->origin_cnt()) {
      unbalanced = true; // Some locks were removed from list
    } else {
      for (uint j = 0; j < size; j++) {
        Node* lock = locks_list->at(j);
        // All nodes in group should have the same state (modified or not)
        if (!lock->as_AbstractLock()->is_coarsened()) {
          if (j == 0) {
            // first on list was modified, the rest should be too for consistency
            modified = true;
          } else if (!modified) {
            // this lock was modified but previous locks on the list were not
            unbalanced = true;
            break;
          }
        } else if (modified) {
          // previous locks on list were modified but not this lock
          unbalanced = true;
          break;
        }
      }
    }
    if (unbalanced) {
      // unbalanced monitor enter/exit - only some [un]lock nodes were removed or modified
#ifdef ASSERT
      if (PrintEliminateLocks) {
        tty->print_cr("=== unbalanced coarsened locks ===");
        for (uint l = 0; l < size; l++) {
          locks_list->at(l)->dump();
        }
      }
#endif
      record_failure(C2Compiler::retry_no_locks_coarsening());
      return false;
    }
  }
  return true;
}

// Mark locking regions (identified by BoxLockNode) as unbalanced if
// locks coarsening optimization removed Lock/Unlock nodes from them.
// Such regions become unbalanced because coarsening only removes part
// of Lock/Unlock nodes in region. As result we can't execute other
// locks elimination optimizations which assume all code paths have
// corresponding pair of Lock/Unlock nodes - they are balanced.
void Compile::mark_unbalanced_boxes() const {
  int count = coarsened_count();
  for (int i = 0; i < count; i++) {
    Node_List* locks_list = _coarsened_locks.at(i);
    uint size = locks_list->size();
    if (size > 0) {
      AbstractLockNode* alock = locks_list->at(0)->as_AbstractLock();
      BoxLockNode* box = alock->box_node()->as_BoxLock();
      if (alock->is_coarsened()) {
        // coarsened_locks_consistent(), which is called before this method, verifies
        // that the rest of Lock/Unlock nodes on locks_list are also coarsened.
        assert(!box->is_eliminated(), "regions with coarsened locks should not be marked as eliminated");
        for (uint j = 1; j < size; j++) {
          assert(locks_list->at(j)->as_AbstractLock()->is_coarsened(), "only coarsened locks are expected here");
          BoxLockNode* this_box = locks_list->at(j)->as_AbstractLock()->box_node()->as_BoxLock();
          if (box != this_box) {
            assert(!this_box->is_eliminated(), "regions with coarsened locks should not be marked as eliminated");
            box->set_unbalanced();
            this_box->set_unbalanced();
          }
        }
      }
    }
  }
}

/**
 * Remove the speculative part of types and clean up the graph
 */
void Compile::remove_speculative_types(PhaseIterGVN &igvn) {
  if (UseTypeSpeculation) {
    Unique_Node_List worklist;
    worklist.push(root());
    int modified = 0;
    // Go over all type nodes that carry a speculative type, drop the
    // speculative part of the type and enqueue the node for an igvn
    // which may optimize it out.
    for (uint next = 0; next < worklist.size(); ++next) {
      Node *n  = worklist.at(next);
      if (n->is_Type()) {
        TypeNode* tn = n->as_Type();
        const Type* t = tn->type();
        const Type* t_no_spec = t->remove_speculative();
        if (t_no_spec != t) {
          bool in_hash = igvn.hash_delete(n);
          assert(in_hash || n->hash() == Node::NO_HASH, "node should be in igvn hash table");
          tn->set_type(t_no_spec);
          igvn.hash_insert(n);
          igvn._worklist.push(n); // give it a chance to go away
          modified++;
        }
      }
      // Iterate over outs - endless loops is unreachable from below
      for (DUIterator_Fast imax, i = n->fast_outs(imax); i < imax; i++) {
        Node *m = n->fast_out(i);
        if (not_a_node(m)) {
          continue;
        }
        worklist.push(m);
      }
    }
    // Drop the speculative part of all types in the igvn's type table
    igvn.remove_speculative_types();
    if (modified > 0) {
      igvn.optimize();
      if (failing())  return;
    }
#ifdef ASSERT
    // Verify that after the IGVN is over no speculative type has resurfaced
    worklist.clear();
    worklist.push(root());
    for (uint next = 0; next < worklist.size(); ++next) {
      Node *n  = worklist.at(next);
      const Type* t = igvn.type_or_null(n);
      assert((t == nullptr) || (t == t->remove_speculative()), "no more speculative types");
      if (n->is_Type()) {
        t = n->as_Type()->type();
        assert(t == t->remove_speculative(), "no more speculative types");
      }
      // Iterate over outs - endless loops is unreachable from below
      for (DUIterator_Fast imax, i = n->fast_outs(imax); i < imax; i++) {
        Node *m = n->fast_out(i);
        if (not_a_node(m)) {
          continue;
        }
        worklist.push(m);
      }
    }
    igvn.check_no_speculative_types();
#endif
  }
}

Node* Compile::optimize_acmp(PhaseGVN* phase, Node* a, Node* b) {
  const TypeInstPtr* ta = phase->type(a)->isa_instptr();
  const TypeInstPtr* tb = phase->type(b)->isa_instptr();
  if (!EnableValhalla || ta == nullptr || tb == nullptr ||
      ta->is_zero_type() || tb->is_zero_type() ||
      !ta->can_be_inline_type() || !tb->can_be_inline_type()) {
    // Use old acmp if one operand is null or not an inline type
    return new CmpPNode(a, b);
  } else if (ta->is_inlinetypeptr() || tb->is_inlinetypeptr()) {
    // We know that one operand is an inline type. Therefore,
    // new acmp will only return true if both operands are nullptr.
    // Check if both operands are null by or'ing the oops.
    a = phase->transform(new CastP2XNode(nullptr, a));
    b = phase->transform(new CastP2XNode(nullptr, b));
    a = phase->transform(new OrXNode(a, b));
    return new CmpXNode(a, phase->MakeConX(0));
  }
  // Use new acmp
  return nullptr;
}

// Auxiliary methods to support randomized stressing/fuzzing.

void Compile::initialize_stress_seed(const DirectiveSet* directive) {
  if (FLAG_IS_DEFAULT(StressSeed) || (FLAG_IS_ERGO(StressSeed) && directive->RepeatCompilationOption)) {
    _stress_seed = static_cast<uint>(Ticks::now().nanoseconds());
    FLAG_SET_ERGO(StressSeed, _stress_seed);
  } else {
    _stress_seed = StressSeed;
  }
  if (_log != nullptr) {
    _log->elem("stress_test seed='%u'", _stress_seed);
  }
}

int Compile::random() {
  _stress_seed = os::next_random(_stress_seed);
  return static_cast<int>(_stress_seed);
}

// This method can be called the arbitrary number of times, with current count
// as the argument. The logic allows selecting a single candidate from the
// running list of candidates as follows:
//    int count = 0;
//    Cand* selected = null;
//    while(cand = cand->next()) {
//      if (randomized_select(++count)) {
//        selected = cand;
//      }
//    }
//
// Including count equalizes the chances any candidate is "selected".
// This is useful when we don't have the complete list of candidates to choose
// from uniformly. In this case, we need to adjust the randomicity of the
// selection, or else we will end up biasing the selection towards the latter
// candidates.
//
// Quick back-envelope calculation shows that for the list of n candidates
// the equal probability for the candidate to persist as "best" can be
// achieved by replacing it with "next" k-th candidate with the probability
// of 1/k. It can be easily shown that by the end of the run, the
// probability for any candidate is converged to 1/n, thus giving the
// uniform distribution among all the candidates.
//
// We don't care about the domain size as long as (RANDOMIZED_DOMAIN / count) is large.
#define RANDOMIZED_DOMAIN_POW 29
#define RANDOMIZED_DOMAIN (1 << RANDOMIZED_DOMAIN_POW)
#define RANDOMIZED_DOMAIN_MASK ((1 << (RANDOMIZED_DOMAIN_POW + 1)) - 1)
bool Compile::randomized_select(int count) {
  assert(count > 0, "only positive");
  return (random() & RANDOMIZED_DOMAIN_MASK) < (RANDOMIZED_DOMAIN / count);
}

#ifdef ASSERT
// Failures are geometrically distributed with probability 1/StressBailoutMean.
bool Compile::fail_randomly() {
  if ((random() % StressBailoutMean) != 0) {
    return false;
  }
  record_failure("StressBailout");
  return true;
}

bool Compile::failure_is_artificial() {
  assert(failing_internal(), "should be failing");
  return C->failure_reason_is("StressBailout");
}
#endif

CloneMap&     Compile::clone_map()                 { return _clone_map; }
void          Compile::set_clone_map(Dict* d)      { _clone_map._dict = d; }

void NodeCloneInfo::dump_on(outputStream* st) const {
  st->print(" {%d:%d} ", idx(), gen());
}

void CloneMap::clone(Node* old, Node* nnn, int gen) {
  uint64_t val = value(old->_idx);
  NodeCloneInfo cio(val);
  assert(val != 0, "old node should be in the map");
  NodeCloneInfo cin(cio.idx(), gen + cio.gen());
  insert(nnn->_idx, cin.get());
#ifndef PRODUCT
  if (is_debug()) {
    tty->print_cr("CloneMap::clone inserted node %d info {%d:%d} into CloneMap", nnn->_idx, cin.idx(), cin.gen());
  }
#endif
}

void CloneMap::verify_insert_and_clone(Node* old, Node* nnn, int gen) {
  NodeCloneInfo cio(value(old->_idx));
  if (cio.get() == 0) {
    cio.set(old->_idx, 0);
    insert(old->_idx, cio.get());
#ifndef PRODUCT
    if (is_debug()) {
      tty->print_cr("CloneMap::verify_insert_and_clone inserted node %d info {%d:%d} into CloneMap", old->_idx, cio.idx(), cio.gen());
    }
#endif
  }
  clone(old, nnn, gen);
}

int CloneMap::max_gen() const {
  int g = 0;
  DictI di(_dict);
  for(; di.test(); ++di) {
    int t = gen(di._key);
    if (g < t) {
      g = t;
#ifndef PRODUCT
      if (is_debug()) {
        tty->print_cr("CloneMap::max_gen() update max=%d from %d", g, _2_node_idx_t(di._key));
      }
#endif
    }
  }
  return g;
}

void CloneMap::dump(node_idx_t key, outputStream* st) const {
  uint64_t val = value(key);
  if (val != 0) {
    NodeCloneInfo ni(val);
    ni.dump_on(st);
  }
}

void Compile::shuffle_macro_nodes() {
  if (_macro_nodes.length() < 2) {
    return;
  }
  for (uint i = _macro_nodes.length() - 1; i >= 1; i--) {
    uint j = C->random() % (i + 1);
    swap(_macro_nodes.at(i), _macro_nodes.at(j));
  }
}

// Move Allocate nodes to the start of the list
void Compile::sort_macro_nodes() {
  int count = macro_count();
  int allocates = 0;
  for (int i = 0; i < count; i++) {
    Node* n = macro_node(i);
    if (n->is_Allocate()) {
      if (i != allocates) {
        Node* tmp = macro_node(allocates);
        _macro_nodes.at_put(allocates, n);
        _macro_nodes.at_put(i, tmp);
      }
      allocates++;
    }
  }
}

void Compile::print_method(CompilerPhaseType cpt, int level, Node* n) {
  if (failing_internal()) { return; } // failing_internal to not stress bailouts from printing code.
  EventCompilerPhase event(UNTIMED);
  if (event.should_commit()) {
    CompilerEvent::PhaseEvent::post(event, C->_latest_stage_start_counter, cpt, C->_compile_id, level);
  }
#ifndef PRODUCT
  ResourceMark rm;
  stringStream ss;
  ss.print_raw(CompilerPhaseTypeHelper::to_description(cpt));
  int iter = ++_igv_phase_iter[cpt];
  if (iter > 1) {
    ss.print(" %d", iter);
  }
  if (n != nullptr) {
    ss.print(": %d %s", n->_idx, NodeClassNames[n->Opcode()]);
    if (n->is_Call()) {
      CallNode* call = n->as_Call();
      if (call->_name != nullptr) {
        // E.g. uncommon traps etc.
        ss.print(" - %s", call->_name);
      } else if (call->is_CallJava()) {
        CallJavaNode* call_java = call->as_CallJava();
        if (call_java->method() != nullptr) {
          ss.print(" -");
          call_java->method()->print_short_name(&ss);
        }
      }
    }
  }

  const char* name = ss.as_string();
  if (should_print_igv(level)) {
    _igv_printer->print_method(name, level);
  }
  if (should_print_phase(cpt)) {
    print_ideal_ir(CompilerPhaseTypeHelper::to_name(cpt));
  }
#endif
  C->_latest_stage_start_counter.stamp();
}

// Only used from CompileWrapper
void Compile::begin_method() {
#ifndef PRODUCT
  if (_method != nullptr && should_print_igv(1)) {
    _igv_printer->begin_method();
  }
#endif
  C->_latest_stage_start_counter.stamp();
}

// Only used from CompileWrapper
void Compile::end_method() {
  EventCompilerPhase event(UNTIMED);
  if (event.should_commit()) {
    CompilerEvent::PhaseEvent::post(event, C->_latest_stage_start_counter, PHASE_END, C->_compile_id, 1);
  }

#ifndef PRODUCT
  if (_method != nullptr && should_print_igv(1)) {
    _igv_printer->end_method();
  }
#endif
}

bool Compile::should_print_phase(CompilerPhaseType cpt) {
#ifndef PRODUCT
  if (_directive->should_print_phase(cpt)) {
    return true;
  }
#endif
  return false;
}

bool Compile::should_print_igv(const int level) {
#ifndef PRODUCT
  if (PrintIdealGraphLevel < 0) { // disabled by the user
    return false;
  }

  bool need = directive()->IGVPrintLevelOption >= level;
  if (need && !_igv_printer) {
    _igv_printer = IdealGraphPrinter::printer();
    _igv_printer->set_compile(this);
  }
  return need;
#else
  return false;
#endif
}

#ifndef PRODUCT
IdealGraphPrinter* Compile::_debug_file_printer = nullptr;
IdealGraphPrinter* Compile::_debug_network_printer = nullptr;

// Called from debugger. Prints method to the default file with the default phase name.
// This works regardless of any Ideal Graph Visualizer flags set or not.
void igv_print() {
  Compile::current()->igv_print_method_to_file();
}

// Same as igv_print() above but with a specified phase name.
void igv_print(const char* phase_name) {
  Compile::current()->igv_print_method_to_file(phase_name);
}

// Called from debugger. Prints method with the default phase name to the default network or the one specified with
// the network flags for the Ideal Graph Visualizer, or to the default file depending on the 'network' argument.
// This works regardless of any Ideal Graph Visualizer flags set or not.
void igv_print(bool network) {
  if (network) {
    Compile::current()->igv_print_method_to_network();
  } else {
    Compile::current()->igv_print_method_to_file();
  }
}

// Same as igv_print(bool network) above but with a specified phase name.
void igv_print(bool network, const char* phase_name) {
  if (network) {
    Compile::current()->igv_print_method_to_network(phase_name);
  } else {
    Compile::current()->igv_print_method_to_file(phase_name);
  }
}

// Called from debugger. Normal write to the default _printer. Only works if Ideal Graph Visualizer printing flags are set.
void igv_print_default() {
  Compile::current()->print_method(PHASE_DEBUG, 0);
}

// Called from debugger, especially when replaying a trace in which the program state cannot be altered like with rr replay.
// A method is appended to an existing default file with the default phase name. This means that igv_append() must follow
// an earlier igv_print(*) call which sets up the file. This works regardless of any Ideal Graph Visualizer flags set or not.
void igv_append() {
  Compile::current()->igv_print_method_to_file("Debug", true);
}

// Same as igv_append() above but with a specified phase name.
void igv_append(const char* phase_name) {
  Compile::current()->igv_print_method_to_file(phase_name, true);
}

void Compile::igv_print_method_to_file(const char* phase_name, bool append) {
  const char* file_name = "custom_debug.xml";
  if (_debug_file_printer == nullptr) {
    _debug_file_printer = new IdealGraphPrinter(C, file_name, append);
  } else {
    _debug_file_printer->update_compiled_method(C->method());
  }
  tty->print_cr("Method %s to %s", append ? "appended" : "printed", file_name);
  _debug_file_printer->print(phase_name, (Node*)C->root());
}

void Compile::igv_print_method_to_network(const char* phase_name) {
  if (_debug_network_printer == nullptr) {
    _debug_network_printer = new IdealGraphPrinter(C);
  } else {
    _debug_network_printer->update_compiled_method(C->method());
  }
  tty->print_cr("Method printed over network stream to IGV");
  _debug_network_printer->print(phase_name, (Node*)C->root());
}
#endif

Node* Compile::narrow_value(BasicType bt, Node* value, const Type* type, PhaseGVN* phase, bool transform_res) {
  if (type != nullptr && phase->type(value)->higher_equal(type)) {
    return value;
  }
  Node* result = nullptr;
  if (bt == T_BYTE) {
    result = phase->transform(new LShiftINode(value, phase->intcon(24)));
    result = new RShiftINode(result, phase->intcon(24));
  } else if (bt == T_BOOLEAN) {
    result = new AndINode(value, phase->intcon(0xFF));
  } else if (bt == T_CHAR) {
    result = new AndINode(value,phase->intcon(0xFFFF));
  } else {
    assert(bt == T_SHORT, "unexpected narrow type");
    result = phase->transform(new LShiftINode(value, phase->intcon(16)));
    result = new RShiftINode(result, phase->intcon(16));
  }
  if (transform_res) {
    result = phase->transform(result);
  }
  return result;
}

void Compile::record_method_not_compilable_oom() {
  record_method_not_compilable(CompilationMemoryStatistic::failure_reason_memlimit());
}<|MERGE_RESOLUTION|>--- conflicted
+++ resolved
@@ -1511,14 +1511,6 @@
     } else {
       ciInstanceKlass *canonical_holder = ik->get_canonical_holder(offset);
       assert(offset < canonical_holder->layout_helper_size_in_bytes(), "");
-<<<<<<< HEAD
-      if (!ik->equals(canonical_holder) || tj->offset() != offset) {
-        if( is_known_inst ) {
-          tj = to = TypeInstPtr::make(to->ptr(), canonical_holder, true, nullptr, Type::Offset(offset), to->instance_id());
-        } else {
-          tj = to = TypeInstPtr::make(to->ptr(), canonical_holder, false, nullptr, Type::Offset(offset));
-        }
-=======
       assert(tj->offset() == offset, "no change to offset expected");
       bool xk = to->klass_is_exact();
       int instance_id = to->instance_id();
@@ -1527,11 +1519,10 @@
       // but if not exact, it may include extra interfaces: build new type from the holder class to make sure only
       // its interfaces are included.
       if (xk && ik->equals(canonical_holder)) {
-        assert(tj == TypeInstPtr::make(to->ptr(), canonical_holder, is_known_inst, nullptr, offset, instance_id), "exact type should be canonical type");
+        assert(tj == TypeInstPtr::make(to->ptr(), canonical_holder, is_known_inst, nullptr, Type::Offset(offset), instance_id), "exact type should be canonical type");
       } else {
         assert(xk || !is_known_inst, "Known instance should be exact type");
-        tj = to = TypeInstPtr::make(to->ptr(), canonical_holder, is_known_inst, nullptr, offset, instance_id);
->>>>>>> e7c5bf45
+        tj = to = TypeInstPtr::make(to->ptr(), canonical_holder, is_known_inst, nullptr, Type::Offset(offset), instance_id);
       }
     }
   }
