/*
 * Copyright (c) 2012, 2024, Oracle and/or its affiliates. All rights reserved.
 * DO NOT ALTER OR REMOVE COPYRIGHT NOTICES OR THIS FILE HEADER.
 *
 * This code is free software; you can redistribute it and/or modify it
 * under the terms of the GNU General Public License version 2 only, as
 * published by the Free Software Foundation.
 *
 * This code is distributed in the hope that it will be useful, but WITHOUT
 * ANY WARRANTY; without even the implied warranty of MERCHANTABILITY or
 * FITNESS FOR A PARTICULAR PURPOSE.  See the GNU General Public License
 * version 2 for more details (a copy is included in the LICENSE file that
 * accompanied this code).
 *
 * You should have received a copy of the GNU General Public License version
 * 2 along with this work; if not, write to the Free Software Foundation,
 * Inc., 51 Franklin St, Fifth Floor, Boston, MA 02110-1301 USA.
 *
 * Please contact Oracle, 500 Oracle Parkway, Redwood Shores, CA 94065 USA
 * or visit www.oracle.com if you need additional information or have any
 * questions.
 *
 */

#include "precompiled.hpp"
#include "ci/ciFlatArrayKlass.hpp"
#include "gc/shared/barrierSet.hpp"
#include "gc/shared/tlab_globals.hpp"
#include "opto/arraycopynode.hpp"
#include "oops/objArrayKlass.hpp"
#include "opto/convertnode.hpp"
#include "opto/vectornode.hpp"
#include "opto/graphKit.hpp"
#include "opto/macro.hpp"
#include "opto/runtime.hpp"
#include "opto/castnode.hpp"
#include "runtime/stubRoutines.hpp"
#include "utilities/align.hpp"
#include "utilities/powerOfTwo.hpp"

void PhaseMacroExpand::insert_mem_bar(Node** ctrl, Node** mem, int opcode, Node* precedent) {
  MemBarNode* mb = MemBarNode::make(C, opcode, Compile::AliasIdxBot, precedent);
  mb->init_req(TypeFunc::Control, *ctrl);
  mb->init_req(TypeFunc::Memory, *mem);
  transform_later(mb);
  *ctrl = new ProjNode(mb,TypeFunc::Control);
  transform_later(*ctrl);
  Node* mem_proj = new ProjNode(mb,TypeFunc::Memory);
  transform_later(mem_proj);
  *mem = mem_proj;
}

Node* PhaseMacroExpand::array_element_address(Node* ary, Node* idx, BasicType elembt) {
  uint shift  = exact_log2(type2aelembytes(elembt));
  uint header = arrayOopDesc::base_offset_in_bytes(elembt);
  Node* base =  basic_plus_adr(ary, header);
#ifdef _LP64
  // see comment in GraphKit::array_element_address
  int index_max = max_jint - 1;  // array size is max_jint, index is one less
  const TypeLong* lidxtype = TypeLong::make(CONST64(0), index_max, Type::WidenMax);
  idx = transform_later( new ConvI2LNode(idx, lidxtype) );
#endif
  Node* scale = new LShiftXNode(idx, intcon(shift));
  transform_later(scale);
  return basic_plus_adr(ary, base, scale);
}

Node* PhaseMacroExpand::ConvI2L(Node* offset) {
  return transform_later(new ConvI2LNode(offset));
}

Node* PhaseMacroExpand::make_leaf_call(Node* ctrl, Node* mem,
                                       const TypeFunc* call_type, address call_addr,
                                       const char* call_name,
                                       const TypePtr* adr_type,
                                       Node* parm0, Node* parm1,
                                       Node* parm2, Node* parm3,
                                       Node* parm4, Node* parm5,
                                       Node* parm6, Node* parm7) {
  Node* call = new CallLeafNoFPNode(call_type, call_addr, call_name, adr_type);
  call->init_req(TypeFunc::Control, ctrl);
  call->init_req(TypeFunc::I_O    , top());
  call->init_req(TypeFunc::Memory , mem);
  call->init_req(TypeFunc::ReturnAdr, top());
  call->init_req(TypeFunc::FramePtr, top());

  // Hook each parm in order.  Stop looking at the first null.
  if (parm0 != nullptr) { call->init_req(TypeFunc::Parms+0, parm0);
  if (parm1 != nullptr) { call->init_req(TypeFunc::Parms+1, parm1);
  if (parm2 != nullptr) { call->init_req(TypeFunc::Parms+2, parm2);
  if (parm3 != nullptr) { call->init_req(TypeFunc::Parms+3, parm3);
  if (parm4 != nullptr) { call->init_req(TypeFunc::Parms+4, parm4);
  if (parm5 != nullptr) { call->init_req(TypeFunc::Parms+5, parm5);
  if (parm6 != nullptr) { call->init_req(TypeFunc::Parms+6, parm6);
  if (parm7 != nullptr) { call->init_req(TypeFunc::Parms+7, parm7);
    /* close each nested if ===> */  } } } } } } } }
  assert(call->in(call->req()-1) != nullptr, "must initialize all parms");

  return call;
}


//------------------------------generate_guard---------------------------
// Helper function for generating guarded fast-slow graph structures.
// The given 'test', if true, guards a slow path.  If the test fails
// then a fast path can be taken.  (We generally hope it fails.)
// In all cases, GraphKit::control() is updated to the fast path.
// The returned value represents the control for the slow path.
// The return value is never 'top'; it is either a valid control
// or null if it is obvious that the slow path can never be taken.
// Also, if region and the slow control are not null, the slow edge
// is appended to the region.
Node* PhaseMacroExpand::generate_guard(Node** ctrl, Node* test, RegionNode* region, float true_prob) {
  if ((*ctrl)->is_top()) {
    // Already short circuited.
    return nullptr;
  }
  // Build an if node and its projections.
  // If test is true we take the slow path, which we assume is uncommon.
  if (_igvn.type(test) == TypeInt::ZERO) {
    // The slow branch is never taken.  No need to build this guard.
    return nullptr;
  }

  IfNode* iff = new IfNode(*ctrl, test, true_prob, COUNT_UNKNOWN);
  transform_later(iff);

  Node* if_slow = new IfTrueNode(iff);
  transform_later(if_slow);

  if (region != nullptr) {
    region->add_req(if_slow);
  }

  Node* if_fast = new IfFalseNode(iff);
  transform_later(if_fast);

  *ctrl = if_fast;

  return if_slow;
}

Node* PhaseMacroExpand::generate_slow_guard(Node** ctrl, Node* test, RegionNode* region) {
  return generate_guard(ctrl, test, region, PROB_UNLIKELY_MAG(3));
}

inline Node* PhaseMacroExpand::generate_fair_guard(Node** ctrl, Node* test, RegionNode* region) {
  return generate_guard(ctrl, test, region, PROB_FAIR);
}

void PhaseMacroExpand::generate_negative_guard(Node** ctrl, Node* index, RegionNode* region) {
  if ((*ctrl)->is_top())
    return;                // already stopped
  if (_igvn.type(index)->higher_equal(TypeInt::POS)) // [0,maxint]
    return;                // index is already adequately typed
  Node* cmp_lt = new CmpINode(index, intcon(0));
  transform_later(cmp_lt);
  Node* bol_lt = new BoolNode(cmp_lt, BoolTest::lt);
  transform_later(bol_lt);
  generate_guard(ctrl, bol_lt, region, PROB_MIN);
}

void PhaseMacroExpand::generate_limit_guard(Node** ctrl, Node* offset, Node* subseq_length, Node* array_length, RegionNode* region) {
  if ((*ctrl)->is_top())
    return;                // already stopped
  bool zero_offset = _igvn.type(offset) == TypeInt::ZERO;
  if (zero_offset && subseq_length->eqv_uncast(array_length))
    return;                // common case of whole-array copy
  Node* last = subseq_length;
  if (!zero_offset) {            // last += offset
    last = new AddINode(last, offset);
    transform_later(last);
  }
  Node* cmp_lt = new CmpUNode(array_length, last);
  transform_later(cmp_lt);
  Node* bol_lt = new BoolNode(cmp_lt, BoolTest::lt);
  transform_later(bol_lt);
  generate_guard(ctrl, bol_lt, region, PROB_MIN);
}

//
// Partial in-lining handling for smaller conjoint/disjoint array copies having
// length(in bytes) less than ArrayOperationPartialInlineSize.
//  if (length <= ArrayOperationPartialInlineSize) {
//    partial_inlining_block:
//      mask = Mask_Gen
//      vload = LoadVectorMasked src , mask
//      StoreVectorMasked dst, mask, vload
//  } else {
//    stub_block:
//      callstub array_copy
//  }
//  exit_block:
//    Phi = label partial_inlining_block:mem , label stub_block:mem (filled by caller)
//    mem = MergeMem (Phi)
//    control = stub_block
//
//  Exit_block and associated phi(memory) are partially initialized for partial_in-lining_block
//  edges. Remaining edges for exit_block coming from stub_block are connected by the caller
//  post stub nodes creation.
//

void PhaseMacroExpand::generate_partial_inlining_block(Node** ctrl, MergeMemNode** mem, const TypePtr* adr_type,
                                                       RegionNode** exit_block, Node** result_memory, Node* length,
                                                       Node* src_start, Node* dst_start, BasicType type) {
  const TypePtr *src_adr_type = _igvn.type(src_start)->isa_ptr();
  Node* inline_block = nullptr;
  Node* stub_block = nullptr;

  int const_len = -1;
  const TypeInt* lty = nullptr;
  uint shift  = exact_log2(type2aelembytes(type));
  if (length->Opcode() == Op_ConvI2L) {
    lty = _igvn.type(length->in(1))->isa_int();
  } else  {
    lty = _igvn.type(length)->isa_int();
  }
  if (lty && lty->is_con()) {
    const_len = lty->get_con() << shift;
  }

  // Return if copy length is greater than partial inline size limit or
  // target does not supports masked load/stores.
  int lane_count = ArrayCopyNode::get_partial_inline_vector_lane_count(type, const_len);
  if ( const_len > ArrayOperationPartialInlineSize ||
      !Matcher::match_rule_supported_vector(Op_LoadVectorMasked, lane_count, type)  ||
      !Matcher::match_rule_supported_vector(Op_StoreVectorMasked, lane_count, type) ||
      !Matcher::match_rule_supported_vector(Op_VectorMaskGen, lane_count, type)) {
    return;
  }

  int inline_limit = ArrayOperationPartialInlineSize / type2aelembytes(type);
  Node* casted_length = new CastLLNode(*ctrl, length, TypeLong::make(0, inline_limit, Type::WidenMin));
  transform_later(casted_length);
  Node* copy_bytes = new LShiftXNode(length, intcon(shift));
  transform_later(copy_bytes);

  Node* cmp_le = new CmpULNode(copy_bytes, longcon(ArrayOperationPartialInlineSize));
  transform_later(cmp_le);
  Node* bol_le = new BoolNode(cmp_le, BoolTest::le);
  transform_later(bol_le);
  inline_block  = generate_guard(ctrl, bol_le, nullptr, PROB_FAIR);
  stub_block = *ctrl;

  Node* mask_gen = VectorMaskGenNode::make(casted_length, type);
  transform_later(mask_gen);

  unsigned vec_size = lane_count *  type2aelembytes(type);
  if (C->max_vector_size() < vec_size) {
    C->set_max_vector_size(vec_size);
  }

  const TypeVect * vt = TypeVect::make(type, lane_count);
  Node* mm = (*mem)->memory_at(C->get_alias_index(src_adr_type));
  Node* masked_load = new LoadVectorMaskedNode(inline_block, mm, src_start,
                                               src_adr_type, vt, mask_gen);
  transform_later(masked_load);

  mm = (*mem)->memory_at(C->get_alias_index(adr_type));
  Node* masked_store = new StoreVectorMaskedNode(inline_block, mm, dst_start,
                                                 masked_load, adr_type, mask_gen);
  transform_later(masked_store);

  // Convergence region for inline_block and stub_block.
  *exit_block = new RegionNode(3);
  transform_later(*exit_block);
  (*exit_block)->init_req(1, inline_block);
  *result_memory = new PhiNode(*exit_block, Type::MEMORY, adr_type);
  transform_later(*result_memory);
  (*result_memory)->init_req(1, masked_store);

  *ctrl = stub_block;
}


Node* PhaseMacroExpand::generate_nonpositive_guard(Node** ctrl, Node* index, bool never_negative) {
  if ((*ctrl)->is_top())  return nullptr;

  if (_igvn.type(index)->higher_equal(TypeInt::POS1)) // [1,maxint]
    return nullptr;                // index is already adequately typed
  Node* cmp_le = new CmpINode(index, intcon(0));
  transform_later(cmp_le);
  BoolTest::mask le_or_eq = (never_negative ? BoolTest::eq : BoolTest::le);
  Node* bol_le = new BoolNode(cmp_le, le_or_eq);
  transform_later(bol_le);
  Node* is_notp = generate_guard(ctrl, bol_le, nullptr, PROB_MIN);

  return is_notp;
}

Node* PhaseMacroExpand::mark_word_test(Node** ctrl, Node* obj, MergeMemNode* mem, uintptr_t mask_val, RegionNode* region) {
  // Load markword and check if obj is locked
  Node* mark = make_load(nullptr, mem->memory_at(Compile::AliasIdxRaw), obj, oopDesc::mark_offset_in_bytes(), TypeX_X, TypeX_X->basic_type());
  Node* locked_bit = MakeConX(markWord::unlocked_value);
  locked_bit = transform_later(new AndXNode(locked_bit, mark));
  Node* cmp = transform_later(new CmpXNode(locked_bit, MakeConX(0)));
  Node* is_unlocked = transform_later(new BoolNode(cmp, BoolTest::ne));
  IfNode* iff = transform_later(new IfNode(*ctrl, is_unlocked, PROB_MAX, COUNT_UNKNOWN))->as_If();
  Node* locked_region = transform_later(new RegionNode(3));
  Node* mark_phi = transform_later(new PhiNode(locked_region, TypeX_X));

  // Unlocked: Use bits from mark word
  locked_region->init_req(1, transform_later(new IfTrueNode(iff)));
  mark_phi->init_req(1, mark);

  // Locked: Load prototype header from klass
  *ctrl = transform_later(new IfFalseNode(iff));
  // Make loads control dependent to make sure they are only executed if array is locked
  Node* klass_adr = basic_plus_adr(obj, oopDesc::klass_offset_in_bytes());
  Node* klass = transform_later(LoadKlassNode::make(_igvn, *ctrl, C->immutable_memory(), klass_adr, TypeInstPtr::KLASS, TypeInstKlassPtr::OBJECT));
  Node* proto_adr = basic_plus_adr(klass, in_bytes(Klass::prototype_header_offset()));
  Node* proto = transform_later(LoadNode::make(_igvn, *ctrl, C->immutable_memory(), proto_adr, proto_adr->bottom_type()->is_ptr(), TypeX_X, TypeX_X->basic_type(), MemNode::unordered));

  locked_region->init_req(2, *ctrl);
  mark_phi->init_req(2, proto);
  *ctrl = locked_region;

  // Now check if mark word bits are set
  Node* mask = MakeConX(mask_val);
  Node* masked = transform_later(new AndXNode(mark_phi, mask));
  cmp = transform_later(new CmpXNode(masked, mask));
  Node* bol = transform_later(new BoolNode(cmp, BoolTest::eq));
  return generate_fair_guard(ctrl, bol, region);
}

Node* PhaseMacroExpand::generate_flat_array_guard(Node** ctrl, Node* array, MergeMemNode* mem, RegionNode* region) {
  return mark_word_test(ctrl, array, mem, markWord::flat_array_bit_in_place, region);
}

Node* PhaseMacroExpand::generate_null_free_array_guard(Node** ctrl, Node* array, MergeMemNode* mem, RegionNode* region) {
  return mark_word_test(ctrl, array, mem, markWord::null_free_array_bit_in_place, region);
}

void PhaseMacroExpand::finish_arraycopy_call(Node* call, Node** ctrl, MergeMemNode** mem, const TypePtr* adr_type) {
  transform_later(call);

  *ctrl = new ProjNode(call,TypeFunc::Control);
  transform_later(*ctrl);
  Node* newmem = new ProjNode(call, TypeFunc::Memory);
  transform_later(newmem);

  uint alias_idx = C->get_alias_index(adr_type);
  if (alias_idx != Compile::AliasIdxBot) {
    *mem = MergeMemNode::make(*mem);
    (*mem)->set_memory_at(alias_idx, newmem);
  } else {
    *mem = MergeMemNode::make(newmem);
  }
  transform_later(*mem);
}

address PhaseMacroExpand::basictype2arraycopy(BasicType t,
                                              Node* src_offset,
                                              Node* dest_offset,
                                              bool disjoint_bases,
                                              const char* &name,
                                              bool dest_uninitialized) {
  const TypeInt* src_offset_inttype  = _igvn.find_int_type(src_offset);
  const TypeInt* dest_offset_inttype = _igvn.find_int_type(dest_offset);

  bool aligned = false;
  bool disjoint = disjoint_bases;

  // if the offsets are the same, we can treat the memory regions as
  // disjoint, because either the memory regions are in different arrays,
  // or they are identical (which we can treat as disjoint.)  We can also
  // treat a copy with a destination index  less that the source index
  // as disjoint since a low->high copy will work correctly in this case.
  if (src_offset_inttype != nullptr && src_offset_inttype->is_con() &&
      dest_offset_inttype != nullptr && dest_offset_inttype->is_con()) {
    // both indices are constants
    int s_offs = src_offset_inttype->get_con();
    int d_offs = dest_offset_inttype->get_con();
    int element_size = type2aelembytes(t);
    aligned = ((arrayOopDesc::base_offset_in_bytes(t) + (uint)s_offs * element_size) % HeapWordSize == 0) &&
              ((arrayOopDesc::base_offset_in_bytes(t) + (uint)d_offs * element_size) % HeapWordSize == 0);
    if (s_offs >= d_offs)  disjoint = true;
  } else if (src_offset == dest_offset && src_offset != nullptr) {
    // This can occur if the offsets are identical non-constants.
    disjoint = true;
  }

  return StubRoutines::select_arraycopy_function(t, aligned, disjoint, name, dest_uninitialized);
}

#define XTOP LP64_ONLY(COMMA top())

// Generate an optimized call to arraycopy.
// Caller must guard against non-arrays.
// Caller must determine a common array basic-type for both arrays.
// Caller must validate offsets against array bounds.
// The slow_region has already collected guard failure paths
// (such as out of bounds length or non-conformable array types).
// The generated code has this shape, in general:
//
//     if (length == 0)  return   // via zero_path
//     slowval = -1
//     if (types unknown) {
//       slowval = call generic copy loop
//       if (slowval == 0)  return  // via checked_path
//     } else if (indexes in bounds) {
//       if ((is object array) && !(array type check)) {
//         slowval = call checked copy loop
//         if (slowval == 0)  return  // via checked_path
//       } else {
//         call bulk copy loop
//         return  // via fast_path
//       }
//     }
//     // adjust params for remaining work:
//     if (slowval != -1) {
//       n = -1^slowval; src_offset += n; dest_offset += n; length -= n
//     }
//   slow_region:
//     call slow arraycopy(src, src_offset, dest, dest_offset, length)
//     return  // via slow_call_path
//
// This routine is used from several intrinsics:  System.arraycopy,
// Object.clone (the array subcase), and Arrays.copyOf[Range].
//
Node* PhaseMacroExpand::generate_arraycopy(ArrayCopyNode *ac, AllocateArrayNode* alloc,
                                           Node** ctrl, MergeMemNode* mem, Node** io,
                                           const TypePtr* adr_type,
                                           BasicType basic_elem_type,
                                           Node* src,  Node* src_offset,
                                           Node* dest, Node* dest_offset,
                                           Node* copy_length,
                                           Node* dest_length,
                                           bool disjoint_bases,
                                           bool length_never_negative,
                                           RegionNode* slow_region) {
  if (slow_region == nullptr) {
    slow_region = new RegionNode(1);
    transform_later(slow_region);
  }

  Node* original_dest = dest;
  bool  dest_needs_zeroing   = false;
  bool  acopy_to_uninitialized = false;
  Node* default_value = nullptr;
  Node* raw_default_value = nullptr;

  // See if this is the initialization of a newly-allocated array.
  // If so, we will take responsibility here for initializing it to zero.
  // (Note:  Because tightly_coupled_allocation performs checks on the
  // out-edges of the dest, we need to avoid making derived pointers
  // from it until we have checked its uses.)
  if (ReduceBulkZeroing
      && !(UseTLAB && ZeroTLAB) // pointless if already zeroed
      && basic_elem_type != T_CONFLICT // avoid corner case
      && !src->eqv_uncast(dest)
      && alloc != nullptr
      && _igvn.find_int_con(alloc->in(AllocateNode::ALength), 1) > 0) {
    assert(ac->is_alloc_tightly_coupled(), "sanity");
    // acopy to uninitialized tightly coupled allocations
    // needs zeroing outside the copy range
    // and the acopy itself will be to uninitialized memory
    acopy_to_uninitialized = true;
    if (alloc->maybe_set_complete(&_igvn)) {
      // "You break it, you buy it."
      InitializeNode* init = alloc->initialization();
      assert(init->is_complete(), "we just did this");
      init->set_complete_with_arraycopy();
      assert(dest->is_CheckCastPP(), "sanity");
      assert(dest->in(0)->in(0) == init, "dest pinned");
      adr_type = TypeRawPtr::BOTTOM;  // all initializations are into raw memory
      // From this point on, every exit path is responsible for
      // initializing any non-copied parts of the object to zero.
      // Also, if this flag is set we make sure that arraycopy interacts properly
      // with G1, eliding pre-barriers. See CR 6627983.
      dest_needs_zeroing = true;
      default_value = alloc->in(AllocateNode::DefaultValue);
      raw_default_value = alloc->in(AllocateNode::RawDefaultValue);
    } else {
      // dest_need_zeroing = false;
    }
  } else {
    // No zeroing elimination needed here.
    alloc                  = nullptr;
    acopy_to_uninitialized = false;
    //original_dest        = dest;
    //dest_needs_zeroing   = false;
  }

  uint alias_idx = C->get_alias_index(adr_type);

  // Results are placed here:
  enum { fast_path        = 1,  // normal void-returning assembly stub
         checked_path     = 2,  // special assembly stub with cleanup
         slow_call_path   = 3,  // something went wrong; call the VM
         zero_path        = 4,  // bypass when length of copy is zero
         bcopy_path       = 5,  // copy primitive array by 64-bit blocks
         PATH_LIMIT       = 6
  };
  RegionNode* result_region = new RegionNode(PATH_LIMIT);
  PhiNode*    result_i_o    = new PhiNode(result_region, Type::ABIO);
  PhiNode*    result_memory = new PhiNode(result_region, Type::MEMORY, adr_type);
  assert(adr_type != TypePtr::BOTTOM, "must be RawMem or a T[] slice");
  transform_later(result_region);
  transform_later(result_i_o);
  transform_later(result_memory);

  // The slow_control path:
  Node* slow_control;
  Node* slow_i_o = *io;
  Node* slow_mem = mem->memory_at(alias_idx);
  DEBUG_ONLY(slow_control = (Node*) badAddress);

  // Checked control path:
  Node* checked_control = top();
  Node* checked_mem     = nullptr;
  Node* checked_i_o     = nullptr;
  Node* checked_value   = nullptr;

  if (basic_elem_type == T_CONFLICT) {
    assert(!dest_needs_zeroing, "");
    Node* cv = generate_generic_arraycopy(ctrl, &mem,
                                          adr_type,
                                          src, src_offset, dest, dest_offset,
                                          copy_length, acopy_to_uninitialized);
    if (cv == nullptr)  cv = intcon(-1);  // failure (no stub available)
    checked_control = *ctrl;
    checked_i_o     = *io;
    checked_mem     = mem->memory_at(alias_idx);
    checked_value   = cv;
    *ctrl = top();
  }

  Node* not_pos = generate_nonpositive_guard(ctrl, copy_length, length_never_negative);
  if (not_pos != nullptr) {
    Node* local_ctrl = not_pos, *local_io = *io;
    MergeMemNode* local_mem = MergeMemNode::make(mem);
    transform_later(local_mem);

    // (6) length must not be negative.
    if (!length_never_negative) {
      generate_negative_guard(&local_ctrl, copy_length, slow_region);
    }

    // copy_length is 0.
    if (dest_needs_zeroing) {
      assert(!local_ctrl->is_top(), "no ctrl?");
      if (copy_length->eqv_uncast(dest_length)
          || _igvn.find_int_con(dest_length, 1) <= 0) {
        // There is no zeroing to do. No need for a secondary raw memory barrier.
      } else {
        // Clear the whole thing since there are no source elements to copy.
        generate_clear_array(local_ctrl, local_mem,
                             adr_type, dest,
                             default_value, raw_default_value,
                             basic_elem_type,
                             intcon(0), nullptr,
                             alloc->in(AllocateNode::AllocSize));
        // Use a secondary InitializeNode as raw memory barrier.
        // Currently it is needed only on this path since other
        // paths have stub or runtime calls as raw memory barriers.
        MemBarNode* mb = MemBarNode::make(C, Op_Initialize,
                                          Compile::AliasIdxRaw,
                                          top());
        transform_later(mb);
        mb->set_req(TypeFunc::Control,local_ctrl);
        mb->set_req(TypeFunc::Memory, local_mem->memory_at(Compile::AliasIdxRaw));
        local_ctrl = transform_later(new ProjNode(mb, TypeFunc::Control));
        local_mem->set_memory_at(Compile::AliasIdxRaw, transform_later(new ProjNode(mb, TypeFunc::Memory)));

        InitializeNode* init = mb->as_Initialize();
        init->set_complete(&_igvn);  // (there is no corresponding AllocateNode)
      }
    }

    // Present the results of the fast call.
    result_region->init_req(zero_path, local_ctrl);
    result_i_o   ->init_req(zero_path, local_io);
    result_memory->init_req(zero_path, local_mem->memory_at(alias_idx));
  }

  if (!(*ctrl)->is_top() && dest_needs_zeroing) {
    // We have to initialize the *uncopied* part of the array to zero.
    // The copy destination is the slice dest[off..off+len].  The other slices
    // are dest_head = dest[0..off] and dest_tail = dest[off+len..dest.length].
    Node* dest_size   = alloc->in(AllocateNode::AllocSize);
    Node* dest_tail   = transform_later( new AddINode(dest_offset, copy_length));

    // If there is a head section that needs zeroing, do it now.
    if (_igvn.find_int_con(dest_offset, -1) != 0) {
      generate_clear_array(*ctrl, mem,
                           adr_type, dest,
                           default_value, raw_default_value,
                           basic_elem_type,
                           intcon(0), dest_offset,
                           nullptr);
    }

    // Next, perform a dynamic check on the tail length.
    // It is often zero, and we can win big if we prove this.
    // There are two wins:  Avoid generating the ClearArray
    // with its attendant messy index arithmetic, and upgrade
    // the copy to a more hardware-friendly word size of 64 bits.
    Node* tail_ctl = nullptr;
    if (!(*ctrl)->is_top() && !dest_tail->eqv_uncast(dest_length)) {
      Node* cmp_lt   = transform_later( new CmpINode(dest_tail, dest_length) );
      Node* bol_lt   = transform_later( new BoolNode(cmp_lt, BoolTest::lt) );
      tail_ctl = generate_slow_guard(ctrl, bol_lt, nullptr);
      assert(tail_ctl != nullptr || !(*ctrl)->is_top(), "must be an outcome");
    }

    // At this point, let's assume there is no tail.
    if (!(*ctrl)->is_top() && alloc != nullptr && basic_elem_type != T_OBJECT) {
      // There is no tail.  Try an upgrade to a 64-bit copy.
      bool didit = false;
      {
        Node* local_ctrl = *ctrl, *local_io = *io;
        MergeMemNode* local_mem = MergeMemNode::make(mem);
        transform_later(local_mem);

        didit = generate_block_arraycopy(&local_ctrl, &local_mem, local_io,
                                         adr_type, basic_elem_type, alloc,
                                         src, src_offset, dest, dest_offset,
                                         dest_size, acopy_to_uninitialized);
        if (didit) {
          // Present the results of the block-copying fast call.
          result_region->init_req(bcopy_path, local_ctrl);
          result_i_o   ->init_req(bcopy_path, local_io);
          result_memory->init_req(bcopy_path, local_mem->memory_at(alias_idx));
        }
      }
      if (didit) {
        *ctrl = top();     // no regular fast path
      }
    }

    // Clear the tail, if any.
    if (tail_ctl != nullptr) {
      Node* notail_ctl = (*ctrl)->is_top() ? nullptr : *ctrl;
      *ctrl = tail_ctl;
      if (notail_ctl == nullptr) {
        generate_clear_array(*ctrl, mem,
                             adr_type, dest,
                             default_value, raw_default_value,
                             basic_elem_type,
                             dest_tail, nullptr,
                             dest_size);
      } else {
        // Make a local merge.
        Node* done_ctl = transform_later(new RegionNode(3));
        Node* done_mem = transform_later(new PhiNode(done_ctl, Type::MEMORY, adr_type));
        done_ctl->init_req(1, notail_ctl);
        done_mem->init_req(1, mem->memory_at(alias_idx));
        generate_clear_array(*ctrl, mem,
                             adr_type, dest,
                             default_value, raw_default_value,
                             basic_elem_type,
                             dest_tail, nullptr,
                             dest_size);
        done_ctl->init_req(2, *ctrl);
        done_mem->init_req(2, mem->memory_at(alias_idx));
        *ctrl = done_ctl;
        mem->set_memory_at(alias_idx, done_mem);
      }
    }
  }

  BasicType copy_type = basic_elem_type;
  assert(basic_elem_type != T_ARRAY, "caller must fix this");
  if (!(*ctrl)->is_top() && copy_type == T_OBJECT) {
    // If src and dest have compatible element types, we can copy bits.
    // Types S[] and D[] are compatible if D is a supertype of S.
    //
    // If they are not, we will use checked_oop_disjoint_arraycopy,
    // which performs a fast optimistic per-oop check, and backs off
    // further to JVM_ArrayCopy on the first per-oop check that fails.
    // (Actually, we don't move raw bits only; the GC requires card marks.)

    // We don't need a subtype check for validated copies and Object[].clone()
    bool skip_subtype_check = ac->is_arraycopy_validated() || ac->is_copyof_validated() ||
                              ac->is_copyofrange_validated() || ac->is_clone_oop_array();
    if (!skip_subtype_check) {
      // Get the klass* for both src and dest
      Node* src_klass  = ac->in(ArrayCopyNode::SrcKlass);
      Node* dest_klass = ac->in(ArrayCopyNode::DestKlass);

      assert(src_klass != nullptr && dest_klass != nullptr, "should have klasses");

      // Generate the subtype check.
      // This might fold up statically, or then again it might not.
      //
      // Non-static example:  Copying List<String>.elements to a new String[].
      // The backing store for a List<String> is always an Object[],
      // but its elements are always type String, if the generic types
      // are correct at the source level.
      //
      // Test S[] against D[], not S against D, because (probably)
      // the secondary supertype cache is less busy for S[] than S.
      // This usually only matters when D is an interface.
      Node* not_subtype_ctrl = Phase::gen_subtype_check(src_klass, dest_klass, ctrl, mem, _igvn, nullptr, -1);
      // Plug failing path into checked_oop_disjoint_arraycopy
      if (not_subtype_ctrl != top()) {
        Node* local_ctrl = not_subtype_ctrl;
        MergeMemNode* local_mem = MergeMemNode::make(mem);
        transform_later(local_mem);

        // (At this point we can assume disjoint_bases, since types differ.)
        int ek_offset = in_bytes(ObjArrayKlass::element_klass_offset());
        Node* p1 = basic_plus_adr(dest_klass, ek_offset);
        Node* n1 = LoadKlassNode::make(_igvn, nullptr, C->immutable_memory(), p1, TypeRawPtr::BOTTOM);
        Node* dest_elem_klass = transform_later(n1);
        Node* cv = generate_checkcast_arraycopy(&local_ctrl, &local_mem,
                                                adr_type,
                                                dest_elem_klass,
                                                src, src_offset, dest, dest_offset,
                                                ConvI2X(copy_length), acopy_to_uninitialized);
        if (cv == nullptr)  cv = intcon(-1);  // failure (no stub available)
        checked_control = local_ctrl;
        checked_i_o     = *io;
        checked_mem     = local_mem->memory_at(alias_idx);
        checked_value   = cv;
      }
    }
    // At this point we know we do not need type checks on oop stores.

    BarrierSetC2* bs = BarrierSet::barrier_set()->barrier_set_c2();
    if (!bs->array_copy_requires_gc_barriers(alloc != nullptr, copy_type, false, false, BarrierSetC2::Expansion)) {
      // If we do not need gc barriers, copy using the jint or jlong stub.
      copy_type = LP64_ONLY(UseCompressedOops ? T_INT : T_LONG) NOT_LP64(T_INT);
      assert(type2aelembytes(basic_elem_type) == type2aelembytes(copy_type),
             "sizes agree");
    }
  }

  bool is_partial_array_copy = false;
  if (!(*ctrl)->is_top()) {
    // Generate the fast path, if possible.
    Node* local_ctrl = *ctrl;
    MergeMemNode* local_mem = MergeMemNode::make(mem);
    transform_later(local_mem);
    is_partial_array_copy = generate_unchecked_arraycopy(&local_ctrl, &local_mem,
                                                         adr_type, copy_type, disjoint_bases,
                                                         src, src_offset, dest, dest_offset,
                                                         ConvI2X(copy_length), acopy_to_uninitialized);

    // Present the results of the fast call.
    result_region->init_req(fast_path, local_ctrl);
    result_i_o   ->init_req(fast_path, *io);
    result_memory->init_req(fast_path, local_mem->memory_at(alias_idx));
  }

  // Here are all the slow paths up to this point, in one bundle:
  assert(slow_region != nullptr, "allocated on entry");
  slow_control = slow_region;
  DEBUG_ONLY(slow_region = (RegionNode*)badAddress);

  *ctrl = checked_control;
  if (!(*ctrl)->is_top()) {
    // Clean up after the checked call.
    // The returned value is either 0 or -1^K,
    // where K = number of partially transferred array elements.
    Node* cmp = new CmpINode(checked_value, intcon(0));
    transform_later(cmp);
    Node* bol = new BoolNode(cmp, BoolTest::eq);
    transform_later(bol);
    IfNode* iff = new IfNode(*ctrl, bol, PROB_MAX, COUNT_UNKNOWN);
    transform_later(iff);

    // If it is 0, we are done, so transfer to the end.
    Node* checks_done = new IfTrueNode(iff);
    transform_later(checks_done);
    result_region->init_req(checked_path, checks_done);
    result_i_o   ->init_req(checked_path, checked_i_o);
    result_memory->init_req(checked_path, checked_mem);

    // If it is not zero, merge into the slow call.
    *ctrl = new IfFalseNode(iff);
    transform_later(*ctrl);
    RegionNode* slow_reg2 = new RegionNode(3);
    PhiNode*    slow_i_o2 = new PhiNode(slow_reg2, Type::ABIO);
    PhiNode*    slow_mem2 = new PhiNode(slow_reg2, Type::MEMORY, adr_type);
    transform_later(slow_reg2);
    transform_later(slow_i_o2);
    transform_later(slow_mem2);
    slow_reg2  ->init_req(1, slow_control);
    slow_i_o2  ->init_req(1, slow_i_o);
    slow_mem2  ->init_req(1, slow_mem);
    slow_reg2  ->init_req(2, *ctrl);
    slow_i_o2  ->init_req(2, checked_i_o);
    slow_mem2  ->init_req(2, checked_mem);

    slow_control = slow_reg2;
    slow_i_o     = slow_i_o2;
    slow_mem     = slow_mem2;

    if (alloc != nullptr) {
      // We'll restart from the very beginning, after zeroing the whole thing.
      // This can cause double writes, but that's OK since dest is brand new.
      // So we ignore the low 31 bits of the value returned from the stub.
    } else {
      // We must continue the copy exactly where it failed, or else
      // another thread might see the wrong number of writes to dest.
      Node* checked_offset = new XorINode(checked_value, intcon(-1));
      Node* slow_offset    = new PhiNode(slow_reg2, TypeInt::INT);
      transform_later(checked_offset);
      transform_later(slow_offset);
      slow_offset->init_req(1, intcon(0));
      slow_offset->init_req(2, checked_offset);

      // Adjust the arguments by the conditionally incoming offset.
      Node* src_off_plus  = new AddINode(src_offset,  slow_offset);
      transform_later(src_off_plus);
      Node* dest_off_plus = new AddINode(dest_offset, slow_offset);
      transform_later(dest_off_plus);
      Node* length_minus  = new SubINode(copy_length, slow_offset);
      transform_later(length_minus);

      // Tweak the node variables to adjust the code produced below:
      src_offset  = src_off_plus;
      dest_offset = dest_off_plus;
      copy_length = length_minus;
    }
  }
  *ctrl = slow_control;
  if (!(*ctrl)->is_top()) {
    Node* local_ctrl = *ctrl, *local_io = slow_i_o;
    MergeMemNode* local_mem = MergeMemNode::make(mem);
    transform_later(local_mem);

    // Generate the slow path, if needed.
    local_mem->set_memory_at(alias_idx, slow_mem);

    if (dest_needs_zeroing) {
      generate_clear_array(local_ctrl, local_mem,
                           adr_type, dest,
                           default_value, raw_default_value,
                           basic_elem_type,
                           intcon(0), nullptr,
                           alloc->in(AllocateNode::AllocSize));
    }

    local_mem = generate_slow_arraycopy(ac,
                                        &local_ctrl, local_mem, &local_io,
                                        adr_type,
                                        src, src_offset, dest, dest_offset,
                                        copy_length, /*dest_uninitialized*/false);

    result_region->init_req(slow_call_path, local_ctrl);
    result_i_o   ->init_req(slow_call_path, local_io);
    result_memory->init_req(slow_call_path, local_mem->memory_at(alias_idx));
  } else {
    ShouldNotReachHere(); // no call to generate_slow_arraycopy:
                          // projections were not extracted
  }

  // Remove unused edges.
  for (uint i = 1; i < result_region->req(); i++) {
    if (result_region->in(i) == nullptr) {
      result_region->init_req(i, top());
    }
  }

  // Finished; return the combined state.
  *ctrl = result_region;
  *io = result_i_o;
  mem->set_memory_at(alias_idx, result_memory);

  // mem no longer guaranteed to stay a MergeMemNode
  Node* out_mem = mem;
  DEBUG_ONLY(mem = nullptr);

  // The memory edges above are precise in order to model effects around
  // array copies accurately to allow value numbering of field loads around
  // arraycopy.  Such field loads, both before and after, are common in Java
  // collections and similar classes involving header/array data structures.
  //
  // But with low number of register or when some registers are used or killed
  // by arraycopy calls it causes registers spilling on stack. See 6544710.
  // The next memory barrier is added to avoid it. If the arraycopy can be
  // optimized away (which it can, sometimes) then we can manually remove
  // the membar also.
  //
  // Do not let reads from the cloned object float above the arraycopy.
  if (alloc != nullptr && !alloc->initialization()->does_not_escape()) {
    // Do not let stores that initialize this object be reordered with
    // a subsequent store that would make this object accessible by
    // other threads.
    insert_mem_bar(ctrl, &out_mem, Op_MemBarStoreStore);
  } else {
    insert_mem_bar(ctrl, &out_mem, Op_MemBarCPUOrder);
  }

  if (is_partial_array_copy) {
    assert((*ctrl)->is_Proj(), "MemBar control projection");
    assert((*ctrl)->in(0)->isa_MemBar(), "MemBar node");
    (*ctrl)->in(0)->isa_MemBar()->set_trailing_partial_array_copy();
  }

  _igvn.replace_node(_callprojs->fallthrough_memproj, out_mem);
  if (_callprojs->fallthrough_ioproj != nullptr) {
    _igvn.replace_node(_callprojs->fallthrough_ioproj, *io);
  }
  _igvn.replace_node(_callprojs->fallthrough_catchproj, *ctrl);

#ifdef ASSERT
  const TypeOopPtr* dest_t = _igvn.type(dest)->is_oopptr();
  if (dest_t->is_known_instance() && !is_partial_array_copy) {
    ArrayCopyNode* ac = nullptr;
    assert(ArrayCopyNode::may_modify(dest_t, (*ctrl)->in(0)->as_MemBar(), &_igvn, ac), "dependency on arraycopy lost");
    assert(ac == nullptr, "no arraycopy anymore");
  }
#endif

  return out_mem;
}

// Helper for initialization of arrays, creating a ClearArray.
// It writes zero bits in [start..end), within the body of an array object.
// The memory effects are all chained onto the 'adr_type' alias category.
//
// Since the object is otherwise uninitialized, we are free
// to put a little "slop" around the edges of the cleared area,
// as long as it does not go back into the array's header,
// or beyond the array end within the heap.
//
// The lower edge can be rounded down to the nearest jint and the
// upper edge can be rounded up to the nearest MinObjAlignmentInBytes.
//
// Arguments:
//   adr_type           memory slice where writes are generated
//   dest               oop of the destination array
//   basic_elem_type    element type of the destination
//   slice_idx          array index of first element to store
//   slice_len          number of elements to store (or null)
//   dest_size          total size in bytes of the array object
//
// Exactly one of slice_len or dest_size must be non-null.
// If dest_size is non-null, zeroing extends to the end of the object.
// If slice_len is non-null, the slice_idx value must be a constant.
void PhaseMacroExpand::generate_clear_array(Node* ctrl, MergeMemNode* merge_mem,
                                            const TypePtr* adr_type,
                                            Node* dest,
                                            Node* val,
                                            Node* raw_val,
                                            BasicType basic_elem_type,
                                            Node* slice_idx,
                                            Node* slice_len,
                                            Node* dest_size) {
  // one or the other but not both of slice_len and dest_size:
  assert((slice_len != nullptr? 1: 0) + (dest_size != nullptr? 1: 0) == 1, "");
  if (slice_len == nullptr)  slice_len = top();
  if (dest_size == nullptr)  dest_size = top();

  uint alias_idx = C->get_alias_index(adr_type);

  // operate on this memory slice:
  Node* mem = merge_mem->memory_at(alias_idx); // memory slice to operate on

  // scaling and rounding of indexes:
  int scale = exact_log2(type2aelembytes(basic_elem_type));
  int abase = arrayOopDesc::base_offset_in_bytes(basic_elem_type);
  int clear_low = (-1 << scale) & (BytesPerInt  - 1);
  int bump_bit  = (-1 << scale) & BytesPerInt;

  // determine constant starts and ends
  const intptr_t BIG_NEG = -128;
  assert(BIG_NEG + 2*abase < 0, "neg enough");
  intptr_t slice_idx_con = (intptr_t) _igvn.find_int_con(slice_idx, BIG_NEG);
  intptr_t slice_len_con = (intptr_t) _igvn.find_int_con(slice_len, BIG_NEG);
  if (slice_len_con == 0) {
    return;                     // nothing to do here
  }
  intptr_t start_con = (abase + (slice_idx_con << scale)) & ~clear_low;
  intptr_t end_con   = _igvn.find_intptr_t_con(dest_size, -1);
  if (slice_idx_con >= 0 && slice_len_con >= 0) {
    assert(end_con < 0, "not two cons");
    end_con = align_up(abase + ((slice_idx_con + slice_len_con) << scale),
                       BytesPerLong);
  }

  if (start_con >= 0 && end_con >= 0) {
    // Constant start and end.  Simple.
    mem = ClearArrayNode::clear_memory(ctrl, mem, dest, val, raw_val,
                                       start_con, end_con, &_igvn);
  } else if (start_con >= 0 && dest_size != top()) {
    // Constant start, pre-rounded end after the tail of the array.
    Node* end = dest_size;
    mem = ClearArrayNode::clear_memory(ctrl, mem, dest, val, raw_val,
                                       start_con, end, &_igvn);
  } else if (start_con >= 0 && slice_len != top()) {
    // Constant start, non-constant end.  End needs rounding up.
    // End offset = round_up(abase + ((slice_idx_con + slice_len) << scale), 8)
    intptr_t end_base  = abase + (slice_idx_con << scale);
    int      end_round = (-1 << scale) & (BytesPerLong  - 1);
    Node*    end       = ConvI2X(slice_len);
    if (scale != 0)
      end = transform_later(new LShiftXNode(end, intcon(scale) ));
    end_base += end_round;
    end = transform_later(new AddXNode(end, MakeConX(end_base)) );
    end = transform_later(new AndXNode(end, MakeConX(~end_round)) );
    mem = ClearArrayNode::clear_memory(ctrl, mem, dest, val, raw_val,
                                       start_con, end, &_igvn);
  } else if (start_con < 0 && dest_size != top()) {
    // Non-constant start, pre-rounded end after the tail of the array.
    // This is almost certainly a "round-to-end" operation.
    Node* start = slice_idx;
    start = ConvI2X(start);
    if (scale != 0)
      start = transform_later(new LShiftXNode( start, intcon(scale) ));
    start = transform_later(new AddXNode(start, MakeConX(abase)) );
    if ((bump_bit | clear_low) != 0) {
      int to_clear = (bump_bit | clear_low);
      // Align up mod 8, then store a jint zero unconditionally
      // just before the mod-8 boundary.
      if (((abase + bump_bit) & ~to_clear) - bump_bit
          < arrayOopDesc::length_offset_in_bytes() + BytesPerInt) {
        bump_bit = 0;
        assert((abase & to_clear) == 0, "array base must be long-aligned");
      } else {
        // Bump 'start' up to (or past) the next jint boundary:
        start = transform_later( new AddXNode(start, MakeConX(bump_bit)) );
        assert((abase & clear_low) == 0, "array base must be int-aligned");
      }
      // Round bumped 'start' down to jlong boundary in body of array.
      start = transform_later(new AndXNode(start, MakeConX(~to_clear)) );
      if (bump_bit != 0) {
        // Store a zero to the immediately preceding jint:
        Node* x1 = transform_later(new AddXNode(start, MakeConX(-bump_bit)) );
        Node* p1 = basic_plus_adr(dest, x1);
        if (val == nullptr) {
          assert(raw_val == nullptr, "val may not be null");
          mem = StoreNode::make(_igvn, ctrl, mem, p1, adr_type, intcon(0), T_INT, MemNode::unordered);
        } else {
          assert(_igvn.type(val)->isa_narrowoop(), "should be narrow oop");
          mem = new StoreNNode(ctrl, mem, p1, adr_type, val, MemNode::unordered);
        }
        mem = transform_later(mem);
      }
    }
    Node* end = dest_size; // pre-rounded
    mem = ClearArrayNode::clear_memory(ctrl, mem, dest, raw_val,
                                       start, end, &_igvn);
  } else {
    // Non-constant start, unrounded non-constant end.
    // (Nobody zeroes a random midsection of an array using this routine.)
    ShouldNotReachHere();       // fix caller
  }

  // Done.
  merge_mem->set_memory_at(alias_idx, mem);
}

bool PhaseMacroExpand::generate_block_arraycopy(Node** ctrl, MergeMemNode** mem, Node* io,
                                                const TypePtr* adr_type,
                                                BasicType basic_elem_type,
                                                AllocateNode* alloc,
                                                Node* src,  Node* src_offset,
                                                Node* dest, Node* dest_offset,
                                                Node* dest_size, bool dest_uninitialized) {
  // See if there is an advantage from block transfer.
  int scale = exact_log2(type2aelembytes(basic_elem_type));
  if (scale >= LogBytesPerLong)
    return false;               // it is already a block transfer

  // Look at the alignment of the starting offsets.
  int abase = arrayOopDesc::base_offset_in_bytes(basic_elem_type);

  intptr_t src_off_con  = (intptr_t) _igvn.find_int_con(src_offset, -1);
  intptr_t dest_off_con = (intptr_t) _igvn.find_int_con(dest_offset, -1);
  if (src_off_con < 0 || dest_off_con < 0) {
    // At present, we can only understand constants.
    return false;
  }

  intptr_t src_off  = abase + (src_off_con  << scale);
  intptr_t dest_off = abase + (dest_off_con << scale);

  if (((src_off | dest_off) & (BytesPerLong-1)) != 0) {
    // Non-aligned; too bad.
    // One more chance:  Pick off an initial 32-bit word.
    // This is a common case, since abase can be odd mod 8.
    if (((src_off | dest_off) & (BytesPerLong-1)) == BytesPerInt &&
        ((src_off ^ dest_off) & (BytesPerLong-1)) == 0) {
      Node* sptr = basic_plus_adr(src,  src_off);
      Node* dptr = basic_plus_adr(dest, dest_off);
      const TypePtr* s_adr_type = _igvn.type(sptr)->is_ptr();
      assert(s_adr_type->isa_aryptr(), "impossible slice");
      uint s_alias_idx = C->get_alias_index(s_adr_type);
      uint d_alias_idx = C->get_alias_index(adr_type);
      bool is_mismatched = (basic_elem_type != T_INT);
      Node* sval = transform_later(
          LoadNode::make(_igvn, *ctrl, (*mem)->memory_at(s_alias_idx), sptr, s_adr_type,
                         TypeInt::INT, T_INT, MemNode::unordered, LoadNode::DependsOnlyOnTest,
                         false /*require_atomic_access*/, false /*unaligned*/, is_mismatched));
      Node* st = transform_later(
          StoreNode::make(_igvn, *ctrl, (*mem)->memory_at(d_alias_idx), dptr, adr_type,
                          sval, T_INT, MemNode::unordered));
      if (is_mismatched) {
        st->as_Store()->set_mismatched_access();
      }
      (*mem)->set_memory_at(d_alias_idx, st);
      src_off += BytesPerInt;
      dest_off += BytesPerInt;
    } else {
      return false;
    }
  }
  assert(src_off % BytesPerLong == 0, "");
  assert(dest_off % BytesPerLong == 0, "");

  // Do this copy by giant steps.
  Node* sptr  = basic_plus_adr(src,  src_off);
  Node* dptr  = basic_plus_adr(dest, dest_off);
  Node* countx = dest_size;
  countx = transform_later(new SubXNode(countx, MakeConX(dest_off)));
  countx = transform_later(new URShiftXNode(countx, intcon(LogBytesPerLong)));

  bool disjoint_bases = true;   // since alloc isn't null
  generate_unchecked_arraycopy(ctrl, mem,
                               adr_type, T_LONG, disjoint_bases,
                               sptr, nullptr, dptr, nullptr, countx, dest_uninitialized);

  return true;
}

// Helper function; generates code for the slow case.
// We make a call to a runtime method which emulates the native method,
// but without the native wrapper overhead.
MergeMemNode* PhaseMacroExpand::generate_slow_arraycopy(ArrayCopyNode *ac,
                                                        Node** ctrl, Node* mem, Node** io,
                                                        const TypePtr* adr_type,
                                                        Node* src,  Node* src_offset,
                                                        Node* dest, Node* dest_offset,
                                                        Node* copy_length, bool dest_uninitialized) {
  assert(!dest_uninitialized, "Invariant");

  const TypeFunc* call_type = OptoRuntime::slow_arraycopy_Type();
  CallNode* call = new CallStaticJavaNode(call_type, OptoRuntime::slow_arraycopy_Java(),
                                          "slow_arraycopy", TypePtr::BOTTOM);

  call->init_req(TypeFunc::Control, *ctrl);
  call->init_req(TypeFunc::I_O    , *io);
  call->init_req(TypeFunc::Memory , mem);
  call->init_req(TypeFunc::ReturnAdr, top());
  call->init_req(TypeFunc::FramePtr, top());
  call->init_req(TypeFunc::Parms+0, src);
  call->init_req(TypeFunc::Parms+1, src_offset);
  call->init_req(TypeFunc::Parms+2, dest);
  call->init_req(TypeFunc::Parms+3, dest_offset);
  call->init_req(TypeFunc::Parms+4, copy_length);
  call->copy_call_debug_info(&_igvn, ac);

  call->set_cnt(PROB_UNLIKELY_MAG(4));  // Same effect as RC_UNCOMMON.
  _igvn.replace_node(ac, call);
  transform_later(call);

  _callprojs = call->extract_projections(false /*separate_io_proj*/, false /*do_asserts*/);
  *ctrl = _callprojs->fallthrough_catchproj->clone();
  transform_later(*ctrl);

  Node* m = _callprojs->fallthrough_memproj->clone();
  transform_later(m);

  uint alias_idx = C->get_alias_index(adr_type);
  MergeMemNode* out_mem;
  if (alias_idx != Compile::AliasIdxBot) {
    out_mem = MergeMemNode::make(mem);
    out_mem->set_memory_at(alias_idx, m);
  } else {
    out_mem = MergeMemNode::make(m);
  }
  transform_later(out_mem);

  // When src is negative and arraycopy is before an infinite loop,_callprojs.fallthrough_ioproj
  // could be nullptr. Skip clone and update nullptr fallthrough_ioproj.
  if (_callprojs->fallthrough_ioproj != nullptr) {
    *io = _callprojs->fallthrough_ioproj->clone();
    transform_later(*io);
  } else {
    *io = nullptr;
  }

  return out_mem;
}

// Helper function; generates code for cases requiring runtime checks.
Node* PhaseMacroExpand::generate_checkcast_arraycopy(Node** ctrl, MergeMemNode** mem,
                                                     const TypePtr* adr_type,
                                                     Node* dest_elem_klass,
                                                     Node* src,  Node* src_offset,
                                                     Node* dest, Node* dest_offset,
                                                     Node* copy_length, bool dest_uninitialized) {
  if ((*ctrl)->is_top())  return nullptr;

  address copyfunc_addr = StubRoutines::checkcast_arraycopy(dest_uninitialized);
  if (copyfunc_addr == nullptr) { // Stub was not generated, go slow path.
    return nullptr;
  }

  // Pick out the parameters required to perform a store-check
  // for the target array.  This is an optimistic check.  It will
  // look in each non-null element's class, at the desired klass's
  // super_check_offset, for the desired klass.
  int sco_offset = in_bytes(Klass::super_check_offset_offset());
  Node* p3 = basic_plus_adr(dest_elem_klass, sco_offset);
  Node* n3 = new LoadINode(nullptr, *mem /*memory(p3)*/, p3, _igvn.type(p3)->is_ptr(), TypeInt::INT, MemNode::unordered);
  Node* check_offset = ConvI2X(transform_later(n3));
  Node* check_value  = dest_elem_klass;

  Node* src_start  = array_element_address(src,  src_offset,  T_OBJECT);
  Node* dest_start = array_element_address(dest, dest_offset, T_OBJECT);

  const TypeFunc* call_type = OptoRuntime::checkcast_arraycopy_Type();
  Node* call = make_leaf_call(*ctrl, *mem, call_type, copyfunc_addr, "checkcast_arraycopy", adr_type,
                              src_start, dest_start, copy_length XTOP, check_offset XTOP, check_value);

  finish_arraycopy_call(call, ctrl, mem, adr_type);

  Node* proj =  new ProjNode(call, TypeFunc::Parms);
  transform_later(proj);

  return proj;
}

// Helper function; generates code for cases requiring runtime checks.
Node* PhaseMacroExpand::generate_generic_arraycopy(Node** ctrl, MergeMemNode** mem,
                                                   const TypePtr* adr_type,
                                                   Node* src,  Node* src_offset,
                                                   Node* dest, Node* dest_offset,
                                                   Node* copy_length, bool dest_uninitialized) {
  if ((*ctrl)->is_top()) return nullptr;
  assert(!dest_uninitialized, "Invariant");

  address copyfunc_addr = StubRoutines::generic_arraycopy();
  if (copyfunc_addr == nullptr) { // Stub was not generated, go slow path.
    return nullptr;
  }

  const TypeFunc* call_type = OptoRuntime::generic_arraycopy_Type();
  Node* call = make_leaf_call(*ctrl, *mem, call_type, copyfunc_addr, "generic_arraycopy", adr_type,
                              src, src_offset, dest, dest_offset, copy_length);

  finish_arraycopy_call(call, ctrl, mem, adr_type);

  Node* proj =  new ProjNode(call, TypeFunc::Parms);
  transform_later(proj);

  return proj;
}

// Helper function; generates the fast out-of-line call to an arraycopy stub.
bool PhaseMacroExpand::generate_unchecked_arraycopy(Node** ctrl, MergeMemNode** mem,
                                                    const TypePtr* adr_type,
                                                    BasicType basic_elem_type,
                                                    bool disjoint_bases,
                                                    Node* src,  Node* src_offset,
                                                    Node* dest, Node* dest_offset,
                                                    Node* copy_length, bool dest_uninitialized) {
  if ((*ctrl)->is_top()) return false;

  Node* src_start  = src;
  Node* dest_start = dest;
  if (src_offset != nullptr || dest_offset != nullptr) {
    src_start =  array_element_address(src, src_offset, basic_elem_type);
    dest_start = array_element_address(dest, dest_offset, basic_elem_type);
  }

  // Figure out which arraycopy runtime method to call.
  const char* copyfunc_name = "arraycopy";
  address     copyfunc_addr =
      basictype2arraycopy(basic_elem_type, src_offset, dest_offset,
                          disjoint_bases, copyfunc_name, dest_uninitialized);

  Node* result_memory = nullptr;
  RegionNode* exit_block = nullptr;
  if (ArrayOperationPartialInlineSize > 0 && is_subword_type(basic_elem_type) &&
    Matcher::vector_width_in_bytes(basic_elem_type) >= 16) {
    generate_partial_inlining_block(ctrl, mem, adr_type, &exit_block, &result_memory,
                                    copy_length, src_start, dest_start, basic_elem_type);
  }

  const TypeFunc* call_type = OptoRuntime::fast_arraycopy_Type();
  Node* call = make_leaf_call(*ctrl, *mem, call_type, copyfunc_addr, copyfunc_name, adr_type,
                              src_start, dest_start, copy_length XTOP);

  finish_arraycopy_call(call, ctrl, mem, adr_type);

  // Connecting remaining edges for exit_block coming from stub_block.
  if (exit_block) {
    exit_block->init_req(2, *ctrl);

    // Memory edge corresponding to stub_region.
    result_memory->init_req(2, *mem);

    uint alias_idx = C->get_alias_index(adr_type);
    if (alias_idx != Compile::AliasIdxBot) {
      *mem = MergeMemNode::make(*mem);
      (*mem)->set_memory_at(alias_idx, result_memory);
    } else {
      *mem = MergeMemNode::make(result_memory);
    }
    transform_later(*mem);
    *ctrl = exit_block;
    return true;
  }
  return false;
}

const TypePtr* PhaseMacroExpand::adjust_for_flat_array(const TypeAryPtr* top_dest, Node*& src_offset,
                                                       Node*& dest_offset, Node*& length, BasicType& dest_elem,
                                                       Node*& dest_length) {
#ifdef ASSERT
  BarrierSetC2* bs = BarrierSet::barrier_set()->barrier_set_c2();
  bool needs_barriers = top_dest->elem()->inline_klass()->contains_oops() &&
    bs->array_copy_requires_gc_barriers(dest_length != nullptr, T_OBJECT, false, false, BarrierSetC2::Optimization);
  assert(!needs_barriers || StressReflectiveCode, "Flat arracopy would require GC barriers");
#endif
  int elem_size = top_dest->flat_elem_size();
  if (elem_size >= 8) {
    if (elem_size > 8) {
      // treat as array of long but scale length, src offset and dest offset
      assert((elem_size % 8) == 0, "not a power of 2?");
      int factor = elem_size / 8;
      length = transform_later(new MulINode(length, intcon(factor)));
      src_offset = transform_later(new MulINode(src_offset, intcon(factor)));
      dest_offset = transform_later(new MulINode(dest_offset, intcon(factor)));
      if (dest_length != nullptr) {
        dest_length = transform_later(new MulINode(dest_length, intcon(factor)));
      }
      elem_size = 8;
    }
    dest_elem = T_LONG;
  } else if (elem_size == 4) {
    dest_elem = T_INT;
  } else if (elem_size == 2) {
    dest_elem = T_CHAR;
  } else if (elem_size == 1) {
    dest_elem = T_BYTE;
  } else {
    ShouldNotReachHere();
  }
  return TypeRawPtr::BOTTOM;
}

#undef XTOP

void PhaseMacroExpand::expand_arraycopy_node(ArrayCopyNode *ac) {
  Node* ctrl = ac->in(TypeFunc::Control);
  Node* io = ac->in(TypeFunc::I_O);
  Node* src = ac->in(ArrayCopyNode::Src);
  Node* src_offset = ac->in(ArrayCopyNode::SrcPos);
  Node* dest = ac->in(ArrayCopyNode::Dest);
  Node* dest_offset = ac->in(ArrayCopyNode::DestPos);
  Node* length = ac->in(ArrayCopyNode::Length);
  MergeMemNode* merge_mem = nullptr;

  if (ac->is_clonebasic()) {
    BarrierSetC2* bs = BarrierSet::barrier_set()->barrier_set_c2();
    bs->clone_at_expansion(this, ac);
    return;
  } else if (ac->is_copyof() || ac->is_copyofrange() || ac->is_clone_oop_array()) {
    const Type* src_type = _igvn.type(src);
    const Type* dest_type = _igvn.type(dest);
    const TypeAryPtr* top_src = src_type->isa_aryptr();
    const TypeAryPtr* top_dest = dest_type->isa_aryptr();
    BasicType dest_elem = T_OBJECT;
    if (top_dest != nullptr && top_dest->elem() != Type::BOTTOM) {
      dest_elem = top_dest->elem()->array_element_basic_type();
    }
    if (is_reference_type(dest_elem, true)) dest_elem = T_OBJECT;

    if (top_src != nullptr && top_src->is_flat()) {
      // If src is flat, dest is guaranteed to be flat as well
      top_dest = top_src;
    }

    AllocateArrayNode* alloc = nullptr;
    Node* dest_length = nullptr;
    if (ac->is_alloc_tightly_coupled()) {
      alloc = AllocateArrayNode::Ideal_array_allocation(dest);
      assert(alloc != nullptr, "expect alloc");
      dest_length = alloc->in(AllocateNode::ALength);
    }

    Node* mem = ac->in(TypeFunc::Memory);
    const TypePtr* adr_type = nullptr;
    if (top_dest->is_flat()) {
      assert(dest_length != nullptr || StressReflectiveCode, "must be tightly coupled");
      // Copy to a flat array modifies multiple memory slices. Conservatively insert a barrier
      // on all slices to prevent writes into the source from floating below the arraycopy.
      insert_mem_bar(&ctrl, &mem, Op_MemBarCPUOrder);
      adr_type = adjust_for_flat_array(top_dest, src_offset, dest_offset, length, dest_elem, dest_length);
    } else {
      adr_type = dest_type->is_oopptr()->add_offset(Type::OffsetBot);
      if (ac->_dest_type != TypeOopPtr::BOTTOM) {
        adr_type = ac->_dest_type->add_offset(Type::OffsetBot)->is_ptr();
      }
      if (ac->_src_type != ac->_dest_type) {
        adr_type = TypeRawPtr::BOTTOM;
      }
    }
    merge_mem = MergeMemNode::make(mem);
    transform_later(merge_mem);

    generate_arraycopy(ac, alloc, &ctrl, merge_mem, &io,
                       adr_type, dest_elem,
                       src, src_offset, dest, dest_offset, length,
<<<<<<< HEAD
                       dest_length,
                       true, !ac->is_copyofrange());
=======
                       true, ac->has_negative_length_guard());

>>>>>>> 8efd7aa6
    return;
  }

  AllocateArrayNode* alloc = nullptr;
  if (ac->is_alloc_tightly_coupled()) {
    alloc = AllocateArrayNode::Ideal_array_allocation(dest);
    assert(alloc != nullptr, "expect alloc");
  }

  assert(ac->is_arraycopy() || ac->is_arraycopy_validated(), "should be an arraycopy");

  // Compile time checks.  If any of these checks cannot be verified at compile time,
  // we do not make a fast path for this call.  Instead, we let the call remain as it
  // is.  The checks we choose to mandate at compile time are:
  //
  // (1) src and dest are arrays.
  const Type* src_type = src->Value(&_igvn);
  const Type* dest_type = dest->Value(&_igvn);
  const TypeAryPtr* top_src = src_type->isa_aryptr();
  const TypeAryPtr* top_dest = dest_type->isa_aryptr();

  BasicType src_elem = T_CONFLICT;
  BasicType dest_elem = T_CONFLICT;

  if (top_src != nullptr && top_src->elem() != Type::BOTTOM) {
    src_elem = top_src->elem()->array_element_basic_type();
  }
  if (top_dest != nullptr && top_dest->elem() != Type::BOTTOM) {
    dest_elem = top_dest->elem()->array_element_basic_type();
  }
  if (is_reference_type(src_elem, true)) src_elem = T_OBJECT;
  if (is_reference_type(dest_elem, true)) dest_elem = T_OBJECT;

  if (ac->is_arraycopy_validated() && dest_elem != T_CONFLICT && src_elem == T_CONFLICT) {
    src_elem = dest_elem;
  }

  if (src_elem == T_CONFLICT || dest_elem == T_CONFLICT) {
    // Conservatively insert a memory barrier on all memory slices.
    // Do not let writes into the source float below the arraycopy.
    {
      Node* mem = ac->in(TypeFunc::Memory);
      insert_mem_bar(&ctrl, &mem, Op_MemBarCPUOrder);

      merge_mem = MergeMemNode::make(mem);
      transform_later(merge_mem);
    }

    // Call StubRoutines::generic_arraycopy stub.
    Node* mem = generate_arraycopy(ac, nullptr, &ctrl, merge_mem, &io,
                                   TypeRawPtr::BOTTOM, T_CONFLICT,
                                   src, src_offset, dest, dest_offset, length,
                                   nullptr,
                                   // If a  negative length guard was generated for the ArrayCopyNode,
                                   // the length of the array can never be negative.
                                   false, ac->has_negative_length_guard());
    return;
  }

  assert(!ac->is_arraycopy_validated() || (src_elem == dest_elem && dest_elem != T_VOID), "validated but different basic types");

  // (2) src and dest arrays must have elements of the same BasicType
  // Figure out the size and type of the elements we will be copying.
  //
  // We have no stub to copy flat inline type arrays with oop
  // fields if we need to emit write barriers.
  //
  BarrierSetC2* bs = BarrierSet::barrier_set()->barrier_set_c2();
  if (src_elem != dest_elem || top_src->is_flat() != top_dest->is_flat() || dest_elem == T_VOID ||
      (top_src->is_flat() && top_dest->elem()->inline_klass()->contains_oops() &&
       bs->array_copy_requires_gc_barriers(alloc != nullptr, T_OBJECT, false, false, BarrierSetC2::Optimization))) {
    // The component types are not the same or are not recognized.  Punt.
    // (But, avoid the native method wrapper to JVM_ArrayCopy.)
    {
      Node* mem = ac->in(TypeFunc::Memory);
      merge_mem = generate_slow_arraycopy(ac, &ctrl, mem, &io, TypePtr::BOTTOM, src, src_offset, dest, dest_offset, length, false);
    }

    _igvn.replace_node(_callprojs->fallthrough_memproj, merge_mem);
    if (_callprojs->fallthrough_ioproj != nullptr) {
      _igvn.replace_node(_callprojs->fallthrough_ioproj, io);
    }
    _igvn.replace_node(_callprojs->fallthrough_catchproj, ctrl);
    return;
  }

  //---------------------------------------------------------------------------
  // We will make a fast path for this call to arraycopy.

  // We have the following tests left to perform:
  //
  // (3) src and dest must not be null.
  // (4) src_offset must not be negative.
  // (5) dest_offset must not be negative.
  // (6) length must not be negative.
  // (7) src_offset + length must not exceed length of src.
  // (8) dest_offset + length must not exceed length of dest.
  // (9) each element of an oop array must be assignable

  Node* mem = ac->in(TypeFunc::Memory);
  if (top_dest->is_flat()) {
    // Copy to a flat array modifies multiple memory slices. Conservatively insert a barrier
    // on all slices to prevent writes into the source from floating below the arraycopy.
    insert_mem_bar(&ctrl, &mem, Op_MemBarCPUOrder);
  }
  merge_mem = MergeMemNode::make(mem);
  transform_later(merge_mem);

  RegionNode* slow_region = new RegionNode(1);
  transform_later(slow_region);

  if (!ac->is_arraycopy_validated()) {
    // (3) operands must not be null
    // We currently perform our null checks with the null_check routine.
    // This means that the null exceptions will be reported in the caller
    // rather than (correctly) reported inside of the native arraycopy call.
    // This should be corrected, given time.  We do our null check with the
    // stack pointer restored.
    // null checks done library_call.cpp

    // (4) src_offset must not be negative.
    generate_negative_guard(&ctrl, src_offset, slow_region);

    // (5) dest_offset must not be negative.
    generate_negative_guard(&ctrl, dest_offset, slow_region);

    // (6) length must not be negative (moved to generate_arraycopy()).
    // generate_negative_guard(length, slow_region);

    // (7) src_offset + length must not exceed length of src.
    Node* alen = ac->in(ArrayCopyNode::SrcLen);
    assert(alen != nullptr, "need src len");
    generate_limit_guard(&ctrl,
                         src_offset, length,
                         alen,
                         slow_region);

    // (8) dest_offset + length must not exceed length of dest.
    alen = ac->in(ArrayCopyNode::DestLen);
    assert(alen != nullptr, "need dest len");
    generate_limit_guard(&ctrl,
                         dest_offset, length,
                         alen,
                         slow_region);

    // (9) each element of an oop array must be assignable
    // The generate_arraycopy subroutine checks this.

    // Handle inline type arrays
    if (!top_src->is_flat()) {
      if (UseFlatArray && !top_src->is_not_flat()) {
        // Src might be flat and dest might not be flat. Go to the slow path if src is flat.
        generate_flat_array_guard(&ctrl, src, merge_mem, slow_region);
      }
      if (EnableValhalla) {
        // No validation. The subtype check emitted at macro expansion time will not go to the slow
        // path but call checkcast_arraycopy which can not handle flat/null-free inline type arrays.
        generate_null_free_array_guard(&ctrl, dest, merge_mem, slow_region);
      }
    } else {
      assert(top_dest->is_flat(), "dest array must be flat");
    }
  }

  // This is where the memory effects are placed:
  const TypePtr* adr_type = nullptr;
  Node* dest_length = (alloc != nullptr) ? alloc->in(AllocateNode::ALength) : nullptr;

  if (top_dest->is_flat()) {
    adr_type = adjust_for_flat_array(top_dest, src_offset, dest_offset, length, dest_elem, dest_length);
  } else if (ac->_dest_type != TypeOopPtr::BOTTOM) {
    adr_type = ac->_dest_type->add_offset(Type::OffsetBot)->is_ptr();
  } else {
    adr_type = TypeAryPtr::get_array_body_type(dest_elem);
  }

  generate_arraycopy(ac, alloc, &ctrl, merge_mem, &io,
                     adr_type, dest_elem,
                     src, src_offset, dest, dest_offset, length,
                     dest_length,
                     // If a  negative length guard was generated for the ArrayCopyNode,
                     // the length of the array can never be negative.
                     false, ac->has_negative_length_guard(),
                     slow_region);
}<|MERGE_RESOLUTION|>--- conflicted
+++ resolved
@@ -1400,13 +1400,9 @@
     generate_arraycopy(ac, alloc, &ctrl, merge_mem, &io,
                        adr_type, dest_elem,
                        src, src_offset, dest, dest_offset, length,
-<<<<<<< HEAD
                        dest_length,
-                       true, !ac->is_copyofrange());
-=======
                        true, ac->has_negative_length_guard());
 
->>>>>>> 8efd7aa6
     return;
   }
 
