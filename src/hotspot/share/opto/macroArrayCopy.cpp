/*
 * Copyright (c) 2012, 2021, Oracle and/or its affiliates. All rights reserved.
 * DO NOT ALTER OR REMOVE COPYRIGHT NOTICES OR THIS FILE HEADER.
 *
 * This code is free software; you can redistribute it and/or modify it
 * under the terms of the GNU General Public License version 2 only, as
 * published by the Free Software Foundation.
 *
 * This code is distributed in the hope that it will be useful, but WITHOUT
 * ANY WARRANTY; without even the implied warranty of MERCHANTABILITY or
 * FITNESS FOR A PARTICULAR PURPOSE.  See the GNU General Public License
 * version 2 for more details (a copy is included in the LICENSE file that
 * accompanied this code).
 *
 * You should have received a copy of the GNU General Public License version
 * 2 along with this work; if not, write to the Free Software Foundation,
 * Inc., 51 Franklin St, Fifth Floor, Boston, MA 02110-1301 USA.
 *
 * Please contact Oracle, 500 Oracle Parkway, Redwood Shores, CA 94065 USA
 * or visit www.oracle.com if you need additional information or have any
 * questions.
 *
 */

#include "precompiled.hpp"
#include "ci/ciFlatArrayKlass.hpp"
#include "gc/shared/barrierSet.hpp"
#include "gc/shared/tlab_globals.hpp"
#include "opto/arraycopynode.hpp"
#include "oops/objArrayKlass.hpp"
#include "opto/convertnode.hpp"
#include "opto/vectornode.hpp"
#include "opto/graphKit.hpp"
#include "opto/macro.hpp"
#include "opto/runtime.hpp"
#include "runtime/stubRoutines.hpp"
#include "utilities/align.hpp"
#include "utilities/powerOfTwo.hpp"

void PhaseMacroExpand::insert_mem_bar(Node** ctrl, Node** mem, int opcode, Node* precedent) {
  MemBarNode* mb = MemBarNode::make(C, opcode, Compile::AliasIdxBot, precedent);
  mb->init_req(TypeFunc::Control, *ctrl);
  mb->init_req(TypeFunc::Memory, *mem);
  transform_later(mb);
  *ctrl = new ProjNode(mb,TypeFunc::Control);
  transform_later(*ctrl);
  Node* mem_proj = new ProjNode(mb,TypeFunc::Memory);
  transform_later(mem_proj);
  *mem = mem_proj;
}

Node* PhaseMacroExpand::array_element_address(Node* ary, Node* idx, BasicType elembt) {
  uint shift  = exact_log2(type2aelembytes(elembt));
  uint header = arrayOopDesc::base_offset_in_bytes(elembt);
  Node* base =  basic_plus_adr(ary, header);
#ifdef _LP64
  // see comment in GraphKit::array_element_address
  int index_max = max_jint - 1;  // array size is max_jint, index is one less
  const TypeLong* lidxtype = TypeLong::make(CONST64(0), index_max, Type::WidenMax);
  idx = transform_later( new ConvI2LNode(idx, lidxtype) );
#endif
  Node* scale = new LShiftXNode(idx, intcon(shift));
  transform_later(scale);
  return basic_plus_adr(ary, base, scale);
}

Node* PhaseMacroExpand::ConvI2L(Node* offset) {
  return transform_later(new ConvI2LNode(offset));
}

Node* PhaseMacroExpand::make_leaf_call(Node* ctrl, Node* mem,
                                       const TypeFunc* call_type, address call_addr,
                                       const char* call_name,
                                       const TypePtr* adr_type,
                                       Node* parm0, Node* parm1,
                                       Node* parm2, Node* parm3,
                                       Node* parm4, Node* parm5,
                                       Node* parm6, Node* parm7) {
  Node* call = new CallLeafNoFPNode(call_type, call_addr, call_name, adr_type);
  call->init_req(TypeFunc::Control, ctrl);
  call->init_req(TypeFunc::I_O    , top());
  call->init_req(TypeFunc::Memory , mem);
  call->init_req(TypeFunc::ReturnAdr, top());
  call->init_req(TypeFunc::FramePtr, top());

  // Hook each parm in order.  Stop looking at the first NULL.
  if (parm0 != NULL) { call->init_req(TypeFunc::Parms+0, parm0);
  if (parm1 != NULL) { call->init_req(TypeFunc::Parms+1, parm1);
  if (parm2 != NULL) { call->init_req(TypeFunc::Parms+2, parm2);
  if (parm3 != NULL) { call->init_req(TypeFunc::Parms+3, parm3);
  if (parm4 != NULL) { call->init_req(TypeFunc::Parms+4, parm4);
  if (parm5 != NULL) { call->init_req(TypeFunc::Parms+5, parm5);
  if (parm6 != NULL) { call->init_req(TypeFunc::Parms+6, parm6);
  if (parm7 != NULL) { call->init_req(TypeFunc::Parms+7, parm7);
    /* close each nested if ===> */  } } } } } } } }
  assert(call->in(call->req()-1) != NULL, "must initialize all parms");

  return call;
}


//------------------------------generate_guard---------------------------
// Helper function for generating guarded fast-slow graph structures.
// The given 'test', if true, guards a slow path.  If the test fails
// then a fast path can be taken.  (We generally hope it fails.)
// In all cases, GraphKit::control() is updated to the fast path.
// The returned value represents the control for the slow path.
// The return value is never 'top'; it is either a valid control
// or NULL if it is obvious that the slow path can never be taken.
// Also, if region and the slow control are not NULL, the slow edge
// is appended to the region.
Node* PhaseMacroExpand::generate_guard(Node** ctrl, Node* test, RegionNode* region, float true_prob) {
  if ((*ctrl)->is_top()) {
    // Already short circuited.
    return NULL;
  }
  // Build an if node and its projections.
  // If test is true we take the slow path, which we assume is uncommon.
  if (_igvn.type(test) == TypeInt::ZERO) {
    // The slow branch is never taken.  No need to build this guard.
    return NULL;
  }

  IfNode* iff = new IfNode(*ctrl, test, true_prob, COUNT_UNKNOWN);
  transform_later(iff);

  Node* if_slow = new IfTrueNode(iff);
  transform_later(if_slow);

  if (region != NULL) {
    region->add_req(if_slow);
  }

  Node* if_fast = new IfFalseNode(iff);
  transform_later(if_fast);

  *ctrl = if_fast;

  return if_slow;
}

Node* PhaseMacroExpand::generate_slow_guard(Node** ctrl, Node* test, RegionNode* region) {
  return generate_guard(ctrl, test, region, PROB_UNLIKELY_MAG(3));
}

inline Node* PhaseMacroExpand::generate_fair_guard(Node** ctrl, Node* test, RegionNode* region) {
  return generate_guard(ctrl, test, region, PROB_FAIR);
}

void PhaseMacroExpand::generate_negative_guard(Node** ctrl, Node* index, RegionNode* region) {
  if ((*ctrl)->is_top())
    return;                // already stopped
  if (_igvn.type(index)->higher_equal(TypeInt::POS)) // [0,maxint]
    return;                // index is already adequately typed
  Node* cmp_lt = new CmpINode(index, intcon(0));
  transform_later(cmp_lt);
  Node* bol_lt = new BoolNode(cmp_lt, BoolTest::lt);
  transform_later(bol_lt);
  generate_guard(ctrl, bol_lt, region, PROB_MIN);
}

void PhaseMacroExpand::generate_limit_guard(Node** ctrl, Node* offset, Node* subseq_length, Node* array_length, RegionNode* region) {
  if ((*ctrl)->is_top())
    return;                // already stopped
  bool zero_offset = _igvn.type(offset) == TypeInt::ZERO;
  if (zero_offset && subseq_length->eqv_uncast(array_length))
    return;                // common case of whole-array copy
  Node* last = subseq_length;
  if (!zero_offset) {            // last += offset
    last = new AddINode(last, offset);
    transform_later(last);
  }
  Node* cmp_lt = new CmpUNode(array_length, last);
  transform_later(cmp_lt);
  Node* bol_lt = new BoolNode(cmp_lt, BoolTest::lt);
  transform_later(bol_lt);
  generate_guard(ctrl, bol_lt, region, PROB_MIN);
}

//
// Partial in-lining handling for smaller conjoint/disjoint array copies having
// length(in bytes) less than ArrayCopyPartialInlineSize.
//  if (length <= ArrayCopyPartialInlineSize) {
//    partial_inlining_block:
//      mask = Mask_Gen
//      vload = LoadVectorMasked src , mask
//      StoreVectorMasked dst, mask, vload
//  } else {
//    stub_block:
//      callstub array_copy
//  }
//  exit_block:
//    Phi = label partial_inlining_block:mem , label stub_block:mem (filled by caller)
//    mem = MergeMem (Phi)
//    control = stub_block
//
//  Exit_block and associated phi(memory) are partially initialized for partial_in-lining_block
//  edges. Remaining edges for exit_block coming from stub_block are connected by the caller
//  post stub nodes creation.
//

void PhaseMacroExpand::generate_partial_inlining_block(Node** ctrl, MergeMemNode** mem, const TypePtr* adr_type,
                                                       RegionNode** exit_block, Node** result_memory, Node* length,
                                                       Node* src_start, Node* dst_start, BasicType type) {
  const TypePtr *src_adr_type = _igvn.type(src_start)->isa_ptr();
  Node* inline_block = NULL;
  Node* stub_block = NULL;

  int const_len = -1;
  const TypeInt* lty = NULL;
  uint shift  = exact_log2(type2aelembytes(type));
  if (length->Opcode() == Op_ConvI2L) {
    lty = _igvn.type(length->in(1))->isa_int();
  } else  {
    lty = _igvn.type(length)->isa_int();
  }
  if (lty && lty->is_con()) {
    const_len = lty->get_con() << shift;
  }

  // Return if copy length is greater than partial inline size limit or
  // target does not supports masked load/stores.
  int lane_count = ArrayCopyNode::get_partial_inline_vector_lane_count(type, const_len);
  if ( const_len > ArrayCopyPartialInlineSize ||
      !Matcher::match_rule_supported_vector(Op_LoadVectorMasked, lane_count, type)  ||
      !Matcher::match_rule_supported_vector(Op_StoreVectorMasked, lane_count, type) ||
      !Matcher::match_rule_supported_vector(Op_VectorMaskGen, lane_count, type)) {
    return;
  }

  Node* copy_bytes = new LShiftXNode(length, intcon(shift));
  transform_later(copy_bytes);

  Node* cmp_le = new CmpULNode(copy_bytes, longcon(ArrayCopyPartialInlineSize));
  transform_later(cmp_le);
  Node* bol_le = new BoolNode(cmp_le, BoolTest::le);
  transform_later(bol_le);
  inline_block  = generate_guard(ctrl, bol_le, NULL, PROB_FAIR);
  stub_block = *ctrl;

  Node* mask_gen =  new VectorMaskGenNode(length, TypeVect::VECTMASK, Type::get_const_basic_type(type));
  transform_later(mask_gen);

  unsigned vec_size = lane_count *  type2aelembytes(type);
  if (C->max_vector_size() < vec_size) {
    C->set_max_vector_size(vec_size);
  }

  const TypeVect * vt = TypeVect::make(type, lane_count);
  Node* mm = (*mem)->memory_at(C->get_alias_index(src_adr_type));
  Node* masked_load = new LoadVectorMaskedNode(inline_block, mm, src_start,
                                               src_adr_type, vt, mask_gen);
  transform_later(masked_load);

  mm = (*mem)->memory_at(C->get_alias_index(adr_type));
  Node* masked_store = new StoreVectorMaskedNode(inline_block, mm, dst_start,
                                                 masked_load, adr_type, mask_gen);
  transform_later(masked_store);

  // Convergence region for inline_block and stub_block.
  *exit_block = new RegionNode(3);
  transform_later(*exit_block);
  (*exit_block)->init_req(1, inline_block);
  *result_memory = new PhiNode(*exit_block, Type::MEMORY, adr_type);
  transform_later(*result_memory);
  (*result_memory)->init_req(1, masked_store);

  *ctrl = stub_block;
}


Node* PhaseMacroExpand::generate_nonpositive_guard(Node** ctrl, Node* index, bool never_negative) {
  if ((*ctrl)->is_top())  return NULL;

  if (_igvn.type(index)->higher_equal(TypeInt::POS1)) // [1,maxint]
    return NULL;                // index is already adequately typed
  Node* cmp_le = new CmpINode(index, intcon(0));
  transform_later(cmp_le);
  BoolTest::mask le_or_eq = (never_negative ? BoolTest::eq : BoolTest::le);
  Node* bol_le = new BoolNode(cmp_le, le_or_eq);
  transform_later(bol_le);
  Node* is_notp = generate_guard(ctrl, bol_le, NULL, PROB_MIN);

  return is_notp;
}

Node* PhaseMacroExpand::array_lh_test(Node* array, jint mask) {
  Node* klass_adr = basic_plus_adr(array, oopDesc::klass_offset_in_bytes());
  Node* klass = transform_later(LoadKlassNode::make(_igvn, NULL, C->immutable_memory(), klass_adr, TypeInstPtr::KLASS, TypeKlassPtr::OBJECT));
  Node* lh_addr = basic_plus_adr(klass, in_bytes(Klass::layout_helper_offset()));
  Node* lh_val = _igvn.transform(LoadNode::make(_igvn, NULL, C->immutable_memory(), lh_addr, lh_addr->bottom_type()->is_ptr(), TypeInt::INT, T_INT, MemNode::unordered));
  Node* masked = transform_later(new AndINode(lh_val, intcon(mask)));
  Node* cmp = transform_later(new CmpINode(masked, intcon(0)));
  return transform_later(new BoolNode(cmp, BoolTest::ne));
}

Node* PhaseMacroExpand::generate_flat_array_guard(Node** ctrl, Node* array, RegionNode* region) {
  assert(UseFlatArray, "can never be flattened");
  return generate_fair_guard(ctrl, array_lh_test(array, Klass::_lh_array_tag_vt_value_bit_inplace), region);
}

Node* PhaseMacroExpand::generate_null_free_array_guard(Node** ctrl, Node* array, RegionNode* region) {
  assert(EnableValhalla, "can never be null free");
  return generate_fair_guard(ctrl, array_lh_test(array, Klass::_lh_null_free_bit_inplace), region);
}

Node* PhaseMacroExpand::generate_array_guard(Node** ctrl, Node* mem, Node* obj_or_klass, RegionNode* region, jint lh_con) {
  if ((*ctrl)->is_top())  return NULL;

  Node* kls = NULL;
  if (_igvn.type(obj_or_klass)->isa_oopptr()) {
    Node* k_adr = basic_plus_adr(obj_or_klass, oopDesc::klass_offset_in_bytes());
    kls = transform_later(LoadKlassNode::make(_igvn, NULL, C->immutable_memory(), k_adr, TypeInstPtr::KLASS, TypeKlassPtr::OBJECT));
  } else {
    assert(_igvn.type(obj_or_klass)->isa_klassptr(), "what else?");
    kls = obj_or_klass;
  }
  Node* layout_val = make_load(NULL, mem, kls, in_bytes(Klass::layout_helper_offset()), TypeInt::INT, T_INT);

  layout_val = transform_later(new RShiftINode(layout_val, intcon(Klass::_lh_array_tag_shift)));
  Node* cmp = transform_later(new CmpINode(layout_val, intcon(lh_con)));
  Node* bol = transform_later(new BoolNode(cmp, BoolTest::eq));

  return generate_fair_guard(ctrl, bol, region);
}

void PhaseMacroExpand::finish_arraycopy_call(Node* call, Node** ctrl, MergeMemNode** mem, const TypePtr* adr_type) {
  transform_later(call);

  *ctrl = new ProjNode(call,TypeFunc::Control);
  transform_later(*ctrl);
  Node* newmem = new ProjNode(call, TypeFunc::Memory);
  transform_later(newmem);

  uint alias_idx = C->get_alias_index(adr_type);
  if (alias_idx != Compile::AliasIdxBot) {
    *mem = MergeMemNode::make(*mem);
    (*mem)->set_memory_at(alias_idx, newmem);
  } else {
    *mem = MergeMemNode::make(newmem);
  }
  transform_later(*mem);
}

address PhaseMacroExpand::basictype2arraycopy(BasicType t,
                                              Node* src_offset,
                                              Node* dest_offset,
                                              bool disjoint_bases,
                                              const char* &name,
                                              bool dest_uninitialized) {
  const TypeInt* src_offset_inttype  = _igvn.find_int_type(src_offset);;
  const TypeInt* dest_offset_inttype = _igvn.find_int_type(dest_offset);;

  bool aligned = false;
  bool disjoint = disjoint_bases;

  // if the offsets are the same, we can treat the memory regions as
  // disjoint, because either the memory regions are in different arrays,
  // or they are identical (which we can treat as disjoint.)  We can also
  // treat a copy with a destination index  less that the source index
  // as disjoint since a low->high copy will work correctly in this case.
  if (src_offset_inttype != NULL && src_offset_inttype->is_con() &&
      dest_offset_inttype != NULL && dest_offset_inttype->is_con()) {
    // both indices are constants
    int s_offs = src_offset_inttype->get_con();
    int d_offs = dest_offset_inttype->get_con();
    int element_size = type2aelembytes(t);
    aligned = ((arrayOopDesc::base_offset_in_bytes(t) + s_offs * element_size) % HeapWordSize == 0) &&
              ((arrayOopDesc::base_offset_in_bytes(t) + d_offs * element_size) % HeapWordSize == 0);
    if (s_offs >= d_offs)  disjoint = true;
  } else if (src_offset == dest_offset && src_offset != NULL) {
    // This can occur if the offsets are identical non-constants.
    disjoint = true;
  }

  return StubRoutines::select_arraycopy_function(t, aligned, disjoint, name, dest_uninitialized);
}

bool PhaseMacroExpand::can_try_zeroing_elimination(AllocateArrayNode* alloc,
                                                   Node* src,
                                                   Node* dest) const {
  const TypeAryPtr* top_dest = _igvn.type(dest)->isa_aryptr();

  if (top_dest != NULL) {
    if (top_dest->klass() == NULL) {
      return false;
    }
  }

  return ReduceBulkZeroing
    && !(UseTLAB && ZeroTLAB) // pointless if already zeroed
    && !src->eqv_uncast(dest)
    && alloc != NULL
    && _igvn.find_int_con(alloc->in(AllocateNode::ALength), 1) > 0
    && alloc->maybe_set_complete(&_igvn);
}

#define XTOP LP64_ONLY(COMMA top())

// Generate an optimized call to arraycopy.
// Caller must guard against non-arrays.
// Caller must determine a common array basic-type for both arrays.
// Caller must validate offsets against array bounds.
// The slow_region has already collected guard failure paths
// (such as out of bounds length or non-conformable array types).
// The generated code has this shape, in general:
//
//     if (length == 0)  return   // via zero_path
//     slowval = -1
//     if (types unknown) {
//       slowval = call generic copy loop
//       if (slowval == 0)  return  // via checked_path
//     } else if (indexes in bounds) {
//       if ((is object array) && !(array type check)) {
//         slowval = call checked copy loop
//         if (slowval == 0)  return  // via checked_path
//       } else {
//         call bulk copy loop
//         return  // via fast_path
//       }
//     }
//     // adjust params for remaining work:
//     if (slowval != -1) {
//       n = -1^slowval; src_offset += n; dest_offset += n; length -= n
//     }
//   slow_region:
//     call slow arraycopy(src, src_offset, dest, dest_offset, length)
//     return  // via slow_call_path
//
// This routine is used from several intrinsics:  System.arraycopy,
// Object.clone (the array subcase), and Arrays.copyOf[Range].
//
Node* PhaseMacroExpand::generate_arraycopy(ArrayCopyNode *ac, AllocateArrayNode* alloc,
                                           Node** ctrl, MergeMemNode* mem, Node** io,
                                           const TypePtr* adr_type,
                                           BasicType basic_elem_type,
                                           Node* src,  Node* src_offset,
                                           Node* dest, Node* dest_offset,
                                           Node* copy_length,
                                           Node* dest_length,
                                           bool disjoint_bases,
                                           bool length_never_negative,
                                           RegionNode* slow_region) {
  if (slow_region == NULL) {
    slow_region = new RegionNode(1);
    transform_later(slow_region);
  }

<<<<<<< HEAD
  bool  dest_uninitialized = false;
  Node* default_value = NULL;
  Node* raw_default_value = NULL;
=======
  Node* original_dest = dest;
  bool  dest_needs_zeroing   = false;
  bool  acopy_to_uninitialized = false;
>>>>>>> 7146104f

  // See if this is the initialization of a newly-allocated array.
  // If so, we will take responsibility here for initializing it to zero.
  // (Note:  Because tightly_coupled_allocation performs checks on the
  // out-edges of the dest, we need to avoid making derived pointers
  // from it until we have checked its uses.)
<<<<<<< HEAD
  if (can_try_zeroing_elimination(alloc, src, dest) &&
      basic_elem_type != T_CONFLICT /* avoid corner case */) {
    // "You break it, you buy it."
    InitializeNode* init = alloc->initialization();
    assert(init->is_complete(), "we just did this");
    init->set_complete_with_arraycopy();
    assert(dest->is_CheckCastPP(), "sanity");
    assert(dest->in(0)->in(0) == init, "dest pinned");
    adr_type = TypeRawPtr::BOTTOM;  // all initializations are into raw memory
    // From this point on, every exit path is responsible for
    // initializing any non-copied parts of the object to zero.
    // Also, if this flag is set we make sure that arraycopy interacts properly
    // with G1, eliding pre-barriers. See CR 6627983.
    dest_uninitialized = true;
    default_value = alloc->in(AllocateNode::DefaultValue);
    raw_default_value = alloc->in(AllocateNode::RawDefaultValue);
  } else {
    // No zeroing elimination here.
    alloc             = NULL;
=======
  if (ReduceBulkZeroing
      && !(UseTLAB && ZeroTLAB) // pointless if already zeroed
      && basic_elem_type != T_CONFLICT // avoid corner case
      && !src->eqv_uncast(dest)
      && alloc != NULL
      && _igvn.find_int_con(alloc->in(AllocateNode::ALength), 1) > 0) {
    assert(ac->is_alloc_tightly_coupled(), "sanity");
    // acopy to uninitialized tightly coupled allocations
    // needs zeroing outside the copy range
    // and the acopy itself will be to uninitialized memory
    acopy_to_uninitialized = true;
    if (alloc->maybe_set_complete(&_igvn)) {
      // "You break it, you buy it."
      InitializeNode* init = alloc->initialization();
      assert(init->is_complete(), "we just did this");
      init->set_complete_with_arraycopy();
      assert(dest->is_CheckCastPP(), "sanity");
      assert(dest->in(0)->in(0) == init, "dest pinned");
      adr_type = TypeRawPtr::BOTTOM;  // all initializations are into raw memory
      // From this point on, every exit path is responsible for
      // initializing any non-copied parts of the object to zero.
      // Also, if this flag is set we make sure that arraycopy interacts properly
      // with G1, eliding pre-barriers. See CR 6627983.
      dest_needs_zeroing = true;
    } else {
      // dest_need_zeroing = false;
    }
  } else {
    // No zeroing elimination needed here.
    alloc                  = NULL;
    acopy_to_uninitialized = false;
    //original_dest        = dest;
    //dest_needs_zeroing   = false;
>>>>>>> 7146104f
  }

  uint alias_idx = C->get_alias_index(adr_type);

  // Results are placed here:
  enum { fast_path        = 1,  // normal void-returning assembly stub
         checked_path     = 2,  // special assembly stub with cleanup
         slow_call_path   = 3,  // something went wrong; call the VM
         zero_path        = 4,  // bypass when length of copy is zero
         bcopy_path       = 5,  // copy primitive array by 64-bit blocks
         PATH_LIMIT       = 6
  };
  RegionNode* result_region = new RegionNode(PATH_LIMIT);
  PhiNode*    result_i_o    = new PhiNode(result_region, Type::ABIO);
  PhiNode*    result_memory = new PhiNode(result_region, Type::MEMORY, adr_type);
  assert(adr_type != TypePtr::BOTTOM, "must be RawMem or a T[] slice");
  transform_later(result_region);
  transform_later(result_i_o);
  transform_later(result_memory);

  // The slow_control path:
  Node* slow_control;
  Node* slow_i_o = *io;
  Node* slow_mem = mem->memory_at(alias_idx);
  DEBUG_ONLY(slow_control = (Node*) badAddress);

  // Checked control path:
  Node* checked_control = top();
  Node* checked_mem     = NULL;
  Node* checked_i_o     = NULL;
  Node* checked_value   = NULL;

  if (basic_elem_type == T_CONFLICT) {
    assert(!dest_needs_zeroing, "");
    Node* cv = generate_generic_arraycopy(ctrl, &mem,
                                          adr_type,
                                          src, src_offset, dest, dest_offset,
                                          copy_length, acopy_to_uninitialized);
    if (cv == NULL)  cv = intcon(-1);  // failure (no stub available)
    checked_control = *ctrl;
    checked_i_o     = *io;
    checked_mem     = mem->memory_at(alias_idx);
    checked_value   = cv;
    *ctrl = top();
  }

  Node* not_pos = generate_nonpositive_guard(ctrl, copy_length, length_never_negative);
  if (not_pos != NULL) {
    Node* local_ctrl = not_pos, *local_io = *io;
    MergeMemNode* local_mem = MergeMemNode::make(mem);
    transform_later(local_mem);

    // (6) length must not be negative.
    if (!length_never_negative) {
      generate_negative_guard(&local_ctrl, copy_length, slow_region);
    }

    // copy_length is 0.
    if (dest_needs_zeroing) {
      assert(!local_ctrl->is_top(), "no ctrl?");
      if (copy_length->eqv_uncast(dest_length)
          || _igvn.find_int_con(dest_length, 1) <= 0) {
        // There is no zeroing to do. No need for a secondary raw memory barrier.
      } else {
        // Clear the whole thing since there are no source elements to copy.
        generate_clear_array(local_ctrl, local_mem,
                             adr_type, dest,
                             default_value, raw_default_value,
                             basic_elem_type,
                             intcon(0), NULL,
                             alloc->in(AllocateNode::AllocSize));
        // Use a secondary InitializeNode as raw memory barrier.
        // Currently it is needed only on this path since other
        // paths have stub or runtime calls as raw memory barriers.
        MemBarNode* mb = MemBarNode::make(C, Op_Initialize,
                                          Compile::AliasIdxRaw,
                                          top());
        transform_later(mb);
        mb->set_req(TypeFunc::Control,local_ctrl);
        mb->set_req(TypeFunc::Memory, local_mem->memory_at(Compile::AliasIdxRaw));
        local_ctrl = transform_later(new ProjNode(mb, TypeFunc::Control));
        local_mem->set_memory_at(Compile::AliasIdxRaw, transform_later(new ProjNode(mb, TypeFunc::Memory)));

        InitializeNode* init = mb->as_Initialize();
        init->set_complete(&_igvn);  // (there is no corresponding AllocateNode)
      }
    }

    // Present the results of the fast call.
    result_region->init_req(zero_path, local_ctrl);
    result_i_o   ->init_req(zero_path, local_io);
    result_memory->init_req(zero_path, local_mem->memory_at(alias_idx));
  }

  if (!(*ctrl)->is_top() && dest_needs_zeroing) {
    // We have to initialize the *uncopied* part of the array to zero.
    // The copy destination is the slice dest[off..off+len].  The other slices
    // are dest_head = dest[0..off] and dest_tail = dest[off+len..dest.length].
    Node* dest_size   = alloc->in(AllocateNode::AllocSize);
    Node* dest_tail   = transform_later( new AddINode(dest_offset, copy_length));

    // If there is a head section that needs zeroing, do it now.
    if (_igvn.find_int_con(dest_offset, -1) != 0) {
      generate_clear_array(*ctrl, mem,
                           adr_type, dest,
                           default_value, raw_default_value,
                           basic_elem_type,
                           intcon(0), dest_offset,
                           NULL);
    }

    // Next, perform a dynamic check on the tail length.
    // It is often zero, and we can win big if we prove this.
    // There are two wins:  Avoid generating the ClearArray
    // with its attendant messy index arithmetic, and upgrade
    // the copy to a more hardware-friendly word size of 64 bits.
    Node* tail_ctl = NULL;
    if (!(*ctrl)->is_top() && !dest_tail->eqv_uncast(dest_length)) {
      Node* cmp_lt   = transform_later( new CmpINode(dest_tail, dest_length) );
      Node* bol_lt   = transform_later( new BoolNode(cmp_lt, BoolTest::lt) );
      tail_ctl = generate_slow_guard(ctrl, bol_lt, NULL);
      assert(tail_ctl != NULL || !(*ctrl)->is_top(), "must be an outcome");
    }

    // At this point, let's assume there is no tail.
    if (!(*ctrl)->is_top() && alloc != NULL && basic_elem_type != T_OBJECT) {
      // There is no tail.  Try an upgrade to a 64-bit copy.
      bool didit = false;
      {
        Node* local_ctrl = *ctrl, *local_io = *io;
        MergeMemNode* local_mem = MergeMemNode::make(mem);
        transform_later(local_mem);

        didit = generate_block_arraycopy(&local_ctrl, &local_mem, local_io,
                                         adr_type, basic_elem_type, alloc,
                                         src, src_offset, dest, dest_offset,
                                         dest_size, acopy_to_uninitialized);
        if (didit) {
          // Present the results of the block-copying fast call.
          result_region->init_req(bcopy_path, local_ctrl);
          result_i_o   ->init_req(bcopy_path, local_io);
          result_memory->init_req(bcopy_path, local_mem->memory_at(alias_idx));
        }
      }
      if (didit) {
        *ctrl = top();     // no regular fast path
      }
    }

    // Clear the tail, if any.
    if (tail_ctl != NULL) {
      Node* notail_ctl = (*ctrl)->is_top() ? NULL : *ctrl;
      *ctrl = tail_ctl;
      if (notail_ctl == NULL) {
        generate_clear_array(*ctrl, mem,
                             adr_type, dest,
                             default_value, raw_default_value,
                             basic_elem_type,
                             dest_tail, NULL,
                             dest_size);
      } else {
        // Make a local merge.
        Node* done_ctl = transform_later(new RegionNode(3));
        Node* done_mem = transform_later(new PhiNode(done_ctl, Type::MEMORY, adr_type));
        done_ctl->init_req(1, notail_ctl);
        done_mem->init_req(1, mem->memory_at(alias_idx));
        generate_clear_array(*ctrl, mem,
                             adr_type, dest,
                             default_value, raw_default_value,
                             basic_elem_type,
                             dest_tail, NULL,
                             dest_size);
        done_ctl->init_req(2, *ctrl);
        done_mem->init_req(2, mem->memory_at(alias_idx));
        *ctrl = done_ctl;
        mem->set_memory_at(alias_idx, done_mem);
      }
    }
  }

  BasicType copy_type = basic_elem_type;
  assert(basic_elem_type != T_ARRAY, "caller must fix this");
  if (!(*ctrl)->is_top() && copy_type == T_OBJECT) {
    // If src and dest have compatible element types, we can copy bits.
    // Types S[] and D[] are compatible if D is a supertype of S.
    //
    // If they are not, we will use checked_oop_disjoint_arraycopy,
    // which performs a fast optimistic per-oop check, and backs off
    // further to JVM_ArrayCopy on the first per-oop check that fails.
    // (Actually, we don't move raw bits only; the GC requires card marks.)

    // We don't need a subtype check for validated copies and Object[].clone()
    bool skip_subtype_check = ac->is_arraycopy_validated() || ac->is_copyof_validated() ||
                              ac->is_copyofrange_validated() || ac->is_clone_oop_array();
    if (!skip_subtype_check) {
      // Get the klass* for both src and dest
      Node* src_klass  = ac->in(ArrayCopyNode::SrcKlass);
      Node* dest_klass = ac->in(ArrayCopyNode::DestKlass);

      assert(src_klass != NULL && dest_klass != NULL, "should have klasses");

      // Generate the subtype check.
      // This might fold up statically, or then again it might not.
      //
      // Non-static example:  Copying List<String>.elements to a new String[].
      // The backing store for a List<String> is always an Object[],
      // but its elements are always type String, if the generic types
      // are correct at the source level.
      //
      // Test S[] against D[], not S against D, because (probably)
      // the secondary supertype cache is less busy for S[] than S.
      // This usually only matters when D is an interface.
      Node* not_subtype_ctrl = Phase::gen_subtype_check(src_klass, dest_klass, ctrl, mem, _igvn);
      // Plug failing path into checked_oop_disjoint_arraycopy
      if (not_subtype_ctrl != top()) {
        Node* local_ctrl = not_subtype_ctrl;
        MergeMemNode* local_mem = MergeMemNode::make(mem);
        transform_later(local_mem);

        // (At this point we can assume disjoint_bases, since types differ.)
        int ek_offset = in_bytes(ObjArrayKlass::element_klass_offset());
        Node* p1 = basic_plus_adr(dest_klass, ek_offset);
        Node* n1 = LoadKlassNode::make(_igvn, NULL, C->immutable_memory(), p1, TypeRawPtr::BOTTOM);
        Node* dest_elem_klass = transform_later(n1);
        Node* cv = generate_checkcast_arraycopy(&local_ctrl, &local_mem,
                                                adr_type,
                                                dest_elem_klass,
                                                src, src_offset, dest, dest_offset,
                                                ConvI2X(copy_length), acopy_to_uninitialized);
        if (cv == NULL)  cv = intcon(-1);  // failure (no stub available)
        checked_control = local_ctrl;
        checked_i_o     = *io;
        checked_mem     = local_mem->memory_at(alias_idx);
        checked_value   = cv;
      }
    }
    // At this point we know we do not need type checks on oop stores.

    BarrierSetC2* bs = BarrierSet::barrier_set()->barrier_set_c2();
    if (!bs->array_copy_requires_gc_barriers(alloc != NULL, copy_type, false, BarrierSetC2::Expansion)) {
      // If we do not need gc barriers, copy using the jint or jlong stub.
      copy_type = LP64_ONLY(UseCompressedOops ? T_INT : T_LONG) NOT_LP64(T_INT);
      assert(type2aelembytes(basic_elem_type) == type2aelembytes(copy_type),
             "sizes agree");
    }
  }

  bool is_partial_array_copy = false;
  if (!(*ctrl)->is_top()) {
    // Generate the fast path, if possible.
    Node* local_ctrl = *ctrl;
    MergeMemNode* local_mem = MergeMemNode::make(mem);
    transform_later(local_mem);
    is_partial_array_copy = generate_unchecked_arraycopy(&local_ctrl, &local_mem,
                                                         adr_type, copy_type, disjoint_bases,
                                                         src, src_offset, dest, dest_offset,
                                                         ConvI2X(copy_length), acopy_to_uninitialized);

    // Present the results of the fast call.
    result_region->init_req(fast_path, local_ctrl);
    result_i_o   ->init_req(fast_path, *io);
    result_memory->init_req(fast_path, local_mem->memory_at(alias_idx));
  }

  // Here are all the slow paths up to this point, in one bundle:
  assert(slow_region != NULL, "allocated on entry");
  slow_control = slow_region;
  DEBUG_ONLY(slow_region = (RegionNode*)badAddress);

  *ctrl = checked_control;
  if (!(*ctrl)->is_top()) {
    // Clean up after the checked call.
    // The returned value is either 0 or -1^K,
    // where K = number of partially transferred array elements.
    Node* cmp = new CmpINode(checked_value, intcon(0));
    transform_later(cmp);
    Node* bol = new BoolNode(cmp, BoolTest::eq);
    transform_later(bol);
    IfNode* iff = new IfNode(*ctrl, bol, PROB_MAX, COUNT_UNKNOWN);
    transform_later(iff);

    // If it is 0, we are done, so transfer to the end.
    Node* checks_done = new IfTrueNode(iff);
    transform_later(checks_done);
    result_region->init_req(checked_path, checks_done);
    result_i_o   ->init_req(checked_path, checked_i_o);
    result_memory->init_req(checked_path, checked_mem);

    // If it is not zero, merge into the slow call.
    *ctrl = new IfFalseNode(iff);
    transform_later(*ctrl);
    RegionNode* slow_reg2 = new RegionNode(3);
    PhiNode*    slow_i_o2 = new PhiNode(slow_reg2, Type::ABIO);
    PhiNode*    slow_mem2 = new PhiNode(slow_reg2, Type::MEMORY, adr_type);
    transform_later(slow_reg2);
    transform_later(slow_i_o2);
    transform_later(slow_mem2);
    slow_reg2  ->init_req(1, slow_control);
    slow_i_o2  ->init_req(1, slow_i_o);
    slow_mem2  ->init_req(1, slow_mem);
    slow_reg2  ->init_req(2, *ctrl);
    slow_i_o2  ->init_req(2, checked_i_o);
    slow_mem2  ->init_req(2, checked_mem);

    slow_control = slow_reg2;
    slow_i_o     = slow_i_o2;
    slow_mem     = slow_mem2;

    if (alloc != NULL) {
      // We'll restart from the very beginning, after zeroing the whole thing.
      // This can cause double writes, but that's OK since dest is brand new.
      // So we ignore the low 31 bits of the value returned from the stub.
    } else {
      // We must continue the copy exactly where it failed, or else
      // another thread might see the wrong number of writes to dest.
      Node* checked_offset = new XorINode(checked_value, intcon(-1));
      Node* slow_offset    = new PhiNode(slow_reg2, TypeInt::INT);
      transform_later(checked_offset);
      transform_later(slow_offset);
      slow_offset->init_req(1, intcon(0));
      slow_offset->init_req(2, checked_offset);

      // Adjust the arguments by the conditionally incoming offset.
      Node* src_off_plus  = new AddINode(src_offset,  slow_offset);
      transform_later(src_off_plus);
      Node* dest_off_plus = new AddINode(dest_offset, slow_offset);
      transform_later(dest_off_plus);
      Node* length_minus  = new SubINode(copy_length, slow_offset);
      transform_later(length_minus);

      // Tweak the node variables to adjust the code produced below:
      src_offset  = src_off_plus;
      dest_offset = dest_off_plus;
      copy_length = length_minus;
    }
  }
  *ctrl = slow_control;
  if (!(*ctrl)->is_top()) {
    Node* local_ctrl = *ctrl, *local_io = slow_i_o;
    MergeMemNode* local_mem = MergeMemNode::make(mem);
    transform_later(local_mem);

    // Generate the slow path, if needed.
    local_mem->set_memory_at(alias_idx, slow_mem);

    if (dest_needs_zeroing) {
      generate_clear_array(local_ctrl, local_mem,
                           adr_type, dest,
                           default_value, raw_default_value,
                           basic_elem_type,
                           intcon(0), NULL,
                           alloc->in(AllocateNode::AllocSize));
    }

    local_mem = generate_slow_arraycopy(ac,
                                        &local_ctrl, local_mem, &local_io,
                                        adr_type,
                                        src, src_offset, dest, dest_offset,
                                        copy_length, /*dest_uninitialized*/false);

    result_region->init_req(slow_call_path, local_ctrl);
    result_i_o   ->init_req(slow_call_path, local_io);
    result_memory->init_req(slow_call_path, local_mem->memory_at(alias_idx));
  } else {
    ShouldNotReachHere(); // no call to generate_slow_arraycopy:
                          // projections were not extracted
  }

  // Remove unused edges.
  for (uint i = 1; i < result_region->req(); i++) {
    if (result_region->in(i) == NULL) {
      result_region->init_req(i, top());
    }
  }

  // Finished; return the combined state.
  *ctrl = result_region;
  *io = result_i_o;
  mem->set_memory_at(alias_idx, result_memory);

  // mem no longer guaranteed to stay a MergeMemNode
  Node* out_mem = mem;
  DEBUG_ONLY(mem = NULL);

  // The memory edges above are precise in order to model effects around
  // array copies accurately to allow value numbering of field loads around
  // arraycopy.  Such field loads, both before and after, are common in Java
  // collections and similar classes involving header/array data structures.
  //
  // But with low number of register or when some registers are used or killed
  // by arraycopy calls it causes registers spilling on stack. See 6544710.
  // The next memory barrier is added to avoid it. If the arraycopy can be
  // optimized away (which it can, sometimes) then we can manually remove
  // the membar also.
  //
  // Do not let reads from the cloned object float above the arraycopy.
  if (alloc != NULL && !alloc->initialization()->does_not_escape()) {
    // Do not let stores that initialize this object be reordered with
    // a subsequent store that would make this object accessible by
    // other threads.
    insert_mem_bar(ctrl, &out_mem, Op_MemBarStoreStore);
  } else {
    // Do not let reads from the destination float above the arraycopy.
    // Since we cannot type the arrays, we don't know which slices
    // might be affected.  We could restrict this barrier only to those
    // memory slices which pertain to array elements--but don't bother.
    insert_mem_bar(ctrl, &out_mem, Op_MemBarCPUOrder);
  }

  if (is_partial_array_copy) {
    assert((*ctrl)->is_Proj(), "MemBar control projection");
    assert((*ctrl)->in(0)->isa_MemBar(), "MemBar node");
    (*ctrl)->in(0)->isa_MemBar()->set_trailing_partial_array_copy();
  }

  _igvn.replace_node(_callprojs.fallthrough_memproj, out_mem);
  _igvn.replace_node(_callprojs.fallthrough_ioproj, *io);
  _igvn.replace_node(_callprojs.fallthrough_catchproj, *ctrl);

#ifdef ASSERT
  const TypeOopPtr* dest_t = _igvn.type(dest)->is_oopptr();
  if (dest_t->is_known_instance() && !is_partial_array_copy) {
    ArrayCopyNode* ac = NULL;
    assert(ArrayCopyNode::may_modify(dest_t, (*ctrl)->in(0)->as_MemBar(), &_igvn, ac), "dependency on arraycopy lost");
    assert(ac == NULL, "no arraycopy anymore");
  }
#endif

  return out_mem;
}

// Helper for initialization of arrays, creating a ClearArray.
// It writes zero bits in [start..end), within the body of an array object.
// The memory effects are all chained onto the 'adr_type' alias category.
//
// Since the object is otherwise uninitialized, we are free
// to put a little "slop" around the edges of the cleared area,
// as long as it does not go back into the array's header,
// or beyond the array end within the heap.
//
// The lower edge can be rounded down to the nearest jint and the
// upper edge can be rounded up to the nearest MinObjAlignmentInBytes.
//
// Arguments:
//   adr_type           memory slice where writes are generated
//   dest               oop of the destination array
//   basic_elem_type    element type of the destination
//   slice_idx          array index of first element to store
//   slice_len          number of elements to store (or NULL)
//   dest_size          total size in bytes of the array object
//
// Exactly one of slice_len or dest_size must be non-NULL.
// If dest_size is non-NULL, zeroing extends to the end of the object.
// If slice_len is non-NULL, the slice_idx value must be a constant.
void PhaseMacroExpand::generate_clear_array(Node* ctrl, MergeMemNode* merge_mem,
                                            const TypePtr* adr_type,
                                            Node* dest,
                                            Node* val,
                                            Node* raw_val,
                                            BasicType basic_elem_type,
                                            Node* slice_idx,
                                            Node* slice_len,
                                            Node* dest_size) {
  // one or the other but not both of slice_len and dest_size:
  assert((slice_len != NULL? 1: 0) + (dest_size != NULL? 1: 0) == 1, "");
  if (slice_len == NULL)  slice_len = top();
  if (dest_size == NULL)  dest_size = top();

  uint alias_idx = C->get_alias_index(adr_type);

  // operate on this memory slice:
  Node* mem = merge_mem->memory_at(alias_idx); // memory slice to operate on

  // scaling and rounding of indexes:
  assert(basic_elem_type != T_INLINE_TYPE, "should have been converted to a basic type copy");
  int scale = exact_log2(type2aelembytes(basic_elem_type));
  int abase = arrayOopDesc::base_offset_in_bytes(basic_elem_type);
  int clear_low = (-1 << scale) & (BytesPerInt  - 1);
  int bump_bit  = (-1 << scale) & BytesPerInt;

  // determine constant starts and ends
  const intptr_t BIG_NEG = -128;
  assert(BIG_NEG + 2*abase < 0, "neg enough");
  intptr_t slice_idx_con = (intptr_t) _igvn.find_int_con(slice_idx, BIG_NEG);
  intptr_t slice_len_con = (intptr_t) _igvn.find_int_con(slice_len, BIG_NEG);
  if (slice_len_con == 0) {
    return;                     // nothing to do here
  }
  intptr_t start_con = (abase + (slice_idx_con << scale)) & ~clear_low;
  intptr_t end_con   = _igvn.find_intptr_t_con(dest_size, -1);
  if (slice_idx_con >= 0 && slice_len_con >= 0) {
    assert(end_con < 0, "not two cons");
    end_con = align_up(abase + ((slice_idx_con + slice_len_con) << scale),
                       BytesPerLong);
  }

  if (start_con >= 0 && end_con >= 0) {
    // Constant start and end.  Simple.
    mem = ClearArrayNode::clear_memory(ctrl, mem, dest, val, raw_val,
                                       start_con, end_con, &_igvn);
  } else if (start_con >= 0 && dest_size != top()) {
    // Constant start, pre-rounded end after the tail of the array.
    Node* end = dest_size;
    mem = ClearArrayNode::clear_memory(ctrl, mem, dest, val, raw_val,
                                       start_con, end, &_igvn);
  } else if (start_con >= 0 && slice_len != top()) {
    // Constant start, non-constant end.  End needs rounding up.
    // End offset = round_up(abase + ((slice_idx_con + slice_len) << scale), 8)
    intptr_t end_base  = abase + (slice_idx_con << scale);
    int      end_round = (-1 << scale) & (BytesPerLong  - 1);
    Node*    end       = ConvI2X(slice_len);
    if (scale != 0)
      end = transform_later(new LShiftXNode(end, intcon(scale) ));
    end_base += end_round;
    end = transform_later(new AddXNode(end, MakeConX(end_base)) );
    end = transform_later(new AndXNode(end, MakeConX(~end_round)) );
    mem = ClearArrayNode::clear_memory(ctrl, mem, dest, val, raw_val,
                                       start_con, end, &_igvn);
  } else if (start_con < 0 && dest_size != top()) {
    // Non-constant start, pre-rounded end after the tail of the array.
    // This is almost certainly a "round-to-end" operation.
    Node* start = slice_idx;
    start = ConvI2X(start);
    if (scale != 0)
      start = transform_later(new LShiftXNode( start, intcon(scale) ));
    start = transform_later(new AddXNode(start, MakeConX(abase)) );
    if ((bump_bit | clear_low) != 0) {
      int to_clear = (bump_bit | clear_low);
      // Align up mod 8, then store a jint zero unconditionally
      // just before the mod-8 boundary.
      if (((abase + bump_bit) & ~to_clear) - bump_bit
          < arrayOopDesc::length_offset_in_bytes() + BytesPerInt) {
        bump_bit = 0;
        assert((abase & to_clear) == 0, "array base must be long-aligned");
      } else {
        // Bump 'start' up to (or past) the next jint boundary:
        start = transform_later( new AddXNode(start, MakeConX(bump_bit)) );
        assert((abase & clear_low) == 0, "array base must be int-aligned");
      }
      // Round bumped 'start' down to jlong boundary in body of array.
      start = transform_later(new AndXNode(start, MakeConX(~to_clear)) );
      if (bump_bit != 0) {
        // Store a zero to the immediately preceding jint:
        Node* x1 = transform_later(new AddXNode(start, MakeConX(-bump_bit)) );
        Node* p1 = basic_plus_adr(dest, x1);
        if (val == NULL) {
          assert(raw_val == NULL, "val may not be null");
          mem = StoreNode::make(_igvn, ctrl, mem, p1, adr_type, intcon(0), T_INT, MemNode::unordered);
        } else {
          assert(_igvn.type(val)->isa_narrowoop(), "should be narrow oop");
          mem = new StoreNNode(ctrl, mem, p1, adr_type, val, MemNode::unordered);
        }
        mem = transform_later(mem);
      }
    }
    Node* end = dest_size; // pre-rounded
    mem = ClearArrayNode::clear_memory(ctrl, mem, dest, raw_val,
                                       start, end, &_igvn);
  } else {
    // Non-constant start, unrounded non-constant end.
    // (Nobody zeroes a random midsection of an array using this routine.)
    ShouldNotReachHere();       // fix caller
  }

  // Done.
  merge_mem->set_memory_at(alias_idx, mem);
}

bool PhaseMacroExpand::generate_block_arraycopy(Node** ctrl, MergeMemNode** mem, Node* io,
                                                const TypePtr* adr_type,
                                                BasicType basic_elem_type,
                                                AllocateNode* alloc,
                                                Node* src,  Node* src_offset,
                                                Node* dest, Node* dest_offset,
                                                Node* dest_size, bool dest_uninitialized) {
  // See if there is an advantage from block transfer.
  int scale = exact_log2(type2aelembytes(basic_elem_type));
  if (scale >= LogBytesPerLong)
    return false;               // it is already a block transfer

  // Look at the alignment of the starting offsets.
  int abase = arrayOopDesc::base_offset_in_bytes(basic_elem_type);

  intptr_t src_off_con  = (intptr_t) _igvn.find_int_con(src_offset, -1);
  intptr_t dest_off_con = (intptr_t) _igvn.find_int_con(dest_offset, -1);
  if (src_off_con < 0 || dest_off_con < 0) {
    // At present, we can only understand constants.
    return false;
  }

  intptr_t src_off  = abase + (src_off_con  << scale);
  intptr_t dest_off = abase + (dest_off_con << scale);

  if (((src_off | dest_off) & (BytesPerLong-1)) != 0) {
    // Non-aligned; too bad.
    // One more chance:  Pick off an initial 32-bit word.
    // This is a common case, since abase can be odd mod 8.
    if (((src_off | dest_off) & (BytesPerLong-1)) == BytesPerInt &&
        ((src_off ^ dest_off) & (BytesPerLong-1)) == 0) {
      Node* sptr = basic_plus_adr(src,  src_off);
      Node* dptr = basic_plus_adr(dest, dest_off);
      const TypePtr* s_adr_type = _igvn.type(sptr)->is_ptr();
      assert(s_adr_type->isa_aryptr(), "impossible slice");
      uint s_alias_idx = C->get_alias_index(s_adr_type);
      uint d_alias_idx = C->get_alias_index(adr_type);
      bool is_mismatched = (basic_elem_type != T_INT);
      Node* sval = transform_later(
          LoadNode::make(_igvn, *ctrl, (*mem)->memory_at(s_alias_idx), sptr, s_adr_type,
                         TypeInt::INT, T_INT, MemNode::unordered, LoadNode::DependsOnlyOnTest,
                         false /*unaligned*/, is_mismatched));
      Node* st = transform_later(
          StoreNode::make(_igvn, *ctrl, (*mem)->memory_at(d_alias_idx), dptr, adr_type,
                          sval, T_INT, MemNode::unordered));
      if (is_mismatched) {
        st->as_Store()->set_mismatched_access();
      }
      (*mem)->set_memory_at(d_alias_idx, st);
      src_off += BytesPerInt;
      dest_off += BytesPerInt;
    } else {
      return false;
    }
  }
  assert(src_off % BytesPerLong == 0, "");
  assert(dest_off % BytesPerLong == 0, "");

  // Do this copy by giant steps.
  Node* sptr  = basic_plus_adr(src,  src_off);
  Node* dptr  = basic_plus_adr(dest, dest_off);
  Node* countx = dest_size;
  countx = transform_later(new SubXNode(countx, MakeConX(dest_off)));
  countx = transform_later(new URShiftXNode(countx, intcon(LogBytesPerLong)));

  bool disjoint_bases = true;   // since alloc != NULL
  generate_unchecked_arraycopy(ctrl, mem,
                               adr_type, T_LONG, disjoint_bases,
                               sptr, NULL, dptr, NULL, countx, dest_uninitialized);

  return true;
}

// Helper function; generates code for the slow case.
// We make a call to a runtime method which emulates the native method,
// but without the native wrapper overhead.
MergeMemNode* PhaseMacroExpand::generate_slow_arraycopy(ArrayCopyNode *ac,
                                                        Node** ctrl, Node* mem, Node** io,
                                                        const TypePtr* adr_type,
                                                        Node* src,  Node* src_offset,
                                                        Node* dest, Node* dest_offset,
                                                        Node* copy_length, bool dest_uninitialized) {
  assert(!dest_uninitialized, "Invariant");

  const TypeFunc* call_type = OptoRuntime::slow_arraycopy_Type();
  CallNode* call = new CallStaticJavaNode(call_type, OptoRuntime::slow_arraycopy_Java(),
                                          "slow_arraycopy", TypePtr::BOTTOM);

  call->init_req(TypeFunc::Control, *ctrl);
  call->init_req(TypeFunc::I_O    , *io);
  call->init_req(TypeFunc::Memory , mem);
  call->init_req(TypeFunc::ReturnAdr, top());
  call->init_req(TypeFunc::FramePtr, top());
  call->init_req(TypeFunc::Parms+0, src);
  call->init_req(TypeFunc::Parms+1, src_offset);
  call->init_req(TypeFunc::Parms+2, dest);
  call->init_req(TypeFunc::Parms+3, dest_offset);
  call->init_req(TypeFunc::Parms+4, copy_length);
  call->copy_call_debug_info(&_igvn, ac);

  call->set_cnt(PROB_UNLIKELY_MAG(4));  // Same effect as RC_UNCOMMON.
  _igvn.replace_node(ac, call);
  transform_later(call);

  call->extract_projections(&_callprojs, false /*separate_io_proj*/, false /*do_asserts*/);
  *ctrl = _callprojs.fallthrough_catchproj->clone();
  transform_later(*ctrl);

  Node* m = _callprojs.fallthrough_memproj->clone();
  transform_later(m);

  uint alias_idx = C->get_alias_index(adr_type);
  MergeMemNode* out_mem;
  if (alias_idx != Compile::AliasIdxBot) {
    out_mem = MergeMemNode::make(mem);
    out_mem->set_memory_at(alias_idx, m);
  } else {
    out_mem = MergeMemNode::make(m);
  }
  transform_later(out_mem);

  *io = _callprojs.fallthrough_ioproj->clone();
  transform_later(*io);

  return out_mem;
}

// Helper function; generates code for cases requiring runtime checks.
Node* PhaseMacroExpand::generate_checkcast_arraycopy(Node** ctrl, MergeMemNode** mem,
                                                     const TypePtr* adr_type,
                                                     Node* dest_elem_klass,
                                                     Node* src,  Node* src_offset,
                                                     Node* dest, Node* dest_offset,
                                                     Node* copy_length, bool dest_uninitialized) {
  if ((*ctrl)->is_top())  return NULL;

  address copyfunc_addr = StubRoutines::checkcast_arraycopy(dest_uninitialized);
  if (copyfunc_addr == NULL) { // Stub was not generated, go slow path.
    return NULL;
  }

  // Pick out the parameters required to perform a store-check
  // for the target array.  This is an optimistic check.  It will
  // look in each non-null element's class, at the desired klass's
  // super_check_offset, for the desired klass.
  int sco_offset = in_bytes(Klass::super_check_offset_offset());
  Node* p3 = basic_plus_adr(dest_elem_klass, sco_offset);
  Node* n3 = new LoadINode(NULL, *mem /*memory(p3)*/, p3, _igvn.type(p3)->is_ptr(), TypeInt::INT, MemNode::unordered);
  Node* check_offset = ConvI2X(transform_later(n3));
  Node* check_value  = dest_elem_klass;

  Node* src_start  = array_element_address(src,  src_offset,  T_OBJECT);
  Node* dest_start = array_element_address(dest, dest_offset, T_OBJECT);

  const TypeFunc* call_type = OptoRuntime::checkcast_arraycopy_Type();
  Node* call = make_leaf_call(*ctrl, *mem, call_type, copyfunc_addr, "checkcast_arraycopy", adr_type,
                              src_start, dest_start, copy_length XTOP, check_offset XTOP, check_value);

  finish_arraycopy_call(call, ctrl, mem, adr_type);

  Node* proj =  new ProjNode(call, TypeFunc::Parms);
  transform_later(proj);

  return proj;
}

// Helper function; generates code for cases requiring runtime checks.
Node* PhaseMacroExpand::generate_generic_arraycopy(Node** ctrl, MergeMemNode** mem,
                                                   const TypePtr* adr_type,
                                                   Node* src,  Node* src_offset,
                                                   Node* dest, Node* dest_offset,
                                                   Node* copy_length, bool dest_uninitialized) {
  if ((*ctrl)->is_top()) return NULL;
  assert(!dest_uninitialized, "Invariant");

  address copyfunc_addr = StubRoutines::generic_arraycopy();
  if (copyfunc_addr == NULL) { // Stub was not generated, go slow path.
    return NULL;
  }

  const TypeFunc* call_type = OptoRuntime::generic_arraycopy_Type();
  Node* call = make_leaf_call(*ctrl, *mem, call_type, copyfunc_addr, "generic_arraycopy", adr_type,
                              src, src_offset, dest, dest_offset, copy_length);

  finish_arraycopy_call(call, ctrl, mem, adr_type);

  Node* proj =  new ProjNode(call, TypeFunc::Parms);
  transform_later(proj);

  return proj;
}

// Helper function; generates the fast out-of-line call to an arraycopy stub.
bool PhaseMacroExpand::generate_unchecked_arraycopy(Node** ctrl, MergeMemNode** mem,
                                                    const TypePtr* adr_type,
                                                    BasicType basic_elem_type,
                                                    bool disjoint_bases,
                                                    Node* src,  Node* src_offset,
                                                    Node* dest, Node* dest_offset,
                                                    Node* copy_length, bool dest_uninitialized) {
  if ((*ctrl)->is_top()) return false;

  Node* src_start  = src;
  Node* dest_start = dest;
  if (src_offset != NULL || dest_offset != NULL) {
    src_start =  array_element_address(src, src_offset, basic_elem_type);
    dest_start = array_element_address(dest, dest_offset, basic_elem_type);
  }

  // Figure out which arraycopy runtime method to call.
  const char* copyfunc_name = "arraycopy";
  address     copyfunc_addr =
      basictype2arraycopy(basic_elem_type, src_offset, dest_offset,
                          disjoint_bases, copyfunc_name, dest_uninitialized);

  Node* result_memory = NULL;
  RegionNode* exit_block = NULL;
  if (ArrayCopyPartialInlineSize > 0 && is_subword_type(basic_elem_type) &&
    Matcher::vector_width_in_bytes(basic_elem_type) >= 16) {
    generate_partial_inlining_block(ctrl, mem, adr_type, &exit_block, &result_memory,
                                    copy_length, src_start, dest_start, basic_elem_type);
  }

  const TypeFunc* call_type = OptoRuntime::fast_arraycopy_Type();
  Node* call = make_leaf_call(*ctrl, *mem, call_type, copyfunc_addr, copyfunc_name, adr_type,
                              src_start, dest_start, copy_length XTOP);

  finish_arraycopy_call(call, ctrl, mem, adr_type);

  // Connecting remaining edges for exit_block coming from stub_block.
  if (exit_block) {
    exit_block->init_req(2, *ctrl);

    // Memory edge corresponding to stub_region.
    result_memory->init_req(2, *mem);

    uint alias_idx = C->get_alias_index(adr_type);
    if (alias_idx != Compile::AliasIdxBot) {
      *mem = MergeMemNode::make(*mem);
      (*mem)->set_memory_at(alias_idx, result_memory);
    } else {
      *mem = MergeMemNode::make(result_memory);
    }
    transform_later(*mem);
    *ctrl = exit_block;
    return true;
  }
  return false;
}

const TypePtr* PhaseMacroExpand::adjust_for_flat_array(const TypeAryPtr* top_dest, Node*& src_offset,
                                                       Node*& dest_offset, Node*& length, BasicType& dest_elem,
                                                       Node*& dest_length) {
#ifdef ASSERT
  BarrierSetC2* bs = BarrierSet::barrier_set()->barrier_set_c2();
  bool needs_barriers = top_dest->elem()->inline_klass()->contains_oops() &&
                        bs->array_copy_requires_gc_barriers(dest_length != NULL, T_OBJECT, false, BarrierSetC2::Optimization);
  assert(!needs_barriers || StressReflectiveCode, "Flat arracopy would require GC barriers");
#endif
  int elem_size = top_dest->klass()->as_flat_array_klass()->element_byte_size();
  if (elem_size >= 8) {
    if (elem_size > 8) {
      // treat as array of long but scale length, src offset and dest offset
      assert((elem_size % 8) == 0, "not a power of 2?");
      int factor = elem_size / 8;
      length = transform_later(new MulINode(length, intcon(factor)));
      src_offset = transform_later(new MulINode(src_offset, intcon(factor)));
      dest_offset = transform_later(new MulINode(dest_offset, intcon(factor)));
      if (dest_length != NULL) {
        dest_length = transform_later(new MulINode(dest_length, intcon(factor)));
      }
      elem_size = 8;
    }
    dest_elem = T_LONG;
  } else if (elem_size == 4) {
    dest_elem = T_INT;
  } else if (elem_size == 2) {
    dest_elem = T_CHAR;
  } else if (elem_size == 1) {
    dest_elem = T_BYTE;
  } else {
    ShouldNotReachHere();
  }
  return TypeRawPtr::BOTTOM;
}

void PhaseMacroExpand::expand_arraycopy_node(ArrayCopyNode *ac) {
  Node* ctrl = ac->in(TypeFunc::Control);
  Node* io = ac->in(TypeFunc::I_O);
  Node* src = ac->in(ArrayCopyNode::Src);
  Node* src_offset = ac->in(ArrayCopyNode::SrcPos);
  Node* dest = ac->in(ArrayCopyNode::Dest);
  Node* dest_offset = ac->in(ArrayCopyNode::DestPos);
  Node* length = ac->in(ArrayCopyNode::Length);
  MergeMemNode* merge_mem = NULL;

  if (ac->is_clonebasic()) {
    BarrierSetC2* bs = BarrierSet::barrier_set()->barrier_set_c2();
    bs->clone_at_expansion(this, ac);
    return;
  } else if (ac->is_copyof() || ac->is_copyofrange() || ac->is_clone_oop_array()) {
    const Type* src_type = _igvn.type(src);
    const Type* dest_type = _igvn.type(dest);
    const TypeAryPtr* top_src = src_type->isa_aryptr();
    const TypeAryPtr* top_dest = dest_type->isa_aryptr();
    BasicType dest_elem = T_OBJECT;
    if (top_dest != NULL && top_dest->klass() != NULL) {
      dest_elem = top_dest->klass()->as_array_klass()->element_type()->basic_type();
    }
    if (dest_elem == T_ARRAY || (dest_elem == T_INLINE_TYPE && top_dest->klass()->is_obj_array_klass())) {
      dest_elem = T_OBJECT;
    }
    if (top_src != NULL && top_src->is_flat()) {
      // If src is flat, dest is guaranteed to be flat as well
      dest_elem = T_INLINE_TYPE;
      top_dest = top_src;
    }

    Node* mem = ac->in(TypeFunc::Memory);
    merge_mem = MergeMemNode::make(mem);
    transform_later(merge_mem);

    AllocateArrayNode* alloc = NULL;
    Node* dest_length = NULL;
    if (ac->is_alloc_tightly_coupled()) {
      alloc = AllocateArrayNode::Ideal_array_allocation(dest, &_igvn);
      assert(alloc != NULL, "expect alloc");
      dest_length = alloc->in(AllocateNode::ALength);
    }

    const TypePtr* adr_type = NULL;
    if (dest_elem == T_INLINE_TYPE) {
      assert(dest_length != NULL || StressReflectiveCode, "must be tightly coupled");
      // Copy to a flat array modifies multiple memory slices. Conservatively insert a barrier
      // on all slices to prevent writes into the source from floating below the arraycopy.
      insert_mem_bar(&ctrl, &mem, Op_MemBarCPUOrder);
      adr_type = adjust_for_flat_array(top_dest, src_offset, dest_offset, length, dest_elem, dest_length);
    } else {
      adr_type = dest_type->is_oopptr()->add_offset(Type::OffsetBot);
      if (ac->_dest_type != TypeOopPtr::BOTTOM) {
        adr_type = ac->_dest_type->add_offset(Type::OffsetBot)->is_ptr();
      }
      if (ac->_src_type != ac->_dest_type) {
        adr_type = TypeRawPtr::BOTTOM;
      }
    }
    generate_arraycopy(ac, alloc, &ctrl, merge_mem, &io,
                       adr_type, dest_elem,
                       src, src_offset, dest, dest_offset, length,
                       dest_length,
                       true, !ac->is_copyofrange());
    return;
  }

  AllocateArrayNode* alloc = NULL;
  if (ac->is_alloc_tightly_coupled()) {
    alloc = AllocateArrayNode::Ideal_array_allocation(dest, &_igvn);
    assert(alloc != NULL, "expect alloc");
  }

  assert(ac->is_arraycopy() || ac->is_arraycopy_validated(), "should be an arraycopy");

  // Compile time checks.  If any of these checks cannot be verified at compile time,
  // we do not make a fast path for this call.  Instead, we let the call remain as it
  // is.  The checks we choose to mandate at compile time are:
  //
  // (1) src and dest are arrays.
  const Type* src_type = src->Value(&_igvn);
  const Type* dest_type = dest->Value(&_igvn);
  const TypeAryPtr* top_src = src_type->isa_aryptr();
  const TypeAryPtr* top_dest = dest_type->isa_aryptr();

  BasicType src_elem = T_CONFLICT;
  BasicType dest_elem = T_CONFLICT;

  if (top_dest != NULL && top_dest->klass() != NULL) {
    dest_elem = top_dest->klass()->as_array_klass()->element_type()->basic_type();
  }
  if (top_src != NULL && top_src->klass() != NULL) {
    src_elem = top_src->klass()->as_array_klass()->element_type()->basic_type();
  }
  if (src_elem == T_ARRAY || (src_elem == T_INLINE_TYPE && top_src->klass()->is_obj_array_klass())) {
    src_elem = T_OBJECT;
  }
  if (dest_elem == T_ARRAY || (dest_elem == T_INLINE_TYPE && top_dest->klass()->is_obj_array_klass())) {
    dest_elem = T_OBJECT;
  }

  if (ac->is_arraycopy_validated() && dest_elem != T_CONFLICT && src_elem == T_CONFLICT) {
    src_elem = dest_elem;
  }

  if (src_elem == T_CONFLICT || dest_elem == T_CONFLICT) {
    // Conservatively insert a memory barrier on all memory slices.
    // Do not let writes into the source float below the arraycopy.
    {
      Node* mem = ac->in(TypeFunc::Memory);
      insert_mem_bar(&ctrl, &mem, Op_MemBarCPUOrder);

      merge_mem = MergeMemNode::make(mem);
      transform_later(merge_mem);
    }

    // Call StubRoutines::generic_arraycopy stub.
    Node* mem = generate_arraycopy(ac, NULL, &ctrl, merge_mem, &io,
                                   TypeRawPtr::BOTTOM, T_CONFLICT,
                                   src, src_offset, dest, dest_offset, length,
                                   NULL,
                                   // If a  negative length guard was generated for the ArrayCopyNode,
                                   // the length of the array can never be negative.
                                   false, ac->has_negative_length_guard());
    return;
  }

  assert(!ac->is_arraycopy_validated() || (src_elem == dest_elem && dest_elem != T_VOID) ||
         (src_elem == T_INLINE_TYPE && StressReflectiveCode), "validated but different basic types");

  // (2) src and dest arrays must have elements of the same BasicType
  // Figure out the size and type of the elements we will be copying.
  //
  // We have no stub to copy flattened inline type arrays with oop
  // fields if we need to emit write barriers.
  //
  BarrierSetC2* bs = BarrierSet::barrier_set()->barrier_set_c2();
  if (src_elem != dest_elem || dest_elem == T_VOID ||
      (dest_elem == T_INLINE_TYPE && top_dest->elem()->inline_klass()->contains_oops() &&
       bs->array_copy_requires_gc_barriers(alloc != NULL, T_OBJECT, false, BarrierSetC2::Optimization))) {
    // The component types are not the same or are not recognized.  Punt.
    // (But, avoid the native method wrapper to JVM_ArrayCopy.)
    {
      Node* mem = ac->in(TypeFunc::Memory);
      merge_mem = generate_slow_arraycopy(ac, &ctrl, mem, &io, TypePtr::BOTTOM, src, src_offset, dest, dest_offset, length, false);
    }

    _igvn.replace_node(_callprojs.fallthrough_memproj, merge_mem);
    _igvn.replace_node(_callprojs.fallthrough_ioproj, io);
    _igvn.replace_node(_callprojs.fallthrough_catchproj, ctrl);
    return;
  }

  //---------------------------------------------------------------------------
  // We will make a fast path for this call to arraycopy.

  // We have the following tests left to perform:
  //
  // (3) src and dest must not be null.
  // (4) src_offset must not be negative.
  // (5) dest_offset must not be negative.
  // (6) length must not be negative.
  // (7) src_offset + length must not exceed length of src.
  // (8) dest_offset + length must not exceed length of dest.
  // (9) each element of an oop array must be assignable

  Node* mem = ac->in(TypeFunc::Memory);
  merge_mem = MergeMemNode::make(mem);
  transform_later(merge_mem);

  RegionNode* slow_region = new RegionNode(1);
  transform_later(slow_region);

  if (!ac->is_arraycopy_validated()) {
    // (3) operands must not be null
    // We currently perform our null checks with the null_check routine.
    // This means that the null exceptions will be reported in the caller
    // rather than (correctly) reported inside of the native arraycopy call.
    // This should be corrected, given time.  We do our null check with the
    // stack pointer restored.
    // null checks done library_call.cpp

    // (4) src_offset must not be negative.
    generate_negative_guard(&ctrl, src_offset, slow_region);

    // (5) dest_offset must not be negative.
    generate_negative_guard(&ctrl, dest_offset, slow_region);

    // (6) length must not be negative (moved to generate_arraycopy()).
    // generate_negative_guard(length, slow_region);

    // (7) src_offset + length must not exceed length of src.
    Node* alen = ac->in(ArrayCopyNode::SrcLen);
    assert(alen != NULL, "need src len");
    generate_limit_guard(&ctrl,
                         src_offset, length,
                         alen,
                         slow_region);

    // (8) dest_offset + length must not exceed length of dest.
    alen = ac->in(ArrayCopyNode::DestLen);
    assert(alen != NULL, "need dest len");
    generate_limit_guard(&ctrl,
                         dest_offset, length,
                         alen,
                         slow_region);

    // (9) each element of an oop array must be assignable
    // The generate_arraycopy subroutine checks this.

    // Handle inline type arrays
    if (!top_src->is_flat()) {
      if (UseFlatArray && !top_src->is_not_flat()) {
        // Src might be flat and dest might not be flat. Go to the slow path if src is flat.
        generate_flat_array_guard(&ctrl, src, slow_region);
      }
      if (EnableValhalla) {
        // No validation. The subtype check emitted at macro expansion time will not go to the slow
        // path but call checkcast_arraycopy which can not handle flat/null-free inline type arrays.
        generate_null_free_array_guard(&ctrl, dest, slow_region);
      }
    } else {
      assert(top_dest->is_flat(), "dest array must be flat");
    }
  }

  // This is where the memory effects are placed:
  const TypePtr* adr_type = NULL;
  Node* dest_length = (alloc != NULL) ? alloc->in(AllocateNode::ALength) : NULL;

  if (dest_elem == T_INLINE_TYPE) {
    // Copy to a flat array modifies multiple memory slices. Conservatively insert a barrier
    // on all slices to prevent writes into the source from floating below the arraycopy.
    insert_mem_bar(&ctrl, &mem, Op_MemBarCPUOrder);
    adr_type = adjust_for_flat_array(top_dest, src_offset, dest_offset, length, dest_elem, dest_length);
  } else if (ac->_dest_type != TypeOopPtr::BOTTOM) {
    adr_type = ac->_dest_type->add_offset(Type::OffsetBot)->is_ptr();
  } else {
    adr_type = TypeAryPtr::get_array_body_type(dest_elem);
  }

  generate_arraycopy(ac, alloc, &ctrl, merge_mem, &io,
                     adr_type, dest_elem,
                     src, src_offset, dest, dest_offset, length,
                     dest_length,
                     // If a  negative length guard was generated for the ArrayCopyNode,
                     // the length of the array can never be negative.
                     false, ac->has_negative_length_guard(),
                     slow_region);
}<|MERGE_RESOLUTION|>--- conflicted
+++ resolved
@@ -446,42 +446,17 @@
     transform_later(slow_region);
   }
 
-<<<<<<< HEAD
-  bool  dest_uninitialized = false;
-  Node* default_value = NULL;
-  Node* raw_default_value = NULL;
-=======
   Node* original_dest = dest;
   bool  dest_needs_zeroing   = false;
   bool  acopy_to_uninitialized = false;
->>>>>>> 7146104f
+  Node* default_value = NULL;
+  Node* raw_default_value = NULL;
 
   // See if this is the initialization of a newly-allocated array.
   // If so, we will take responsibility here for initializing it to zero.
   // (Note:  Because tightly_coupled_allocation performs checks on the
   // out-edges of the dest, we need to avoid making derived pointers
   // from it until we have checked its uses.)
-<<<<<<< HEAD
-  if (can_try_zeroing_elimination(alloc, src, dest) &&
-      basic_elem_type != T_CONFLICT /* avoid corner case */) {
-    // "You break it, you buy it."
-    InitializeNode* init = alloc->initialization();
-    assert(init->is_complete(), "we just did this");
-    init->set_complete_with_arraycopy();
-    assert(dest->is_CheckCastPP(), "sanity");
-    assert(dest->in(0)->in(0) == init, "dest pinned");
-    adr_type = TypeRawPtr::BOTTOM;  // all initializations are into raw memory
-    // From this point on, every exit path is responsible for
-    // initializing any non-copied parts of the object to zero.
-    // Also, if this flag is set we make sure that arraycopy interacts properly
-    // with G1, eliding pre-barriers. See CR 6627983.
-    dest_uninitialized = true;
-    default_value = alloc->in(AllocateNode::DefaultValue);
-    raw_default_value = alloc->in(AllocateNode::RawDefaultValue);
-  } else {
-    // No zeroing elimination here.
-    alloc             = NULL;
-=======
   if (ReduceBulkZeroing
       && !(UseTLAB && ZeroTLAB) // pointless if already zeroed
       && basic_elem_type != T_CONFLICT // avoid corner case
@@ -506,6 +481,8 @@
       // Also, if this flag is set we make sure that arraycopy interacts properly
       // with G1, eliding pre-barriers. See CR 6627983.
       dest_needs_zeroing = true;
+      default_value = alloc->in(AllocateNode::DefaultValue);
+      raw_default_value = alloc->in(AllocateNode::RawDefaultValue);
     } else {
       // dest_need_zeroing = false;
     }
@@ -515,7 +492,6 @@
     acopy_to_uninitialized = false;
     //original_dest        = dest;
     //dest_needs_zeroing   = false;
->>>>>>> 7146104f
   }
 
   uint alias_idx = C->get_alias_index(adr_type);
@@ -931,9 +907,9 @@
     (*ctrl)->in(0)->isa_MemBar()->set_trailing_partial_array_copy();
   }
 
-  _igvn.replace_node(_callprojs.fallthrough_memproj, out_mem);
-  _igvn.replace_node(_callprojs.fallthrough_ioproj, *io);
-  _igvn.replace_node(_callprojs.fallthrough_catchproj, *ctrl);
+  _igvn.replace_node(_callprojs->fallthrough_memproj, out_mem);
+  _igvn.replace_node(_callprojs->fallthrough_ioproj, *io);
+  _igvn.replace_node(_callprojs->fallthrough_catchproj, *ctrl);
 
 #ifdef ASSERT
   const TypeOopPtr* dest_t = _igvn.type(dest)->is_oopptr();
@@ -1188,11 +1164,11 @@
   _igvn.replace_node(ac, call);
   transform_later(call);
 
-  call->extract_projections(&_callprojs, false /*separate_io_proj*/, false /*do_asserts*/);
-  *ctrl = _callprojs.fallthrough_catchproj->clone();
+  _callprojs = call->extract_projections(false /*separate_io_proj*/, false /*do_asserts*/);
+  *ctrl = _callprojs->fallthrough_catchproj->clone();
   transform_later(*ctrl);
 
-  Node* m = _callprojs.fallthrough_memproj->clone();
+  Node* m = _callprojs->fallthrough_memproj->clone();
   transform_later(m);
 
   uint alias_idx = C->get_alias_index(adr_type);
@@ -1205,7 +1181,7 @@
   }
   transform_later(out_mem);
 
-  *io = _callprojs.fallthrough_ioproj->clone();
+  *io = _callprojs->fallthrough_ioproj->clone();
   transform_later(*io);
 
   return out_mem;
@@ -1518,9 +1494,9 @@
       merge_mem = generate_slow_arraycopy(ac, &ctrl, mem, &io, TypePtr::BOTTOM, src, src_offset, dest, dest_offset, length, false);
     }
 
-    _igvn.replace_node(_callprojs.fallthrough_memproj, merge_mem);
-    _igvn.replace_node(_callprojs.fallthrough_ioproj, io);
-    _igvn.replace_node(_callprojs.fallthrough_catchproj, ctrl);
+    _igvn.replace_node(_callprojs->fallthrough_memproj, merge_mem);
+    _igvn.replace_node(_callprojs->fallthrough_ioproj, io);
+    _igvn.replace_node(_callprojs->fallthrough_catchproj, ctrl);
     return;
   }
 
