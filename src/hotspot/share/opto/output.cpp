/*
 * Copyright (c) 1998, 2025, Oracle and/or its affiliates. All rights reserved.
 * DO NOT ALTER OR REMOVE COPYRIGHT NOTICES OR THIS FILE HEADER.
 *
 * This code is free software; you can redistribute it and/or modify it
 * under the terms of the GNU General Public License version 2 only, as
 * published by the Free Software Foundation.
 *
 * This code is distributed in the hope that it will be useful, but WITHOUT
 * ANY WARRANTY; without even the implied warranty of MERCHANTABILITY or
 * FITNESS FOR A PARTICULAR PURPOSE.  See the GNU General Public License
 * version 2 for more details (a copy is included in the LICENSE file that
 * accompanied this code).
 *
 * You should have received a copy of the GNU General Public License version
 * 2 along with this work; if not, write to the Free Software Foundation,
 * Inc., 51 Franklin St, Fifth Floor, Boston, MA 02110-1301 USA.
 *
 * Please contact Oracle, 500 Oracle Parkway, Redwood Shores, CA 94065 USA
 * or visit www.oracle.com if you need additional information or have any
 * questions.
 *
 */

#include "asm/assembler.inline.hpp"
#include "code/aotCodeCache.hpp"
#include "code/compiledIC.hpp"
#include "code/debugInfo.hpp"
#include "code/debugInfoRec.hpp"
#include "compiler/compileBroker.hpp"
#include "compiler/compilerDirectives.hpp"
#include "compiler/disassembler.hpp"
#include "compiler/oopMap.hpp"
#include "gc/shared/barrierSet.hpp"
#include "gc/shared/c2/barrierSetC2.hpp"
#include "gc/shared/gc_globals.hpp"
#include "memory/allocation.hpp"
#include "opto/ad.hpp"
#include "opto/block.hpp"
#include "opto/c2_MacroAssembler.hpp"
#include "opto/c2compiler.hpp"
#include "opto/callnode.hpp"
#include "opto/cfgnode.hpp"
#include "opto/locknode.hpp"
#include "opto/machnode.hpp"
#include "opto/node.hpp"
#include "opto/optoreg.hpp"
#include "opto/output.hpp"
#include "opto/regalloc.hpp"
#include "opto/type.hpp"
#include "runtime/sharedRuntime.hpp"
#include "utilities/macros.hpp"
#include "utilities/powerOfTwo.hpp"
#include "utilities/xmlstream.hpp"

#ifndef PRODUCT
#define DEBUG_ARG(x) , x
#else
#define DEBUG_ARG(x)
#endif

//------------------------------Scheduling----------------------------------
// This class contains all the information necessary to implement instruction
// scheduling and bundling.
class Scheduling {

private:
  // Arena to use
  Arena *_arena;

  // Control-Flow Graph info
  PhaseCFG *_cfg;

  // Register Allocation info
  PhaseRegAlloc *_regalloc;

  // Number of nodes in the method
  uint _node_bundling_limit;

  // List of scheduled nodes. Generated in reverse order
  Node_List _scheduled;

  // List of nodes currently available for choosing for scheduling
  Node_List _available;

  // For each instruction beginning a bundle, the number of following
  // nodes to be bundled with it.
  Bundle *_node_bundling_base;

  // Mapping from register to Node
  Node_List _reg_node;

  // Free list for pinch nodes.
  Node_List _pinch_free_list;

  // Number of uses of this node within the containing basic block.
  short *_uses;

  // Schedulable portion of current block.  Skips Region/Phi/CreateEx up
  // front, branch+proj at end.  Also skips Catch/CProj (same as
  // branch-at-end), plus just-prior exception-throwing call.
  uint _bb_start, _bb_end;

  // Latency from the end of the basic block as scheduled
  unsigned short *_current_latency;

  // Remember the next node
  Node *_next_node;

  // Length of the current bundle, in instructions
  uint _bundle_instr_count;

  // Current Cycle number, for computing latencies and bundling
  uint _bundle_cycle_number;

  // Bundle information
  Pipeline_Use_Element _bundle_use_elements[resource_count];
  Pipeline_Use         _bundle_use;

  // Dump the available list
  void dump_available() const;

public:
  Scheduling(Arena *arena, Compile &compile);

  // Step ahead "i" cycles
  void step(uint i);

  // Step ahead 1 cycle, and clear the bundle state (for example,
  // at a branch target)
  void step_and_clear();

  Bundle* node_bundling(const Node *n) {
    assert(valid_bundle_info(n), "oob");
    return (&_node_bundling_base[n->_idx]);
  }

  bool valid_bundle_info(const Node *n) const {
    return (_node_bundling_limit > n->_idx);
  }

  bool starts_bundle(const Node *n) const {
    return (_node_bundling_limit > n->_idx && _node_bundling_base[n->_idx].starts_bundle());
  }

  // Do the scheduling
  void DoScheduling();

  // Compute the register antidependencies within a basic block
  void ComputeRegisterAntidependencies(Block *bb);
  void verify_do_def( Node *n, OptoReg::Name def, const char *msg );
  void verify_good_schedule( Block *b, const char *msg );
  void anti_do_def( Block *b, Node *def, OptoReg::Name def_reg, int is_def );
  void anti_do_use( Block *b, Node *use, OptoReg::Name use_reg );

  // Add a node to the current bundle
  void AddNodeToBundle(Node *n, const Block *bb);

  // Return an integer less than, equal to, or greater than zero
  // if the stack offset of the first argument is respectively
  // less than, equal to, or greater than the second.
  int compare_two_spill_nodes(Node* first, Node* second);

  // Add a node to the list of available nodes
  void AddNodeToAvailableList(Node *n);

  // Compute the local use count for the nodes in a block, and compute
  // the list of instructions with no uses in the block as available
  void ComputeUseCount(const Block *bb);

  // Choose an instruction from the available list to add to the bundle
  Node * ChooseNodeToBundle();

  // See if this Node fits into the currently accumulating bundle
  bool NodeFitsInBundle(Node *n);

  // Decrement the use count for a node
 void DecrementUseCounts(Node *n, const Block *bb);

  // Garbage collect pinch nodes for reuse by other blocks.
  void garbage_collect_pinch_nodes();
  // Clean up a pinch node for reuse (helper for above).
  void cleanup_pinch( Node *pinch );

  // Information for statistics gathering
#ifndef PRODUCT
private:
  // Gather information on size of nops relative to total
  static uint _total_nop_size, _total_method_size;
  static uint _total_instructions_per_bundle[Pipeline::_max_instrs_per_cycle+1];

public:
  static void print_statistics();

  static void increment_instructions_per_bundle(uint i) {
    _total_instructions_per_bundle[i]++;
  }

  static void increment_nop_size(uint s) {
    _total_nop_size += s;
  }

  static void increment_method_size(uint s) {
    _total_method_size += s;
  }
#endif

};

PhaseOutput::PhaseOutput()
  : Phase(Phase::Output),
    _code_buffer("Compile::Fill_buffer"),
    _first_block_size(0),
    _handler_table(),
    _inc_table(),
    _stub_list(),
    _oop_map_set(nullptr),
    _scratch_buffer_blob(nullptr),
    _scratch_locs_memory(nullptr),
    _scratch_const_size(-1),
    _in_scratch_emit_size(false),
    _frame_slots(0),
    _code_offsets(),
    _node_bundling_limit(0),
    _node_bundling_base(nullptr),
    _orig_pc_slot(0),
    _orig_pc_slot_offset_in_bytes(0),
    _buf_sizes(),
    _block(nullptr),
    _index(0) {
  C->set_output(this);
  if (C->stub_name() == nullptr) {
    int fixed_slots = C->fixed_slots();
    if (C->needs_stack_repair()) {
      fixed_slots -= 2;
    }
    // TODO 8284443 Only reserve extra slot if needed
    if (InlineTypeReturnedAsFields) {
      fixed_slots -= 2;
    }
    _orig_pc_slot = fixed_slots - (sizeof(address) / VMRegImpl::stack_slot_size);
  }
}

PhaseOutput::~PhaseOutput() {
  C->set_output(nullptr);
  if (_scratch_buffer_blob != nullptr) {
    BufferBlob::free(_scratch_buffer_blob);
  }
}

void PhaseOutput::perform_mach_node_analysis() {
  // Late barrier analysis must be done after schedule and bundle
  // Otherwise liveness based spilling will fail
  BarrierSetC2* bs = BarrierSet::barrier_set()->barrier_set_c2();
  bs->late_barrier_analysis();

  pd_perform_mach_node_analysis();

  C->print_method(CompilerPhaseType::PHASE_MACH_ANALYSIS, 3);
}

// Convert Nodes to instruction bits and pass off to the VM
void PhaseOutput::Output() {
  // RootNode goes
  assert( C->cfg()->get_root_block()->number_of_nodes() == 0, "" );

  // The number of new nodes (mostly MachNop) is proportional to
  // the number of java calls and inner loops which are aligned.
  if ( C->check_node_count((NodeLimitFudgeFactor + C->java_calls()*3 +
                            C->inner_loops()*(OptoLoopAlignment-1)),
                           "out of nodes before code generation" ) ) {
    return;
  }
  // Make sure I can find the Start Node
  Block *entry = C->cfg()->get_block(1);
  Block *broot = C->cfg()->get_root_block();

  const StartNode *start = entry->head()->as_Start();

  // Replace StartNode with prolog
  Label verified_entry;
  MachPrologNode* prolog = new MachPrologNode(&verified_entry);
  entry->map_node(prolog, 0);
  C->cfg()->map_node_to_block(prolog, entry);
  C->cfg()->unmap_node_from_block(start); // start is no longer in any block

  // Virtual methods need an unverified entry point
  if (C->is_osr_compilation()) {
    if (PoisonOSREntry) {
      // TODO: Should use a ShouldNotReachHereNode...
      C->cfg()->insert( broot, 0, new MachBreakpointNode() );
    }
  } else {
    if (C->method()) {
      if (C->method()->has_scalarized_args()) {
        // Add entry point to unpack all inline type arguments
        C->cfg()->insert(broot, 0, new MachVEPNode(&verified_entry, /* verified */ true, /* receiver_only */ false));
        if (!C->method()->is_static()) {
          // Add verified/unverified entry points to only unpack inline type receiver at interface calls
          C->cfg()->insert(broot, 0, new MachVEPNode(&verified_entry, /* verified */ false, /* receiver_only */ false));
          C->cfg()->insert(broot, 0, new MachVEPNode(&verified_entry, /* verified */ true,  /* receiver_only */ true));
          C->cfg()->insert(broot, 0, new MachVEPNode(&verified_entry, /* verified */ false, /* receiver_only */ true));
        }
      } else if (!C->method()->is_static()) {
        // Insert unvalidated entry point
        C->cfg()->insert(broot, 0, new MachUEPNode());
      }
    }
  }

  // Break before main entry point
  if ((C->method() && C->directive()->BreakAtExecuteOption) ||
      (OptoBreakpoint && C->is_method_compilation())       ||
      (OptoBreakpointOSR && C->is_osr_compilation())       ||
      (OptoBreakpointC2R && !C->method())                   ) {
    // checking for C->method() means that OptoBreakpoint does not apply to
    // runtime stubs or frame converters
    C->cfg()->insert( entry, 1, new MachBreakpointNode() );
  }

  // Insert epilogs before every return
  for (uint i = 0; i < C->cfg()->number_of_blocks(); i++) {
    Block* block = C->cfg()->get_block(i);
    if (!block->is_connector() && block->non_connector_successor(0) == C->cfg()->get_root_block()) { // Found a program exit point?
      Node* m = block->end();
      if (m->is_Mach() && m->as_Mach()->ideal_Opcode() != Op_Halt) {
        MachEpilogNode* epilog = new MachEpilogNode(m->as_Mach()->ideal_Opcode() == Op_Return);
        block->add_inst(epilog);
        C->cfg()->map_node_to_block(epilog, block);
      }
    }
  }

  // Keeper of sizing aspects
  _buf_sizes = BufferSizingData();

  // Initialize code buffer
  estimate_buffer_size(_buf_sizes._const);
  if (C->failing()) return;

  // Pre-compute the length of blocks and replace
  // long branches with short if machine supports it.
  // Must be done before ScheduleAndBundle due to SPARC delay slots
  uint* blk_starts = NEW_RESOURCE_ARRAY(uint, C->cfg()->number_of_blocks() + 1);
  blk_starts[0] = 0;
  shorten_branches(blk_starts);

  if (!C->is_osr_compilation() && C->has_scalarized_args()) {
    // Compute the offsets of the entry points required by the inline type calling convention
    if (!C->method()->is_static()) {
      // We have entries at the beginning of the method, implemented by the first 4 nodes.
      // Entry                     (unverified) @ offset 0
      // Verified_Inline_Entry_RO
      // Inline_Entry              (unverified)
      // Verified_Inline_Entry
      uint offset = 0;
      _code_offsets.set_value(CodeOffsets::Entry, offset);

      offset += ((MachVEPNode*)broot->get_node(0))->size(C->regalloc());
      _code_offsets.set_value(CodeOffsets::Verified_Inline_Entry_RO, offset);

      offset += ((MachVEPNode*)broot->get_node(1))->size(C->regalloc());
      _code_offsets.set_value(CodeOffsets::Inline_Entry, offset);

      offset += ((MachVEPNode*)broot->get_node(2))->size(C->regalloc());
      _code_offsets.set_value(CodeOffsets::Verified_Inline_Entry, offset);
    } else {
      _code_offsets.set_value(CodeOffsets::Entry, -1); // will be patched later
      _code_offsets.set_value(CodeOffsets::Verified_Inline_Entry, 0);
    }
  }

  ScheduleAndBundle();
  if (C->failing()) {
    return;
  }

  perform_mach_node_analysis();

  // Complete sizing of codebuffer
  CodeBuffer* cb = init_buffer();
  if (cb == nullptr || C->failing()) {
    return;
  }

  BuildOopMaps();

  if (C->failing())  {
    return;
  }

  C2_MacroAssembler masm(cb);
  fill_buffer(&masm, blk_starts);
}

bool PhaseOutput::need_stack_bang(int frame_size_in_bytes) const {
  // Determine if we need to generate a stack overflow check.
  // Do it if the method is not a stub function and
  // has java calls or has frame size > vm_page_size/8.
  // The debug VM checks that deoptimization doesn't trigger an
  // unexpected stack overflow (compiled method stack banging should
  // guarantee it doesn't happen) so we always need the stack bang in
  // a debug VM.
  return (C->stub_function() == nullptr &&
          (C->has_java_calls() || frame_size_in_bytes > (int)(os::vm_page_size())>>3
           DEBUG_ONLY(|| true)));
}

bool PhaseOutput::need_register_stack_bang() const {
  // Determine if we need to generate a register stack overflow check.
  // This is only used on architectures which have split register
  // and memory stacks.
  // Bang if the method is not a stub function and has java calls
  return (C->stub_function() == nullptr && C->has_java_calls());
}


// Compute the size of first NumberOfLoopInstrToAlign instructions at the top
// of a loop. When aligning a loop we need to provide enough instructions
// in cpu's fetch buffer to feed decoders. The loop alignment could be
// avoided if we have enough instructions in fetch buffer at the head of a loop.
// By default, the size is set to 999999 by Block's constructor so that
// a loop will be aligned if the size is not reset here.
//
// Note: Mach instructions could contain several HW instructions
// so the size is estimated only.
//
void PhaseOutput::compute_loop_first_inst_sizes() {
  // The next condition is used to gate the loop alignment optimization.
  // Don't aligned a loop if there are enough instructions at the head of a loop
  // or alignment padding is larger then MaxLoopPad. By default, MaxLoopPad
  // is equal to OptoLoopAlignment-1 except on new Intel cpus, where it is
  // equal to 11 bytes which is the largest address NOP instruction.
  if (MaxLoopPad < OptoLoopAlignment - 1) {
    uint last_block = C->cfg()->number_of_blocks() - 1;
    for (uint i = 1; i <= last_block; i++) {
      Block* block = C->cfg()->get_block(i);
      // Check the first loop's block which requires an alignment.
      if (block->loop_alignment() > (uint)relocInfo::addr_unit()) {
        uint sum_size = 0;
        uint inst_cnt = NumberOfLoopInstrToAlign;
        inst_cnt = block->compute_first_inst_size(sum_size, inst_cnt, C->regalloc());

        // Check subsequent fallthrough blocks if the loop's first
        // block(s) does not have enough instructions.
        Block *nb = block;
        while(inst_cnt > 0 &&
              i < last_block &&
              !C->cfg()->get_block(i + 1)->has_loop_alignment() &&
              !nb->has_successor(block)) {
          i++;
          nb = C->cfg()->get_block(i);
          inst_cnt  = nb->compute_first_inst_size(sum_size, inst_cnt, C->regalloc());
        } // while( inst_cnt > 0 && i < last_block  )

        block->set_first_inst_size(sum_size);
      } // f( b->head()->is_Loop() )
    } // for( i <= last_block )
  } // if( MaxLoopPad < OptoLoopAlignment-1 )
}

// The architecture description provides short branch variants for some long
// branch instructions. Replace eligible long branches with short branches.
void PhaseOutput::shorten_branches(uint* blk_starts) {

  Compile::TracePhase tp(_t_shortenBranches);

  // Compute size of each block, method size, and relocation information size
  uint nblocks  = C->cfg()->number_of_blocks();

  uint*      jmp_offset = NEW_RESOURCE_ARRAY(uint,nblocks);
  uint*      jmp_size   = NEW_RESOURCE_ARRAY(uint,nblocks);
  int*       jmp_nidx   = NEW_RESOURCE_ARRAY(int ,nblocks);

  // Collect worst case block paddings
  int* block_worst_case_pad = NEW_RESOURCE_ARRAY(int, nblocks);
  memset(block_worst_case_pad, 0, nblocks * sizeof(int));

  DEBUG_ONLY( uint *jmp_target = NEW_RESOURCE_ARRAY(uint,nblocks); )
  DEBUG_ONLY( uint *jmp_rule = NEW_RESOURCE_ARRAY(uint,nblocks); )

  bool has_short_branch_candidate = false;

  // Initialize the sizes to 0
  int code_size  = 0;          // Size in bytes of generated code
  int stub_size  = 0;          // Size in bytes of all stub entries
  // Size in bytes of all relocation entries, including those in local stubs.
  // Start with 2-bytes of reloc info for the unvalidated entry point
  int reloc_size = 1;          // Number of relocation entries

  // Make three passes.  The first computes pessimistic blk_starts,
  // relative jmp_offset and reloc_size information.  The second performs
  // short branch substitution using the pessimistic sizing.  The
  // third inserts nops where needed.

  // Step one, perform a pessimistic sizing pass.
  uint last_call_adr = max_juint;
  uint last_avoid_back_to_back_adr = max_juint;
  uint nop_size = (new MachNopNode())->size(C->regalloc());
  for (uint i = 0; i < nblocks; i++) { // For all blocks
    Block* block = C->cfg()->get_block(i);
    _block = block;

    // During short branch replacement, we store the relative (to blk_starts)
    // offset of jump in jmp_offset, rather than the absolute offset of jump.
    // This is so that we do not need to recompute sizes of all nodes when
    // we compute correct blk_starts in our next sizing pass.
    jmp_offset[i] = 0;
    jmp_size[i]   = 0;
    jmp_nidx[i]   = -1;
    DEBUG_ONLY( jmp_target[i] = 0; )
    DEBUG_ONLY( jmp_rule[i]   = 0; )

    // Sum all instruction sizes to compute block size
    uint last_inst = block->number_of_nodes();
    uint blk_size = 0;
    for (uint j = 0; j < last_inst; j++) {
      _index = j;
      Node* nj = block->get_node(_index);
      // Handle machine instruction nodes
      if (nj->is_Mach()) {
        MachNode* mach = nj->as_Mach();
        blk_size += (mach->alignment_required() - 1) * relocInfo::addr_unit(); // assume worst case padding
        reloc_size += mach->reloc();
        if (mach->is_MachCall()) {
          // add size information for trampoline stub
          // class CallStubImpl is platform-specific and defined in the *.ad files.
          stub_size  += CallStubImpl::size_call_trampoline();
          reloc_size += CallStubImpl::reloc_call_trampoline();

          MachCallNode *mcall = mach->as_MachCall();
          // This destination address is NOT PC-relative

          if (mcall->entry_point() != nullptr) {
            mcall->method_set((intptr_t)mcall->entry_point());
          }

          if (mcall->is_MachCallJava() && mcall->as_MachCallJava()->_method) {
            stub_size  += CompiledDirectCall::to_interp_stub_size();
            reloc_size += CompiledDirectCall::reloc_to_interp_stub();
          }
        } else if (mach->is_MachSafePoint()) {
          // If call/safepoint are adjacent, account for possible
          // nop to disambiguate the two safepoints.
          // ScheduleAndBundle() can rearrange nodes in a block,
          // check for all offsets inside this block.
          if (last_call_adr >= blk_starts[i]) {
            blk_size += nop_size;
          }
        }
        if (mach->avoid_back_to_back(MachNode::AVOID_BEFORE)) {
          // Nop is inserted between "avoid back to back" instructions.
          // ScheduleAndBundle() can rearrange nodes in a block,
          // check for all offsets inside this block.
          if (last_avoid_back_to_back_adr >= blk_starts[i]) {
            blk_size += nop_size;
          }
        }
        if (mach->may_be_short_branch()) {
          if (!nj->is_MachBranch()) {
#ifndef PRODUCT
            nj->dump(3);
#endif
            Unimplemented();
          }
          assert(jmp_nidx[i] == -1, "block should have only one branch");
          jmp_offset[i] = blk_size;
          jmp_size[i]   = nj->size(C->regalloc());
          jmp_nidx[i]   = j;
          has_short_branch_candidate = true;
        }
      }
      blk_size += nj->size(C->regalloc());
      // Remember end of call offset
      if (nj->is_MachCall() && !nj->is_MachCallLeaf()) {
        last_call_adr = blk_starts[i]+blk_size;
      }
      // Remember end of avoid_back_to_back offset
      if (nj->is_Mach() && nj->as_Mach()->avoid_back_to_back(MachNode::AVOID_AFTER)) {
        last_avoid_back_to_back_adr = blk_starts[i]+blk_size;
      }
    }

    // When the next block starts a loop, we may insert pad NOP
    // instructions.  Since we cannot know our future alignment,
    // assume the worst.
    if (i < nblocks - 1) {
      Block* nb = C->cfg()->get_block(i + 1);
      int max_loop_pad = nb->code_alignment()-relocInfo::addr_unit();
      if (max_loop_pad > 0) {
        assert(is_power_of_2(max_loop_pad+relocInfo::addr_unit()), "");
        // Adjust last_call_adr and/or last_avoid_back_to_back_adr.
        // If either is the last instruction in this block, bump by
        // max_loop_pad in lock-step with blk_size, so sizing
        // calculations in subsequent blocks still can conservatively
        // detect that it may the last instruction in this block.
        if (last_call_adr == blk_starts[i]+blk_size) {
          last_call_adr += max_loop_pad;
        }
        if (last_avoid_back_to_back_adr == blk_starts[i]+blk_size) {
          last_avoid_back_to_back_adr += max_loop_pad;
        }
        blk_size += max_loop_pad;
        block_worst_case_pad[i + 1] = max_loop_pad;
      }
    }

    // Save block size; update total method size
    blk_starts[i+1] = blk_starts[i]+blk_size;
  }

  // Step two, replace eligible long jumps.
  bool progress = true;
  uint last_may_be_short_branch_adr = max_juint;
  while (has_short_branch_candidate && progress) {
    progress = false;
    has_short_branch_candidate = false;
    int adjust_block_start = 0;
    for (uint i = 0; i < nblocks; i++) {
      Block* block = C->cfg()->get_block(i);
      int idx = jmp_nidx[i];
      MachNode* mach = (idx == -1) ? nullptr: block->get_node(idx)->as_Mach();
      if (mach != nullptr && mach->may_be_short_branch()) {
#ifdef ASSERT
        assert(jmp_size[i] > 0 && mach->is_MachBranch(), "sanity");
        int j;
        // Find the branch; ignore trailing NOPs.
        for (j = block->number_of_nodes()-1; j>=0; j--) {
          Node* n = block->get_node(j);
          if (!n->is_Mach() || n->as_Mach()->ideal_Opcode() != Op_Con)
            break;
        }
        assert(j >= 0 && j == idx && block->get_node(j) == (Node*)mach, "sanity");
#endif
        int br_size = jmp_size[i];
        int br_offs = blk_starts[i] + jmp_offset[i];

        // This requires the TRUE branch target be in succs[0]
        uint bnum = block->non_connector_successor(0)->_pre_order;
        int offset = blk_starts[bnum] - br_offs;
        if (bnum > i) { // adjust following block's offset
          offset -= adjust_block_start;
        }

        // This block can be a loop header, account for the padding
        // in the previous block.
        int block_padding = block_worst_case_pad[i];
        assert(i == 0 || block_padding == 0 || br_offs >= block_padding, "Should have at least a padding on top");
        // In the following code a nop could be inserted before
        // the branch which will increase the backward distance.
        bool needs_padding = ((uint)(br_offs - block_padding) == last_may_be_short_branch_adr);
        assert(!needs_padding || jmp_offset[i] == 0, "padding only branches at the beginning of block");

        if (needs_padding && offset <= 0)
          offset -= nop_size;

        if (C->matcher()->is_short_branch_offset(mach->rule(), br_size, offset)) {
          // We've got a winner.  Replace this branch.
          MachNode* replacement = mach->as_MachBranch()->short_branch_version();

          // Update the jmp_size.
          int new_size = replacement->size(C->regalloc());
          int diff     = br_size - new_size;
          assert(diff >= (int)nop_size, "short_branch size should be smaller");
          // Conservatively take into account padding between
          // avoid_back_to_back branches. Previous branch could be
          // converted into avoid_back_to_back branch during next
          // rounds.
          if (needs_padding && replacement->avoid_back_to_back(MachNode::AVOID_BEFORE)) {
            jmp_offset[i] += nop_size;
            diff -= nop_size;
          }
          adjust_block_start += diff;
          block->map_node(replacement, idx);
          mach->subsume_by(replacement, C);
          mach = replacement;
          progress = true;

          jmp_size[i] = new_size;
          DEBUG_ONLY( jmp_target[i] = bnum; );
          DEBUG_ONLY( jmp_rule[i] = mach->rule(); );
        } else {
          // The jump distance is not short, try again during next iteration.
          has_short_branch_candidate = true;
        }
      } // (mach->may_be_short_branch())
      if (mach != nullptr && (mach->may_be_short_branch() ||
                           mach->avoid_back_to_back(MachNode::AVOID_AFTER))) {
        last_may_be_short_branch_adr = blk_starts[i] + jmp_offset[i] + jmp_size[i];
      }
      blk_starts[i+1] -= adjust_block_start;
    }
  }

#ifdef ASSERT
  for (uint i = 0; i < nblocks; i++) { // For all blocks
    if (jmp_target[i] != 0) {
      int br_size = jmp_size[i];
      int offset = blk_starts[jmp_target[i]]-(blk_starts[i] + jmp_offset[i]);
      if (!C->matcher()->is_short_branch_offset(jmp_rule[i], br_size, offset)) {
        tty->print_cr("target (%d) - jmp_offset(%d) = offset (%d), jump_size(%d), jmp_block B%d, target_block B%d", blk_starts[jmp_target[i]], blk_starts[i] + jmp_offset[i], offset, br_size, i, jmp_target[i]);
      }
      assert(C->matcher()->is_short_branch_offset(jmp_rule[i], br_size, offset), "Displacement too large for short jmp");
    }
  }
#endif

  // Step 3, compute the offsets of all blocks, will be done in fill_buffer()
  // after ScheduleAndBundle().

  // ------------------
  // Compute size for code buffer
  code_size = blk_starts[nblocks];

  // Relocation records
  reloc_size += 1;              // Relo entry for exception handler

  // Adjust reloc_size to number of record of relocation info
  // Min is 2 bytes, max is probably 6 or 8, with a tax up to 25% for
  // a relocation index.
  // The CodeBuffer will expand the locs array if this estimate is too low.
  reloc_size *= 10 / sizeof(relocInfo);

  _buf_sizes._reloc = reloc_size;
  _buf_sizes._code  = code_size;
  _buf_sizes._stub  = stub_size;
}

//------------------------------FillLocArray-----------------------------------
// Create a bit of debug info and append it to the array.  The mapping is from
// Java local or expression stack to constant, register or stack-slot.  For
// doubles, insert 2 mappings and return 1 (to tell the caller that the next
// entry has been taken care of and caller should skip it).
static LocationValue *new_loc_value( PhaseRegAlloc *ra, OptoReg::Name regnum, Location::Type l_type ) {
  // This should never have accepted Bad before
  assert(OptoReg::is_valid(regnum), "location must be valid");
  return (OptoReg::is_reg(regnum))
         ? new LocationValue(Location::new_reg_loc(l_type, OptoReg::as_VMReg(regnum)) )
         : new LocationValue(Location::new_stk_loc(l_type,  ra->reg2offset(regnum)));
}


ObjectValue*
PhaseOutput::sv_for_node_id(GrowableArray<ScopeValue*> *objs, int id) {
  for (int i = 0; i < objs->length(); i++) {
    assert(objs->at(i)->is_object(), "corrupt object cache");
    ObjectValue* sv = objs->at(i)->as_ObjectValue();
    if (sv->id() == id) {
      return sv;
    }
  }
  // Otherwise..
  return nullptr;
}

void PhaseOutput::set_sv_for_object_node(GrowableArray<ScopeValue*> *objs,
                                     ObjectValue* sv ) {
  assert(sv_for_node_id(objs, sv->id()) == nullptr, "Precondition");
  objs->append(sv);
}


void PhaseOutput::FillLocArray( int idx, MachSafePointNode* sfpt, Node *local,
                            GrowableArray<ScopeValue*> *array,
                            GrowableArray<ScopeValue*> *objs ) {
  assert( local, "use _top instead of null" );
  if (array->length() != idx) {
    assert(array->length() == idx + 1, "Unexpected array count");
    // Old functionality:
    //   return
    // New functionality:
    //   Assert if the local is not top. In product mode let the new node
    //   override the old entry.
    assert(local == C->top(), "LocArray collision");
    if (local == C->top()) {
      return;
    }
    array->pop();
  }
  const Type *t = local->bottom_type();

  // Is it a safepoint scalar object node?
  if (local->is_SafePointScalarObject()) {
    SafePointScalarObjectNode* spobj = local->as_SafePointScalarObject();

    ObjectValue* sv = sv_for_node_id(objs, spobj->_idx);
    if (sv == nullptr) {
      ciKlass* cik = t->is_oopptr()->exact_klass();
      assert(cik->is_instance_klass() ||
             cik->is_array_klass(), "Not supported allocation.");
      uint first_ind = spobj->first_index(sfpt->jvms());
      // Nullable, scalarized inline types have a null_marker input
      // that needs to be checked before using the field values.
<<<<<<< HEAD
      ScopeValue* is_init = nullptr;
      ScopeValue* is_larval = nullptr;
=======
      ScopeValue* properties = nullptr;
>>>>>>> cccb5014
      if (cik->is_inlinetype()) {
        Node* null_marker_node = sfpt->in(first_ind++);
        assert(null_marker_node != nullptr, "null_marker node not found");
        if (!null_marker_node->is_top()) {
          const TypeInt* null_marker_type = null_marker_node->bottom_type()->is_int();
          if (null_marker_node->is_Con()) {
            properties = new ConstantIntValue(null_marker_type->get_con());
          } else {
            OptoReg::Name null_marker_reg = C->regalloc()->get_reg_first(null_marker_node);
            properties = new_loc_value(C->regalloc(), null_marker_reg, Location::normal);
          }
        }
      }
      if (cik->is_array_klass() && !cik->is_type_array_klass()) {
        jint props = ArrayKlass::ArrayProperties::DEFAULT;
        if (cik->as_array_klass()->element_klass()->is_inlinetype()) {
          if (cik->as_array_klass()->is_elem_null_free()) {
            props |= ArrayKlass::ArrayProperties::NULL_RESTRICTED;
          }
          if (!cik->as_array_klass()->is_elem_atomic()) {
            props |= ArrayKlass::ArrayProperties::NON_ATOMIC;
          }
        }
<<<<<<< HEAD

        Node* larval_node = sfpt->in(first_ind++);
        assert(larval_node != nullptr && larval_node->is_Con(), "is_larval node not found");

        const TypeInt* larval_type = larval_node->bottom_type()->is_int();
        is_larval = new ConstantIntValue(larval_type->get_con());
      }
      sv = new ObjectValue(spobj->_idx,
                           new ConstantOopWriteValue(cik->java_mirror()->constant_encoding()), true, is_init, is_larval);
=======
        properties = new ConstantIntValue(props);
      }
      sv = new ObjectValue(spobj->_idx,
                           new ConstantOopWriteValue(cik->java_mirror()->constant_encoding()), true, properties);
>>>>>>> cccb5014
      set_sv_for_object_node(objs, sv);

      for (uint i = 0; i < spobj->n_fields(); i++) {
        Node* fld_node = sfpt->in(first_ind+i);
        (void)FillLocArray(sv->field_values()->length(), sfpt, fld_node, sv->field_values(), objs);
      }
    }
    array->append(sv);
    return;
  } else if (local->is_SafePointScalarMerge()) {
    SafePointScalarMergeNode* smerge = local->as_SafePointScalarMerge();
    ObjectMergeValue* mv = (ObjectMergeValue*) sv_for_node_id(objs, smerge->_idx);

    if (mv == nullptr) {
      GrowableArray<ScopeValue*> deps;

      int merge_pointer_idx = smerge->merge_pointer_idx(sfpt->jvms());
      (void)FillLocArray(0, sfpt, sfpt->in(merge_pointer_idx), &deps, objs);
      assert(deps.length() == 1, "missing value");

      int selector_idx = smerge->selector_idx(sfpt->jvms());
      (void)FillLocArray(1, nullptr, sfpt->in(selector_idx), &deps, nullptr);
      assert(deps.length() == 2, "missing value");

      mv = new ObjectMergeValue(smerge->_idx, deps.at(0), deps.at(1));
      set_sv_for_object_node(objs, mv);

      for (uint i = 1; i < smerge->req(); i++) {
        Node* obj_node = smerge->in(i);
        int idx = mv->possible_objects()->length();
        (void)FillLocArray(idx, sfpt, obj_node, mv->possible_objects(), objs);

        // By default ObjectValues that are in 'possible_objects' are not root objects.
        // They will be marked as root later if they are directly referenced in a JVMS.
        assert(mv->possible_objects()->length() > idx, "Didn't add entry to possible_objects?!");
        assert(mv->possible_objects()->at(idx)->is_object(), "Entries in possible_objects should be ObjectValue.");
        mv->possible_objects()->at(idx)->as_ObjectValue()->set_root(false);
      }
    }
    array->append(mv);
    return;
  }

  // Grab the register number for the local
  OptoReg::Name regnum = C->regalloc()->get_reg_first(local);
  if( OptoReg::is_valid(regnum) ) {// Got a register/stack?
    // Record the double as two float registers.
    // The register mask for such a value always specifies two adjacent
    // float registers, with the lower register number even.
    // Normally, the allocation of high and low words to these registers
    // is irrelevant, because nearly all operations on register pairs
    // (e.g., StoreD) treat them as a single unit.
    // Here, we assume in addition that the words in these two registers
    // stored "naturally" (by operations like StoreD and double stores
    // within the interpreter) such that the lower-numbered register
    // is written to the lower memory address.  This may seem like
    // a machine dependency, but it is not--it is a requirement on
    // the author of the <arch>.ad file to ensure that, for every
    // even/odd double-register pair to which a double may be allocated,
    // the word in the even single-register is stored to the first
    // memory word.  (Note that register numbers are completely
    // arbitrary, and are not tied to any machine-level encodings.)
#ifdef _LP64
    if( t->base() == Type::DoubleBot || t->base() == Type::DoubleCon ) {
      array->append(new ConstantIntValue((jint)0));
      array->append(new_loc_value( C->regalloc(), regnum, Location::dbl ));
    } else if ( t->base() == Type::Long ) {
      array->append(new ConstantIntValue((jint)0));
      array->append(new_loc_value( C->regalloc(), regnum, Location::lng ));
    } else if ( t->base() == Type::RawPtr ) {
      // jsr/ret return address which must be restored into the full
      // width 64-bit stack slot.
      array->append(new_loc_value( C->regalloc(), regnum, Location::lng ));
    }
#else //_LP64
    if( t->base() == Type::DoubleBot || t->base() == Type::DoubleCon || t->base() == Type::Long ) {
      // Repack the double/long as two jints.
      // The convention the interpreter uses is that the second local
      // holds the first raw word of the native double representation.
      // This is actually reasonable, since locals and stack arrays
      // grow downwards in all implementations.
      // (If, on some machine, the interpreter's Java locals or stack
      // were to grow upwards, the embedded doubles would be word-swapped.)
      array->append(new_loc_value( C->regalloc(), OptoReg::add(regnum,1), Location::normal ));
      array->append(new_loc_value( C->regalloc(),              regnum   , Location::normal ));
    }
#endif //_LP64
    else if( (t->base() == Type::FloatBot || t->base() == Type::FloatCon) &&
             OptoReg::is_reg(regnum) ) {
      array->append(new_loc_value( C->regalloc(), regnum, Matcher::float_in_double()
                                                      ? Location::float_in_dbl : Location::normal ));
    } else if( t->base() == Type::Int && OptoReg::is_reg(regnum) ) {
      array->append(new_loc_value( C->regalloc(), regnum, Matcher::int_in_long
                                                      ? Location::int_in_long : Location::normal ));
    } else if( t->base() == Type::NarrowOop ) {
      array->append(new_loc_value( C->regalloc(), regnum, Location::narrowoop ));
    } else if (t->base() == Type::VectorA || t->base() == Type::VectorS ||
               t->base() == Type::VectorD || t->base() == Type::VectorX ||
               t->base() == Type::VectorY || t->base() == Type::VectorZ) {
      array->append(new_loc_value( C->regalloc(), regnum, Location::vector ));
    } else if (C->regalloc()->is_oop(local)) {
      assert(t->base() == Type::OopPtr || t->base() == Type::InstPtr ||
             t->base() == Type::AryPtr,
             "Unexpected type: %s", t->msg());
      array->append(new_loc_value( C->regalloc(), regnum, Location::oop ));
    } else {
      assert(t->base() == Type::Int || t->base() == Type::Half ||
             t->base() == Type::FloatCon || t->base() == Type::FloatBot,
             "Unexpected type: %s", t->msg());
      array->append(new_loc_value( C->regalloc(), regnum, Location::normal ));
    }
    return;
  }

  // No register.  It must be constant data.
  switch (t->base()) {
    case Type::Half:              // Second half of a double
      ShouldNotReachHere();       // Caller should skip 2nd halves
      break;
    case Type::AnyPtr:
      array->append(new ConstantOopWriteValue(nullptr));
      break;
    case Type::AryPtr:
    case Type::InstPtr:          // fall through
      array->append(new ConstantOopWriteValue(t->isa_oopptr()->const_oop()->constant_encoding()));
      break;
    case Type::NarrowOop:
      if (t == TypeNarrowOop::NULL_PTR) {
        array->append(new ConstantOopWriteValue(nullptr));
      } else {
        array->append(new ConstantOopWriteValue(t->make_ptr()->isa_oopptr()->const_oop()->constant_encoding()));
      }
      break;
    case Type::Int:
      array->append(new ConstantIntValue(t->is_int()->get_con()));
      break;
    case Type::RawPtr:
      // A return address (T_ADDRESS).
      assert((intptr_t)t->is_ptr()->get_con() < (intptr_t)0x10000, "must be a valid BCI");
#ifdef _LP64
      // Must be restored to the full-width 64-bit stack slot.
      array->append(new ConstantLongValue(t->is_ptr()->get_con()));
#else
      array->append(new ConstantIntValue(t->is_ptr()->get_con()));
#endif
      break;
    case Type::FloatCon: {
      float f = t->is_float_constant()->getf();
      array->append(new ConstantIntValue(jint_cast(f)));
      break;
    }
    case Type::DoubleCon: {
      jdouble d = t->is_double_constant()->getd();
#ifdef _LP64
      array->append(new ConstantIntValue((jint)0));
      array->append(new ConstantDoubleValue(d));
#else
      // Repack the double as two jints.
    // The convention the interpreter uses is that the second local
    // holds the first raw word of the native double representation.
    // This is actually reasonable, since locals and stack arrays
    // grow downwards in all implementations.
    // (If, on some machine, the interpreter's Java locals or stack
    // were to grow upwards, the embedded doubles would be word-swapped.)
    jlong_accessor acc;
    acc.long_value = jlong_cast(d);
    array->append(new ConstantIntValue(acc.words[1]));
    array->append(new ConstantIntValue(acc.words[0]));
#endif
      break;
    }
    case Type::Long: {
      jlong d = t->is_long()->get_con();
#ifdef _LP64
      array->append(new ConstantIntValue((jint)0));
      array->append(new ConstantLongValue(d));
#else
      // Repack the long as two jints.
    // The convention the interpreter uses is that the second local
    // holds the first raw word of the native double representation.
    // This is actually reasonable, since locals and stack arrays
    // grow downwards in all implementations.
    // (If, on some machine, the interpreter's Java locals or stack
    // were to grow upwards, the embedded doubles would be word-swapped.)
    jlong_accessor acc;
    acc.long_value = d;
    array->append(new ConstantIntValue(acc.words[1]));
    array->append(new ConstantIntValue(acc.words[0]));
#endif
      break;
    }
    case Type::Top:               // Add an illegal value here
      array->append(new LocationValue(Location()));
      break;
    default:
      ShouldNotReachHere();
      break;
  }
}

// Determine if this node starts a bundle
bool PhaseOutput::starts_bundle(const Node *n) const {
  return (_node_bundling_limit > n->_idx &&
          _node_bundling_base[n->_idx].starts_bundle());
}

// Determine if there is a monitor that has 'ov' as its owner.
bool PhaseOutput::contains_as_owner(GrowableArray<MonitorValue*> *monarray, ObjectValue *ov) const {
  for (int k = 0; k < monarray->length(); k++) {
    MonitorValue* mv = monarray->at(k);
    if (mv->owner() == ov) {
      return true;
    }
  }

  return false;
}

// Determine if there is a scalar replaced object description represented by 'ov'.
bool PhaseOutput::contains_as_scalarized_obj(JVMState* jvms, MachSafePointNode* sfn,
                                             GrowableArray<ScopeValue*>* objs,
                                             ObjectValue* ov) const {
  for (int i = 0; i < jvms->scl_size(); i++) {
    Node* n = sfn->scalarized_obj(jvms, i);
    // Other kinds of nodes that we may encounter here, for instance constants
    // representing values of fields of objects scalarized, aren't relevant for
    // us, since they don't map to ObjectValue.
    if (!n->is_SafePointScalarObject()) {
      continue;
    }

    ObjectValue* other = sv_for_node_id(objs, n->_idx);
    if (ov == other) {
      return true;
    }
  }
  return false;
}

//--------------------------Process_OopMap_Node--------------------------------
void PhaseOutput::Process_OopMap_Node(MachNode *mach, int current_offset) {
  // Handle special safepoint nodes for synchronization
  MachSafePointNode *sfn   = mach->as_MachSafePoint();
  MachCallNode      *mcall;

  int safepoint_pc_offset = current_offset;
  bool is_method_handle_invoke = false;
  bool return_oop = false;
  bool return_scalarized = false;
  bool has_ea_local_in_scope = sfn->_has_ea_local_in_scope;
  bool arg_escape = false;

  // Add the safepoint in the DebugInfoRecorder
  if( !mach->is_MachCall() ) {
    mcall = nullptr;
    C->debug_info()->add_safepoint(safepoint_pc_offset, sfn->_oop_map);
  } else {
    mcall = mach->as_MachCall();

    // Is the call a MethodHandle call?
    if (mcall->is_MachCallJava()) {
      if (mcall->as_MachCallJava()->_method_handle_invoke) {
        assert(C->has_method_handle_invokes(), "must have been set during call generation");
        is_method_handle_invoke = true;
      }
      arg_escape = mcall->as_MachCallJava()->_arg_escape;
    }

    // Check if a call returns an object.
    if (mcall->returns_pointer() || mcall->returns_scalarized()) {
      return_oop = true;
    }
    if (mcall->returns_scalarized()) {
      return_scalarized = true;
    }
    safepoint_pc_offset += mcall->ret_addr_offset();
    C->debug_info()->add_safepoint(safepoint_pc_offset, mcall->_oop_map);
  }

  // Loop over the JVMState list to add scope information
  // Do not skip safepoints with a null method, they need monitor info
  JVMState* youngest_jvms = sfn->jvms();
  int max_depth = youngest_jvms->depth();

  // Allocate the object pool for scalar-replaced objects -- the map from
  // small-integer keys (which can be recorded in the local and ostack
  // arrays) to descriptions of the object state.
  GrowableArray<ScopeValue*> *objs = new GrowableArray<ScopeValue*>();

  // Visit scopes from oldest to youngest.
  for (int depth = 1; depth <= max_depth; depth++) {
    JVMState* jvms = youngest_jvms->of_depth(depth);
    int idx;
    ciMethod* method = jvms->has_method() ? jvms->method() : nullptr;
    // Safepoints that do not have method() set only provide oop-map and monitor info
    // to support GC; these do not support deoptimization.
    int num_locs = (method == nullptr) ? 0 : jvms->loc_size();
    int num_exps = (method == nullptr) ? 0 : jvms->stk_size();
    int num_mon  = jvms->nof_monitors();
    assert(method == nullptr || jvms->bci() < 0 || num_locs == method->max_locals(),
           "JVMS local count must match that of the method");

    // Add Local and Expression Stack Information

    // Insert locals into the locarray
    GrowableArray<ScopeValue*> *locarray = new GrowableArray<ScopeValue*>(num_locs);
    for( idx = 0; idx < num_locs; idx++ ) {
      FillLocArray( idx, sfn, sfn->local(jvms, idx), locarray, objs );
    }

    // Insert expression stack entries into the exparray
    GrowableArray<ScopeValue*> *exparray = new GrowableArray<ScopeValue*>(num_exps);
    for( idx = 0; idx < num_exps; idx++ ) {
      FillLocArray( idx,  sfn, sfn->stack(jvms, idx), exparray, objs );
    }

    // Add in mappings of the monitors
    assert( !method ||
            !method->is_synchronized() ||
            method->is_native() ||
            num_mon > 0,
            "monitors must always exist for synchronized methods");

    // Build the growable array of ScopeValues for exp stack
    GrowableArray<MonitorValue*> *monarray = new GrowableArray<MonitorValue*>(num_mon);

    // Loop over monitors and insert into array
    for (idx = 0; idx < num_mon; idx++) {
      // Grab the node that defines this monitor
      Node* box_node = sfn->monitor_box(jvms, idx);
      Node* obj_node = sfn->monitor_obj(jvms, idx);

      // Create ScopeValue for object
      ScopeValue *scval = nullptr;

      if (obj_node->is_SafePointScalarObject()) {
        SafePointScalarObjectNode* spobj = obj_node->as_SafePointScalarObject();
        scval = PhaseOutput::sv_for_node_id(objs, spobj->_idx);
        if (scval == nullptr) {
          const Type *t = spobj->bottom_type();
          ciKlass* cik = t->is_oopptr()->exact_klass();
          assert(cik->is_instance_klass() ||
                 cik->is_array_klass(), "Not supported allocation.");
          assert(!cik->is_inlinetype(), "Synchronization on value object?");
          ScopeValue* properties = nullptr;
          if (cik->is_array_klass() && !cik->is_type_array_klass()) {
            jint props = ArrayKlass::ArrayProperties::DEFAULT;
            if (cik->as_array_klass()->element_klass()->is_inlinetype()) {
              if (cik->as_array_klass()->is_elem_null_free()) {
                props |= ArrayKlass::ArrayProperties::NULL_RESTRICTED;
              }
              if (!cik->as_array_klass()->is_elem_atomic()) {
                props |= ArrayKlass::ArrayProperties::NON_ATOMIC;
              }
            }
            properties = new ConstantIntValue(props);
          }
          ObjectValue* sv = new ObjectValue(spobj->_idx,
                                            new ConstantOopWriteValue(cik->java_mirror()->constant_encoding()), true, properties);
          PhaseOutput::set_sv_for_object_node(objs, sv);

          uint first_ind = spobj->first_index(youngest_jvms);
          for (uint i = 0; i < spobj->n_fields(); i++) {
            Node* fld_node = sfn->in(first_ind+i);
            (void)FillLocArray(sv->field_values()->length(), sfn, fld_node, sv->field_values(), objs);
          }
          scval = sv;
        }
      } else if (obj_node->is_SafePointScalarMerge()) {
        SafePointScalarMergeNode* smerge = obj_node->as_SafePointScalarMerge();
        ObjectMergeValue* mv = (ObjectMergeValue*) sv_for_node_id(objs, smerge->_idx);

        if (mv == nullptr) {
          GrowableArray<ScopeValue*> deps;

          int merge_pointer_idx = smerge->merge_pointer_idx(youngest_jvms);
          FillLocArray(0, sfn, sfn->in(merge_pointer_idx), &deps, objs);
          assert(deps.length() == 1, "missing value");

          int selector_idx = smerge->selector_idx(youngest_jvms);
          FillLocArray(1, nullptr, sfn->in(selector_idx), &deps, nullptr);
          assert(deps.length() == 2, "missing value");

          mv = new ObjectMergeValue(smerge->_idx, deps.at(0), deps.at(1));
          set_sv_for_object_node(objs, mv);

          for (uint i = 1; i < smerge->req(); i++) {
            Node* obj_node = smerge->in(i);
            int idx = mv->possible_objects()->length();
            (void)FillLocArray(idx, sfn, obj_node, mv->possible_objects(), objs);

            // By default ObjectValues that are in 'possible_objects' are not root objects.
            // They will be marked as root later if they are directly referenced in a JVMS.
            assert(mv->possible_objects()->length() > idx, "Didn't add entry to possible_objects?!");
            assert(mv->possible_objects()->at(idx)->is_object(), "Entries in possible_objects should be ObjectValue.");
            mv->possible_objects()->at(idx)->as_ObjectValue()->set_root(false);
          }
        }
        scval = mv;
      } else if (!obj_node->is_Con()) {
        OptoReg::Name obj_reg = C->regalloc()->get_reg_first(obj_node);
        if( obj_node->bottom_type()->base() == Type::NarrowOop ) {
          scval = new_loc_value( C->regalloc(), obj_reg, Location::narrowoop );
        } else {
          scval = new_loc_value( C->regalloc(), obj_reg, Location::oop );
        }
      } else {
        const TypePtr *tp = obj_node->get_ptr_type();
        scval = new ConstantOopWriteValue(tp->is_oopptr()->const_oop()->constant_encoding());
      }

      OptoReg::Name box_reg = BoxLockNode::reg(box_node);
      Location basic_lock = Location::new_stk_loc(Location::normal,C->regalloc()->reg2offset(box_reg));
      bool eliminated = (box_node->is_BoxLock() && box_node->as_BoxLock()->is_eliminated());
      monarray->append(new MonitorValue(scval, basic_lock, eliminated));
    }

    // Mark ObjectValue nodes as root nodes if they are directly
    // referenced in the JVMS.
    for (int i = 0; i < objs->length(); i++) {
      ScopeValue* sv = objs->at(i);
      if (sv->is_object_merge()) {
        ObjectMergeValue* merge = sv->as_ObjectMergeValue();

        for (int j = 0; j< merge->possible_objects()->length(); j++) {
          ObjectValue* ov = merge->possible_objects()->at(j)->as_ObjectValue();
          if (ov->is_root()) {
            // Already flagged as 'root' by something else. We shouldn't change it
            // to non-root in a younger JVMS because it may need to be alive in
            // a younger JVMS.
          } else {
            bool is_root = locarray->contains(ov) ||
                           exparray->contains(ov) ||
                           contains_as_owner(monarray, ov) ||
                           contains_as_scalarized_obj(jvms, sfn, objs, ov);
            ov->set_root(is_root);
          }
        }
      }
    }

    // We dump the object pool first, since deoptimization reads it in first.
    C->debug_info()->dump_object_pool(objs);

    // Build first class objects to pass to scope
    DebugToken *locvals = C->debug_info()->create_scope_values(locarray);
    DebugToken *expvals = C->debug_info()->create_scope_values(exparray);
    DebugToken *monvals = C->debug_info()->create_monitor_values(monarray);

    // Make method available for all Safepoints
    ciMethod* scope_method = method ? method : C->method();
    // Describe the scope here
    assert(jvms->bci() >= InvocationEntryBci && jvms->bci() <= 0x10000, "must be a valid or entry BCI");
    assert(!jvms->should_reexecute() || depth == max_depth, "reexecute allowed only for the youngest");
    // Now we can describe the scope.
    methodHandle null_mh;
    bool rethrow_exception = false;
    C->debug_info()->describe_scope(
      safepoint_pc_offset,
      null_mh,
      scope_method,
      jvms->bci(),
      jvms->should_reexecute(),
      rethrow_exception,
      is_method_handle_invoke,
      return_oop,
      return_scalarized,
      has_ea_local_in_scope,
      arg_escape,
      locvals,
      expvals,
      monvals
    );
  } // End jvms loop

  // Mark the end of the scope set.
  C->debug_info()->end_safepoint(safepoint_pc_offset);
}



// A simplified version of Process_OopMap_Node, to handle non-safepoints.
class NonSafepointEmitter {
    Compile*  C;
    JVMState* _pending_jvms;
    int       _pending_offset;

    void emit_non_safepoint();

 public:
    NonSafepointEmitter(Compile* compile) {
      this->C = compile;
      _pending_jvms = nullptr;
      _pending_offset = 0;
    }

    void observe_instruction(Node* n, int pc_offset) {
      if (!C->debug_info()->recording_non_safepoints())  return;

      Node_Notes* nn = C->node_notes_at(n->_idx);
      if (nn == nullptr || nn->jvms() == nullptr)  return;
      if (_pending_jvms != nullptr &&
          _pending_jvms->same_calls_as(nn->jvms())) {
        // Repeated JVMS?  Stretch it up here.
        _pending_offset = pc_offset;
      } else {
        if (_pending_jvms != nullptr &&
            _pending_offset < pc_offset) {
          emit_non_safepoint();
        }
        _pending_jvms = nullptr;
        if (pc_offset > C->debug_info()->last_pc_offset()) {
          // This is the only way _pending_jvms can become non-null:
          _pending_jvms = nn->jvms();
          _pending_offset = pc_offset;
        }
      }
    }

    // Stay out of the way of real safepoints:
    void observe_safepoint(JVMState* jvms, int pc_offset) {
      if (_pending_jvms != nullptr &&
          !_pending_jvms->same_calls_as(jvms) &&
          _pending_offset < pc_offset) {
        emit_non_safepoint();
      }
      _pending_jvms = nullptr;
    }

    void flush_at_end() {
      if (_pending_jvms != nullptr) {
        emit_non_safepoint();
      }
      _pending_jvms = nullptr;
    }
};

void NonSafepointEmitter::emit_non_safepoint() {
  JVMState* youngest_jvms = _pending_jvms;
  int       pc_offset     = _pending_offset;

  // Clear it now:
  _pending_jvms = nullptr;

  DebugInformationRecorder* debug_info = C->debug_info();
  assert(debug_info->recording_non_safepoints(), "sanity");

  debug_info->add_non_safepoint(pc_offset);
  int max_depth = youngest_jvms->depth();

  // Visit scopes from oldest to youngest.
  for (int depth = 1; depth <= max_depth; depth++) {
    JVMState* jvms = youngest_jvms->of_depth(depth);
    ciMethod* method = jvms->has_method() ? jvms->method() : nullptr;
    assert(!jvms->should_reexecute() || depth==max_depth, "reexecute allowed only for the youngest");
    methodHandle null_mh;
    debug_info->describe_scope(pc_offset, null_mh, method, jvms->bci(), jvms->should_reexecute());
  }

  // Mark the end of the scope set.
  debug_info->end_non_safepoint(pc_offset);
}

//------------------------------init_buffer------------------------------------
void PhaseOutput::estimate_buffer_size(int& const_req) {

  // Set the initially allocated size
  const_req = initial_const_capacity;

  // The extra spacing after the code is necessary on some platforms.
  // Sometimes we need to patch in a jump after the last instruction,
  // if the nmethod has been deoptimized.  (See 4932387, 4894843.)

  // Compute the byte offset where we can store the deopt pc.
  if (C->fixed_slots() != 0) {
    _orig_pc_slot_offset_in_bytes = C->regalloc()->reg2offset(OptoReg::stack2reg(_orig_pc_slot));
  }

  // Compute prolog code size
  _frame_slots = OptoReg::reg2stack(C->matcher()->_old_SP) + C->regalloc()->_framesize;
  assert(_frame_slots >= 0 && _frame_slots < 1000000, "sanity check");

  if (C->has_mach_constant_base_node()) {
    uint add_size = 0;
    // Fill the constant table.
    // Note:  This must happen before shorten_branches.
    for (uint i = 0; i < C->cfg()->number_of_blocks(); i++) {
      Block* b = C->cfg()->get_block(i);

      for (uint j = 0; j < b->number_of_nodes(); j++) {
        Node* n = b->get_node(j);

        // If the node is a MachConstantNode evaluate the constant
        // value section.
        if (n->is_MachConstant()) {
          MachConstantNode* machcon = n->as_MachConstant();
          machcon->eval_constant(C);
        } else if (n->is_Mach()) {
          // On Power there are more nodes that issue constants.
          add_size += (n->as_Mach()->ins_num_consts() * 8);
        }
      }
    }

    // Calculate the offsets of the constants and the size of the
    // constant table (including the padding to the next section).
    constant_table().calculate_offsets_and_size();
    const_req = constant_table().alignment() + constant_table().size() + add_size;
  }

  // Initialize the space for the BufferBlob used to find and verify
  // instruction size in MachNode::emit_size()
  init_scratch_buffer_blob(const_req);
}

CodeBuffer* PhaseOutput::init_buffer() {
  int stub_req  = _buf_sizes._stub;
  int code_req  = _buf_sizes._code;
  int const_req = _buf_sizes._const;

  int pad_req   = NativeCall::byte_size();

  BarrierSetC2* bs = BarrierSet::barrier_set()->barrier_set_c2();
  stub_req += bs->estimate_stub_size();

  // nmethod and CodeBuffer count stubs & constants as part of method's code.
  // class HandlerImpl is platform-specific and defined in the *.ad files.
  int exception_handler_req = HandlerImpl::size_exception_handler() + MAX_stubs_size; // add marginal slop for handler
  int deopt_handler_req     = HandlerImpl::size_deopt_handler()     + MAX_stubs_size; // add marginal slop for handler
  stub_req += MAX_stubs_size;   // ensure per-stub margin
  code_req += MAX_inst_size;    // ensure per-instruction margin

  if (StressCodeBuffers)
    code_req = const_req = stub_req = exception_handler_req = deopt_handler_req = 0x10;  // force expansion

  int total_req =
          const_req +
          code_req +
          pad_req +
          stub_req +
          exception_handler_req +
          deopt_handler_req;               // deopt handler

  if (C->has_method_handle_invokes())
    total_req += deopt_handler_req;  // deopt MH handler

  CodeBuffer* cb = code_buffer();
  cb->set_const_section_alignment(constant_table().alignment());
  cb->initialize(total_req, _buf_sizes._reloc);

  // Have we run out of code space?
  if ((cb->blob() == nullptr) || (!CompileBroker::should_compile_new_jobs())) {
    C->record_failure("CodeCache is full");
    return nullptr;
  }
  // Configure the code buffer.
  cb->initialize_consts_size(const_req);
  cb->initialize_stubs_size(stub_req);
  cb->initialize_oop_recorder(C->env()->oop_recorder());

  return cb;
}

//------------------------------fill_buffer------------------------------------
void PhaseOutput::fill_buffer(C2_MacroAssembler* masm, uint* blk_starts) {
  // blk_starts[] contains offsets calculated during short branches processing,
  // offsets should not be increased during following steps.

  // Compute the size of first NumberOfLoopInstrToAlign instructions at head
  // of a loop. It is used to determine the padding for loop alignment.
  Compile::TracePhase tp(_t_fillBuffer);

  compute_loop_first_inst_sizes();

  // Create oopmap set.
  _oop_map_set = new OopMapSet();

  // !!!!! This preserves old handling of oopmaps for now
  C->debug_info()->set_oopmaps(_oop_map_set);

  uint nblocks  = C->cfg()->number_of_blocks();
  // Count and start of implicit null check instructions
  uint inct_cnt = 0;
  uint* inct_starts = NEW_RESOURCE_ARRAY(uint, nblocks+1);

  // Count and start of calls
  uint* call_returns = NEW_RESOURCE_ARRAY(uint, nblocks+1);

  uint  return_offset = 0;
  int nop_size = (new MachNopNode())->size(C->regalloc());

  int previous_offset = 0;
  int current_offset  = 0;
  int last_call_offset = -1;
  int last_avoid_back_to_back_offset = -1;
#ifdef ASSERT
  uint* jmp_target = NEW_RESOURCE_ARRAY(uint,nblocks);
  uint* jmp_offset = NEW_RESOURCE_ARRAY(uint,nblocks);
  uint* jmp_size   = NEW_RESOURCE_ARRAY(uint,nblocks);
  uint* jmp_rule   = NEW_RESOURCE_ARRAY(uint,nblocks);
#endif

  // Create an array of unused labels, one for each basic block, if printing is enabled
#if defined(SUPPORT_OPTO_ASSEMBLY)
  int* node_offsets      = nullptr;
  uint node_offset_limit = C->unique();

  if (C->print_assembly()) {
    node_offsets = NEW_RESOURCE_ARRAY(int, node_offset_limit);
  }
  if (node_offsets != nullptr) {
    // We need to initialize. Unused array elements may contain garbage and mess up PrintOptoAssembly.
    memset(node_offsets, 0, node_offset_limit*sizeof(int));
  }
#endif

  NonSafepointEmitter non_safepoints(C);  // emit non-safepoints lazily

  // Emit the constant table.
  if (C->has_mach_constant_base_node()) {
    if (!constant_table().emit(masm)) {
      C->record_failure("consts section overflow");
      return;
    }
  }

  // Create an array of labels, one for each basic block
  Label* blk_labels = NEW_RESOURCE_ARRAY(Label, nblocks+1);
  for (uint i = 0; i <= nblocks; i++) {
    blk_labels[i].init();
  }

  // Now fill in the code buffer
  for (uint i = 0; i < nblocks; i++) {
    Block* block = C->cfg()->get_block(i);
    _block = block;
    Node* head = block->head();

    // If this block needs to start aligned (i.e, can be reached other
    // than by falling-thru from the previous block), then force the
    // start of a new bundle.
    if (Pipeline::requires_bundling() && starts_bundle(head)) {
      masm->code()->flush_bundle(true);
    }

#ifdef ASSERT
    if (!block->is_connector()) {
      stringStream st;
      block->dump_head(C->cfg(), &st);
      masm->block_comment(st.freeze());
    }
    jmp_target[i] = 0;
    jmp_offset[i] = 0;
    jmp_size[i]   = 0;
    jmp_rule[i]   = 0;
#endif
    int blk_offset = current_offset;

    // Define the label at the beginning of the basic block
    masm->bind(blk_labels[block->_pre_order]);

    uint last_inst = block->number_of_nodes();

    // Emit block normally, except for last instruction.
    // Emit means "dump code bits into code buffer".
    for (uint j = 0; j<last_inst; j++) {
      _index = j;

      // Get the node
      Node* n = block->get_node(j);

      // If this starts a new instruction group, then flush the current one
      // (but allow split bundles)
      if (Pipeline::requires_bundling() && starts_bundle(n))
        masm->code()->flush_bundle(false);

      // Special handling for SafePoint/Call Nodes
      bool is_mcall = false;
      if (n->is_Mach()) {
        MachNode *mach = n->as_Mach();
        is_mcall = n->is_MachCall();
        bool is_sfn = n->is_MachSafePoint();

        // If this requires all previous instructions be flushed, then do so
        if (is_sfn || is_mcall || mach->alignment_required() != 1) {
          masm->code()->flush_bundle(true);
          current_offset = masm->offset();
        }

        // align the instruction if necessary
        int padding = mach->compute_padding(current_offset);
        // Make sure safepoint node for polling is distinct from a call's
        // return by adding a nop if needed.
        if (is_sfn && !is_mcall && padding == 0 && current_offset == last_call_offset) {
          padding = nop_size;
        }
        if (padding == 0 && mach->avoid_back_to_back(MachNode::AVOID_BEFORE) &&
            current_offset == last_avoid_back_to_back_offset) {
          // Avoid back to back some instructions.
          padding = nop_size;
        }

        if (padding > 0) {
          assert((padding % nop_size) == 0, "padding is not a multiple of NOP size");
          int nops_cnt = padding / nop_size;
          MachNode *nop = new MachNopNode(nops_cnt);
          block->insert_node(nop, j++);
          last_inst++;
          C->cfg()->map_node_to_block(nop, block);
          // Ensure enough space.
          masm->code()->insts()->maybe_expand_to_ensure_remaining(MAX_inst_size);
          if ((masm->code()->blob() == nullptr) || (!CompileBroker::should_compile_new_jobs())) {
            C->record_failure("CodeCache is full");
            return;
          }
          nop->emit(masm, C->regalloc());
          masm->code()->flush_bundle(true);
          current_offset = masm->offset();
        }

        bool observe_safepoint = is_sfn;
        // Remember the start of the last call in a basic block
        if (is_mcall) {
          MachCallNode *mcall = mach->as_MachCall();

          if (mcall->entry_point() != nullptr) {
            // This destination address is NOT PC-relative
            mcall->method_set((intptr_t)mcall->entry_point());
          }

          // Save the return address
          call_returns[block->_pre_order] = current_offset + mcall->ret_addr_offset();

          observe_safepoint = mcall->guaranteed_safepoint();
        }

        // sfn will be valid whenever mcall is valid now because of inheritance
        if (observe_safepoint) {
          // Handle special safepoint nodes for synchronization
          if (!is_mcall) {
            MachSafePointNode *sfn = mach->as_MachSafePoint();
            // !!!!! Stubs only need an oopmap right now, so bail out
            if (sfn->jvms()->method() == nullptr) {
              // Write the oopmap directly to the code blob??!!
              continue;
            }
          } // End synchronization

          non_safepoints.observe_safepoint(mach->as_MachSafePoint()->jvms(),
                                           current_offset);
          Process_OopMap_Node(mach, current_offset);
        } // End if safepoint

          // If this is a null check, then add the start of the previous instruction to the list
        else if( mach->is_MachNullCheck() ) {
          inct_starts[inct_cnt++] = previous_offset;
        }

          // If this is a branch, then fill in the label with the target BB's label
        else if (mach->is_MachBranch()) {
          // This requires the TRUE branch target be in succs[0]
          uint block_num = block->non_connector_successor(0)->_pre_order;

          // Try to replace long branch,
          // it is mostly for back branches since forward branch's
          // distance is not updated yet.
          if (mach->may_be_short_branch()) {
            int br_size = n->size(C->regalloc());
            int offset = blk_starts[block_num] - current_offset;
            if (block_num >= i) {
              // Current and following block's offset are not
              // finalized yet, adjust distance by the difference
              // between calculated and final offsets of current block.
              offset -= (blk_starts[i] - blk_offset);
            }
            // In the following code a nop could be inserted before
            // the branch which will increase the backward distance.
            bool needs_padding = (current_offset == last_avoid_back_to_back_offset);
            if (needs_padding && offset <= 0)
              offset -= nop_size;

            if (C->matcher()->is_short_branch_offset(mach->rule(), br_size, offset)) {
              // We've got a winner.  Replace this branch.
              MachNode* replacement = mach->as_MachBranch()->short_branch_version();

              // Update the jmp_size.
              int new_size = replacement->size(C->regalloc());
              assert((br_size - new_size) >= (int)nop_size, "short_branch size should be smaller");
              // Insert padding between avoid_back_to_back branches.
              if (needs_padding && replacement->avoid_back_to_back(MachNode::AVOID_BEFORE)) {
                MachNode *nop = new MachNopNode();
                block->insert_node(nop, j++);
                C->cfg()->map_node_to_block(nop, block);
                last_inst++;
                nop->emit(masm, C->regalloc());
                masm->code()->flush_bundle(true);
                current_offset = masm->offset();
              }
#ifdef ASSERT
              jmp_target[i] = block_num;
              jmp_offset[i] = current_offset - blk_offset;
              jmp_size[i]   = new_size;
              jmp_rule[i]   = mach->rule();
#endif
              block->map_node(replacement, j);
              mach->subsume_by(replacement, C);
              n    = replacement;
              mach = replacement;
            }
          }
          mach->as_MachBranch()->label_set( &blk_labels[block_num], block_num );
        } else if (mach->ideal_Opcode() == Op_Jump) {
          for (uint h = 0; h < block->_num_succs; h++) {
            Block* succs_block = block->_succs[h];
            for (uint j = 1; j < succs_block->num_preds(); j++) {
              Node* jpn = succs_block->pred(j);
              if (jpn->is_JumpProj() && jpn->in(0) == mach) {
                uint block_num = succs_block->non_connector()->_pre_order;
                Label *blkLabel = &blk_labels[block_num];
                mach->add_case_label(jpn->as_JumpProj()->proj_no(), blkLabel);
              }
            }
          }
        } else if (!n->is_Proj()) {
          // Remember the beginning of the previous instruction, in case
          // it's followed by a flag-kill and a null-check.  Happens on
          // Intel all the time, with add-to-memory kind of opcodes.
          previous_offset = current_offset;
        }

        // Not an else-if!
        // If this is a trap based cmp then add its offset to the list.
        if (mach->is_TrapBasedCheckNode()) {
          inct_starts[inct_cnt++] = current_offset;
        }
      }

      // Verify that there is sufficient space remaining
      masm->code()->insts()->maybe_expand_to_ensure_remaining(MAX_inst_size);
      if ((masm->code()->blob() == nullptr) || (!CompileBroker::should_compile_new_jobs())) {
        C->record_failure("CodeCache is full");
        return;
      }

      // Save the offset for the listing
#if defined(SUPPORT_OPTO_ASSEMBLY)
      if ((node_offsets != nullptr) && (n->_idx < node_offset_limit)) {
        node_offsets[n->_idx] = masm->offset();
      }
#endif
      assert(!C->failing_internal() || C->failure_is_artificial(), "Should not reach here if failing.");

      // "Normal" instruction case
      DEBUG_ONLY(uint instr_offset = masm->offset());
      n->emit(masm, C->regalloc());
      current_offset = masm->offset();

      // Above we only verified that there is enough space in the instruction section.
      // However, the instruction may emit stubs that cause code buffer expansion.
      // Bail out here if expansion failed due to a lack of code cache space.
      if (C->failing()) {
        return;
      }

      assert(!is_mcall || (call_returns[block->_pre_order] <= (uint)current_offset),
             "ret_addr_offset() not within emitted code");
#ifdef ASSERT
      uint n_size = n->size(C->regalloc());
      if (n_size < (current_offset-instr_offset)) {
        MachNode* mach = n->as_Mach();
        n->dump();
        mach->dump_format(C->regalloc(), tty);
        tty->print_cr(" n_size (%d), current_offset (%d), instr_offset (%d)", n_size, current_offset, instr_offset);
        Disassembler::decode(masm->code()->insts_begin() + instr_offset, masm->code()->insts_begin() + current_offset + 1, tty);
        tty->print_cr(" ------------------- ");
        BufferBlob* blob = this->scratch_buffer_blob();
        address blob_begin = blob->content_begin();
        Disassembler::decode(blob_begin, blob_begin + n_size + 1, tty);
        assert(false, "wrong size of mach node");
      }
#endif
      non_safepoints.observe_instruction(n, current_offset);

      // mcall is last "call" that can be a safepoint
      // record it so we can see if a poll will directly follow it
      // in which case we'll need a pad to make the PcDesc sites unique
      // see  5010568. This can be slightly inaccurate but conservative
      // in the case that return address is not actually at current_offset.
      // This is a small price to pay.

      if (is_mcall) {
        last_call_offset = current_offset;
      }

      if (n->is_Mach() && n->as_Mach()->avoid_back_to_back(MachNode::AVOID_AFTER)) {
        // Avoid back to back some instructions.
        last_avoid_back_to_back_offset = current_offset;
      }

    } // End for all instructions in block

    // If the next block is the top of a loop, pad this block out to align
    // the loop top a little. Helps prevent pipe stalls at loop back branches.
    if (i < nblocks-1) {
      Block *nb = C->cfg()->get_block(i + 1);
      int padding = nb->alignment_padding(current_offset);
      if( padding > 0 ) {
        MachNode *nop = new MachNopNode(padding / nop_size);
        block->insert_node(nop, block->number_of_nodes());
        C->cfg()->map_node_to_block(nop, block);
        nop->emit(masm, C->regalloc());
        current_offset = masm->offset();
      }
    }
    // Verify that the distance for generated before forward
    // short branches is still valid.
    guarantee((int)(blk_starts[i+1] - blk_starts[i]) >= (current_offset - blk_offset), "shouldn't increase block size");

    // Save new block start offset
    blk_starts[i] = blk_offset;
  } // End of for all blocks
  blk_starts[nblocks] = current_offset;

  non_safepoints.flush_at_end();

  // Offset too large?
  if (C->failing())  return;

  // Define a pseudo-label at the end of the code
  masm->bind( blk_labels[nblocks] );

  // Compute the size of the first block
  _first_block_size = blk_labels[1].loc_pos() - blk_labels[0].loc_pos();

#ifdef ASSERT
  for (uint i = 0; i < nblocks; i++) { // For all blocks
    if (jmp_target[i] != 0) {
      int br_size = jmp_size[i];
      int offset = blk_starts[jmp_target[i]]-(blk_starts[i] + jmp_offset[i]);
      if (!C->matcher()->is_short_branch_offset(jmp_rule[i], br_size, offset)) {
        tty->print_cr("target (%d) - jmp_offset(%d) = offset (%d), jump_size(%d), jmp_block B%d, target_block B%d", blk_starts[jmp_target[i]], blk_starts[i] + jmp_offset[i], offset, br_size, i, jmp_target[i]);
        assert(false, "Displacement too large for short jmp");
      }
    }
  }
#endif

  if (!masm->code()->finalize_stubs()) {
    C->record_failure("CodeCache is full");
    return;
  }

  BarrierSetC2* bs = BarrierSet::barrier_set()->barrier_set_c2();
  bs->emit_stubs(*masm->code());
  if (C->failing())  return;

  // Fill in stubs.
  assert(masm->inst_mark() == nullptr, "should be.");
  _stub_list.emit(*masm);
  if (C->failing())  return;

#ifndef PRODUCT
  // Information on the size of the method, without the extraneous code
  Scheduling::increment_method_size(masm->offset());
#endif

  // ------------------
  // Fill in exception table entries.
  FillExceptionTables(inct_cnt, call_returns, inct_starts, blk_labels);

  // Only java methods have exception handlers and deopt handlers
  // class HandlerImpl is platform-specific and defined in the *.ad files.
  if (C->method()) {
    // Emit the exception handler code.
    _code_offsets.set_value(CodeOffsets::Exceptions, HandlerImpl::emit_exception_handler(masm));
    if (C->failing()) {
      return; // CodeBuffer::expand failed
    }
    // Emit the deopt handler code.
    _code_offsets.set_value(CodeOffsets::Deopt, HandlerImpl::emit_deopt_handler(masm));

    // Emit the MethodHandle deopt handler code (if required).
    if (C->has_method_handle_invokes() && !C->failing()) {
      // We can use the same code as for the normal deopt handler, we
      // just need a different entry point address.
      _code_offsets.set_value(CodeOffsets::DeoptMH, HandlerImpl::emit_deopt_handler(masm));
    }
  }

  // One last check for failed CodeBuffer::expand:
  if ((masm->code()->blob() == nullptr) || (!CompileBroker::should_compile_new_jobs())) {
    C->record_failure("CodeCache is full");
    return;
  }

#if defined(SUPPORT_ABSTRACT_ASSEMBLY) || defined(SUPPORT_ASSEMBLY) || defined(SUPPORT_OPTO_ASSEMBLY)
  if (C->print_assembly()) {
    tty->cr();
    tty->print_cr("============================= C2-compiled nmethod ==============================");
  }
#endif

#if defined(SUPPORT_OPTO_ASSEMBLY)
  // Dump the assembly code, including basic-block numbers
  if (C->print_assembly()) {
    ttyLocker ttyl;  // keep the following output all in one block
    if (!VMThread::should_terminate()) {  // test this under the tty lock
      // print_metadata and dump_asm may safepoint which makes us loose the ttylock.
      // We call them first and write to a stringStream, then we retake the lock to
      // make sure the end tag is coherent, and that xmlStream->pop_tag is done thread safe.
      ResourceMark rm;
      stringStream method_metadata_str;
      if (C->method() != nullptr) {
        C->method()->print_metadata(&method_metadata_str);
      }
      stringStream dump_asm_str;
      dump_asm_on(&dump_asm_str, node_offsets, node_offset_limit);

      NoSafepointVerifier nsv;
      ttyLocker ttyl2;
      // This output goes directly to the tty, not the compiler log.
      // To enable tools to match it up with the compilation activity,
      // be sure to tag this tty output with the compile ID.
      if (xtty != nullptr) {
        xtty->head("opto_assembly compile_id='%d'%s", C->compile_id(),
                   C->is_osr_compilation() ? " compile_kind='osr'" : "");
      }
      if (C->method() != nullptr) {
        tty->print_cr("----------------------- MetaData before Compile_id = %d ------------------------", C->compile_id());
        tty->print_raw(method_metadata_str.freeze());
      } else if (C->stub_name() != nullptr) {
        tty->print_cr("----------------------------- RuntimeStub %s -------------------------------", C->stub_name());
      }
      tty->cr();
      tty->print_cr("------------------------ OptoAssembly for Compile_id = %d -----------------------", C->compile_id());
      tty->print_raw(dump_asm_str.freeze());
      tty->print_cr("--------------------------------------------------------------------------------");
      if (xtty != nullptr) {
        xtty->tail("opto_assembly");
      }
    }
  }
#endif
}

void PhaseOutput::FillExceptionTables(uint cnt, uint *call_returns, uint *inct_starts, Label *blk_labels) {
  _inc_table.set_size(cnt);

  uint inct_cnt = 0;
  for (uint i = 0; i < C->cfg()->number_of_blocks(); i++) {
    Block* block = C->cfg()->get_block(i);
    Node *n = nullptr;
    int j;

    // Find the branch; ignore trailing NOPs.
    for (j = block->number_of_nodes() - 1; j >= 0; j--) {
      n = block->get_node(j);
      if (!n->is_Mach() || n->as_Mach()->ideal_Opcode() != Op_Con) {
        break;
      }
    }

    // If we didn't find anything, continue
    if (j < 0) {
      continue;
    }

    // Compute ExceptionHandlerTable subtable entry and add it
    // (skip empty blocks)
    if (n->is_Catch()) {

      // Get the offset of the return from the call
      uint call_return = call_returns[block->_pre_order];
#ifdef ASSERT
      assert( call_return > 0, "no call seen for this basic block" );
      while (block->get_node(--j)->is_MachProj()) ;
      assert(block->get_node(j)->is_MachCall(), "CatchProj must follow call");
#endif
      // last instruction is a CatchNode, find it's CatchProjNodes
      int nof_succs = block->_num_succs;
      // allocate space
      GrowableArray<intptr_t> handler_bcis(nof_succs);
      GrowableArray<intptr_t> handler_pcos(nof_succs);
      // iterate through all successors
      for (int j = 0; j < nof_succs; j++) {
        Block* s = block->_succs[j];
        bool found_p = false;
        for (uint k = 1; k < s->num_preds(); k++) {
          Node* pk = s->pred(k);
          if (pk->is_CatchProj() && pk->in(0) == n) {
            const CatchProjNode* p = pk->as_CatchProj();
            found_p = true;
            // add the corresponding handler bci & pco information
            if (p->_con != CatchProjNode::fall_through_index) {
              // p leads to an exception handler (and is not fall through)
              assert(s == C->cfg()->get_block(s->_pre_order), "bad numbering");
              // no duplicates, please
              if (!handler_bcis.contains(p->handler_bci())) {
                uint block_num = s->non_connector()->_pre_order;
                handler_bcis.append(p->handler_bci());
                handler_pcos.append(blk_labels[block_num].loc_pos());
              }
            }
          }
        }
        assert(found_p, "no matching predecessor found");
        // Note:  Due to empty block removal, one block may have
        // several CatchProj inputs, from the same Catch.
      }

      // Set the offset of the return from the call
      assert(handler_bcis.find(-1) != -1, "must have default handler");
      _handler_table.add_subtable(call_return, &handler_bcis, nullptr, &handler_pcos);
      continue;
    }

    // Handle implicit null exception table updates
    if (n->is_MachNullCheck()) {
      MachNode* access = n->in(1)->as_Mach();
      assert(access->barrier_data() == 0 ||
             access->is_late_expanded_null_check_candidate(),
             "Implicit null checks on memory accesses with barriers are only supported on nodes explicitly marked as null-check candidates");
      uint block_num = block->non_connector_successor(0)->_pre_order;
      _inc_table.append(inct_starts[inct_cnt++], blk_labels[block_num].loc_pos());
      continue;
    }
    // Handle implicit exception table updates: trap instructions.
    if (n->is_Mach() && n->as_Mach()->is_TrapBasedCheckNode()) {
      uint block_num = block->non_connector_successor(0)->_pre_order;
      _inc_table.append(inct_starts[inct_cnt++], blk_labels[block_num].loc_pos());
      continue;
    }
  } // End of for all blocks fill in exception table entries
}

// Static Variables
#ifndef PRODUCT
uint Scheduling::_total_nop_size = 0;
uint Scheduling::_total_method_size = 0;
uint Scheduling::_total_instructions_per_bundle[Pipeline::_max_instrs_per_cycle+1];
#endif

// Initializer for class Scheduling

Scheduling::Scheduling(Arena *arena, Compile &compile)
        : _arena(arena),
          _cfg(compile.cfg()),
          _regalloc(compile.regalloc()),
          _scheduled(arena),
          _available(arena),
          _reg_node(arena),
          _pinch_free_list(arena),
          _next_node(nullptr),
          _bundle_instr_count(0),
          _bundle_cycle_number(0),
          _bundle_use(0, 0, resource_count, &_bundle_use_elements[0])
{
  // Save the count
  _node_bundling_limit = compile.unique();
  uint node_max = _regalloc->node_regs_max_index();

  compile.output()->set_node_bundling_limit(_node_bundling_limit);

  // This one is persistent within the Compile class
  _node_bundling_base = NEW_ARENA_ARRAY(compile.comp_arena(), Bundle, node_max);

  // Allocate space for fixed-size arrays
  _uses            = NEW_ARENA_ARRAY(arena, short,          node_max);
  _current_latency = NEW_ARENA_ARRAY(arena, unsigned short, node_max);

  // Clear the arrays
  for (uint i = 0; i < node_max; i++) {
    ::new (&_node_bundling_base[i]) Bundle();
  }
  memset(_uses,               0, node_max * sizeof(short));
  memset(_current_latency,    0, node_max * sizeof(unsigned short));

  // Clear the bundling information
  memcpy(_bundle_use_elements, Pipeline_Use::elaborated_elements, sizeof(Pipeline_Use::elaborated_elements));

  // Get the last node
  Block* block = _cfg->get_block(_cfg->number_of_blocks() - 1);

  _next_node = block->get_node(block->number_of_nodes() - 1);
}

// Step ahead "i" cycles
void Scheduling::step(uint i) {

  Bundle *bundle = node_bundling(_next_node);
  bundle->set_starts_bundle();

  // Update the bundle record, but leave the flags information alone
  if (_bundle_instr_count > 0) {
    bundle->set_instr_count(_bundle_instr_count);
    bundle->set_resources_used(_bundle_use.resourcesUsed());
  }

  // Update the state information
  _bundle_instr_count = 0;
  _bundle_cycle_number += i;
  _bundle_use.step(i);
}

void Scheduling::step_and_clear() {
  Bundle *bundle = node_bundling(_next_node);
  bundle->set_starts_bundle();

  // Update the bundle record
  if (_bundle_instr_count > 0) {
    bundle->set_instr_count(_bundle_instr_count);
    bundle->set_resources_used(_bundle_use.resourcesUsed());

    _bundle_cycle_number += 1;
  }

  // Clear the bundling information
  _bundle_instr_count = 0;
  _bundle_use.reset();

  memcpy(_bundle_use_elements,
         Pipeline_Use::elaborated_elements,
         sizeof(Pipeline_Use::elaborated_elements));
}

// Perform instruction scheduling and bundling over the sequence of
// instructions in backwards order.
void PhaseOutput::ScheduleAndBundle() {

  // Don't optimize this if it isn't a method
  if (!C->method())
    return;

  // Don't optimize this if scheduling is disabled
  if (!C->do_scheduling())
    return;

  // Scheduling code works only with pairs (8 bytes) maximum.
  // And when the scalable vector register is used, we may spill/unspill
  // the whole reg regardless of the max vector size.
  if (C->max_vector_size() > 8 ||
      (C->max_vector_size() > 0 && Matcher::supports_scalable_vector())) {
    return;
  }

  Compile::TracePhase tp(_t_instrSched);

  // Create a data structure for all the scheduling information
  Scheduling scheduling(Thread::current()->resource_area(), *C);

  // Walk backwards over each basic block, computing the needed alignment
  // Walk over all the basic blocks
  scheduling.DoScheduling();

#ifndef PRODUCT
  if (C->trace_opto_output()) {
    // Buffer and print all at once
    ResourceMark rm;
    stringStream ss;
    ss.print("\n---- After ScheduleAndBundle ----\n");
    print_scheduling(&ss);
    tty->print("%s", ss.as_string());
  }
#endif
}

#ifndef PRODUCT
// Separated out so that it can be called directly from debugger
void PhaseOutput::print_scheduling() {
  print_scheduling(tty);
}

void PhaseOutput::print_scheduling(outputStream* output_stream) {
  for (uint i = 0; i < C->cfg()->number_of_blocks(); i++) {
    output_stream->print("\nBB#%03d:\n", i);
    Block* block = C->cfg()->get_block(i);
    for (uint j = 0; j < block->number_of_nodes(); j++) {
      Node* n = block->get_node(j);
      OptoReg::Name reg = C->regalloc()->get_reg_first(n);
      output_stream->print(" %-6s ", reg >= 0 && reg < REG_COUNT ? Matcher::regName[reg] : "");
      n->dump("\n", false, output_stream);
    }
  }
}
#endif

// See if this node fits into the present instruction bundle
bool Scheduling::NodeFitsInBundle(Node *n) {
  uint n_idx = n->_idx;

  // If the node cannot be scheduled this cycle, skip it
  if (_current_latency[n_idx] > _bundle_cycle_number) {
#ifndef PRODUCT
    if (_cfg->C->trace_opto_output())
      tty->print("#     NodeFitsInBundle [%4d]: FALSE; latency %4d > %d\n",
                 n->_idx, _current_latency[n_idx], _bundle_cycle_number);
#endif
    return (false);
  }

  const Pipeline *node_pipeline = n->pipeline();

  uint instruction_count = node_pipeline->instructionCount();
  if (node_pipeline->mayHaveNoCode() && n->size(_regalloc) == 0)
    instruction_count = 0;

  if (_bundle_instr_count + instruction_count > Pipeline::_max_instrs_per_cycle) {
#ifndef PRODUCT
    if (_cfg->C->trace_opto_output())
      tty->print("#     NodeFitsInBundle [%4d]: FALSE; too many instructions: %d > %d\n",
                 n->_idx, _bundle_instr_count + instruction_count, Pipeline::_max_instrs_per_cycle);
#endif
    return (false);
  }

  // Don't allow non-machine nodes to be handled this way
  if (!n->is_Mach() && instruction_count == 0)
    return (false);

  // See if there is any overlap
  uint delay = _bundle_use.full_latency(0, node_pipeline->resourceUse());

  if (delay > 0) {
#ifndef PRODUCT
    if (_cfg->C->trace_opto_output())
      tty->print("#     NodeFitsInBundle [%4d]: FALSE; functional units overlap\n", n_idx);
#endif
    return false;
  }

#ifndef PRODUCT
  if (_cfg->C->trace_opto_output())
    tty->print("#     NodeFitsInBundle [%4d]:  TRUE\n", n_idx);
#endif

  return true;
}

Node * Scheduling::ChooseNodeToBundle() {
  uint siz = _available.size();

  if (siz == 0) {

#ifndef PRODUCT
    if (_cfg->C->trace_opto_output())
      tty->print("#   ChooseNodeToBundle: null\n");
#endif
    return (nullptr);
  }

  // Fast path, if only 1 instruction in the bundle
  if (siz == 1) {
#ifndef PRODUCT
    if (_cfg->C->trace_opto_output()) {
      tty->print("#   ChooseNodeToBundle (only 1): ");
      _available[0]->dump();
    }
#endif
    return (_available[0]);
  }

  // Don't bother, if the bundle is already full
  if (_bundle_instr_count < Pipeline::_max_instrs_per_cycle) {
    for ( uint i = 0; i < siz; i++ ) {
      Node *n = _available[i];

      // Skip projections, we'll handle them another way
      if (n->is_Proj())
        continue;

      // This presupposed that instructions are inserted into the
      // available list in a legality order; i.e. instructions that
      // must be inserted first are at the head of the list
      if (NodeFitsInBundle(n)) {
#ifndef PRODUCT
        if (_cfg->C->trace_opto_output()) {
          tty->print("#   ChooseNodeToBundle: ");
          n->dump();
        }
#endif
        return (n);
      }
    }
  }

  // Nothing fits in this bundle, choose the highest priority
#ifndef PRODUCT
  if (_cfg->C->trace_opto_output()) {
    tty->print("#   ChooseNodeToBundle: ");
    _available[0]->dump();
  }
#endif

  return _available[0];
}

int Scheduling::compare_two_spill_nodes(Node* first, Node* second) {
  assert(first->is_MachSpillCopy() && second->is_MachSpillCopy(), "");

  OptoReg::Name first_src_lo = _regalloc->get_reg_first(first->in(1));
  OptoReg::Name first_dst_lo = _regalloc->get_reg_first(first);
  OptoReg::Name second_src_lo = _regalloc->get_reg_first(second->in(1));
  OptoReg::Name second_dst_lo = _regalloc->get_reg_first(second);

  // Comparison between stack -> reg and stack -> reg
  if (OptoReg::is_stack(first_src_lo) && OptoReg::is_stack(second_src_lo) &&
      OptoReg::is_reg(first_dst_lo) && OptoReg::is_reg(second_dst_lo)) {
    return _regalloc->reg2offset(first_src_lo) - _regalloc->reg2offset(second_src_lo);
  }

  // Comparison between reg -> stack and reg -> stack
  if (OptoReg::is_stack(first_dst_lo) && OptoReg::is_stack(second_dst_lo) &&
      OptoReg::is_reg(first_src_lo) && OptoReg::is_reg(second_src_lo)) {
    return _regalloc->reg2offset(first_dst_lo) - _regalloc->reg2offset(second_dst_lo);
  }

  return 0; // Not comparable
}

void Scheduling::AddNodeToAvailableList(Node *n) {
  assert( !n->is_Proj(), "projections never directly made available" );
#ifndef PRODUCT
  if (_cfg->C->trace_opto_output()) {
    tty->print("#   AddNodeToAvailableList: ");
    n->dump();
  }
#endif

  int latency = _current_latency[n->_idx];

  // Insert in latency order (insertion sort). If two MachSpillCopyNodes
  // for stack spilling or unspilling have the same latency, we sort
  // them in the order of stack offset. Some ports (e.g. aarch64) may also
  // have more opportunities to do ld/st merging
  uint i;
  for (i = 0; i < _available.size(); i++) {
    if (_current_latency[_available[i]->_idx] > latency) {
      break;
    } else if (_current_latency[_available[i]->_idx] == latency &&
               n->is_MachSpillCopy() && _available[i]->is_MachSpillCopy() &&
               compare_two_spill_nodes(n, _available[i]) > 0) {
      break;
    }
  }

  // Special Check for compares following branches
  if( n->is_Mach() && _scheduled.size() > 0 ) {
    int op = n->as_Mach()->ideal_Opcode();
    Node *last = _scheduled[0];
    if( last->is_MachIf() && last->in(1) == n &&
        ( op == Op_CmpI ||
          op == Op_CmpU ||
          op == Op_CmpUL ||
          op == Op_CmpP ||
          op == Op_CmpF ||
          op == Op_CmpD ||
          op == Op_CmpL ) ) {

      // Recalculate position, moving to front of same latency
      for ( i=0 ; i < _available.size(); i++ )
        if (_current_latency[_available[i]->_idx] >= latency)
          break;
    }
  }

  // Insert the node in the available list
  _available.insert(i, n);

#ifndef PRODUCT
  if (_cfg->C->trace_opto_output())
    dump_available();
#endif
}

void Scheduling::DecrementUseCounts(Node *n, const Block *bb) {
  for ( uint i=0; i < n->len(); i++ ) {
    Node *def = n->in(i);
    if (!def) continue;
    if( def->is_Proj() )        // If this is a machine projection, then
      def = def->in(0);         // propagate usage thru to the base instruction

    if(_cfg->get_block_for_node(def) != bb) { // Ignore if not block-local
      continue;
    }

    // Compute the latency
    uint l = _bundle_cycle_number + n->latency(i);
    if (_current_latency[def->_idx] < l)
      _current_latency[def->_idx] = l;

    // If this does not have uses then schedule it
    if ((--_uses[def->_idx]) == 0)
      AddNodeToAvailableList(def);
  }
}

void Scheduling::AddNodeToBundle(Node *n, const Block *bb) {
#ifndef PRODUCT
  if (_cfg->C->trace_opto_output()) {
    tty->print("#   AddNodeToBundle: ");
    n->dump();
  }
#endif

  // Remove this from the available list
  uint i;
  for (i = 0; i < _available.size(); i++)
    if (_available[i] == n)
      break;
  assert(i < _available.size(), "entry in _available list not found");
  _available.remove(i);

  // See if this fits in the current bundle
  const Pipeline *node_pipeline = n->pipeline();
  const Pipeline_Use& node_usage = node_pipeline->resourceUse();


  // Get the number of instructions
  uint instruction_count = node_pipeline->instructionCount();
  if (node_pipeline->mayHaveNoCode() && n->size(_regalloc) == 0)
    instruction_count = 0;

  // Compute the latency information
  uint delay = 0;

  if (instruction_count > 0 || !node_pipeline->mayHaveNoCode()) {
    int relative_latency = _current_latency[n->_idx] - _bundle_cycle_number;
    if (relative_latency < 0)
      relative_latency = 0;

    delay = _bundle_use.full_latency(relative_latency, node_usage);

    // Does not fit in this bundle, start a new one
    if (delay > 0) {
      step(delay);

#ifndef PRODUCT
      if (_cfg->C->trace_opto_output())
        tty->print("#  *** STEP(%d) ***\n", delay);
#endif
    }
  }

  if (delay == 0) {
    if (node_pipeline->hasMultipleBundles()) {
#ifndef PRODUCT
      if (_cfg->C->trace_opto_output())
        tty->print("#  *** STEP(multiple instructions) ***\n");
#endif
      step(1);
    }

    else if (instruction_count + _bundle_instr_count > Pipeline::_max_instrs_per_cycle) {
#ifndef PRODUCT
      if (_cfg->C->trace_opto_output())
        tty->print("#  *** STEP(%d >= %d instructions) ***\n",
                   instruction_count + _bundle_instr_count,
                   Pipeline::_max_instrs_per_cycle);
#endif
      step(1);
    }
  }

  // Set the node's latency
  _current_latency[n->_idx] = _bundle_cycle_number;

  // Now merge the functional unit information
  if (instruction_count > 0 || !node_pipeline->mayHaveNoCode())
    _bundle_use.add_usage(node_usage);

  // Increment the number of instructions in this bundle
  _bundle_instr_count += instruction_count;

  // Remember this node for later
  if (n->is_Mach())
    _next_node = n;

  // It's possible to have a BoxLock in the graph and in the _bbs mapping but
  // not in the bb->_nodes array.  This happens for debug-info-only BoxLocks.
  // 'Schedule' them (basically ignore in the schedule) but do not insert them
  // into the block.  All other scheduled nodes get put in the schedule here.
  int op = n->Opcode();
  if( (op == Op_Node && n->req() == 0) || // anti-dependence node OR
      (op != Op_Node &&         // Not an unused antidepedence node and
       // not an unallocated boxlock
       (OptoReg::is_valid(_regalloc->get_reg_first(n)) || op != Op_BoxLock)) ) {

    // Push any trailing projections
    if( bb->get_node(bb->number_of_nodes()-1) != n ) {
      for (DUIterator_Fast imax, i = n->fast_outs(imax); i < imax; i++) {
        Node *foi = n->fast_out(i);
        if( foi->is_Proj() )
          _scheduled.push(foi);
      }
    }

    // Put the instruction in the schedule list
    _scheduled.push(n);
  }

#ifndef PRODUCT
  if (_cfg->C->trace_opto_output())
    dump_available();
#endif

  // Walk all the definitions, decrementing use counts, and
  // if a definition has a 0 use count, place it in the available list.
  DecrementUseCounts(n,bb);
}

// This method sets the use count within a basic block.  We will ignore all
// uses outside the current basic block.  As we are doing a backwards walk,
// any node we reach that has a use count of 0 may be scheduled.  This also
// avoids the problem of cyclic references from phi nodes, as long as phi
// nodes are at the front of the basic block.  This method also initializes
// the available list to the set of instructions that have no uses within this
// basic block.
void Scheduling::ComputeUseCount(const Block *bb) {
#ifndef PRODUCT
  if (_cfg->C->trace_opto_output())
    tty->print("# -> ComputeUseCount\n");
#endif

  // Clear the list of available and scheduled instructions, just in case
  _available.clear();
  _scheduled.clear();

#ifdef ASSERT
  for( uint i=0; i < bb->number_of_nodes(); i++ )
    assert( _uses[bb->get_node(i)->_idx] == 0, "_use array not clean" );
#endif

  // Force the _uses count to never go to zero for unscheduable pieces
  // of the block
  for( uint k = 0; k < _bb_start; k++ )
    _uses[bb->get_node(k)->_idx] = 1;
  for( uint l = _bb_end; l < bb->number_of_nodes(); l++ )
    _uses[bb->get_node(l)->_idx] = 1;

  // Iterate backwards over the instructions in the block.  Don't count the
  // branch projections at end or the block header instructions.
  for( uint j = _bb_end-1; j >= _bb_start; j-- ) {
    Node *n = bb->get_node(j);
    if( n->is_Proj() ) continue; // Projections handled another way

    // Account for all uses
    for ( uint k = 0; k < n->len(); k++ ) {
      Node *inp = n->in(k);
      if (!inp) continue;
      assert(inp != n, "no cycles allowed" );
      if (_cfg->get_block_for_node(inp) == bb) { // Block-local use?
        if (inp->is_Proj()) { // Skip through Proj's
          inp = inp->in(0);
        }
        ++_uses[inp->_idx];     // Count 1 block-local use
      }
    }

    // If this instruction has a 0 use count, then it is available
    if (!_uses[n->_idx]) {
      _current_latency[n->_idx] = _bundle_cycle_number;
      AddNodeToAvailableList(n);
    }

#ifndef PRODUCT
    if (_cfg->C->trace_opto_output()) {
      tty->print("#   uses: %3d: ", _uses[n->_idx]);
      n->dump();
    }
#endif
  }

#ifndef PRODUCT
  if (_cfg->C->trace_opto_output())
    tty->print("# <- ComputeUseCount\n");
#endif
}

// This routine performs scheduling on each basic block in reverse order,
// using instruction latencies and taking into account function unit
// availability.
void Scheduling::DoScheduling() {
#ifndef PRODUCT
  if (_cfg->C->trace_opto_output())
    tty->print("# -> DoScheduling\n");
#endif

  Block *succ_bb = nullptr;
  Block *bb;
  Compile* C = Compile::current();

  // Walk over all the basic blocks in reverse order
  for (int i = _cfg->number_of_blocks() - 1; i >= 0; succ_bb = bb, i--) {
    bb = _cfg->get_block(i);

#ifndef PRODUCT
    if (_cfg->C->trace_opto_output()) {
      tty->print("#  Schedule BB#%03d (initial)\n", i);
      for (uint j = 0; j < bb->number_of_nodes(); j++) {
        bb->get_node(j)->dump();
      }
    }
#endif

    // On the head node, skip processing
    if (bb == _cfg->get_root_block()) {
      continue;
    }

    // Skip empty, connector blocks
    if (bb->is_connector())
      continue;

    // If the following block is not the sole successor of
    // this one, then reset the pipeline information
    if (bb->_num_succs != 1 || bb->non_connector_successor(0) != succ_bb) {
#ifndef PRODUCT
      if (_cfg->C->trace_opto_output()) {
        tty->print("*** bundle start of next BB, node %d, for %d instructions\n",
                   _next_node->_idx, _bundle_instr_count);
      }
#endif
      step_and_clear();
    }

    // Leave untouched the starting instruction, any Phis, a CreateEx node
    // or Top.  bb->get_node(_bb_start) is the first schedulable instruction.
    _bb_end = bb->number_of_nodes()-1;
    for( _bb_start=1; _bb_start <= _bb_end; _bb_start++ ) {
      Node *n = bb->get_node(_bb_start);
      // Things not matched, like Phinodes and ProjNodes don't get scheduled.
      // Also, MachIdealNodes do not get scheduled
      if( !n->is_Mach() ) continue;     // Skip non-machine nodes
      MachNode *mach = n->as_Mach();
      int iop = mach->ideal_Opcode();
      if( iop == Op_CreateEx ) continue; // CreateEx is pinned
      if( iop == Op_Con ) continue;      // Do not schedule Top
      if( iop == Op_Node &&     // Do not schedule PhiNodes, ProjNodes
          mach->pipeline() == MachNode::pipeline_class() &&
          !n->is_SpillCopy() && !n->is_MachMerge() )  // Breakpoints, Prolog, etc
        continue;
      break;                    // Funny loop structure to be sure...
    }
    // Compute last "interesting" instruction in block - last instruction we
    // might schedule.  _bb_end points just after last schedulable inst.
    Node *last = bb->get_node(_bb_end);
    // Ignore trailing NOPs.
    while (_bb_end > 0 && last->is_Mach() &&
           last->as_Mach()->ideal_Opcode() == Op_Con) {
      last = bb->get_node(--_bb_end);
    }
    assert(!last->is_Mach() || last->as_Mach()->ideal_Opcode() != Op_Con, "");
    if( last->is_Catch() ||
        (last->is_Mach() && last->as_Mach()->ideal_Opcode() == Op_Halt) ) {
      // There might be a prior call.  Skip it.
      while (_bb_start < _bb_end && bb->get_node(--_bb_end)->is_MachProj());
    } else if( last->is_MachNullCheck() ) {
      // Backup so the last null-checked memory instruction is
      // outside the schedulable range. Skip over the nullcheck,
      // projection, and the memory nodes.
      Node *mem = last->in(1);
      do {
        _bb_end--;
      } while (mem != bb->get_node(_bb_end));
    } else {
      // Set _bb_end to point after last schedulable inst.
      _bb_end++;
    }

    assert( _bb_start <= _bb_end, "inverted block ends" );

    // Compute the register antidependencies for the basic block
    ComputeRegisterAntidependencies(bb);
    if (C->failing())  return;  // too many D-U pinch points

    // Compute the usage within the block, and set the list of all nodes
    // in the block that have no uses within the block.
    ComputeUseCount(bb);

    // Schedule the remaining instructions in the block
    while ( _available.size() > 0 ) {
      Node *n = ChooseNodeToBundle();
      guarantee(n != nullptr, "no nodes available");
      AddNodeToBundle(n,bb);
    }

    assert( _scheduled.size() == _bb_end - _bb_start, "wrong number of instructions" );
#ifdef ASSERT
    for( uint l = _bb_start; l < _bb_end; l++ ) {
      Node *n = bb->get_node(l);
      uint m;
      for( m = 0; m < _bb_end-_bb_start; m++ )
        if( _scheduled[m] == n )
          break;
      assert( m < _bb_end-_bb_start, "instruction missing in schedule" );
    }
#endif

    // Now copy the instructions (in reverse order) back to the block
    for ( uint k = _bb_start; k < _bb_end; k++ )
      bb->map_node(_scheduled[_bb_end-k-1], k);

#ifndef PRODUCT
    if (_cfg->C->trace_opto_output()) {
      tty->print("#  Schedule BB#%03d (final)\n", i);
      uint current = 0;
      for (uint j = 0; j < bb->number_of_nodes(); j++) {
        Node *n = bb->get_node(j);
        if( valid_bundle_info(n) ) {
          Bundle *bundle = node_bundling(n);
          if (bundle->instr_count() > 0) {
            tty->print("*** Bundle: ");
            bundle->dump();
          }
          n->dump();
        }
      }
    }
#endif
#ifdef ASSERT
    verify_good_schedule(bb,"after block local scheduling");
#endif
  }

#ifndef PRODUCT
  if (_cfg->C->trace_opto_output())
    tty->print("# <- DoScheduling\n");
#endif

  // Record final node-bundling array location
  _regalloc->C->output()->set_node_bundling_base(_node_bundling_base);

} // end DoScheduling

// Verify that no live-range used in the block is killed in the block by a
// wrong DEF.  This doesn't verify live-ranges that span blocks.

// Check for edge existence.  Used to avoid adding redundant precedence edges.
static bool edge_from_to( Node *from, Node *to ) {
  for( uint i=0; i<from->len(); i++ )
    if( from->in(i) == to )
      return true;
  return false;
}

#ifdef ASSERT
void Scheduling::verify_do_def( Node *n, OptoReg::Name def, const char *msg ) {
  // Check for bad kills
  if( OptoReg::is_valid(def) ) { // Ignore stores & control flow
    Node *prior_use = _reg_node[def];
    if( prior_use && !edge_from_to(prior_use,n) ) {
      tty->print("%s = ",OptoReg::as_VMReg(def)->name());
      n->dump();
      tty->print_cr("...");
      prior_use->dump();
      assert(edge_from_to(prior_use,n), "%s", msg);
    }
    _reg_node.map(def,nullptr); // Kill live USEs
  }
}

void Scheduling::verify_good_schedule( Block *b, const char *msg ) {

  // Zap to something reasonable for the verify code
  _reg_node.clear();

  // Walk over the block backwards.  Check to make sure each DEF doesn't
  // kill a live value (other than the one it's supposed to).  Add each
  // USE to the live set.
  for( uint i = b->number_of_nodes()-1; i >= _bb_start; i-- ) {
    Node *n = b->get_node(i);
    int n_op = n->Opcode();
    if( n_op == Op_MachProj && n->ideal_reg() == MachProjNode::fat_proj ) {
      // Fat-proj kills a slew of registers
      RegMaskIterator rmi(n->out_RegMask());
      while (rmi.has_next()) {
        OptoReg::Name kill = rmi.next();
        verify_do_def(n, kill, msg);
      }
    } else if( n_op != Op_Node ) { // Avoid brand new antidependence nodes
      // Get DEF'd registers the normal way
      verify_do_def( n, _regalloc->get_reg_first(n), msg );
      verify_do_def( n, _regalloc->get_reg_second(n), msg );
    }

    // Now make all USEs live
    for( uint i=1; i<n->req(); i++ ) {
      Node *def = n->in(i);
      assert(def != nullptr, "input edge required");
      OptoReg::Name reg_lo = _regalloc->get_reg_first(def);
      OptoReg::Name reg_hi = _regalloc->get_reg_second(def);
      if( OptoReg::is_valid(reg_lo) ) {
        assert(!_reg_node[reg_lo] || edge_from_to(_reg_node[reg_lo],def), "%s", msg);
        _reg_node.map(reg_lo,n);
      }
      if( OptoReg::is_valid(reg_hi) ) {
        assert(!_reg_node[reg_hi] || edge_from_to(_reg_node[reg_hi],def), "%s", msg);
        _reg_node.map(reg_hi,n);
      }
    }

  }

  // Zap to something reasonable for the Antidependence code
  _reg_node.clear();
}
#endif

// Conditionally add precedence edges.  Avoid putting edges on Projs.
static void add_prec_edge_from_to( Node *from, Node *to ) {
  if( from->is_Proj() ) {       // Put precedence edge on Proj's input
    assert( from->req() == 1 && (from->len() == 1 || from->in(1) == nullptr), "no precedence edges on projections" );
    from = from->in(0);
  }
  if( from != to &&             // No cycles (for things like LD L0,[L0+4] )
      !edge_from_to( from, to ) ) // Avoid duplicate edge
    from->add_prec(to);
}

void Scheduling::anti_do_def( Block *b, Node *def, OptoReg::Name def_reg, int is_def ) {
  if( !OptoReg::is_valid(def_reg) ) // Ignore stores & control flow
    return;

  if (OptoReg::is_reg(def_reg)) {
    VMReg vmreg = OptoReg::as_VMReg(def_reg);
    if (vmreg->is_reg() && !vmreg->is_concrete() && !vmreg->prev()->is_concrete()) {
      // This is one of the high slots of a vector register.
      // ScheduleAndBundle already checked there are no live wide
      // vectors in this method so it can be safely ignored.
      return;
    }
  }

  Node *pinch = _reg_node[def_reg]; // Get pinch point
  if ((pinch == nullptr) || _cfg->get_block_for_node(pinch) != b || // No pinch-point yet?
      is_def ) {    // Check for a true def (not a kill)
    _reg_node.map(def_reg,def); // Record def/kill as the optimistic pinch-point
    return;
  }

  Node *kill = def;             // Rename 'def' to more descriptive 'kill'
  DEBUG_ONLY( def = (Node*)((intptr_t)0xdeadbeef); )

  // After some number of kills there _may_ be a later def
  Node *later_def = nullptr;

  Compile* C = Compile::current();

  // Finding a kill requires a real pinch-point.
  // Check for not already having a pinch-point.
  // Pinch points are Op_Node's.
  if( pinch->Opcode() != Op_Node ) { // Or later-def/kill as pinch-point?
    later_def = pinch;            // Must be def/kill as optimistic pinch-point
    if ( _pinch_free_list.size() > 0) {
      pinch = _pinch_free_list.pop();
    } else {
      pinch = new Node(1); // Pinch point to-be
    }
    if (pinch->_idx >= _regalloc->node_regs_max_index()) {
      DEBUG_ONLY( pinch->dump(); );
      assert(false, "too many D-U pinch points: %d >= %d", pinch->_idx, _regalloc->node_regs_max_index());
      _cfg->C->record_method_not_compilable("too many D-U pinch points");
      return;
    }
    _cfg->map_node_to_block(pinch, b);      // Pretend it's valid in this block (lazy init)
    _reg_node.map(def_reg,pinch); // Record pinch-point
    //regalloc()->set_bad(pinch->_idx); // Already initialized this way.
    if( later_def->outcnt() == 0 || later_def->ideal_reg() == MachProjNode::fat_proj ) { // Distinguish def from kill
      pinch->init_req(0, C->top());     // set not null for the next call
      add_prec_edge_from_to(later_def,pinch); // Add edge from kill to pinch
      later_def = nullptr;           // and no later def
    }
    pinch->set_req(0,later_def);  // Hook later def so we can find it
  } else {                        // Else have valid pinch point
    if( pinch->in(0) )            // If there is a later-def
      later_def = pinch->in(0);   // Get it
  }

  // Add output-dependence edge from later def to kill
  if( later_def )               // If there is some original def
    add_prec_edge_from_to(later_def,kill); // Add edge from def to kill

  // See if current kill is also a use, and so is forced to be the pinch-point.
  if( pinch->Opcode() == Op_Node ) {
    Node *uses = kill->is_Proj() ? kill->in(0) : kill;
    for( uint i=1; i<uses->req(); i++ ) {
      if( _regalloc->get_reg_first(uses->in(i)) == def_reg ||
          _regalloc->get_reg_second(uses->in(i)) == def_reg ) {
        // Yes, found a use/kill pinch-point
        pinch->set_req(0,nullptr);  //
        pinch->replace_by(kill); // Move anti-dep edges up
        pinch = kill;
        _reg_node.map(def_reg,pinch);
        return;
      }
    }
  }

  // Add edge from kill to pinch-point
  add_prec_edge_from_to(kill,pinch);
}

void Scheduling::anti_do_use( Block *b, Node *use, OptoReg::Name use_reg ) {
  if( !OptoReg::is_valid(use_reg) ) // Ignore stores & control flow
    return;
  Node *pinch = _reg_node[use_reg]; // Get pinch point
  // Check for no later def_reg/kill in block
  if ((pinch != nullptr) && _cfg->get_block_for_node(pinch) == b &&
      // Use has to be block-local as well
      _cfg->get_block_for_node(use) == b) {
    if( pinch->Opcode() == Op_Node && // Real pinch-point (not optimistic?)
        pinch->req() == 1 ) {   // pinch not yet in block?
      pinch->del_req(0);        // yank pointer to later-def, also set flag
      // Insert the pinch-point in the block just after the last use
      b->insert_node(pinch, b->find_node(use) + 1);
      _bb_end++;                // Increase size scheduled region in block
    }

    add_prec_edge_from_to(pinch,use);
  }
}

// We insert antidependences between the reads and following write of
// allocated registers to prevent illegal code motion. Hopefully, the
// number of added references should be fairly small, especially as we
// are only adding references within the current basic block.
void Scheduling::ComputeRegisterAntidependencies(Block *b) {

#ifdef ASSERT
  verify_good_schedule(b,"before block local scheduling");
#endif

  // A valid schedule, for each register independently, is an endless cycle
  // of: a def, then some uses (connected to the def by true dependencies),
  // then some kills (defs with no uses), finally the cycle repeats with a new
  // def.  The uses are allowed to float relative to each other, as are the
  // kills.  No use is allowed to slide past a kill (or def).  This requires
  // antidependencies between all uses of a single def and all kills that
  // follow, up to the next def.  More edges are redundant, because later defs
  // & kills are already serialized with true or antidependencies.  To keep
  // the edge count down, we add a 'pinch point' node if there's more than
  // one use or more than one kill/def.

  // We add dependencies in one bottom-up pass.

  // For each instruction we handle it's DEFs/KILLs, then it's USEs.

  // For each DEF/KILL, we check to see if there's a prior DEF/KILL for this
  // register.  If not, we record the DEF/KILL in _reg_node, the
  // register-to-def mapping.  If there is a prior DEF/KILL, we insert a
  // "pinch point", a new Node that's in the graph but not in the block.
  // We put edges from the prior and current DEF/KILLs to the pinch point.
  // We put the pinch point in _reg_node.  If there's already a pinch point
  // we merely add an edge from the current DEF/KILL to the pinch point.

  // After doing the DEF/KILLs, we handle USEs.  For each used register, we
  // put an edge from the pinch point to the USE.

  // To be expedient, the _reg_node array is pre-allocated for the whole
  // compilation.  _reg_node is lazily initialized; it either contains a null,
  // or a valid def/kill/pinch-point, or a leftover node from some prior
  // block.  Leftover node from some prior block is treated like a null (no
  // prior def, so no anti-dependence needed).  Valid def is distinguished by
  // it being in the current block.
  bool fat_proj_seen = false;
  uint last_safept = _bb_end-1;
  Node* end_node         = (_bb_end-1 >= _bb_start) ? b->get_node(last_safept) : nullptr;
  Node* last_safept_node = end_node;
  for( uint i = _bb_end-1; i >= _bb_start; i-- ) {
    Node *n = b->get_node(i);
    int is_def = n->outcnt();   // def if some uses prior to adding precedence edges
    if( n->is_MachProj() && n->ideal_reg() == MachProjNode::fat_proj ) {
      // Fat-proj kills a slew of registers
      // This can add edges to 'n' and obscure whether or not it was a def,
      // hence the is_def flag.
      fat_proj_seen = true;
      RegMaskIterator rmi(n->out_RegMask());
      while (rmi.has_next()) {
        OptoReg::Name kill = rmi.next();
        anti_do_def(b, n, kill, is_def);
      }
    } else {
      // Get DEF'd registers the normal way
      anti_do_def( b, n, _regalloc->get_reg_first(n), is_def );
      anti_do_def( b, n, _regalloc->get_reg_second(n), is_def );
    }

    // Kill projections on a branch should appear to occur on the
    // branch, not afterwards, so grab the masks from the projections
    // and process them.
    if (n->is_MachBranch() || (n->is_Mach() && n->as_Mach()->ideal_Opcode() == Op_Jump)) {
      for (DUIterator_Fast imax, i = n->fast_outs(imax); i < imax; i++) {
        Node* use = n->fast_out(i);
        if (use->is_Proj()) {
          RegMaskIterator rmi(use->out_RegMask());
          while (rmi.has_next()) {
            OptoReg::Name kill = rmi.next();
            anti_do_def(b, n, kill, false);
          }
        }
      }
    }

    // Check each register used by this instruction for a following DEF/KILL
    // that must occur afterward and requires an anti-dependence edge.
    for( uint j=0; j<n->req(); j++ ) {
      Node *def = n->in(j);
      if( def ) {
        assert( !def->is_MachProj() || def->ideal_reg() != MachProjNode::fat_proj, "" );
        anti_do_use( b, n, _regalloc->get_reg_first(def) );
        anti_do_use( b, n, _regalloc->get_reg_second(def) );
      }
    }
    // Do not allow defs of new derived values to float above GC
    // points unless the base is definitely available at the GC point.

    Node *m = b->get_node(i);

    // Add precedence edge from following safepoint to use of derived pointer
    if( last_safept_node != end_node &&
        m != last_safept_node) {
      for (uint k = 1; k < m->req(); k++) {
        const Type *t = m->in(k)->bottom_type();
        if( t->isa_oop_ptr() &&
            t->is_ptr()->offset() != 0 ) {
          last_safept_node->add_prec( m );
          break;
        }
      }

      // Do not allow a CheckCastPP node whose input is a raw pointer to
      // float past a safepoint.  This can occur when a buffered inline
      // type is allocated in a loop and the CheckCastPP from that
      // allocation is reused outside the loop.  If the use inside the
      // loop is scalarized the CheckCastPP will no longer be connected
      // to the loop safepoint.  See JDK-8264340.
      if (m->is_Mach() && m->as_Mach()->ideal_Opcode() == Op_CheckCastPP) {
        Node *def = m->in(1);
        if (def != nullptr && def->bottom_type()->base() == Type::RawPtr) {
          last_safept_node->add_prec(m);
        }
      }
    }

    if( n->jvms() ) {           // Precedence edge from derived to safept
      // Check if last_safept_node was moved by pinch-point insertion in anti_do_use()
      if( b->get_node(last_safept) != last_safept_node ) {
        last_safept = b->find_node(last_safept_node);
      }
      for( uint j=last_safept; j > i; j-- ) {
        Node *mach = b->get_node(j);
        if( mach->is_Mach() && mach->as_Mach()->ideal_Opcode() == Op_AddP )
          mach->add_prec( n );
      }
      last_safept = i;
      last_safept_node = m;
    }
  }

  if (fat_proj_seen) {
    // Garbage collect pinch nodes that were not consumed.
    // They are usually created by a fat kill MachProj for a call.
    garbage_collect_pinch_nodes();
  }
}

// Garbage collect pinch nodes for reuse by other blocks.
//
// The block scheduler's insertion of anti-dependence
// edges creates many pinch nodes when the block contains
// 2 or more Calls.  A pinch node is used to prevent a
// combinatorial explosion of edges.  If a set of kills for a
// register is anti-dependent on a set of uses (or defs), rather
// than adding an edge in the graph between each pair of kill
// and use (or def), a pinch is inserted between them:
//
//            use1   use2  use3
//                \   |   /
//                 \  |  /
//                  pinch
//                 /  |  \
//                /   |   \
//            kill1 kill2 kill3
//
// One pinch node is created per register killed when
// the second call is encountered during a backwards pass
// over the block.  Most of these pinch nodes are never
// wired into the graph because the register is never
// used or def'ed in the block.
//
void Scheduling::garbage_collect_pinch_nodes() {
#ifndef PRODUCT
  if (_cfg->C->trace_opto_output()) tty->print("Reclaimed pinch nodes:");
#endif
  int trace_cnt = 0;
  for (uint k = 0; k < _reg_node.max(); k++) {
    Node* pinch = _reg_node[k];
    if ((pinch != nullptr) && pinch->Opcode() == Op_Node &&
        // no predecence input edges
        (pinch->req() == pinch->len() || pinch->in(pinch->req()) == nullptr) ) {
      cleanup_pinch(pinch);
      _pinch_free_list.push(pinch);
      _reg_node.map(k, nullptr);
#ifndef PRODUCT
      if (_cfg->C->trace_opto_output()) {
        trace_cnt++;
        if (trace_cnt > 40) {
          tty->print("\n");
          trace_cnt = 0;
        }
        tty->print(" %d", pinch->_idx);
      }
#endif
    }
  }
#ifndef PRODUCT
  if (_cfg->C->trace_opto_output()) tty->print("\n");
#endif
}

// Clean up a pinch node for reuse.
void Scheduling::cleanup_pinch( Node *pinch ) {
  assert (pinch && pinch->Opcode() == Op_Node && pinch->req() == 1, "just checking");

  for (DUIterator_Last imin, i = pinch->last_outs(imin); i >= imin; ) {
    Node* use = pinch->last_out(i);
    uint uses_found = 0;
    for (uint j = use->req(); j < use->len(); j++) {
      if (use->in(j) == pinch) {
        use->rm_prec(j);
        uses_found++;
      }
    }
    assert(uses_found > 0, "must be a precedence edge");
    i -= uses_found;    // we deleted 1 or more copies of this edge
  }
  // May have a later_def entry
  pinch->set_req(0, nullptr);
}

#ifndef PRODUCT

void Scheduling::dump_available() const {
  tty->print("#Availist  ");
  for (uint i = 0; i < _available.size(); i++)
    tty->print(" N%d/l%d", _available[i]->_idx,_current_latency[_available[i]->_idx]);
  tty->cr();
}

// Print Scheduling Statistics
void Scheduling::print_statistics() {
  // Print the size added by nops for bundling
  tty->print("Nops added %d bytes to total of %d bytes",
             _total_nop_size, _total_method_size);
  if (_total_method_size > 0)
    tty->print(", for %.2f%%",
               ((double)_total_nop_size) / ((double) _total_method_size) * 100.0);
  tty->print("\n");

  uint total_instructions = 0, total_bundles = 0;

  for (uint i = 1; i <= Pipeline::_max_instrs_per_cycle; i++) {
    uint bundle_count   = _total_instructions_per_bundle[i];
    total_instructions += bundle_count * i;
    total_bundles      += bundle_count;
  }

  if (total_bundles > 0)
    tty->print("Average ILP (excluding nops) is %.2f\n",
               ((double)total_instructions) / ((double)total_bundles));
}
#endif

//-----------------------init_scratch_buffer_blob------------------------------
// Construct a temporary BufferBlob and cache it for this compile.
void PhaseOutput::init_scratch_buffer_blob(int const_size) {
  // If there is already a scratch buffer blob allocated and the
  // constant section is big enough, use it.  Otherwise free the
  // current and allocate a new one.
  BufferBlob* blob = scratch_buffer_blob();
  if ((blob != nullptr) && (const_size <= _scratch_const_size)) {
    // Use the current blob.
  } else {
    if (blob != nullptr) {
      BufferBlob::free(blob);
    }

    ResourceMark rm;
    _scratch_const_size = const_size;
    int size = C2Compiler::initial_code_buffer_size(const_size);
    if (C->has_scalarized_args()) {
      // Inline type entry points (MachVEPNodes) require lots of space for GC barriers and oop verification
      // when loading object fields from the buffered argument. Increase scratch buffer size accordingly.
      ciMethod* method = C->method();
      int barrier_size = UseZGC ? 200 : (7 DEBUG_ONLY(+ 37));
      int arg_num = 0;
      if (!method->is_static()) {
        if (method->is_scalarized_arg(arg_num)) {
          size += method->holder()->as_inline_klass()->oop_count() * barrier_size;
        }
        arg_num++;
      }
      for (ciSignatureStream str(method->signature()); !str.at_return_type(); str.next()) {
        if (method->is_scalarized_arg(arg_num)) {
          size += str.type()->as_inline_klass()->oop_count() * barrier_size;
        }
        arg_num++;
      }
    }
    blob = BufferBlob::create("Compile::scratch_buffer", size);
    // Record the buffer blob for next time.
    set_scratch_buffer_blob(blob);
    // Have we run out of code space?
    if (scratch_buffer_blob() == nullptr) {
      // Let CompilerBroker disable further compilations.
      C->record_failure("Not enough space for scratch buffer in CodeCache");
      return;
    }
  }

  // Initialize the relocation buffers
  relocInfo* locs_buf = (relocInfo*) blob->content_end() - MAX_locs_size;
  set_scratch_locs_memory(locs_buf);
}


//-----------------------scratch_emit_size-------------------------------------
// Helper function that computes size by emitting code
uint PhaseOutput::scratch_emit_size(const Node* n) {
  // Start scratch_emit_size section.
  set_in_scratch_emit_size(true);

  // Emit into a trash buffer and count bytes emitted.
  // This is a pretty expensive way to compute a size,
  // but it works well enough if seldom used.
  // All common fixed-size instructions are given a size
  // method by the AD file.
  // Note that the scratch buffer blob and locs memory are
  // allocated at the beginning of the compile task, and
  // may be shared by several calls to scratch_emit_size.
  // The allocation of the scratch buffer blob is particularly
  // expensive, since it has to grab the code cache lock.
  BufferBlob* blob = this->scratch_buffer_blob();
  assert(blob != nullptr, "Initialize BufferBlob at start");
  assert(blob->size() > MAX_inst_size, "sanity");
  relocInfo* locs_buf = scratch_locs_memory();
  address blob_begin = blob->content_begin();
  address blob_end   = (address)locs_buf;
  assert(blob->contains(blob_end), "sanity");
  CodeBuffer buf(blob_begin, blob_end - blob_begin);
  buf.initialize_consts_size(_scratch_const_size);
  buf.initialize_stubs_size(MAX_stubs_size);
  assert(locs_buf != nullptr, "sanity");
  int lsize = MAX_locs_size / 3;
  buf.consts()->initialize_shared_locs(&locs_buf[lsize * 0], lsize);
  buf.insts()->initialize_shared_locs( &locs_buf[lsize * 1], lsize);
  buf.stubs()->initialize_shared_locs( &locs_buf[lsize * 2], lsize);
  // Mark as scratch buffer.
  buf.consts()->set_scratch_emit();
  buf.insts()->set_scratch_emit();
  buf.stubs()->set_scratch_emit();

  // Do the emission.

  Label fakeL; // Fake label for branch instructions.
  Label*   saveL = nullptr;
  uint save_bnum = 0;
  bool is_branch = n->is_MachBranch();
  C2_MacroAssembler masm(&buf);
  masm.bind(fakeL);
  if (is_branch) {
    n->as_MachBranch()->save_label(&saveL, &save_bnum);
    n->as_MachBranch()->label_set(&fakeL, 0);
  }
  n->emit(&masm, C->regalloc());

  // Emitting into the scratch buffer should not fail
  assert(!C->failing_internal() || C->failure_is_artificial(), "Must not have pending failure. Reason is: %s", C->failure_reason());

  // Restore label.
  if (is_branch) {
    n->as_MachBranch()->label_set(saveL, save_bnum);
  }

  // End scratch_emit_size section.
  set_in_scratch_emit_size(false);

  return buf.insts_size();
}

void PhaseOutput::install() {
  if (!C->should_install_code()) {
    return;
  } else if (C->stub_function() != nullptr) {
    install_stub(C->stub_name());
  } else {
    install_code(C->method(),
                 C->entry_bci(),
                 CompileBroker::compiler2(),
                 C->has_unsafe_access(),
                 SharedRuntime::is_wide_vector(C->max_vector_size()));
  }
}

void PhaseOutput::install_code(ciMethod*         target,
                               int               entry_bci,
                               AbstractCompiler* compiler,
                               bool              has_unsafe_access,
                               bool              has_wide_vectors) {
  // Check if we want to skip execution of all compiled code.
  {
#ifndef PRODUCT
    if (OptoNoExecute) {
      C->record_method_not_compilable("+OptoNoExecute");  // Flag as failed
      return;
    }
#endif
    Compile::TracePhase tp(_t_registerMethod);

    if (C->is_osr_compilation()) {
      _code_offsets.set_value(CodeOffsets::Verified_Entry, 0);
      _code_offsets.set_value(CodeOffsets::OSR_Entry, _first_block_size);
    } else {
      _code_offsets.set_value(CodeOffsets::Verified_Entry, _first_block_size);
      if (_code_offsets.value(CodeOffsets::Verified_Inline_Entry) == -1) {
        _code_offsets.set_value(CodeOffsets::Verified_Inline_Entry, _first_block_size);
      }
      if (_code_offsets.value(CodeOffsets::Verified_Inline_Entry_RO) == -1) {
        _code_offsets.set_value(CodeOffsets::Verified_Inline_Entry_RO, _first_block_size);
      }
      if (_code_offsets.value(CodeOffsets::Entry) == -1) {
        _code_offsets.set_value(CodeOffsets::Entry, _first_block_size);
      }
      _code_offsets.set_value(CodeOffsets::OSR_Entry, 0);
    }

    C->env()->register_method(target,
                              entry_bci,
                              &_code_offsets,
                              _orig_pc_slot_offset_in_bytes,
                              code_buffer(),
                              frame_size_in_words(),
                              _oop_map_set,
                              &_handler_table,
                              inc_table(),
                              compiler,
                              has_unsafe_access,
                              SharedRuntime::is_wide_vector(C->max_vector_size()),
                              C->has_monitors(),
                              C->has_scoped_access(),
                              0);

    if (C->log() != nullptr) { // Print code cache state into compiler log
      C->log()->code_cache_state();
    }
  }
}
void PhaseOutput::install_stub(const char* stub_name) {
  // Entry point will be accessed using stub_entry_point();
  if (code_buffer() == nullptr) {
    Matcher::soft_match_failure();
  } else {
    if (PrintAssembly && (WizardMode || Verbose))
      tty->print_cr("### Stub::%s", stub_name);

    if (!C->failing()) {
      assert(C->fixed_slots() == 0, "no fixed slots used for runtime stubs");

      // Make the NMethod
      // For now we mark the frame as never safe for profile stackwalking
      RuntimeStub *rs = RuntimeStub::new_runtime_stub(stub_name,
                                                      code_buffer(),
                                                      CodeOffsets::frame_never_safe,
                                                      // _code_offsets.value(CodeOffsets::Frame_Complete),
                                                      frame_size_in_words(),
                                                      oop_map_set(),
                                                      false,
                                                      false);

      if (rs == nullptr) {
        C->record_failure("CodeCache is full");
      } else {
        assert(rs->is_runtime_stub(), "sanity check");
        C->set_stub_entry_point(rs->entry_point());
        BlobId blob_id = StubInfo::blob(C->stub_id());
        AOTCodeCache::store_code_blob(*rs, AOTCodeEntry::C2Blob, blob_id);
      }
    }
  }
}

// Support for bundling info
Bundle* PhaseOutput::node_bundling(const Node *n) {
  assert(valid_bundle_info(n), "oob");
  return &_node_bundling_base[n->_idx];
}

bool PhaseOutput::valid_bundle_info(const Node *n) {
  return (_node_bundling_limit > n->_idx);
}

//------------------------------frame_size_in_words-----------------------------
// frame_slots in units of words
int PhaseOutput::frame_size_in_words() const {
  // shift is 0 in LP32 and 1 in LP64
  const int shift = (LogBytesPerWord - LogBytesPerInt);
  int words = _frame_slots >> shift;
  assert( words << shift == _frame_slots, "frame size must be properly aligned in LP64" );
  return words;
}

// To bang the stack of this compiled method we use the stack size
// that the interpreter would need in case of a deoptimization. This
// removes the need to bang the stack in the deoptimization blob which
// in turn simplifies stack overflow handling.
int PhaseOutput::bang_size_in_bytes() const {
  return MAX2(frame_size_in_bytes() + os::extra_bang_size_in_bytes(), C->interpreter_frame_size());
}

//------------------------------dump_asm---------------------------------------
// Dump formatted assembly
#if defined(SUPPORT_OPTO_ASSEMBLY)
void PhaseOutput::dump_asm_on(outputStream* st, int* pcs, uint pc_limit) {

  int pc_digits = 3; // #chars required for pc
  int sb_chars  = 3; // #chars for "start bundle" indicator
  int tab_size  = 8;
  if (pcs != nullptr) {
    int max_pc = 0;
    for (uint i = 0; i < pc_limit; i++) {
      max_pc = (max_pc < pcs[i]) ? pcs[i] : max_pc;
    }
    pc_digits  = ((max_pc < 4096) ? 3 : ((max_pc < 65536) ? 4 : ((max_pc < 65536*256) ? 6 : 8))); // #chars required for pc
  }
  int prefix_len = ((pc_digits + sb_chars + tab_size - 1)/tab_size)*tab_size;

  bool cut_short = false;
  st->print_cr("#");
  st->print("#  ");  C->tf()->dump_on(st);  st->cr();
  st->print_cr("#");

  // For all blocks
  int pc = 0x0;                 // Program counter
  char starts_bundle = ' ';
  C->regalloc()->dump_frame();

  Node *n = nullptr;
  for (uint i = 0; i < C->cfg()->number_of_blocks(); i++) {
    if (VMThread::should_terminate()) {
      cut_short = true;
      break;
    }
    Block* block = C->cfg()->get_block(i);
    if (block->is_connector() && !Verbose) {
      continue;
    }
    n = block->head();
    if ((pcs != nullptr) && (n->_idx < pc_limit)) {
      pc = pcs[n->_idx];
      st->print("%*.*x", pc_digits, pc_digits, pc);
    }
    st->fill_to(prefix_len);
    block->dump_head(C->cfg(), st);
    if (block->is_connector()) {
      st->fill_to(prefix_len);
      st->print_cr("# Empty connector block");
    } else if (block->num_preds() == 2 && block->pred(1)->is_CatchProj() && block->pred(1)->as_CatchProj()->_con == CatchProjNode::fall_through_index) {
      st->fill_to(prefix_len);
      st->print_cr("# Block is sole successor of call");
    }

    // For all instructions
    for (uint j = 0; j < block->number_of_nodes(); j++) {
      if (VMThread::should_terminate()) {
        cut_short = true;
        break;
      }
      n = block->get_node(j);
      if (valid_bundle_info(n)) {
        Bundle* bundle = node_bundling(n);
        if (bundle->starts_bundle()) {
          starts_bundle = '+';
        }
      }

      if (WizardMode) {
        n->dump();
      }

      if( !n->is_Region() &&    // Dont print in the Assembly
          !n->is_Phi() &&       // a few noisely useless nodes
          !n->is_Proj() &&
          !n->is_MachTemp() &&
          !n->is_SafePointScalarObject() &&
          !n->is_Catch() &&     // Would be nice to print exception table targets
          !n->is_MergeMem() &&  // Not very interesting
          !n->is_top() &&       // Debug info table constants
          !(n->is_Con() && !n->is_Mach())// Debug info table constants
          ) {
        if ((pcs != nullptr) && (n->_idx < pc_limit)) {
          pc = pcs[n->_idx];
          st->print("%*.*x", pc_digits, pc_digits, pc);
        } else {
          st->fill_to(pc_digits);
        }
        st->print(" %c ", starts_bundle);
        starts_bundle = ' ';
        st->fill_to(prefix_len);
        n->format(C->regalloc(), st);
        st->cr();
      }

      // Dump the exception table as well
      if( n->is_Catch() && (Verbose || WizardMode) ) {
        // Print the exception table for this offset
        _handler_table.print_subtable_for(pc);
      }
      st->bol(); // Make sure we start on a new line
    }
    st->cr(); // one empty line between blocks
  } // End of per-block dump

  if (cut_short)  st->print_cr("*** disassembly is cut short ***");
}
#endif

#ifndef PRODUCT
void PhaseOutput::print_statistics() {
  Scheduling::print_statistics();
}
#endif<|MERGE_RESOLUTION|>--- conflicted
+++ resolved
@@ -792,12 +792,8 @@
       uint first_ind = spobj->first_index(sfpt->jvms());
       // Nullable, scalarized inline types have a null_marker input
       // that needs to be checked before using the field values.
-<<<<<<< HEAD
-      ScopeValue* is_init = nullptr;
-      ScopeValue* is_larval = nullptr;
-=======
       ScopeValue* properties = nullptr;
->>>>>>> cccb5014
+      ScopeValue* is_larval  = nullptr;
       if (cik->is_inlinetype()) {
         Node* null_marker_node = sfpt->in(first_ind++);
         assert(null_marker_node != nullptr, "null_marker node not found");
@@ -810,6 +806,12 @@
             properties = new_loc_value(C->regalloc(), null_marker_reg, Location::normal);
           }
         }
+
+        Node* larval_node = sfpt->in(first_ind++);
+        assert(larval_node != nullptr && larval_node->is_Con(), "is_larval node not found");
+
+        const TypeInt* larval_type = larval_node->bottom_type()->is_int();
+        is_larval = new ConstantIntValue(larval_type->get_con());
       }
       if (cik->is_array_klass() && !cik->is_type_array_klass()) {
         jint props = ArrayKlass::ArrayProperties::DEFAULT;
@@ -821,22 +823,10 @@
             props |= ArrayKlass::ArrayProperties::NON_ATOMIC;
           }
         }
-<<<<<<< HEAD
-
-        Node* larval_node = sfpt->in(first_ind++);
-        assert(larval_node != nullptr && larval_node->is_Con(), "is_larval node not found");
-
-        const TypeInt* larval_type = larval_node->bottom_type()->is_int();
-        is_larval = new ConstantIntValue(larval_type->get_con());
+        properties = new ConstantIntValue(props);
       }
       sv = new ObjectValue(spobj->_idx,
-                           new ConstantOopWriteValue(cik->java_mirror()->constant_encoding()), true, is_init, is_larval);
-=======
-        properties = new ConstantIntValue(props);
-      }
-      sv = new ObjectValue(spobj->_idx,
-                           new ConstantOopWriteValue(cik->java_mirror()->constant_encoding()), true, properties);
->>>>>>> cccb5014
+                           new ConstantOopWriteValue(cik->java_mirror()->constant_encoding()), true, properties, is_larval);
       set_sv_for_object_node(objs, sv);
 
       for (uint i = 0; i < spobj->n_fields(); i++) {
