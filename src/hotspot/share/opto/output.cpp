--- conflicted
+++ resolved
@@ -219,115 +219,6 @@
 
 };
 
-<<<<<<< HEAD
-volatile int C2SafepointPollStubTable::_stub_size = 0;
-
-Label& C2SafepointPollStubTable::add_safepoint(uintptr_t safepoint_offset) {
-  C2SafepointPollStub* entry = new (Compile::current()->comp_arena()) C2SafepointPollStub(safepoint_offset);
-  _safepoints.append(entry);
-  return entry->_stub_label;
-}
-
-void C2SafepointPollStubTable::emit(CodeBuffer& cb) {
-  MacroAssembler masm(&cb);
-  for (int i = _safepoints.length() - 1; i >= 0; i--) {
-    // Make sure there is enough space in the code buffer
-    if (cb.insts()->maybe_expand_to_ensure_remaining(PhaseOutput::MAX_inst_size) && cb.blob() == NULL) {
-      ciEnv::current()->record_failure("CodeCache is full");
-      return;
-    }
-
-    C2SafepointPollStub* entry = _safepoints.at(i);
-    emit_stub(masm, entry);
-  }
-}
-
-int C2SafepointPollStubTable::stub_size_lazy() const {
-  int size = Atomic::load(&_stub_size);
-
-  if (size != 0) {
-    return size;
-  }
-
-  Compile* const C = Compile::current();
-  BufferBlob* const blob = C->output()->scratch_buffer_blob();
-  CodeBuffer cb(blob->content_begin(), C->output()->scratch_buffer_code_size());
-  MacroAssembler masm(&cb);
-  C2SafepointPollStub* entry = _safepoints.at(0);
-  emit_stub(masm, entry);
-  size += cb.insts_size();
-
-  Atomic::store(&_stub_size, size);
-
-  return size;
-}
-
-int C2SafepointPollStubTable::estimate_stub_size() const {
-  if (_safepoints.length() == 0) {
-    return 0;
-  }
-
-  int result = stub_size_lazy() * _safepoints.length();
-
-#ifdef ASSERT
-  Compile* const C = Compile::current();
-  BufferBlob* const blob = C->output()->scratch_buffer_blob();
-  int size = 0;
-
-  for (int i = _safepoints.length() - 1; i >= 0; i--) {
-    CodeBuffer cb(blob->content_begin(), C->output()->scratch_buffer_code_size());
-    MacroAssembler masm(&cb);
-    C2SafepointPollStub* entry = _safepoints.at(i);
-    emit_stub(masm, entry);
-    size += cb.insts_size();
-  }
-  assert(size == result, "stubs should not have variable size");
-#endif
-
-  return result;
-}
-
-// Nmethod entry barrier stubs
-C2EntryBarrierStub* C2EntryBarrierStubTable::add_entry_barrier() {
-  C2EntryBarrierStub* stub = new (Compile::current()->comp_arena()) C2EntryBarrierStub();
-  _stubs.append(stub);
-  return stub;
-}
-
-void C2EntryBarrierStubTable::emit(CodeBuffer& cb) {
-  if (_stubs.is_empty()) {
-    // No stub - nothing to do
-    return;
-  }
-
-  C2_MacroAssembler masm(&cb);
-  for (C2EntryBarrierStub* stub : _stubs) {
-    // Make sure there is enough space in the code buffer
-    if (cb.insts()->maybe_expand_to_ensure_remaining(PhaseOutput::MAX_inst_size) && cb.blob() == NULL) {
-      ciEnv::current()->record_failure("CodeCache is full");
-      return;
-    }
-
-    intptr_t before = masm.offset();
-    masm.emit_entry_barrier_stub(stub);
-    intptr_t after = masm.offset();
-    int actual_size = (int)(after - before);
-    int expected_size = masm.entry_barrier_stub_size();
-    assert(actual_size == expected_size, "Estimated size is wrong, expected %d, was %d", expected_size, actual_size);
-  }
-}
-
-int C2EntryBarrierStubTable::estimate_stub_size() const {
-  if (BarrierSet::barrier_set()->barrier_set_nmethod() == NULL) {
-    // No nmethod entry barrier?
-    return 0;
-  }
-
-  return C2_MacroAssembler::entry_barrier_stub_size();
-}
-
-=======
->>>>>>> 33f3bd8f
 PhaseOutput::PhaseOutput()
   : Phase(Phase::Output),
     _code_buffer("Compile::Fill_buffer"),
