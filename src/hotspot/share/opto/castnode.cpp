--- conflicted
+++ resolved
@@ -100,14 +100,13 @@
 // Return a node which is more "ideal" than the current node.  Strip out
 // control copies
 Node *ConstraintCastNode::Ideal(PhaseGVN *phase, bool can_reshape) {
-<<<<<<< HEAD
   if (in(0) && remove_dead_region(phase, can_reshape)) {
     return this;
   }
 
   // Push cast through InlineTypeNode
   InlineTypeNode* vt = in(1)->isa_InlineType();
-  if (vt != NULL && phase->type(vt)->filter_speculative(_type) != Type::TOP) {
+  if (vt != nullptr && phase->type(vt)->filter_speculative(_type) != Type::TOP) {
     Node* cast = clone();
     cast->set_req(1, vt->get_oop());
     vt = vt->clone()->as_InlineType();
@@ -115,10 +114,7 @@
     return vt;
   }
 
-  return NULL;
-=======
-  return (in(0) && remove_dead_region(phase, can_reshape)) ? this : nullptr;
->>>>>>> 2b81faeb
+  return nullptr;
 }
 
 bool ConstraintCastNode::cmp(const Node &n) const {
@@ -449,21 +445,17 @@
   const TypePtr *in_type = inn->isa_ptr();
   const TypePtr *my_type = _type->isa_ptr();
   const Type *result = _type;
-<<<<<<< HEAD
-  if (in_type != NULL && my_type != NULL) {
+  if (in_type != nullptr && my_type != nullptr) {
     // TODO 8302672
     if (!StressReflectiveCode && my_type->isa_aryptr() && in_type->isa_aryptr()) {
       // Propagate array properties (not flat/null-free)
       // Don't do this when StressReflectiveCode is enabled because it might lead to
       // a dying data path while the corresponding flat/null-free check is not folded.
       my_type = my_type->is_aryptr()->update_properties(in_type->is_aryptr());
-      if (my_type == NULL) {
+      if (my_type == nullptr) {
         return Type::TOP; // Inconsistent properties
       }
     }
-=======
-  if (in_type != nullptr && my_type != nullptr) {
->>>>>>> 2b81faeb
     TypePtr::PTR in_ptr = in_type->ptr();
     if (in_ptr == TypePtr::Null) {
       result = in_type;
