/*
 * Copyright (c) 2014, 2023, Oracle and/or its affiliates. All rights reserved.
 * DO NOT ALTER OR REMOVE COPYRIGHT NOTICES OR THIS FILE HEADER.
 *
 * This code is free software; you can redistribute it and/or modify it
 * under the terms of the GNU General Public License version 2 only, as
 * published by the Free Software Foundation.
 *
 * This code is distributed in the hope that it will be useful, but WITHOUT
 * ANY WARRANTY; without even the implied warranty of MERCHANTABILITY or
 * FITNESS FOR A PARTICULAR PURPOSE.  See the GNU General Public License
 * version 2 for more details (a copy is included in the LICENSE file that
 * accompanied this code).
 *
 * You should have received a copy of the GNU General Public License version
 * 2 along with this work; if not, write to the Free Software Foundation,
 * Inc., 51 Franklin St, Fifth Floor, Boston, MA 02110-1301 USA.
 *
 * Please contact Oracle, 500 Oracle Parkway, Redwood Shores, CA 94065 USA
 * or visit www.oracle.com if you need additional information or have any
 * questions.
 *
 */

#include "precompiled.hpp"
#include "opto/addnode.hpp"
#include "opto/callnode.hpp"
#include "opto/castnode.hpp"
#include "opto/connode.hpp"
#include "opto/graphKit.hpp"
#include "opto/inlinetypenode.hpp"
#include "opto/matcher.hpp"
#include "opto/phaseX.hpp"
#include "opto/rootnode.hpp"
#include "opto/subnode.hpp"
#include "opto/type.hpp"
#include "castnode.hpp"
#include "utilities/checkedCast.hpp"

//=============================================================================
// If input is already higher or equal to cast type, then this is an identity.
Node* ConstraintCastNode::Identity(PhaseGVN* phase) {
  if (_dependency == UnconditionalDependency) {
    return this;
  }
  Node* dom = dominating_cast(phase, phase);
  if (dom != nullptr) {
    return dom;
  }
  return higher_equal_types(phase, in(1)) ? in(1) : this;
}

//------------------------------Value------------------------------------------
// Take 'join' of input and cast-up type
const Type* ConstraintCastNode::Value(PhaseGVN* phase) const {
  if (in(0) && phase->type(in(0)) == Type::TOP) return Type::TOP;

  const Type* in_type = phase->type(in(1));
  const Type* ft = in_type->filter_speculative(_type);

  // Check if both _type and in_type had a speculative type, but for the just
  // computed ft the speculative type was dropped.
  if (ft->speculative() == nullptr &&
      _type->speculative() != nullptr &&
      in_type->speculative() != nullptr) {
    // Speculative type may have disagreed between cast and input, and was
    // dropped in filtering. Recompute so that ft can take speculative type
    // of in_type. If we did not do it now, a subsequent ::Value call would
    // do it, and violate idempotence of ::Value.
    ft = in_type->filter_speculative(ft);
  }

#ifdef ASSERT
  // Previous versions of this function had some special case logic,
  // which is no longer necessary.  Make sure of the required effects.
  switch (Opcode()) {
    case Op_CastII:
    {
      if (in_type == Type::TOP) {
        assert(ft == Type::TOP, "special case #1");
      }
      const Type* rt = in_type->join_speculative(_type);
      if (rt->empty()) {
        assert(ft == Type::TOP, "special case #2");
      }
      break;
    }
    case Op_CastPP:
    if (in_type == TypePtr::NULL_PTR &&
        _type->isa_ptr() && _type->is_ptr()->_ptr == TypePtr::NotNull) {
      assert(ft == Type::TOP, "special case #3");
      break;
    }
  }
#endif //ASSERT

  return ft;
}

//------------------------------Ideal------------------------------------------
// Return a node which is more "ideal" than the current node.  Strip out
// control copies
Node *ConstraintCastNode::Ideal(PhaseGVN *phase, bool can_reshape) {
  if (in(0) && remove_dead_region(phase, can_reshape)) {
    return this;
  }

  // Push cast through InlineTypeNode
  InlineTypeNode* vt = in(1)->isa_InlineType();
<<<<<<< HEAD
  // Skip pushing casts across VectorBoxes for now, such a pattern is currently not handled
  // by VectorBox expansion.
  if (vt != nullptr && !vt->is_VectorBox() && phase->type(vt)->filter_speculative(_type) != Type::TOP) {
    // TODO 8325106 Can we avoid cloning?
=======
  if (vt != nullptr && phase->type(vt)->filter_speculative(_type) != Type::TOP) {
>>>>>>> 265189e2
    Node* cast = clone();
    cast->set_req(1, vt->get_oop());
    vt = vt->clone()->as_InlineType();
    if (!_type->maybe_null()) {
      vt->as_InlineType()->set_is_init(*phase);
    }
    vt->set_oop(*phase, phase->transform(cast));
    return vt;
  }

  return nullptr;
}

uint ConstraintCastNode::hash() const {
  return TypeNode::hash() + (int)_dependency + (_extra_types != nullptr ? _extra_types->hash() : 0);
}

bool ConstraintCastNode::cmp(const Node &n) const {
  if (!TypeNode::cmp(n)) {
    return false;
  }
  ConstraintCastNode& cast = (ConstraintCastNode&) n;
  if (cast._dependency != _dependency) {
    return false;
  }
  if (_extra_types == nullptr || cast._extra_types == nullptr) {
    return _extra_types == cast._extra_types;
  }
  return _extra_types->eq(cast._extra_types);
}

uint ConstraintCastNode::size_of() const {
  return sizeof(*this);
}

Node* ConstraintCastNode::make_cast_for_basic_type(Node* c, Node* n, const Type* t, DependencyType dependency, BasicType bt) {
  switch(bt) {
  case T_INT:
    return new CastIINode(c, n, t, dependency);
  case T_LONG:
    return new CastLLNode(c, n, t, dependency);
  default:
    fatal("Bad basic type %s", type2name(bt));
  }
  return nullptr;
}

TypeNode* ConstraintCastNode::dominating_cast(PhaseGVN* gvn, PhaseTransform* pt) const {
  if (_dependency == UnconditionalDependency) {
    return nullptr;
  }
  Node* val = in(1);
  Node* ctl = in(0);
  int opc = Opcode();
  if (ctl == nullptr) {
    return nullptr;
  }
  // Range check CastIIs may all end up under a single range check and
  // in that case only the narrower CastII would be kept by the code
  // below which would be incorrect.
  if (is_CastII() && as_CastII()->has_range_check()) {
    return nullptr;
  }
  if (type()->isa_rawptr() && (gvn->type_or_null(val) == nullptr || gvn->type(val)->isa_oopptr())) {
    return nullptr;
  }
  for (DUIterator_Fast imax, i = val->fast_outs(imax); i < imax; i++) {
    Node* u = val->fast_out(i);
    if (u != this &&
        u->outcnt() > 0 &&
        u->Opcode() == opc &&
        u->in(0) != nullptr &&
        higher_equal_types(gvn, u)) {
      if (pt->is_dominator(u->in(0), ctl)) {
        return u->as_Type();
      }
      if (is_CheckCastPP() && u->in(1)->is_Proj() && u->in(1)->in(0)->is_Allocate() &&
          u->in(0)->is_Proj() && u->in(0)->in(0)->is_Initialize() &&
          u->in(1)->in(0)->as_Allocate()->initialization() == u->in(0)->in(0)) {
        // CheckCastPP following an allocation always dominates all
        // use of the allocation result
        return u->as_Type();
      }
    }
  }
  return nullptr;
}

bool ConstraintCastNode::higher_equal_types(PhaseGVN* phase, const Node* other) const {
  const Type* t = phase->type(other);
  if (!t->higher_equal_speculative(type())) {
    return false;
  }
  if (_extra_types != nullptr) {
    for (uint i = 0; i < _extra_types->cnt(); ++i) {
      if (!t->higher_equal_speculative(_extra_types->field_at(i))) {
        return false;
      }
    }
  }
  return true;
}

#ifndef PRODUCT
void ConstraintCastNode::dump_spec(outputStream *st) const {
  TypeNode::dump_spec(st);
  if (_extra_types != nullptr) {
    st->print(" extra types: ");
    _extra_types->dump_on(st);
  }
  if (_dependency != RegularDependency) {
    st->print(" %s dependency", _dependency == StrongDependency ? "strong" : "unconditional");
  }
}
#endif

const Type* CastIINode::Value(PhaseGVN* phase) const {
  const Type *res = ConstraintCastNode::Value(phase);
  if (res == Type::TOP) {
    return Type::TOP;
  }
  assert(res->isa_int(), "res must be int");

  // Similar to ConvI2LNode::Value() for the same reasons
  // see if we can remove type assertion after loop opts
  // But here we have to pay extra attention:
  // Do not narrow the type of range check dependent CastIINodes to
  // avoid corruption of the graph if a CastII is replaced by TOP but
  // the corresponding range check is not removed.
  if (!_range_check_dependency) {
    res = widen_type(phase, res, T_INT);
  }

  return res;
}

static Node* find_or_make_integer_cast(PhaseIterGVN* igvn, Node* parent, Node* control, const TypeInteger* type, ConstraintCastNode::DependencyType dependency, BasicType bt) {
  Node* n = ConstraintCastNode::make_cast_for_basic_type(control, parent, type, dependency, bt);
  Node* existing = igvn->hash_find_insert(n);
  if (existing != nullptr) {
    n->destruct(igvn);
    return existing;
  }
  return igvn->register_new_node_with_optimizer(n);
}

Node *CastIINode::Ideal(PhaseGVN *phase, bool can_reshape) {
  Node* progress = ConstraintCastNode::Ideal(phase, can_reshape);
  if (progress != nullptr) {
    return progress;
  }
  if (can_reshape && !_range_check_dependency && !phase->C->post_loop_opts_phase()) {
    // makes sure we run ::Value to potentially remove type assertion after loop opts
    phase->C->record_for_post_loop_opts_igvn(this);
  }
  if (!_range_check_dependency) {
    return optimize_integer_cast(phase, T_INT);
  }
  return nullptr;
}

Node* CastIINode::Identity(PhaseGVN* phase) {
  Node* progress = ConstraintCastNode::Identity(phase);
  if (progress != this) {
    return progress;
  }
  if (_range_check_dependency) {
    if (phase->C->post_loop_opts_phase()) {
      return this->in(1);
    } else {
      phase->C->record_for_post_loop_opts_igvn(this);
    }
  }
  return this;
}

bool CastIINode::cmp(const Node &n) const {
  return ConstraintCastNode::cmp(n) && ((CastIINode&)n)._range_check_dependency == _range_check_dependency;
}

uint CastIINode::size_of() const {
  return sizeof(*this);
}

#ifndef PRODUCT
void CastIINode::dump_spec(outputStream* st) const {
  ConstraintCastNode::dump_spec(st);
  if (_range_check_dependency) {
    st->print(" range check dependency");
  }
}
#endif

CastIINode* CastIINode::pin_array_access_node() const {
  assert(_dependency == RegularDependency, "already pinned");
  if (has_range_check()) {
    return new CastIINode(in(0), in(1), bottom_type(), StrongDependency, has_range_check());
  }
  return nullptr;
}


const Type* CastLLNode::Value(PhaseGVN* phase) const {
  const Type* res = ConstraintCastNode::Value(phase);
  if (res == Type::TOP) {
    return Type::TOP;
  }
  assert(res->isa_long(), "res must be long");

  return widen_type(phase, res, T_LONG);
}

Node* CastLLNode::Ideal(PhaseGVN* phase, bool can_reshape) {
  Node* progress = ConstraintCastNode::Ideal(phase, can_reshape);
  if (progress != nullptr) {
    return progress;
  }
  if (!phase->C->post_loop_opts_phase()) {
    // makes sure we run ::Value to potentially remove type assertion after loop opts
    phase->C->record_for_post_loop_opts_igvn(this);
  }
  // transform (CastLL (ConvI2L ..)) into (ConvI2L (CastII ..)) if the type of the CastLL is narrower than the type of
  // the ConvI2L.
  Node* in1 = in(1);
  if (in1 != nullptr && in1->Opcode() == Op_ConvI2L) {
    const Type* t = Value(phase);
    const Type* t_in = phase->type(in1);
    if (t != Type::TOP && t_in != Type::TOP) {
      const TypeLong* tl = t->is_long();
      const TypeLong* t_in_l = t_in->is_long();
      assert(tl->_lo >= t_in_l->_lo && tl->_hi <= t_in_l->_hi, "CastLL type should be narrower than or equal to the type of its input");
      assert((tl != t_in_l) == (tl->_lo > t_in_l->_lo || tl->_hi < t_in_l->_hi), "if type differs then this nodes's type must be narrower");
      if (tl != t_in_l) {
        const TypeInt* ti = TypeInt::make(checked_cast<jint>(tl->_lo), checked_cast<jint>(tl->_hi), tl->_widen);
        Node* castii = phase->transform(new CastIINode(in(0), in1->in(1), ti));
        Node* convi2l = in1->clone();
        convi2l->set_req(1, castii);
        return convi2l;
      }
    }
  }
  return optimize_integer_cast(phase, T_LONG);
}

//=============================================================================
//------------------------------Identity---------------------------------------
// If input is already higher or equal to cast type, then this is an identity.
Node* CheckCastPPNode::Identity(PhaseGVN* phase) {
  if (in(1)->is_InlineType() && _type->isa_instptr() && phase->type(in(1))->inline_klass()->is_subtype_of(_type->is_instptr()->instance_klass())) {
    return in(1);
  }
  return ConstraintCastNode::Identity(phase);
}

//------------------------------Value------------------------------------------
// Take 'join' of input and cast-up type, unless working with an Interface
const Type* CheckCastPPNode::Value(PhaseGVN* phase) const {
  if( in(0) && phase->type(in(0)) == Type::TOP ) return Type::TOP;

  const Type *inn = phase->type(in(1));
  if( inn == Type::TOP ) return Type::TOP;  // No information yet

  if (inn->isa_oopptr() && _type->isa_oopptr()) {
    return ConstraintCastNode::Value(phase);
  }

  const TypePtr *in_type = inn->isa_ptr();
  const TypePtr *my_type = _type->isa_ptr();
  const Type *result = _type;
  if (in_type != nullptr && my_type != nullptr) {
    // TODO 8302672
    if (!StressReflectiveCode && my_type->isa_aryptr() && in_type->isa_aryptr()) {
      // Propagate array properties (not flat/null-free)
      // Don't do this when StressReflectiveCode is enabled because it might lead to
      // a dying data path while the corresponding flat/null-free check is not folded.
      my_type = my_type->is_aryptr()->update_properties(in_type->is_aryptr());
      if (my_type == nullptr) {
        return Type::TOP; // Inconsistent properties
      }
    }
    TypePtr::PTR in_ptr = in_type->ptr();
    if (in_ptr == TypePtr::Null) {
      result = in_type;
    } else if (in_ptr != TypePtr::Constant) {
      result = my_type->cast_to_ptr_type(my_type->join_ptr(in_ptr));
    }
  }

  return result;
}

//=============================================================================
//------------------------------Value------------------------------------------
const Type* CastX2PNode::Value(PhaseGVN* phase) const {
  const Type* t = phase->type(in(1));
  if (t == Type::TOP) return Type::TOP;
  if (t->base() == Type_X && t->singleton()) {
    uintptr_t bits = (uintptr_t) t->is_intptr_t()->get_con();
    if (bits == 0)   return TypePtr::NULL_PTR;
    return TypeRawPtr::make((address) bits);
  }
  return CastX2PNode::bottom_type();
}

//------------------------------Idealize---------------------------------------
static inline bool fits_in_int(const Type* t, bool but_not_min_int = false) {
  if (t == Type::TOP)  return false;
  const TypeX* tl = t->is_intptr_t();
  jint lo = min_jint;
  jint hi = max_jint;
  if (but_not_min_int)  ++lo;  // caller wants to negate the value w/o overflow
  return (tl->_lo >= lo) && (tl->_hi <= hi);
}

static inline Node* addP_of_X2P(PhaseGVN *phase,
                                Node* base,
                                Node* dispX,
                                bool negate = false) {
  if (negate) {
    dispX = phase->transform(new SubXNode(phase->MakeConX(0), dispX));
  }
  return new AddPNode(phase->C->top(),
                      phase->transform(new CastX2PNode(base)),
                      dispX);
}

Node *CastX2PNode::Ideal(PhaseGVN *phase, bool can_reshape) {
  // convert CastX2P(AddX(x, y)) to AddP(CastX2P(x), y) if y fits in an int
  int op = in(1)->Opcode();
  Node* x;
  Node* y;
  switch (op) {
    case Op_SubX:
    x = in(1)->in(1);
    // Avoid ideal transformations ping-pong between this and AddP for raw pointers.
    if (phase->find_intptr_t_con(x, -1) == 0)
    break;
    y = in(1)->in(2);
    if (fits_in_int(phase->type(y), true)) {
      return addP_of_X2P(phase, x, y, true);
    }
    break;
    case Op_AddX:
    x = in(1)->in(1);
    y = in(1)->in(2);
    if (fits_in_int(phase->type(y))) {
      return addP_of_X2P(phase, x, y);
    }
    if (fits_in_int(phase->type(x))) {
      return addP_of_X2P(phase, y, x);
    }
    break;
  }
  return nullptr;
}

//------------------------------Identity---------------------------------------
Node* CastX2PNode::Identity(PhaseGVN* phase) {
  if (in(1)->Opcode() == Op_CastP2X)  return in(1)->in(1);
  return this;
}

//=============================================================================
//------------------------------Value------------------------------------------
const Type* CastP2XNode::Value(PhaseGVN* phase) const {
  const Type* t = phase->type(in(1));
  if (t == Type::TOP) return Type::TOP;
  if (t->base() == Type::RawPtr && t->singleton()) {
    uintptr_t bits = (uintptr_t) t->is_rawptr()->get_con();
    return TypeX::make(bits);
  }

  if (t->is_zero_type() || !t->maybe_null()) {
    for (DUIterator_Fast imax, i = fast_outs(imax); i < imax; i++) {
      Node* u = fast_out(i);
      if (u->Opcode() == Op_OrL) {
        for (DUIterator_Fast jmax, j = u->fast_outs(jmax); j < jmax; j++) {
          Node* cmp = u->fast_out(j);
          if (cmp->Opcode() == Op_CmpL) {
            // Give CmpL a chance to get optimized
            phase->record_for_igvn(cmp);
          }
        }
      }
    }
  }

  return CastP2XNode::bottom_type();
}

Node *CastP2XNode::Ideal(PhaseGVN *phase, bool can_reshape) {
  return (in(0) && remove_dead_region(phase, can_reshape)) ? this : nullptr;
}

//------------------------------Identity---------------------------------------
Node* CastP2XNode::Identity(PhaseGVN* phase) {
  if (in(1)->Opcode() == Op_CastX2P)  return in(1)->in(1);
  return this;
}

Node* ConstraintCastNode::make_cast_for_type(Node* c, Node* in, const Type* type, DependencyType dependency,
                                             const TypeTuple* types) {
  if (type->isa_int()) {
    return new CastIINode(c, in, type, dependency, false, types);
  } else if (type->isa_long()) {
    return new CastLLNode(c, in, type, dependency, types);
  } else if (type->isa_float()) {
    return new CastFFNode(c, in, type, dependency, types);
  } else if (type->isa_double()) {
    return new CastDDNode(c, in, type, dependency, types);
  } else if (type->isa_vect()) {
    return new CastVVNode(c, in, type, dependency, types);
  } else if (type->isa_ptr()) {
    return new CastPPNode(c, in, type, dependency, types);
  }
  fatal("unreachable. Invalid cast type.");
  return nullptr;
}

Node* ConstraintCastNode::optimize_integer_cast(PhaseGVN* phase, BasicType bt) {
  PhaseIterGVN *igvn = phase->is_IterGVN();
  const TypeInteger* this_type = this->type()->is_integer(bt);
  Node* z = in(1);
  const TypeInteger* rx = nullptr;
  const TypeInteger* ry = nullptr;
  // Similar to ConvI2LNode::Ideal() for the same reasons
  if (Compile::push_thru_add(phase, z, this_type, rx, ry, bt, bt)) {
    if (igvn == nullptr) {
      // Postpone this optimization to iterative GVN, where we can handle deep
      // AddI chains without an exponential number of recursive Ideal() calls.
      phase->record_for_igvn(this);
      return nullptr;
    }
    int op = z->Opcode();
    Node* x = z->in(1);
    Node* y = z->in(2);

    Node* cx = find_or_make_integer_cast(igvn, x, in(0), rx, _dependency, bt);
    Node* cy = find_or_make_integer_cast(igvn, y, in(0), ry, _dependency, bt);
    if (op == Op_Add(bt)) {
      return AddNode::make(cx, cy, bt);
    } else {
      assert(op == Op_Sub(bt), "");
      return SubNode::make(cx, cy, bt);
    }
    return nullptr;
  }
  return nullptr;
}

const Type* ConstraintCastNode::widen_type(const PhaseGVN* phase, const Type* res, BasicType bt) const {
  if (!phase->C->post_loop_opts_phase()) {
    return res;
  }
  const TypeInteger* this_type = res->is_integer(bt);
  const TypeInteger* in_type = phase->type(in(1))->isa_integer(bt);
  if (in_type != nullptr &&
      (in_type->lo_as_long() != this_type->lo_as_long() ||
       in_type->hi_as_long() != this_type->hi_as_long())) {
    jlong lo1 = this_type->lo_as_long();
    jlong hi1 = this_type->hi_as_long();
    int w1 = this_type->_widen;
    if (lo1 >= 0) {
      // Keep a range assertion of >=0.
      lo1 = 0;        hi1 = max_signed_integer(bt);
    } else if (hi1 < 0) {
      // Keep a range assertion of <0.
      lo1 = min_signed_integer(bt); hi1 = -1;
    } else {
      lo1 = min_signed_integer(bt); hi1 = max_signed_integer(bt);
    }
    return TypeInteger::make(MAX2(in_type->lo_as_long(), lo1),
                             MIN2(in_type->hi_as_long(), hi1),
                             MAX2((int)in_type->_widen, w1), bt);
  }
  return res;
}<|MERGE_RESOLUTION|>--- conflicted
+++ resolved
@@ -107,14 +107,9 @@
 
   // Push cast through InlineTypeNode
   InlineTypeNode* vt = in(1)->isa_InlineType();
-<<<<<<< HEAD
   // Skip pushing casts across VectorBoxes for now, such a pattern is currently not handled
   // by VectorBox expansion.
   if (vt != nullptr && !vt->is_VectorBox() && phase->type(vt)->filter_speculative(_type) != Type::TOP) {
-    // TODO 8325106 Can we avoid cloning?
-=======
-  if (vt != nullptr && phase->type(vt)->filter_speculative(_type) != Type::TOP) {
->>>>>>> 265189e2
     Node* cast = clone();
     cast->set_req(1, vt->get_oop());
     vt = vt->clone()->as_InlineType();
