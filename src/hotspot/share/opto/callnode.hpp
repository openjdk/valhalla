/*
 * Copyright (c) 1997, 2025, Oracle and/or its affiliates. All rights reserved.
 * DO NOT ALTER OR REMOVE COPYRIGHT NOTICES OR THIS FILE HEADER.
 *
 * This code is free software; you can redistribute it and/or modify it
 * under the terms of the GNU General Public License version 2 only, as
 * published by the Free Software Foundation.
 *
 * This code is distributed in the hope that it will be useful, but WITHOUT
 * ANY WARRANTY; without even the implied warranty of MERCHANTABILITY or
 * FITNESS FOR A PARTICULAR PURPOSE.  See the GNU General Public License
 * version 2 for more details (a copy is included in the LICENSE file that
 * accompanied this code).
 *
 * You should have received a copy of the GNU General Public License version
 * 2 along with this work; if not, write to the Free Software Foundation,
 * Inc., 51 Franklin St, Fifth Floor, Boston, MA 02110-1301 USA.
 *
 * Please contact Oracle, 500 Oracle Parkway, Redwood Shores, CA 94065 USA
 * or visit www.oracle.com if you need additional information or have any
 * questions.
 *
 */

#ifndef SHARE_OPTO_CALLNODE_HPP
#define SHARE_OPTO_CALLNODE_HPP

#include "opto/connode.hpp"
#include "opto/mulnode.hpp"
#include "opto/multnode.hpp"
#include "opto/opcodes.hpp"
#include "opto/phaseX.hpp"
#include "opto/replacednodes.hpp"
#include "opto/type.hpp"
#include "utilities/growableArray.hpp"

// Portions of code courtesy of Clifford Click

// Optimization - Graph Style

class NamedCounter;
class MultiNode;
class  SafePointNode;
class   CallNode;
class     CallJavaNode;
class       CallStaticJavaNode;
class       CallDynamicJavaNode;
class     CallRuntimeNode;
class       CallLeafNode;
class         CallLeafNoFPNode;
class         CallLeafVectorNode;
class     AllocateNode;
class       AllocateArrayNode;
class     AbstractLockNode;
class       LockNode;
class       UnlockNode;
class FastLockNode;

//------------------------------StartNode--------------------------------------
// The method start node
class StartNode : public MultiNode {
  virtual bool cmp( const Node &n ) const;
  virtual uint size_of() const; // Size is bigger
public:
  const TypeTuple *_domain;
  StartNode( Node *root, const TypeTuple *domain ) : MultiNode(2), _domain(domain) {
    init_class_id(Class_Start);
    init_req(0,this);
    init_req(1,root);
  }
  virtual int Opcode() const;
  virtual bool pinned() const { return true; };
  virtual const Type *bottom_type() const;
  virtual const TypePtr *adr_type() const { return TypePtr::BOTTOM; }
  virtual const Type* Value(PhaseGVN* phase) const;
  virtual Node *Ideal(PhaseGVN *phase, bool can_reshape);
  virtual void  calling_convention( BasicType* sig_bt, VMRegPair *parm_reg, uint length ) const;
  virtual const RegMask &in_RegMask(uint) const;
  virtual Node *match(const ProjNode *proj, const Matcher *m, const RegMask* mask);
  virtual uint ideal_reg() const { return 0; }
#ifndef PRODUCT
  virtual void  dump_spec(outputStream *st) const;
  virtual void  dump_compact_spec(outputStream *st) const;
#endif
};

//------------------------------StartOSRNode-----------------------------------
// The method start node for on stack replacement code
class StartOSRNode : public StartNode {
public:
  StartOSRNode( Node *root, const TypeTuple *domain ) : StartNode(root, domain) {}
  virtual int   Opcode() const;
};


//------------------------------ParmNode---------------------------------------
// Incoming parameters
class ParmNode : public ProjNode {
  static const char * const names[TypeFunc::Parms+1];
public:
  ParmNode( StartNode *src, uint con ) : ProjNode(src,con) {
    init_class_id(Class_Parm);
  }
  virtual int Opcode() const;
  virtual bool  is_CFG() const { return (_con == TypeFunc::Control); }
  virtual uint ideal_reg() const;
#ifndef PRODUCT
  virtual void dump_spec(outputStream *st) const;
  virtual void dump_compact_spec(outputStream *st) const;
#endif
};


//------------------------------ReturnNode-------------------------------------
// Return from subroutine node
class ReturnNode : public Node {
public:
  ReturnNode( uint edges, Node *cntrl, Node *i_o, Node *memory, Node *retadr, Node *frameptr );
  virtual int Opcode() const;
  virtual bool  is_CFG() const { return true; }
  virtual uint hash() const { return NO_HASH; }  // CFG nodes do not hash
  virtual bool depends_only_on_test() const { return false; }
  virtual Node *Ideal(PhaseGVN *phase, bool can_reshape);
  virtual const Type* Value(PhaseGVN* phase) const;
  virtual uint ideal_reg() const { return NotAMachineReg; }
  virtual uint match_edge(uint idx) const;
#ifndef PRODUCT
  virtual void dump_req(outputStream *st = tty, DumpConfig* dc = nullptr) const;
#endif
};


//------------------------------RethrowNode------------------------------------
// Rethrow of exception at call site.  Ends a procedure before rethrowing;
// ends the current basic block like a ReturnNode.  Restores registers and
// unwinds stack.  Rethrow happens in the caller's method.
class RethrowNode : public Node {
 public:
  RethrowNode( Node *cntrl, Node *i_o, Node *memory, Node *frameptr, Node *ret_adr, Node *exception );
  virtual int Opcode() const;
  virtual bool  is_CFG() const { return true; }
  virtual uint hash() const { return NO_HASH; }  // CFG nodes do not hash
  virtual bool depends_only_on_test() const { return false; }
  virtual Node *Ideal(PhaseGVN *phase, bool can_reshape);
  virtual const Type* Value(PhaseGVN* phase) const;
  virtual uint match_edge(uint idx) const;
  virtual uint ideal_reg() const { return NotAMachineReg; }
#ifndef PRODUCT
  virtual void dump_req(outputStream *st = tty, DumpConfig* dc = nullptr) const;
#endif
};


//------------------------------ForwardExceptionNode---------------------------
// Pop stack frame and jump to StubRoutines::forward_exception_entry()
class ForwardExceptionNode : public ReturnNode {
public:
  ForwardExceptionNode(Node* cntrl, Node* i_o, Node* memory, Node* frameptr, Node* retadr)
    : ReturnNode(TypeFunc::Parms, cntrl, i_o, memory, frameptr, retadr) {
  }

  virtual int Opcode() const;
};

//------------------------------TailCallNode-----------------------------------
// Pop stack frame and jump indirect
class TailCallNode : public ReturnNode {
public:
  TailCallNode( Node *cntrl, Node *i_o, Node *memory, Node *frameptr, Node *retadr, Node *target, Node *moop )
    : ReturnNode( TypeFunc::Parms+2, cntrl, i_o, memory, frameptr, retadr ) {
    init_req(TypeFunc::Parms, target);
    init_req(TypeFunc::Parms+1, moop);
  }

  virtual int Opcode() const;
  virtual uint match_edge(uint idx) const;
};

//------------------------------TailJumpNode-----------------------------------
// Pop stack frame and jump indirect
class TailJumpNode : public ReturnNode {
public:
  TailJumpNode( Node *cntrl, Node *i_o, Node *memory, Node *frameptr, Node *target, Node *ex_oop)
    : ReturnNode(TypeFunc::Parms+2, cntrl, i_o, memory, frameptr, Compile::current()->top()) {
    init_req(TypeFunc::Parms, target);
    init_req(TypeFunc::Parms+1, ex_oop);
  }

  virtual int Opcode() const;
  virtual uint match_edge(uint idx) const;
};

//-------------------------------JVMState-------------------------------------
// A linked list of JVMState nodes captures the whole interpreter state,
// plus GC roots, for all active calls at some call site in this compilation
// unit.  (If there is no inlining, then the list has exactly one link.)
// This provides a way to map the optimized program back into the interpreter,
// or to let the GC mark the stack.
class JVMState : public ResourceObj {
  friend class VMStructs;
public:
  typedef enum {
    Reexecute_Undefined = -1, // not defined -- will be translated into false later
    Reexecute_False     =  0, // false       -- do not reexecute
    Reexecute_True      =  1  // true        -- reexecute the bytecode
  } ReexecuteState; //Reexecute State

private:
  JVMState*         _caller;    // List pointer for forming scope chains
  uint              _depth;     // One more than caller depth, or one.
  uint              _locoff;    // Offset to locals in input edge mapping
  uint              _stkoff;    // Offset to stack in input edge mapping
  uint              _monoff;    // Offset to monitors in input edge mapping
  uint              _scloff;    // Offset to fields of scalar objs in input edge mapping
  uint              _endoff;    // Offset to end of input edge mapping
  uint              _sp;        // Java Expression Stack Pointer for this state
  int               _bci;       // Byte Code Index of this JVM point
  ReexecuteState    _reexecute; // Whether this bytecode need to be re-executed
  ciMethod*         _method;    // Method Pointer
  SafePointNode*    _map;       // Map node associated with this scope
public:
  friend class Compile;
  friend class PreserveReexecuteState;

  // Because JVMState objects live over the entire lifetime of the
  // Compile object, they are allocated into the comp_arena, which
  // does not get resource marked or reset during the compile process
  void *operator new( size_t x, Compile* C ) throw() { return C->comp_arena()->Amalloc(x); }
  void operator delete( void * ) { } // fast deallocation

  // Create a new JVMState, ready for abstract interpretation.
  JVMState(ciMethod* method, JVMState* caller);
  JVMState(int stack_size);  // root state; has a null method

  // Access functions for the JVM
  // ... --|--- loc ---|--- stk ---|--- arg ---|--- mon ---|--- scl ---|
  //       \ locoff    \ stkoff    \ argoff    \ monoff    \ scloff    \ endoff
  uint              locoff() const { return _locoff; }
  uint              stkoff() const { return _stkoff; }
  uint              argoff() const { return _stkoff + _sp; }
  uint              monoff() const { return _monoff; }
  uint              scloff() const { return _scloff; }
  uint              endoff() const { return _endoff; }
  uint              oopoff() const { return debug_end(); }

  int            loc_size() const { return stkoff() - locoff(); }
  int            stk_size() const { return monoff() - stkoff(); }
  int            mon_size() const { return scloff() - monoff(); }
  int            scl_size() const { return endoff() - scloff(); }

  bool        is_loc(uint i) const { return locoff() <= i && i < stkoff(); }
  bool        is_stk(uint i) const { return stkoff() <= i && i < monoff(); }
  bool        is_mon(uint i) const { return monoff() <= i && i < scloff(); }
  bool        is_scl(uint i) const { return scloff() <= i && i < endoff(); }

  uint                      sp() const { return _sp; }
  int                      bci() const { return _bci; }
  bool        should_reexecute() const { return _reexecute==Reexecute_True; }
  bool  is_reexecute_undefined() const { return _reexecute==Reexecute_Undefined; }
  bool              has_method() const { return _method != nullptr; }
  ciMethod*             method() const { assert(has_method(), ""); return _method; }
  JVMState*             caller() const { return _caller; }
  SafePointNode*           map() const { return _map; }
  uint                   depth() const { return _depth; }
  uint             debug_start() const; // returns locoff of root caller
  uint               debug_end() const; // returns endoff of self
  uint              debug_size() const {
    return loc_size() + sp() + mon_size() + scl_size();
  }
  uint        debug_depth()  const; // returns sum of debug_size values at all depths

  // Returns the JVM state at the desired depth (1 == root).
  JVMState* of_depth(int d) const;

  // Tells if two JVM states have the same call chain (depth, methods, & bcis).
  bool same_calls_as(const JVMState* that) const;

  // Monitors (monitors are stored as (boxNode, objNode) pairs
  enum { logMonitorEdges = 1 };
  int  nof_monitors()              const { return mon_size() >> logMonitorEdges; }
  int  monitor_depth()             const { return nof_monitors() + (caller() ? caller()->monitor_depth() : 0); }
  int  monitor_box_offset(int idx) const { return monoff() + (idx << logMonitorEdges) + 0; }
  int  monitor_obj_offset(int idx) const { return monoff() + (idx << logMonitorEdges) + 1; }
  bool is_monitor_box(uint off)    const {
    assert(is_mon(off), "should be called only for monitor edge");
    return (0 == bitfield(off - monoff(), 0, logMonitorEdges));
  }
  bool is_monitor_use(uint off)    const { return (is_mon(off)
                                                   && is_monitor_box(off))
                                             || (caller() && caller()->is_monitor_use(off)); }

  // Initialization functions for the JVM
  void              set_locoff(uint off) { _locoff = off; }
  void              set_stkoff(uint off) { _stkoff = off; }
  void              set_monoff(uint off) { _monoff = off; }
  void              set_scloff(uint off) { _scloff = off; }
  void              set_endoff(uint off) { _endoff = off; }
  void              set_offsets(uint off) {
    _locoff = _stkoff = _monoff = _scloff = _endoff = off;
  }
  void              set_map(SafePointNode* map) { _map = map; }
  void              bind_map(SafePointNode* map); // set_map() and set_jvms() for the SafePointNode
  void              set_sp(uint sp) { _sp = sp; }
                    // _reexecute is initialized to "undefined" for a new bci
  void              set_bci(int bci) {if(_bci != bci)_reexecute=Reexecute_Undefined; _bci = bci; }
  void              set_should_reexecute(bool reexec) {_reexecute = reexec ? Reexecute_True : Reexecute_False;}

  // Miscellaneous utility functions
  JVMState* clone_deep(Compile* C) const;    // recursively clones caller chain
  JVMState* clone_shallow(Compile* C) const; // retains uncloned caller
  void      set_map_deep(SafePointNode *map);// reset map for all callers
  void      adapt_position(int delta);       // Adapt offsets in in-array after adding an edge.
  int       interpreter_frame_size() const;

#ifndef PRODUCT
  void      print_method_with_lineno(outputStream* st, bool show_name) const;
  void      format(PhaseRegAlloc *regalloc, const Node *n, outputStream* st) const;
  void      dump_spec(outputStream *st) const;
  void      dump_on(outputStream* st) const;
  void      dump() const {
    dump_on(tty);
  }
#endif
};

//------------------------------SafePointNode----------------------------------
// A SafePointNode is a subclass of a MultiNode for convenience (and
// potential code sharing) only - conceptually it is independent of
// the Node semantics.
class SafePointNode : public MultiNode {
  friend JVMState;
  friend class GraphKit;
  friend class VMStructs;

  virtual bool           cmp( const Node &n ) const;
  virtual uint           size_of() const;       // Size is bigger

protected:
  JVMState* const _jvms;      // Pointer to list of JVM State objects
  // Many calls take *all* of memory as input,
  // but some produce a limited subset of that memory as output.
  // The adr_type reports the call's behavior as a store, not a load.
  const TypePtr*  _adr_type;  // What type of memory does this node produce?
  ReplacedNodes   _replaced_nodes; // During parsing: list of pair of nodes from calls to GraphKit::replace_in_map()
  bool            _has_ea_local_in_scope; // NoEscape or ArgEscape objects in JVM States

  void set_jvms(JVMState* s) {
  assert(s != nullptr, "assign null value to _jvms");
    *(JVMState**)&_jvms = s;  // override const attribute in the accessor
  }
public:
  SafePointNode(uint edges, JVMState* jvms,
                // A plain safepoint advertises no memory effects (null):
                const TypePtr* adr_type = nullptr)
    : MultiNode( edges ),
      _jvms(jvms),
      _adr_type(adr_type),
      _has_ea_local_in_scope(false)
  {
    init_class_id(Class_SafePoint);
  }

  JVMState* jvms() const { return _jvms; }
  virtual bool needs_deep_clone_jvms(Compile* C) { return false; }
  void clone_jvms(Compile* C) {
    if (jvms() != nullptr) {
      if (needs_deep_clone_jvms(C)) {
        set_jvms(jvms()->clone_deep(C));
        jvms()->set_map_deep(this);
      } else {
        jvms()->clone_shallow(C)->bind_map(this);
      }
    }
  }

 private:
  void verify_input(JVMState* jvms, uint idx) const {
    assert(verify_jvms(jvms), "jvms must match");
    Node* n = in(idx);
    assert((!n->bottom_type()->isa_long() && !n->bottom_type()->isa_double()) ||
           in(idx + 1)->is_top(), "2nd half of long/double");
  }

 public:
  // Functionality from old debug nodes which has changed
  Node *local(JVMState* jvms, uint idx) const {
    verify_input(jvms, jvms->locoff() + idx);
    return in(jvms->locoff() + idx);
  }
  Node *stack(JVMState* jvms, uint idx) const {
    verify_input(jvms, jvms->stkoff() + idx);
    return in(jvms->stkoff() + idx);
  }
  Node *argument(JVMState* jvms, uint idx) const {
    verify_input(jvms, jvms->argoff() + idx);
    return in(jvms->argoff() + idx);
  }
  Node *monitor_box(JVMState* jvms, uint idx) const {
    assert(verify_jvms(jvms), "jvms must match");
    return in(jvms->monitor_box_offset(idx));
  }
  Node *monitor_obj(JVMState* jvms, uint idx) const {
    assert(verify_jvms(jvms), "jvms must match");
    return in(jvms->monitor_obj_offset(idx));
  }

  void  set_local(JVMState* jvms, uint idx, Node *c);

  void  set_stack(JVMState* jvms, uint idx, Node *c) {
    assert(verify_jvms(jvms), "jvms must match");
    set_req(jvms->stkoff() + idx, c);
  }
  void  set_argument(JVMState* jvms, uint idx, Node *c) {
    assert(verify_jvms(jvms), "jvms must match");
    set_req(jvms->argoff() + idx, c);
  }
  void ensure_stack(JVMState* jvms, uint stk_size) {
    assert(verify_jvms(jvms), "jvms must match");
    int grow_by = (int)stk_size - (int)jvms->stk_size();
    if (grow_by > 0)  grow_stack(jvms, grow_by);
  }
  void grow_stack(JVMState* jvms, uint grow_by);
  // Handle monitor stack
  void push_monitor( const FastLockNode *lock );
  void pop_monitor ();
  Node *peek_monitor_box() const;
  Node *peek_monitor_obj() const;
  // Peek Operand Stacks, JVMS 2.6.2
  Node* peek_operand(uint off = 0) const;

  // Access functions for the JVM
  Node *control  () const { return in(TypeFunc::Control  ); }
  Node *i_o      () const { return in(TypeFunc::I_O      ); }
  Node *memory   () const { return in(TypeFunc::Memory   ); }
  Node *returnadr() const { return in(TypeFunc::ReturnAdr); }
  Node *frameptr () const { return in(TypeFunc::FramePtr ); }

  void set_control  ( Node *c ) { set_req(TypeFunc::Control,c); }
  void set_i_o      ( Node *c ) { set_req(TypeFunc::I_O    ,c); }
  void set_memory   ( Node *c ) { set_req(TypeFunc::Memory ,c); }

  MergeMemNode* merged_memory() const {
    return in(TypeFunc::Memory)->as_MergeMem();
  }

  // The parser marks useless maps as dead when it's done with them:
  bool is_killed() { return in(TypeFunc::Control) == nullptr; }

  // Exception states bubbling out of subgraphs such as inlined calls
  // are recorded here.  (There might be more than one, hence the "next".)
  // This feature is used only for safepoints which serve as "maps"
  // for JVM states during parsing, intrinsic expansion, etc.
  SafePointNode*         next_exception() const;
  void               set_next_exception(SafePointNode* n);
  bool                   has_exceptions() const { return next_exception() != nullptr; }

  // Helper methods to operate on replaced nodes
  ReplacedNodes replaced_nodes() const {
    return _replaced_nodes;
  }

  void set_replaced_nodes(ReplacedNodes replaced_nodes) {
    _replaced_nodes = replaced_nodes;
  }

  void clone_replaced_nodes() {
    _replaced_nodes.clone();
  }
  void record_replaced_node(Node* initial, Node* improved) {
    _replaced_nodes.record(initial, improved);
  }
  void transfer_replaced_nodes_from(SafePointNode* sfpt, uint idx = 0) {
    _replaced_nodes.transfer_from(sfpt->_replaced_nodes, idx);
  }
  void delete_replaced_nodes() {
    _replaced_nodes.reset();
  }
  void apply_replaced_nodes(uint idx) {
    _replaced_nodes.apply(this, idx);
  }
  void merge_replaced_nodes_with(SafePointNode* sfpt) {
    _replaced_nodes.merge_with(sfpt->_replaced_nodes);
  }
  bool has_replaced_nodes() const {
    return !_replaced_nodes.is_empty();
  }
  void set_has_ea_local_in_scope(bool b) {
    _has_ea_local_in_scope = b;
  }
  bool has_ea_local_in_scope() const {
    return _has_ea_local_in_scope;
  }

  void disconnect_from_root(PhaseIterGVN *igvn);

  // Standard Node stuff
  virtual int            Opcode() const;
  virtual bool           pinned() const { return true; }
  virtual const Type*    Value(PhaseGVN* phase) const;
  virtual const Type*    bottom_type() const { return Type::CONTROL; }
  virtual const TypePtr* adr_type() const { return _adr_type; }
  void set_adr_type(const TypePtr* adr_type) { _adr_type = adr_type; }
  virtual Node          *Ideal(PhaseGVN *phase, bool can_reshape);
  virtual Node*          Identity(PhaseGVN* phase);
  virtual uint           ideal_reg() const { return 0; }
  virtual const RegMask &in_RegMask(uint) const;
  virtual const RegMask &out_RegMask() const;
  virtual uint           match_edge(uint idx) const;

#ifndef PRODUCT
  virtual void           dump_spec(outputStream *st) const;
#endif
};

//------------------------------SafePointScalarObjectNode----------------------
// A SafePointScalarObjectNode represents the state of a scalarized object
// at a safepoint.
class SafePointScalarObjectNode: public TypeNode {
  uint _first_index;              // First input edge relative index of a SafePoint node where
                                  // states of the scalarized object fields are collected.
  uint _depth;                    // Depth of the JVM state the _first_index field refers to
  uint _n_fields;                 // Number of non-static fields of the scalarized object.

  Node* _alloc;                   // Just for debugging purposes.

  virtual uint hash() const;
  virtual bool cmp( const Node &n ) const;

  uint first_index() const { return _first_index; }

public:
  SafePointScalarObjectNode(const TypeOopPtr* tp, Node* alloc, uint first_index, uint depth, uint n_fields);

  virtual int Opcode() const;
  virtual uint           ideal_reg() const;
  virtual const RegMask &in_RegMask(uint) const;
  virtual const RegMask &out_RegMask() const;
  virtual uint           match_edge(uint idx) const;

  uint first_index(JVMState* jvms) const {
    assert(jvms != nullptr, "missed JVMS");
    return jvms->of_depth(_depth)->scloff() + _first_index;
  }
  uint n_fields()    const { return _n_fields; }

#ifdef ASSERT
  Node* alloc() const { return _alloc; }
#endif

  virtual uint size_of() const { return sizeof(*this); }

  // Assumes that "this" is an argument to a safepoint node "s", and that
  // "new_call" is being created to correspond to "s".  But the difference
  // between the start index of the jvmstates of "new_call" and "s" is
  // "jvms_adj".  Produce and return a SafePointScalarObjectNode that
  // corresponds appropriately to "this" in "new_call".  Assumes that
  // "sosn_map" is a map, specific to the translation of "s" to "new_call",
  // mapping old SafePointScalarObjectNodes to new, to avoid multiple copies.
  SafePointScalarObjectNode* clone(Dict* sosn_map, bool& new_node) const;

#ifndef PRODUCT
  virtual void              dump_spec(outputStream *st) const;
#endif
};

//------------------------------SafePointScalarMergeNode----------------------
//
// This class represents an allocation merge that is used as debug information
// and had at least one of its input scalar replaced.
//
// The required inputs of this node, except the control, are pointers to
// SafePointScalarObjectNodes that describe scalarized inputs of the original
// allocation merge. The other(s) properties of the class are described below.
//
// _merge_pointer_idx : index in the SafePointNode's input array where the
//   description of the _allocation merge_ starts. The index is zero based and
//   relative to the SafePoint's scloff. The two entries in the SafePointNode's
//   input array starting at '_merge_pointer_idx` are Phi nodes representing:
//
//   1) The original merge Phi. During rematerialization this input will only be
//   used if the "selector Phi" (see below) indicates that the execution of the
//   Phi took the path of a non scalarized input.
//
//   2) A "selector Phi". The output of this Phi will be '-1' if the execution
//   of the method exercised a non scalarized input of the original Phi.
//   Otherwise, the output will be >=0, and it will indicate the index-1 in the
//   SafePointScalarMergeNode input array where the description of the
//   scalarized object that should be used is.
//
// As an example, consider a Phi merging 3 inputs, of which the last 2 are
// scalar replaceable.
//
//    Phi(Region, NSR, SR, SR)
//
// During scalar replacement the SR inputs will be changed to null:
//
//    Phi(Region, NSR, nullptr, nullptr)
//
// A corresponding selector Phi will be created with a configuration like this:
//
//    Phi(Region, -1, 0, 1)
//
// During execution of the compiled method, if the execution reaches a Trap, the
// output of the selector Phi will tell if we need to rematerialize one of the
// scalar replaced inputs or if we should just use the pointer returned by the
// original Phi.

class SafePointScalarMergeNode: public TypeNode {
  int _merge_pointer_idx;         // This is the first input edge relative
                                  // index of a SafePoint node where metadata information relative
                                  // to restoring the merge is stored. The corresponding input
                                  // in the associated SafePoint will point to a Phi representing
                                  // potential non-scalar replaced objects.

  virtual uint hash() const;
  virtual bool cmp( const Node &n ) const;

public:
  SafePointScalarMergeNode(const TypeOopPtr* tp, int merge_pointer_idx);

  virtual int            Opcode() const;
  virtual uint           ideal_reg() const;
  virtual const RegMask &in_RegMask(uint) const;
  virtual const RegMask &out_RegMask() const;
  virtual uint           match_edge(uint idx) const;

  virtual uint size_of() const { return sizeof(*this); }

  int merge_pointer_idx(JVMState* jvms) const {
    assert(jvms != nullptr, "JVMS reference is null.");
    return jvms->scloff() + _merge_pointer_idx;
  }

  int selector_idx(JVMState* jvms) const {
    assert(jvms != nullptr, "JVMS reference is null.");
    return jvms->scloff() + _merge_pointer_idx + 1;
  }

  // Assumes that "this" is an argument to a safepoint node "s", and that
  // "new_call" is being created to correspond to "s".  But the difference
  // between the start index of the jvmstates of "new_call" and "s" is
  // "jvms_adj".  Produce and return a SafePointScalarObjectNode that
  // corresponds appropriately to "this" in "new_call".  Assumes that
  // "sosn_map" is a map, specific to the translation of "s" to "new_call",
  // mapping old SafePointScalarObjectNodes to new, to avoid multiple copies.
  SafePointScalarMergeNode* clone(Dict* sosn_map, bool& new_node) const;

#ifndef PRODUCT
  virtual void              dump_spec(outputStream *st) const;
#endif
};

// Simple container for the outgoing projections of a call.  Useful
// for serious surgery on calls.
class CallProjections {
public:
  Node* fallthrough_proj;
  Node* fallthrough_catchproj;
  Node* fallthrough_memproj;
  Node* fallthrough_ioproj;
  Node* catchall_catchproj;
  Node* catchall_memproj;
  Node* catchall_ioproj;
  Node* exobj;
  uint nb_resproj;
  Node* resproj[1]; // at least one projection

  CallProjections(uint nbres) {
    fallthrough_proj      = nullptr;
    fallthrough_catchproj = nullptr;
    fallthrough_memproj   = nullptr;
    fallthrough_ioproj    = nullptr;
    catchall_catchproj    = nullptr;
    catchall_memproj      = nullptr;
    catchall_ioproj       = nullptr;
    exobj                 = nullptr;
    nb_resproj            = nbres;
    resproj[0]            = nullptr;
    for (uint i = 1; i < nb_resproj; i++) {
      resproj[i]          = nullptr;
    }
  }

};

class CallGenerator;

//------------------------------CallNode---------------------------------------
// Call nodes now subsume the function of debug nodes at callsites, so they
// contain the functionality of a full scope chain of debug nodes.
class CallNode : public SafePointNode {
  friend class VMStructs;

protected:
  bool may_modify_arraycopy_helper(const TypeOopPtr* dest_t, const TypeOopPtr* t_oop, PhaseValues* phase);

public:
  const TypeFunc* _tf;          // Function type
  address         _entry_point; // Address of method being called
  float           _cnt;         // Estimate of number of times called
  CallGenerator*  _generator;   // corresponding CallGenerator for some late inline calls
  const char*     _name;        // Printable name, if _method is null

  CallNode(const TypeFunc* tf, address addr, const TypePtr* adr_type, JVMState* jvms = nullptr)
    : SafePointNode(tf->domain_cc()->cnt(), jvms, adr_type),
      _tf(tf),
      _entry_point(addr),
      _cnt(COUNT_UNKNOWN),
      _generator(nullptr),
      _name(nullptr)
  {
    init_class_id(Class_Call);
  }

  const TypeFunc* tf()         const { return _tf; }
  address  entry_point()       const { return _entry_point; }
  float    cnt()               const { return _cnt; }
  CallGenerator* generator()   const { return _generator; }

  void set_tf(const TypeFunc* tf)       { _tf = tf; }
  void set_entry_point(address p)       { _entry_point = p; }
  void set_cnt(float c)                 { _cnt = c; }
  void set_generator(CallGenerator* cg) { _generator = cg; }

  virtual const Type* bottom_type() const;
  virtual const Type* Value(PhaseGVN* phase) const;
  virtual Node* Ideal(PhaseGVN* phase, bool can_reshape);
  virtual Node* Identity(PhaseGVN* phase) { return this; }
  virtual bool        cmp(const Node &n) const;
  virtual uint        size_of() const = 0;
  virtual void        calling_convention(BasicType* sig_bt, VMRegPair* parm_regs, uint argcnt) const;
  virtual Node*       match(const ProjNode* proj, const Matcher* m, const RegMask* mask);
  virtual uint        ideal_reg() const { return NotAMachineReg; }
  // Are we guaranteed that this node is a safepoint?  Not true for leaf calls and
  // for some macro nodes whose expansion does not have a safepoint on the fast path.
  virtual bool        guaranteed_safepoint()  { return true; }
  // For macro nodes, the JVMState gets modified during expansion. If calls
  // use MachConstantBase, it gets modified during matching. So when cloning
  // the node the JVMState must be deep cloned. Default is to shallow clone.
  virtual bool needs_deep_clone_jvms(Compile* C) { return C->needs_deep_clone_jvms(); }

  // Returns true if the call may modify n
  virtual bool        may_modify(const TypeOopPtr* t_oop, PhaseValues* phase);
  // Does this node have a use of n other than in debug information?
  bool                has_non_debug_use(Node* n);
  bool                has_debug_use(Node* n);
  // Returns the unique CheckCastPP of a call
  // or result projection is there are several CheckCastPP
  // or returns null if there is no one.
  Node* result_cast();
  // Does this node returns pointer?
  bool returns_pointer() const {
    const TypeTuple* r = tf()->range_sig();
    return (!tf()->returns_inline_type_as_fields() &&
            r->cnt() > TypeFunc::Parms &&
            r->field_at(TypeFunc::Parms)->isa_ptr());
  }

  // Collect all the interesting edges from a call for use in
  // replacing the call by something else.  Used by macro expansion
  // and the late inlining support.
  CallProjections* extract_projections(bool separate_io_proj, bool do_asserts = true);

  virtual uint match_edge(uint idx) const;

  bool is_call_to_arraycopystub() const;

  virtual void copy_call_debug_info(PhaseIterGVN* phase, SafePointNode* sfpt) {}

#ifndef PRODUCT
  virtual void        dump_req(outputStream* st = tty, DumpConfig* dc = nullptr) const;
  virtual void        dump_spec(outputStream* st) const;
#endif
};


//------------------------------CallJavaNode-----------------------------------
// Make a static or dynamic subroutine call node using Java calling
// convention.  (The "Java" calling convention is the compiler's calling
// convention, as opposed to the interpreter's or that of native C.)
class CallJavaNode : public CallNode {
  friend class VMStructs;
protected:
  virtual bool cmp( const Node &n ) const;
  virtual uint size_of() const; // Size is bigger

  ciMethod* _method;               // Method being direct called
  bool    _optimized_virtual;
  bool    _method_handle_invoke;
  bool    _override_symbolic_info; // Override symbolic call site info from bytecode
  bool    _arg_escape;             // ArgEscape in parameter list
public:
  CallJavaNode(const TypeFunc* tf , address addr, ciMethod* method)
    : CallNode(tf, addr, TypePtr::BOTTOM),
      _method(method),
      _optimized_virtual(false),
      _method_handle_invoke(false),
      _override_symbolic_info(false),
      _arg_escape(false)
  {
    init_class_id(Class_CallJava);
  }

  virtual int   Opcode() const;
  ciMethod* method() const                 { return _method; }
  void  set_method(ciMethod *m)            { _method = m; }
  void  set_optimized_virtual(bool f)      { _optimized_virtual = f; }
  bool  is_optimized_virtual() const       { return _optimized_virtual; }
  void  set_method_handle_invoke(bool f)   { _method_handle_invoke = f; }
  bool  is_method_handle_invoke() const    { return _method_handle_invoke; }
  void  set_override_symbolic_info(bool f) { _override_symbolic_info = f; }
  bool  override_symbolic_info() const     { return _override_symbolic_info; }
  void  set_arg_escape(bool f)             { _arg_escape = f; }
  bool  arg_escape() const                 { return _arg_escape; }
  void copy_call_debug_info(PhaseIterGVN* phase, SafePointNode *sfpt);

  DEBUG_ONLY( bool validate_symbolic_info() const; )

#ifndef PRODUCT
  virtual void  dump_spec(outputStream *st) const;
  virtual void  dump_compact_spec(outputStream *st) const;
#endif
};

//------------------------------CallStaticJavaNode-----------------------------
// Make a direct subroutine call using Java calling convention (for static
// calls and optimized virtual calls, plus calls to wrappers for run-time
// routines); generates static stub.
class CallStaticJavaNode : public CallJavaNode {
  virtual bool cmp( const Node &n ) const;
  virtual uint size_of() const; // Size is bigger

  bool remove_unknown_flat_array_load(PhaseIterGVN* igvn, Node* ctl, Node* mem, Node* unc_arg);

public:
  CallStaticJavaNode(Compile* C, const TypeFunc* tf, address addr, ciMethod* method)
    : CallJavaNode(tf, addr, method) {
    init_class_id(Class_CallStaticJava);
    if (C->eliminate_boxing() && (method != nullptr) && method->is_boxing_method()) {
      init_flags(Flag_is_macro);
      C->add_macro_node(this);
    }
    const TypeTuple *r = tf->range_sig();
    if (InlineTypeReturnedAsFields &&
        method != nullptr &&
        method->is_method_handle_intrinsic() &&
        r->cnt() > TypeFunc::Parms &&
        r->field_at(TypeFunc::Parms)->isa_oopptr() &&
        r->field_at(TypeFunc::Parms)->is_oopptr()->can_be_inline_type()) {
      // Make sure this call is processed by PhaseMacroExpand::expand_mh_intrinsic_return
      init_flags(Flag_is_macro);
      C->add_macro_node(this);
    }
  }
  CallStaticJavaNode(const TypeFunc* tf, address addr, const char* name, const TypePtr* adr_type)
    : CallJavaNode(tf, addr, nullptr) {
    init_class_id(Class_CallStaticJava);
    // This node calls a runtime stub, which often has narrow memory effects.
    _adr_type = adr_type;
    _name = name;
  }

  // If this is an uncommon trap, return the request code, else zero.
  int uncommon_trap_request() const;
  bool is_uncommon_trap() const;
  static int extract_uncommon_trap_request(const Node* call);

  bool is_boxing_method() const {
    return is_macro() && (method() != nullptr) && method()->is_boxing_method();
  }
  // Late inlining modifies the JVMState, so we need to deep clone it
  // when the call node is cloned (because it is macro node).
  virtual bool needs_deep_clone_jvms(Compile* C) {
    return is_boxing_method() || CallNode::needs_deep_clone_jvms(C);
  }

  virtual int         Opcode() const;
  virtual Node* Ideal(PhaseGVN* phase, bool can_reshape);

#ifndef PRODUCT
  virtual void        dump_spec(outputStream *st) const;
  virtual void        dump_compact_spec(outputStream *st) const;
#endif
};

//------------------------------CallDynamicJavaNode----------------------------
// Make a dispatched call using Java calling convention.
class CallDynamicJavaNode : public CallJavaNode {
  virtual bool cmp( const Node &n ) const;
  virtual uint size_of() const; // Size is bigger
public:
  CallDynamicJavaNode(const TypeFunc* tf , address addr, ciMethod* method, int vtable_index)
    : CallJavaNode(tf,addr,method), _vtable_index(vtable_index) {
    init_class_id(Class_CallDynamicJava);
  }

  // Late inlining modifies the JVMState, so we need to deep clone it
  // when the call node is cloned.
  virtual bool needs_deep_clone_jvms(Compile* C) {
    return IncrementalInlineVirtual || CallNode::needs_deep_clone_jvms(C);
  }

  int _vtable_index;
  virtual int   Opcode() const;
  virtual Node* Ideal(PhaseGVN* phase, bool can_reshape);
#ifndef PRODUCT
  virtual void  dump_spec(outputStream *st) const;
#endif
};

//------------------------------CallRuntimeNode--------------------------------
// Make a direct subroutine call node into compiled C++ code.
class CallRuntimeNode : public CallNode {
protected:
  virtual bool cmp( const Node &n ) const;
  virtual uint size_of() const; // Size is bigger
public:
  CallRuntimeNode(const TypeFunc* tf, address addr, const char* name,
                  const TypePtr* adr_type, JVMState* jvms = nullptr)
    : CallNode(tf, addr, adr_type, jvms)
  {
    init_class_id(Class_CallRuntime);
    _name = name;
  }

  virtual int   Opcode() const;
  virtual void  calling_convention( BasicType* sig_bt, VMRegPair *parm_regs, uint argcnt ) const;

#ifndef PRODUCT
  virtual void  dump_spec(outputStream *st) const;
#endif
};

//------------------------------CallLeafNode-----------------------------------
// Make a direct subroutine call node into compiled C++ code, without
// safepoints
class CallLeafNode : public CallRuntimeNode {
public:
  CallLeafNode(const TypeFunc* tf, address addr, const char* name,
               const TypePtr* adr_type)
    : CallRuntimeNode(tf, addr, name, adr_type)
  {
    init_class_id(Class_CallLeaf);
  }
  virtual int   Opcode() const;
  virtual bool        guaranteed_safepoint()  { return false; }
#ifndef PRODUCT
  virtual void  dump_spec(outputStream *st) const;
#endif
};

//------------------------------CallLeafNoFPNode-------------------------------
// CallLeafNode, not using floating point or using it in the same manner as
// the generated code
class CallLeafNoFPNode : public CallLeafNode {
public:
  CallLeafNoFPNode(const TypeFunc* tf, address addr, const char* name,
                   const TypePtr* adr_type)
    : CallLeafNode(tf, addr, name, adr_type)
  {
    init_class_id(Class_CallLeafNoFP);
  }
  virtual int   Opcode() const;
  virtual uint match_edge(uint idx) const;
};

//------------------------------CallLeafVectorNode-------------------------------
// CallLeafNode but calling with vector calling convention instead.
class CallLeafVectorNode : public CallLeafNode {
private:
  uint _num_bits;
protected:
  virtual bool cmp( const Node &n ) const;
  virtual uint size_of() const; // Size is bigger
public:
  CallLeafVectorNode(const TypeFunc* tf, address addr, const char* name,
                   const TypePtr* adr_type, uint num_bits)
    : CallLeafNode(tf, addr, name, adr_type), _num_bits(num_bits)
  {
  }
  virtual int   Opcode() const;
  virtual void  calling_convention( BasicType* sig_bt, VMRegPair *parm_regs, uint argcnt ) const;
};


//------------------------------Allocate---------------------------------------
// High-level memory allocation
//
//  AllocateNode and AllocateArrayNode are subclasses of CallNode because they will
//  get expanded into a code sequence containing a call.  Unlike other CallNodes,
//  they have 2 memory projections and 2 i_o projections (which are distinguished by
//  the _is_io_use flag in the projection.)  This is needed when expanding the node in
//  order to differentiate the uses of the projection on the normal control path from
//  those on the exception return path.
//
class AllocateNode : public CallNode {
public:
  enum {
    // Output:
    RawAddress  = TypeFunc::Parms,    // the newly-allocated raw address
    // Inputs:
    AllocSize   = TypeFunc::Parms,    // size (in bytes) of the new object
    KlassNode,                        // type (maybe dynamic) of the obj.
    InitialTest,                      // slow-path test (may be constant)
    ALength,                          // array length (or TOP if none)
    ValidLengthTest,
    InlineType,                       // InlineTypeNode if this is an inline type allocation
    DefaultValue,                     // default value in case of non-flat inline type array
    RawDefaultValue,                  // same as above but as raw machine word
    ParmLimit
  };

  static const TypeFunc* alloc_type(const Type* t) {
    const Type** fields = TypeTuple::fields(ParmLimit - TypeFunc::Parms);
    fields[AllocSize]   = TypeInt::POS;
    fields[KlassNode]   = TypeInstPtr::NOTNULL;
    fields[InitialTest] = TypeInt::BOOL;
    fields[ALength]     = t;  // length (can be a bad length)
    fields[ValidLengthTest] = TypeInt::BOOL;
    fields[InlineType] = Type::BOTTOM;
    fields[DefaultValue] = TypeInstPtr::NOTNULL;
    fields[RawDefaultValue] = TypeX_X;

    const TypeTuple *domain = TypeTuple::make(ParmLimit, fields);

    // create result type (range)
    fields = TypeTuple::fields(1);
    fields[TypeFunc::Parms+0] = TypeRawPtr::NOTNULL; // Returned oop

    const TypeTuple *range = TypeTuple::make(TypeFunc::Parms+1, fields);

    return TypeFunc::make(domain, range);
  }

  // Result of Escape Analysis
  bool _is_scalar_replaceable;
  bool _is_non_escaping;
  // True when MemBar for new is redundant with MemBar at initialzer exit
  bool _is_allocation_MemBar_redundant;
  bool _larval;

  virtual uint size_of() const; // Size is bigger
  AllocateNode(Compile* C, const TypeFunc *atype, Node *ctrl, Node *mem, Node *abio,
               Node *size, Node *klass_node, Node *initial_test,
               InlineTypeNode* inline_type_node = nullptr);
  // Expansion modifies the JVMState, so we need to deep clone it
  virtual bool needs_deep_clone_jvms(Compile* C) { return true; }
  virtual int Opcode() const;
  virtual uint ideal_reg() const { return Op_RegP; }
  virtual bool        guaranteed_safepoint()  { return false; }

  // allocations do not modify their arguments
  virtual bool        may_modify(const TypeOopPtr* t_oop, PhaseValues* phase) { return false;}

  // Pattern-match a possible usage of AllocateNode.
  // Return null if no allocation is recognized.
  // The operand is the pointer produced by the (possible) allocation.
  // It must be a projection of the Allocate or its subsequent CastPP.
  // (Note:  This function is defined in file graphKit.cpp, near
  // GraphKit::new_instance/new_array, whose output it recognizes.)
  // The 'ptr' may not have an offset unless the 'offset' argument is given.
  static AllocateNode* Ideal_allocation(Node* ptr);

  // Fancy version which uses AddPNode::Ideal_base_and_offset to strip
  // an offset, which is reported back to the caller.
  // (Note:  AllocateNode::Ideal_allocation is defined in graphKit.cpp.)
  static AllocateNode* Ideal_allocation(Node* ptr, PhaseValues* phase,
                                        intptr_t& offset);

  // Dig the klass operand out of a (possible) allocation site.
  static Node* Ideal_klass(Node* ptr, PhaseValues* phase) {
    AllocateNode* allo = Ideal_allocation(ptr);
    return (allo == nullptr) ? nullptr : allo->in(KlassNode);
  }

  // Conservatively small estimate of offset of first non-header byte.
  int minimum_header_size() {
    return is_AllocateArray() ? arrayOopDesc::base_offset_in_bytes(T_BYTE) :
                                instanceOopDesc::base_offset_in_bytes();
  }

  // Return the corresponding initialization barrier (or null if none).
  // Walks out edges to find it...
  // (Note: Both InitializeNode::allocation and AllocateNode::initialization
  // are defined in graphKit.cpp, which sets up the bidirectional relation.)
  InitializeNode* initialization();

  // Convenience for initialization->maybe_set_complete(phase)
  bool maybe_set_complete(PhaseGVN* phase);

  // Return true if allocation doesn't escape thread, its escape state
  // needs be noEscape or ArgEscape. InitializeNode._does_not_escape
  // is true when its allocation's escape state is noEscape or
  // ArgEscape. In case allocation's InitializeNode is null, check
  // AlllocateNode._is_non_escaping flag.
  // AlllocateNode._is_non_escaping is true when its escape state is
  // noEscape.
  bool does_not_escape_thread() {
    InitializeNode* init = nullptr;
    return _is_non_escaping || (((init = initialization()) != nullptr) && init->does_not_escape());
  }

  // If object doesn't escape in <.init> method and there is memory barrier
  // inserted at exit of its <.init>, memory barrier for new is not necessary.
  // Inovke this method when MemBar at exit of initializer and post-dominate
  // allocation node.
  void compute_MemBar_redundancy(ciMethod* initializer);
  bool is_allocation_MemBar_redundant() { return _is_allocation_MemBar_redundant; }

  Node* make_ideal_mark(PhaseGVN* phase, Node* control, Node* mem);
};

//------------------------------AllocateArray---------------------------------
//
// High-level array allocation
//
class AllocateArrayNode : public AllocateNode {
public:
  AllocateArrayNode(Compile* C, const TypeFunc* atype, Node* ctrl, Node* mem, Node* abio, Node* size, Node* klass_node,
                    Node* initial_test, Node* count_val, Node* valid_length_test,
                    Node* default_value, Node* raw_default_value)
    : AllocateNode(C, atype, ctrl, mem, abio, size, klass_node,
                   initial_test)
  {
    init_class_id(Class_AllocateArray);
    set_req(AllocateNode::ALength,        count_val);
    set_req(AllocateNode::ValidLengthTest, valid_length_test);
    init_req(AllocateNode::DefaultValue,  default_value);
    init_req(AllocateNode::RawDefaultValue, raw_default_value);
  }
  virtual uint size_of() const { return sizeof(*this); }
  virtual int Opcode() const;

  // Dig the length operand out of a array allocation site.
  Node* Ideal_length() {
    return in(AllocateNode::ALength);
  }

  // Dig the length operand out of a array allocation site and narrow the
  // type with a CastII, if necesssary
  Node* make_ideal_length(const TypeOopPtr* ary_type, PhaseValues* phase, bool can_create = true);

  // Pattern-match a possible usage of AllocateArrayNode.
  // Return null if no allocation is recognized.
  static AllocateArrayNode* Ideal_array_allocation(Node* ptr) {
    AllocateNode* allo = Ideal_allocation(ptr);
    return (allo == nullptr || !allo->is_AllocateArray())
           ? nullptr : allo->as_AllocateArray();
  }
};

//------------------------------AbstractLockNode-----------------------------------
class AbstractLockNode: public CallNode {
private:
  enum {
    Regular = 0,  // Normal lock
    NonEscObj,    // Lock is used for non escaping object
    Coarsened,    // Lock was coarsened
    Nested        // Nested lock
  } _kind;

  static const char* _kind_names[Nested+1];

#ifndef PRODUCT
  NamedCounter* _counter;
#endif

protected:
  // helper functions for lock elimination
  //

  bool find_matching_unlock(const Node* ctrl, LockNode* lock,
                            GrowableArray<AbstractLockNode*> &lock_ops);
  bool find_lock_and_unlock_through_if(Node* node, LockNode* lock,
                                       GrowableArray<AbstractLockNode*> &lock_ops);
  bool find_unlocks_for_region(const RegionNode* region, LockNode* lock,
                               GrowableArray<AbstractLockNode*> &lock_ops);
  LockNode *find_matching_lock(UnlockNode* unlock);

  // Update the counter to indicate that this lock was eliminated.
  void set_eliminated_lock_counter() PRODUCT_RETURN;

public:
  AbstractLockNode(const TypeFunc *tf)
    : CallNode(tf, nullptr, TypeRawPtr::BOTTOM),
      _kind(Regular)
  {
#ifndef PRODUCT
    _counter = nullptr;
#endif
  }
  virtual int Opcode() const = 0;
  Node *   obj_node() const       {return in(TypeFunc::Parms + 0); }
  Node *   box_node() const       {return in(TypeFunc::Parms + 1); }
  Node *   fastlock_node() const  {return in(TypeFunc::Parms + 2); }
  void     set_box_node(Node* box) { set_req(TypeFunc::Parms + 1, box); }

  const Type *sub(const Type *t1, const Type *t2) const { return TypeInt::CC;}

  virtual uint size_of() const { return sizeof(*this); }

  bool is_eliminated()  const { return (_kind != Regular); }
  bool is_non_esc_obj() const { return (_kind == NonEscObj); }
  bool is_coarsened()   const { return (_kind == Coarsened); }
  bool is_nested()      const { return (_kind == Nested); }

  const char * kind_as_string() const;
  void log_lock_optimization(Compile* c, const char * tag, Node* bad_lock = nullptr) const;

  void set_non_esc_obj() { _kind = NonEscObj; set_eliminated_lock_counter(); }
  void set_coarsened()   { _kind = Coarsened; set_eliminated_lock_counter(); }
  void set_nested()      { _kind = Nested; set_eliminated_lock_counter(); }

  // Check that all locks/unlocks associated with object come from balanced regions.
  // They can become unbalanced after coarsening optimization or on OSR entry.
  bool is_balanced();

  // locking does not modify its arguments
  virtual bool may_modify(const TypeOopPtr* t_oop, PhaseValues* phase){ return false; }

#ifndef PRODUCT
  void create_lock_counter(JVMState* s);
  NamedCounter* counter() const { return _counter; }
  virtual void dump_spec(outputStream* st) const;
  virtual void dump_compact_spec(outputStream* st) const;
#endif
};

//------------------------------Lock---------------------------------------
// High-level lock operation
//
// This is a subclass of CallNode because it is a macro node which gets expanded
// into a code sequence containing a call.  This node takes 3 "parameters":
//    0  -  object to lock
//    1 -   a BoxLockNode
//    2 -   a FastLockNode
//
class LockNode : public AbstractLockNode {
  static const TypeFunc* _lock_type_Type;
public:

  static inline const TypeFunc* lock_type() {
    assert(_lock_type_Type != nullptr, "should be initialized");
    return _lock_type_Type;
  }

  static void initialize_lock_Type() {
    assert(_lock_type_Type == nullptr, "should be called once");
    // create input type (domain)
    const Type **fields = TypeTuple::fields(3);
    fields[TypeFunc::Parms+0] = TypeInstPtr::NOTNULL;  // Object to be Locked
    fields[TypeFunc::Parms+1] = TypeRawPtr::BOTTOM;    // Address of stack location for lock
    fields[TypeFunc::Parms+2] = TypeInt::BOOL;         // FastLock
    const TypeTuple *domain = TypeTuple::make(TypeFunc::Parms+3,fields);

    // create result type (range)
    fields = TypeTuple::fields(0);

    const TypeTuple *range = TypeTuple::make(TypeFunc::Parms+0,fields);

<<<<<<< HEAD
    return TypeFunc::make(domain, range);
=======
    _lock_type_Type = TypeFunc::make(domain,range);
>>>>>>> 8cf07358
  }

  virtual int Opcode() const;
  virtual uint size_of() const; // Size is bigger
  LockNode(Compile* C, const TypeFunc *tf) : AbstractLockNode( tf ) {
    init_class_id(Class_Lock);
    init_flags(Flag_is_macro);
    C->add_macro_node(this);
  }
  virtual bool        guaranteed_safepoint()  { return false; }

  virtual Node *Ideal(PhaseGVN *phase, bool can_reshape);
  // Expansion modifies the JVMState, so we need to deep clone it
  virtual bool needs_deep_clone_jvms(Compile* C) { return true; }

  bool is_nested_lock_region(); // Is this Lock nested?
  bool is_nested_lock_region(Compile * c); // Why isn't this Lock nested?
};

//------------------------------Unlock---------------------------------------
// High-level unlock operation
class UnlockNode : public AbstractLockNode {
private:
#ifdef ASSERT
  JVMState* const _dbg_jvms;      // Pointer to list of JVM State objects
#endif
public:
  virtual int Opcode() const;
  virtual uint size_of() const; // Size is bigger
  UnlockNode(Compile* C, const TypeFunc *tf) : AbstractLockNode( tf )
#ifdef ASSERT
    , _dbg_jvms(nullptr)
#endif
  {
    init_class_id(Class_Unlock);
    init_flags(Flag_is_macro);
    C->add_macro_node(this);
  }
  virtual Node *Ideal(PhaseGVN *phase, bool can_reshape);
  // unlock is never a safepoint
  virtual bool        guaranteed_safepoint()  { return false; }
#ifdef ASSERT
  void set_dbg_jvms(JVMState* s) {
    *(JVMState**)&_dbg_jvms = s;  // override const attribute in the accessor
  }
  JVMState* dbg_jvms() const { return _dbg_jvms; }
#else
  JVMState* dbg_jvms() const { return nullptr; }
#endif
};
#endif // SHARE_OPTO_CALLNODE_HPP<|MERGE_RESOLUTION|>--- conflicted
+++ resolved
@@ -1258,11 +1258,7 @@
 
     const TypeTuple *range = TypeTuple::make(TypeFunc::Parms+0,fields);
 
-<<<<<<< HEAD
-    return TypeFunc::make(domain, range);
-=======
     _lock_type_Type = TypeFunc::make(domain,range);
->>>>>>> 8cf07358
   }
 
   virtual int Opcode() const;
