/*
 * Copyright (c) 1998, 2023, Oracle and/or its affiliates. All rights reserved.
 * DO NOT ALTER OR REMOVE COPYRIGHT NOTICES OR THIS FILE HEADER.
 *
 * This code is free software; you can redistribute it and/or modify it
 * under the terms of the GNU General Public License version 2 only, as
 * published by the Free Software Foundation.
 *
 * This code is distributed in the hope that it will be useful, but WITHOUT
 * ANY WARRANTY; without even the implied warranty of MERCHANTABILITY or
 * FITNESS FOR A PARTICULAR PURPOSE.  See the GNU General Public License
 * version 2 for more details (a copy is included in the LICENSE file that
 * accompanied this code).
 *
 * You should have received a copy of the GNU General Public License version
 * 2 along with this work; if not, write to the Free Software Foundation,
 * Inc., 51 Franklin St, Fifth Floor, Boston, MA 02110-1301 USA.
 *
 * Please contact Oracle, 500 Oracle Parkway, Redwood Shores, CA 94065 USA
 * or visit www.oracle.com if you need additional information or have any
 * questions.
 *
 */

#ifndef SHARE_OPTO_RUNTIME_HPP
#define SHARE_OPTO_RUNTIME_HPP

#include "code/codeBlob.hpp"
#include "opto/machnode.hpp"
#include "opto/optoreg.hpp"
#include "opto/type.hpp"
#include "runtime/rtmLocking.hpp"
#include "runtime/deoptimization.hpp"
#include "runtime/vframe.hpp"

//------------------------------OptoRuntime------------------------------------
// Opto compiler runtime routines
//
// These are all generated from Ideal graphs.  They are called with the
// Java calling convention.  Internally they call C++.  They are made once at
// startup time and Opto compiles calls to them later.
// Things are broken up into quads: the signature they will be called with,
// the address of the generated code, the corresponding C++ code and an
// nmethod.

// The signature (returned by "xxx_Type()") is used at startup time by the
// Generator to make the generated code "xxx_Java".  Opto compiles calls
// to the generated code "xxx_Java".  When the compiled code gets executed,
// it calls the C++ code "xxx_C".  The generated nmethod is saved in the
// CodeCache.  Exception handlers use the nmethod to get the callee-save
// register OopMaps.
class CallInfo;

//
// NamedCounters are tagged counters which can be used for profiling
// code in various ways.  Currently they are used by the lock coarsening code
//

class NamedCounter : public CHeapObj<mtCompiler> {
public:
    enum CounterTag {
    NoTag,
    LockCounter,
    EliminatedLockCounter,
    RTMLockingCounter
  };

private:
  const char *  _name;
  int           _count;
  CounterTag    _tag;
  NamedCounter* _next;

 public:
  NamedCounter(const char *n, CounterTag tag = NoTag):
    _name(n == nullptr ? nullptr : os::strdup(n)),
    _count(0),
    _tag(tag),
    _next(nullptr) {}

  ~NamedCounter() {
    if (_name != nullptr) {
      os::free((void*)_name);
    }
  }

  const char * name() const     { return _name; }
  int count() const             { return _count; }
  address addr()                { return (address)&_count; }
  CounterTag tag() const        { return _tag; }
  void set_tag(CounterTag tag)  { _tag = tag; }

  NamedCounter* next() const    { return _next; }
  void set_next(NamedCounter* next) {
    assert(_next == nullptr || next == nullptr, "already set");
    _next = next;
  }

};

class RTMLockingNamedCounter : public NamedCounter {
 private:
 RTMLockingCounters _counters;

 public:
  RTMLockingNamedCounter(const char *n) :
    NamedCounter(n, RTMLockingCounter), _counters() {}

  RTMLockingCounters* counters() { return &_counters; }
};

typedef const TypeFunc*(*TypeFunc_generator)();

class OptoRuntime : public AllStatic {
  friend class Matcher;  // allow access to stub names

 private:
  // define stubs
  static address generate_stub(ciEnv* ci_env, TypeFunc_generator gen, address C_function, const char* name, int is_fancy_jump, bool pass_tls, bool return_pc);

  // References to generated stubs
  static address _new_instance_Java;
  static address _new_array_Java;
  static address _new_array_nozero_Java;
  static address _multianewarray2_Java;
  static address _multianewarray3_Java;
  static address _multianewarray4_Java;
  static address _multianewarray5_Java;
  static address _multianewarrayN_Java;
  static address _vtable_must_compile_Java;
  static address _complete_monitor_locking_Java;
  static address _rethrow_Java;
  static address _monitor_notify_Java;
  static address _monitor_notifyAll_Java;

  static address _slow_arraycopy_Java;
  static address _register_finalizer_Java;
<<<<<<< HEAD
  static address _load_unknown_inline;
=======
#if INCLUDE_JVMTI
  static address _notify_jvmti_mount;
  static address _notify_jvmti_unmount;
#endif
>>>>>>> 75168eac

  //
  // Implementation of runtime methods
  // =================================

  // Allocate storage for a Java instance.
  static void new_instance_C(Klass* instance_klass, bool is_larval, JavaThread* current);

  // Allocate storage for a objArray or typeArray
  static void new_array_C(Klass* array_klass, int len, JavaThread* current);
  static void new_array_nozero_C(Klass* array_klass, int len, JavaThread* current);

  // Allocate storage for a multi-dimensional arrays
  // Note: needs to be fixed for arbitrary number of dimensions
  static void multianewarray2_C(Klass* klass, int len1, int len2, JavaThread* current);
  static void multianewarray3_C(Klass* klass, int len1, int len2, int len3, JavaThread* current);
  static void multianewarray4_C(Klass* klass, int len1, int len2, int len3, int len4, JavaThread* current);
  static void multianewarray5_C(Klass* klass, int len1, int len2, int len3, int len4, int len5, JavaThread* current);
  static void multianewarrayN_C(Klass* klass, arrayOopDesc* dims, JavaThread* current);

public:
  static void monitor_notify_C(oopDesc* obj, JavaThread* current);
  static void monitor_notifyAll_C(oopDesc* obj, JavaThread* current);

private:

  // Implicit exception support
  static void throw_null_exception_C(JavaThread* thread);

  // Exception handling
  static address handle_exception_C       (JavaThread* current);
  static address handle_exception_C_helper(JavaThread* current, nmethod*& nm);
  static address rethrow_C                (oopDesc* exception, JavaThread *thread, address return_pc );
  static void deoptimize_caller_frame     (JavaThread *thread);
  static void deoptimize_caller_frame     (JavaThread *thread, bool doit);
  static bool is_deoptimized_caller_frame (JavaThread *thread);

  // CodeBlob support
  // ===================================================================

  static ExceptionBlob*       _exception_blob;
  static void generate_exception_blob();

  static void register_finalizer(oopDesc* obj, JavaThread* current);

 public:

  static bool is_callee_saved_register(MachRegisterNumbers reg);

  // One time only generate runtime code stubs. Returns true
  // when runtime stubs have been generated successfully and
  // false otherwise.
  static bool generate(ciEnv* env);

  // Returns the name of a stub
  static const char* stub_name(address entry);

  // access to runtime stubs entry points for java code
  static address new_instance_Java()                     { return _new_instance_Java; }
  static address new_array_Java()                        { return _new_array_Java; }
  static address new_array_nozero_Java()                 { return _new_array_nozero_Java; }
  static address multianewarray2_Java()                  { return _multianewarray2_Java; }
  static address multianewarray3_Java()                  { return _multianewarray3_Java; }
  static address multianewarray4_Java()                  { return _multianewarray4_Java; }
  static address multianewarray5_Java()                  { return _multianewarray5_Java; }
  static address multianewarrayN_Java()                  { return _multianewarrayN_Java; }
  static address vtable_must_compile_stub()              { return _vtable_must_compile_Java; }
  static address complete_monitor_locking_Java()         { return _complete_monitor_locking_Java; }
  static address monitor_notify_Java()                   { return _monitor_notify_Java; }
  static address monitor_notifyAll_Java()                { return _monitor_notifyAll_Java; }

  static address slow_arraycopy_Java()                   { return _slow_arraycopy_Java; }
  static address register_finalizer_Java()               { return _register_finalizer_Java; }
<<<<<<< HEAD
  static address load_unknown_inline_Java()              { return _load_unknown_inline; }
=======
#if INCLUDE_JVMTI
  static address notify_jvmti_mount()                    { return _notify_jvmti_mount; }
  static address notify_jvmti_unmount()                  { return _notify_jvmti_unmount; }
#endif
>>>>>>> 75168eac

  static ExceptionBlob*    exception_blob()                      { return _exception_blob; }

  // Implicit exception support
  static void throw_div0_exception_C      (JavaThread* thread);
  static void throw_stack_overflow_error_C(JavaThread* thread);

  // Exception handling
  static address rethrow_stub()             { return _rethrow_Java; }


  // Type functions
  // ======================================================

  static const TypeFunc* new_instance_Type(); // object allocation (slow case)
  static const TypeFunc* new_array_Type ();   // [a]newarray (slow case)
  static const TypeFunc* multianewarray_Type(int ndim); // multianewarray
  static const TypeFunc* multianewarray2_Type(); // multianewarray
  static const TypeFunc* multianewarray3_Type(); // multianewarray
  static const TypeFunc* multianewarray4_Type(); // multianewarray
  static const TypeFunc* multianewarray5_Type(); // multianewarray
  static const TypeFunc* multianewarrayN_Type(); // multianewarray
  static const TypeFunc* complete_monitor_enter_Type();
  static const TypeFunc* complete_monitor_exit_Type();
  static const TypeFunc* monitor_notify_Type();
  static const TypeFunc* uncommon_trap_Type();
  static const TypeFunc* athrow_Type();
  static const TypeFunc* rethrow_Type();
  static const TypeFunc* Math_D_D_Type();  // sin,cos & friends
  static const TypeFunc* Math_DD_D_Type(); // mod,pow & friends
  static const TypeFunc* Math_Vector_Vector_Type(uint num_arg, const TypeVect* in_type, const TypeVect* out_type);
  static const TypeFunc* modf_Type();
  static const TypeFunc* l2f_Type();
  static const TypeFunc* void_long_Type();
  static const TypeFunc* void_void_Type();

  static const TypeFunc* jfr_write_checkpoint_Type();

  static const TypeFunc* flush_windows_Type();

  // arraycopy routine types
  static const TypeFunc* fast_arraycopy_Type(); // bit-blasters
  static const TypeFunc* checkcast_arraycopy_Type();
  static const TypeFunc* generic_arraycopy_Type();
  static const TypeFunc* slow_arraycopy_Type();   // the full routine

  static const TypeFunc* array_fill_Type();

  static const TypeFunc* aescrypt_block_Type();
  static const TypeFunc* cipherBlockChaining_aescrypt_Type();
  static const TypeFunc* electronicCodeBook_aescrypt_Type();
  static const TypeFunc* counterMode_aescrypt_Type();
  static const TypeFunc* galoisCounterMode_aescrypt_Type();

  static const TypeFunc* digestBase_implCompress_Type(bool is_sha3);
  static const TypeFunc* digestBase_implCompressMB_Type(bool is_sha3);

  static const TypeFunc* multiplyToLen_Type();
  static const TypeFunc* montgomeryMultiply_Type();
  static const TypeFunc* montgomerySquare_Type();

  static const TypeFunc* squareToLen_Type();

  static const TypeFunc* mulAdd_Type();

  static const TypeFunc* bigIntegerShift_Type();

  static const TypeFunc* vectorizedMismatch_Type();

  static const TypeFunc* ghash_processBlocks_Type();
  static const TypeFunc* chacha20Block_Type();
  static const TypeFunc* base64_encodeBlock_Type();
  static const TypeFunc* base64_decodeBlock_Type();
  static const TypeFunc* poly1305_processBlocks_Type();

  static const TypeFunc* updateBytesCRC32_Type();
  static const TypeFunc* updateBytesCRC32C_Type();

  static const TypeFunc* updateBytesAdler32_Type();

  // leaf on stack replacement interpreter accessor types
  static const TypeFunc* osr_end_Type();

  static const TypeFunc* register_finalizer_Type();

  JFR_ONLY(static const TypeFunc* class_id_load_barrier_Type();)
#if INCLUDE_JVMTI
  static const TypeFunc* notify_jvmti_Type();
#endif

  // Dtrace support
  static const TypeFunc* dtrace_method_entry_exit_Type();
  static const TypeFunc* dtrace_object_alloc_Type();

  static const TypeFunc* store_inline_type_fields_Type();
  static const TypeFunc* pack_inline_type_Type();

  static void load_unknown_inline(flatArrayOopDesc* array, int index, JavaThread* current);
  static const TypeFunc* load_unknown_inline_type();
  static void store_unknown_inline(instanceOopDesc* buffer, flatArrayOopDesc* array, int index);
  static const TypeFunc* store_unknown_inline_type();

 private:
 static NamedCounter * volatile _named_counters;

 public:
 // helper function which creates a named counter labeled with the
 // if they are available
 static NamedCounter* new_named_counter(JVMState* jvms, NamedCounter::CounterTag tag);

 // dumps all the named counters
 static void          print_named_counters();

};

#endif // SHARE_OPTO_RUNTIME_HPP<|MERGE_RESOLUTION|>--- conflicted
+++ resolved
@@ -135,14 +135,11 @@
 
   static address _slow_arraycopy_Java;
   static address _register_finalizer_Java;
-<<<<<<< HEAD
   static address _load_unknown_inline;
-=======
 #if INCLUDE_JVMTI
   static address _notify_jvmti_mount;
   static address _notify_jvmti_unmount;
 #endif
->>>>>>> 75168eac
 
   //
   // Implementation of runtime methods
@@ -216,14 +213,11 @@
 
   static address slow_arraycopy_Java()                   { return _slow_arraycopy_Java; }
   static address register_finalizer_Java()               { return _register_finalizer_Java; }
-<<<<<<< HEAD
   static address load_unknown_inline_Java()              { return _load_unknown_inline; }
-=======
 #if INCLUDE_JVMTI
   static address notify_jvmti_mount()                    { return _notify_jvmti_mount; }
   static address notify_jvmti_unmount()                  { return _notify_jvmti_unmount; }
 #endif
->>>>>>> 75168eac
 
   static ExceptionBlob*    exception_blob()                      { return _exception_blob; }
 
