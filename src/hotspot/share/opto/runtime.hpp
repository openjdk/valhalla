--- conflicted
+++ resolved
@@ -155,11 +155,7 @@
   // =================================
 
   // Allocate storage for a Java instance.
-<<<<<<< HEAD
-  static void new_instance_C(Klass* instance_klass, bool is_larval, JavaThread* thread);
-=======
-  static void new_instance_C(Klass* instance_klass, JavaThread* current);
->>>>>>> 7146104f
+  static void new_instance_C(Klass* instance_klass, bool is_larval, JavaThread* current);
 
   // Allocate storage for a objArray or typeArray
   static void new_array_C(Klass* array_klass, int len, JavaThread* current);
