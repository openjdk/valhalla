/*
 * Copyright (c) 2020, 2023, Oracle and/or its affiliates. All rights reserved.
 * DO NOT ALTER OR REMOVE COPYRIGHT NOTICES OR THIS FILE HEADER.
 *
 * This code is free software; you can redistribute it and/or modify it
 * under the terms of the GNU General Public License version 2 only, as
 * published by the Free Software Foundation.
 *
 * This code is distributed in the hope that it will be useful, but WITHOUT
 * ANY WARRANTY; without even the implied warranty of MERCHANTABILITY or
 * FITNESS FOR A PARTICULAR PURPOSE.  See the GNU General Public License
 * version 2 for more details (a copy is included in the LICENSE file that
 * accompanied this code).
 *
 * You should have received a copy of the GNU General Public License version
 * 2 along with this work; if not, write to the Free Software Foundation,
 * Inc., 51 Franklin St, Fifth Floor, Boston, MA 02110-1301 USA.
 *
 * Please contact Oracle, 500 Oracle Parkway, Redwood Shores, CA 94065 USA
 * or visit www.oracle.com if you need additional information or have any
 * questions.
 *
 */

#include "precompiled.hpp"
#include "opto/addnode.hpp"
#include "opto/callnode.hpp"
#include "opto/connode.hpp"
#include "opto/convertnode.hpp"
#include "opto/phaseX.hpp"
#include "opto/rootnode.hpp"
#include "opto/subnode.hpp"
#include "opto/subtypenode.hpp"

const Type* SubTypeCheckNode::sub(const Type* sub_t, const Type* super_t) const {
  const TypeKlassPtr* superk = super_t->isa_klassptr();
  const TypeKlassPtr* subk = sub_t->isa_klassptr() ? sub_t->is_klassptr() : sub_t->is_oopptr()->as_klass_type();

  // Oop can't be a subtype of abstract type that has no subclass.
  if (sub_t->isa_oopptr() && superk->isa_instklassptr() && superk->klass_is_exact()) {
    ciKlass* superklass = superk->exact_klass();
    if (!superklass->is_interface() && superklass->is_abstract() &&
        !superklass->as_instance_klass()->has_subklass()) {
      Compile::current()->dependencies()->assert_leaf_type(superklass);
      return TypeInt::CC_GT;
    }
  }

<<<<<<< HEAD
  // FIXME: shouldn't this be encoded in helper methods of the type system (maybe_java_subtype_of() etc.?)
  // Similar to logic in CmpPNode::sub()
  bool unrelated_classes = false;
  // Handle inline type arrays
  if (subk->flatten_array() && superk->not_flatten_array()) {
    // The subtype is flattened in arrays and the supertype is not flattened in arrays. Must be unrelated.
    unrelated_classes = true;
  } else if (subk->is_not_flat() && superk->is_flat()) {
    // The subtype is a non-flattened array and the supertype is a flattened array. Must be unrelated.
    unrelated_classes = true;
  } else if (subk->is_not_null_free() && superk->is_null_free()) {
    // The subtype is a nullable array and the supertype is null-free array. Must be unrelated.
    unrelated_classes = true;
  }
  if (unrelated_classes) {
    TypePtr::PTR jp = sub_t->is_ptr()->join_ptr(super_t->is_ptr()->_ptr);
    if (jp != TypePtr::Null && jp != TypePtr::BotPTR) {
      return TypeInt::CC_GT;
    }
  }

  if (subk != NULL) {
=======
  if (subk != nullptr) {
>>>>>>> 2b81faeb
    switch (Compile::current()->static_subtype_check(superk, subk, false)) {
      case Compile::SSC_always_false:
        return TypeInt::CC_GT;
      case Compile::SSC_always_true:
        return TypeInt::CC_EQ;
      case Compile::SSC_easy_test:
      case Compile::SSC_full_test:
        break;
      default:
        ShouldNotReachHere();
    }
  }

  return bottom_type();
}

Node *SubTypeCheckNode::Ideal(PhaseGVN* phase, bool can_reshape) {
  Node* obj_or_subklass = in(ObjOrSubKlass);
  Node* superklass = in(SuperKlass);

  if (obj_or_subklass == nullptr ||
      superklass == nullptr) {
    return nullptr;
  }

  const Type* sub_t = phase->type(obj_or_subklass);
  const Type* super_t = phase->type(superklass);

  if (!super_t->isa_klassptr() ||
      (!sub_t->isa_klassptr() && !sub_t->isa_oopptr())) {
    return nullptr;
  }

  Node* addr = nullptr;
  if (obj_or_subklass->is_DecodeNKlass()) {
    if (obj_or_subklass->in(1) != nullptr &&
        obj_or_subklass->in(1)->Opcode() == Op_LoadNKlass) {
      addr = obj_or_subklass->in(1)->in(MemNode::Address);
    }
  } else if (obj_or_subklass->Opcode() == Op_LoadKlass) {
    addr = obj_or_subklass->in(MemNode::Address);
  }

  if (addr != nullptr) {
    intptr_t con = 0;
    Node* obj = AddPNode::Ideal_base_and_offset(addr, phase, con);
    if (con == oopDesc::klass_offset_in_bytes() && obj != nullptr) {
      assert(is_oop(phase, obj), "only for oop input");
      set_req_X(ObjOrSubKlass, obj, phase);
      return this;
    }
  }

  // AllocateNode might have more accurate klass input
  Node* allocated_klass = AllocateNode::Ideal_klass(obj_or_subklass, phase);
  if (allocated_klass != nullptr) {
    assert(is_oop(phase, obj_or_subklass), "only for oop input");
    set_req_X(ObjOrSubKlass, allocated_klass, phase);
    return this;
  }

  // Verify that optimizing the subtype check to a simple code pattern
  // when possible would not constant fold better
  assert(verify(phase), "missing Value() optimization");

  return nullptr;
}

#ifdef ASSERT
bool SubTypeCheckNode::is_oop(PhaseGVN* phase, Node* n) {
    const Type* t = phase->type(n);
    if (!t->isa_oopptr() && t != Type::TOP) {
      n->dump();
      t->dump(); tty->cr();
      return false;
    }
    return true;
}

static Node* record_for_cleanup(Node* n, PhaseGVN* phase) {
  if (phase->is_IterGVN()) {
    phase->is_IterGVN()->_worklist.push(n); // record for cleanup
  }
  return n;
}
bool SubTypeCheckNode::verify_helper(PhaseGVN* phase, Node* subklass, const Type* cached_t) {
  Node* cmp = phase->transform(new CmpPNode(subklass, in(SuperKlass)));
  record_for_cleanup(cmp, phase);

  const Type* cmp_t = phase->type(cmp);
  const Type* t = Value(phase);

  if (t == cmp_t ||
      t != cached_t || // previous observations don't hold anymore
      (cmp_t != TypeInt::CC_GT && cmp_t != TypeInt::CC_EQ)) {
    return true;
  } else {
    t->dump(); tty->cr();
    this->dump(2); tty->cr();
    cmp_t->dump(); tty->cr();
    subklass->dump(2); tty->cr();
    tty->print_cr("==============================");
    phase->C->root()->dump(9999);
    return false;
  }
}

// Verify that optimizing the subtype check to a simple code pattern when possible would not constant fold better.
bool SubTypeCheckNode::verify(PhaseGVN* phase) {
  Compile* C = phase->C;
  Node* obj_or_subklass = in(ObjOrSubKlass);
  Node* superklass = in(SuperKlass);

  const Type* sub_t = phase->type(obj_or_subklass);
  const Type* super_t = phase->type(superklass);

  const TypeKlassPtr* superk = super_t->isa_klassptr();
  const TypeKlassPtr* subk = sub_t->isa_klassptr() ? sub_t->is_klassptr() : sub_t->is_oopptr()->as_klass_type();

  if (super_t->singleton() && subk != nullptr) {
    const Type* cached_t = Value(phase); // cache the type to validate consistency
    switch (C->static_subtype_check(superk, subk)) {
      case Compile::SSC_easy_test: {
        return verify_helper(phase, load_klass(phase), cached_t);
      }
      case Compile::SSC_full_test: {
        Node* p1 = phase->transform(new AddPNode(superklass, superklass, phase->MakeConX(in_bytes(Klass::super_check_offset_offset()))));
        Node* chk_off = phase->transform(new LoadINode(nullptr, C->immutable_memory(), p1, phase->type(p1)->is_ptr(), TypeInt::INT, MemNode::unordered));
        record_for_cleanup(chk_off, phase);

        int cacheoff_con = in_bytes(Klass::secondary_super_cache_offset());
        bool might_be_cache = (phase->find_int_con(chk_off, cacheoff_con) == cacheoff_con);
        if (!might_be_cache) {
          Node* subklass = load_klass(phase);
          Node* chk_off_X = chk_off;
#ifdef _LP64
          chk_off_X = phase->transform(new ConvI2LNode(chk_off_X));
#endif
          Node* p2 = phase->transform(new AddPNode(subklass, subklass, chk_off_X));
          Node* nkls = phase->transform(LoadKlassNode::make(*phase, nullptr, C->immutable_memory(), p2, phase->type(p2)->is_ptr(), TypeInstKlassPtr::OBJECT_OR_NULL));

          return verify_helper(phase, nkls, cached_t);
        }
        break;
      }
      case Compile::SSC_always_false:
      case Compile::SSC_always_true:
      default: {
        break; // nothing to do
      }
    }
  }

  return true;
}

Node* SubTypeCheckNode::load_klass(PhaseGVN* phase) const {
  Node* obj_or_subklass = in(ObjOrSubKlass);
  const Type* sub_t = phase->type(obj_or_subklass);
  Node* subklass = nullptr;
  if (sub_t->isa_oopptr()) {
    Node* adr = phase->transform(new AddPNode(obj_or_subklass, obj_or_subklass, phase->MakeConX(oopDesc::klass_offset_in_bytes())));
    subklass  = phase->transform(LoadKlassNode::make(*phase, nullptr, phase->C->immutable_memory(), adr, TypeInstPtr::KLASS));
    record_for_cleanup(subklass, phase);
  } else {
    subklass = obj_or_subklass;
  }
  return subklass;
}

#endif<|MERGE_RESOLUTION|>--- conflicted
+++ resolved
@@ -46,7 +46,6 @@
     }
   }
 
-<<<<<<< HEAD
   // FIXME: shouldn't this be encoded in helper methods of the type system (maybe_java_subtype_of() etc.?)
   // Similar to logic in CmpPNode::sub()
   bool unrelated_classes = false;
@@ -68,10 +67,7 @@
     }
   }
 
-  if (subk != NULL) {
-=======
   if (subk != nullptr) {
->>>>>>> 2b81faeb
     switch (Compile::current()->static_subtype_check(superk, subk, false)) {
       case Compile::SSC_always_false:
         return TypeInt::CC_GT;
