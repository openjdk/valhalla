--- conflicted
+++ resolved
@@ -62,30 +62,14 @@
     return NULL;
   }
 
-<<<<<<< HEAD
   // Inline types should not be split through Phis because they cannot be merged
   // through Phi nodes but each value input needs to be merged individually.
   if (n->is_InlineType()) {
     return NULL;
   }
 
-  // Bail out if 'n' is a Div or Mod node whose zero check was removed earlier (i.e. control is NULL) and its divisor is an induction variable
-  // phi p of a trip-counted (integer) loop whose inputs could be zero (include zero in their type range). p could have a more precise type
-  // range that does not necessarily include all values of its inputs. Since each of these inputs will be a divisor of the newly cloned nodes
-  // of 'n', we need to bail out of one of these divisors could be zero (zero in its type range).
-  if ((n->Opcode() == Op_DivI || n->Opcode() == Op_ModI) && n->in(0) == NULL
-      && region->is_CountedLoop() && n->in(2) == region->as_CountedLoop()->phi()) {
-    Node* phi = region->as_CountedLoop()->phi();
-    for (uint i = 1; i < phi->req(); i++) {
-      if (_igvn.type(phi->in(i))->filter_speculative(TypeInt::ZERO) != Type::TOP) {
-        // Zero could be a possible value but we already removed the zero check. Bail out to avoid a possible division by zero at a later point.
-        return NULL;
-      }
-    }
-=======
   if (cannot_split_division(n, region)) {
     return NULL;
->>>>>>> 33f3bd8f
   }
 
   int wins = 0;
