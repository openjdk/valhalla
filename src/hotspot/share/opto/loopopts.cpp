/*
 * Copyright (c) 1999, 2025, Oracle and/or its affiliates. All rights reserved.
 * DO NOT ALTER OR REMOVE COPYRIGHT NOTICES OR THIS FILE HEADER.
 *
 * This code is free software; you can redistribute it and/or modify it
 * under the terms of the GNU General Public License version 2 only, as
 * published by the Free Software Foundation.
 *
 * This code is distributed in the hope that it will be useful, but WITHOUT
 * ANY WARRANTY; without even the implied warranty of MERCHANTABILITY or
 * FITNESS FOR A PARTICULAR PURPOSE.  See the GNU General Public License
 * version 2 for more details (a copy is included in the LICENSE file that
 * accompanied this code).
 *
 * You should have received a copy of the GNU General Public License version
 * 2 along with this work; if not, write to the Free Software Foundation,
 * Inc., 51 Franklin St, Fifth Floor, Boston, MA 02110-1301 USA.
 *
 * Please contact Oracle, 500 Oracle Parkway, Redwood Shores, CA 94065 USA
 * or visit www.oracle.com if you need additional information or have any
 * questions.
 *
 */

#include "gc/shared/barrierSet.hpp"
#include "gc/shared/c2/barrierSetC2.hpp"
#include "memory/allocation.inline.hpp"
#include "memory/resourceArea.hpp"
#include "opto/addnode.hpp"
#include "opto/callnode.hpp"
#include "opto/castnode.hpp"
#include "opto/connode.hpp"
#include "opto/castnode.hpp"
#include "opto/divnode.hpp"
#include "opto/inlinetypenode.hpp"
#include "opto/loopnode.hpp"
#include "opto/matcher.hpp"
#include "opto/mulnode.hpp"
#include "opto/movenode.hpp"
#include "opto/opaquenode.hpp"
#include "opto/rootnode.hpp"
#include "opto/subnode.hpp"
#include "opto/subtypenode.hpp"
#include "opto/superword.hpp"
#include "opto/vectornode.hpp"
#include "utilities/macros.hpp"

//=============================================================================
//------------------------------split_thru_phi---------------------------------
// Split Node 'n' through merge point if there is enough win.
Node* PhaseIdealLoop::split_thru_phi(Node* n, Node* region, int policy) {
  if ((n->Opcode() == Op_ConvI2L && n->bottom_type() != TypeLong::LONG) ||
      (n->Opcode() == Op_ConvL2I && n->bottom_type() != TypeInt::INT)) {
    // ConvI2L/ConvL2I may have type information on it which is unsafe to push up
    // so disable this for now
    return nullptr;
  }

  // Splitting range check CastIIs through a loop induction Phi can
  // cause new Phis to be created that are left unrelated to the loop
  // induction Phi and prevent optimizations (vectorization)
  if (n->Opcode() == Op_CastII && region->is_CountedLoop() &&
      n->in(1) == region->as_CountedLoop()->phi()) {
    return nullptr;
  }

  // Inline types should not be split through Phis because they cannot be merged
  // through Phi nodes but each value input needs to be merged individually.
  if (n->is_InlineType()) {
    return nullptr;
  }

  if (cannot_split_division(n, region)) {
    return nullptr;
  }

  int wins = 0;
  assert(!n->is_CFG(), "");
  assert(region->is_Region(), "");

  const Type* type = n->bottom_type();
  const TypeOopPtr* t_oop = _igvn.type(n)->isa_oopptr();
  Node* phi;
  if (t_oop != nullptr && t_oop->is_known_instance_field()) {
    int iid    = t_oop->instance_id();
    int index  = C->get_alias_index(t_oop);
    int offset = t_oop->offset();
    phi = new PhiNode(region, type, nullptr, iid, index, offset);
  } else {
    phi = PhiNode::make_blank(region, n);
  }
  uint old_unique = C->unique();
  for (uint i = 1; i < region->req(); i++) {
    Node* x;
    Node* the_clone = nullptr;
    if (region->in(i) == C->top()) {
      x = C->top();             // Dead path?  Use a dead data op
    } else {
      x = n->clone();           // Else clone up the data op
      the_clone = x;            // Remember for possible deletion.
      // Alter data node to use pre-phi inputs
      if (n->in(0) == region)
        x->set_req( 0, region->in(i) );
      for (uint j = 1; j < n->req(); j++) {
        Node* in = n->in(j);
        if (in->is_Phi() && in->in(0) == region)
          x->set_req(j, in->in(i)); // Use pre-Phi input for the clone
      }
    }
    // Check for a 'win' on some paths
    const Type* t = x->Value(&_igvn);

    bool singleton = t->singleton();

    // A TOP singleton indicates that there are no possible values incoming
    // along a particular edge. In most cases, this is OK, and the Phi will
    // be eliminated later in an Ideal call. However, we can't allow this to
    // happen if the singleton occurs on loop entry, as the elimination of
    // the PhiNode may cause the resulting node to migrate back to a previous
    // loop iteration.
    if (singleton && t == Type::TOP) {
      // Is_Loop() == false does not confirm the absence of a loop (e.g., an
      // irreducible loop may not be indicated by an affirmative is_Loop());
      // therefore, the only top we can split thru a phi is on a backedge of
      // a loop.
      singleton &= region->is_Loop() && (i != LoopNode::EntryControl);
    }

    if (singleton) {
      wins++;
      x = makecon(t);
    } else {
      // We now call Identity to try to simplify the cloned node.
      // Note that some Identity methods call phase->type(this).
      // Make sure that the type array is big enough for
      // our new node, even though we may throw the node away.
      // (Note: This tweaking with igvn only works because x is a new node.)
      _igvn.set_type(x, t);
      // If x is a TypeNode, capture any more-precise type permanently into Node
      // otherwise it will be not updated during igvn->transform since
      // igvn->type(x) is set to x->Value() already.
      x->raise_bottom_type(t);
      Node* y = x->Identity(&_igvn);
      if (y != x) {
        wins++;
        x = y;
      } else {
        y = _igvn.hash_find(x);
        if (y == nullptr) {
          y = similar_subtype_check(x, region->in(i));
        }
        if (y) {
          wins++;
          x = y;
        } else {
          // Else x is a new node we are keeping
          // We do not need register_new_node_with_optimizer
          // because set_type has already been called.
          _igvn._worklist.push(x);
        }
      }
    }

    phi->set_req( i, x );

    if (the_clone == nullptr) {
      continue;
    }

    if (the_clone != x) {
      _igvn.remove_dead_node(the_clone);
    } else if (region->is_Loop() && i == LoopNode::LoopBackControl &&
               n->is_Load() && can_move_to_inner_loop(n, region->as_Loop(), x)) {
      // it is not a win if 'x' moved from an outer to an inner loop
      // this edge case can only happen for Load nodes
      wins = 0;
      break;
    }
  }
  // Too few wins?
  if (wins <= policy) {
    _igvn.remove_dead_node(phi);
    return nullptr;
  }

  // Record Phi
  register_new_node( phi, region );

  for (uint i2 = 1; i2 < phi->req(); i2++) {
    Node *x = phi->in(i2);
    // If we commoned up the cloned 'x' with another existing Node,
    // the existing Node picks up a new use.  We need to make the
    // existing Node occur higher up so it dominates its uses.
    Node *old_ctrl;
    IdealLoopTree *old_loop;

    if (x->is_Con()) {
      assert(get_ctrl(x) == C->root(), "constant control is not root");
      continue;
    }
    // The occasional new node
    if (x->_idx >= old_unique) {     // Found a new, unplaced node?
      old_ctrl = nullptr;
      old_loop = nullptr;               // Not in any prior loop
    } else {
      old_ctrl = get_ctrl(x);
      old_loop = get_loop(old_ctrl); // Get prior loop
    }
    // New late point must dominate new use
    Node *new_ctrl = dom_lca(old_ctrl, region->in(i2));
    if (new_ctrl == old_ctrl) // Nothing is changed
      continue;

    IdealLoopTree *new_loop = get_loop(new_ctrl);

    // Don't move x into a loop if its uses are
    // outside of loop. Otherwise x will be cloned
    // for each use outside of this loop.
    IdealLoopTree *use_loop = get_loop(region);
    if (!new_loop->is_member(use_loop) &&
        (old_loop == nullptr || !new_loop->is_member(old_loop))) {
      // Take early control, later control will be recalculated
      // during next iteration of loop optimizations.
      new_ctrl = get_early_ctrl(x);
      new_loop = get_loop(new_ctrl);
    }
    // Set new location
    set_ctrl(x, new_ctrl);
    // If changing loop bodies, see if we need to collect into new body
    if (old_loop != new_loop) {
      if (old_loop && !old_loop->_child)
        old_loop->_body.yank(x);
      if (!new_loop->_child)
        new_loop->_body.push(x);  // Collect body info
    }
  }

  return phi;
}

// Test whether node 'x' can move into an inner loop relative to node 'n'.
// Note: The test is not exact. Returns true if 'x' COULD end up in an inner loop,
// BUT it can also return true and 'x' is in the outer loop
bool PhaseIdealLoop::can_move_to_inner_loop(Node* n, LoopNode* n_loop, Node* x) {
  IdealLoopTree* n_loop_tree = get_loop(n_loop);
  IdealLoopTree* x_loop_tree = get_loop(get_early_ctrl(x));
  // x_loop_tree should be outer or same loop as n_loop_tree
  return !x_loop_tree->is_member(n_loop_tree);
}

// Subtype checks that carry profile data don't common so look for a replacement by following edges
Node* PhaseIdealLoop::similar_subtype_check(const Node* x, Node* r_in) {
  if (x->is_SubTypeCheck()) {
    Node* in1 = x->in(1);
    for (DUIterator_Fast imax, i = in1->fast_outs(imax); i < imax; i++) {
      Node* u = in1->fast_out(i);
      if (u != x && u->is_SubTypeCheck() && u->in(1) == x->in(1) && u->in(2) == x->in(2)) {
        for (DUIterator_Fast jmax, j = u->fast_outs(jmax); j < jmax; j++) {
          Node* bol = u->fast_out(j);
          for (DUIterator_Fast kmax, k = bol->fast_outs(kmax); k < kmax; k++) {
            Node* iff = bol->fast_out(k);
            // Only dominating subtype checks are interesting: otherwise we risk replacing a subtype check by another with
            // unrelated profile
            if (iff->is_If() && is_dominator(iff, r_in)) {
              return u;
            }
          }
        }
      }
    }
  }
  return nullptr;
}

// Return true if 'n' is a Div or Mod node (without zero check If node which was removed earlier) with a loop phi divisor
// of a trip-counted (integer or long) loop with a backedge input that could be zero (include zero in its type range). In
// this case, we cannot split the division to the backedge as it could freely float above the loop exit check resulting in
// a division by zero. This situation is possible because the type of an increment node of an iv phi (trip-counter) could
// include zero while the iv phi does not (see PhiNode::Value() for trip-counted loops where we improve types of iv phis).
// We also need to check other loop phis as they could have been created in the same split-if pass when applying
// PhaseIdealLoop::split_thru_phi() to split nodes through an iv phi.
bool PhaseIdealLoop::cannot_split_division(const Node* n, const Node* region) const {
  const Type* zero;
  switch (n->Opcode()) {
    case Op_DivI:
    case Op_ModI:
    case Op_UDivI:
    case Op_UModI:
      zero = TypeInt::ZERO;
      break;
    case Op_DivL:
    case Op_ModL:
    case Op_UDivL:
    case Op_UModL:
      zero = TypeLong::ZERO;
      break;
    default:
      return false;
  }

  if (n->in(0) != nullptr) {
    // Cannot split through phi if Div or Mod node has a control dependency to a zero check.
    return true;
  }

  Node* divisor = n->in(2);
  return is_divisor_loop_phi(divisor, region) &&
         loop_phi_backedge_type_contains_zero(divisor, zero);
}

bool PhaseIdealLoop::is_divisor_loop_phi(const Node* divisor, const Node* loop) {
  return loop->is_Loop() && divisor->is_Phi() && divisor->in(0) == loop;
}

bool PhaseIdealLoop::loop_phi_backedge_type_contains_zero(const Node* phi_divisor, const Type* zero) const {
    return _igvn.type(phi_divisor->in(LoopNode::LoopBackControl))->filter_speculative(zero) != Type::TOP;
}

//------------------------------dominated_by------------------------------------
// Replace the dominated test with an obvious true or false.  Place it on the
// IGVN worklist for later cleanup.  Move control-dependent data Nodes on the
// live path up to the dominating control.
void PhaseIdealLoop::dominated_by(IfProjNode* prevdom, IfNode* iff, bool flip, bool pin_array_access_nodes) {
  if (VerifyLoopOptimizations && PrintOpto) { tty->print_cr("dominating test"); }

  // prevdom is the dominating projection of the dominating test.
  assert(iff->Opcode() == Op_If ||
         iff->Opcode() == Op_CountedLoopEnd ||
         iff->Opcode() == Op_LongCountedLoopEnd ||
         iff->Opcode() == Op_RangeCheck ||
         iff->Opcode() == Op_ParsePredicate,
        "Check this code when new subtype is added");

  int pop = prevdom->Opcode();
  assert( pop == Op_IfFalse || pop == Op_IfTrue, "" );
  if (flip) {
    if (pop == Op_IfTrue)
      pop = Op_IfFalse;
    else
      pop = Op_IfTrue;
  }
  // 'con' is set to true or false to kill the dominated test.
  Node* con = makecon(pop == Op_IfTrue ? TypeInt::ONE : TypeInt::ZERO);
  // Hack the dominated test
  _igvn.replace_input_of(iff, 1, con);

  // If I don't have a reachable TRUE and FALSE path following the IfNode then
  // I can assume this path reaches an infinite loop.  In this case it's not
  // important to optimize the data Nodes - either the whole compilation will
  // be tossed or this path (and all data Nodes) will go dead.
  if (iff->outcnt() != 2) {
    return;
  }

  // Make control-dependent data Nodes on the live path (path that will remain
  // once the dominated IF is removed) become control-dependent on the
  // dominating projection.
  Node* dp = iff->proj_out_or_null(pop == Op_IfTrue);

  if (dp == nullptr) {
    return;
  }

  rewire_safe_outputs_to_dominator(dp, prevdom, pin_array_access_nodes);
}

void PhaseIdealLoop::rewire_safe_outputs_to_dominator(Node* source, Node* dominator, const bool pin_array_access_nodes) {
  IdealLoopTree* old_loop = get_loop(source);

  for (DUIterator_Fast imax, i = source->fast_outs(imax); i < imax; i++) {
    Node* out = source->fast_out(i); // Control-dependent node
    // Do not rewire Div and Mod nodes which could have a zero divisor to avoid skipping their zero check.
    if (out->depends_only_on_test() && _igvn.no_dependent_zero_check(out)) {
      assert(out->in(0) == source, "must be control dependent on source");
      _igvn.replace_input_of(out, 0, dominator);
      if (pin_array_access_nodes) {
        // Because of Loop Predication, Loads and range check Cast nodes that are control dependent on this range
        // check (that is about to be removed) now depend on multiple dominating Hoisted Check Predicates. After the
        // removal of this range check, these control dependent nodes end up at the lowest/nearest dominating predicate
        // in the graph. To ensure that these Loads/Casts do not float above any of the dominating checks (even when the
        // lowest dominating check is later replaced by yet another dominating check), we need to pin them at the lowest
        // dominating check.
        Node* clone = out->pin_array_access_node();
        if (clone != nullptr) {
          clone = _igvn.register_new_node_with_optimizer(clone, out);
          _igvn.replace_node(out, clone);
          out = clone;
        }
      }
      set_early_ctrl(out, false);
      IdealLoopTree* new_loop = get_loop(get_ctrl(out));
      if (old_loop != new_loop) {
        if (!old_loop->_child) {
          old_loop->_body.yank(out);
        }
        if (!new_loop->_child) {
          new_loop->_body.push(out);
        }
      }
      --i;
      --imax;
    }
  }
}

//------------------------------has_local_phi_input----------------------------
// Return TRUE if 'n' has Phi inputs from its local block and no other
// block-local inputs (all non-local-phi inputs come from earlier blocks)
Node *PhaseIdealLoop::has_local_phi_input( Node *n ) {
  Node *n_ctrl = get_ctrl(n);
  // See if some inputs come from a Phi in this block, or from before
  // this block.
  uint i;
  for( i = 1; i < n->req(); i++ ) {
    Node *phi = n->in(i);
    if( phi->is_Phi() && phi->in(0) == n_ctrl )
      break;
  }
  if( i >= n->req() )
    return nullptr;                // No Phi inputs; nowhere to clone thru

  // Check for inputs created between 'n' and the Phi input.  These
  // must split as well; they have already been given the chance
  // (courtesy of a post-order visit) and since they did not we must
  // recover the 'cost' of splitting them by being very profitable
  // when splitting 'n'.  Since this is unlikely we simply give up.
  for( i = 1; i < n->req(); i++ ) {
    Node *m = n->in(i);
    if( get_ctrl(m) == n_ctrl && !m->is_Phi() ) {
      // We allow the special case of AddP's with no local inputs.
      // This allows us to split-up address expressions.
      if (m->is_AddP() &&
          get_ctrl(m->in(AddPNode::Base)) != n_ctrl &&
          get_ctrl(m->in(AddPNode::Address)) != n_ctrl &&
          get_ctrl(m->in(AddPNode::Offset)) != n_ctrl) {
        // Move the AddP up to the dominating point. That's fine because control of m's inputs
        // must dominate get_ctrl(m) == n_ctrl and we just checked that the input controls are != n_ctrl.
        Node* c = find_non_split_ctrl(idom(n_ctrl));
        if (c->is_OuterStripMinedLoop()) {
          c->as_Loop()->verify_strip_mined(1);
          c = c->in(LoopNode::EntryControl);
        }
        set_ctrl_and_loop(m, c);
        continue;
      }
      return nullptr;
    }
    assert(n->is_Phi() || m->is_Phi() || is_dominator(get_ctrl(m), n_ctrl), "m has strange control");
  }

  return n_ctrl;
}

// Replace expressions like ((V+I) << 2) with (V<<2 + I<<2).
Node* PhaseIdealLoop::remix_address_expressions_add_left_shift(Node* n, IdealLoopTree* n_loop, Node* n_ctrl, BasicType bt) {
  assert(bt == T_INT || bt == T_LONG, "only for integers");
  int n_op = n->Opcode();

  if (n_op == Op_LShift(bt)) {
    // Scale is loop invariant
    Node* scale = n->in(2);
    Node* scale_ctrl = get_ctrl(scale);
    IdealLoopTree* scale_loop = get_loop(scale_ctrl);
    if (n_loop == scale_loop || !scale_loop->is_member(n_loop)) {
      return nullptr;
    }
    const TypeInt* scale_t = scale->bottom_type()->isa_int();
    if (scale_t != nullptr && scale_t->is_con() && scale_t->get_con() >= 16) {
      return nullptr;              // Dont bother with byte/short masking
    }
    // Add must vary with loop (else shift would be loop-invariant)
    Node* add = n->in(1);
    Node* add_ctrl = get_ctrl(add);
    IdealLoopTree* add_loop = get_loop(add_ctrl);
    if (n_loop != add_loop) {
      return nullptr;  // happens w/ evil ZKM loops
    }

    // Convert I-V into I+ (0-V); same for V-I
    if (add->Opcode() == Op_Sub(bt) &&
        _igvn.type(add->in(1)) != TypeInteger::zero(bt)) {
      assert(add->Opcode() == Op_SubI || add->Opcode() == Op_SubL, "");
      Node* zero = integercon(0, bt);
      Node* neg = SubNode::make(zero, add->in(2), bt);
      register_new_node_with_ctrl_of(neg, add->in(2));
      add = AddNode::make(add->in(1), neg, bt);
      register_new_node(add, add_ctrl);
    }
    if (add->Opcode() != Op_Add(bt)) return nullptr;
    assert(add->Opcode() == Op_AddI || add->Opcode() == Op_AddL, "");
    // See if one add input is loop invariant
    Node* add_var = add->in(1);
    Node* add_var_ctrl = get_ctrl(add_var);
    IdealLoopTree* add_var_loop = get_loop(add_var_ctrl);
    Node* add_invar = add->in(2);
    Node* add_invar_ctrl = get_ctrl(add_invar);
    IdealLoopTree* add_invar_loop = get_loop(add_invar_ctrl);
    if (add_invar_loop == n_loop) {
      // Swap to find the invariant part
      add_invar = add_var;
      add_invar_ctrl = add_var_ctrl;
      add_invar_loop = add_var_loop;
      add_var = add->in(2);
    } else if (add_var_loop != n_loop) { // Else neither input is loop invariant
      return nullptr;
    }
    if (n_loop == add_invar_loop || !add_invar_loop->is_member(n_loop)) {
      return nullptr;              // No invariant part of the add?
    }

    // Yes!  Reshape address expression!
    Node* inv_scale = LShiftNode::make(add_invar, scale, bt);
    Node* inv_scale_ctrl =
            dom_depth(add_invar_ctrl) > dom_depth(scale_ctrl) ?
            add_invar_ctrl : scale_ctrl;
    register_new_node(inv_scale, inv_scale_ctrl);
    Node* var_scale = LShiftNode::make(add_var, scale, bt);
    register_new_node(var_scale, n_ctrl);
    Node* var_add = AddNode::make(var_scale, inv_scale, bt);
    register_new_node(var_add, n_ctrl);
    _igvn.replace_node(n, var_add);
    return var_add;
  }
  return nullptr;
}

//------------------------------remix_address_expressions----------------------
// Rework addressing expressions to get the most loop-invariant stuff
// moved out.  We'd like to do all associative operators, but it's especially
// important (common) to do address expressions.
Node* PhaseIdealLoop::remix_address_expressions(Node* n) {
  if (!has_ctrl(n))  return nullptr;
  Node* n_ctrl = get_ctrl(n);
  IdealLoopTree* n_loop = get_loop(n_ctrl);

  // See if 'n' mixes loop-varying and loop-invariant inputs and
  // itself is loop-varying.

  // Only interested in binary ops (and AddP)
  if (n->req() < 3 || n->req() > 4) return nullptr;

  Node* n1_ctrl = get_ctrl(n->in(                    1));
  Node* n2_ctrl = get_ctrl(n->in(                    2));
  Node* n3_ctrl = get_ctrl(n->in(n->req() == 3 ? 2 : 3));
  IdealLoopTree* n1_loop = get_loop(n1_ctrl);
  IdealLoopTree* n2_loop = get_loop(n2_ctrl);
  IdealLoopTree* n3_loop = get_loop(n3_ctrl);

  // Does one of my inputs spin in a tighter loop than self?
  if ((n_loop->is_member(n1_loop) && n_loop != n1_loop) ||
      (n_loop->is_member(n2_loop) && n_loop != n2_loop) ||
      (n_loop->is_member(n3_loop) && n_loop != n3_loop)) {
    return nullptr;                // Leave well enough alone
  }

  // Is at least one of my inputs loop-invariant?
  if (n1_loop == n_loop &&
      n2_loop == n_loop &&
      n3_loop == n_loop) {
    return nullptr;                // No loop-invariant inputs
  }

  Node* res = remix_address_expressions_add_left_shift(n, n_loop, n_ctrl, T_INT);
  if (res != nullptr) {
    return res;
  }
  res = remix_address_expressions_add_left_shift(n, n_loop, n_ctrl, T_LONG);
  if (res != nullptr) {
    return res;
  }

  int n_op = n->Opcode();
  // Replace (I+V) with (V+I)
  if (n_op == Op_AddI ||
      n_op == Op_AddL ||
      n_op == Op_AddF ||
      n_op == Op_AddD ||
      n_op == Op_MulI ||
      n_op == Op_MulL ||
      n_op == Op_MulF ||
      n_op == Op_MulD) {
    if (n2_loop == n_loop) {
      assert(n1_loop != n_loop, "");
      n->swap_edges(1, 2);
    }
  }

  // Replace ((I1 +p V) +p I2) with ((I1 +p I2) +p V),
  // but not if I2 is a constant. Skip for irreducible loops.
  if (n_op == Op_AddP && n_loop->_head->is_Loop()) {
    if (n2_loop == n_loop && n3_loop != n_loop) {
      if (n->in(2)->Opcode() == Op_AddP && !n->in(3)->is_Con()) {
        Node* n22_ctrl = get_ctrl(n->in(2)->in(2));
        Node* n23_ctrl = get_ctrl(n->in(2)->in(3));
        IdealLoopTree* n22loop = get_loop(n22_ctrl);
        IdealLoopTree* n23_loop = get_loop(n23_ctrl);
        if (n22loop != n_loop && n22loop->is_member(n_loop) &&
            n23_loop == n_loop) {
          Node* add1 = new AddPNode(n->in(1), n->in(2)->in(2), n->in(3));
          // Stuff new AddP in the loop preheader
          register_new_node(add1, n_loop->_head->as_Loop()->skip_strip_mined(1)->in(LoopNode::EntryControl));
          Node* add2 = new AddPNode(n->in(1), add1, n->in(2)->in(3));
          register_new_node(add2, n_ctrl);
          _igvn.replace_node(n, add2);
          return add2;
        }
      }
    }

    // Replace (I1 +p (I2 + V)) with ((I1 +p I2) +p V)
    if (n2_loop != n_loop && n3_loop == n_loop) {
      if (n->in(3)->Opcode() == Op_AddX) {
        Node* V = n->in(3)->in(1);
        Node* I = n->in(3)->in(2);
        if (is_member(n_loop,get_ctrl(V))) {
        } else {
          Node *tmp = V; V = I; I = tmp;
        }
        if (!is_member(n_loop,get_ctrl(I))) {
          Node* add1 = new AddPNode(n->in(1), n->in(2), I);
          // Stuff new AddP in the loop preheader
          register_new_node(add1, n_loop->_head->as_Loop()->skip_strip_mined(1)->in(LoopNode::EntryControl));
          Node* add2 = new AddPNode(n->in(1), add1, V);
          register_new_node(add2, n_ctrl);
          _igvn.replace_node(n, add2);
          return add2;
        }
      }
    }
  }

  return nullptr;
}

// Optimize ((in1[2*i] * in2[2*i]) + (in1[2*i+1] * in2[2*i+1]))
Node *PhaseIdealLoop::convert_add_to_muladd(Node* n) {
  assert(n->Opcode() == Op_AddI, "sanity");
  Node * nn = nullptr;
  Node * in1 = n->in(1);
  Node * in2 = n->in(2);
  if (in1->Opcode() == Op_MulI && in2->Opcode() == Op_MulI) {
    IdealLoopTree* loop_n = get_loop(get_ctrl(n));
    if (loop_n->is_counted() &&
        loop_n->_head->as_Loop()->is_valid_counted_loop(T_INT) &&
        Matcher::match_rule_supported(Op_MulAddVS2VI) &&
        Matcher::match_rule_supported(Op_MulAddS2I)) {
      Node* mul_in1 = in1->in(1);
      Node* mul_in2 = in1->in(2);
      Node* mul_in3 = in2->in(1);
      Node* mul_in4 = in2->in(2);
      if (mul_in1->Opcode() == Op_LoadS &&
          mul_in2->Opcode() == Op_LoadS &&
          mul_in3->Opcode() == Op_LoadS &&
          mul_in4->Opcode() == Op_LoadS) {
        IdealLoopTree* loop1 = get_loop(get_ctrl(mul_in1));
        IdealLoopTree* loop2 = get_loop(get_ctrl(mul_in2));
        IdealLoopTree* loop3 = get_loop(get_ctrl(mul_in3));
        IdealLoopTree* loop4 = get_loop(get_ctrl(mul_in4));
        IdealLoopTree* loop5 = get_loop(get_ctrl(in1));
        IdealLoopTree* loop6 = get_loop(get_ctrl(in2));
        // All nodes should be in the same counted loop.
        if (loop_n == loop1 && loop_n == loop2 && loop_n == loop3 &&
            loop_n == loop4 && loop_n == loop5 && loop_n == loop6) {
          Node* adr1 = mul_in1->in(MemNode::Address);
          Node* adr2 = mul_in2->in(MemNode::Address);
          Node* adr3 = mul_in3->in(MemNode::Address);
          Node* adr4 = mul_in4->in(MemNode::Address);
          if (adr1->is_AddP() && adr2->is_AddP() && adr3->is_AddP() && adr4->is_AddP()) {
            if ((adr1->in(AddPNode::Base) == adr3->in(AddPNode::Base)) &&
                (adr2->in(AddPNode::Base) == adr4->in(AddPNode::Base))) {
              nn = new MulAddS2INode(mul_in1, mul_in2, mul_in3, mul_in4);
              register_new_node_with_ctrl_of(nn, n);
              _igvn.replace_node(n, nn);
              return nn;
            } else if ((adr1->in(AddPNode::Base) == adr4->in(AddPNode::Base)) &&
                       (adr2->in(AddPNode::Base) == adr3->in(AddPNode::Base))) {
              nn = new MulAddS2INode(mul_in1, mul_in2, mul_in4, mul_in3);
              register_new_node_with_ctrl_of(nn, n);
              _igvn.replace_node(n, nn);
              return nn;
            }
          }
        }
      }
    }
  }
  return nn;
}

//------------------------------conditional_move-------------------------------
// Attempt to replace a Phi with a conditional move.  We have some pretty
// strict profitability requirements.  All Phis at the merge point must
// be converted, so we can remove the control flow.  We need to limit the
// number of c-moves to a small handful.  All code that was in the side-arms
// of the CFG diamond is now speculatively executed.  This code has to be
// "cheap enough".  We are pretty much limited to CFG diamonds that merge
// 1 or 2 items with a total of 1 or 2 ops executed speculatively.
Node *PhaseIdealLoop::conditional_move( Node *region ) {

  assert(region->is_Region(), "sanity check");
  if (region->req() != 3) return nullptr;

  // Check for CFG diamond
  Node *lp = region->in(1);
  Node *rp = region->in(2);
  if (!lp || !rp) return nullptr;
  Node *lp_c = lp->in(0);
  if (lp_c == nullptr || lp_c != rp->in(0) || !lp_c->is_If()) return nullptr;
  IfNode *iff = lp_c->as_If();

  // Check for ops pinned in an arm of the diamond.
  // Can't remove the control flow in this case
  if (lp->outcnt() > 1) return nullptr;
  if (rp->outcnt() > 1) return nullptr;

  IdealLoopTree* r_loop = get_loop(region);
  assert(r_loop == get_loop(iff), "sanity");
  // Always convert to CMOVE if all results are used only outside this loop.
  bool used_inside_loop = (r_loop == _ltree_root);

  // Check profitability
  int cost = 0;
  int phis = 0;
  for (DUIterator_Fast imax, i = region->fast_outs(imax); i < imax; i++) {
    Node *out = region->fast_out(i);
    if (!out->is_Phi()) continue; // Ignore other control edges, etc
    phis++;
    PhiNode* phi = out->as_Phi();
    BasicType bt = phi->type()->basic_type();
    switch (bt) {
    case T_DOUBLE:
    case T_FLOAT:
      if (C->use_cmove()) {
        continue; //TODO: maybe we want to add some cost
      }
      cost += Matcher::float_cmove_cost(); // Could be very expensive
      break;
    case T_LONG: {
      cost += Matcher::long_cmove_cost(); // May encodes as 2 CMOV's
    }
    case T_INT:                 // These all CMOV fine
    case T_ADDRESS: {           // (RawPtr)
      cost++;
      break;
    }
    case T_NARROWOOP: // Fall through
    case T_OBJECT: {            // Base oops are OK, but not derived oops
      const TypeOopPtr *tp = phi->type()->make_ptr()->isa_oopptr();
      // Derived pointers are Bad (tm): what's the Base (for GC purposes) of a
      // CMOVE'd derived pointer?  It's a CMOVE'd derived base.  Thus
      // CMOVE'ing a derived pointer requires we also CMOVE the base.  If we
      // have a Phi for the base here that we convert to a CMOVE all is well
      // and good.  But if the base is dead, we'll not make a CMOVE.  Later
      // the allocator will have to produce a base by creating a CMOVE of the
      // relevant bases.  This puts the allocator in the business of
      // manufacturing expensive instructions, generally a bad plan.
      // Just Say No to Conditionally-Moved Derived Pointers.
      if (tp && tp->offset() != 0)
        return nullptr;
      cost++;
      break;
    }
    default:
      return nullptr;              // In particular, can't do memory or I/O
    }
    // Add in cost any speculative ops
    for (uint j = 1; j < region->req(); j++) {
      Node *proj = region->in(j);
      Node *inp = phi->in(j);
      if (inp->isa_InlineType()) {
        // TODO 8302217 This prevents PhiNode::push_inline_types_through
        return nullptr;
      }
      if (get_ctrl(inp) == proj) { // Found local op
        cost++;
        // Check for a chain of dependent ops; these will all become
        // speculative in a CMOV.
        for (uint k = 1; k < inp->req(); k++)
          if (get_ctrl(inp->in(k)) == proj)
            cost += ConditionalMoveLimit; // Too much speculative goo
      }
    }
    // See if the Phi is used by a Cmp or Narrow oop Decode/Encode.
    // This will likely Split-If, a higher-payoff operation.
    for (DUIterator_Fast kmax, k = phi->fast_outs(kmax); k < kmax; k++) {
      Node* use = phi->fast_out(k);
      if (use->is_Cmp() || use->is_DecodeNarrowPtr() || use->is_EncodeNarrowPtr())
        cost += ConditionalMoveLimit;
      // Is there a use inside the loop?
      // Note: check only basic types since CMoveP is pinned.
      if (!used_inside_loop && is_java_primitive(bt)) {
        IdealLoopTree* u_loop = get_loop(has_ctrl(use) ? get_ctrl(use) : use);
        if (r_loop == u_loop || r_loop->is_member(u_loop)) {
          used_inside_loop = true;
        }
      }
    }
  }//for
  Node* bol = iff->in(1);
  assert(!bol->is_OpaqueInitializedAssertionPredicate(), "Initialized Assertion Predicates cannot form a diamond with Halt");
  if (bol->is_OpaqueTemplateAssertionPredicate()) {
    // Ignore Template Assertion Predicates with OpaqueTemplateAssertionPredicate nodes.
    return nullptr;
  }
  if (bol->is_OpaqueMultiversioning()) {
    assert(bol->as_OpaqueMultiversioning()->is_useless(), "Must be useless, i.e. fast main loop has already disappeared.");
    // Ignore multiversion_if that just lost its loops. The OpaqueMultiversioning is marked useless,
    // and will make the multiversion_if constant fold in the next IGVN round.
    return nullptr;
  }
  if (!bol->is_Bool()) {
    assert(false, "Expected Bool, but got %s", NodeClassNames[bol->Opcode()]);
    return nullptr;
  }
  int cmp_op = bol->in(1)->Opcode();
  if (cmp_op == Op_SubTypeCheck) { // SubTypeCheck expansion expects an IfNode
    return nullptr;
  }
  // It is expensive to generate flags from a float compare.
  // Avoid duplicated float compare.
  if (phis > 1 && (cmp_op == Op_CmpF || cmp_op == Op_CmpD)) return nullptr;

  float infrequent_prob = PROB_UNLIKELY_MAG(3);
  // Ignore cost and blocks frequency if CMOVE can be moved outside the loop.
  if (used_inside_loop) {
    if (cost >= ConditionalMoveLimit) return nullptr; // Too much goo

    // BlockLayoutByFrequency optimization moves infrequent branch
    // from hot path. No point in CMOV'ing in such case (110 is used
    // instead of 100 to take into account not exactness of float value).
    if (BlockLayoutByFrequency) {
      infrequent_prob = MAX2(infrequent_prob, (float)BlockLayoutMinDiamondPercentage/110.0f);
    }
  }
  // Check for highly predictable branch.  No point in CMOV'ing if
  // we are going to predict accurately all the time.
  if (C->use_cmove() && (cmp_op == Op_CmpF || cmp_op == Op_CmpD)) {
    //keep going
  } else if (iff->_prob < infrequent_prob ||
      iff->_prob > (1.0f - infrequent_prob))
    return nullptr;

  // --------------
  // Now replace all Phis with CMOV's
  Node *cmov_ctrl = iff->in(0);
  uint flip = (lp->Opcode() == Op_IfTrue);
  Node_List wq;
  while (1) {
    PhiNode* phi = nullptr;
    for (DUIterator_Fast imax, i = region->fast_outs(imax); i < imax; i++) {
      Node *out = region->fast_out(i);
      if (out->is_Phi()) {
        phi = out->as_Phi();
        break;
      }
    }
    if (phi == nullptr || _igvn.type(phi) == Type::TOP || !CMoveNode::supported(_igvn.type(phi))) {
      break;
    }
    // Move speculative ops
    wq.push(phi);
    while (wq.size() > 0) {
      Node *n = wq.pop();
      for (uint j = 1; j < n->req(); j++) {
        Node* m = n->in(j);
        if (m != nullptr && !is_dominator(get_ctrl(m), cmov_ctrl)) {
          set_ctrl(m, cmov_ctrl);
          wq.push(m);
        }
      }
    }
    Node* cmov = CMoveNode::make(iff->in(1), phi->in(1+flip), phi->in(2-flip), _igvn.type(phi));
    register_new_node(cmov, cmov_ctrl);
    _igvn.replace_node(phi, cmov);
#ifndef PRODUCT
    if (TraceLoopOpts) {
      tty->print("CMOV  ");
      r_loop->dump_head();
      if (Verbose) {
        bol->in(1)->dump(1);
        cmov->dump(1);
      }
    }
    DEBUG_ONLY( if (VerifyLoopOptimizations) { verify(); } );
#endif
  }

  // The useless CFG diamond will fold up later; see the optimization in
  // RegionNode::Ideal.
  _igvn._worklist.push(region);

  return iff->in(1);
}

static void enqueue_cfg_uses(Node* m, Unique_Node_List& wq) {
  for (DUIterator_Fast imax, i = m->fast_outs(imax); i < imax; i++) {
    Node* u = m->fast_out(i);
    if (u->is_CFG()) {
      if (u->is_NeverBranch()) {
        u = u->as_NeverBranch()->proj_out(0);
        enqueue_cfg_uses(u, wq);
      } else {
        wq.push(u);
      }
    }
  }
}

// Try moving a store out of a loop, right before the loop
Node* PhaseIdealLoop::try_move_store_before_loop(Node* n, Node *n_ctrl) {
  // Store has to be first in the loop body
  IdealLoopTree *n_loop = get_loop(n_ctrl);
  if (n->is_Store() && n_loop != _ltree_root &&
      n_loop->is_loop() && n_loop->_head->is_Loop() &&
      n->in(0) != nullptr) {
    Node* address = n->in(MemNode::Address);
    Node* value = n->in(MemNode::ValueIn);
    Node* mem = n->in(MemNode::Memory);
    IdealLoopTree* address_loop = get_loop(get_ctrl(address));
    IdealLoopTree* value_loop = get_loop(get_ctrl(value));

    // - address and value must be loop invariant
    // - memory must be a memory Phi for the loop
    // - Store must be the only store on this memory slice in the
    // loop: if there's another store following this one then value
    // written at iteration i by the second store could be overwritten
    // at iteration i+n by the first store: it's not safe to move the
    // first store out of the loop
    // - nothing must observe the memory Phi: it guarantees no read
    // before the store, we are also guaranteed the store post
    // dominates the loop head (ignoring a possible early
    // exit). Otherwise there would be extra Phi involved between the
    // loop's Phi and the store.
    // - there must be no early exit from the loop before the Store
    // (such an exit most of the time would be an extra use of the
    // memory Phi but sometimes is a bottom memory Phi that takes the
    // store as input).

    if (!n_loop->is_member(address_loop) &&
        !n_loop->is_member(value_loop) &&
        mem->is_Phi() && mem->in(0) == n_loop->_head &&
        mem->outcnt() == 1 &&
        mem->in(LoopNode::LoopBackControl) == n) {

      assert(n_loop->_tail != nullptr, "need a tail");
      assert(is_dominator(n_ctrl, n_loop->_tail), "store control must not be in a branch in the loop");

      // Verify that there's no early exit of the loop before the store.
      bool ctrl_ok = false;
      {
        // Follow control from loop head until n, we exit the loop or
        // we reach the tail
        ResourceMark rm;
        Unique_Node_List wq;
        wq.push(n_loop->_head);

        for (uint next = 0; next < wq.size(); ++next) {
          Node *m = wq.at(next);
          if (m == n->in(0)) {
            ctrl_ok = true;
            continue;
          }
          assert(!has_ctrl(m), "should be CFG");
          if (!n_loop->is_member(get_loop(m)) || m == n_loop->_tail) {
            ctrl_ok = false;
            break;
          }
          enqueue_cfg_uses(m, wq);
          if (wq.size() > 10) {
            ctrl_ok = false;
            break;
          }
        }
      }
      if (ctrl_ok) {
        // move the Store
        _igvn.replace_input_of(mem, LoopNode::LoopBackControl, mem);
        _igvn.replace_input_of(n, 0, n_loop->_head->as_Loop()->skip_strip_mined()->in(LoopNode::EntryControl));
        _igvn.replace_input_of(n, MemNode::Memory, mem->in(LoopNode::EntryControl));
        // Disconnect the phi now. An empty phi can confuse other
        // optimizations in this pass of loop opts.
        _igvn.replace_node(mem, mem->in(LoopNode::EntryControl));
        n_loop->_body.yank(mem);

        set_ctrl_and_loop(n, n->in(0));

        return n;
      }
    }
  }
  return nullptr;
}

// Try moving a store out of a loop, right after the loop
void PhaseIdealLoop::try_move_store_after_loop(Node* n) {
  if (n->is_Store() && n->in(0) != nullptr) {
    Node *n_ctrl = get_ctrl(n);
    IdealLoopTree *n_loop = get_loop(n_ctrl);
    // Store must be in a loop
    if (n_loop != _ltree_root && !n_loop->_irreducible) {
      Node* address = n->in(MemNode::Address);
      Node* value = n->in(MemNode::ValueIn);
      IdealLoopTree* address_loop = get_loop(get_ctrl(address));
      // address must be loop invariant
      if (!n_loop->is_member(address_loop)) {
        // Store must be last on this memory slice in the loop and
        // nothing in the loop must observe it
        Node* phi = nullptr;
        for (DUIterator_Fast imax, i = n->fast_outs(imax); i < imax; i++) {
          Node* u = n->fast_out(i);
          if (has_ctrl(u)) { // control use?
            IdealLoopTree *u_loop = get_loop(get_ctrl(u));
            if (!n_loop->is_member(u_loop)) {
              continue;
            }
            if (u->is_Phi() && u->in(0) == n_loop->_head) {
              assert(_igvn.type(u) == Type::MEMORY, "bad phi");
              // multiple phis on the same slice are possible
              if (phi != nullptr) {
                return;
              }
              phi = u;
              continue;
            }
          }
          return;
        }
        if (phi != nullptr) {
          // Nothing in the loop before the store (next iteration)
          // must observe the stored value
          bool mem_ok = true;
          {
            ResourceMark rm;
            Unique_Node_List wq;
            wq.push(phi);
            for (uint next = 0; next < wq.size() && mem_ok; ++next) {
              Node *m = wq.at(next);
              for (DUIterator_Fast imax, i = m->fast_outs(imax); i < imax && mem_ok; i++) {
                Node* u = m->fast_out(i);
                if (u->is_Store() || u->is_Phi()) {
                  if (u != n) {
                    wq.push(u);
                    mem_ok = (wq.size() <= 10);
                  }
                } else {
                  mem_ok = false;
                  break;
                }
              }
            }
          }
          if (mem_ok) {
            // Move the store out of the loop if the LCA of all
            // users (except for the phi) is outside the loop.
            Node* hook = new Node(1);
            hook->init_req(0, n_ctrl); // Add an input to prevent hook from being dead
            _igvn.rehash_node_delayed(phi);
            int count = phi->replace_edge(n, hook, &_igvn);
            assert(count > 0, "inconsistent phi");

            // Compute latest point this store can go
            Node* lca = get_late_ctrl(n, get_ctrl(n));
            if (lca->is_OuterStripMinedLoop()) {
              lca = lca->in(LoopNode::EntryControl);
            }
            if (n_loop->is_member(get_loop(lca))) {
              // LCA is in the loop - bail out
              _igvn.replace_node(hook, n);
              return;
            }
#ifdef ASSERT
            if (n_loop->_head->is_Loop() && n_loop->_head->as_Loop()->is_strip_mined()) {
              assert(n_loop->_head->Opcode() == Op_CountedLoop, "outer loop is a strip mined");
              n_loop->_head->as_Loop()->verify_strip_mined(1);
              Node* outer = n_loop->_head->as_CountedLoop()->outer_loop();
              IdealLoopTree* outer_loop = get_loop(outer);
              assert(n_loop->_parent == outer_loop, "broken loop tree");
              assert(get_loop(lca) == outer_loop, "safepoint in outer loop consume all memory state");
            }
#endif
            lca = place_outside_loop(lca, n_loop);
            assert(!n_loop->is_member(get_loop(lca)), "control must not be back in the loop");
            assert(get_loop(lca)->_nest < n_loop->_nest || get_loop(lca)->_head->as_Loop()->is_in_infinite_subgraph(), "must not be moved into inner loop");

            // Move store out of the loop
            _igvn.replace_node(hook, n->in(MemNode::Memory));
            _igvn.replace_input_of(n, 0, lca);
            set_ctrl_and_loop(n, lca);

            // Disconnect the phi now. An empty phi can confuse other
            // optimizations in this pass of loop opts..
            if (phi->in(LoopNode::LoopBackControl) == phi) {
              _igvn.replace_node(phi, phi->in(LoopNode::EntryControl));
              n_loop->_body.yank(phi);
            }
          }
        }
      }
    }
  }
}

<<<<<<< HEAD
// We can't use immutable memory for the flat array check because we are loading the mark word which is
// mutable. Although the bits we are interested in are immutable (we check for markWord::unlocked_value),
// we need to use raw memory to not break anti dependency analysis. Below code will attempt to still move
// flat array checks out of loops, mainly to enable loop unswitching.
void PhaseIdealLoop::move_flat_array_check_out_of_loop(Node* n) {
  // Skip checks for more than one array
  if (n->req() > 3) {
    return;
  }
  Node* mem = n->in(FlatArrayCheckNode::Memory);
  Node* array = n->in(FlatArrayCheckNode::ArrayOrKlass)->uncast();
  IdealLoopTree* check_loop = get_loop(get_ctrl(n));
  IdealLoopTree* ary_loop = get_loop(get_ctrl(array));

  // Check if array is loop invariant
  if (!check_loop->is_member(ary_loop)) {
    // Walk up memory graph from the check until we leave the loop
    VectorSet wq;
    wq.set(mem->_idx);
    while (check_loop->is_member(get_loop(ctrl_or_self(mem)))) {
      if (mem->is_Phi()) {
        mem = mem->in(1);
      } else if (mem->is_MergeMem()) {
        mem = mem->as_MergeMem()->memory_at(Compile::AliasIdxRaw);
      } else if (mem->is_Proj()) {
        mem = mem->in(0);
      } else if (mem->is_MemBar() || mem->is_SafePoint()) {
        mem = mem->in(TypeFunc::Memory);
      } else if (mem->is_Store() || mem->is_LoadStore() || mem->is_ClearArray()) {
        mem = mem->in(MemNode::Memory);
      } else {
#ifdef ASSERT
        mem->dump();
#endif
        ShouldNotReachHere();
      }
      if (wq.test_set(mem->_idx)) {
        return;
      }
    }
    // Replace memory input and re-compute ctrl to move the check out of the loop
    _igvn.replace_input_of(n, 1, mem);
    set_ctrl_and_loop(n, get_early_ctrl(n));
    Node* bol = n->unique_out();
    set_ctrl_and_loop(bol, get_early_ctrl(bol));
  }
}

// Split some nodes that take a counted loop phi as input at a counted
// loop can cause vectorization of some expressions to fail
bool PhaseIdealLoop::split_thru_phi_could_prevent_vectorization(Node* n, Node* n_blk) {
  if (!n_blk->is_CountedLoop()) {
    return false;
  }

  int opcode = n->Opcode();

  if (opcode != Op_AndI &&
      opcode != Op_MulI &&
      opcode != Op_RotateRight &&
      opcode != Op_RShiftI) {
    return false;
  }

  return n->in(1) == n_blk->as_BaseCountedLoop()->phi();
}

=======
>>>>>>> e2ae50d8
//------------------------------split_if_with_blocks_pre-----------------------
// Do the real work in a non-recursive function.  Data nodes want to be
// cloned in the pre-order so they can feed each other nicely.
Node *PhaseIdealLoop::split_if_with_blocks_pre( Node *n ) {
  // Cloning these guys is unlikely to win
  int n_op = n->Opcode();
  if (n_op == Op_MergeMem) {
    return n;
  }
  if (n->is_Proj()) {
    return n;
  }

  if (n->isa_FlatArrayCheck()) {
    move_flat_array_check_out_of_loop(n);
    return n;
  }

  // Do not clone-up CmpFXXX variations, as these are always
  // followed by a CmpI
  if (n->is_Cmp()) {
    return n;
  }
  // Attempt to use a conditional move instead of a phi/branch
  if (ConditionalMoveLimit > 0 && n_op == Op_Region) {
    Node *cmov = conditional_move( n );
    if (cmov) {
      return cmov;
    }
  }
  if (n->is_CFG() || n->is_LoadStore()) {
    return n;
  }
  if (n->is_Opaque1()) { // Opaque nodes cannot be mod'd
    if (!C->major_progress()) {   // If chance of no more loop opts...
      _igvn._worklist.push(n);  // maybe we'll remove them
    }
    return n;
  }

  if (n->is_Con()) {
    return n;   // No cloning for Con nodes
  }

  Node *n_ctrl = get_ctrl(n);
  if (!n_ctrl) {
    return n;       // Dead node
  }

  Node* res = try_move_store_before_loop(n, n_ctrl);
  if (res != nullptr) {
    return n;
  }

  // Attempt to remix address expressions for loop invariants
  Node *m = remix_address_expressions( n );
  if( m ) return m;

  if (n_op == Op_AddI) {
    Node *nn = convert_add_to_muladd( n );
    if ( nn ) return nn;
  }

  if (n->is_ConstraintCast()) {
    Node* dom_cast = n->as_ConstraintCast()->dominating_cast(&_igvn, this);
    // ConstraintCastNode::dominating_cast() uses node control input to determine domination.
    // Node control inputs don't necessarily agree with loop control info (due to
    // transformations happened in between), thus additional dominance check is needed
    // to keep loop info valid.
    if (dom_cast != nullptr && is_dominator(get_ctrl(dom_cast), get_ctrl(n))) {
      _igvn.replace_node(n, dom_cast);
      return dom_cast;
    }
  }

  // Determine if the Node has inputs from some local Phi.
  // Returns the block to clone thru.
  Node *n_blk = has_local_phi_input( n );
  if( !n_blk ) return n;

  // Do not clone the trip counter through on a CountedLoop
  // (messes up the canonical shape).
  if (((n_blk->is_CountedLoop() || (n_blk->is_Loop() && n_blk->as_Loop()->is_loop_nest_inner_loop())) && n->Opcode() == Op_AddI) ||
      (n_blk->is_LongCountedLoop() && n->Opcode() == Op_AddL)) {
    return n;
  }
  // Pushing a shift through the iv Phi can get in the way of addressing optimizations or range check elimination
  if (n_blk->is_BaseCountedLoop() && n->Opcode() == Op_LShift(n_blk->as_BaseCountedLoop()->bt()) &&
      n->in(1) == n_blk->as_BaseCountedLoop()->phi()) {
    return n;
  }

  // Check for having no control input; not pinned.  Allow
  // dominating control.
  if (n->in(0)) {
    Node *dom = idom(n_blk);
    if (dom_lca(n->in(0), dom) != n->in(0)) {
      return n;
    }
  }
  // Policy: when is it profitable.  You must get more wins than
  // policy before it is considered profitable.  Policy is usually 0,
  // so 1 win is considered profitable.  Big merges will require big
  // cloning, so get a larger policy.
  int policy = n_blk->req() >> 2;

  // If the loop is a candidate for range check elimination,
  // delay splitting through it's phi until a later loop optimization
  if (n_blk->is_BaseCountedLoop()) {
    IdealLoopTree *lp = get_loop(n_blk);
    if (lp && lp->_rce_candidate) {
      return n;
    }
  }

  if (must_throttle_split_if()) return n;

  // Split 'n' through the merge point if it is profitable
  Node *phi = split_thru_phi( n, n_blk, policy );
  if (!phi) return n;

  // Found a Phi to split thru!
  // Replace 'n' with the new phi
  _igvn.replace_node( n, phi );
  // Moved a load around the loop, 'en-registering' something.
  if (n_blk->is_Loop() && n->is_Load() &&
      !phi->in(LoopNode::LoopBackControl)->is_Load())
    C->set_major_progress();

  return phi;
}

static bool merge_point_too_heavy(Compile* C, Node* region) {
  // Bail out if the region and its phis have too many users.
  int weight = 0;
  for (DUIterator_Fast imax, i = region->fast_outs(imax); i < imax; i++) {
    weight += region->fast_out(i)->outcnt();
  }
  int nodes_left = C->max_node_limit() - C->live_nodes();
  if (weight * 8 > nodes_left) {
    if (PrintOpto) {
      tty->print_cr("*** Split-if bails out:  %d nodes, region weight %d", C->unique(), weight);
    }
    return true;
  } else {
    return false;
  }
}

static bool merge_point_safe(Node* region) {
  // 4799512: Stop split_if_with_blocks from splitting a block with a ConvI2LNode
  // having a PhiNode input. This sidesteps the dangerous case where the split
  // ConvI2LNode may become TOP if the input Value() does not
  // overlap the ConvI2L range, leaving a node which may not dominate its
  // uses.
  // A better fix for this problem can be found in the BugTraq entry, but
  // expediency for Mantis demands this hack.
#ifdef _LP64
  for (DUIterator_Fast imax, i = region->fast_outs(imax); i < imax; i++) {
    Node* n = region->fast_out(i);
    if (n->is_Phi()) {
      for (DUIterator_Fast jmax, j = n->fast_outs(jmax); j < jmax; j++) {
        Node* m = n->fast_out(j);
        if (m->Opcode() == Op_ConvI2L)
          return false;
        if (m->is_CastII()) {
          return false;
        }
      }
    }
  }
#endif
  return true;
}


//------------------------------place_outside_loop---------------------------------
// Place some computation outside of this loop on the path to the use passed as argument
Node* PhaseIdealLoop::place_outside_loop(Node* useblock, IdealLoopTree* loop) const {
  Node* head = loop->_head;
  assert(!loop->is_member(get_loop(useblock)), "must be outside loop");
  if (head->is_Loop() && head->as_Loop()->is_strip_mined()) {
    loop = loop->_parent;
    assert(loop->_head->is_OuterStripMinedLoop(), "malformed strip mined loop");
  }

  // Pick control right outside the loop
  for (;;) {
    Node* dom = idom(useblock);
    if (loop->is_member(get_loop(dom))) {
      break;
    }
    useblock = dom;
  }
  assert(find_non_split_ctrl(useblock) == useblock, "should be non split control");
  return useblock;
}


bool PhaseIdealLoop::identical_backtoback_ifs(Node *n) {
  if (!n->is_If() || n->is_BaseCountedLoopEnd()) {
    return false;
  }
  if (!n->in(0)->is_Region()) {
    return false;
  }

  Node* region = n->in(0);
  Node* dom = idom(region);
  if (!dom->is_If() ||  !n->as_If()->same_condition(dom, &_igvn)) {
    return false;
  }
  IfNode* dom_if = dom->as_If();
  Node* proj_true = dom_if->proj_out(1);
  Node* proj_false = dom_if->proj_out(0);

  for (uint i = 1; i < region->req(); i++) {
    if (is_dominator(proj_true, region->in(i))) {
      continue;
    }
    if (is_dominator(proj_false, region->in(i))) {
      continue;
    }
    return false;
  }

  return true;
}


bool PhaseIdealLoop::can_split_if(Node* n_ctrl) {
  if (must_throttle_split_if()) {
    return false;
  }

  // Do not do 'split-if' if irreducible loops are present.
  if (_has_irreducible_loops) {
    return false;
  }

  if (merge_point_too_heavy(C, n_ctrl)) {
    return false;
  }

  // Do not do 'split-if' if some paths are dead.  First do dead code
  // elimination and then see if its still profitable.
  for (uint i = 1; i < n_ctrl->req(); i++) {
    if (n_ctrl->in(i) == C->top()) {
      return false;
    }
  }

  // If trying to do a 'Split-If' at the loop head, it is only
  // profitable if the cmp folds up on BOTH paths.  Otherwise we
  // risk peeling a loop forever.

  // CNC - Disabled for now.  Requires careful handling of loop
  // body selection for the cloned code.  Also, make sure we check
  // for any input path not being in the same loop as n_ctrl.  For
  // irreducible loops we cannot check for 'n_ctrl->is_Loop()'
  // because the alternative loop entry points won't be converted
  // into LoopNodes.
  IdealLoopTree *n_loop = get_loop(n_ctrl);
  for (uint j = 1; j < n_ctrl->req(); j++) {
    if (get_loop(n_ctrl->in(j)) != n_loop) {
      return false;
    }
  }

  // Check for safety of the merge point.
  if (!merge_point_safe(n_ctrl)) {
    return false;
  }

  return true;
}

// Detect if the node is the inner strip-mined loop
// Return: null if it's not the case, or the exit of outer strip-mined loop
static Node* is_inner_of_stripmined_loop(const Node* out) {
  Node* out_le = nullptr;

  if (out->is_CountedLoopEnd()) {
      const CountedLoopNode* loop = out->as_CountedLoopEnd()->loopnode();

      if (loop != nullptr && loop->is_strip_mined()) {
        out_le = loop->in(LoopNode::EntryControl)->as_OuterStripMinedLoop()->outer_loop_exit();
      }
  }

  return out_le;
}

bool PhaseIdealLoop::flat_array_element_type_check(Node *n) {
  // If the CmpP is a subtype check for a value that has just been
  // loaded from an array, the subtype check guarantees the value
  // can't be stored in a flat array and the load of the value
  // happens with a flat array check then: push the type check
  // through the phi of the flat array check. This needs special
  // logic because the subtype check's input is not a phi but a
  // LoadKlass that must first be cloned through the phi.
  if (n->Opcode() != Op_CmpP) {
    return false;
  }

  Node* klassptr = n->in(1);
  Node* klasscon = n->in(2);

  if (klassptr->is_DecodeNarrowPtr()) {
    klassptr = klassptr->in(1);
  }

  if (klassptr->Opcode() != Op_LoadKlass && klassptr->Opcode() != Op_LoadNKlass) {
    return false;
  }

  if (!klasscon->is_Con()) {
    return false;
  }

  Node* addr = klassptr->in(MemNode::Address);

  if (!addr->is_AddP()) {
    return false;
  }

  intptr_t offset;
  Node* obj = AddPNode::Ideal_base_and_offset(addr, &_igvn, offset);

  if (obj == nullptr) {
    return false;
  }

  assert(obj != nullptr && addr->in(AddPNode::Base) == addr->in(AddPNode::Address), "malformed AddP?");
  if (obj->Opcode() == Op_CastPP) {
    obj = obj->in(1);
  }

  if (!obj->is_Phi()) {
    return false;
  }

  Node* region = obj->in(0);

  Node* phi = PhiNode::make_blank(region, n->in(1));
  for (uint i = 1; i < region->req(); i++) {
    Node* in = obj->in(i);
    Node* ctrl = region->in(i);
    if (addr->in(AddPNode::Base) != obj) {
      Node* cast = addr->in(AddPNode::Base);
      assert(cast->Opcode() == Op_CastPP && cast->in(0) != nullptr, "inconsistent subgraph");
      Node* cast_clone = cast->clone();
      cast_clone->set_req(0, ctrl);
      cast_clone->set_req(1, in);
      register_new_node(cast_clone, ctrl);
      const Type* tcast = cast_clone->Value(&_igvn);
      _igvn.set_type(cast_clone, tcast);
      cast_clone->as_Type()->set_type(tcast);
      in = cast_clone;
    }
    Node* addr_clone = addr->clone();
    addr_clone->set_req(AddPNode::Base, in);
    addr_clone->set_req(AddPNode::Address, in);
    register_new_node(addr_clone, ctrl);
    _igvn.set_type(addr_clone, addr_clone->Value(&_igvn));
    Node* klassptr_clone = klassptr->clone();
    klassptr_clone->set_req(2, addr_clone);
    register_new_node(klassptr_clone, ctrl);
    _igvn.set_type(klassptr_clone, klassptr_clone->Value(&_igvn));
    if (klassptr != n->in(1)) {
      Node* decode = n->in(1);
      assert(decode->is_DecodeNarrowPtr(), "inconsistent subgraph");
      Node* decode_clone = decode->clone();
      decode_clone->set_req(1, klassptr_clone);
      register_new_node(decode_clone, ctrl);
      _igvn.set_type(decode_clone, decode_clone->Value(&_igvn));
      klassptr_clone = decode_clone;
    }
    phi->set_req(i, klassptr_clone);
  }
  register_new_node(phi, region);
  Node* orig = n->in(1);
  _igvn.replace_input_of(n, 1, phi);
  split_if_with_blocks_post(n);
  if (n->outcnt() != 0) {
    _igvn.replace_input_of(n, 1, orig);
    _igvn.remove_dead_node(phi);
  }
  return true;
}

//------------------------------split_if_with_blocks_post----------------------
// Do the real work in a non-recursive function.  CFG hackery wants to be
// in the post-order, so it can dirty the I-DOM info and not use the dirtied
// info.
void PhaseIdealLoop::split_if_with_blocks_post(Node *n) {

  if (flat_array_element_type_check(n)) {
    return;
  }

  // Cloning Cmp through Phi's involves the split-if transform.
  // FastLock is not used by an If
  if (n->is_Cmp() && !n->is_FastLock()) {
    Node *n_ctrl = get_ctrl(n);
    // Determine if the Node has inputs from some local Phi.
    // Returns the block to clone thru.
    Node *n_blk = has_local_phi_input(n);
    if (n_blk != n_ctrl) {
      return;
    }

    if (!can_split_if(n_ctrl)) {
      return;
    }

    if (n->outcnt() != 1) {
      return; // Multiple bool's from 1 compare?
    }
    Node *bol = n->unique_out();
    assert(bol->is_Bool(), "expect a bool here");
    if (bol->outcnt() != 1) {
      return;// Multiple branches from 1 compare?
    }
    Node *iff = bol->unique_out();

    // Check some safety conditions
    if (iff->is_If()) {        // Classic split-if?
      if (iff->in(0) != n_ctrl) {
        return; // Compare must be in same blk as if
      }
    } else if (iff->is_CMove()) { // Trying to split-up a CMOVE
      // Can't split CMove with different control.
      if (get_ctrl(iff) != n_ctrl) {
        return;
      }
      if (get_ctrl(iff->in(2)) == n_ctrl ||
          get_ctrl(iff->in(3)) == n_ctrl) {
        return;                 // Inputs not yet split-up
      }
      if (get_loop(n_ctrl) != get_loop(get_ctrl(iff))) {
        return;                 // Loop-invar test gates loop-varying CMOVE
      }
    } else {
      return;  // some other kind of node, such as an Allocate
    }

    // When is split-if profitable?  Every 'win' on means some control flow
    // goes dead, so it's almost always a win.
    int policy = 0;
    // Split compare 'n' through the merge point if it is profitable
    Node *phi = split_thru_phi( n, n_ctrl, policy);
    if (!phi) {
      return;
    }

    // Found a Phi to split thru!
    // Replace 'n' with the new phi
    _igvn.replace_node(n, phi);

    // Now split the bool up thru the phi
    Node *bolphi = split_thru_phi(bol, n_ctrl, -1);
    guarantee(bolphi != nullptr, "null boolean phi node");

    _igvn.replace_node(bol, bolphi);
    assert(iff->in(1) == bolphi, "");

    if (bolphi->Value(&_igvn)->singleton()) {
      return;
    }

    // Conditional-move?  Must split up now
    if (!iff->is_If()) {
      Node *cmovphi = split_thru_phi(iff, n_ctrl, -1);
      _igvn.replace_node(iff, cmovphi);
      return;
    }

    // Now split the IF
    C->print_method(PHASE_BEFORE_SPLIT_IF, 4, iff);
    if (TraceLoopOpts) {
      tty->print_cr("Split-If");
    }
    do_split_if(iff);
    C->print_method(PHASE_AFTER_SPLIT_IF, 4, iff);
    return;
  }

  // Two identical ifs back to back can be merged
  if (try_merge_identical_ifs(n)) {
    return;
  }

  // Check for an IF ready to split; one that has its
  // condition codes input coming from a Phi at the block start.
  int n_op = n->Opcode();

  // Check for an IF being dominated by another IF same test
  if (n_op == Op_If ||
      n_op == Op_RangeCheck) {
    Node *bol = n->in(1);
    uint max = bol->outcnt();
    // Check for same test used more than once?
    if (bol->is_Bool() && (max > 1 || bol->in(1)->is_SubTypeCheck())) {
      // Search up IDOMs to see if this IF is dominated.
      Node* cmp = bol->in(1);
      Node *cutoff = cmp->is_SubTypeCheck() ? dom_lca(get_ctrl(cmp->in(1)), get_ctrl(cmp->in(2))) : get_ctrl(bol);

      // Now search up IDOMs till cutoff, looking for a dominating test
      Node *prevdom = n;
      Node *dom = idom(prevdom);
      while (dom != cutoff) {
        if (dom->req() > 1 && n->as_If()->same_condition(dom, &_igvn) && prevdom->in(0) == dom &&
            safe_for_if_replacement(dom)) {
          // It's invalid to move control dependent data nodes in the inner
          // strip-mined loop, because:
          //  1) break validation of LoopNode::verify_strip_mined()
          //  2) move code with side-effect in strip-mined loop
          // Move to the exit of outer strip-mined loop in that case.
          Node* out_le = is_inner_of_stripmined_loop(dom);
          if (out_le != nullptr) {
            prevdom = out_le;
          }
          // Replace the dominated test with an obvious true or false.
          // Place it on the IGVN worklist for later cleanup.
          C->set_major_progress();
          // Split if: pin array accesses that are control dependent on a range check and moved to a regular if,
          // to prevent an array load from floating above its range check. There are three cases:
          // 1. Move from RangeCheck "a" to RangeCheck "b": don't need to pin. If we ever remove b, then we pin
          //    all its array accesses at that point.
          // 2. We move from RangeCheck "a" to regular if "b": need to pin. If we ever remove b, then its array
          //    accesses would start to float, since we don't pin at that point.
          // 3. If we move from regular if: don't pin. All array accesses are already assumed to be pinned.
          bool pin_array_access_nodes =  n->Opcode() == Op_RangeCheck &&
                                         prevdom->in(0)->Opcode() != Op_RangeCheck;
          dominated_by(prevdom->as_IfProj(), n->as_If(), false, pin_array_access_nodes);
          DEBUG_ONLY( if (VerifyLoopOptimizations) { verify(); } );
          return;
        }
        prevdom = dom;
        dom = idom(prevdom);
      }
    }
  }

  try_sink_out_of_loop(n);
  if (C->failing()) {
    return;
  }

  try_move_store_after_loop(n);

  // Remove multiple allocations of the same inline type
  if (n->is_InlineType()) {
    n->as_InlineType()->remove_redundant_allocations(this);
  }
}

// Transform:
//
// if (some_condition) {
//   // body 1
// } else {
//   // body 2
// }
// if (some_condition) {
//   // body 3
// } else {
//   // body 4
// }
//
// into:
//
//
// if (some_condition) {
//   // body 1
//   // body 3
// } else {
//   // body 2
//   // body 4
// }
bool PhaseIdealLoop::try_merge_identical_ifs(Node* n) {
  if (identical_backtoback_ifs(n) && can_split_if(n->in(0))) {
    Node *n_ctrl = n->in(0);
    IfNode* dom_if = idom(n_ctrl)->as_If();
    if (n->in(1) != dom_if->in(1)) {
      assert(n->in(1)->in(1)->is_SubTypeCheck() &&
             (n->in(1)->in(1)->as_SubTypeCheck()->method() != nullptr ||
              dom_if->in(1)->in(1)->as_SubTypeCheck()->method() != nullptr), "only for subtype checks with profile data attached");
      _igvn.replace_input_of(n, 1, dom_if->in(1));
    }
    ProjNode* dom_proj_true = dom_if->proj_out(1);
    ProjNode* dom_proj_false = dom_if->proj_out(0);

    // Now split the IF
    RegionNode* new_false_region;
    RegionNode* new_true_region;
    do_split_if(n, &new_false_region, &new_true_region);
    assert(new_false_region->req() == new_true_region->req(), "");
#ifdef ASSERT
    for (uint i = 1; i < new_false_region->req(); ++i) {
      assert(new_false_region->in(i)->in(0) == new_true_region->in(i)->in(0), "unexpected shape following split if");
      assert(i == new_false_region->req() - 1 || new_false_region->in(i)->in(0)->in(1) == new_false_region->in(i + 1)->in(0)->in(1), "unexpected shape following split if");
    }
#endif
    assert(new_false_region->in(1)->in(0)->in(1) == dom_if->in(1), "dominating if and dominated if after split must share test");

    // We now have:
    // if (some_condition) {
    //   // body 1
    //   if (some_condition) {
    //     body3: // new_true_region
    //     // body3
    //   } else {
    //     goto body4;
    //   }
    // } else {
    //   // body 2
    //  if (some_condition) {
    //     goto body3;
    //   } else {
    //     body4:   // new_false_region
    //     // body4;
    //   }
    // }
    //

    // clone pinned nodes thru the resulting regions
    push_pinned_nodes_thru_region(dom_if, new_true_region);
    push_pinned_nodes_thru_region(dom_if, new_false_region);

    // Optimize out the cloned ifs. Because pinned nodes were cloned, this also allows a CastPP that would be dependent
    // on a projection of n to have the dom_if as a control dependency. We don't want the CastPP to end up with an
    // unrelated control dependency.
    for (uint i = 1; i < new_false_region->req(); i++) {
      if (is_dominator(dom_proj_true, new_false_region->in(i))) {
        dominated_by(dom_proj_true->as_IfProj(), new_false_region->in(i)->in(0)->as_If());
      } else {
        assert(is_dominator(dom_proj_false, new_false_region->in(i)), "bad if");
        dominated_by(dom_proj_false->as_IfProj(), new_false_region->in(i)->in(0)->as_If());
      }
    }
    return true;
  }
  return false;
}

void PhaseIdealLoop::push_pinned_nodes_thru_region(IfNode* dom_if, Node* region) {
  for (DUIterator i = region->outs(); region->has_out(i); i++) {
    Node* u = region->out(i);
    if (!has_ctrl(u) || u->is_Phi() || !u->depends_only_on_test() || !_igvn.no_dependent_zero_check(u)) {
      continue;
    }
    assert(u->in(0) == region, "not a control dependent node?");
    uint j = 1;
    for (; j < u->req(); ++j) {
      Node* in = u->in(j);
      if (!is_dominator(ctrl_or_self(in), dom_if)) {
        break;
      }
    }
    if (j == u->req()) {
      Node *phi = PhiNode::make_blank(region, u);
      for (uint k = 1; k < region->req(); ++k) {
        Node* clone = u->clone();
        clone->set_req(0, region->in(k));
        register_new_node(clone, region->in(k));
        phi->init_req(k, clone);
      }
      register_new_node(phi, region);
      _igvn.replace_node(u, phi);
      --i;
    }
  }
}

bool PhaseIdealLoop::safe_for_if_replacement(const Node* dom) const {
  if (!dom->is_CountedLoopEnd()) {
    return true;
  }
  CountedLoopEndNode* le = dom->as_CountedLoopEnd();
  CountedLoopNode* cl = le->loopnode();
  if (cl == nullptr) {
    return true;
  }
  if (!cl->is_main_loop()) {
    return true;
  }
  if (cl->is_canonical_loop_entry() == nullptr) {
    return true;
  }
  // Further unrolling is possible so loop exit condition might change
  return false;
}

// See if a shared loop-varying computation has no loop-varying uses.
// Happens if something is only used for JVM state in uncommon trap exits,
// like various versions of induction variable+offset.  Clone the
// computation per usage to allow it to sink out of the loop.
void PhaseIdealLoop::try_sink_out_of_loop(Node* n) {
  if (has_ctrl(n) &&
      !n->is_Phi() &&
      !n->is_Bool() &&
      !n->is_Proj() &&
      !n->is_MergeMem() &&
      !n->is_CMove() &&
      !n->is_OpaqueNotNull() &&
      !n->is_OpaqueInitializedAssertionPredicate() &&
      !n->is_OpaqueTemplateAssertionPredicate() &&
      !n->is_Type()) {
    Node *n_ctrl = get_ctrl(n);
    IdealLoopTree *n_loop = get_loop(n_ctrl);

    if (n->in(0) != nullptr) {
      IdealLoopTree* loop_ctrl = get_loop(n->in(0));
      if (n_loop != loop_ctrl && n_loop->is_member(loop_ctrl)) {
        // n has a control input inside a loop but get_ctrl() is member of an outer loop. This could happen, for example,
        // for Div nodes inside a loop (control input inside loop) without a use except for an UCT (outside the loop).
        // Rewire control of n to right outside of the loop, regardless if its input(s) are later sunk or not.
        Node* maybe_pinned_n = n;
        Node* outside_ctrl = place_outside_loop(n_ctrl, loop_ctrl);
        if (n->depends_only_on_test()) {
          Node* pinned_clone = n->pin_array_access_node();
          if (pinned_clone != nullptr) {
            // Pin array access nodes: if this is an array load, it's going to be dependent on a condition that's not a
            // range check for that access. If that condition is replaced by an identical dominating one, then an
            // unpinned load would risk floating above its range check.
            register_new_node(pinned_clone, n_ctrl);
            maybe_pinned_n = pinned_clone;
            _igvn.replace_node(n, pinned_clone);
          }
        }
        _igvn.replace_input_of(maybe_pinned_n, 0, outside_ctrl);
      }
    }
    if (n_loop != _ltree_root && n->outcnt() > 1) {
      // Compute early control: needed for anti-dependence analysis. It's also possible that as a result of
      // previous transformations in this loop opts round, the node can be hoisted now: early control will tell us.
      Node* early_ctrl = compute_early_ctrl(n, n_ctrl);
      if (n_loop->is_member(get_loop(early_ctrl)) && // check that this one can't be hoisted now
          ctrl_of_all_uses_out_of_loop(n, early_ctrl, n_loop)) { // All uses in outer loops!
        if (n->is_Store() || n->is_LoadStore()) {
            assert(false, "no node with a side effect");
            C->record_failure("no node with a side effect");
            return;
        }
        Node* outer_loop_clone = nullptr;
        for (DUIterator_Last jmin, j = n->last_outs(jmin); j >= jmin;) {
          Node* u = n->last_out(j); // Clone private computation per use
          _igvn.rehash_node_delayed(u);
          Node* x = nullptr;
          if (n->depends_only_on_test()) {
            // Pin array access nodes: if this is an array load, it's going to be dependent on a condition that's not a
            // range check for that access. If that condition is replaced by an identical dominating one, then an
            // unpinned load would risk floating above its range check.
            x = n->pin_array_access_node();
          }
          if (x == nullptr) {
            x = n->clone();
          }
          Node* x_ctrl = nullptr;
          if (u->is_Phi()) {
            // Replace all uses of normal nodes.  Replace Phi uses
            // individually, so the separate Nodes can sink down
            // different paths.
            uint k = 1;
            while (u->in(k) != n) k++;
            u->set_req(k, x);
            // x goes next to Phi input path
            x_ctrl = u->in(0)->in(k);
            // Find control for 'x' next to use but not inside inner loops.
            x_ctrl = place_outside_loop(x_ctrl, n_loop);
            --j;
          } else {              // Normal use
            if (has_ctrl(u)) {
              x_ctrl = get_ctrl(u);
            } else {
              x_ctrl = u->in(0);
            }
            // Find control for 'x' next to use but not inside inner loops.
            x_ctrl = place_outside_loop(x_ctrl, n_loop);
            // Replace all uses
            if (u->is_ConstraintCast() && _igvn.type(n)->higher_equal(u->bottom_type()) && u->in(0) == x_ctrl) {
              // If we're sinking a chain of data nodes, we might have inserted a cast to pin the use which is not necessary
              // anymore now that we're going to pin n as well
              _igvn.replace_node(u, x);
              --j;
            } else {
              int nb = u->replace_edge(n, x, &_igvn);
              j -= nb;
            }
          }

          if (n->is_Load()) {
            // For loads, add a control edge to a CFG node outside of the loop
            // to force them to not combine and return back inside the loop
            // during GVN optimization (4641526).
            assert(x_ctrl == get_late_ctrl_with_anti_dep(x->as_Load(), early_ctrl, x_ctrl), "anti-dependences were already checked");

            IdealLoopTree* x_loop = get_loop(x_ctrl);
            Node* x_head = x_loop->_head;
            if (x_head->is_Loop() && x_head->is_OuterStripMinedLoop()) {
              // Do not add duplicate LoadNodes to the outer strip mined loop
              if (outer_loop_clone != nullptr) {
                _igvn.replace_node(x, outer_loop_clone);
                continue;
              }
              outer_loop_clone = x;
            }
            x->set_req(0, x_ctrl);
          } else if (n->in(0) != nullptr){
            x->set_req(0, x_ctrl);
          }
          assert(dom_depth(n_ctrl) <= dom_depth(x_ctrl), "n is later than its clone");
          assert(!n_loop->is_member(get_loop(x_ctrl)), "should have moved out of loop");
          register_new_node(x, x_ctrl);

          // Chain of AddP nodes: (AddP base (AddP base (AddP base )))
          // All AddP nodes must keep the same base after sinking so:
          // 1- We don't add a CastPP here until the last one of the chain is sunk: if part of the chain is not sunk,
          // their bases remain the same.
          // (see 2- below)
          assert(!x->is_AddP() || !x->in(AddPNode::Address)->is_AddP() ||
                 x->in(AddPNode::Address)->in(AddPNode::Base) == x->in(AddPNode::Base) ||
                 !x->in(AddPNode::Address)->in(AddPNode::Base)->eqv_uncast(x->in(AddPNode::Base)), "unexpected AddP shape");
          if (x->in(0) == nullptr && !x->is_DecodeNarrowPtr() &&
              !(x->is_AddP() && x->in(AddPNode::Address)->is_AddP() && x->in(AddPNode::Address)->in(AddPNode::Base) == x->in(AddPNode::Base))) {
            assert(!x->is_Load(), "load should be pinned");
            // Use a cast node to pin clone out of loop
            Node* cast = nullptr;
            for (uint k = 0; k < x->req(); k++) {
              Node* in = x->in(k);
              if (in != nullptr && n_loop->is_member(get_loop(get_ctrl(in)))) {
                const Type* in_t = _igvn.type(in);
                cast = ConstraintCastNode::make_cast_for_type(x_ctrl, in, in_t,
                                                              ConstraintCastNode::UnconditionalDependency, nullptr);
              }
              if (cast != nullptr) {
                Node* prev = _igvn.hash_find_insert(cast);
                if (prev != nullptr && get_ctrl(prev) == x_ctrl) {
                  cast->destruct(&_igvn);
                  cast = prev;
                } else {
                  register_new_node(cast, x_ctrl);
                }
                x->replace_edge(in, cast);
                // Chain of AddP nodes:
                // 2- A CastPP of the base is only added now that all AddP nodes are sunk
                if (x->is_AddP() && k == AddPNode::Base) {
                  update_addp_chain_base(x, n->in(AddPNode::Base), cast);
                }
                break;
              }
            }
            assert(cast != nullptr, "must have added a cast to pin the node");
          }
        }
        _igvn.remove_dead_node(n);
      }
      _dom_lca_tags_round = 0;
    }
  }
}

void PhaseIdealLoop::update_addp_chain_base(Node* x, Node* old_base, Node* new_base) {
  ResourceMark rm;
  Node_List wq;
  wq.push(x);
  while (wq.size() != 0) {
    Node* n = wq.pop();
    for (DUIterator_Fast imax, i = n->fast_outs(imax); i < imax; i++) {
      Node* u = n->fast_out(i);
      if (u->is_AddP() && u->in(AddPNode::Base) == old_base) {
        _igvn.replace_input_of(u, AddPNode::Base, new_base);
        wq.push(u);
      }
    }
  }
}

// Compute the early control of a node by following its inputs until we reach
// nodes that are pinned. Then compute the LCA of the control of all pinned nodes.
Node* PhaseIdealLoop::compute_early_ctrl(Node* n, Node* n_ctrl) {
  Node* early_ctrl = nullptr;
  ResourceMark rm;
  Unique_Node_List wq;
  wq.push(n);
  for (uint i = 0; i < wq.size(); i++) {
    Node* m = wq.at(i);
    Node* c = nullptr;
    if (m->is_CFG()) {
      c = m;
    } else if (m->pinned()) {
      c = m->in(0);
    } else {
      for (uint j = 0; j < m->req(); j++) {
        Node* in = m->in(j);
        if (in != nullptr) {
          wq.push(in);
        }
      }
    }
    if (c != nullptr) {
      assert(is_dominator(c, n_ctrl), "control input must dominate current control");
      if (early_ctrl == nullptr || is_dominator(early_ctrl, c)) {
        early_ctrl = c;
      }
    }
  }
  assert(is_dominator(early_ctrl, n_ctrl), "early control must dominate current control");
  return early_ctrl;
}

bool PhaseIdealLoop::ctrl_of_all_uses_out_of_loop(const Node* n, Node* n_ctrl, IdealLoopTree* n_loop) {
  for (DUIterator_Fast imax, i = n->fast_outs(imax); i < imax; i++) {
    Node* u = n->fast_out(i);
    if (u->is_Opaque1()) {
      return false;  // Found loop limit, bugfix for 4677003
    }
    // We can't reuse tags in PhaseIdealLoop::dom_lca_for_get_late_ctrl_internal() so make sure calls to
    // get_late_ctrl_with_anti_dep() use their own tag
    _dom_lca_tags_round++;
    assert(_dom_lca_tags_round != 0, "shouldn't wrap around");

    if (u->is_Phi()) {
      for (uint j = 1; j < u->req(); ++j) {
        if (u->in(j) == n && !ctrl_of_use_out_of_loop(n, n_ctrl, n_loop, u->in(0)->in(j))) {
          return false;
        }
      }
    } else {
      Node* ctrl = has_ctrl(u) ? get_ctrl(u) : u->in(0);
      if (!ctrl_of_use_out_of_loop(n, n_ctrl, n_loop, ctrl)) {
        return false;
      }
    }
  }
  return true;
}

bool PhaseIdealLoop::ctrl_of_use_out_of_loop(const Node* n, Node* n_ctrl, IdealLoopTree* n_loop, Node* ctrl) {
  if (n->is_Load()) {
    ctrl = get_late_ctrl_with_anti_dep(n->as_Load(), n_ctrl, ctrl);
  }
  IdealLoopTree *u_loop = get_loop(ctrl);
  if (u_loop == n_loop) {
    return false; // Found loop-varying use
  }
  if (n_loop->is_member(u_loop)) {
    return false; // Found use in inner loop
  }
  // Sinking a node from a pre loop to its main loop pins the node between the pre and main loops. If that node is input
  // to a check that's eliminated by range check elimination, it becomes input to an expression that feeds into the exit
  // test of the pre loop above the point in the graph where it's pinned.
  if (n_loop->_head->is_CountedLoop() && n_loop->_head->as_CountedLoop()->is_pre_loop()) {
    CountedLoopNode* pre_loop = n_loop->_head->as_CountedLoop();
    if (is_dominator(pre_loop->loopexit(), ctrl)) {
      return false;
    }
  }
  return true;
}

//------------------------------split_if_with_blocks---------------------------
// Check for aggressive application of 'split-if' optimization,
// using basic block level info.
void PhaseIdealLoop::split_if_with_blocks(VectorSet &visited, Node_Stack &nstack) {
  Node* root = C->root();
  visited.set(root->_idx); // first, mark root as visited
  // Do pre-visit work for root
  Node* n   = split_if_with_blocks_pre(root);
  uint  cnt = n->outcnt();
  uint  i   = 0;

  while (true) {
    // Visit all children
    if (i < cnt) {
      Node* use = n->raw_out(i);
      ++i;
      if (use->outcnt() != 0 && !visited.test_set(use->_idx)) {
        // Now do pre-visit work for this use
        use = split_if_with_blocks_pre(use);
        nstack.push(n, i); // Save parent and next use's index.
        n   = use;         // Process all children of current use.
        cnt = use->outcnt();
        i   = 0;
      }
    }
    else {
      // All of n's children have been processed, complete post-processing.
      if (cnt != 0 && !n->is_Con()) {
        assert(has_node(n), "no dead nodes");
        split_if_with_blocks_post(n);
        if (C->failing()) {
          return;
        }
      }
      if (must_throttle_split_if()) {
        nstack.clear();
      }
      if (nstack.is_empty()) {
        // Finished all nodes on stack.
        break;
      }
      // Get saved parent node and next use's index. Visit the rest of uses.
      n   = nstack.node();
      cnt = n->outcnt();
      i   = nstack.index();
      nstack.pop();
    }
  }
}


//=============================================================================
//
//                   C L O N E   A   L O O P   B O D Y
//

//------------------------------clone_iff--------------------------------------
// Passed in a Phi merging (recursively) some nearly equivalent Bool/Cmps.
// "Nearly" because all Nodes have been cloned from the original in the loop,
// but the fall-in edges to the Cmp are different.  Clone bool/Cmp pairs
// through the Phi recursively, and return a Bool.
Node* PhaseIdealLoop::clone_iff(PhiNode* phi) {

  // Convert this Phi into a Phi merging Bools
  uint i;
  for (i = 1; i < phi->req(); i++) {
    Node* b = phi->in(i);
    if (b->is_Phi()) {
      _igvn.replace_input_of(phi, i, clone_iff(b->as_Phi()));
    } else {
      assert(b->is_Bool() || b->is_OpaqueNotNull() || b->is_OpaqueInitializedAssertionPredicate(),
             "bool, non-null check with OpaqueNotNull or Initialized Assertion Predicate with its Opaque node");
    }
  }
  Node* n = phi->in(1);
  Node* sample_opaque = nullptr;
  Node *sample_bool = nullptr;
  if (n->is_OpaqueNotNull() || n->is_OpaqueInitializedAssertionPredicate()) {
    sample_opaque = n;
    sample_bool = n->in(1);
    assert(sample_bool->is_Bool(), "wrong type");
  } else {
    sample_bool = n;
  }
  Node* sample_cmp = sample_bool->in(1);
  const Type* t = Type::TOP;
  const TypePtr* at = nullptr;
  if (sample_cmp->is_FlatArrayCheck()) {
    // Left input of a FlatArrayCheckNode is memory, set the (adr) type of the phi accordingly
    assert(sample_cmp->in(1)->bottom_type() == Type::MEMORY, "unexpected input type");
    t = Type::MEMORY;
    at = TypeRawPtr::BOTTOM;
  }

  // Make Phis to merge the Cmp's inputs.
  PhiNode *phi1 = new PhiNode(phi->in(0), t, at);
  PhiNode *phi2 = new PhiNode(phi->in(0), Type::TOP);
  for (i = 1; i < phi->req(); i++) {
    Node *n1 = sample_opaque == nullptr ? phi->in(i)->in(1)->in(1) : phi->in(i)->in(1)->in(1)->in(1);
    Node *n2 = sample_opaque == nullptr ? phi->in(i)->in(1)->in(2) : phi->in(i)->in(1)->in(1)->in(2);
    phi1->set_req(i, n1);
    phi2->set_req(i, n2);
    phi1->set_type(phi1->type()->meet_speculative(n1->bottom_type()));
    phi2->set_type(phi2->type()->meet_speculative(n2->bottom_type()));
  }
  // See if these Phis have been made before.
  // Register with optimizer
  Node *hit1 = _igvn.hash_find_insert(phi1);
  if (hit1) {                   // Hit, toss just made Phi
    _igvn.remove_dead_node(phi1); // Remove new phi
    assert(hit1->is_Phi(), "" );
    phi1 = (PhiNode*)hit1;      // Use existing phi
  } else {                      // Miss
    _igvn.register_new_node_with_optimizer(phi1);
  }
  Node *hit2 = _igvn.hash_find_insert(phi2);
  if (hit2) {                   // Hit, toss just made Phi
    _igvn.remove_dead_node(phi2); // Remove new phi
    assert(hit2->is_Phi(), "" );
    phi2 = (PhiNode*)hit2;      // Use existing phi
  } else {                      // Miss
    _igvn.register_new_node_with_optimizer(phi2);
  }
  // Register Phis with loop/block info
  set_ctrl(phi1, phi->in(0));
  set_ctrl(phi2, phi->in(0));
  // Make a new Cmp
  Node *cmp = sample_cmp->clone();
  cmp->set_req(1, phi1);
  cmp->set_req(2, phi2);
  _igvn.register_new_node_with_optimizer(cmp);
  set_ctrl(cmp, phi->in(0));

  // Make a new Bool
  Node *b = sample_bool->clone();
  b->set_req(1,cmp);
  _igvn.register_new_node_with_optimizer(b);
  set_ctrl(b, phi->in(0));

  if (sample_opaque != nullptr) {
    Node* opaque = sample_opaque->clone();
    opaque->set_req(1, b);
    _igvn.register_new_node_with_optimizer(opaque);
    set_ctrl(opaque, phi->in(0));
    return opaque;
  }

  assert(b->is_Bool(), "");
  return b;
}

//------------------------------clone_bool-------------------------------------
// Passed in a Phi merging (recursively) some nearly equivalent Bool/Cmps.
// "Nearly" because all Nodes have been cloned from the original in the loop,
// but the fall-in edges to the Cmp are different.  Clone bool/Cmp pairs
// through the Phi recursively, and return a Bool.
CmpNode*PhaseIdealLoop::clone_bool(PhiNode* phi) {
  uint i;
  // Convert this Phi into a Phi merging Bools
  for( i = 1; i < phi->req(); i++ ) {
    Node *b = phi->in(i);
    if( b->is_Phi() ) {
      _igvn.replace_input_of(phi, i, clone_bool(b->as_Phi()));
    } else {
      assert( b->is_Cmp() || b->is_top(), "inputs are all Cmp or TOP" );
    }
  }

  Node *sample_cmp = phi->in(1);

  // Make Phis to merge the Cmp's inputs.
  PhiNode *phi1 = new PhiNode( phi->in(0), Type::TOP );
  PhiNode *phi2 = new PhiNode( phi->in(0), Type::TOP );
  for( uint j = 1; j < phi->req(); j++ ) {
    Node *cmp_top = phi->in(j); // Inputs are all Cmp or TOP
    Node *n1, *n2;
    if( cmp_top->is_Cmp() ) {
      n1 = cmp_top->in(1);
      n2 = cmp_top->in(2);
    } else {
      n1 = n2 = cmp_top;
    }
    phi1->set_req( j, n1 );
    phi2->set_req( j, n2 );
    phi1->set_type(phi1->type()->meet_speculative(n1->bottom_type()));
    phi2->set_type(phi2->type()->meet_speculative(n2->bottom_type()));
  }

  // See if these Phis have been made before.
  // Register with optimizer
  Node *hit1 = _igvn.hash_find_insert(phi1);
  if( hit1 ) {                  // Hit, toss just made Phi
    _igvn.remove_dead_node(phi1); // Remove new phi
    assert( hit1->is_Phi(), "" );
    phi1 = (PhiNode*)hit1;      // Use existing phi
  } else {                      // Miss
    _igvn.register_new_node_with_optimizer(phi1);
  }
  Node *hit2 = _igvn.hash_find_insert(phi2);
  if( hit2 ) {                  // Hit, toss just made Phi
    _igvn.remove_dead_node(phi2); // Remove new phi
    assert( hit2->is_Phi(), "" );
    phi2 = (PhiNode*)hit2;      // Use existing phi
  } else {                      // Miss
    _igvn.register_new_node_with_optimizer(phi2);
  }
  // Register Phis with loop/block info
  set_ctrl(phi1, phi->in(0));
  set_ctrl(phi2, phi->in(0));
  // Make a new Cmp
  Node *cmp = sample_cmp->clone();
  cmp->set_req( 1, phi1 );
  cmp->set_req( 2, phi2 );
  _igvn.register_new_node_with_optimizer(cmp);
  set_ctrl(cmp, phi->in(0));

  assert( cmp->is_Cmp(), "" );
  return (CmpNode*)cmp;
}

void PhaseIdealLoop::clone_loop_handle_data_uses(Node* old, Node_List &old_new,
                                                 IdealLoopTree* loop, IdealLoopTree* outer_loop,
                                                 Node_List*& split_if_set, Node_List*& split_bool_set,
                                                 Node_List*& split_cex_set, Node_List& worklist,
                                                 uint new_counter, CloneLoopMode mode) {
  Node* nnn = old_new[old->_idx];
  // Copy uses to a worklist, so I can munge the def-use info
  // with impunity.
  for (DUIterator_Fast jmax, j = old->fast_outs(jmax); j < jmax; j++)
    worklist.push(old->fast_out(j));

  while( worklist.size() ) {
    Node *use = worklist.pop();
    if (!has_node(use))  continue; // Ignore dead nodes
    if (use->in(0) == C->top())  continue;
    IdealLoopTree *use_loop = get_loop( has_ctrl(use) ? get_ctrl(use) : use );
    // Check for data-use outside of loop - at least one of OLD or USE
    // must not be a CFG node.
#ifdef ASSERT
    if (loop->_head->as_Loop()->is_strip_mined() && outer_loop->is_member(use_loop) && !loop->is_member(use_loop) && old_new[use->_idx] == nullptr) {
      Node* sfpt = loop->_head->as_CountedLoop()->outer_safepoint();
      assert(mode != IgnoreStripMined, "incorrect cloning mode");
      assert((mode == ControlAroundStripMined && use == sfpt) || !use->is_reachable_from_root(), "missed a node");
    }
#endif
    if (!loop->is_member(use_loop) && !outer_loop->is_member(use_loop) && (!old->is_CFG() || !use->is_CFG())) {

      // If the Data use is an IF, that means we have an IF outside the
      // loop that is switching on a condition that is set inside the
      // loop.  Happens if people set a loop-exit flag; then test the flag
      // in the loop to break the loop, then test is again outside the
      // loop to determine which way the loop exited.
      //
      // For several uses we need to make sure that there is no phi between,
      // the use and the Bool/Cmp. We therefore clone the Bool/Cmp down here
      // to avoid such a phi in between.
      // For example, it is unexpected that there is a Phi between an
      // AllocateArray node and its ValidLengthTest input that could cause
      // split if to break.
      assert(!use->is_OpaqueTemplateAssertionPredicate(),
             "should not clone a Template Assertion Predicate which should be removed once it's useless");
      if (use->is_If() || use->is_CMove() || use->is_OpaqueNotNull() || use->is_OpaqueInitializedAssertionPredicate() ||
          (use->Opcode() == Op_AllocateArray && use->in(AllocateNode::ValidLengthTest) == old)) {
        // Since this code is highly unlikely, we lazily build the worklist
        // of such Nodes to go split.
        if (!split_if_set) {
          split_if_set = new Node_List();
        }
        split_if_set->push(use);
      }
      if (use->is_Bool()) {
        if (!split_bool_set) {
          split_bool_set = new Node_List();
        }
        split_bool_set->push(use);
      }
      if (use->Opcode() == Op_CreateEx) {
        if (!split_cex_set) {
          split_cex_set = new Node_List();
        }
        split_cex_set->push(use);
      }


      // Get "block" use is in
      uint idx = 0;
      while( use->in(idx) != old ) idx++;
      Node *prev = use->is_CFG() ? use : get_ctrl(use);
      assert(!loop->is_member(get_loop(prev)) && !outer_loop->is_member(get_loop(prev)), "" );
      Node* cfg = (prev->_idx >= new_counter && prev->is_Region())
        ? prev->in(2)
        : idom(prev);
      if( use->is_Phi() )     // Phi use is in prior block
        cfg = prev->in(idx);  // NOT in block of Phi itself
      if (cfg->is_top()) {    // Use is dead?
        _igvn.replace_input_of(use, idx, C->top());
        continue;
      }

      // If use is referenced through control edge... (idx == 0)
      if (mode == IgnoreStripMined && idx == 0) {
        LoopNode *head = loop->_head->as_Loop();
        if (head->is_strip_mined() && is_dominator(head->outer_loop_exit(), prev)) {
          // That node is outside the inner loop, leave it outside the
          // outer loop as well to not confuse verification code.
          assert(!loop->_parent->is_member(use_loop), "should be out of the outer loop");
          _igvn.replace_input_of(use, 0, head->outer_loop_exit());
          continue;
        }
      }

      while(!outer_loop->is_member(get_loop(cfg))) {
        prev = cfg;
        cfg = (cfg->_idx >= new_counter && cfg->is_Region()) ? cfg->in(2) : idom(cfg);
      }
      // If the use occurs after merging several exits from the loop, then
      // old value must have dominated all those exits.  Since the same old
      // value was used on all those exits we did not need a Phi at this
      // merge point.  NOW we do need a Phi here.  Each loop exit value
      // is now merged with the peeled body exit; each exit gets its own
      // private Phi and those Phis need to be merged here.
      Node *phi;
      if( prev->is_Region() ) {
        if( idx == 0 ) {      // Updating control edge?
          phi = prev;         // Just use existing control
        } else {              // Else need a new Phi
          phi = PhiNode::make( prev, old );
          // Now recursively fix up the new uses of old!
          for( uint i = 1; i < prev->req(); i++ ) {
            worklist.push(phi); // Onto worklist once for each 'old' input
          }
        }
      } else {
        // Get new RegionNode merging old and new loop exits
        prev = old_new[prev->_idx];
        assert( prev, "just made this in step 7" );
        if( idx == 0) {      // Updating control edge?
          phi = prev;         // Just use existing control
        } else {              // Else need a new Phi
          // Make a new Phi merging data values properly
          phi = PhiNode::make( prev, old );
          phi->set_req( 1, nnn );
        }
      }
      // If inserting a new Phi, check for prior hits
      if( idx != 0 ) {
        Node *hit = _igvn.hash_find_insert(phi);
        if( hit == nullptr ) {
          _igvn.register_new_node_with_optimizer(phi); // Register new phi
        } else {                                      // or
          // Remove the new phi from the graph and use the hit
          _igvn.remove_dead_node(phi);
          phi = hit;                                  // Use existing phi
        }
        set_ctrl(phi, prev);
      }
      // Make 'use' use the Phi instead of the old loop body exit value
      assert(use->in(idx) == old, "old is still input of use");
      // We notify all uses of old, including use, and the indirect uses,
      // that may now be optimized because we have replaced old with phi.
      _igvn.add_users_to_worklist(old);
      if (idx == 0 &&
          use->depends_only_on_test()) {
        Node* pinned_clone = use->pin_array_access_node();
        if (pinned_clone != nullptr) {
          // Pin array access nodes: control is updated here to a region. If, after some transformations, only one path
          // into the region is left, an array load could become dependent on a condition that's not a range check for
          // that access. If that condition is replaced by an identical dominating one, then an unpinned load would risk
          // floating above its range check.
          pinned_clone->set_req(0, phi);
          register_new_node_with_ctrl_of(pinned_clone, use);
          _igvn.replace_node(use, pinned_clone);
          continue;
        }
      }
      _igvn.replace_input_of(use, idx, phi);
      if( use->_idx >= new_counter ) { // If updating new phis
        // Not needed for correctness, but prevents a weak assert
        // in AddPNode from tripping (when we end up with different
        // base & derived Phis that will become the same after
        // IGVN does CSE).
        Node *hit = _igvn.hash_find_insert(use);
        if( hit )             // Go ahead and re-hash for hits.
          _igvn.replace_node( use, hit );
      }
    }
  }
}

static void collect_nodes_in_outer_loop_not_reachable_from_sfpt(Node* n, const IdealLoopTree *loop, const IdealLoopTree* outer_loop,
                                                                const Node_List &old_new, Unique_Node_List& wq, PhaseIdealLoop* phase,
                                                                bool check_old_new) {
  for (DUIterator_Fast jmax, j = n->fast_outs(jmax); j < jmax; j++) {
    Node* u = n->fast_out(j);
    assert(check_old_new || old_new[u->_idx] == nullptr, "shouldn't have been cloned");
    if (!u->is_CFG() && (!check_old_new || old_new[u->_idx] == nullptr)) {
      Node* c = phase->get_ctrl(u);
      IdealLoopTree* u_loop = phase->get_loop(c);
      assert(!loop->is_member(u_loop) || !loop->_body.contains(u), "can be in outer loop or out of both loops only");
      if (!loop->is_member(u_loop)) {
        if (outer_loop->is_member(u_loop)) {
          wq.push(u);
        } else {
          // nodes pinned with control in the outer loop but not referenced from the safepoint must be moved out of
          // the outer loop too
          Node* u_c = u->in(0);
          if (u_c != nullptr) {
            IdealLoopTree* u_c_loop = phase->get_loop(u_c);
            if (outer_loop->is_member(u_c_loop) && !loop->is_member(u_c_loop)) {
              wq.push(u);
            }
          }
        }
      }
    }
  }
}

void PhaseIdealLoop::clone_outer_loop(LoopNode* head, CloneLoopMode mode, IdealLoopTree *loop,
                                      IdealLoopTree* outer_loop, int dd, Node_List &old_new,
                                      Node_List& extra_data_nodes) {
  if (head->is_strip_mined() && mode != IgnoreStripMined) {
    CountedLoopNode* cl = head->as_CountedLoop();
    Node* l = cl->outer_loop();
    Node* tail = cl->outer_loop_tail();
    IfNode* le = cl->outer_loop_end();
    Node* sfpt = cl->outer_safepoint();
    CountedLoopEndNode* cle = cl->loopexit();
    CountedLoopNode* new_cl = old_new[cl->_idx]->as_CountedLoop();
    CountedLoopEndNode* new_cle = new_cl->as_CountedLoop()->loopexit_or_null();
    Node* cle_out = cle->proj_out(false);

    Node* new_sfpt = nullptr;
    Node* new_cle_out = cle_out->clone();
    old_new.map(cle_out->_idx, new_cle_out);
    if (mode == CloneIncludesStripMined) {
      // clone outer loop body
      Node* new_l = l->clone();
      Node* new_tail = tail->clone();
      IfNode* new_le = le->clone()->as_If();
      new_sfpt = sfpt->clone();

      set_loop(new_l, outer_loop->_parent);
      set_idom(new_l, new_l->in(LoopNode::EntryControl), dd);
      set_loop(new_cle_out, outer_loop->_parent);
      set_idom(new_cle_out, new_cle, dd);
      set_loop(new_sfpt, outer_loop->_parent);
      set_idom(new_sfpt, new_cle_out, dd);
      set_loop(new_le, outer_loop->_parent);
      set_idom(new_le, new_sfpt, dd);
      set_loop(new_tail, outer_loop->_parent);
      set_idom(new_tail, new_le, dd);
      set_idom(new_cl, new_l, dd);

      old_new.map(l->_idx, new_l);
      old_new.map(tail->_idx, new_tail);
      old_new.map(le->_idx, new_le);
      old_new.map(sfpt->_idx, new_sfpt);

      new_l->set_req(LoopNode::LoopBackControl, new_tail);
      new_l->set_req(0, new_l);
      new_tail->set_req(0, new_le);
      new_le->set_req(0, new_sfpt);
      new_sfpt->set_req(0, new_cle_out);
      new_cle_out->set_req(0, new_cle);
      new_cl->set_req(LoopNode::EntryControl, new_l);

      _igvn.register_new_node_with_optimizer(new_l);
      _igvn.register_new_node_with_optimizer(new_tail);
      _igvn.register_new_node_with_optimizer(new_le);
    } else {
      Node *newhead = old_new[loop->_head->_idx];
      newhead->as_Loop()->clear_strip_mined();
      _igvn.replace_input_of(newhead, LoopNode::EntryControl, newhead->in(LoopNode::EntryControl)->in(LoopNode::EntryControl));
      set_idom(newhead, newhead->in(LoopNode::EntryControl), dd);
    }
    // Look at data node that were assigned a control in the outer
    // loop: they are kept in the outer loop by the safepoint so start
    // from the safepoint node's inputs.
    IdealLoopTree* outer_loop = get_loop(l);
    Node_Stack stack(2);
    stack.push(sfpt, 1);
    uint new_counter = C->unique();
    while (stack.size() > 0) {
      Node* n = stack.node();
      uint i = stack.index();
      while (i < n->req() &&
             (n->in(i) == nullptr ||
              !has_ctrl(n->in(i)) ||
              get_loop(get_ctrl(n->in(i))) != outer_loop ||
              (old_new[n->in(i)->_idx] != nullptr && old_new[n->in(i)->_idx]->_idx >= new_counter))) {
        i++;
      }
      if (i < n->req()) {
        stack.set_index(i+1);
        stack.push(n->in(i), 0);
      } else {
        assert(old_new[n->_idx] == nullptr || n == sfpt || old_new[n->_idx]->_idx < new_counter, "no clone yet");
        Node* m = n == sfpt ? new_sfpt : n->clone();
        if (m != nullptr) {
          for (uint i = 0; i < n->req(); i++) {
            if (m->in(i) != nullptr && old_new[m->in(i)->_idx] != nullptr) {
              m->set_req(i, old_new[m->in(i)->_idx]);
            }
          }
        } else {
          assert(n == sfpt && mode != CloneIncludesStripMined, "where's the safepoint clone?");
        }
        if (n != sfpt) {
          extra_data_nodes.push(n);
          _igvn.register_new_node_with_optimizer(m);
          assert(get_ctrl(n) == cle_out, "what other control?");
          set_ctrl(m, new_cle_out);
          old_new.map(n->_idx, m);
        }
        stack.pop();
      }
    }
    if (mode == CloneIncludesStripMined) {
      _igvn.register_new_node_with_optimizer(new_sfpt);
      _igvn.register_new_node_with_optimizer(new_cle_out);
    }
    // Some other transformation may have pessimistically assigned some
    // data nodes to the outer loop. Set their control so they are out
    // of the outer loop.
    ResourceMark rm;
    Unique_Node_List wq;
    for (uint i = 0; i < extra_data_nodes.size(); i++) {
      Node* old = extra_data_nodes.at(i);
      collect_nodes_in_outer_loop_not_reachable_from_sfpt(old, loop, outer_loop, old_new, wq, this, true);
    }

    for (uint i = 0; i < loop->_body.size(); i++) {
      Node* old = loop->_body.at(i);
      collect_nodes_in_outer_loop_not_reachable_from_sfpt(old, loop, outer_loop, old_new, wq, this, true);
    }

    Node* inner_out = sfpt->in(0);
    if (inner_out->outcnt() > 1) {
      collect_nodes_in_outer_loop_not_reachable_from_sfpt(inner_out, loop, outer_loop, old_new, wq, this, true);
    }

    Node* new_ctrl = cl->outer_loop_exit();
    assert(get_loop(new_ctrl) != outer_loop, "must be out of the loop nest");
    for (uint i = 0; i < wq.size(); i++) {
      Node* n = wq.at(i);
      set_ctrl(n, new_ctrl);
      if (n->in(0) != nullptr) {
        _igvn.replace_input_of(n, 0, new_ctrl);
      }
      collect_nodes_in_outer_loop_not_reachable_from_sfpt(n, loop, outer_loop, old_new, wq, this, false);
    }
  } else {
    Node *newhead = old_new[loop->_head->_idx];
    set_idom(newhead, newhead->in(LoopNode::EntryControl), dd);
  }
}

//------------------------------clone_loop-------------------------------------
//
//                   C L O N E   A   L O O P   B O D Y
//
// This is the basic building block of the loop optimizations.  It clones an
// entire loop body.  It makes an old_new loop body mapping; with this mapping
// you can find the new-loop equivalent to an old-loop node.  All new-loop
// nodes are exactly equal to their old-loop counterparts, all edges are the
// same.  All exits from the old-loop now have a RegionNode that merges the
// equivalent new-loop path.  This is true even for the normal "loop-exit"
// condition.  All uses of loop-invariant old-loop values now come from (one
// or more) Phis that merge their new-loop equivalents.
//
// This operation leaves the graph in an illegal state: there are two valid
// control edges coming from the loop pre-header to both loop bodies.  I'll
// definitely have to hack the graph after running this transform.
//
// From this building block I will further edit edges to perform loop peeling
// or loop unrolling or iteration splitting (Range-Check-Elimination), etc.
//
// Parameter side_by_size_idom:
//   When side_by_size_idom is null, the dominator tree is constructed for
//      the clone loop to dominate the original.  Used in construction of
//      pre-main-post loop sequence.
//   When nonnull, the clone and original are side-by-side, both are
//      dominated by the side_by_side_idom node.  Used in construction of
//      unswitched loops.
void PhaseIdealLoop::clone_loop( IdealLoopTree *loop, Node_List &old_new, int dd,
                                CloneLoopMode mode, Node* side_by_side_idom) {

  LoopNode* head = loop->_head->as_Loop();
  head->verify_strip_mined(1);

  if (C->do_vector_loop() && PrintOpto) {
    const char* mname = C->method()->name()->as_quoted_ascii();
    if (mname != nullptr) {
      tty->print("PhaseIdealLoop::clone_loop: for vectorize method %s\n", mname);
    }
  }

  CloneMap& cm = C->clone_map();
  if (C->do_vector_loop()) {
    cm.set_clone_idx(cm.max_gen()+1);
#ifndef PRODUCT
    if (PrintOpto) {
      tty->print_cr("PhaseIdealLoop::clone_loop: _clone_idx %d", cm.clone_idx());
      loop->dump_head();
    }
#endif
  }

  // Step 1: Clone the loop body.  Make the old->new mapping.
  clone_loop_body(loop->_body, old_new, &cm);

  IdealLoopTree* outer_loop = (head->is_strip_mined() && mode != IgnoreStripMined) ? get_loop(head->as_CountedLoop()->outer_loop()) : loop;

  // Step 2: Fix the edges in the new body.  If the old input is outside the
  // loop use it.  If the old input is INside the loop, use the corresponding
  // new node instead.
  fix_body_edges(loop->_body, loop, old_new, dd, outer_loop->_parent, false);

  Node_List extra_data_nodes; // data nodes in the outer strip mined loop
  clone_outer_loop(head, mode, loop, outer_loop, dd, old_new, extra_data_nodes);

  // Step 3: Now fix control uses.  Loop varying control uses have already
  // been fixed up (as part of all input edges in Step 2).  Loop invariant
  // control uses must be either an IfFalse or an IfTrue.  Make a merge
  // point to merge the old and new IfFalse/IfTrue nodes; make the use
  // refer to this.
  Node_List worklist;
  uint new_counter = C->unique();
  fix_ctrl_uses(loop->_body, loop, old_new, mode, side_by_side_idom, &cm, worklist);

  // Step 4: If loop-invariant use is not control, it must be dominated by a
  // loop exit IfFalse/IfTrue.  Find "proper" loop exit.  Make a Region
  // there if needed.  Make a Phi there merging old and new used values.
  Node_List *split_if_set = nullptr;
  Node_List *split_bool_set = nullptr;
  Node_List *split_cex_set = nullptr;
  fix_data_uses(loop->_body, loop, mode, outer_loop, new_counter, old_new, worklist, split_if_set, split_bool_set, split_cex_set);

  for (uint i = 0; i < extra_data_nodes.size(); i++) {
    Node* old = extra_data_nodes.at(i);
    clone_loop_handle_data_uses(old, old_new, loop, outer_loop, split_if_set,
                                split_bool_set, split_cex_set, worklist, new_counter,
                                mode);
  }

  // Check for IFs that need splitting/cloning.  Happens if an IF outside of
  // the loop uses a condition set in the loop.  The original IF probably
  // takes control from one or more OLD Regions (which in turn get from NEW
  // Regions).  In any case, there will be a set of Phis for each merge point
  // from the IF up to where the original BOOL def exists the loop.
  finish_clone_loop(split_if_set, split_bool_set, split_cex_set);

}

void PhaseIdealLoop::finish_clone_loop(Node_List* split_if_set, Node_List* split_bool_set, Node_List* split_cex_set) {
  if (split_if_set) {
    while (split_if_set->size()) {
      Node *iff = split_if_set->pop();
      uint input = iff->Opcode() == Op_AllocateArray ? AllocateNode::ValidLengthTest : 1;
      if (iff->in(input)->is_Phi()) {
        Node *b = clone_iff(iff->in(input)->as_Phi());
        _igvn.replace_input_of(iff, input, b);
      }
    }
  }
  if (split_bool_set) {
    while (split_bool_set->size()) {
      Node *b = split_bool_set->pop();
      Node *phi = b->in(1);
      assert(phi->is_Phi(), "");
      CmpNode *cmp = clone_bool((PhiNode*) phi);
      _igvn.replace_input_of(b, 1, cmp);
    }
  }
  if (split_cex_set) {
    while (split_cex_set->size()) {
      Node *b = split_cex_set->pop();
      assert(b->in(0)->is_Region(), "");
      assert(b->in(1)->is_Phi(), "");
      assert(b->in(0)->in(0) == b->in(1)->in(0), "");
      split_up(b, b->in(0), nullptr);
    }
  }
}

void PhaseIdealLoop::fix_data_uses(Node_List& body, IdealLoopTree* loop, CloneLoopMode mode, IdealLoopTree* outer_loop,
                                   uint new_counter, Node_List &old_new, Node_List &worklist, Node_List*& split_if_set,
                                   Node_List*& split_bool_set, Node_List*& split_cex_set) {
  for(uint i = 0; i < body.size(); i++ ) {
    Node* old = body.at(i);
    clone_loop_handle_data_uses(old, old_new, loop, outer_loop, split_if_set,
                                split_bool_set, split_cex_set, worklist, new_counter,
                                mode);
  }
}

void PhaseIdealLoop::fix_ctrl_uses(const Node_List& body, const IdealLoopTree* loop, Node_List &old_new, CloneLoopMode mode,
                                   Node* side_by_side_idom, CloneMap* cm, Node_List &worklist) {
  LoopNode* head = loop->_head->as_Loop();
  for(uint i = 0; i < body.size(); i++ ) {
    Node* old = body.at(i);
    if( !old->is_CFG() ) continue;

    // Copy uses to a worklist, so I can munge the def-use info
    // with impunity.
    for (DUIterator_Fast jmax, j = old->fast_outs(jmax); j < jmax; j++) {
      worklist.push(old->fast_out(j));
    }

    while (worklist.size()) {  // Visit all uses
      Node *use = worklist.pop();
      if (!has_node(use))  continue; // Ignore dead nodes
      IdealLoopTree *use_loop = get_loop(has_ctrl(use) ? get_ctrl(use) : use );
      if (!loop->is_member(use_loop) && use->is_CFG()) {
        // Both OLD and USE are CFG nodes here.
        assert(use->is_Proj(), "" );
        Node* nnn = old_new[old->_idx];

        Node* newuse = nullptr;
        if (head->is_strip_mined() && mode != IgnoreStripMined) {
          CountedLoopNode* cl = head->as_CountedLoop();
          CountedLoopEndNode* cle = cl->loopexit();
          Node* cle_out = cle->proj_out_or_null(false);
          if (use == cle_out) {
            IfNode* le = cl->outer_loop_end();
            use = le->proj_out(false);
            use_loop = get_loop(use);
            if (mode == CloneIncludesStripMined) {
              nnn = old_new[le->_idx];
            } else {
              newuse = old_new[cle_out->_idx];
            }
          }
        }
        if (newuse == nullptr) {
          newuse = use->clone();
        }

        // Clone the loop exit control projection
        if (C->do_vector_loop() && cm != nullptr) {
          cm->verify_insert_and_clone(use, newuse, cm->clone_idx());
        }
        newuse->set_req(0,nnn);
        _igvn.register_new_node_with_optimizer(newuse);
        set_loop(newuse, use_loop);
        set_idom(newuse, nnn, dom_depth(nnn) + 1 );

        // We need a Region to merge the exit from the peeled body and the
        // exit from the old loop body.
        RegionNode *r = new RegionNode(3);
        uint dd_r = MIN2(dom_depth(newuse), dom_depth(use));
        assert(dd_r >= dom_depth(dom_lca(newuse, use)), "" );

        // The original user of 'use' uses 'r' instead.
        for (DUIterator_Last lmin, l = use->last_outs(lmin); l >= lmin;) {
          Node* useuse = use->last_out(l);
          _igvn.rehash_node_delayed(useuse);
          uint uses_found = 0;
          if (useuse->in(0) == use) {
            useuse->set_req(0, r);
            uses_found++;
            if (useuse->is_CFG()) {
              // This is not a dom_depth > dd_r because when new
              // control flow is constructed by a loop opt, a node and
              // its dominator can end up at the same dom_depth
              assert(dom_depth(useuse) >= dd_r, "");
              set_idom(useuse, r, dom_depth(useuse));
            }
          }
          for (uint k = 1; k < useuse->req(); k++) {
            if( useuse->in(k) == use ) {
              useuse->set_req(k, r);
              uses_found++;
              if (useuse->is_Loop() && k == LoopNode::EntryControl) {
                // This is not a dom_depth > dd_r because when new
                // control flow is constructed by a loop opt, a node
                // and its dominator can end up at the same dom_depth
                assert(dom_depth(useuse) >= dd_r , "");
                set_idom(useuse, r, dom_depth(useuse));
              }
            }
          }
          l -= uses_found;    // we deleted 1 or more copies of this edge
        }

        assert(use->is_Proj(), "loop exit should be projection");
        // lazy_replace() below moves all nodes that are:
        // - control dependent on the loop exit or
        // - have control set to the loop exit
        // below the post-loop merge point. lazy_replace() takes a dead control as first input. To make it
        // possible to use it, the loop exit projection is cloned and becomes the new exit projection. The initial one
        // becomes dead and is "replaced" by the region.
        Node* use_clone = use->clone();
        register_control(use_clone, use_loop, idom(use), dom_depth(use));
        // Now finish up 'r'
        r->set_req(1, newuse);
        r->set_req(2, use_clone);
        _igvn.register_new_node_with_optimizer(r);
        set_loop(r, use_loop);
        set_idom(r, (side_by_side_idom == nullptr) ? newuse->in(0) : side_by_side_idom, dd_r);
        lazy_replace(use, r);
        // Map the (cloned) old use to the new merge point
        old_new.map(use_clone->_idx, r);
      } // End of if a loop-exit test
    }
  }
}

void PhaseIdealLoop::fix_body_edges(const Node_List &body, IdealLoopTree* loop, const Node_List &old_new, int dd,
                                    IdealLoopTree* parent, bool partial) {
  for(uint i = 0; i < body.size(); i++ ) {
    Node *old = body.at(i);
    Node *nnn = old_new[old->_idx];
    // Fix CFG/Loop controlling the new node
    if (has_ctrl(old)) {
      set_ctrl(nnn, old_new[get_ctrl(old)->_idx]);
    } else {
      set_loop(nnn, parent);
      if (old->outcnt() > 0) {
        Node* dom = idom(old);
        if (old_new[dom->_idx] != nullptr) {
          dom = old_new[dom->_idx];
          set_idom(nnn, dom, dd );
        }
      }
    }
    // Correct edges to the new node
    for (uint j = 0; j < nnn->req(); j++) {
        Node *n = nnn->in(j);
        if (n != nullptr) {
          IdealLoopTree *old_in_loop = get_loop(has_ctrl(n) ? get_ctrl(n) : n);
          if (loop->is_member(old_in_loop)) {
            if (old_new[n->_idx] != nullptr) {
              nnn->set_req(j, old_new[n->_idx]);
            } else {
              assert(!body.contains(n), "");
              assert(partial, "node not cloned");
            }
          }
        }
    }
    _igvn.hash_find_insert(nnn);
  }
}

void PhaseIdealLoop::clone_loop_body(const Node_List& body, Node_List &old_new, CloneMap* cm) {
  for (uint i = 0; i < body.size(); i++) {
    Node* old = body.at(i);
    Node* nnn = old->clone();
    old_new.map(old->_idx, nnn);
    if (C->do_vector_loop() && cm != nullptr) {
      cm->verify_insert_and_clone(old, nnn, cm->clone_idx());
    }
    _igvn.register_new_node_with_optimizer(nnn);
  }
}


//---------------------- stride_of_possible_iv -------------------------------------
// Looks for an iff/bool/comp with one operand of the compare
// being a cycle involving an add and a phi,
// with an optional truncation (left-shift followed by a right-shift)
// of the add. Returns zero if not an iv.
int PhaseIdealLoop::stride_of_possible_iv(Node* iff) {
  Node* trunc1 = nullptr;
  Node* trunc2 = nullptr;
  const TypeInteger* ttype = nullptr;
  if (!iff->is_If() || iff->in(1) == nullptr || !iff->in(1)->is_Bool()) {
    return 0;
  }
  BoolNode* bl = iff->in(1)->as_Bool();
  Node* cmp = bl->in(1);
  if (!cmp || (cmp->Opcode() != Op_CmpI && cmp->Opcode() != Op_CmpU)) {
    return 0;
  }
  // Must have an invariant operand
  if (is_member(get_loop(iff), get_ctrl(cmp->in(2)))) {
    return 0;
  }
  Node* add2 = nullptr;
  Node* cmp1 = cmp->in(1);
  if (cmp1->is_Phi()) {
    // (If (Bool (CmpX phi:(Phi ...(Optional-trunc(AddI phi add2))) )))
    Node* phi = cmp1;
    for (uint i = 1; i < phi->req(); i++) {
      Node* in = phi->in(i);
      Node* add = CountedLoopNode::match_incr_with_optional_truncation(in,
                                &trunc1, &trunc2, &ttype, T_INT);
      if (add && add->in(1) == phi) {
        add2 = add->in(2);
        break;
      }
    }
  } else {
    // (If (Bool (CmpX addtrunc:(Optional-trunc((AddI (Phi ...addtrunc...) add2)) )))
    Node* addtrunc = cmp1;
    Node* add = CountedLoopNode::match_incr_with_optional_truncation(addtrunc,
                                &trunc1, &trunc2, &ttype, T_INT);
    if (add && add->in(1)->is_Phi()) {
      Node* phi = add->in(1);
      for (uint i = 1; i < phi->req(); i++) {
        if (phi->in(i) == addtrunc) {
          add2 = add->in(2);
          break;
        }
      }
    }
  }
  if (add2 != nullptr) {
    const TypeInt* add2t = _igvn.type(add2)->is_int();
    if (add2t->is_con()) {
      return add2t->get_con();
    }
  }
  return 0;
}


//---------------------- stay_in_loop -------------------------------------
// Return the (unique) control output node that's in the loop (if it exists.)
Node* PhaseIdealLoop::stay_in_loop( Node* n, IdealLoopTree *loop) {
  Node* unique = nullptr;
  if (!n) return nullptr;
  for (DUIterator_Fast imax, i = n->fast_outs(imax); i < imax; i++) {
    Node* use = n->fast_out(i);
    if (!has_ctrl(use) && loop->is_member(get_loop(use))) {
      if (unique != nullptr) {
        return nullptr;
      }
      unique = use;
    }
  }
  return unique;
}

//------------------------------ register_node -------------------------------------
// Utility to register node "n" with PhaseIdealLoop
void PhaseIdealLoop::register_node(Node* n, IdealLoopTree* loop, Node* pred, uint ddepth) {
  _igvn.register_new_node_with_optimizer(n);
  loop->_body.push(n);
  if (n->is_CFG()) {
    set_loop(n, loop);
    set_idom(n, pred, ddepth);
  } else {
    set_ctrl(n, pred);
  }
}

//------------------------------ proj_clone -------------------------------------
// Utility to create an if-projection
ProjNode* PhaseIdealLoop::proj_clone(ProjNode* p, IfNode* iff) {
  ProjNode* c = p->clone()->as_Proj();
  c->set_req(0, iff);
  return c;
}

//------------------------------ short_circuit_if -------------------------------------
// Force the iff control output to be the live_proj
Node* PhaseIdealLoop::short_circuit_if(IfNode* iff, ProjNode* live_proj) {
  guarantee(live_proj != nullptr, "null projection");
  int proj_con = live_proj->_con;
  assert(proj_con == 0 || proj_con == 1, "false or true projection");
  Node* con = intcon(proj_con);
  if (iff) {
    iff->set_req(1, con);
  }
  return con;
}

//------------------------------ insert_if_before_proj -------------------------------------
// Insert a new if before an if projection (* - new node)
//
// before
//           if(test)
//           /     \
//          v       v
//    other-proj   proj (arg)
//
// after
//           if(test)
//           /     \
//          /       v
//         |      * proj-clone
//         v          |
//    other-proj      v
//                * new_if(relop(cmp[IU](left,right)))
//                  /  \
//                 v    v
//         * new-proj  proj
//         (returned)
//
ProjNode* PhaseIdealLoop::insert_if_before_proj(Node* left, bool Signed, BoolTest::mask relop, Node* right, ProjNode* proj) {
  IfNode* iff = proj->in(0)->as_If();
  IdealLoopTree *loop = get_loop(proj);
  ProjNode *other_proj = iff->proj_out(!proj->is_IfTrue())->as_Proj();
  uint ddepth = dom_depth(proj);

  _igvn.rehash_node_delayed(iff);
  _igvn.rehash_node_delayed(proj);

  proj->set_req(0, nullptr);  // temporary disconnect
  ProjNode* proj2 = proj_clone(proj, iff);
  register_node(proj2, loop, iff, ddepth);

  Node* cmp = Signed ? (Node*) new CmpINode(left, right) : (Node*) new CmpUNode(left, right);
  register_node(cmp, loop, proj2, ddepth);

  BoolNode* bol = new BoolNode(cmp, relop);
  register_node(bol, loop, proj2, ddepth);

  int opcode = iff->Opcode();
  assert(opcode == Op_If || opcode == Op_RangeCheck, "unexpected opcode");
  IfNode* new_if = IfNode::make_with_same_profile(iff, proj2, bol);
  register_node(new_if, loop, proj2, ddepth);

  proj->set_req(0, new_if); // reattach
  set_idom(proj, new_if, ddepth);

  ProjNode* new_exit = proj_clone(other_proj, new_if)->as_Proj();
  guarantee(new_exit != nullptr, "null exit node");
  register_node(new_exit, get_loop(other_proj), new_if, ddepth);

  return new_exit;
}

//------------------------------ insert_region_before_proj -------------------------------------
// Insert a region before an if projection (* - new node)
//
// before
//           if(test)
//          /      |
//         v       |
//       proj      v
//               other-proj
//
// after
//           if(test)
//          /      |
//         v       |
// * proj-clone    v
//         |     other-proj
//         v
// * new-region
//         |
//         v
// *      dum_if
//       /     \
//      v       \
// * dum-proj    v
//              proj
//
RegionNode* PhaseIdealLoop::insert_region_before_proj(ProjNode* proj) {
  IfNode* iff = proj->in(0)->as_If();
  IdealLoopTree *loop = get_loop(proj);
  ProjNode *other_proj = iff->proj_out(!proj->is_IfTrue())->as_Proj();
  uint ddepth = dom_depth(proj);

  _igvn.rehash_node_delayed(iff);
  _igvn.rehash_node_delayed(proj);

  proj->set_req(0, nullptr);  // temporary disconnect
  ProjNode* proj2 = proj_clone(proj, iff);
  register_node(proj2, loop, iff, ddepth);

  RegionNode* reg = new RegionNode(2);
  reg->set_req(1, proj2);
  register_node(reg, loop, iff, ddepth);

  IfNode* dum_if = new IfNode(reg, short_circuit_if(nullptr, proj), iff->_prob, iff->_fcnt);
  register_node(dum_if, loop, reg, ddepth);

  proj->set_req(0, dum_if); // reattach
  set_idom(proj, dum_if, ddepth);

  ProjNode* dum_proj = proj_clone(other_proj, dum_if);
  register_node(dum_proj, loop, dum_if, ddepth);

  return reg;
}

// Idea
// ----
// Partial Peeling tries to rotate the loop in such a way that it can later be turned into a counted loop. Counted loops
// require a signed loop exit test. When calling this method, we've only found a suitable unsigned test to partial peel
// with. Therefore, we try to split off a signed loop exit test from the unsigned test such that it can be used as new
// loop exit while keeping the unsigned test unchanged and preserving the same behavior as if we've used the unsigned
// test alone instead:
//
// Before Partial Peeling:
//   Loop:
//     <peeled section>
//     Split off signed loop exit test
//     <-- CUT HERE -->
//     Unchanged unsigned loop exit test
//     <rest of unpeeled section>
//     goto Loop
//
// After Partial Peeling:
//   <cloned peeled section>
//   Cloned split off signed loop exit test
//   Loop:
//     Unchanged unsigned loop exit test
//     <rest of unpeeled section>
//     <peeled section>
//     Split off signed loop exit test
//     goto Loop
//
// Details
// -------
// Before:
//          if (i <u limit)    Unsigned loop exit condition
//         /       |
//        v        v
//   exit-proj   stay-in-loop-proj
//
// Split off a signed loop exit test (i.e. with CmpI) from an unsigned loop exit test (i.e. with CmpU) and insert it
// before the CmpU on the stay-in-loop path and keep both tests:
//
//          if (i <u limit)    Signed loop exit test
//        /        |
//       /  if (i <u limit)    Unsigned loop exit test
//      /  /       |
//     v  v        v
//  exit-region  stay-in-loop-proj
//
// Implementation
// --------------
// We need to make sure that the new signed loop exit test is properly inserted into the graph such that the unsigned
// loop exit test still dominates the same set of control nodes, the ctrl() relation from data nodes to both loop
// exit tests is preserved, and their loop nesting is correct.
//
// To achieve that, we clone the unsigned loop exit test completely (leave it unchanged), insert the signed loop exit
// test above it and kill the original unsigned loop exit test by setting it's condition to a constant
// (i.e. stay-in-loop-const in graph below) such that IGVN can fold it later:
//
//           if (stay-in-loop-const)  Killed original unsigned loop exit test
//          /       |
//         /        v
//        /  if (i <  limit)          Split off signed loop exit test
//       /  /       |
//      /  /        v
//     /  /  if (i <u limit)          Cloned unsigned loop exit test
//    /  /   /      |
//   v  v  v        |
//  exit-region     |
//        |         |
//    dummy-if      |
//     /  |         |
// dead   |         |
//        v         v
//   exit-proj   stay-in-loop-proj
//
// Note: The dummy-if is inserted to create a region to merge the loop exits between the original to be killed unsigned
//       loop exit test and its exit projection while keeping the exit projection (also see insert_region_before_proj()).
//
// Requirements
// ------------
// Note that we can only split off a signed loop exit test from the unsigned loop exit test when the behavior is exactly
// the same as before with only a single unsigned test. This is only possible if certain requirements are met.
// Otherwise, we need to bail out (see comments in the code below).
IfNode* PhaseIdealLoop::insert_cmpi_loop_exit(IfNode* if_cmpu, IdealLoopTree* loop) {
  const bool Signed   = true;
  const bool Unsigned = false;

  BoolNode* bol = if_cmpu->in(1)->as_Bool();
  if (bol->_test._test != BoolTest::lt) {
    return nullptr;
  }
  CmpNode* cmpu = bol->in(1)->as_Cmp();
  assert(cmpu->Opcode() == Op_CmpU, "must be unsigned comparison");

  int stride = stride_of_possible_iv(if_cmpu);
  if (stride == 0) {
    return nullptr;
  }

  Node* lp_proj = stay_in_loop(if_cmpu, loop);
  guarantee(lp_proj != nullptr, "null loop node");

  ProjNode* lp_continue = lp_proj->as_Proj();
  ProjNode* lp_exit     = if_cmpu->proj_out(!lp_continue->is_IfTrue())->as_Proj();
  if (!lp_exit->is_IfFalse()) {
    // The loop exit condition is (i <u limit) ==> (i >= 0 && i < limit).
    // We therefore can't add a single exit condition.
    return nullptr;
  }
  // The unsigned loop exit condition is
  //   !(i <u  limit)
  // =   i >=u limit
  //
  // First, we note that for any x for which
  //   0 <= x <= INT_MAX
  // we can convert x to an unsigned int and still get the same guarantee:
  //   0 <=  (uint) x <=  INT_MAX = (uint) INT_MAX
  //   0 <=u (uint) x <=u INT_MAX = (uint) INT_MAX   (LEMMA)
  //
  // With that in mind, if
  //   limit >= 0             (COND)
  // then the unsigned loop exit condition
  //   i >=u limit            (ULE)
  // is equivalent to
  //   i < 0 || i >= limit    (SLE-full)
  // because either i is negative and therefore always greater than MAX_INT when converting to unsigned
  //   (uint) i >=u MAX_INT >= limit >= 0
  // or otherwise
  //   i >= limit >= 0
  // holds due to (LEMMA).
  //
  // For completeness, a counterexample with limit < 0:
  // Assume i = -3 and limit = -2:
  //   i  < 0
  //   -2 < 0
  // is true and thus also "i < 0 || i >= limit". But
  //   i  >=u limit
  //   -3 >=u -2
  // is false.
  Node* limit = cmpu->in(2);
  const TypeInt* type_limit = _igvn.type(limit)->is_int();
  if (type_limit->_lo < 0) {
    return nullptr;
  }

  // We prove below that we can extract a single signed loop exit condition from (SLE-full), depending on the stride:
  //   stride < 0:
  //     i < 0        (SLE = SLE-negative)
  //   stride > 0:
  //     i >= limit   (SLE = SLE-positive)
  // such that we have the following graph before Partial Peeling with stride > 0 (similar for stride < 0):
  //
  // Loop:
  //   <peeled section>
  //   i >= limit    (SLE-positive)
  //   <-- CUT HERE -->
  //   i >=u limit   (ULE)
  //   <rest of unpeeled section>
  //   goto Loop
  //
  // We exit the loop if:
  //   (SLE) is true OR (ULE) is true
  // However, if (SLE) is true then (ULE) also needs to be true to ensure the exact same behavior. Otherwise, we wrongly
  // exit a loop that should not have been exited if we did not apply Partial Peeling. More formally, we need to ensure:
  //   (SLE) IMPLIES (ULE)
  // This indeed holds when (COND) is given:
  // - stride > 0:
  //       i >=  limit             // (SLE = SLE-positive)
  //       i >=  limit >= 0        // (COND)
  //       i >=u limit >= 0        // (LEMMA)
  //     which is the unsigned loop exit condition (ULE).
  // - stride < 0:
  //       i        <  0           // (SLE = SLE-negative)
  //       (uint) i >u MAX_INT     // (NEG) all negative values are greater than MAX_INT when converted to unsigned
  //       MAX_INT >= limit >= 0   // (COND)
  //       MAX_INT >=u limit >= 0  // (LEMMA)
  //     and thus from (NEG) and (LEMMA):
  //       i >=u limit
  //     which is the unsigned loop exit condition (ULE).
  //
  //
  // After Partial Peeling, we have the following structure for stride > 0 (similar for stride < 0):
  //   <cloned peeled section>
  //   i >= limit (SLE-positive)
  //   Loop:
  //     i >=u limit (ULE)
  //     <rest of unpeeled section>
  //     <peeled section>
  //     i >= limit (SLE-positive)
  //     goto Loop
  Node* rhs_cmpi;
  if (stride > 0) {
    rhs_cmpi = limit; // For i >= limit
  } else {
    rhs_cmpi = makecon(TypeInt::ZERO); // For i < 0
  }
  // Create a new region on the exit path
  RegionNode* reg = insert_region_before_proj(lp_exit);
  guarantee(reg != nullptr, "null region node");

  // Clone the if-cmpu-true-false using a signed compare
  BoolTest::mask rel_i = stride > 0 ? bol->_test._test : BoolTest::ge;
  ProjNode* cmpi_exit = insert_if_before_proj(cmpu->in(1), Signed, rel_i, rhs_cmpi, lp_continue);
  reg->add_req(cmpi_exit);

  // Clone the if-cmpu-true-false
  BoolTest::mask rel_u = bol->_test._test;
  ProjNode* cmpu_exit = insert_if_before_proj(cmpu->in(1), Unsigned, rel_u, cmpu->in(2), lp_continue);
  reg->add_req(cmpu_exit);

  // Force original if to stay in loop.
  short_circuit_if(if_cmpu, lp_continue);

  return cmpi_exit->in(0)->as_If();
}

//------------------------------ remove_cmpi_loop_exit -------------------------------------
// Remove a previously inserted signed compare loop exit.
void PhaseIdealLoop::remove_cmpi_loop_exit(IfNode* if_cmp, IdealLoopTree *loop) {
  Node* lp_proj = stay_in_loop(if_cmp, loop);
  assert(if_cmp->in(1)->in(1)->Opcode() == Op_CmpI &&
         stay_in_loop(lp_proj, loop)->is_If() &&
         stay_in_loop(lp_proj, loop)->in(1)->in(1)->Opcode() == Op_CmpU, "inserted cmpi before cmpu");
  Node* con = makecon(lp_proj->is_IfTrue() ? TypeInt::ONE : TypeInt::ZERO);
  if_cmp->set_req(1, con);
}

//------------------------------ scheduled_nodelist -------------------------------------
// Create a post order schedule of nodes that are in the
// "member" set.  The list is returned in "sched".
// The first node in "sched" is the loop head, followed by
// nodes which have no inputs in the "member" set, and then
// followed by the nodes that have an immediate input dependence
// on a node in "sched".
void PhaseIdealLoop::scheduled_nodelist( IdealLoopTree *loop, VectorSet& member, Node_List &sched ) {

  assert(member.test(loop->_head->_idx), "loop head must be in member set");
  VectorSet visited;
  Node_Stack nstack(loop->_body.size());

  Node* n  = loop->_head;  // top of stack is cached in "n"
  uint idx = 0;
  visited.set(n->_idx);

  // Initially push all with no inputs from within member set
  for(uint i = 0; i < loop->_body.size(); i++ ) {
    Node *elt = loop->_body.at(i);
    if (member.test(elt->_idx)) {
      bool found = false;
      for (uint j = 0; j < elt->req(); j++) {
        Node* def = elt->in(j);
        if (def && member.test(def->_idx) && def != elt) {
          found = true;
          break;
        }
      }
      if (!found && elt != loop->_head) {
        nstack.push(n, idx);
        n = elt;
        assert(!visited.test(n->_idx), "not seen yet");
        visited.set(n->_idx);
      }
    }
  }

  // traverse out's that are in the member set
  while (true) {
    if (idx < n->outcnt()) {
      Node* use = n->raw_out(idx);
      idx++;
      if (!visited.test_set(use->_idx)) {
        if (member.test(use->_idx)) {
          nstack.push(n, idx);
          n = use;
          idx = 0;
        }
      }
    } else {
      // All outputs processed
      sched.push(n);
      if (nstack.is_empty()) break;
      n   = nstack.node();
      idx = nstack.index();
      nstack.pop();
    }
  }
}


//------------------------------ has_use_in_set -------------------------------------
// Has a use in the vector set
bool PhaseIdealLoop::has_use_in_set( Node* n, VectorSet& vset ) {
  for (DUIterator_Fast jmax, j = n->fast_outs(jmax); j < jmax; j++) {
    Node* use = n->fast_out(j);
    if (vset.test(use->_idx)) {
      return true;
    }
  }
  return false;
}


//------------------------------ has_use_internal_to_set -------------------------------------
// Has use internal to the vector set (ie. not in a phi at the loop head)
bool PhaseIdealLoop::has_use_internal_to_set( Node* n, VectorSet& vset, IdealLoopTree *loop ) {
  Node* head  = loop->_head;
  for (DUIterator_Fast jmax, j = n->fast_outs(jmax); j < jmax; j++) {
    Node* use = n->fast_out(j);
    if (vset.test(use->_idx) && !(use->is_Phi() && use->in(0) == head)) {
      return true;
    }
  }
  return false;
}


//------------------------------ clone_for_use_outside_loop -------------------------------------
// clone "n" for uses that are outside of loop
int PhaseIdealLoop::clone_for_use_outside_loop( IdealLoopTree *loop, Node* n, Node_List& worklist ) {
  int cloned = 0;
  assert(worklist.size() == 0, "should be empty");
  for (DUIterator_Fast jmax, j = n->fast_outs(jmax); j < jmax; j++) {
    Node* use = n->fast_out(j);
    if( !loop->is_member(get_loop(has_ctrl(use) ? get_ctrl(use) : use)) ) {
      worklist.push(use);
    }
  }

  if (C->check_node_count(worklist.size() + NodeLimitFudgeFactor,
                          "Too many clones required in clone_for_use_outside_loop in partial peeling")) {
    return -1;
  }

  while( worklist.size() ) {
    Node *use = worklist.pop();
    if (!has_node(use) || use->in(0) == C->top()) continue;
    uint j;
    for (j = 0; j < use->req(); j++) {
      if (use->in(j) == n) break;
    }
    assert(j < use->req(), "must be there");

    // clone "n" and insert it between the inputs of "n" and the use outside the loop
    Node* n_clone = n->clone();
    _igvn.replace_input_of(use, j, n_clone);
    cloned++;
    Node* use_c;
    if (!use->is_Phi()) {
      use_c = has_ctrl(use) ? get_ctrl(use) : use->in(0);
    } else {
      // Use in a phi is considered a use in the associated predecessor block
      use_c = use->in(0)->in(j);
    }
    set_ctrl(n_clone, use_c);
    assert(!loop->is_member(get_loop(use_c)), "should be outside loop");
    get_loop(use_c)->_body.push(n_clone);
    _igvn.register_new_node_with_optimizer(n_clone);
#ifndef PRODUCT
    if (TracePartialPeeling) {
      tty->print_cr("loop exit cloning old: %d new: %d newbb: %d", n->_idx, n_clone->_idx, get_ctrl(n_clone)->_idx);
    }
#endif
  }
  return cloned;
}


//------------------------------ clone_for_special_use_inside_loop -------------------------------------
// clone "n" for special uses that are in the not_peeled region.
// If these def-uses occur in separate blocks, the code generator
// marks the method as not compilable.  For example, if a "BoolNode"
// is in a different basic block than the "IfNode" that uses it, then
// the compilation is aborted in the code generator.
void PhaseIdealLoop::clone_for_special_use_inside_loop( IdealLoopTree *loop, Node* n,
                                                        VectorSet& not_peel, Node_List& sink_list, Node_List& worklist ) {
  if (n->is_Phi() || n->is_Load()) {
    return;
  }
  assert(worklist.size() == 0, "should be empty");
  for (DUIterator_Fast jmax, j = n->fast_outs(jmax); j < jmax; j++) {
    Node* use = n->fast_out(j);
    if ( not_peel.test(use->_idx) &&
         (use->is_If() || use->is_CMove() || use->is_Bool()) &&
         use->in(1) == n)  {
      worklist.push(use);
    }
  }
  if (worklist.size() > 0) {
    // clone "n" and insert it between inputs of "n" and the use
    Node* n_clone = n->clone();
    loop->_body.push(n_clone);
    _igvn.register_new_node_with_optimizer(n_clone);
    set_ctrl(n_clone, get_ctrl(n));
    sink_list.push(n_clone);
    not_peel.set(n_clone->_idx);
#ifndef PRODUCT
    if (TracePartialPeeling) {
      tty->print_cr("special not_peeled cloning old: %d new: %d", n->_idx, n_clone->_idx);
    }
#endif
    while( worklist.size() ) {
      Node *use = worklist.pop();
      _igvn.rehash_node_delayed(use);
      for (uint j = 1; j < use->req(); j++) {
        if (use->in(j) == n) {
          use->set_req(j, n_clone);
        }
      }
    }
  }
}


//------------------------------ insert_phi_for_loop -------------------------------------
// Insert phi(lp_entry_val, back_edge_val) at use->in(idx) for loop lp if phi does not already exist
void PhaseIdealLoop::insert_phi_for_loop( Node* use, uint idx, Node* lp_entry_val, Node* back_edge_val, LoopNode* lp ) {
  Node *phi = PhiNode::make(lp, back_edge_val);
  phi->set_req(LoopNode::EntryControl, lp_entry_val);
  // Use existing phi if it already exists
  Node *hit = _igvn.hash_find_insert(phi);
  if( hit == nullptr ) {
    _igvn.register_new_node_with_optimizer(phi);
    set_ctrl(phi, lp);
  } else {
    // Remove the new phi from the graph and use the hit
    _igvn.remove_dead_node(phi);
    phi = hit;
  }
  _igvn.replace_input_of(use, idx, phi);
}

#ifdef ASSERT
//------------------------------ is_valid_loop_partition -------------------------------------
// Validate the loop partition sets: peel and not_peel
bool PhaseIdealLoop::is_valid_loop_partition( IdealLoopTree *loop, VectorSet& peel, Node_List& peel_list,
                                              VectorSet& not_peel ) {
  uint i;
  // Check that peel_list entries are in the peel set
  for (i = 0; i < peel_list.size(); i++) {
    if (!peel.test(peel_list.at(i)->_idx)) {
      return false;
    }
  }
  // Check at loop members are in one of peel set or not_peel set
  for (i = 0; i < loop->_body.size(); i++ ) {
    Node *def  = loop->_body.at(i);
    uint di = def->_idx;
    // Check that peel set elements are in peel_list
    if (peel.test(di)) {
      if (not_peel.test(di)) {
        return false;
      }
      // Must be in peel_list also
      bool found = false;
      for (uint j = 0; j < peel_list.size(); j++) {
        if (peel_list.at(j)->_idx == di) {
          found = true;
          break;
        }
      }
      if (!found) {
        return false;
      }
    } else if (not_peel.test(di)) {
      if (peel.test(di)) {
        return false;
      }
    } else {
      return false;
    }
  }
  return true;
}

//------------------------------ is_valid_clone_loop_exit_use -------------------------------------
// Ensure a use outside of loop is of the right form
bool PhaseIdealLoop::is_valid_clone_loop_exit_use( IdealLoopTree *loop, Node* use, uint exit_idx) {
  Node *use_c = has_ctrl(use) ? get_ctrl(use) : use;
  return (use->is_Phi() &&
          use_c->is_Region() && use_c->req() == 3 &&
          (use_c->in(exit_idx)->Opcode() == Op_IfTrue ||
           use_c->in(exit_idx)->Opcode() == Op_IfFalse ||
           use_c->in(exit_idx)->Opcode() == Op_JumpProj) &&
          loop->is_member( get_loop( use_c->in(exit_idx)->in(0) ) ) );
}

//------------------------------ is_valid_clone_loop_form -------------------------------------
// Ensure that all uses outside of loop are of the right form
bool PhaseIdealLoop::is_valid_clone_loop_form( IdealLoopTree *loop, Node_List& peel_list,
                                               uint orig_exit_idx, uint clone_exit_idx) {
  uint len = peel_list.size();
  for (uint i = 0; i < len; i++) {
    Node *def = peel_list.at(i);

    for (DUIterator_Fast jmax, j = def->fast_outs(jmax); j < jmax; j++) {
      Node *use = def->fast_out(j);
      Node *use_c = has_ctrl(use) ? get_ctrl(use) : use;
      if (!loop->is_member(get_loop(use_c))) {
        // use is not in the loop, check for correct structure
        if (use->in(0) == def) {
          // Okay
        } else if (!is_valid_clone_loop_exit_use(loop, use, orig_exit_idx)) {
          return false;
        }
      }
    }
  }
  return true;
}
#endif

//------------------------------ partial_peel -------------------------------------
// Partially peel (aka loop rotation) the top portion of a loop (called
// the peel section below) by cloning it and placing one copy just before
// the new loop head and the other copy at the bottom of the new loop.
//
//    before                       after                where it came from
//
//    stmt1                        stmt1
//  loop:                          stmt2                     clone
//    stmt2                        if condA goto exitA       clone
//    if condA goto exitA        new_loop:                   new
//    stmt3                        stmt3                     clone
//    if !condB goto loop          if condB goto exitB       clone
//  exitB:                         stmt2                     orig
//    stmt4                        if !condA goto new_loop   orig
//  exitA:                         goto exitA
//                               exitB:
//                                 stmt4
//                               exitA:
//
// Step 1: find the cut point: an exit test on probable
//         induction variable.
// Step 2: schedule (with cloning) operations in the peel
//         section that can be executed after the cut into
//         the section that is not peeled.  This may need
//         to clone operations into exit blocks.  For
//         instance, a reference to A[i] in the not-peel
//         section and a reference to B[i] in an exit block
//         may cause a left-shift of i by 2 to be placed
//         in the peel block.  This step will clone the left
//         shift into the exit block and sink the left shift
//         from the peel to the not-peel section.
// Step 3: clone the loop, retarget the control, and insert
//         phis for values that are live across the new loop
//         head.  This is very dependent on the graph structure
//         from clone_loop.  It creates region nodes for
//         exit control and associated phi nodes for values
//         flow out of the loop through that exit.  The region
//         node is dominated by the clone's control projection.
//         So the clone's peel section is placed before the
//         new loop head, and the clone's not-peel section is
//         forms the top part of the new loop.  The original
//         peel section forms the tail of the new loop.
// Step 4: update the dominator tree and recompute the
//         dominator depth.
//
//                   orig
//
//                   stmt1
//                     |
//                     v
//                 predicates
//                     |
//                     v
//                   loop<----+
//                     |      |
//                   stmt2    |
//                     |      |
//                     v      |
//                    ifA     |
//                   / |      |
//                  v  v      |
//               false true   ^  <-- last_peel
//               /     |      |
//              /   ===|==cut |
//             /     stmt3    |  <-- first_not_peel
//            /        |      |
//            |        v      |
//            v       ifB     |
//          exitA:   / \      |
//                  /   \     |
//                 v     v    |
//               false true   |
//               /       \    |
//              /         ----+
//             |
//             v
//           exitB:
//           stmt4
//
//
//            after clone loop
//
//                   stmt1
//                     |
//                     v
//                predicates
//                 /       \
//        clone   /         \   orig
//               /           \
//              /             \
//             v               v
//   +---->loop                loop<----+
//   |      |                    |      |
//   |    stmt2                stmt2    |
//   |      |                    |      |
//   |      v                    v      |
//   |      ifA                 ifA     |
//   |      | \                / |      |
//   |      v  v              v  v      |
//   ^    true  false      false true   ^  <-- last_peel
//   |      |   ^   \       /    |      |
//   | cut==|==  \   \     /  ===|==cut |
//   |    stmt3   \   \   /    stmt3    |  <-- first_not_peel
//   |      |    dom   | |       |      |
//   |      v      \  1v v2      v      |
//   |      ifB     regionA     ifB     |
//   |      / \        |       / \      |
//   |     /   \       v      /   \     |
//   |    v     v    exitA:  v     v    |
//   |    true  false      false true   |
//   |    /     ^   \      /       \    |
//   +----       \   \    /         ----+
//               dom  \  /
//                 \  1v v2
//                  regionB
//                     |
//                     v
//                   exitB:
//                   stmt4
//
//
//           after partial peel
//
//                  stmt1
//                     |
//                     v
//                predicates
//                 /
//        clone   /             orig
//               /          TOP
//              /             \
//             v               v
//    TOP->loop                loop----+
//          |                    |      |
//        stmt2                stmt2    |
//          |                    |      |
//          v                    v      |
//          ifA                 ifA     |
//          | \                / |      |
//          v  v              v  v      |
//        true  false      false true   |     <-- last_peel
//          |   ^   \       /    +------|---+
//  +->newloop   \   \     /  === ==cut |   |
//  |     stmt3   \   \   /     TOP     |   |
//  |       |    dom   | |      stmt3   |   | <-- first_not_peel
//  |       v      \  1v v2      v      |   |
//  |       ifB     regionA     ifB     ^   v
//  |       / \        |       / \      |   |
//  |      /   \       v      /   \     |   |
//  |     v     v    exitA:  v     v    |   |
//  |     true  false      false true   |   |
//  |     /     ^   \      /       \    |   |
//  |    |       \   \    /         v   |   |
//  |    |       dom  \  /         TOP  |   |
//  |    |         \  1v v2             |   |
//  ^    v          regionB             |   |
//  |    |             |                |   |
//  |    |             v                ^   v
//  |    |           exitB:             |   |
//  |    |           stmt4              |   |
//  |    +------------>-----------------+   |
//  |                                       |
//  +-----------------<---------------------+
//
//
//              final graph
//
//                  stmt1
//                    |
//                    v
//                predicates
//                    |
//                    v
//                  stmt2 clone
//                    |
//                    v
//         ........> ifA clone
//         :        / |
//        dom      /  |
//         :      v   v
//         :  false   true
//         :  |       |
//         :  |       v
//         :  |    newloop<-----+
//         :  |        |        |
//         :  |     stmt3 clone |
//         :  |        |        |
//         :  |        v        |
//         :  |       ifB       |
//         :  |      / \        |
//         :  |     v   v       |
//         :  |  false true     |
//         :  |   |     |       |
//         :  |   v    stmt2    |
//         :  | exitB:  |       |
//         :  | stmt4   v       |
//         :  |       ifA orig  |
//         :  |      /  \       |
//         :  |     /    \      |
//         :  |    v     v      |
//         :  |  false  true    |
//         :  |  /        \     |
//         :  v  v         -----+
//          RegionA
//             |
//             v
//           exitA
//
bool PhaseIdealLoop::partial_peel( IdealLoopTree *loop, Node_List &old_new ) {

  assert(!loop->_head->is_CountedLoop(), "Non-counted loop only");
  if (!loop->_head->is_Loop()) {
    return false;
  }
  LoopNode *head = loop->_head->as_Loop();

  if (head->is_partial_peel_loop() || head->partial_peel_has_failed()) {
    return false;
  }

  // Check for complex exit control
  for (uint ii = 0; ii < loop->_body.size(); ii++) {
    Node *n = loop->_body.at(ii);
    int opc = n->Opcode();
    if (n->is_Call()        ||
        opc == Op_Catch     ||
        opc == Op_CatchProj ||
        opc == Op_Jump      ||
        opc == Op_JumpProj) {
#ifndef PRODUCT
      if (TracePartialPeeling) {
        tty->print_cr("\nExit control too complex: lp: %d", head->_idx);
      }
#endif
      return false;
    }
  }

  int dd = dom_depth(head);

  // Step 1: find cut point

  // Walk up dominators to loop head looking for first loop exit
  // which is executed on every path thru loop.
  IfNode *peel_if = nullptr;
  IfNode *peel_if_cmpu = nullptr;

  Node *iff = loop->tail();
  while (iff != head) {
    if (iff->is_If()) {
      Node *ctrl = get_ctrl(iff->in(1));
      if (ctrl->is_top()) return false; // Dead test on live IF.
      // If loop-varying exit-test, check for induction variable
      if (loop->is_member(get_loop(ctrl)) &&
          loop->is_loop_exit(iff) &&
          is_possible_iv_test(iff)) {
        Node* cmp = iff->in(1)->in(1);
        if (cmp->Opcode() == Op_CmpI) {
          peel_if = iff->as_If();
        } else {
          assert(cmp->Opcode() == Op_CmpU, "must be CmpI or CmpU");
          peel_if_cmpu = iff->as_If();
        }
      }
    }
    iff = idom(iff);
  }

  // Prefer signed compare over unsigned compare.
  IfNode* new_peel_if = nullptr;
  if (peel_if == nullptr) {
    if (!PartialPeelAtUnsignedTests || peel_if_cmpu == nullptr) {
      return false;   // No peel point found
    }
    new_peel_if = insert_cmpi_loop_exit(peel_if_cmpu, loop);
    if (new_peel_if == nullptr) {
      return false;   // No peel point found
    }
    peel_if = new_peel_if;
  }
  Node* last_peel        = stay_in_loop(peel_if, loop);
  Node* first_not_peeled = stay_in_loop(last_peel, loop);
  if (first_not_peeled == nullptr || first_not_peeled == head) {
    return false;
  }

#ifndef PRODUCT
  if (TraceLoopOpts) {
    tty->print("PartialPeel  ");
    loop->dump_head();
  }

  if (TracePartialPeeling) {
    tty->print_cr("before partial peel one iteration");
    Node_List wl;
    Node* t = head->in(2);
    while (true) {
      wl.push(t);
      if (t == head) break;
      t = idom(t);
    }
    while (wl.size() > 0) {
      Node* tt = wl.pop();
      tt->dump();
      if (tt == last_peel) tty->print_cr("-- cut --");
    }
  }
#endif

  C->print_method(PHASE_BEFORE_PARTIAL_PEELING, 4, head);

  VectorSet peel;
  VectorSet not_peel;
  Node_List peel_list;
  Node_List worklist;
  Node_List sink_list;

  uint estimate = loop->est_loop_clone_sz(1);
  if (exceeding_node_budget(estimate)) {
    return false;
  }

  // Set of cfg nodes to peel are those that are executable from
  // the head through last_peel.
  assert(worklist.size() == 0, "should be empty");
  worklist.push(head);
  peel.set(head->_idx);
  while (worklist.size() > 0) {
    Node *n = worklist.pop();
    if (n != last_peel) {
      for (DUIterator_Fast jmax, j = n->fast_outs(jmax); j < jmax; j++) {
        Node* use = n->fast_out(j);
        if (use->is_CFG() &&
            loop->is_member(get_loop(use)) &&
            !peel.test_set(use->_idx)) {
          worklist.push(use);
        }
      }
    }
  }

  // Set of non-cfg nodes to peel are those that are control
  // dependent on the cfg nodes.
  for (uint i = 0; i < loop->_body.size(); i++) {
    Node *n = loop->_body.at(i);
    Node *n_c = has_ctrl(n) ? get_ctrl(n) : n;
    if (peel.test(n_c->_idx)) {
      peel.set(n->_idx);
    } else {
      not_peel.set(n->_idx);
    }
  }

  // Step 2: move operations from the peeled section down into the
  //         not-peeled section

  // Get a post order schedule of nodes in the peel region
  // Result in right-most operand.
  scheduled_nodelist(loop, peel, peel_list);

  assert(is_valid_loop_partition(loop, peel, peel_list, not_peel), "bad partition");

  // For future check for too many new phis
  uint old_phi_cnt = 0;
  for (DUIterator_Fast jmax, j = head->fast_outs(jmax); j < jmax; j++) {
    Node* use = head->fast_out(j);
    if (use->is_Phi()) old_phi_cnt++;
  }

#ifndef PRODUCT
  if (TracePartialPeeling) {
    tty->print_cr("\npeeled list");
  }
#endif

  // Evacuate nodes in peel region into the not_peeled region if possible
  bool too_many_clones = false;
  uint new_phi_cnt = 0;
  uint cloned_for_outside_use = 0;
  for (uint i = 0; i < peel_list.size();) {
    Node* n = peel_list.at(i);
#ifndef PRODUCT
  if (TracePartialPeeling) n->dump();
#endif
    bool incr = true;
    if (!n->is_CFG()) {
      if (has_use_in_set(n, not_peel)) {
        // If not used internal to the peeled region,
        // move "n" from peeled to not_peeled region.
        if (!has_use_internal_to_set(n, peel, loop)) {
          // if not pinned and not a load (which maybe anti-dependent on a store)
          // and not a CMove (Matcher expects only bool->cmove).
          if (n->in(0) == nullptr && !n->is_Load() && !n->is_CMove()) {
            int new_clones = clone_for_use_outside_loop(loop, n, worklist);
            if (C->failing()) return false;
            if (new_clones == -1) {
              too_many_clones = true;
              break;
            }
            cloned_for_outside_use += new_clones;
            sink_list.push(n);
            peel.remove(n->_idx);
            not_peel.set(n->_idx);
            peel_list.remove(i);
            incr = false;
#ifndef PRODUCT
            if (TracePartialPeeling) {
              tty->print_cr("sink to not_peeled region: %d newbb: %d",
                            n->_idx, get_ctrl(n)->_idx);
            }
#endif
          }
        } else {
          // Otherwise check for special def-use cases that span
          // the peel/not_peel boundary such as bool->if
          clone_for_special_use_inside_loop(loop, n, not_peel, sink_list, worklist);
          new_phi_cnt++;
        }
      }
    }
    if (incr) i++;
  }

  estimate += cloned_for_outside_use + new_phi_cnt;
  bool exceed_node_budget = !may_require_nodes(estimate);
  bool exceed_phi_limit = new_phi_cnt > old_phi_cnt + PartialPeelNewPhiDelta;

  if (too_many_clones || exceed_node_budget || exceed_phi_limit) {
#ifndef PRODUCT
    if (TracePartialPeeling && exceed_phi_limit) {
      tty->print_cr("\nToo many new phis: %d  old %d new cmpi: %c",
                    new_phi_cnt, old_phi_cnt, new_peel_if != nullptr?'T':'F');
    }
#endif
    if (new_peel_if != nullptr) {
      remove_cmpi_loop_exit(new_peel_if, loop);
    }
    // Inhibit more partial peeling on this loop
    assert(!head->is_partial_peel_loop(), "not partial peeled");
    head->mark_partial_peel_failed();
    if (cloned_for_outside_use > 0) {
      // Terminate this round of loop opts because
      // the graph outside this loop was changed.
      C->set_major_progress();
      return true;
    }
    return false;
  }

  // Step 3: clone loop, retarget control, and insert new phis

  // Create new loop head for new phis and to hang
  // the nodes being moved (sinked) from the peel region.
  LoopNode* new_head = new LoopNode(last_peel, last_peel);
  new_head->set_unswitch_count(head->unswitch_count()); // Preserve
  _igvn.register_new_node_with_optimizer(new_head);
  assert(first_not_peeled->in(0) == last_peel, "last_peel <- first_not_peeled");
  _igvn.replace_input_of(first_not_peeled, 0, new_head);
  set_loop(new_head, loop);
  loop->_body.push(new_head);
  not_peel.set(new_head->_idx);
  set_idom(new_head, last_peel, dom_depth(first_not_peeled));
  set_idom(first_not_peeled, new_head, dom_depth(first_not_peeled));

  while (sink_list.size() > 0) {
    Node* n = sink_list.pop();
    set_ctrl(n, new_head);
  }

  assert(is_valid_loop_partition(loop, peel, peel_list, not_peel), "bad partition");

  clone_loop(loop, old_new, dd, IgnoreStripMined);

  const uint clone_exit_idx = 1;
  const uint orig_exit_idx  = 2;
  assert(is_valid_clone_loop_form(loop, peel_list, orig_exit_idx, clone_exit_idx), "bad clone loop");

  Node* head_clone             = old_new[head->_idx];
  LoopNode* new_head_clone     = old_new[new_head->_idx]->as_Loop();
  Node* orig_tail_clone        = head_clone->in(2);

  // Add phi if "def" node is in peel set and "use" is not

  for (uint i = 0; i < peel_list.size(); i++) {
    Node *def  = peel_list.at(i);
    if (!def->is_CFG()) {
      for (DUIterator_Fast jmax, j = def->fast_outs(jmax); j < jmax; j++) {
        Node *use = def->fast_out(j);
        if (has_node(use) && use->in(0) != C->top() &&
            (!peel.test(use->_idx) ||
             (use->is_Phi() && use->in(0) == head)) ) {
          worklist.push(use);
        }
      }
      while( worklist.size() ) {
        Node *use = worklist.pop();
        for (uint j = 1; j < use->req(); j++) {
          Node* n = use->in(j);
          if (n == def) {

            // "def" is in peel set, "use" is not in peel set
            // or "use" is in the entry boundary (a phi) of the peel set

            Node* use_c = has_ctrl(use) ? get_ctrl(use) : use;

            if ( loop->is_member(get_loop( use_c )) ) {
              // use is in loop
              if (old_new[use->_idx] != nullptr) { // null for dead code
                Node* use_clone = old_new[use->_idx];
                _igvn.replace_input_of(use, j, C->top());
                insert_phi_for_loop( use_clone, j, old_new[def->_idx], def, new_head_clone );
              }
            } else {
              assert(is_valid_clone_loop_exit_use(loop, use, orig_exit_idx), "clone loop format");
              // use is not in the loop, check if the live range includes the cut
              Node* lp_if = use_c->in(orig_exit_idx)->in(0);
              if (not_peel.test(lp_if->_idx)) {
                assert(j == orig_exit_idx, "use from original loop");
                insert_phi_for_loop( use, clone_exit_idx, old_new[def->_idx], def, new_head_clone );
              }
            }
          }
        }
      }
    }
  }

  // Step 3b: retarget control

  // Redirect control to the new loop head if a cloned node in
  // the not_peeled region has control that points into the peeled region.
  // This necessary because the cloned peeled region will be outside
  // the loop.
  //                            from    to
  //          cloned-peeled    <---+
  //    new_head_clone:            |    <--+
  //          cloned-not_peeled  in(0)    in(0)
  //          orig-peeled

  for (uint i = 0; i < loop->_body.size(); i++) {
    Node *n = loop->_body.at(i);
    if (!n->is_CFG()           && n->in(0) != nullptr        &&
        not_peel.test(n->_idx) && peel.test(n->in(0)->_idx)) {
      Node* n_clone = old_new[n->_idx];
      if (n_clone->depends_only_on_test()) {
        // Pin array access nodes: control is updated here to the loop head. If, after some transformations, the
        // backedge is removed, an array load could become dependent on a condition that's not a range check for that
        // access. If that condition is replaced by an identical dominating one, then an unpinned load would risk
        // floating above its range check.
        Node* pinned_clone = n_clone->pin_array_access_node();
        if (pinned_clone != nullptr) {
          register_new_node_with_ctrl_of(pinned_clone, n_clone);
          old_new.map(n->_idx, pinned_clone);
          _igvn.replace_node(n_clone, pinned_clone);
          n_clone = pinned_clone;
        }
      }
      _igvn.replace_input_of(n_clone, 0, new_head_clone);
    }
  }

  // Backedge of the surviving new_head (the clone) is original last_peel
  _igvn.replace_input_of(new_head_clone, LoopNode::LoopBackControl, last_peel);

  // Cut first node in original not_peel set
  _igvn.rehash_node_delayed(new_head);                     // Multiple edge updates:
  new_head->set_req(LoopNode::EntryControl,    C->top());  //   use rehash_node_delayed / set_req instead of
  new_head->set_req(LoopNode::LoopBackControl, C->top());  //   multiple replace_input_of calls

  // Copy head_clone back-branch info to original head
  // and remove original head's loop entry and
  // clone head's back-branch
  _igvn.rehash_node_delayed(head); // Multiple edge updates
  head->set_req(LoopNode::EntryControl,    head_clone->in(LoopNode::LoopBackControl));
  head->set_req(LoopNode::LoopBackControl, C->top());
  _igvn.replace_input_of(head_clone, LoopNode::LoopBackControl, C->top());

  // Similarly modify the phis
  for (DUIterator_Fast kmax, k = head->fast_outs(kmax); k < kmax; k++) {
    Node* use = head->fast_out(k);
    if (use->is_Phi() && use->outcnt() > 0) {
      Node* use_clone = old_new[use->_idx];
      _igvn.rehash_node_delayed(use); // Multiple edge updates
      use->set_req(LoopNode::EntryControl,    use_clone->in(LoopNode::LoopBackControl));
      use->set_req(LoopNode::LoopBackControl, C->top());
      _igvn.replace_input_of(use_clone, LoopNode::LoopBackControl, C->top());
    }
  }

  // Step 4: update dominator tree and dominator depth

  set_idom(head, orig_tail_clone, dd);
  recompute_dom_depth();

  // Inhibit more partial peeling on this loop
  new_head_clone->set_partial_peel_loop();
  C->set_major_progress();
  loop->record_for_igvn();

#ifndef PRODUCT
  if (TracePartialPeeling) {
    tty->print_cr("\nafter partial peel one iteration");
    Node_List wl;
    Node* t = last_peel;
    while (true) {
      wl.push(t);
      if (t == head_clone) break;
      t = idom(t);
    }
    while (wl.size() > 0) {
      Node* tt = wl.pop();
      if (tt == head) tty->print_cr("orig head");
      else if (tt == new_head_clone) tty->print_cr("new head");
      else if (tt == head_clone) tty->print_cr("clone head");
      tt->dump();
    }
  }
#endif

  C->print_method(PHASE_AFTER_PARTIAL_PEELING, 4, new_head_clone);

  return true;
}

// Transform:
//
// loop<-----------------+
//  |                    |
// stmt1 stmt2 .. stmtn  |
//  |     |        |     |
//  \     |       /      |
//    v   v     v        |
//       region          |
//         |             |
//     shared_stmt       |
//         |             |
//         v             |
//         if            |
//         / \           |
//        |   -----------+
//        v
//
// into:
//
//    loop<-------------------+
//     |                      |
//     v                      |
// +->loop                    |
// |   |                      |
// |  stmt1 stmt2 .. stmtn    |
// |   |     |        |       |
// |   |      \       /       |
// |   |       v     v        |
// |   |        region1       |
// |   |           |          |
// |  shared_stmt shared_stmt |
// |   |           |          |
// |   v           v          |
// |   if          if         |
// |   /\          / \        |
// +--   |         |   -------+
//       \         /
//        v       v
//         region2
//
// (region2 is shown to merge mirrored projections of the loop exit
// ifs to make the diagram clearer but they really merge the same
// projection)
//
// Conditions for this transformation to trigger:
// - the path through stmt1 is frequent enough
// - the inner loop will be turned into a counted loop after transformation
bool PhaseIdealLoop::duplicate_loop_backedge(IdealLoopTree *loop, Node_List &old_new) {
  if (!DuplicateBackedge) {
    return false;
  }
  assert(!loop->_head->is_CountedLoop() || StressDuplicateBackedge, "Non-counted loop only");
  if (!loop->_head->is_Loop()) {
    return false;
  }

  uint estimate = loop->est_loop_clone_sz(1);
  if (exceeding_node_budget(estimate)) {
    return false;
  }

  LoopNode *head = loop->_head->as_Loop();

  Node* region = nullptr;
  IfNode* exit_test = nullptr;
  uint inner;
  float f;
  if (StressDuplicateBackedge) {
    if (head->is_strip_mined()) {
      return false;
    }
    Node* c = head->in(LoopNode::LoopBackControl);

    while (c != head) {
      if (c->is_Region()) {
        region = c;
      }
      c = idom(c);
    }

    if (region == nullptr) {
      return false;
    }

    inner = 1;
  } else {
    // Is the shape of the loop that of a counted loop...
    Node* back_control = loop_exit_control(head, loop);
    if (back_control == nullptr) {
      return false;
    }

    BoolTest::mask bt = BoolTest::illegal;
    float cl_prob = 0;
    Node* incr = nullptr;
    Node* limit = nullptr;
    Node* cmp = loop_exit_test(back_control, loop, incr, limit, bt, cl_prob);
    if (cmp == nullptr || cmp->Opcode() != Op_CmpI) {
      return false;
    }

    // With an extra phi for the candidate iv?
    // Or the region node is the loop head
    if (!incr->is_Phi() || incr->in(0) == head) {
      return false;
    }

    PathFrequency pf(head, this);
    region = incr->in(0);

    // Go over all paths for the extra phi's region and see if that
    // path is frequent enough and would match the expected iv shape
    // if the extra phi is removed
    inner = 0;
    for (uint i = 1; i < incr->req(); ++i) {
      Node* in = incr->in(i);
      Node* trunc1 = nullptr;
      Node* trunc2 = nullptr;
      const TypeInteger* iv_trunc_t = nullptr;
      Node* orig_in = in;
      if (!(in = CountedLoopNode::match_incr_with_optional_truncation(in, &trunc1, &trunc2, &iv_trunc_t, T_INT))) {
        continue;
      }
      assert(in->Opcode() == Op_AddI, "wrong increment code");
      Node* xphi = nullptr;
      Node* stride = loop_iv_stride(in, loop, xphi);

      if (stride == nullptr) {
        continue;
      }

      PhiNode* phi = loop_iv_phi(xphi, nullptr, head, loop);
      if (phi == nullptr ||
          (trunc1 == nullptr && phi->in(LoopNode::LoopBackControl) != incr) ||
          (trunc1 != nullptr && phi->in(LoopNode::LoopBackControl) != trunc1)) {
        return false;
      }

      f = pf.to(region->in(i));
      if (f > 0.5) {
        inner = i;
        break;
      }
    }

    if (inner == 0) {
      return false;
    }

    exit_test = back_control->in(0)->as_If();
  }

  if (idom(region)->is_Catch()) {
    return false;
  }

  // Collect all control nodes that need to be cloned (shared_stmt in the diagram)
  Unique_Node_List wq;
  wq.push(head->in(LoopNode::LoopBackControl));
  for (uint i = 0; i < wq.size(); i++) {
    Node* c = wq.at(i);
    assert(get_loop(c) == loop, "not in the right loop?");
    if (c->is_Region()) {
      if (c != region) {
        for (uint j = 1; j < c->req(); ++j) {
          wq.push(c->in(j));
        }
      }
    } else {
      wq.push(c->in(0));
    }
    assert(!is_strict_dominator(c, region), "shouldn't go above region");
  }

  Node* region_dom = idom(region);

  // Can't do the transformation if this would cause a membar pair to
  // be split
  for (uint i = 0; i < wq.size(); i++) {
    Node* c = wq.at(i);
    if (c->is_MemBar() && (c->as_MemBar()->trailing_store() || c->as_MemBar()->trailing_load_store())) {
      assert(c->as_MemBar()->leading_membar()->trailing_membar() == c, "bad membar pair");
      if (!wq.member(c->as_MemBar()->leading_membar())) {
        return false;
      }
    }
  }

  // Collect data nodes that need to be clones as well
  int dd = dom_depth(head);

  for (uint i = 0; i < loop->_body.size(); ++i) {
    Node* n = loop->_body.at(i);
    if (has_ctrl(n)) {
      Node* c = get_ctrl(n);
      if (wq.member(c)) {
        wq.push(n);
      }
    } else {
      set_idom(n, idom(n), dd);
    }
  }

  // clone shared_stmt
  clone_loop_body(wq, old_new, nullptr);

  Node* region_clone = old_new[region->_idx];
  region_clone->set_req(inner, C->top());
  set_idom(region, region->in(inner), dd);

  // Prepare the outer loop
  Node* outer_head = new LoopNode(head->in(LoopNode::EntryControl), old_new[head->in(LoopNode::LoopBackControl)->_idx]);
  register_control(outer_head, loop->_parent, outer_head->in(LoopNode::EntryControl));
  _igvn.replace_input_of(head, LoopNode::EntryControl, outer_head);
  set_idom(head, outer_head, dd);

  fix_body_edges(wq, loop, old_new, dd, loop->_parent, true);

  // Make one of the shared_stmt copies only reachable from stmt1, the
  // other only from stmt2..stmtn.
  Node* dom = nullptr;
  for (uint i = 1; i < region->req(); ++i) {
    if (i != inner) {
      _igvn.replace_input_of(region, i, C->top());
    }
    Node* in = region_clone->in(i);
    if (in->is_top()) {
      continue;
    }
    if (dom == nullptr) {
      dom = in;
    } else {
      dom = dom_lca(dom, in);
    }
  }

  set_idom(region_clone, dom, dd);

  // Set up the outer loop
  for (uint i = 0; i < head->outcnt(); i++) {
    Node* u = head->raw_out(i);
    if (u->is_Phi()) {
      Node* outer_phi = u->clone();
      outer_phi->set_req(0, outer_head);
      Node* backedge = old_new[u->in(LoopNode::LoopBackControl)->_idx];
      if (backedge == nullptr) {
        backedge = u->in(LoopNode::LoopBackControl);
      }
      outer_phi->set_req(LoopNode::LoopBackControl, backedge);
      register_new_node(outer_phi, outer_head);
      _igvn.replace_input_of(u, LoopNode::EntryControl, outer_phi);
    }
  }

  // create control and data nodes for out of loop uses (including region2)
  Node_List worklist;
  uint new_counter = C->unique();
  fix_ctrl_uses(wq, loop, old_new, ControlAroundStripMined, outer_head, nullptr, worklist);

  Node_List *split_if_set = nullptr;
  Node_List *split_bool_set = nullptr;
  Node_List *split_cex_set = nullptr;
  fix_data_uses(wq, loop, ControlAroundStripMined, loop->skip_strip_mined(), new_counter, old_new, worklist,
                split_if_set, split_bool_set, split_cex_set);

  finish_clone_loop(split_if_set, split_bool_set, split_cex_set);

  if (exit_test != nullptr) {
    float cnt = exit_test->_fcnt;
    if (cnt != COUNT_UNKNOWN) {
      exit_test->_fcnt = cnt * f;
      old_new[exit_test->_idx]->as_If()->_fcnt = cnt * (1 - f);
    }
  }

  C->set_major_progress();

  return true;
}

// AutoVectorize the loop: replace scalar ops with vector ops.
PhaseIdealLoop::AutoVectorizeStatus
PhaseIdealLoop::auto_vectorize(IdealLoopTree* lpt, VSharedData &vshared) {
  // Counted loop only
  if (!lpt->is_counted()) {
    return AutoVectorizeStatus::Impossible;
  }

  // Main-loop only
  CountedLoopNode* cl = lpt->_head->as_CountedLoop();
  if (!cl->is_main_loop()) {
    return AutoVectorizeStatus::Impossible;
  }

  VLoop vloop(lpt, false);
  if (!vloop.check_preconditions()) {
    return AutoVectorizeStatus::TriedAndFailed;
  }

  // Ensure the shared data is cleared before each use
  vshared.clear();

  const VLoopAnalyzer vloop_analyzer(vloop, vshared);
  if (!vloop_analyzer.success()) {
    return AutoVectorizeStatus::TriedAndFailed;
  }

  SuperWord sw(vloop_analyzer);
  if (!sw.transform_loop()) {
    return AutoVectorizeStatus::TriedAndFailed;
  }

  return AutoVectorizeStatus::Success;
}

// Just before insert_pre_post_loops, we can multiversion the loop:
//
//              multiversion_if
//               |       |
//         fast_loop   slow_loop
//
// In the fast_loop we can make speculative assumptions, and put the
// conditions into the multiversion_if. If the conditions hold at runtime,
// we enter the fast_loop, if the conditions fail, we take the slow_loop
// instead which does not make any of the speculative assumptions.
//
// Note: we only multiversion the loop if the loop does not have any
//       auto vectorization check Predicate. If we have that predicate,
//       then we can simply add the speculative assumption checks to
//       that Predicate. This means we do not need to duplicate the
//       loop - we have a smaller graph and save compile time. Should
//       the conditions ever fail, then we deopt / trap at the Predicate
//       and recompile without that Predicate. At that point we will
//       multiversion the loop, so that we can still have speculative
//       runtime checks.
//
// We perform the multiversioning when the loop is still in its single
// iteration form, even before we insert pre and post loops. This makes
// the cloning much simpler. However, this means that both the fast
// and the slow loop have to be optimized independently (adding pre
// and post loops, unrolling the main loop, auto-vectorize etc.). And
// we may end up not needing any speculative assumptions in the fast_loop
// and then rejecting the slow_loop by constant folding the multiversion_if.
//
// Therefore, we "delay" the optimization of the slow_loop until we add
// at least one speculative assumption for the fast_loop. If we never
// add such a speculative runtime check, the OpaqueMultiversioningNode
// of the multiversion_if constant folds to true after loop opts, and the
// multiversion_if folds away the "delayed" slow_loop. If we add any
// speculative assumption, then we notify the OpaqueMultiversioningNode
// with "notify_slow_loop_that_it_can_resume_optimizations".
//
// Note: new runtime checks can be added to the multiversion_if with
//       PhaseIdealLoop::create_new_if_for_multiversion
void PhaseIdealLoop::maybe_multiversion_for_auto_vectorization_runtime_checks(IdealLoopTree* lpt, Node_List& old_new) {
  CountedLoopNode* cl = lpt->_head->as_CountedLoop();
  LoopNode* outer_loop = cl->skip_strip_mined();
  Node* entry = outer_loop->in(LoopNode::EntryControl);

  // Check we have multiversioning enabled, and are not already multiversioned.
  if (!LoopMultiversioning || cl->is_multiversion()) { return; }

  // Check that we do not have a parse-predicate where we can add the runtime checks
  // during auto-vectorization.
  const Predicates predicates(entry);
  const PredicateBlock* predicate_block = predicates.auto_vectorization_check_block();
  if (predicate_block->has_parse_predicate()) { return; }

  // Check node budget.
  uint estimate = lpt->est_loop_clone_sz(2);
  if (!may_require_nodes(estimate)) { return; }

  do_multiversioning(lpt, old_new);
}

// Returns true if the Reduction node is unordered.
static bool is_unordered_reduction(Node* n) {
  return n->is_Reduction() && !n->as_Reduction()->requires_strict_order();
}

// Having ReductionNodes in the loop is expensive. They need to recursively
// fold together the vector values, for every vectorized loop iteration. If
// we encounter the following pattern, we can vector accumulate the values
// inside the loop, and only have a single UnorderedReduction after the loop.
//
// Note: UnorderedReduction represents a ReductionNode which does not require
// calculating in strict order.
//
// CountedLoop     init
//          |        |
//          +------+ | +-----------------------+
//                 | | |                       |
//                PhiNode (s)                  |
//                  |                          |
//                  |          Vector          |
//                  |            |             |
//               UnorderedReduction (first_ur) |
//                  |                          |
//                 ...         Vector          |
//                  |            |             |
//               UnorderedReduction (last_ur)  |
//                       |                     |
//                       +---------------------+
//
// We patch the graph to look like this:
//
// CountedLoop   identity_vector
//         |         |
//         +-------+ | +---------------+
//                 | | |               |
//                PhiNode (v)          |
//                   |                 |
//                   |         Vector  |
//                   |           |     |
//                 VectorAccumulator   |
//                   |                 |
//                  ...        Vector  |
//                   |           |     |
//      init       VectorAccumulator   |
//        |          |     |           |
//     UnorderedReduction  +-----------+
//
// We turned the scalar (s) Phi into a vectorized one (v). In the loop, we
// use vector_accumulators, which do the same reductions, but only element
// wise. This is a single operation per vector_accumulator, rather than many
// for a UnorderedReduction. We can then reduce the last vector_accumulator
// after the loop, and also reduce the init value into it.
//
// We can not do this with all reductions. Some reductions do not allow the
// reordering of operations (for example float addition/multiplication require
// strict order).
void PhaseIdealLoop::move_unordered_reduction_out_of_loop(IdealLoopTree* loop) {
  assert(!C->major_progress() && loop->is_counted() && loop->is_innermost(), "sanity");

  // Find all Phi nodes with an unordered Reduction on backedge.
  CountedLoopNode* cl = loop->_head->as_CountedLoop();
  for (DUIterator_Fast jmax, j = cl->fast_outs(jmax); j < jmax; j++) {
    Node* phi = cl->fast_out(j);
    // We have a phi with a single use, and an unordered Reduction on the backedge.
    if (!phi->is_Phi() || phi->outcnt() != 1 || !is_unordered_reduction(phi->in(2))) {
      continue;
    }

    ReductionNode* last_ur = phi->in(2)->as_Reduction();
    assert(!last_ur->requires_strict_order(), "must be");

    // Determine types
    const TypeVect* vec_t = last_ur->vect_type();
    uint vector_length    = vec_t->length();
    BasicType bt          = vec_t->element_basic_type();

    // Convert opcode from vector-reduction -> scalar -> normal-vector-op
    const int sopc        = VectorNode::scalar_opcode(last_ur->Opcode(), bt);
    const int vopc        = VectorNode::opcode(sopc, bt);
    if (!Matcher::match_rule_supported_vector(vopc, vector_length, bt)) {
        DEBUG_ONLY( last_ur->dump(); )
        assert(false, "do not have normal vector op for this reduction");
        continue; // not implemented -> fails
    }

    // Traverse up the chain of unordered Reductions, checking that it loops back to
    // the phi. Check that all unordered Reductions only have a single use, except for
    // the last (last_ur), which only has phi as a use in the loop, and all other uses
    // are outside the loop.
    ReductionNode* current = last_ur;
    ReductionNode* first_ur = nullptr;
    while (true) {
      assert(!current->requires_strict_order(), "sanity");

      // Expect no ctrl and a vector_input from within the loop.
      Node* ctrl = current->in(0);
      Node* vector_input = current->in(2);
      if (ctrl != nullptr || get_ctrl(vector_input) != cl) {
        DEBUG_ONLY( current->dump(1); )
        assert(false, "reduction has ctrl or bad vector_input");
        break; // Chain traversal fails.
      }

      assert(current->vect_type() != nullptr, "must have vector type");
      if (current->vect_type() != last_ur->vect_type()) {
        // Reductions do not have the same vector type (length and element type).
        break; // Chain traversal fails.
      }

      // Expect single use of an unordered Reduction, except for last_ur.
      if (current == last_ur) {
        // Expect all uses to be outside the loop, except phi.
        for (DUIterator_Fast kmax, k = current->fast_outs(kmax); k < kmax; k++) {
          Node* use = current->fast_out(k);
          if (use != phi && ctrl_or_self(use) == cl) {
            DEBUG_ONLY( current->dump(-1); )
            assert(false, "reduction has use inside loop");
            // Should not be allowed by SuperWord::mark_reductions
            return; // bail out of optimization
          }
        }
      } else {
        if (current->outcnt() != 1) {
          break; // Chain traversal fails.
        }
      }

      // Expect another unordered Reduction or phi as the scalar input.
      Node* scalar_input = current->in(1);
      if (is_unordered_reduction(scalar_input) &&
          scalar_input->Opcode() == current->Opcode()) {
        // Move up the unordered Reduction chain.
        current = scalar_input->as_Reduction();
        assert(!current->requires_strict_order(), "must be");
      } else if (scalar_input == phi) {
        // Chain terminates at phi.
        first_ur = current;
        current = nullptr;
        break; // Success.
      } else {
        // scalar_input is neither phi nor a matching reduction
        // Can for example be scalar reduction when we have
        // partial vectorization.
        break; // Chain traversal fails.
      }
    }
    if (current != nullptr) {
      // Chain traversal was not successful.
      continue;
    }
    assert(first_ur != nullptr, "must have successfully terminated chain traversal");

    Node* identity_scalar = ReductionNode::make_identity_con_scalar(_igvn, sopc, bt);
    set_root_as_ctrl(identity_scalar);
    VectorNode* identity_vector = VectorNode::scalar2vector(identity_scalar, vector_length, bt);
    register_new_node(identity_vector, C->root());
    assert(vec_t == identity_vector->vect_type(), "matching vector type");
    VectorNode::trace_new_vector(identity_vector, "Unordered Reduction");

    // Turn the scalar phi into a vector phi.
    _igvn.rehash_node_delayed(phi);
    Node* init = phi->in(1); // Remember init before replacing it.
    phi->set_req_X(1, identity_vector, &_igvn);
    phi->as_Type()->set_type(vec_t);
    _igvn.set_type(phi, vec_t);

    // Traverse down the chain of unordered Reductions, and replace them with vector_accumulators.
    current = first_ur;
    while (true) {
      // Create vector_accumulator to replace current.
      Node* last_vector_accumulator = current->in(1);
      Node* vector_input            = current->in(2);
      VectorNode* vector_accumulator = VectorNode::make(vopc, last_vector_accumulator, vector_input, vec_t);
      register_new_node(vector_accumulator, cl);
      _igvn.replace_node(current, vector_accumulator);
      VectorNode::trace_new_vector(vector_accumulator, "Unordered Reduction");
      if (current == last_ur) {
        break;
      }
      current = vector_accumulator->unique_out()->as_Reduction();
      assert(!current->requires_strict_order(), "must be");
    }

    // Create post-loop reduction.
    Node* last_accumulator = phi->in(2);
    Node* post_loop_reduction = ReductionNode::make(sopc, nullptr, init, last_accumulator, bt);

    // Take over uses of last_accumulator that are not in the loop.
    for (DUIterator i = last_accumulator->outs(); last_accumulator->has_out(i); i++) {
      Node* use = last_accumulator->out(i);
      if (use != phi && use != post_loop_reduction) {
        assert(ctrl_or_self(use) != cl, "use must be outside loop");
        use->replace_edge(last_accumulator, post_loop_reduction,  &_igvn);
        --i;
      }
    }
    register_new_node(post_loop_reduction, get_late_ctrl(post_loop_reduction, cl));
    VectorNode::trace_new_vector(post_loop_reduction, "Unordered Reduction");

    assert(last_accumulator->outcnt() == 2, "last_accumulator has 2 uses: phi and post_loop_reduction");
    assert(post_loop_reduction->outcnt() > 0, "should have taken over all non loop uses of last_accumulator");
    assert(phi->outcnt() == 1, "accumulator is the only use of phi");
  }
}

void DataNodeGraph::clone_data_nodes(Node* new_ctrl) {
  for (uint i = 0; i < _data_nodes.size(); i++) {
    clone(_data_nodes[i], new_ctrl);
  }
}

// Clone the given node and set it up properly. Set 'new_ctrl' as ctrl.
void DataNodeGraph::clone(Node* node, Node* new_ctrl) {
  Node* clone = node->clone();
  _phase->igvn().register_new_node_with_optimizer(clone);
  _orig_to_new.put(node, clone);
  _phase->set_ctrl(clone, new_ctrl);
  if (node->is_CastII()) {
    clone->set_req(0, new_ctrl);
  }
}

// Rewire the data inputs of all (unprocessed) cloned nodes, whose inputs are still pointing to the same inputs as their
// corresponding orig nodes, to the newly cloned inputs to create a separate cloned graph.
void DataNodeGraph::rewire_clones_to_cloned_inputs() {
  _orig_to_new.iterate_all([&](Node* node, Node* clone) {
    for (uint i = 1; i < node->req(); i++) {
      Node** cloned_input = _orig_to_new.get(node->in(i));
      if (cloned_input != nullptr) {
        // Input was also cloned -> rewire clone to the cloned input.
        _phase->igvn().replace_input_of(clone, i, *cloned_input);
      }
    }
  });
}

// Clone all non-OpaqueLoop* nodes and apply the provided transformation strategy for OpaqueLoop* nodes.
// Set 'new_ctrl' as ctrl for all cloned non-OpaqueLoop* nodes.
void DataNodeGraph::clone_data_nodes_and_transform_opaque_loop_nodes(
    const TransformStrategyForOpaqueLoopNodes& transform_strategy,
    Node* new_ctrl) {
  for (uint i = 0; i < _data_nodes.size(); i++) {
    Node* data_node = _data_nodes[i];
    if (data_node->is_Opaque1()) {
      transform_opaque_node(transform_strategy, data_node);
    } else {
      clone(data_node, new_ctrl);
    }
  }
}

void DataNodeGraph::transform_opaque_node(const TransformStrategyForOpaqueLoopNodes& transform_strategy, Node* node) {
  Node* transformed_node;
  if (node->is_OpaqueLoopInit()) {
    transformed_node = transform_strategy.transform_opaque_init(node->as_OpaqueLoopInit());
  } else {
    assert(node->is_OpaqueLoopStride(), "must be OpaqueLoopStrideNode");
    transformed_node = transform_strategy.transform_opaque_stride(node->as_OpaqueLoopStride());
  }
  // Add an orig->new mapping to correctly update the inputs of the copied graph in rewire_clones_to_cloned_inputs().
  _orig_to_new.put(node, transformed_node);
}<|MERGE_RESOLUTION|>--- conflicted
+++ resolved
@@ -1100,7 +1100,6 @@
   }
 }
 
-<<<<<<< HEAD
 // We can't use immutable memory for the flat array check because we are loading the mark word which is
 // mutable. Although the bits we are interested in are immutable (we check for markWord::unlocked_value),
 // we need to use raw memory to not break anti dependency analysis. Below code will attempt to still move
@@ -1149,27 +1148,6 @@
   }
 }
 
-// Split some nodes that take a counted loop phi as input at a counted
-// loop can cause vectorization of some expressions to fail
-bool PhaseIdealLoop::split_thru_phi_could_prevent_vectorization(Node* n, Node* n_blk) {
-  if (!n_blk->is_CountedLoop()) {
-    return false;
-  }
-
-  int opcode = n->Opcode();
-
-  if (opcode != Op_AndI &&
-      opcode != Op_MulI &&
-      opcode != Op_RotateRight &&
-      opcode != Op_RShiftI) {
-    return false;
-  }
-
-  return n->in(1) == n_blk->as_BaseCountedLoop()->phi();
-}
-
-=======
->>>>>>> e2ae50d8
 //------------------------------split_if_with_blocks_pre-----------------------
 // Do the real work in a non-recursive function.  Data nodes want to be
 // cloned in the pre-order so they can feed each other nicely.
