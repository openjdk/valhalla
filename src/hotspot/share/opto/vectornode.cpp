--- conflicted
+++ resolved
@@ -1381,7 +1381,7 @@
 
 Node* VectorLoadMaskNode::Ideal(PhaseGVN* phase, bool can_reshape) {
   if (in(1)->Opcode() == Op_VectorStoreMask) {
-    if (Type::cmp(bottom_type(), in(1)->in(1)->bottom_type()) == 0) {
+    if (Type::equals(bottom_type(), in(1)->in(1)->bottom_type())) {
       // // Handled by VectorLoadMaskNode::Identity()
     } else {
       const TypeVect* out_vt = vect_type();
@@ -1404,7 +1404,7 @@
 
   // VectorLoadMask (VectorStoreMask mask) ==> mask
   if (in(1)->Opcode() == Op_VectorStoreMask &&
-      Type::cmp(bottom_type(), in(1)->in(1)->bottom_type()) == 0) {
+      Type::equals(bottom_type(), in(1)->in(1)->bottom_type()) == 0) {
     return in(1)->in(1);
   }
   return this;
@@ -1729,46 +1729,6 @@
   return new VectorInsertNode(vec, new_val, pos, vec->bottom_type()->is_vect());
 }
 
-<<<<<<< HEAD
-=======
-Node* VectorUnboxNode::Ideal(PhaseGVN* phase, bool can_reshape) {
-  Node* n = obj()->uncast();
-  if (EnableVectorReboxing && n->Opcode() == Op_VectorBox) {
-    if (Type::equals(bottom_type(), n->in(VectorBoxNode::Value)->bottom_type())) {
-      // Handled by VectorUnboxNode::Identity()
-    } else {
-      VectorBoxNode* vbox = static_cast<VectorBoxNode*>(n);
-      ciKlass* vbox_klass = vbox->box_type()->instance_klass();
-      const TypeVect* in_vt = vbox->vec_type();
-      const TypeVect* out_vt = type()->is_vect();
-
-      if (in_vt->length() == out_vt->length()) {
-        Node* value = vbox->in(VectorBoxNode::Value);
-
-        bool is_vector_mask    = vbox_klass->is_subclass_of(ciEnv::current()->vector_VectorMask_klass());
-        bool is_vector_shuffle = vbox_klass->is_subclass_of(ciEnv::current()->vector_VectorShuffle_klass());
-        if (is_vector_mask) {
-          // VectorUnbox (VectorBox vmask) ==> VectorMaskCast vmask
-          const TypeVect* vmask_type = TypeVect::makemask(out_vt->element_basic_type(), out_vt->length());
-          return new VectorMaskCastNode(value, vmask_type);
-        } else if (is_vector_shuffle) {
-          if (!is_shuffle_to_vector()) {
-            // VectorUnbox (VectorBox vshuffle) ==> VectorLoadShuffle vshuffle
-            return new VectorLoadShuffleNode(value, out_vt);
-          }
-        } else {
-          // Vector type mismatch is only supported for masks and shuffles, but sometimes it happens in pathological cases.
-        }
-      } else {
-        // Vector length mismatch.
-        // Sometimes happen in pathological cases (e.g., when unboxing happens in effectively dead code).
-      }
-    }
-  }
-  return nullptr;
-}
-
->>>>>>> 265189e2
 Node* VectorUnboxNode::Identity(PhaseGVN* phase) {
   Node* n = obj();
   assert(n->is_InlineType(), "");
@@ -1788,16 +1748,11 @@
     n = n->as_InlineType()->get_oop();
   }
   n = n->uncast();
-  if (EnableVectorReboxing && n->Opcode() == Op_VectorBox) {
-<<<<<<< HEAD
-    if (Type::cmp(bottom_type(), n->as_VectorBox()->get_vec()->bottom_type()) == 0) {
+  if (EnableVectorReboxing && n->is_VectorBox()) {
+    if (Type::equals(bottom_type(), n->as_VectorBox()->get_vec()->bottom_type())) {
       return n->as_VectorBox()->get_vec(); // VectorUnbox (VectorBox v) ==> v
-=======
-    if (Type::equals(bottom_type(), n->in(VectorBoxNode::Value)->bottom_type())) {
-      return n->in(VectorBoxNode::Value); // VectorUnbox (VectorBox v) ==> v
     } else {
       // Handled by VectorUnboxNode::Ideal().
->>>>>>> 265189e2
     }
   }
   return this;
