--- conflicted
+++ resolved
@@ -102,12 +102,8 @@
   PhaseGVN&     gvn()               const { return _gvn; }
   void*         barrier_set_state() const { return C->barrier_set_state(); }
 
-<<<<<<< HEAD
   void record_for_igvn(Node* n) const { _gvn.record_for_igvn(n); }
-=======
-  void record_for_igvn(Node* n) const { C->record_for_igvn(n); }  // delegate to Compile
   void remove_for_igvn(Node* n) const { C->remove_for_igvn(n); }
->>>>>>> fcaf8714
 
   // Handy well-known nodes:
   Node*         null()          const { return zerocon(T_OBJECT); }
