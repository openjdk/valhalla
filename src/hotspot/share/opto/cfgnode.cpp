--- conflicted
+++ resolved
@@ -1336,7 +1336,6 @@
     if (id != NULL)  return id;
   }
 
-<<<<<<< HEAD
   if (phase->is_IterGVN()) {
     Node* m = try_clean_mem_phi(phase);
     if (m != NULL) {
@@ -1345,7 +1344,6 @@
   }
 
 
-=======
   // Looking for phis with identical inputs.  If we find one that has
   // type TypePtr::BOTTOM, replace the current phi with the bottom phi.
   if (phase->is_IterGVN() && type() == Type::MEMORY && adr_type() !=
@@ -1370,7 +1368,6 @@
     }
   }
 
->>>>>>> 4d2b0b53
   return this;                     // No identity
 }
 
