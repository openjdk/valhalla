/*
 * Copyright (c) 1997, 2023, Oracle and/or its affiliates. All rights reserved.
 * DO NOT ALTER OR REMOVE COPYRIGHT NOTICES OR THIS FILE HEADER.
 *
 * This code is free software; you can redistribute it and/or modify it
 * under the terms of the GNU General Public License version 2 only, as
 * published by the Free Software Foundation.
 *
 * This code is distributed in the hope that it will be useful, but WITHOUT
 * ANY WARRANTY; without even the implied warranty of MERCHANTABILITY or
 * FITNESS FOR A PARTICULAR PURPOSE.  See the GNU General Public License
 * version 2 for more details (a copy is included in the LICENSE file that
 * accompanied this code).
 *
 * You should have received a copy of the GNU General Public License version
 * 2 along with this work; if not, write to the Free Software Foundation,
 * Inc., 51 Franklin St, Fifth Floor, Boston, MA 02110-1301 USA.
 *
 * Please contact Oracle, 500 Oracle Parkway, Redwood Shores, CA 94065 USA
 * or visit www.oracle.com if you need additional information or have any
 * questions.
 *
 */

#include "precompiled.hpp"
#include "gc/shared/barrierSet.hpp"
#include "gc/shared/c2/barrierSetC2.hpp"
#include "memory/allocation.inline.hpp"
#include "memory/resourceArea.hpp"
#include "oops/objArrayKlass.hpp"
#include "opto/addnode.hpp"
#include "opto/castnode.hpp"
#include "opto/cfgnode.hpp"
#include "opto/connode.hpp"
#include "opto/convertnode.hpp"
#include "opto/inlinetypenode.hpp"
#include "opto/loopnode.hpp"
#include "opto/machnode.hpp"
#include "opto/movenode.hpp"
#include "opto/narrowptrnode.hpp"
#include "opto/mulnode.hpp"
#include "opto/phaseX.hpp"
#include "opto/regalloc.hpp"
#include "opto/regmask.hpp"
#include "opto/runtime.hpp"
#include "opto/subnode.hpp"
#include "opto/vectornode.hpp"
#include "utilities/vmError.hpp"

// Portions of code courtesy of Clifford Click

// Optimization - Graph Style

//=============================================================================
//------------------------------Value------------------------------------------
// Compute the type of the RegionNode.
const Type* RegionNode::Value(PhaseGVN* phase) const {
  for( uint i=1; i<req(); ++i ) {       // For all paths in
    Node *n = in(i);            // Get Control source
    if( !n ) continue;          // Missing inputs are TOP
    if( phase->type(n) == Type::CONTROL )
      return Type::CONTROL;
  }
  return Type::TOP;             // All paths dead?  Then so are we
}

//------------------------------Identity---------------------------------------
// Check for Region being Identity.
Node* RegionNode::Identity(PhaseGVN* phase) {
  // Cannot have Region be an identity, even if it has only 1 input.
  // Phi users cannot have their Region input folded away for them,
  // since they need to select the proper data input
  return this;
}

//------------------------------merge_region-----------------------------------
// If a Region flows into a Region, merge into one big happy merge.  This is
// hard to do if there is stuff that has to happen
static Node *merge_region(RegionNode *region, PhaseGVN *phase) {
  if( region->Opcode() != Op_Region ) // Do not do to LoopNodes
    return nullptr;
  Node *progress = nullptr;        // Progress flag
  PhaseIterGVN *igvn = phase->is_IterGVN();

  uint rreq = region->req();
  for( uint i = 1; i < rreq; i++ ) {
    Node *r = region->in(i);
    if( r && r->Opcode() == Op_Region && // Found a region?
        r->in(0) == r &&        // Not already collapsed?
        r != region &&          // Avoid stupid situations
        r->outcnt() == 2 ) {    // Self user and 'region' user only?
      assert(!r->as_Region()->has_phi(), "no phi users");
      if( !progress ) {         // No progress
        if (region->has_phi()) {
          return nullptr;        // Only flatten if no Phi users
          // igvn->hash_delete( phi );
        }
        igvn->hash_delete( region );
        progress = region;      // Making progress
      }
      igvn->hash_delete( r );

      // Append inputs to 'r' onto 'region'
      for( uint j = 1; j < r->req(); j++ ) {
        // Move an input from 'r' to 'region'
        region->add_req(r->in(j));
        r->set_req(j, phase->C->top());
        // Update phis of 'region'
        //for( uint k = 0; k < max; k++ ) {
        //  Node *phi = region->out(k);
        //  if( phi->is_Phi() ) {
        //    phi->add_req(phi->in(i));
        //  }
        //}

        rreq++;                 // One more input to Region
      } // Found a region to merge into Region
      igvn->_worklist.push(r);
      // Clobber pointer to the now dead 'r'
      region->set_req(i, phase->C->top());
    }
  }

  return progress;
}



//--------------------------------has_phi--------------------------------------
// Helper function: Return any PhiNode that uses this region or null
PhiNode* RegionNode::has_phi() const {
  for (DUIterator_Fast imax, i = fast_outs(imax); i < imax; i++) {
    Node* phi = fast_out(i);
    if (phi->is_Phi()) {   // Check for Phi users
      assert(phi->in(0) == (Node*)this, "phi uses region only via in(0)");
      return phi->as_Phi();  // this one is good enough
    }
  }

  return nullptr;
}


//-----------------------------has_unique_phi----------------------------------
// Helper function: Return the only PhiNode that uses this region or null
PhiNode* RegionNode::has_unique_phi() const {
  // Check that only one use is a Phi
  PhiNode* only_phi = nullptr;
  for (DUIterator_Fast imax, i = fast_outs(imax); i < imax; i++) {
    Node* phi = fast_out(i);
    if (phi->is_Phi()) {   // Check for Phi users
      assert(phi->in(0) == (Node*)this, "phi uses region only via in(0)");
      if (only_phi == nullptr) {
        only_phi = phi->as_Phi();
      } else {
        return nullptr;  // multiple phis
      }
    }
  }

  return only_phi;
}


//------------------------------check_phi_clipping-----------------------------
// Helper function for RegionNode's identification of FP clipping
// Check inputs to the Phi
static bool check_phi_clipping( PhiNode *phi, ConNode * &min, uint &min_idx, ConNode * &max, uint &max_idx, Node * &val, uint &val_idx ) {
  min     = nullptr;
  max     = nullptr;
  val     = nullptr;
  min_idx = 0;
  max_idx = 0;
  val_idx = 0;
  uint  phi_max = phi->req();
  if( phi_max == 4 ) {
    for( uint j = 1; j < phi_max; ++j ) {
      Node *n = phi->in(j);
      int opcode = n->Opcode();
      switch( opcode ) {
      case Op_ConI:
        {
          if( min == nullptr ) {
            min     = n->Opcode() == Op_ConI ? (ConNode*)n : nullptr;
            min_idx = j;
          } else {
            max     = n->Opcode() == Op_ConI ? (ConNode*)n : nullptr;
            max_idx = j;
            if( min->get_int() > max->get_int() ) {
              // Swap min and max
              ConNode *temp;
              uint     temp_idx;
              temp     = min;     min     = max;     max     = temp;
              temp_idx = min_idx; min_idx = max_idx; max_idx = temp_idx;
            }
          }
        }
        break;
      default:
        {
          val = n;
          val_idx = j;
        }
        break;
      }
    }
  }
  return ( min && max && val && (min->get_int() <= 0) && (max->get_int() >=0) );
}


//------------------------------check_if_clipping------------------------------
// Helper function for RegionNode's identification of FP clipping
// Check that inputs to Region come from two IfNodes,
//
//            If
//      False    True
//       If        |
//  False  True    |
//    |      |     |
//  RegionNode_inputs
//
static bool check_if_clipping( const RegionNode *region, IfNode * &bot_if, IfNode * &top_if ) {
  top_if = nullptr;
  bot_if = nullptr;

  // Check control structure above RegionNode for (if  ( if  ) )
  Node *in1 = region->in(1);
  Node *in2 = region->in(2);
  Node *in3 = region->in(3);
  // Check that all inputs are projections
  if( in1->is_Proj() && in2->is_Proj() && in3->is_Proj() ) {
    Node *in10 = in1->in(0);
    Node *in20 = in2->in(0);
    Node *in30 = in3->in(0);
    // Check that #1 and #2 are ifTrue and ifFalse from same If
    if( in10 != nullptr && in10->is_If() &&
        in20 != nullptr && in20->is_If() &&
        in30 != nullptr && in30->is_If() && in10 == in20 &&
        (in1->Opcode() != in2->Opcode()) ) {
      Node  *in100 = in10->in(0);
      Node *in1000 = (in100 != nullptr && in100->is_Proj()) ? in100->in(0) : nullptr;
      // Check that control for in10 comes from other branch of IF from in3
      if( in1000 != nullptr && in1000->is_If() &&
          in30 == in1000 && (in3->Opcode() != in100->Opcode()) ) {
        // Control pattern checks
        top_if = (IfNode*)in1000;
        bot_if = (IfNode*)in10;
      }
    }
  }

  return (top_if != nullptr);
}


//------------------------------check_convf2i_clipping-------------------------
// Helper function for RegionNode's identification of FP clipping
// Verify that the value input to the phi comes from "ConvF2I; LShift; RShift"
static bool check_convf2i_clipping( PhiNode *phi, uint idx, ConvF2INode * &convf2i, Node *min, Node *max) {
  convf2i = nullptr;

  // Check for the RShiftNode
  Node *rshift = phi->in(idx);
  assert( rshift, "Previous checks ensure phi input is present");
  if( rshift->Opcode() != Op_RShiftI )  { return false; }

  // Check for the LShiftNode
  Node *lshift = rshift->in(1);
  assert( lshift, "Previous checks ensure phi input is present");
  if( lshift->Opcode() != Op_LShiftI )  { return false; }

  // Check for the ConvF2INode
  Node *conv = lshift->in(1);
  if( conv->Opcode() != Op_ConvF2I ) { return false; }

  // Check that shift amounts are only to get sign bits set after F2I
  jint max_cutoff     = max->get_int();
  jint min_cutoff     = min->get_int();
  jint left_shift     = lshift->in(2)->get_int();
  jint right_shift    = rshift->in(2)->get_int();
  jint max_post_shift = nth_bit(BitsPerJavaInteger - left_shift - 1);
  if( left_shift != right_shift ||
      0 > left_shift || left_shift >= BitsPerJavaInteger ||
      max_post_shift < max_cutoff ||
      max_post_shift < -min_cutoff ) {
    // Shifts are necessary but current transformation eliminates them
    return false;
  }

  // OK to return the result of ConvF2I without shifting
  convf2i = (ConvF2INode*)conv;
  return true;
}


//------------------------------check_compare_clipping-------------------------
// Helper function for RegionNode's identification of FP clipping
static bool check_compare_clipping( bool less_than, IfNode *iff, ConNode *limit, Node * & input ) {
  Node *i1 = iff->in(1);
  if ( !i1->is_Bool() ) { return false; }
  BoolNode *bool1 = i1->as_Bool();
  if(       less_than && bool1->_test._test != BoolTest::le ) { return false; }
  else if( !less_than && bool1->_test._test != BoolTest::lt ) { return false; }
  const Node *cmpF = bool1->in(1);
  if( cmpF->Opcode() != Op_CmpF )      { return false; }
  // Test that the float value being compared against
  // is equivalent to the int value used as a limit
  Node *nodef = cmpF->in(2);
  if( nodef->Opcode() != Op_ConF ) { return false; }
  jfloat conf = nodef->getf();
  jint   coni = limit->get_int();
  if( ((int)conf) != coni )        { return false; }
  input = cmpF->in(1);
  return true;
}

//------------------------------is_unreachable_region--------------------------
// Check if the RegionNode is part of an unsafe loop and unreachable from root.
bool RegionNode::is_unreachable_region(const PhaseGVN* phase) {
  Node* top = phase->C->top();
  assert(req() == 2 || (req() == 3 && in(1) != nullptr && in(2) == top), "sanity check arguments");
  if (_is_unreachable_region) {
    // Return cached result from previous evaluation which should still be valid
    assert(is_unreachable_from_root(phase), "walk the graph again and check if its indeed unreachable");
    return true;
  }

  // First, cut the simple case of fallthrough region when NONE of
  // region's phis references itself directly or through a data node.
  if (is_possible_unsafe_loop(phase)) {
    // If we have a possible unsafe loop, check if the region node is actually unreachable from root.
    if (is_unreachable_from_root(phase)) {
      _is_unreachable_region = true;
      return true;
    }
  }
  return false;
}

bool RegionNode::is_possible_unsafe_loop(const PhaseGVN* phase) const {
  uint max = outcnt();
  uint i;
  for (i = 0; i < max; i++) {
    Node* n = raw_out(i);
    if (n != nullptr && n->is_Phi()) {
      PhiNode* phi = n->as_Phi();
      assert(phi->in(0) == this, "sanity check phi");
      if (phi->outcnt() == 0) {
        continue; // Safe case - no loops
      }
      if (phi->outcnt() == 1) {
        Node* u = phi->raw_out(0);
        // Skip if only one use is an other Phi or Call or Uncommon trap.
        // It is safe to consider this case as fallthrough.
        if (u != nullptr && (u->is_Phi() || u->is_CFG())) {
          continue;
        }
      }
      // Check when phi references itself directly or through an other node.
      if (phi->as_Phi()->simple_data_loop_check(phi->in(1)) >= PhiNode::Unsafe) {
        break; // Found possible unsafe data loop.
      }
    }
  }
  if (i >= max) {
    return false; // An unsafe case was NOT found - don't need graph walk.
  }
  return true;
}

bool RegionNode::is_unreachable_from_root(const PhaseGVN* phase) const {
  ResourceMark rm;
  Node_List nstack;
  VectorSet visited;

  // Mark all control nodes reachable from root outputs
  Node* n = (Node*)phase->C->root();
  nstack.push(n);
  visited.set(n->_idx);
  while (nstack.size() != 0) {
    n = nstack.pop();
    uint max = n->outcnt();
    for (uint i = 0; i < max; i++) {
      Node* m = n->raw_out(i);
      if (m != nullptr && m->is_CFG()) {
        if (m == this) {
          return false; // We reached the Region node - it is not dead.
        }
        if (!visited.test_set(m->_idx))
          nstack.push(m);
      }
    }
  }
  return true; // The Region node is unreachable - it is dead.
}

#ifdef ASSERT
// Is this region in an infinite subgraph?
// (no path to root except through false NeverBranch exit)
bool RegionNode::is_in_infinite_subgraph() {
  ResourceMark rm;
  Unique_Node_List worklist;
  worklist.push(this);
  return RegionNode::are_all_nodes_in_infinite_subgraph(worklist);
}

// Are all nodes in worklist in infinite subgraph?
// (no path to root except through false NeverBranch exit)
// worklist is directly used for the traversal
bool RegionNode::are_all_nodes_in_infinite_subgraph(Unique_Node_List& worklist) {
  // BFS traversal down the CFG, except through NeverBranch exits
  for (uint i = 0; i < worklist.size(); ++i) {
    Node* n = worklist.at(i);
    assert(n->is_CFG(), "only traverse CFG");
    if (n->is_Root()) {
      // Found root -> there was an exit!
      return false;
    } else if (n->is_NeverBranch()) {
      // Only follow the loop-internal projection, not the NeverBranch exit
      ProjNode* proj = n->as_NeverBranch()->proj_out_or_null(0);
      assert(proj != nullptr, "must find loop-internal projection of NeverBranch");
      worklist.push(proj);
    } else {
      // Traverse all CFG outputs
      for (DUIterator_Fast imax, i = n->fast_outs(imax); i < imax; i++) {
        Node* use = n->fast_out(i);
        if (use->is_CFG()) {
          worklist.push(use);
        }
      }
    }
  }
  // No exit found for any loop -> all are infinite
  return true;
}
#endif //ASSERT

void RegionNode::set_loop_status(RegionNode::LoopStatus status) {
  assert(loop_status() == RegionNode::LoopStatus::NeverIrreducibleEntry, "why set our status again?");
  _loop_status = status;
}

#ifdef ASSERT
void RegionNode::verify_can_be_irreducible_entry() const {
  assert(loop_status() == RegionNode::LoopStatus::MaybeIrreducibleEntry, "must be marked irreducible");
  assert(!is_Loop(), "LoopNode cannot be irreducible loop entry");
}
#endif //ASSERT

Node* PhiNode::try_clean_mem_phi(PhaseGVN *phase) {
  // Incremental inlining + PhaseStringOpts sometimes produce:
  //
  // cmpP with 1 top input
  //           |
  //          If
  //         /  \
  //   IfFalse  IfTrue  /- Some Node
  //         \  /      /    /
  //        Region    / /-MergeMem
  //             \---Phi
  //
  //
  // It's expected by PhaseStringOpts that the Region goes away and is
  // replaced by If's control input but because there's still a Phi,
  // the Region stays in the graph. The top input from the cmpP is
  // propagated forward and a subgraph that is useful goes away. The
  // code below replaces the Phi with the MergeMem so that the Region
  // is simplified.

<<<<<<< HEAD
  if (type() == Type::MEMORY && is_diamond_phi(true)) {
    MergeMemNode* m = NULL;
    assert(req() == 3, "same as region");
    Node* r = in(0);
=======
  PhiNode* phi = has_unique_phi();
  if (phi && phi->type() == Type::MEMORY && req() == 3 && phi->is_diamond_phi(true)) {
    MergeMemNode* m = nullptr;
    assert(phi->req() == 3, "same as region");
>>>>>>> 2b81faeb
    for (uint i = 1; i < 3; ++i) {
      Node *mem = in(i);
      if (mem && mem->is_MergeMem() && r->in(i)->outcnt() == 1) {
        // Nothing is control-dependent on path #i except the region itself.
        m = mem->as_MergeMem();
        uint j = 3 - i;
        Node* other = in(j);
        if (other && other == m->base_memory()) {
          // m is a successor memory to other, and is not pinned inside the diamond, so push it out.
          // This will allow the diamond to collapse completely.
          return m;
        }
      }
    }
  }
  return NULL;
}

//------------------------------Ideal------------------------------------------
// Return a node which is more "ideal" than the current node.  Must preserve
// the CFG, but we can still strip out dead paths.
Node *RegionNode::Ideal(PhaseGVN *phase, bool can_reshape) {
  if( !can_reshape && !in(0) ) return nullptr;     // Already degraded to a Copy
  assert(!in(0) || !in(0)->is_Root(), "not a specially hidden merge");

  // Check for RegionNode with no Phi users and both inputs come from either
  // arm of the same IF.  If found, then the control-flow split is useless.
  bool has_phis = false;
  if (can_reshape) {            // Need DU info to check for Phi users
<<<<<<< HEAD
    has_phis = (has_phi() != NULL);       // Cache result
    if (has_phis) {
      PhiNode* phi = has_unique_phi();
      if (phi != NULL) {
        Node* m = phi->try_clean_mem_phi(phase);
        if (m != NULL) {
          phase->is_IterGVN()->replace_node(phi, m);
          has_phis = false;
        }
      }
=======
    has_phis = (has_phi() != nullptr);       // Cache result
    if (has_phis && try_clean_mem_phi(phase)) {
      has_phis = false;
>>>>>>> 2b81faeb
    }

    if (!has_phis) {            // No Phi users?  Nothing merging?
      for (uint i = 1; i < req()-1; i++) {
        Node *if1 = in(i);
        if( !if1 ) continue;
        Node *iff = if1->in(0);
        if( !iff || !iff->is_If() ) continue;
        for( uint j=i+1; j<req(); j++ ) {
          if( in(j) && in(j)->in(0) == iff &&
              if1->Opcode() != in(j)->Opcode() ) {
            // Add the IF Projections to the worklist. They (and the IF itself)
            // will be eliminated if dead.
            phase->is_IterGVN()->add_users_to_worklist(iff);
            set_req(i, iff->in(0));// Skip around the useless IF diamond
            set_req(j, nullptr);
            return this;      // Record progress
          }
        }
      }
    }
  }

  // Remove TOP or null input paths. If only 1 input path remains, this Region
  // degrades to a copy.
  bool add_to_worklist = true;
  bool modified = false;
  int cnt = 0;                  // Count of values merging
  DEBUG_ONLY( int cnt_orig = req(); ) // Save original inputs count
  int del_it = 0;               // The last input path we delete
  bool found_top = false; // irreducible loops need to check reachability if we find TOP
  // For all inputs...
  for( uint i=1; i<req(); ++i ){// For all paths in
    Node *n = in(i);            // Get the input
    if( n != nullptr ) {
      // Remove useless control copy inputs
      if( n->is_Region() && n->as_Region()->is_copy() ) {
        set_req(i, n->nonnull_req());
        modified = true;
        i--;
        continue;
      }
      if( n->is_Proj() ) {      // Remove useless rethrows
        Node *call = n->in(0);
        if (call->is_Call() && call->as_Call()->entry_point() == OptoRuntime::rethrow_stub()) {
          set_req(i, call->in(0));
          modified = true;
          i--;
          continue;
        }
      }
      if( phase->type(n) == Type::TOP ) {
        set_req_X(i, nullptr, phase); // Ignore TOP inputs
        modified = true;
        found_top = true;
        i--;
        continue;
      }
      cnt++;                    // One more value merging

    } else if (can_reshape) {   // Else found dead path with DU info
      PhaseIterGVN *igvn = phase->is_IterGVN();
      del_req(i);               // Yank path from self
      del_it = i;
      uint max = outcnt();
      DUIterator j;
      bool progress = true;
      while(progress) {         // Need to establish property over all users
        progress = false;
        for (j = outs(); has_out(j); j++) {
          Node *n = out(j);
          if( n->req() != req() && n->is_Phi() ) {
            assert( n->in(0) == this, "" );
            igvn->hash_delete(n); // Yank from hash before hacking edges
            n->set_req_X(i,nullptr,igvn);// Correct DU info
            n->del_req(i);        // Yank path from Phis
            if( max != outcnt() ) {
              progress = true;
              j = refresh_out_pos(j);
              max = outcnt();
            }
          }
        }
      }
      add_to_worklist = false;
      phase->is_IterGVN()->add_users_to_worklist(this);
      i--;
    }
  }

  if (can_reshape && found_top && loop_status() == RegionNode::LoopStatus::MaybeIrreducibleEntry) {
    // Is it a dead irreducible loop?
    // If an irreducible loop loses one of the multiple entries
    // that went into the loop head, or any secondary entries,
    // we need to verify if the irreducible loop is still reachable,
    // as the special logic in is_unreachable_region only works
    // for reducible loops.
    if (is_unreachable_from_root(phase)) {
      // The irreducible loop is dead - must remove it
      PhaseIterGVN* igvn = phase->is_IterGVN();
      remove_unreachable_subgraph(igvn);
      return nullptr;
    }
  } else if (can_reshape && cnt == 1) {
    // Is it dead loop?
    // If it is LoopNopde it had 2 (+1 itself) inputs and
    // one of them was cut. The loop is dead if it was EntryContol.
    // Loop node may have only one input because entry path
    // is removed in PhaseIdealLoop::Dominators().
    assert(!this->is_Loop() || cnt_orig <= 3, "Loop node should have 3 or less inputs");
    if ((this->is_Loop() && (del_it == LoopNode::EntryControl ||
                             (del_it == 0 && is_unreachable_region(phase)))) ||
        (!this->is_Loop() && has_phis && is_unreachable_region(phase))) {
      PhaseIterGVN* igvn = phase->is_IterGVN();
      remove_unreachable_subgraph(igvn);
      return nullptr;
    }
  }

  if( cnt <= 1 ) {              // Only 1 path in?
    set_req(0, nullptr);        // Null control input for region copy
    if( cnt == 0 && !can_reshape) { // Parse phase - leave the node as it is.
      // No inputs or all inputs are null.
      return nullptr;
    } else if (can_reshape) {   // Optimization phase - remove the node
      PhaseIterGVN *igvn = phase->is_IterGVN();
      // Strip mined (inner) loop is going away, remove outer loop.
      if (is_CountedLoop() &&
          as_Loop()->is_strip_mined()) {
        Node* outer_sfpt = as_CountedLoop()->outer_safepoint();
        Node* outer_out = as_CountedLoop()->outer_loop_exit();
        if (outer_sfpt != nullptr && outer_out != nullptr) {
          Node* in = outer_sfpt->in(0);
          igvn->replace_node(outer_out, in);
          LoopNode* outer = as_CountedLoop()->outer_loop();
          igvn->replace_input_of(outer, LoopNode::LoopBackControl, igvn->C->top());
        }
      }
      if (is_CountedLoop()) {
        Node* opaq = as_CountedLoop()->is_canonical_loop_entry();
        if (opaq != nullptr) {
          // This is not a loop anymore. No need to keep the Opaque1 node on the test that guards the loop as it won't be
          // subject to further loop opts.
          assert(opaq->Opcode() == Op_OpaqueZeroTripGuard, "");
          igvn->replace_node(opaq, opaq->in(1));
        }
      }
      Node *parent_ctrl;
      if( cnt == 0 ) {
        assert( req() == 1, "no inputs expected" );
        // During IGVN phase such region will be subsumed by TOP node
        // so region's phis will have TOP as control node.
        // Kill phis here to avoid it.
        // Also set other user's input to top.
        parent_ctrl = phase->C->top();
      } else {
        // The fallthrough case since we already checked dead loops above.
        parent_ctrl = in(1);
        assert(parent_ctrl != nullptr, "Region is a copy of some non-null control");
        assert(parent_ctrl != this, "Close dead loop");
      }
      if (add_to_worklist) {
        igvn->add_users_to_worklist(this); // Check for further allowed opts
      }
      for (DUIterator_Last imin, i = last_outs(imin); i >= imin; --i) {
        Node* n = last_out(i);
        igvn->hash_delete(n); // Remove from worklist before modifying edges
        if (n->outcnt() == 0) {
          int uses_found = n->replace_edge(this, phase->C->top(), igvn);
          if (uses_found > 1) { // (--i) done at the end of the loop.
            i -= (uses_found - 1);
          }
          continue;
        }
        if( n->is_Phi() ) {   // Collapse all Phis
          // Eagerly replace phis to avoid regionless phis.
          Node* in;
          if( cnt == 0 ) {
            assert( n->req() == 1, "No data inputs expected" );
            in = parent_ctrl; // replaced by top
          } else {
            assert( n->req() == 2 &&  n->in(1) != nullptr, "Only one data input expected" );
            in = n->in(1);               // replaced by unique input
            if( n->as_Phi()->is_unsafe_data_reference(in) )
              in = phase->C->top();      // replaced by top
          }
          igvn->replace_node(n, in);
        }
        else if( n->is_Region() ) { // Update all incoming edges
          assert(n != this, "Must be removed from DefUse edges");
          int uses_found = n->replace_edge(this, parent_ctrl, igvn);
          if (uses_found > 1) { // (--i) done at the end of the loop.
            i -= (uses_found - 1);
          }
        }
        else {
          assert(n->in(0) == this, "Expect RegionNode to be control parent");
          n->set_req(0, parent_ctrl);
        }
#ifdef ASSERT
        for( uint k=0; k < n->req(); k++ ) {
          assert(n->in(k) != this, "All uses of RegionNode should be gone");
        }
#endif
      }
      // Remove the RegionNode itself from DefUse info
      igvn->remove_dead_node(this);
      return nullptr;
    }
    return this;                // Record progress
  }


  // If a Region flows into a Region, merge into one big happy merge.
  if (can_reshape) {
    Node *m = merge_region(this, phase);
    if (m != nullptr)  return m;
  }

  // Check if this region is the root of a clipping idiom on floats
  if( ConvertFloat2IntClipping && can_reshape && req() == 4 ) {
    // Check that only one use is a Phi and that it simplifies to two constants +
    PhiNode* phi = has_unique_phi();
    if (phi != nullptr) {          // One Phi user
      // Check inputs to the Phi
      ConNode *min;
      ConNode *max;
      Node    *val;
      uint     min_idx;
      uint     max_idx;
      uint     val_idx;
      if( check_phi_clipping( phi, min, min_idx, max, max_idx, val, val_idx )  ) {
        IfNode *top_if;
        IfNode *bot_if;
        if( check_if_clipping( this, bot_if, top_if ) ) {
          // Control pattern checks, now verify compares
          Node   *top_in = nullptr;   // value being compared against
          Node   *bot_in = nullptr;
          if( check_compare_clipping( true,  bot_if, min, bot_in ) &&
              check_compare_clipping( false, top_if, max, top_in ) ) {
            if( bot_in == top_in ) {
              PhaseIterGVN *gvn = phase->is_IterGVN();
              assert( gvn != nullptr, "Only had DefUse info in IterGVN");
              // Only remaining check is that bot_in == top_in == (Phi's val + mods)

              // Check for the ConvF2INode
              ConvF2INode *convf2i;
              if( check_convf2i_clipping( phi, val_idx, convf2i, min, max ) &&
                convf2i->in(1) == bot_in ) {
                // Matched pattern, including LShiftI; RShiftI, replace with integer compares
                // max test
                Node *cmp   = gvn->register_new_node_with_optimizer(new CmpINode( convf2i, min ));
                Node *boo   = gvn->register_new_node_with_optimizer(new BoolNode( cmp, BoolTest::lt ));
                IfNode *iff = (IfNode*)gvn->register_new_node_with_optimizer(new IfNode( top_if->in(0), boo, PROB_UNLIKELY_MAG(5), top_if->_fcnt ));
                Node *if_min= gvn->register_new_node_with_optimizer(new IfTrueNode (iff));
                Node *ifF   = gvn->register_new_node_with_optimizer(new IfFalseNode(iff));
                // min test
                cmp         = gvn->register_new_node_with_optimizer(new CmpINode( convf2i, max ));
                boo         = gvn->register_new_node_with_optimizer(new BoolNode( cmp, BoolTest::gt ));
                iff         = (IfNode*)gvn->register_new_node_with_optimizer(new IfNode( ifF, boo, PROB_UNLIKELY_MAG(5), bot_if->_fcnt ));
                Node *if_max= gvn->register_new_node_with_optimizer(new IfTrueNode (iff));
                ifF         = gvn->register_new_node_with_optimizer(new IfFalseNode(iff));
                // update input edges to region node
                set_req_X( min_idx, if_min, gvn );
                set_req_X( max_idx, if_max, gvn );
                set_req_X( val_idx, ifF,    gvn );
                // remove unnecessary 'LShiftI; RShiftI' idiom
                gvn->hash_delete(phi);
                phi->set_req_X( val_idx, convf2i, gvn );
                gvn->hash_find_insert(phi);
                // Return transformed region node
                return this;
              }
            }
          }
        }
      }
    }
  }

  if (can_reshape) {
    modified |= optimize_trichotomy(phase->is_IterGVN());
  }

  return modified ? this : nullptr;
}

//--------------------------remove_unreachable_subgraph----------------------
// This region and therefore all nodes on the input control path(s) are unreachable
// from root. To avoid incomplete removal of unreachable subgraphs, walk up the CFG
// and aggressively replace all nodes by top.
// If a control node "def" with a single control output "use" has its single output
// "use" replaced with top, then "use" removes itself. This has the consequence that
// when we visit "use", it already has all inputs removed. They are lost and we cannot
// traverse them. This is why we fist find all unreachable nodes, and then remove
// them in a second step.
void RegionNode::remove_unreachable_subgraph(PhaseIterGVN* igvn) {
  Node* top = igvn->C->top();
  ResourceMark rm;
  Unique_Node_List unreachable; // visit each only once
  unreachable.push(this);
  // Recursively find all control inputs.
  for (uint i = 0; i < unreachable.size(); i++) {
    Node* n = unreachable.at(i);
    for (uint i = 0; i < n->req(); ++i) {
      Node* m = n->in(i);
      assert(m == nullptr || !m->is_Root(), "Should be unreachable from root");
      if (m != nullptr && m->is_CFG()) {
        unreachable.push(m);
      }
    }
  }
  // Remove all unreachable nodes.
  for (uint i = 0; i < unreachable.size(); i++) {
    Node* n = unreachable.at(i);
    if (n->is_Region()) {
      // Eagerly replace phis with top to avoid regionless phis.
      n->set_req(0, nullptr);
      bool progress = true;
      uint max = n->outcnt();
      DUIterator j;
      while (progress) {
        progress = false;
        for (j = n->outs(); n->has_out(j); j++) {
          Node* u = n->out(j);
          if (u->is_Phi()) {
            igvn->replace_node(u, top);
            if (max != n->outcnt()) {
              progress = true;
              j = n->refresh_out_pos(j);
              max = n->outcnt();
            }
          }
        }
      }
    }
    igvn->replace_node(n, top);
  }
}

//------------------------------optimize_trichotomy--------------------------
// Optimize nested comparisons of the following kind:
//
// int compare(int a, int b) {
//   return (a < b) ? -1 : (a == b) ? 0 : 1;
// }
//
// Shape 1:
// if (compare(a, b) == 1) { ... } -> if (a > b) { ... }
//
// Shape 2:
// if (compare(a, b) == 0) { ... } -> if (a == b) { ... }
//
// Above code leads to the following IR shapes where both Ifs compare the
// same value and two out of three region inputs idx1 and idx2 map to
// the same value and control flow.
//
// (1)   If                 (2)   If
//      /  \                     /  \
//   Proj  Proj               Proj  Proj
//     |      \                |      \
//     |       If              |      If                      If
//     |      /  \             |     /  \                    /  \
//     |   Proj  Proj          |  Proj  Proj      ==>     Proj  Proj
//     |   /      /            \    |    /                  |    /
//    Region     /              \   |   /                   |   /
//         \    /                \  |  /                    |  /
//         Region                Region                    Region
//
// The method returns true if 'this' is modified and false otherwise.
bool RegionNode::optimize_trichotomy(PhaseIterGVN* igvn) {
  int idx1 = 1, idx2 = 2;
  Node* region = nullptr;
  if (req() == 3 && in(1) != nullptr && in(2) != nullptr) {
    // Shape 1: Check if one of the inputs is a region that merges two control
    // inputs and has no other users (especially no Phi users).
    region = in(1)->isa_Region() ? in(1) : in(2)->isa_Region();
    if (region == nullptr || region->outcnt() != 2 || region->req() != 3) {
      return false; // No suitable region input found
    }
  } else if (req() == 4) {
    // Shape 2: Check if two control inputs map to the same value of the unique phi
    // user and treat these as if they would come from another region (shape (1)).
    PhiNode* phi = has_unique_phi();
    if (phi == nullptr) {
      return false; // No unique phi user
    }
    if (phi->in(idx1) != phi->in(idx2)) {
      idx2 = 3;
      if (phi->in(idx1) != phi->in(idx2)) {
        idx1 = 2;
        if (phi->in(idx1) != phi->in(idx2)) {
          return false; // No equal phi inputs found
        }
      }
    }
    assert(phi->in(idx1) == phi->in(idx2), "must be"); // Region is merging same value
    region = this;
  }
  if (region == nullptr || region->in(idx1) == nullptr || region->in(idx2) == nullptr) {
    return false; // Region does not merge two control inputs
  }
  // At this point we know that region->in(idx1) and region->(idx2) map to the same
  // value and control flow. Now search for ifs that feed into these region inputs.
  ProjNode* proj1 = region->in(idx1)->isa_Proj();
  ProjNode* proj2 = region->in(idx2)->isa_Proj();
  if (proj1 == nullptr || proj1->outcnt() != 1 ||
      proj2 == nullptr || proj2->outcnt() != 1) {
    return false; // No projection inputs with region as unique user found
  }
  assert(proj1 != proj2, "should be different projections");
  IfNode* iff1 = proj1->in(0)->isa_If();
  IfNode* iff2 = proj2->in(0)->isa_If();
  if (iff1 == nullptr || iff1->outcnt() != 2 ||
      iff2 == nullptr || iff2->outcnt() != 2) {
    return false; // No ifs found
  }
  if (iff1 == iff2) {
    igvn->add_users_to_worklist(iff1); // Make sure dead if is eliminated
    igvn->replace_input_of(region, idx1, iff1->in(0));
    igvn->replace_input_of(region, idx2, igvn->C->top());
    return (region == this); // Remove useless if (both projections map to the same control/value)
  }
  BoolNode* bol1 = iff1->in(1)->isa_Bool();
  BoolNode* bol2 = iff2->in(1)->isa_Bool();
  if (bol1 == nullptr || bol2 == nullptr) {
    return false; // No bool inputs found
  }
  Node* cmp1 = bol1->in(1);
  Node* cmp2 = bol2->in(1);
  bool commute = false;
  if (!cmp1->is_Cmp() || !cmp2->is_Cmp()) {
    return false; // No comparison
  } else if (cmp1->Opcode() == Op_CmpF || cmp1->Opcode() == Op_CmpD ||
             cmp2->Opcode() == Op_CmpF || cmp2->Opcode() == Op_CmpD ||
             cmp1->Opcode() == Op_CmpP || cmp1->Opcode() == Op_CmpN ||
             cmp2->Opcode() == Op_CmpP || cmp2->Opcode() == Op_CmpN ||
             cmp1->is_SubTypeCheck() || cmp2->is_SubTypeCheck() ||
             cmp1->is_FlatArrayCheck() || cmp2->is_FlatArrayCheck()) {
    // Floats and pointers don't exactly obey trichotomy. To be on the safe side, don't transform their tests.
    // SubTypeCheck is not commutative
    return false;
  } else if (cmp1 != cmp2) {
    if (cmp1->in(1) == cmp2->in(2) &&
        cmp1->in(2) == cmp2->in(1)) {
      commute = true; // Same but swapped inputs, commute the test
    } else {
      return false; // Ifs are not comparing the same values
    }
  }
  proj1 = proj1->other_if_proj();
  proj2 = proj2->other_if_proj();
  if (!((proj1->unique_ctrl_out_or_null() == iff2 &&
         proj2->unique_ctrl_out_or_null() == this) ||
        (proj2->unique_ctrl_out_or_null() == iff1 &&
         proj1->unique_ctrl_out_or_null() == this))) {
    return false; // Ifs are not connected through other projs
  }
  // Found 'iff -> proj -> iff -> proj -> this' shape where all other projs are merged
  // through 'region' and map to the same value. Merge the boolean tests and replace
  // the ifs by a single comparison.
  BoolTest test1 = (proj1->_con == 1) ? bol1->_test : bol1->_test.negate();
  BoolTest test2 = (proj2->_con == 1) ? bol2->_test : bol2->_test.negate();
  test1 = commute ? test1.commute() : test1;
  // After possibly commuting test1, if we can merge test1 & test2, then proj2/iff2/bol2 are the nodes to refine.
  BoolTest::mask res = test1.merge(test2);
  if (res == BoolTest::illegal) {
    return false; // Unable to merge tests
  }
  // Adjust iff1 to always pass (only iff2 will remain)
  igvn->replace_input_of(iff1, 1, igvn->intcon(proj1->_con));
  if (res == BoolTest::never) {
    // Merged test is always false, adjust iff2 to always fail
    igvn->replace_input_of(iff2, 1, igvn->intcon(1 - proj2->_con));
  } else {
    // Replace bool input of iff2 with merged test
    BoolNode* new_bol = new BoolNode(bol2->in(1), res);
    igvn->replace_input_of(iff2, 1, igvn->transform((proj2->_con == 1) ? new_bol : new_bol->negate(igvn)));
    if (new_bol->outcnt() == 0) {
      igvn->remove_dead_node(new_bol);
    }
  }
  return false;
}

const RegMask &RegionNode::out_RegMask() const {
  return RegMask::Empty;
}

#ifndef PRODUCT
void RegionNode::dump_spec(outputStream* st) const {
  Node::dump_spec(st);
  switch (loop_status()) {
  case RegionNode::LoopStatus::MaybeIrreducibleEntry:
    st->print("#irreducible ");
    break;
  case RegionNode::LoopStatus::Reducible:
    st->print("#reducible ");
    break;
  case RegionNode::LoopStatus::NeverIrreducibleEntry:
    break; // nothing
  }
}
#endif

// Find the one non-null required input.  RegionNode only
Node *Node::nonnull_req() const {
  assert( is_Region(), "" );
  for( uint i = 1; i < _cnt; i++ )
    if( in(i) )
      return in(i);
  ShouldNotReachHere();
  return nullptr;
}


//=============================================================================
// note that these functions assume that the _adr_type field is flattened
uint PhiNode::hash() const {
  const Type* at = _adr_type;
  return TypeNode::hash() + (at ? at->hash() : 0);
}
bool PhiNode::cmp( const Node &n ) const {
  return TypeNode::cmp(n) && _adr_type == ((PhiNode&)n)._adr_type;
}
static inline
const TypePtr* flatten_phi_adr_type(const TypePtr* at) {
  if (at == nullptr || at == TypePtr::BOTTOM)  return at;
  return Compile::current()->alias_type(at)->adr_type();
}

//----------------------------make---------------------------------------------
// create a new phi with edges matching r and set (initially) to x
PhiNode* PhiNode::make(Node* r, Node* x, const Type *t, const TypePtr* at) {
  uint preds = r->req();   // Number of predecessor paths
  assert(t != Type::MEMORY || at == flatten_phi_adr_type(at) || (flatten_phi_adr_type(at) == TypeAryPtr::INLINES && Compile::current()->flattened_accesses_share_alias()), "flatten at");
  PhiNode* p = new PhiNode(r, t, at);
  for (uint j = 1; j < preds; j++) {
    // Fill in all inputs, except those which the region does not yet have
    if (r->in(j) != nullptr)
      p->init_req(j, x);
  }
  return p;
}
PhiNode* PhiNode::make(Node* r, Node* x) {
  const Type*    t  = x->bottom_type();
  const TypePtr* at = nullptr;
  if (t == Type::MEMORY)  at = flatten_phi_adr_type(x->adr_type());
  return make(r, x, t, at);
}
PhiNode* PhiNode::make_blank(Node* r, Node* x) {
  const Type*    t  = x->bottom_type();
  const TypePtr* at = nullptr;
  if (t == Type::MEMORY)  at = flatten_phi_adr_type(x->adr_type());
  return new PhiNode(r, t, at);
}


//------------------------slice_memory-----------------------------------------
// create a new phi with narrowed memory type
PhiNode* PhiNode::slice_memory(const TypePtr* adr_type) const {
  PhiNode* mem = (PhiNode*) clone();
  *(const TypePtr**)&mem->_adr_type = adr_type;
  // convert self-loops, or else we get a bad graph
  for (uint i = 1; i < req(); i++) {
    if ((const Node*)in(i) == this)  mem->set_req(i, mem);
  }
  mem->verify_adr_type();
  return mem;
}

//------------------------split_out_instance-----------------------------------
// Split out an instance type from a bottom phi.
PhiNode* PhiNode::split_out_instance(const TypePtr* at, PhaseIterGVN *igvn) const {
  const TypeOopPtr *t_oop = at->isa_oopptr();
  assert(t_oop != nullptr && t_oop->is_known_instance(), "expecting instance oopptr");

  // Check if an appropriate node already exists.
  Node *region = in(0);
  for (DUIterator_Fast kmax, k = region->fast_outs(kmax); k < kmax; k++) {
    Node* use = region->fast_out(k);
    if( use->is_Phi()) {
      PhiNode *phi2 = use->as_Phi();
      if (phi2->type() == Type::MEMORY && phi2->adr_type() == at) {
        return phi2;
      }
    }
  }
  Compile *C = igvn->C;
  Arena *a = Thread::current()->resource_area();
  Node_Array node_map = new Node_Array(a);
  Node_Stack stack(a, C->live_nodes() >> 4);
  PhiNode *nphi = slice_memory(at);
  igvn->register_new_node_with_optimizer( nphi );
  node_map.map(_idx, nphi);
  stack.push((Node *)this, 1);
  while(!stack.is_empty()) {
    PhiNode *ophi = stack.node()->as_Phi();
    uint i = stack.index();
    assert(i >= 1, "not control edge");
    stack.pop();
    nphi = node_map[ophi->_idx]->as_Phi();
    for (; i < ophi->req(); i++) {
      Node *in = ophi->in(i);
      if (in == nullptr || igvn->type(in) == Type::TOP)
        continue;
      Node *opt = MemNode::optimize_simple_memory_chain(in, t_oop, nullptr, igvn);
      PhiNode *optphi = opt->is_Phi() ? opt->as_Phi() : nullptr;
      if (optphi != nullptr && optphi->adr_type() == TypePtr::BOTTOM) {
        opt = node_map[optphi->_idx];
        if (opt == nullptr) {
          stack.push(ophi, i);
          nphi = optphi->slice_memory(at);
          igvn->register_new_node_with_optimizer( nphi );
          node_map.map(optphi->_idx, nphi);
          ophi = optphi;
          i = 0; // will get incremented at top of loop
          continue;
        }
      }
      nphi->set_req(i, opt);
    }
  }
  return nphi;
}

//------------------------verify_adr_type--------------------------------------
#ifdef ASSERT
void PhiNode::verify_adr_type(VectorSet& visited, const TypePtr* at) const {
  if (visited.test_set(_idx))  return;  //already visited

  // recheck constructor invariants:
  verify_adr_type(false);

  // recheck local phi/phi consistency:
  assert(_adr_type == at || _adr_type == TypePtr::BOTTOM,
         "adr_type must be consistent across phi nest");

  // walk around
  for (uint i = 1; i < req(); i++) {
    Node* n = in(i);
    if (n == nullptr)  continue;
    const Node* np = in(i);
    if (np->is_Phi()) {
      np->as_Phi()->verify_adr_type(visited, at);
    } else if (n->bottom_type() == Type::TOP
               || (n->is_Mem() && n->in(MemNode::Address)->bottom_type() == Type::TOP)) {
      // ignore top inputs
    } else {
      const TypePtr* nat = flatten_phi_adr_type(n->adr_type());
      // recheck phi/non-phi consistency at leaves:
      assert((nat != nullptr) == (at != nullptr), "");
      assert(nat == at || nat == TypePtr::BOTTOM,
             "adr_type must be consistent at leaves of phi nest");
    }
  }
}

// Verify a whole nest of phis rooted at this one.
void PhiNode::verify_adr_type(bool recursive) const {
  if (VMError::is_error_reported())  return;  // muzzle asserts when debugging an error
  if (Node::in_dump())               return;  // muzzle asserts when printing

<<<<<<< HEAD
  assert((_type == Type::MEMORY) == (_adr_type != NULL), "adr_type for memory phis only");
  // Flat array element shouldn't get their own memory slice until flattened_accesses_share_alias is cleared.
  // It could be the graph has no loads/stores and flattened_accesses_share_alias is never cleared. EA could still
  // creates per element Phis but that wouldn't be a problem as there are no memory accesses for that array.
  assert(_adr_type == NULL || _adr_type->isa_aryptr() == NULL ||
         _adr_type->is_aryptr()->is_known_instance() ||
         !_adr_type->is_aryptr()->is_flat() ||
         !Compile::current()->flattened_accesses_share_alias() ||
         _adr_type == TypeAryPtr::INLINES, "flat array element shouldn't get its own slice yet");
=======
  assert((_type == Type::MEMORY) == (_adr_type != nullptr), "adr_type for memory phis only");
>>>>>>> 2b81faeb

  if (!VerifyAliases)       return;  // verify thoroughly only if requested

  assert(_adr_type == flatten_phi_adr_type(_adr_type),
         "Phi::adr_type must be pre-normalized");

  if (recursive) {
    VectorSet visited;
    verify_adr_type(visited, _adr_type);
  }
}
#endif


//------------------------------Value------------------------------------------
// Compute the type of the PhiNode
const Type* PhiNode::Value(PhaseGVN* phase) const {
  Node *r = in(0);              // RegionNode
  if( !r )                      // Copy or dead
    return in(1) ? phase->type(in(1)) : Type::TOP;

  // Note: During parsing, phis are often transformed before their regions.
  // This means we have to use type_or_null to defend against untyped regions.
  if( phase->type_or_null(r) == Type::TOP )  // Dead code?
    return Type::TOP;

  // Check for trip-counted loop.  If so, be smarter.
  BaseCountedLoopNode* l = r->is_BaseCountedLoop() ? r->as_BaseCountedLoop() : nullptr;
  if (l && ((const Node*)l->phi() == this)) { // Trip counted loop!
    // protect against init_trip() or limit() returning null
    if (l->can_be_counted_loop(phase)) {
      const Node* init = l->init_trip();
      const Node* limit = l->limit();
      const Node* stride = l->stride();
      if (init != nullptr && limit != nullptr && stride != nullptr) {
        const TypeInteger* lo = phase->type(init)->isa_integer(l->bt());
        const TypeInteger* hi = phase->type(limit)->isa_integer(l->bt());
        const TypeInteger* stride_t = phase->type(stride)->isa_integer(l->bt());
        if (lo != nullptr && hi != nullptr && stride_t != nullptr) { // Dying loops might have TOP here
          assert(stride_t->is_con(), "bad stride type");
          BoolTest::mask bt = l->loopexit()->test_trip();
          // If the loop exit condition is "not equal", the condition
          // would not trigger if init > limit (if stride > 0) or if
          // init < limit if (stride > 0) so we can't deduce bounds
          // for the iv from the exit condition.
          if (bt != BoolTest::ne) {
            jlong stride_con = stride_t->get_con_as_long(l->bt());
            if (stride_con < 0) {          // Down-counter loop
              swap(lo, hi);
              jlong iv_range_lower_limit = lo->lo_as_long();
              // Prevent overflow when adding one below
              if (iv_range_lower_limit < max_signed_integer(l->bt())) {
                // The loop exit condition is: iv + stride > limit (iv is this Phi). So the loop iterates until
                // iv + stride <= limit
                // We know that: limit >= lo->lo_as_long() and stride <= -1
                // So when the loop exits, iv has to be at most lo->lo_as_long() + 1
                iv_range_lower_limit += 1; // lo is after decrement
                // Exact bounds for the phi can be computed when ABS(stride) greater than 1 if bounds are constant.
                if (lo->is_con() && hi->is_con() && hi->lo_as_long() > lo->hi_as_long() && stride_con != -1) {
                  julong uhi = static_cast<julong>(hi->lo_as_long());
                  julong ulo = static_cast<julong>(lo->hi_as_long());
                  julong diff = ((uhi - ulo - 1) / (-stride_con)) * (-stride_con);
                  julong ufirst = hi->lo_as_long() - diff;
                  iv_range_lower_limit = reinterpret_cast<jlong &>(ufirst);
                  assert(iv_range_lower_limit >= lo->lo_as_long() + 1, "should end up with narrower range");
                }
              }
              return TypeInteger::make(MIN2(iv_range_lower_limit, hi->lo_as_long()), hi->hi_as_long(), 3, l->bt())->filter_speculative(_type);
            } else if (stride_con >= 0) {
              jlong iv_range_upper_limit = hi->hi_as_long();
              // Prevent overflow when subtracting one below
              if (iv_range_upper_limit > min_signed_integer(l->bt())) {
                // The loop exit condition is: iv + stride < limit (iv is this Phi). So the loop iterates until
                // iv + stride >= limit
                // We know that: limit <= hi->hi_as_long() and stride >= 1
                // So when the loop exits, iv has to be at most hi->hi_as_long() - 1
                iv_range_upper_limit -= 1;
                // Exact bounds for the phi can be computed when ABS(stride) greater than 1 if bounds are constant.
                if (lo->is_con() && hi->is_con() && hi->lo_as_long() > lo->hi_as_long() && stride_con != 1) {
                  julong uhi = static_cast<julong>(hi->lo_as_long());
                  julong ulo = static_cast<julong>(lo->hi_as_long());
                  julong diff = ((uhi - ulo - 1) / stride_con) * stride_con;
                  julong ulast = lo->hi_as_long() + diff;
                  iv_range_upper_limit = reinterpret_cast<jlong &>(ulast);
                  assert(iv_range_upper_limit <= hi->hi_as_long() - 1, "should end up with narrower range");
                }
              }
              return TypeInteger::make(lo->lo_as_long(), MAX2(lo->hi_as_long(), iv_range_upper_limit), 3, l->bt())->filter_speculative(_type);
            }
          }
        }
      }
    } else if (l->in(LoopNode::LoopBackControl) != nullptr &&
               in(LoopNode::EntryControl) != nullptr &&
               phase->type(l->in(LoopNode::LoopBackControl)) == Type::TOP) {
      // During CCP, if we saturate the type of a counted loop's Phi
      // before the special code for counted loop above has a chance
      // to run (that is as long as the type of the backedge's control
      // is top), we might end up with non monotonic types
      return phase->type(in(LoopNode::EntryControl))->filter_speculative(_type);
    }
  }

  // Default case: merge all inputs
  const Type *t = Type::TOP;        // Merged type starting value
  for (uint i = 1; i < req(); ++i) {// For all paths in
    // Reachable control path?
    if (r->in(i) && phase->type(r->in(i)) == Type::CONTROL) {
      const Type* ti = phase->type(in(i));
      t = t->meet_speculative(ti);
    }
  }

  // The worst-case type (from ciTypeFlow) should be consistent with "t".
  // That is, we expect that "t->higher_equal(_type)" holds true.
  // There are various exceptions:
  // - Inputs which are phis might in fact be widened unnecessarily.
  //   For example, an input might be a widened int while the phi is a short.
  // - Inputs might be BotPtrs but this phi is dependent on a null check,
  //   and postCCP has removed the cast which encodes the result of the check.
  // - The type of this phi is an interface, and the inputs are classes.
  // - Value calls on inputs might produce fuzzy results.
  //   (Occurrences of this case suggest improvements to Value methods.)
  //
  // It is not possible to see Type::BOTTOM values as phi inputs,
  // because the ciTypeFlow pre-pass produces verifier-quality types.
  const Type* ft = t->filter_speculative(_type);  // Worst case type

#ifdef ASSERT
  // The following logic has been moved into TypeOopPtr::filter.
  const Type* jt = t->join_speculative(_type);
  if (jt->empty()) {           // Emptied out???
    // Otherwise it's something stupid like non-overlapping int ranges
    // found on dying counted loops.
    assert(ft == Type::TOP, ""); // Canonical empty value
  }

  else {

    if (jt != ft && jt->base() == ft->base()) {
      if (jt->isa_int() &&
          jt->is_int()->_lo == ft->is_int()->_lo &&
          jt->is_int()->_hi == ft->is_int()->_hi)
        jt = ft;
      if (jt->isa_long() &&
          jt->is_long()->_lo == ft->is_long()->_lo &&
          jt->is_long()->_hi == ft->is_long()->_hi)
        jt = ft;
    }
    if (jt != ft) {
      tty->print("merge type:  "); t->dump(); tty->cr();
      tty->print("kill type:   "); _type->dump(); tty->cr();
      tty->print("join type:   "); jt->dump(); tty->cr();
      tty->print("filter type: "); ft->dump(); tty->cr();
    }
    assert(jt == ft, "");
  }
#endif //ASSERT

  // Deal with conversion problems found in data loops.
  ft = phase->saturate_and_maybe_push_to_igvn_worklist(this, ft);
  return ft;
}


//------------------------------is_diamond_phi---------------------------------
// Does this Phi represent a simple well-shaped diamond merge?  Return the
// index of the true path or 0 otherwise.
// If check_control_only is true, do not inspect the If node at the
// top, and return -1 (not an edge number) on success.
int PhiNode::is_diamond_phi(bool check_control_only) const {
  // Check for a 2-path merge
  Node *region = in(0);
  if( !region ) return 0;
  if( region->req() != 3 ) return 0;
  if(         req() != 3 ) return 0;
  // Check that both paths come from the same If
  Node *ifp1 = region->in(1);
  Node *ifp2 = region->in(2);
  if( !ifp1 || !ifp2 ) return 0;
  Node *iff = ifp1->in(0);
  if( !iff || !iff->is_If() ) return 0;
  if( iff != ifp2->in(0) ) return 0;
  if (check_control_only)  return -1;
  // Check for a proper bool/cmp
  const Node *b = iff->in(1);
  if( !b->is_Bool() ) return 0;
  const Node *cmp = b->in(1);
  if( !cmp->is_Cmp() ) return 0;

  // Check for branching opposite expected
  if( ifp2->Opcode() == Op_IfTrue ) {
    assert( ifp1->Opcode() == Op_IfFalse, "" );
    return 2;
  } else {
    assert( ifp1->Opcode() == Op_IfTrue, "" );
    return 1;
  }
}

//----------------------------check_cmove_id-----------------------------------
// Check for CMove'ing a constant after comparing against the constant.
// Happens all the time now, since if we compare equality vs a constant in
// the parser, we "know" the variable is constant on one path and we force
// it.  Thus code like "if( x==0 ) {/*EMPTY*/}" ends up inserting a
// conditional move: "x = (x==0)?0:x;".  Yucko.  This fix is slightly more
// general in that we don't need constants.  Since CMove's are only inserted
// in very special circumstances, we do it here on generic Phi's.
Node* PhiNode::is_cmove_id(PhaseTransform* phase, int true_path) {
  assert(true_path !=0, "only diamond shape graph expected");

  // is_diamond_phi() has guaranteed the correctness of the nodes sequence:
  // phi->region->if_proj->ifnode->bool->cmp
  Node*     region = in(0);
  Node*     iff    = region->in(1)->in(0);
  BoolNode* b      = iff->in(1)->as_Bool();
  Node*     cmp    = b->in(1);
  Node*     tval   = in(true_path);
  Node*     fval   = in(3-true_path);
  Node*     id     = CMoveNode::is_cmove_id(phase, cmp, tval, fval, b);
  if (id == nullptr)
    return nullptr;

  // Either value might be a cast that depends on a branch of 'iff'.
  // Since the 'id' value will float free of the diamond, either
  // decast or return failure.
  Node* ctl = id->in(0);
  if (ctl != nullptr && ctl->in(0) == iff) {
    if (id->is_ConstraintCast()) {
      return id->in(1);
    } else {
      // Don't know how to disentangle this value.
      return nullptr;
    }
  }

  return id;
}

//------------------------------Identity---------------------------------------
// Check for Region being Identity.
Node* PhiNode::Identity(PhaseGVN* phase) {
  if (must_wait_for_region_in_irreducible_loop(phase)) {
    return this;
  }
  // Check for no merging going on
  // (There used to be special-case code here when this->region->is_Loop.
  // It would check for a tributary phi on the backedge that the main phi
  // trivially, perhaps with a single cast.  The unique_input method
  // does all this and more, by reducing such tributaries to 'this'.)
  Node* uin = unique_input(phase, false);
  if (uin != nullptr) {
    return uin;
  }

  int true_path = is_diamond_phi();
  // Delay CMove'ing identity if Ideal has not had the chance to handle unsafe cases, yet.
  if (true_path != 0 && !(phase->is_IterGVN() && wait_for_region_igvn(phase))) {
    Node* id = is_cmove_id(phase, true_path);
    if (id != nullptr) {
      return id;
    }
  }

  if (phase->is_IterGVN()) {
    Node* m = try_clean_mem_phi(phase);
    if (m != NULL) {
      return m;
    }
  }


  // Looking for phis with identical inputs.  If we find one that has
  // type TypePtr::BOTTOM, replace the current phi with the bottom phi.
  if (phase->is_IterGVN() && type() == Type::MEMORY && adr_type() !=
      TypePtr::BOTTOM && !adr_type()->is_known_instance()) {
    uint phi_len = req();
    Node* phi_reg = region();
    for (DUIterator_Fast imax, i = phi_reg->fast_outs(imax); i < imax; i++) {
      Node* u = phi_reg->fast_out(i);
      if (u->is_Phi() && u->as_Phi()->type() == Type::MEMORY &&
          u->adr_type() == TypePtr::BOTTOM && u->in(0) == phi_reg &&
          u->req() == phi_len) {
        for (uint j = 1; j < phi_len; j++) {
          if (in(j) != u->in(j)) {
            u = nullptr;
            break;
          }
        }
        if (u != nullptr) {
          return u;
        }
      }
    }
  }

  return this;                     // No identity
}

//-----------------------------unique_input------------------------------------
// Find the unique value, discounting top, self-loops, and casts.
// Return top if there are no inputs, and self if there are multiple.
Node* PhiNode::unique_input(PhaseTransform* phase, bool uncast) {
  //  1) One unique direct input,
  // or if uncast is true:
  //  2) some of the inputs have an intervening ConstraintCast
  //  3) an input is a self loop
  //
  //  1) input   or   2) input     or   3) input __
  //     /   \           /   \               \  /  \
  //     \   /          |    cast             phi  cast
  //      phi            \   /               /  \  /
  //                      phi               /    --

  Node* r = in(0);                      // RegionNode
  Node* input = nullptr; // The unique direct input (maybe uncasted = ConstraintCasts removed)

  for (uint i = 1, cnt = req(); i < cnt; ++i) {
    Node* rc = r->in(i);
    if (rc == nullptr || phase->type(rc) == Type::TOP)
      continue;                 // ignore unreachable control path
    Node* n = in(i);
    if (n == nullptr)
      continue;
    Node* un = n;
    if (uncast) {
#ifdef ASSERT
      Node* m = un->uncast();
#endif
      while (un != nullptr && un->req() == 2 && un->is_ConstraintCast()) {
        Node* next = un->in(1);
        if (phase->type(next)->isa_rawptr() && phase->type(un)->isa_oopptr()) {
          // risk exposing raw ptr at safepoint
          break;
        }
        un = next;
      }
      assert(m == un || un->in(1) == m, "Only expected at CheckCastPP from allocation");
    }
    if (un == nullptr || un == this || phase->type(un) == Type::TOP) {
      continue; // ignore if top, or in(i) and "this" are in a data cycle
    }
    // Check for a unique input (maybe uncasted)
    if (input == nullptr) {
      input = un;
    } else if (input != un) {
      input = NodeSentinel; // no unique input
    }
  }
  if (input == nullptr) {
    return phase->C->top();        // no inputs
  }

  if (input != NodeSentinel) {
    return input;           // one unique direct input
  }

  // Nothing.
  return nullptr;
}

//------------------------------is_x2logic-------------------------------------
// Check for simple convert-to-boolean pattern
// If:(C Bool) Region:(IfF IfT) Phi:(Region 0 1)
// Convert Phi to an ConvIB.
static Node *is_x2logic( PhaseGVN *phase, PhiNode *phi, int true_path ) {
  assert(true_path !=0, "only diamond shape graph expected");
  // Convert the true/false index into an expected 0/1 return.
  // Map 2->0 and 1->1.
  int flipped = 2-true_path;

  // is_diamond_phi() has guaranteed the correctness of the nodes sequence:
  // phi->region->if_proj->ifnode->bool->cmp
  Node *region = phi->in(0);
  Node *iff = region->in(1)->in(0);
  BoolNode *b = (BoolNode*)iff->in(1);
  const CmpNode *cmp = (CmpNode*)b->in(1);

  Node *zero = phi->in(1);
  Node *one  = phi->in(2);
  const Type *tzero = phase->type( zero );
  const Type *tone  = phase->type( one  );

  // Check for compare vs 0
  const Type *tcmp = phase->type(cmp->in(2));
  if( tcmp != TypeInt::ZERO && tcmp != TypePtr::NULL_PTR ) {
    // Allow cmp-vs-1 if the other input is bounded by 0-1
    if( !(tcmp == TypeInt::ONE && phase->type(cmp->in(1)) == TypeInt::BOOL) )
      return nullptr;
    flipped = 1-flipped;        // Test is vs 1 instead of 0!
  }

  // Check for setting zero/one opposite expected
  if( tzero == TypeInt::ZERO ) {
    if( tone == TypeInt::ONE ) {
    } else return nullptr;
  } else if( tzero == TypeInt::ONE ) {
    if( tone == TypeInt::ZERO ) {
      flipped = 1-flipped;
    } else return nullptr;
  } else return nullptr;

  // Check for boolean test backwards
  if( b->_test._test == BoolTest::ne ) {
  } else if( b->_test._test == BoolTest::eq ) {
    flipped = 1-flipped;
  } else return nullptr;

  // Build int->bool conversion
  Node *n = new Conv2BNode(cmp->in(1));
  if( flipped )
    n = new XorINode( phase->transform(n), phase->intcon(1) );

  return n;
}

//------------------------------is_cond_add------------------------------------
// Check for simple conditional add pattern:  "(P < Q) ? X+Y : X;"
// To be profitable the control flow has to disappear; there can be no other
// values merging here.  We replace the test-and-branch with:
// "(sgn(P-Q))&Y) + X".  Basically, convert "(P < Q)" into 0 or -1 by
// moving the carry bit from (P-Q) into a register with 'sbb EAX,EAX'.
// Then convert Y to 0-or-Y and finally add.
// This is a key transform for SpecJava _201_compress.
static Node* is_cond_add(PhaseGVN *phase, PhiNode *phi, int true_path) {
  assert(true_path !=0, "only diamond shape graph expected");

  // is_diamond_phi() has guaranteed the correctness of the nodes sequence:
  // phi->region->if_proj->ifnode->bool->cmp
  RegionNode *region = (RegionNode*)phi->in(0);
  Node *iff = region->in(1)->in(0);
  BoolNode* b = iff->in(1)->as_Bool();
  const CmpNode *cmp = (CmpNode*)b->in(1);

  // Make sure only merging this one phi here
  if (region->has_unique_phi() != phi)  return nullptr;

  // Make sure each arm of the diamond has exactly one output, which we assume
  // is the region.  Otherwise, the control flow won't disappear.
  if (region->in(1)->outcnt() != 1) return nullptr;
  if (region->in(2)->outcnt() != 1) return nullptr;

  // Check for "(P < Q)" of type signed int
  if (b->_test._test != BoolTest::lt)  return nullptr;
  if (cmp->Opcode() != Op_CmpI)        return nullptr;

  Node *p = cmp->in(1);
  Node *q = cmp->in(2);
  Node *n1 = phi->in(  true_path);
  Node *n2 = phi->in(3-true_path);

  int op = n1->Opcode();
  if( op != Op_AddI           // Need zero as additive identity
      /*&&op != Op_SubI &&
      op != Op_AddP &&
      op != Op_XorI &&
      op != Op_OrI*/ )
    return nullptr;

  Node *x = n2;
  Node *y = nullptr;
  if( x == n1->in(1) ) {
    y = n1->in(2);
  } else if( x == n1->in(2) ) {
    y = n1->in(1);
  } else return nullptr;

  // Not so profitable if compare and add are constants
  if( q->is_Con() && phase->type(q) != TypeInt::ZERO && y->is_Con() )
    return nullptr;

  Node *cmplt = phase->transform( new CmpLTMaskNode(p,q) );
  Node *j_and   = phase->transform( new AndINode(cmplt,y) );
  return new AddINode(j_and,x);
}

//------------------------------is_absolute------------------------------------
// Check for absolute value.
static Node* is_absolute( PhaseGVN *phase, PhiNode *phi_root, int true_path) {
  assert(true_path !=0, "only diamond shape graph expected");

  int  cmp_zero_idx = 0;        // Index of compare input where to look for zero
  int  phi_x_idx = 0;           // Index of phi input where to find naked x

  // ABS ends with the merge of 2 control flow paths.
  // Find the false path from the true path. With only 2 inputs, 3 - x works nicely.
  int false_path = 3 - true_path;

  // is_diamond_phi() has guaranteed the correctness of the nodes sequence:
  // phi->region->if_proj->ifnode->bool->cmp
  BoolNode *bol = phi_root->in(0)->in(1)->in(0)->in(1)->as_Bool();
  Node *cmp = bol->in(1);

  // Check bool sense
  if (cmp->Opcode() == Op_CmpF || cmp->Opcode() == Op_CmpD) {
    switch (bol->_test._test) {
    case BoolTest::lt: cmp_zero_idx = 1; phi_x_idx = true_path;  break;
    case BoolTest::le: cmp_zero_idx = 2; phi_x_idx = false_path; break;
    case BoolTest::gt: cmp_zero_idx = 2; phi_x_idx = true_path;  break;
    case BoolTest::ge: cmp_zero_idx = 1; phi_x_idx = false_path; break;
    default:           return nullptr;                           break;
    }
  } else if (cmp->Opcode() == Op_CmpI || cmp->Opcode() == Op_CmpL) {
    switch (bol->_test._test) {
    case BoolTest::lt:
    case BoolTest::le: cmp_zero_idx = 2; phi_x_idx = false_path; break;
    case BoolTest::gt:
    case BoolTest::ge: cmp_zero_idx = 2; phi_x_idx = true_path;  break;
    default:           return nullptr;                           break;
    }
  }

  // Test is next
  const Type *tzero = nullptr;
  switch (cmp->Opcode()) {
  case Op_CmpI:    tzero = TypeInt::ZERO; break;  // Integer ABS
  case Op_CmpL:    tzero = TypeLong::ZERO; break; // Long ABS
  case Op_CmpF:    tzero = TypeF::ZERO; break; // Float ABS
  case Op_CmpD:    tzero = TypeD::ZERO; break; // Double ABS
  default: return nullptr;
  }

  // Find zero input of compare; the other input is being abs'd
  Node *x = nullptr;
  bool flip = false;
  if( phase->type(cmp->in(cmp_zero_idx)) == tzero ) {
    x = cmp->in(3 - cmp_zero_idx);
  } else if( phase->type(cmp->in(3 - cmp_zero_idx)) == tzero ) {
    // The test is inverted, we should invert the result...
    x = cmp->in(cmp_zero_idx);
    flip = true;
  } else {
    return nullptr;
  }

  // Next get the 2 pieces being selected, one is the original value
  // and the other is the negated value.
  if( phi_root->in(phi_x_idx) != x ) return nullptr;

  // Check other phi input for subtract node
  Node *sub = phi_root->in(3 - phi_x_idx);

  bool is_sub = sub->Opcode() == Op_SubF || sub->Opcode() == Op_SubD ||
                sub->Opcode() == Op_SubI || sub->Opcode() == Op_SubL;

  // Allow only Sub(0,X) and fail out for all others; Neg is not OK
  if (!is_sub || phase->type(sub->in(1)) != tzero || sub->in(2) != x) return nullptr;

  if (tzero == TypeF::ZERO) {
    x = new AbsFNode(x);
    if (flip) {
      x = new SubFNode(sub->in(1), phase->transform(x));
    }
  } else if (tzero == TypeD::ZERO) {
    x = new AbsDNode(x);
    if (flip) {
      x = new SubDNode(sub->in(1), phase->transform(x));
    }
  } else if (tzero == TypeInt::ZERO && Matcher::match_rule_supported(Op_AbsI)) {
    x = new AbsINode(x);
    if (flip) {
      x = new SubINode(sub->in(1), phase->transform(x));
    }
  } else if (tzero == TypeLong::ZERO && Matcher::match_rule_supported(Op_AbsL)) {
    x = new AbsLNode(x);
    if (flip) {
      x = new SubLNode(sub->in(1), phase->transform(x));
    }
  } else return nullptr;

  return x;
}

//------------------------------split_once-------------------------------------
// Helper for split_flow_path
static void split_once(PhaseIterGVN *igvn, Node *phi, Node *val, Node *n, Node *newn) {
  igvn->hash_delete(n);         // Remove from hash before hacking edges

  uint j = 1;
  for (uint i = phi->req()-1; i > 0; i--) {
    if (phi->in(i) == val) {   // Found a path with val?
      // Add to NEW Region/Phi, no DU info
      newn->set_req( j++, n->in(i) );
      // Remove from OLD Region/Phi
      n->del_req(i);
    }
  }

  // Register the new node but do not transform it.  Cannot transform until the
  // entire Region/Phi conglomerate has been hacked as a single huge transform.
  igvn->register_new_node_with_optimizer( newn );

  // Now I can point to the new node.
  n->add_req(newn);
  igvn->_worklist.push(n);
}

//------------------------------split_flow_path--------------------------------
// Check for merging identical values and split flow paths
static Node* split_flow_path(PhaseGVN *phase, PhiNode *phi) {
  // This optimization tries to find two or more inputs of phi with the same constant value
  // It then splits them into a separate Phi, and according Region. If this is a loop-entry,
  // and the loop entry has multiple fall-in edges, and some of those fall-in edges have that
  // constant, and others not, we may split the fall-in edges into separate Phi's, and create
  // an irreducible loop. For reducible loops, this never seems to happen, as the multiple
  // fall-in edges are already merged before the loop head during parsing. But with irreducible
  // loops present the order or merging during parsing can sometimes prevent this.
  if (phase->C->has_irreducible_loop()) {
    // Avoid this optimization if any irreducible loops are present. Else we may create
    // an irreducible loop that we do not detect.
    return nullptr;
  }
  BasicType bt = phi->type()->basic_type();
  if( bt == T_ILLEGAL || type2size[bt] <= 0 )
    return nullptr;             // Bail out on funny non-value stuff
  if( phi->req() <= 3 )         // Need at least 2 matched inputs and a
    return nullptr;             // third unequal input to be worth doing

  // Scan for a constant
  uint i;
  for( i = 1; i < phi->req()-1; i++ ) {
    Node *n = phi->in(i);
    if( !n ) return nullptr;
    if( phase->type(n) == Type::TOP ) return nullptr;
    if( n->Opcode() == Op_ConP || n->Opcode() == Op_ConN || n->Opcode() == Op_ConNKlass )
      break;
  }
  if( i >= phi->req() )         // Only split for constants
    return nullptr;

  Node *val = phi->in(i);       // Constant to split for
  uint hit = 0;                 // Number of times it occurs
  Node *r = phi->region();

  for( ; i < phi->req(); i++ ){ // Count occurrences of constant
    Node *n = phi->in(i);
    if( !n ) return nullptr;
    if( phase->type(n) == Type::TOP ) return nullptr;
    if( phi->in(i) == val ) {
      hit++;
      if (PhaseIdealLoop::find_predicate(r->in(i)) != nullptr) {
        return nullptr;            // don't split loop entry path
      }
    }
  }

  if( hit <= 1 ||               // Make sure we find 2 or more
      hit == phi->req()-1 )     // and not ALL the same value
    return nullptr;

  // Now start splitting out the flow paths that merge the same value.
  // Split first the RegionNode.
  PhaseIterGVN *igvn = phase->is_IterGVN();
  RegionNode *newr = new RegionNode(hit+1);
  split_once(igvn, phi, val, r, newr);

  // Now split all other Phis than this one
  for (DUIterator_Fast kmax, k = r->fast_outs(kmax); k < kmax; k++) {
    Node* phi2 = r->fast_out(k);
    if( phi2->is_Phi() && phi2->as_Phi() != phi ) {
      PhiNode *newphi = PhiNode::make_blank(newr, phi2);
      split_once(igvn, phi, val, phi2, newphi);
    }
  }

  // Clean up this guy
  igvn->hash_delete(phi);
  for( i = phi->req()-1; i > 0; i-- ) {
    if( phi->in(i) == val ) {
      phi->del_req(i);
    }
  }
  phi->add_req(val);

  return phi;
}

//=============================================================================
//------------------------------simple_data_loop_check-------------------------
//  Try to determining if the phi node in a simple safe/unsafe data loop.
//  Returns:
// enum LoopSafety { Safe = 0, Unsafe, UnsafeLoop };
// Safe       - safe case when the phi and it's inputs reference only safe data
//              nodes;
// Unsafe     - the phi and it's inputs reference unsafe data nodes but there
//              is no reference back to the phi - need a graph walk
//              to determine if it is in a loop;
// UnsafeLoop - unsafe case when the phi references itself directly or through
//              unsafe data node.
//  Note: a safe data node is a node which could/never reference itself during
//  GVN transformations. For now it is Con, Proj, Phi, CastPP, CheckCastPP.
//  I mark Phi nodes as safe node not only because they can reference itself
//  but also to prevent mistaking the fallthrough case inside an outer loop
//  as dead loop when the phi references itself through an other phi.
PhiNode::LoopSafety PhiNode::simple_data_loop_check(Node *in) const {
  // It is unsafe loop if the phi node references itself directly.
  if (in == (Node*)this)
    return UnsafeLoop; // Unsafe loop
  // Unsafe loop if the phi node references itself through an unsafe data node.
  // Exclude cases with null inputs or data nodes which could reference
  // itself (safe for dead loops).
  if (in != nullptr && !in->is_dead_loop_safe()) {
    // Check inputs of phi's inputs also.
    // It is much less expensive then full graph walk.
    uint cnt = in->req();
    uint i = (in->is_Proj() && !in->is_CFG())  ? 0 : 1;
    for (; i < cnt; ++i) {
      Node* m = in->in(i);
      if (m == (Node*)this)
        return UnsafeLoop; // Unsafe loop
      if (m != nullptr && !m->is_dead_loop_safe()) {
        // Check the most common case (about 30% of all cases):
        // phi->Load/Store->AddP->(ConP ConP Con)/(Parm Parm Con).
        Node *m1 = (m->is_AddP() && m->req() > 3) ? m->in(1) : nullptr;
        if (m1 == (Node*)this)
          return UnsafeLoop; // Unsafe loop
        if (m1 != nullptr && m1 == m->in(2) &&
            m1->is_dead_loop_safe() && m->in(3)->is_Con()) {
          continue; // Safe case
        }
        // The phi references an unsafe node - need full analysis.
        return Unsafe;
      }
    }
  }
  return Safe; // Safe case - we can optimize the phi node.
}

//------------------------------is_unsafe_data_reference-----------------------
// If phi can be reached through the data input - it is data loop.
bool PhiNode::is_unsafe_data_reference(Node *in) const {
  assert(req() > 1, "");
  // First, check simple cases when phi references itself directly or
  // through an other node.
  LoopSafety safety = simple_data_loop_check(in);
  if (safety == UnsafeLoop)
    return true;  // phi references itself - unsafe loop
  else if (safety == Safe)
    return false; // Safe case - phi could be replaced with the unique input.

  // Unsafe case when we should go through data graph to determine
  // if the phi references itself.

  ResourceMark rm;

  Node_List nstack;
  VectorSet visited;

  nstack.push(in); // Start with unique input.
  visited.set(in->_idx);
  while (nstack.size() != 0) {
    Node* n = nstack.pop();
    uint cnt = n->req();
    uint i = (n->is_Proj() && !n->is_CFG()) ? 0 : 1;
    for (; i < cnt; i++) {
      Node* m = n->in(i);
      if (m == (Node*)this) {
        return true;    // Data loop
      }
      if (m != nullptr && !m->is_dead_loop_safe()) { // Only look for unsafe cases.
        if (!visited.test_set(m->_idx))
          nstack.push(m);
      }
    }
  }
  return false; // The phi is not reachable from its inputs
}

// Is this Phi's region or some inputs to the region enqueued for IGVN
// and so could cause the region to be optimized out?
bool PhiNode::wait_for_region_igvn(PhaseGVN* phase) {
  PhaseIterGVN* igvn = phase->is_IterGVN();
  Unique_Node_List& worklist = igvn->_worklist;
  bool delay = false;
  Node* r = in(0);
  for (uint j = 1; j < req(); j++) {
    Node* rc = r->in(j);
    Node* n = in(j);
    if (rc != nullptr &&
        rc->is_Proj()) {
      if (worklist.member(rc)) {
        delay = true;
      } else if (rc->in(0) != nullptr &&
                 rc->in(0)->is_If()) {
        if (worklist.member(rc->in(0))) {
          delay = true;
        } else if (rc->in(0)->in(1) != nullptr &&
                   rc->in(0)->in(1)->is_Bool()) {
          if (worklist.member(rc->in(0)->in(1))) {
            delay = true;
          } else if (rc->in(0)->in(1)->in(1) != nullptr &&
                     rc->in(0)->in(1)->in(1)->is_Cmp()) {
            if (worklist.member(rc->in(0)->in(1)->in(1))) {
              delay = true;
            }
          }
        }
      }
    }
  }
  if (delay) {
    worklist.push(this);
  }
  return delay;
}

// Push inline type input nodes (and null) down through the phi recursively (can handle data loops).
InlineTypeNode* PhiNode::push_inline_types_through(PhaseGVN* phase, bool can_reshape, ciInlineKlass* vk, bool is_init) {
  InlineTypeNode* vt = InlineTypeNode::make_null(*phase, vk)->clone_with_phis(phase, in(0), is_init);
  if (can_reshape) {
    // Replace phi right away to be able to use the inline
    // type node when reaching the phi again through data loops.
    PhaseIterGVN* igvn = phase->is_IterGVN();
    for (DUIterator_Fast imax, i = fast_outs(imax); i < imax; i++) {
      Node* u = fast_out(i);
      igvn->rehash_node_delayed(u);
      imax -= u->replace_edge(this, vt);
      --i;
    }
    igvn->rehash_node_delayed(this);
    assert(outcnt() == 0, "should be dead now");
  }
  ResourceMark rm;
  Node_List casts;
  for (uint i = 1; i < req(); ++i) {
    Node* n = in(i);
    while (n->is_ConstraintCast()) {
      casts.push(n);
      n = n->in(1);
    }
    if (phase->type(n)->is_zero_type()) {
      n = InlineTypeNode::make_null(*phase, vk);
    } else if (n->is_Phi()) {
      assert(can_reshape, "can only handle phis during IGVN");
      n = phase->transform(n->as_Phi()->push_inline_types_through(phase, can_reshape, vk, is_init));
    }
    while (casts.size() != 0) {
      // Push the cast(s) through the InlineTypeNode
      Node* cast = casts.pop()->clone();
      cast->set_req_X(1, n->as_InlineType()->get_oop(), phase);
      n = n->clone();
      n->as_InlineType()->set_oop(phase->transform(cast));
      n = phase->transform(n);
    }
    bool transform = !can_reshape && (i == (req()-1)); // Transform phis on last merge
    vt->merge_with(phase, n->as_InlineType(), i, transform);
  }
  return vt;
}

// If the Phi's Region is in an irreducible loop, and the Region
// has had an input removed, but not yet transformed, it could be
// that the Region (and this Phi) are not reachable from Root.
// If we allow the Phi to collapse before the Region, this may lead
// to dead-loop data. Wait for the Region to check for reachability,
// and potentially remove the dead code.
bool PhiNode::must_wait_for_region_in_irreducible_loop(PhaseGVN* phase) const {
  RegionNode* region = in(0)->as_Region();
  if (region->loop_status() == RegionNode::LoopStatus::MaybeIrreducibleEntry) {
    Node* top = phase->C->top();
    for (uint j = 1; j < req(); j++) {
      Node* rc = region->in(j); // for each control input
      if (rc == nullptr || phase->type(rc) == Type::TOP) {
        // Region is missing a control input
        Node* n = in(j);
        if (n != nullptr && n != top) {
          // Phi still has its input, so region just lost its input
          return true;
        }
      }
    }
  }
  return false;
}

//------------------------------Ideal------------------------------------------
// Return a node which is more "ideal" than the current node.  Must preserve
// the CFG, but we can still strip out dead paths.
Node *PhiNode::Ideal(PhaseGVN *phase, bool can_reshape) {
  Node *r = in(0);              // RegionNode
  assert(r != nullptr && r->is_Region(), "this phi must have a region");
  assert(r->in(0) == nullptr || !r->in(0)->is_Root(), "not a specially hidden merge");

  // Note: During parsing, phis are often transformed before their regions.
  // This means we have to use type_or_null to defend against untyped regions.
  if( phase->type_or_null(r) == Type::TOP ) // Dead code?
    return nullptr;                // No change

  Node *top = phase->C->top();
  bool new_phi = (outcnt() == 0); // transforming new Phi
  // No change for igvn if new phi is not hooked
  if (new_phi && can_reshape)
    return nullptr;

  if (must_wait_for_region_in_irreducible_loop(phase)) {
    return nullptr;
  }

  // The are 2 situations when only one valid phi's input is left
  // (in addition to Region input).
  // One: region is not loop - replace phi with this input.
  // Two: region is loop - replace phi with top since this data path is dead
  //                       and we need to break the dead data loop.
  Node* progress = nullptr;        // Record if any progress made
  for( uint j = 1; j < req(); ++j ){ // For all paths in
    // Check unreachable control paths
    Node* rc = r->in(j);
    Node* n = in(j);            // Get the input
    if (rc == nullptr || phase->type(rc) == Type::TOP) {
      if (n != top) {           // Not already top?
        PhaseIterGVN *igvn = phase->is_IterGVN();
        if (can_reshape && igvn != nullptr) {
          igvn->_worklist.push(r);
        }
        // Nuke it down
        set_req_X(j, top, phase);
        progress = this;        // Record progress
      }
    }
  }

  if (can_reshape && outcnt() == 0) {
    // set_req() above may kill outputs if Phi is referenced
    // only by itself on the dead (top) control path.
    return top;
  }

  bool uncasted = false;
  Node* uin = unique_input(phase, false);
  if (uin == nullptr && can_reshape &&
      // If there is a chance that the region can be optimized out do
      // not add a cast node that we can't remove yet.
      !wait_for_region_igvn(phase)) {
    uncasted = true;
    uin = unique_input(phase, true);
  }
  if (uin == top) {             // Simplest case: no alive inputs.
    if (can_reshape)            // IGVN transformation
      return top;
    else
      return nullptr;              // Identity will return TOP
  } else if (uin != nullptr) {
    // Only one not-null unique input path is left.
    // Determine if this input is backedge of a loop.
    // (Skip new phis which have no uses and dead regions).
    if (outcnt() > 0 && r->in(0) != nullptr) {
      if (is_data_loop(r->as_Region(), uin, phase)) {
        // Break this data loop to avoid creation of a dead loop.
        if (can_reshape) {
          return top;
        } else {
          // We can't return top if we are in Parse phase - cut inputs only
          // let Identity to handle the case.
          replace_edge(uin, top, phase);
          return nullptr;
        }
      }
    }

    if (uncasted) {
      // Add cast nodes between the phi to be removed and its unique input.
      // Wait until after parsing for the type information to propagate from the casts.
      assert(can_reshape, "Invalid during parsing");
      const Type* phi_type = bottom_type();
      // Add casts to carry the control dependency of the Phi that is
      // going away
      Node* cast = nullptr;
      if (phi_type->isa_ptr()) {
        const Type* uin_type = phase->type(uin);
        if (!phi_type->isa_oopptr() && !uin_type->isa_oopptr()) {
          cast = ConstraintCastNode::make_cast(Op_CastPP, r, uin, phi_type, ConstraintCastNode::StrongDependency);
        } else {
          // Use a CastPP for a cast to not null and a CheckCastPP for
          // a cast to a new klass (and both if both null-ness and
          // klass change).

          // If the type of phi is not null but the type of uin may be
          // null, uin's type must be casted to not null
          if (phi_type->join(TypePtr::NOTNULL) == phi_type->remove_speculative() &&
              uin_type->join(TypePtr::NOTNULL) != uin_type->remove_speculative()) {
            cast = ConstraintCastNode::make_cast(Op_CastPP, r, uin, TypePtr::NOTNULL, ConstraintCastNode::StrongDependency);
          }

          // If the type of phi and uin, both casted to not null,
          // differ the klass of uin must be (check)cast'ed to match
          // that of phi
          if (phi_type->join_speculative(TypePtr::NOTNULL) != uin_type->join_speculative(TypePtr::NOTNULL)) {
            Node* n = uin;
            if (cast != nullptr) {
              cast = phase->transform(cast);
              n = cast;
            }
            cast = ConstraintCastNode::make_cast(Op_CheckCastPP, r, n, phi_type, ConstraintCastNode::StrongDependency);
          }
          if (cast == nullptr) {
            cast = ConstraintCastNode::make_cast(Op_CastPP, r, uin, phi_type, ConstraintCastNode::StrongDependency);
          }
        }
      } else {
        cast = ConstraintCastNode::make_cast_for_type(r, uin, phi_type, ConstraintCastNode::StrongDependency);
      }
      assert(cast != nullptr, "cast should be set");
      cast = phase->transform(cast);
      // set all inputs to the new cast(s) so the Phi is removed by Identity
      PhaseIterGVN* igvn = phase->is_IterGVN();
      for (uint i = 1; i < req(); i++) {
        set_req_X(i, cast, igvn);
      }
      uin = cast;
    }

    // One unique input.
    debug_only(Node* ident = Identity(phase));
    // The unique input must eventually be detected by the Identity call.
#ifdef ASSERT
    if (ident != uin && !ident->is_top() && !must_wait_for_region_in_irreducible_loop(phase)) {
      // print this output before failing assert
      r->dump(3);
      this->dump(3);
      ident->dump();
      uin->dump();
    }
#endif
    // Identity may not return the expected uin, if it has to wait for the region, in irreducible case
    assert(ident == uin || ident->is_top() || must_wait_for_region_in_irreducible_loop(phase), "Identity must clean this up");
    return nullptr;
  }

  Node* opt = nullptr;
  int true_path = is_diamond_phi();
  if (true_path != 0 &&
      // If one of the diamond's branch is in the process of dying then, the Phi's input for that branch might transform
      // to top. If that happens replacing the Phi with an operation that consumes the Phi's inputs will cause the Phi
      // to be replaced by top. To prevent that, delay the transformation until the branch has a chance to be removed.
      !(can_reshape && wait_for_region_igvn(phase))) {
    // Check for CMove'ing identity. If it would be unsafe,
    // handle it here. In the safe case, let Identity handle it.
    Node* unsafe_id = is_cmove_id(phase, true_path);
    if( unsafe_id != nullptr && is_unsafe_data_reference(unsafe_id) )
      opt = unsafe_id;

    // Check for simple convert-to-boolean pattern
    if( opt == nullptr )
      opt = is_x2logic(phase, this, true_path);

    // Check for absolute value
    if( opt == nullptr )
      opt = is_absolute(phase, this, true_path);

    // Check for conditional add
    if( opt == nullptr && can_reshape )
      opt = is_cond_add(phase, this, true_path);

    // These 4 optimizations could subsume the phi:
    // have to check for a dead data loop creation.
    if( opt != nullptr ) {
      if( opt == unsafe_id || is_unsafe_data_reference(opt) ) {
        // Found dead loop.
        if( can_reshape )
          return top;
        // We can't return top if we are in Parse phase - cut inputs only
        // to stop further optimizations for this phi. Identity will return TOP.
        assert(req() == 3, "only diamond merge phi here");
        set_req(1, top);
        set_req(2, top);
        return nullptr;
      } else {
        return opt;
      }
    }
  }

  // Check for merging identical values and split flow paths
  if (can_reshape) {
    opt = split_flow_path(phase, this);
    // This optimization only modifies phi - don't need to check for dead loop.
    assert(opt == nullptr || opt == this, "do not elide phi");
    if (opt != nullptr)  return opt;
  }

  if (in(1) != nullptr && in(1)->Opcode() == Op_AddP && can_reshape) {
    // Try to undo Phi of AddP:
    // (Phi (AddP base address offset) (AddP base2 address2 offset2))
    // becomes:
    // newbase := (Phi base base2)
    // newaddress := (Phi address address2)
    // newoffset := (Phi offset offset2)
    // (AddP newbase newaddress newoffset)
    //
    // This occurs as a result of unsuccessful split_thru_phi and
    // interferes with taking advantage of addressing modes. See the
    // clone_shift_expressions code in matcher.cpp
    Node* addp = in(1);
    Node* base = addp->in(AddPNode::Base);
    Node* address = addp->in(AddPNode::Address);
    Node* offset = addp->in(AddPNode::Offset);
    if (base != nullptr && address != nullptr && offset != nullptr &&
        !base->is_top() && !address->is_top() && !offset->is_top()) {
      const Type* base_type = base->bottom_type();
      const Type* address_type = address->bottom_type();
      // make sure that all the inputs are similar to the first one,
      // i.e. AddP with base == address and same offset as first AddP
      bool doit = true;
      for (uint i = 2; i < req(); i++) {
        if (in(i) == nullptr ||
            in(i)->Opcode() != Op_AddP ||
            in(i)->in(AddPNode::Base) == nullptr ||
            in(i)->in(AddPNode::Address) == nullptr ||
            in(i)->in(AddPNode::Offset) == nullptr ||
            in(i)->in(AddPNode::Base)->is_top() ||
            in(i)->in(AddPNode::Address)->is_top() ||
            in(i)->in(AddPNode::Offset)->is_top()) {
          doit = false;
          break;
        }
        if (in(i)->in(AddPNode::Base) != base) {
          base = nullptr;
        }
        if (in(i)->in(AddPNode::Offset) != offset) {
          offset = nullptr;
        }
        if (in(i)->in(AddPNode::Address) != address) {
          address = nullptr;
        }
        // Accumulate type for resulting Phi
        base_type = base_type->meet_speculative(in(i)->in(AddPNode::Base)->bottom_type());
        address_type = address_type->meet_speculative(in(i)->in(AddPNode::Address)->bottom_type());
      }
      if (doit && base == nullptr) {
        // Check for neighboring AddP nodes in a tree.
        // If they have a base, use that it.
        for (DUIterator_Fast kmax, k = this->fast_outs(kmax); k < kmax; k++) {
          Node* u = this->fast_out(k);
          if (u->is_AddP()) {
            Node* base2 = u->in(AddPNode::Base);
            if (base2 != nullptr && !base2->is_top()) {
              if (base == nullptr)
                base = base2;
              else if (base != base2)
                { doit = false; break; }
            }
          }
        }
      }
      if (doit) {
        if (base == nullptr) {
          base = new PhiNode(in(0), base_type, nullptr);
          for (uint i = 1; i < req(); i++) {
            base->init_req(i, in(i)->in(AddPNode::Base));
          }
          phase->is_IterGVN()->register_new_node_with_optimizer(base);
        }
        if (address == nullptr) {
          address = new PhiNode(in(0), address_type, nullptr);
          for (uint i = 1; i < req(); i++) {
            address->init_req(i, in(i)->in(AddPNode::Address));
          }
          phase->is_IterGVN()->register_new_node_with_optimizer(address);
        }
        if (offset == nullptr) {
          offset = new PhiNode(in(0), TypeX_X, nullptr);
          for (uint i = 1; i < req(); i++) {
            offset->init_req(i, in(i)->in(AddPNode::Offset));
          }
          phase->is_IterGVN()->register_new_node_with_optimizer(offset);
        }
        return new AddPNode(base, address, offset);
      }
    }
  }

  // Split phis through memory merges, so that the memory merges will go away.
  // Piggy-back this transformation on the search for a unique input....
  // It will be as if the merged memory is the unique value of the phi.
  // (Do not attempt this optimization unless parsing is complete.
  // It would make the parser's memory-merge logic sick.)
  // (MergeMemNode is not dead_loop_safe - need to check for dead loop.)
  if (progress == nullptr && can_reshape && type() == Type::MEMORY) {
    // see if this phi should be sliced
    uint merge_width = 0;
    bool saw_self = false;
    // TODO revisit this with JDK-8247216
    bool mergemem_only = true;
    for( uint i=1; i<req(); ++i ) {// For all paths in
      Node *ii = in(i);
      // TOP inputs should not be counted as safe inputs because if the
      // Phi references itself through all other inputs then splitting the
      // Phi through memory merges would create dead loop at later stage.
      if (ii == top) {
        return nullptr; // Delay optimization until graph is cleaned.
      }
      if (ii->is_MergeMem()) {
        MergeMemNode* n = ii->as_MergeMem();
        merge_width = MAX2(merge_width, n->req());
        saw_self = saw_self || (n->base_memory() == this);
      } else {
        mergemem_only = false;
      }
    }

    // This restriction is temporarily necessary to ensure termination:
    if (!mergemem_only && !saw_self && adr_type() == TypePtr::BOTTOM)  merge_width = 0;

    if (merge_width > Compile::AliasIdxRaw) {
      // found at least one non-empty MergeMem
      const TypePtr* at = adr_type();
      if (at != TypePtr::BOTTOM) {
        // Patch the existing phi to select an input from the merge:
        // Phi:AT1(...MergeMem(m0, m1, m2)...) into
        //     Phi:AT1(...m1...)
        int alias_idx = phase->C->get_alias_index(at);
        for (uint i=1; i<req(); ++i) {
          Node *ii = in(i);
          if (ii->is_MergeMem()) {
            MergeMemNode* n = ii->as_MergeMem();
            // compress paths and change unreachable cycles to TOP
            // If not, we can update the input infinitely along a MergeMem cycle
            // Equivalent code is in MemNode::Ideal_common
            Node *m  = phase->transform(n);
            if (outcnt() == 0) {  // Above transform() may kill us!
              return top;
            }
            // If transformed to a MergeMem, get the desired slice
            // Otherwise the returned node represents memory for every slice
            Node *new_mem = (m->is_MergeMem()) ?
                             m->as_MergeMem()->memory_at(alias_idx) : m;
            // Update input if it is progress over what we have now
            if (new_mem != ii) {
              set_req_X(i, new_mem, phase->is_IterGVN());
              progress = this;
            }
          }
        }
      } else {
        // We know that at least one MergeMem->base_memory() == this
        // (saw_self == true). If all other inputs also references this phi
        // (directly or through data nodes) - it is a dead loop.
        bool saw_safe_input = false;
        for (uint j = 1; j < req(); ++j) {
          Node* n = in(j);
          if (n->is_MergeMem()) {
            MergeMemNode* mm = n->as_MergeMem();
            if (mm->base_memory() == this || mm->base_memory() == mm->empty_memory()) {
              // Skip this input if it references back to this phi or if the memory path is dead
              continue;
            }
          }
          if (!is_unsafe_data_reference(n)) {
            saw_safe_input = true; // found safe input
            break;
          }
        }
        if (!saw_safe_input) {
          // There is a dead loop: All inputs are either dead or reference back to this phi
          return top;
        }

        // Phi(...MergeMem(m0, m1:AT1, m2:AT2)...) into
        //     MergeMem(Phi(...m0...), Phi:AT1(...m1...), Phi:AT2(...m2...))
        PhaseIterGVN* igvn = phase->is_IterGVN();
        assert(igvn != nullptr, "sanity check");
        Node* hook = new Node(1);
        PhiNode* new_base = (PhiNode*) clone();
        // Must eagerly register phis, since they participate in loops.
        igvn->register_new_node_with_optimizer(new_base);
        hook->add_req(new_base);

        MergeMemNode* result = MergeMemNode::make(new_base);
        for (uint i = 1; i < req(); ++i) {
          Node *ii = in(i);
          if (ii->is_MergeMem()) {
            MergeMemNode* n = ii->as_MergeMem();
            if (igvn) {
              // TODO revisit this with JDK-8247216
              // Put 'n' on the worklist because it might be modified by MergeMemStream::iteration_setup
              igvn->_worklist.push(n);
            }
            for (MergeMemStream mms(result, n); mms.next_non_empty2(); ) {
              // If we have not seen this slice yet, make a phi for it.
              bool made_new_phi = false;
              if (mms.is_empty()) {
                Node* new_phi = new_base->slice_memory(mms.adr_type(phase->C));
                made_new_phi = true;
                igvn->register_new_node_with_optimizer(new_phi);
                hook->add_req(new_phi);
                mms.set_memory(new_phi);
              }
              Node* phi = mms.memory();
              assert(made_new_phi || phi->in(i) == n, "replace the i-th merge by a slice");
              phi->set_req(i, mms.memory2());
            }
          }
        }
        // Distribute all self-loops.
        { // (Extra braces to hide mms.)
          for (MergeMemStream mms(result); mms.next_non_empty(); ) {
            Node* phi = mms.memory();
            for (uint i = 1; i < req(); ++i) {
              if (phi->in(i) == this)  phi->set_req(i, phi);
            }
          }
        }
        // Already replace this phi node to cut it off from the graph to not interfere in dead loop checks during the
        // transformations of the new phi nodes below. Otherwise, we could wrongly conclude that there is no dead loop
        // because we are finding this phi node again. Also set the type of the new MergeMem node in case we are also
        // visiting it in the transformations below.
        igvn->replace_node(this, result);
        igvn->set_type(result, result->bottom_type());

        // now transform the new nodes, and return the mergemem
        for (MergeMemStream mms(result); mms.next_non_empty(); ) {
          Node* phi = mms.memory();
          mms.set_memory(phase->transform(phi));
        }
        hook->destruct(igvn);
        // Replace self with the result.
        return result;
      }
    }
    //
    // Other optimizations on the memory chain
    //
    const TypePtr* at = adr_type();
    for( uint i=1; i<req(); ++i ) {// For all paths in
      Node *ii = in(i);
      Node *new_in = MemNode::optimize_memory_chain(ii, at, nullptr, phase);
      if (ii != new_in ) {
        set_req(i, new_in);
        progress = this;
      }
    }
  }

#ifdef _LP64
  // Push DecodeN/DecodeNKlass down through phi.
  // The rest of phi graph will transform by split EncodeP node though phis up.
  if ((UseCompressedOops || UseCompressedClassPointers) && can_reshape && progress == nullptr) {
    bool may_push = true;
    bool has_decodeN = false;
    bool is_decodeN = false;
    for (uint i=1; i<req(); ++i) {// For all paths in
      Node *ii = in(i);
      if (ii->is_DecodeNarrowPtr() && ii->bottom_type() == bottom_type()) {
        // Do optimization if a non dead path exist.
        if (ii->in(1)->bottom_type() != Type::TOP) {
          has_decodeN = true;
          is_decodeN = ii->is_DecodeN();
        }
      } else if (!ii->is_Phi()) {
        may_push = false;
      }
    }

    if (has_decodeN && may_push) {
      PhaseIterGVN *igvn = phase->is_IterGVN();
      // Make narrow type for new phi.
      const Type* narrow_t;
      if (is_decodeN) {
        narrow_t = TypeNarrowOop::make(this->bottom_type()->is_ptr());
      } else {
        narrow_t = TypeNarrowKlass::make(this->bottom_type()->is_ptr());
      }
      PhiNode* new_phi = new PhiNode(r, narrow_t);
      uint orig_cnt = req();
      for (uint i=1; i<req(); ++i) {// For all paths in
        Node *ii = in(i);
        Node* new_ii = nullptr;
        if (ii->is_DecodeNarrowPtr()) {
          assert(ii->bottom_type() == bottom_type(), "sanity");
          new_ii = ii->in(1);
        } else {
          assert(ii->is_Phi(), "sanity");
          if (ii->as_Phi() == this) {
            new_ii = new_phi;
          } else {
            if (is_decodeN) {
              new_ii = new EncodePNode(ii, narrow_t);
            } else {
              new_ii = new EncodePKlassNode(ii, narrow_t);
            }
            igvn->register_new_node_with_optimizer(new_ii);
          }
        }
        new_phi->set_req(i, new_ii);
      }
      igvn->register_new_node_with_optimizer(new_phi, this);
      if (is_decodeN) {
        progress = new DecodeNNode(new_phi, bottom_type());
      } else {
        progress = new DecodeNKlassNode(new_phi, bottom_type());
      }
    }
  }
#endif

  // Check recursively if inputs are either an inline type, constant null
  // or another Phi (including self references through data loops). If so,
  // push the inline types down through the phis to enable folding of loads.
  if (EnableValhalla && _type->isa_ptr() && req() > 2) {
    ResourceMark rm;
    Unique_Node_List worklist;
    worklist.push(this);
    bool can_optimize = true;
    ciInlineKlass* vk = NULL;
    // true if all IsInit inputs of all InlineType* nodes are true
    bool is_init = true;
    Node_List casts;

    // TODO 8302217 We need to prevent endless pushing through
    bool only_phi = (outcnt() != 0);
    for (DUIterator_Fast imax, i = fast_outs(imax); i < imax; i++) {
      Node* n = fast_out(i);
      if (n->is_InlineType() && n->in(1) == this) {
        can_optimize = false;
        break;
      }
      if (!n->is_Phi()) {
        only_phi = false;
      }
    }
    if (only_phi) {
      can_optimize = false;
    }
    for (uint next = 0; next < worklist.size() && can_optimize; next++) {
      Node* phi = worklist.at(next);
      for (uint i = 1; i < phi->req() && can_optimize; i++) {
        Node* n = phi->in(i);
        if (n == NULL) {
          can_optimize = false;
          break;
        }
        while (n->is_ConstraintCast()) {
          if (n->in(0) != NULL && n->in(0)->is_top()) {
            // Will die, don't optimize
            can_optimize = false;
            break;
          }
          casts.push(n);
          n = n->in(1);
        }
        const Type* t = phase->type(n);
        if (n->is_InlineType() && (vk == NULL || vk == t->inline_klass())) {
          vk = (vk == NULL) ? t->inline_klass() : vk;
          if (phase->find_int_con(n->as_InlineType()->get_is_init(), 0) != 1) {
            is_init = false;
          }
        } else if (n->is_Phi() && can_reshape && n->bottom_type()->isa_ptr()) {
          worklist.push(n);
        } else if (t->is_zero_type()) {
          is_init = false;
        } else {
          can_optimize = false;
        }
      }
    }
    // Check if cast nodes can be pushed through
    const Type* t = Type::get_const_type(vk);
    while (casts.size() != 0 && can_optimize && t != NULL) {
      Node* cast = casts.pop();
      if (t->filter(cast->bottom_type()) == Type::TOP) {
        can_optimize = false;
      }
    }
    if (can_optimize && vk != NULL) {
// TODO 8302217
//      assert(!_type->isa_ptr() || _type->maybe_null() || is_init, "Phi not null but a possible null was seen");
      return push_inline_types_through(phase, can_reshape, vk, is_init);
    }
  }

  // Phi (VB ... VB) => VB (Phi ...) (Phi ...)
  if (EnableVectorReboxing && can_reshape && progress == nullptr && type()->isa_oopptr()) {
    progress = merge_through_phi(this, phase->is_IterGVN());
  }

  return progress;              // Return any progress
}

Node* PhiNode::clone_through_phi(Node* root_phi, const Type* t, uint c, PhaseIterGVN* igvn) {
  Node_Stack stack(1);
  VectorSet  visited;
  Node_List  node_map;

  stack.push(root_phi, 1); // ignore control
  visited.set(root_phi->_idx);

  Node* new_phi = new PhiNode(root_phi->in(0), t);
  node_map.map(root_phi->_idx, new_phi);

  while (stack.is_nonempty()) {
    Node* n   = stack.node();
    uint  idx = stack.index();
    assert(n->is_Phi(), "not a phi");
    if (idx < n->req()) {
      stack.set_index(idx + 1);
      Node* def = n->in(idx);
      if (def == nullptr) {
        continue; // ignore dead path
      } else if (def->is_Phi()) { // inner node
        Node* new_phi = node_map[n->_idx];
        if (!visited.test_set(def->_idx)) { // not visited yet
          node_map.map(def->_idx, new PhiNode(def->in(0), t));
          stack.push(def, 1); // ignore control
        }
        Node* new_in = node_map[def->_idx];
        new_phi->set_req(idx, new_in);
      } else if (def->Opcode() == Op_VectorBox) { // leaf
        assert(n->is_Phi(), "not a phi");
        Node* new_phi = node_map[n->_idx];
        new_phi->set_req(idx, def->in(c));
      } else {
        assert(false, "not optimizeable");
        return nullptr;
      }
    } else {
      Node* new_phi = node_map[n->_idx];
      igvn->register_new_node_with_optimizer(new_phi, n);
      stack.pop();
    }
  }
  return new_phi;
}

Node* PhiNode::merge_through_phi(Node* root_phi, PhaseIterGVN* igvn) {
  Node_Stack stack(1);
  VectorSet  visited;

  stack.push(root_phi, 1); // ignore control
  visited.set(root_phi->_idx);

  VectorBoxNode* cached_vbox = nullptr;
  while (stack.is_nonempty()) {
    Node* n   = stack.node();
    uint  idx = stack.index();
    if (idx < n->req()) {
      stack.set_index(idx + 1);
      Node* in = n->in(idx);
      if (in == nullptr) {
        continue; // ignore dead path
      } else if (in->isa_Phi()) {
        if (!visited.test_set(in->_idx)) {
          stack.push(in, 1); // ignore control
        }
      } else if (in->Opcode() == Op_VectorBox) {
        VectorBoxNode* vbox = static_cast<VectorBoxNode*>(in);
        if (cached_vbox == nullptr) {
          cached_vbox = vbox;
        } else if (vbox->vec_type() != cached_vbox->vec_type()) {
          // TODO: vector type mismatch can be handled with additional reinterpret casts
          assert(Type::cmp(vbox->vec_type(), cached_vbox->vec_type()) != 0, "inconsistent");
          return nullptr; // not optimizable: vector type mismatch
        } else if (vbox->box_type() != cached_vbox->box_type()) {
          assert(Type::cmp(vbox->box_type(), cached_vbox->box_type()) != 0, "inconsistent");
          return nullptr; // not optimizable: box type mismatch
        }
      } else {
        return nullptr; // not optimizable: neither Phi nor VectorBox
      }
    } else {
      stack.pop();
    }
  }
  if (cached_vbox == nullptr) {
    // We have a Phi dead-loop (no data-input). Phi nodes are considered safe,
    // so just avoid this optimization.
    return nullptr;
  }
  const TypeInstPtr* btype = cached_vbox->box_type();
  const TypeVect*    vtype = cached_vbox->vec_type();
  Node* new_vbox_phi = clone_through_phi(root_phi, btype, VectorBoxNode::Box,   igvn);
  Node* new_vect_phi = clone_through_phi(root_phi, vtype, VectorBoxNode::Value, igvn);
  return new VectorBoxNode(igvn->C, new_vbox_phi, new_vect_phi, btype, vtype);
}

bool PhiNode::is_data_loop(RegionNode* r, Node* uin, const PhaseGVN* phase) {
  // First, take the short cut when we know it is a loop and the EntryControl data path is dead.
  // The loop node may only have one input because the entry path was removed in PhaseIdealLoop::Dominators().
  // Then, check if there is a data loop when the phi references itself directly or through other data nodes.
  assert(!r->is_Loop() || r->req() <= 3, "Loop node should have 3 or less inputs");
  const bool is_loop = (r->is_Loop() && r->req() == 3);
  const Node* top = phase->C->top();
  if (is_loop) {
    return !uin->eqv_uncast(in(LoopNode::EntryControl));
  } else {
    // We have a data loop either with an unsafe data reference or if a region is unreachable.
    return is_unsafe_data_reference(uin)
           || (r->req() == 3 && (r->in(1) != top && r->in(2) == top && r->is_unreachable_region(phase)));
  }
}

//------------------------------is_tripcount-----------------------------------
bool PhiNode::is_tripcount(BasicType bt) const {
  return (in(0) != nullptr && in(0)->is_BaseCountedLoop() &&
          in(0)->as_BaseCountedLoop()->bt() == bt &&
          in(0)->as_BaseCountedLoop()->phi() == this);
}

//------------------------------out_RegMask------------------------------------
const RegMask &PhiNode::in_RegMask(uint i) const {
  return i ? out_RegMask() : RegMask::Empty;
}

const RegMask &PhiNode::out_RegMask() const {
  uint ideal_reg = _type->ideal_reg();
  assert( ideal_reg != Node::NotAMachineReg, "invalid type at Phi" );
  if( ideal_reg == 0 ) return RegMask::Empty;
  assert(ideal_reg != Op_RegFlags, "flags register is not spillable");
  return *(Compile::current()->matcher()->idealreg2spillmask[ideal_reg]);
}

#ifndef PRODUCT
void PhiNode::dump_spec(outputStream *st) const {
  TypeNode::dump_spec(st);
  if (is_tripcount(T_INT) || is_tripcount(T_LONG)) {
    st->print(" #tripcount");
  }
}
#endif


//=============================================================================
const Type* GotoNode::Value(PhaseGVN* phase) const {
  // If the input is reachable, then we are executed.
  // If the input is not reachable, then we are not executed.
  return phase->type(in(0));
}

Node* GotoNode::Identity(PhaseGVN* phase) {
  return in(0);                // Simple copy of incoming control
}

const RegMask &GotoNode::out_RegMask() const {
  return RegMask::Empty;
}

//=============================================================================
const RegMask &JumpNode::out_RegMask() const {
  return RegMask::Empty;
}

//=============================================================================
const RegMask &JProjNode::out_RegMask() const {
  return RegMask::Empty;
}

//=============================================================================
const RegMask &CProjNode::out_RegMask() const {
  return RegMask::Empty;
}



//=============================================================================

uint PCTableNode::hash() const { return Node::hash() + _size; }
bool PCTableNode::cmp( const Node &n ) const
{ return _size == ((PCTableNode&)n)._size; }

const Type *PCTableNode::bottom_type() const {
  const Type** f = TypeTuple::fields(_size);
  for( uint i = 0; i < _size; i++ ) f[i] = Type::CONTROL;
  return TypeTuple::make(_size, f);
}

//------------------------------Value------------------------------------------
// Compute the type of the PCTableNode.  If reachable it is a tuple of
// Control, otherwise the table targets are not reachable
const Type* PCTableNode::Value(PhaseGVN* phase) const {
  if( phase->type(in(0)) == Type::CONTROL )
    return bottom_type();
  return Type::TOP;             // All paths dead?  Then so are we
}

//------------------------------Ideal------------------------------------------
// Return a node which is more "ideal" than the current node.  Strip out
// control copies
Node *PCTableNode::Ideal(PhaseGVN *phase, bool can_reshape) {
  return remove_dead_region(phase, can_reshape) ? this : nullptr;
}

//=============================================================================
uint JumpProjNode::hash() const {
  return Node::hash() + _dest_bci;
}

bool JumpProjNode::cmp( const Node &n ) const {
  return ProjNode::cmp(n) &&
    _dest_bci == ((JumpProjNode&)n)._dest_bci;
}

#ifndef PRODUCT
void JumpProjNode::dump_spec(outputStream *st) const {
  ProjNode::dump_spec(st);
  st->print("@bci %d ",_dest_bci);
}

void JumpProjNode::dump_compact_spec(outputStream *st) const {
  ProjNode::dump_compact_spec(st);
  st->print("(%d)%d@%d", _switch_val, _proj_no, _dest_bci);
}
#endif

//=============================================================================
//------------------------------Value------------------------------------------
// Check for being unreachable, or for coming from a Rethrow.  Rethrow's cannot
// have the default "fall_through_index" path.
const Type* CatchNode::Value(PhaseGVN* phase) const {
  // Unreachable?  Then so are all paths from here.
  if( phase->type(in(0)) == Type::TOP ) return Type::TOP;
  // First assume all paths are reachable
  const Type** f = TypeTuple::fields(_size);
  for( uint i = 0; i < _size; i++ ) f[i] = Type::CONTROL;
  // Identify cases that will always throw an exception
  // () rethrow call
  // () virtual or interface call with null receiver
  // () call is a check cast with incompatible arguments
  if( in(1)->is_Proj() ) {
    Node *i10 = in(1)->in(0);
    if( i10->is_Call() ) {
      CallNode *call = i10->as_Call();
      // Rethrows always throw exceptions, never return
      if (call->entry_point() == OptoRuntime::rethrow_stub()) {
        f[CatchProjNode::fall_through_index] = Type::TOP;
      } else if (call->is_AllocateArray()) {
        Node* klass_node = call->in(AllocateNode::KlassNode);
        Node* length = call->in(AllocateNode::ALength);
        const Type* length_type = phase->type(length);
        const Type* klass_type = phase->type(klass_node);
        Node* valid_length_test = call->in(AllocateNode::ValidLengthTest);
        const Type* valid_length_test_t = phase->type(valid_length_test);
        if (length_type == Type::TOP || klass_type == Type::TOP || valid_length_test_t == Type::TOP ||
            valid_length_test_t->is_int()->is_con(0)) {
          f[CatchProjNode::fall_through_index] = Type::TOP;
        }
      } else if( call->req() > TypeFunc::Parms ) {
        const Type *arg0 = phase->type( call->in(TypeFunc::Parms) );
        // Check for null receiver to virtual or interface calls
        if( call->is_CallDynamicJava() &&
            arg0->higher_equal(TypePtr::NULL_PTR) ) {
          f[CatchProjNode::fall_through_index] = Type::TOP;
        }
      } // End of if not a runtime stub
    } // End of if have call above me
  } // End of slot 1 is not a projection
  return TypeTuple::make(_size, f);
}

//=============================================================================
uint CatchProjNode::hash() const {
  return Node::hash() + _handler_bci;
}


bool CatchProjNode::cmp( const Node &n ) const {
  return ProjNode::cmp(n) &&
    _handler_bci == ((CatchProjNode&)n)._handler_bci;
}


//------------------------------Identity---------------------------------------
// If only 1 target is possible, choose it if it is the main control
Node* CatchProjNode::Identity(PhaseGVN* phase) {
  // If my value is control and no other value is, then treat as ID
  const TypeTuple *t = phase->type(in(0))->is_tuple();
  if (t->field_at(_con) != Type::CONTROL)  return this;
  // If we remove the last CatchProj and elide the Catch/CatchProj, then we
  // also remove any exception table entry.  Thus we must know the call
  // feeding the Catch will not really throw an exception.  This is ok for
  // the main fall-thru control (happens when we know a call can never throw
  // an exception) or for "rethrow", because a further optimization will
  // yank the rethrow (happens when we inline a function that can throw an
  // exception and the caller has no handler).  Not legal, e.g., for passing
  // a null receiver to a v-call, or passing bad types to a slow-check-cast.
  // These cases MUST throw an exception via the runtime system, so the VM
  // will be looking for a table entry.
  Node *proj = in(0)->in(1);    // Expect a proj feeding CatchNode
  CallNode *call;
  if (_con != TypeFunc::Control && // Bail out if not the main control.
      !(proj->is_Proj() &&      // AND NOT a rethrow
        proj->in(0)->is_Call() &&
        (call = proj->in(0)->as_Call()) &&
        call->entry_point() == OptoRuntime::rethrow_stub()))
    return this;

  // Search for any other path being control
  for (uint i = 0; i < t->cnt(); i++) {
    if (i != _con && t->field_at(i) == Type::CONTROL)
      return this;
  }
  // Only my path is possible; I am identity on control to the jump
  return in(0)->in(0);
}


#ifndef PRODUCT
void CatchProjNode::dump_spec(outputStream *st) const {
  ProjNode::dump_spec(st);
  st->print("@bci %d ",_handler_bci);
}
#endif

//=============================================================================
//------------------------------Identity---------------------------------------
// Check for CreateEx being Identity.
Node* CreateExNode::Identity(PhaseGVN* phase) {
  if( phase->type(in(1)) == Type::TOP ) return in(1);
  if( phase->type(in(0)) == Type::TOP ) return in(0);
  if (phase->type(in(0)->in(0)) == Type::TOP) {
    assert(in(0)->is_CatchProj(), "control is CatchProj");
    return phase->C->top(); // dead code
  }
  // We only come from CatchProj, unless the CatchProj goes away.
  // If the CatchProj is optimized away, then we just carry the
  // exception oop through.

  // CheckCastPPNode::Ideal() for inline types reuses the exception
  // paths of a call to perform an allocation: we can see a Phi here.
  if (in(1)->is_Phi()) {
    return this;
  }
  CallNode *call = in(1)->in(0)->as_Call();

  return (in(0)->is_CatchProj() && in(0)->in(0)->is_Catch() &&
          in(0)->in(0)->in(1) == in(1)) ? this : call->in(TypeFunc::Parms);
}

//=============================================================================
//------------------------------Value------------------------------------------
// Check for being unreachable.
const Type* NeverBranchNode::Value(PhaseGVN* phase) const {
  if (!in(0) || in(0)->is_top()) return Type::TOP;
  return bottom_type();
}

//------------------------------Ideal------------------------------------------
// Check for no longer being part of a loop
Node *NeverBranchNode::Ideal(PhaseGVN *phase, bool can_reshape) {
  if (can_reshape && !in(0)->is_Region()) {
    // Dead code elimination can sometimes delete this projection so
    // if it's not there, there's nothing to do.
    Node* fallthru = proj_out_or_null(0);
    if (fallthru != nullptr) {
      phase->is_IterGVN()->replace_node(fallthru, in(0));
    }
    return phase->C->top();
  }
  return nullptr;
}

#ifndef PRODUCT
void NeverBranchNode::format( PhaseRegAlloc *ra_, outputStream *st) const {
  st->print("%s", Name());
}
#endif

#ifndef PRODUCT
void BlackholeNode::format(PhaseRegAlloc* ra, outputStream* st) const {
  st->print("blackhole ");
  bool first = true;
  for (uint i = 0; i < req(); i++) {
    Node* n = in(i);
    if (n != nullptr && OptoReg::is_valid(ra->get_reg_first(n))) {
      if (first) {
        first = false;
      } else {
        st->print(", ");
      }
      char buf[128];
      ra->dump_register(n, buf, sizeof(buf));
      st->print("%s", buf);
    }
  }
  st->cr();
}
#endif
<|MERGE_RESOLUTION|>--- conflicted
+++ resolved
@@ -468,17 +468,10 @@
   // code below replaces the Phi with the MergeMem so that the Region
   // is simplified.
 
-<<<<<<< HEAD
   if (type() == Type::MEMORY && is_diamond_phi(true)) {
-    MergeMemNode* m = NULL;
+    MergeMemNode* m = nullptr;
     assert(req() == 3, "same as region");
     Node* r = in(0);
-=======
-  PhiNode* phi = has_unique_phi();
-  if (phi && phi->type() == Type::MEMORY && req() == 3 && phi->is_diamond_phi(true)) {
-    MergeMemNode* m = nullptr;
-    assert(phi->req() == 3, "same as region");
->>>>>>> 2b81faeb
     for (uint i = 1; i < 3; ++i) {
       Node *mem = in(i);
       if (mem && mem->is_MergeMem() && r->in(i)->outcnt() == 1) {
@@ -494,7 +487,7 @@
       }
     }
   }
-  return NULL;
+  return nullptr;
 }
 
 //------------------------------Ideal------------------------------------------
@@ -508,22 +501,16 @@
   // arm of the same IF.  If found, then the control-flow split is useless.
   bool has_phis = false;
   if (can_reshape) {            // Need DU info to check for Phi users
-<<<<<<< HEAD
-    has_phis = (has_phi() != NULL);       // Cache result
+    has_phis = (has_phi() != nullptr);       // Cache result
     if (has_phis) {
       PhiNode* phi = has_unique_phi();
-      if (phi != NULL) {
+      if (phi != nullptr) {
         Node* m = phi->try_clean_mem_phi(phase);
-        if (m != NULL) {
+        if (m != nullptr) {
           phase->is_IterGVN()->replace_node(phi, m);
           has_phis = false;
         }
       }
-=======
-    has_phis = (has_phi() != nullptr);       // Cache result
-    if (has_phis && try_clean_mem_phi(phase)) {
-      has_phis = false;
->>>>>>> 2b81faeb
     }
 
     if (!has_phis) {            // No Phi users?  Nothing merging?
@@ -1187,19 +1174,15 @@
   if (VMError::is_error_reported())  return;  // muzzle asserts when debugging an error
   if (Node::in_dump())               return;  // muzzle asserts when printing
 
-<<<<<<< HEAD
-  assert((_type == Type::MEMORY) == (_adr_type != NULL), "adr_type for memory phis only");
+  assert((_type == Type::MEMORY) == (_adr_type != nullptr), "adr_type for memory phis only");
   // Flat array element shouldn't get their own memory slice until flattened_accesses_share_alias is cleared.
   // It could be the graph has no loads/stores and flattened_accesses_share_alias is never cleared. EA could still
   // creates per element Phis but that wouldn't be a problem as there are no memory accesses for that array.
-  assert(_adr_type == NULL || _adr_type->isa_aryptr() == NULL ||
+  assert(_adr_type == nullptr || _adr_type->isa_aryptr() == nullptr ||
          _adr_type->is_aryptr()->is_known_instance() ||
          !_adr_type->is_aryptr()->is_flat() ||
          !Compile::current()->flattened_accesses_share_alias() ||
          _adr_type == TypeAryPtr::INLINES, "flat array element shouldn't get its own slice yet");
-=======
-  assert((_type == Type::MEMORY) == (_adr_type != nullptr), "adr_type for memory phis only");
->>>>>>> 2b81faeb
 
   if (!VerifyAliases)       return;  // verify thoroughly only if requested
 
@@ -1466,7 +1449,7 @@
 
   if (phase->is_IterGVN()) {
     Node* m = try_clean_mem_phi(phase);
-    if (m != NULL) {
+    if (m != nullptr) {
       return m;
     }
   }
@@ -2603,7 +2586,7 @@
     Unique_Node_List worklist;
     worklist.push(this);
     bool can_optimize = true;
-    ciInlineKlass* vk = NULL;
+    ciInlineKlass* vk = nullptr;
     // true if all IsInit inputs of all InlineType* nodes are true
     bool is_init = true;
     Node_List casts;
@@ -2627,12 +2610,12 @@
       Node* phi = worklist.at(next);
       for (uint i = 1; i < phi->req() && can_optimize; i++) {
         Node* n = phi->in(i);
-        if (n == NULL) {
+        if (n == nullptr) {
           can_optimize = false;
           break;
         }
         while (n->is_ConstraintCast()) {
-          if (n->in(0) != NULL && n->in(0)->is_top()) {
+          if (n->in(0) != nullptr && n->in(0)->is_top()) {
             // Will die, don't optimize
             can_optimize = false;
             break;
@@ -2641,8 +2624,8 @@
           n = n->in(1);
         }
         const Type* t = phase->type(n);
-        if (n->is_InlineType() && (vk == NULL || vk == t->inline_klass())) {
-          vk = (vk == NULL) ? t->inline_klass() : vk;
+        if (n->is_InlineType() && (vk == nullptr || vk == t->inline_klass())) {
+          vk = (vk == nullptr) ? t->inline_klass() : vk;
           if (phase->find_int_con(n->as_InlineType()->get_is_init(), 0) != 1) {
             is_init = false;
           }
@@ -2657,13 +2640,13 @@
     }
     // Check if cast nodes can be pushed through
     const Type* t = Type::get_const_type(vk);
-    while (casts.size() != 0 && can_optimize && t != NULL) {
+    while (casts.size() != 0 && can_optimize && t != nullptr) {
       Node* cast = casts.pop();
       if (t->filter(cast->bottom_type()) == Type::TOP) {
         can_optimize = false;
       }
     }
-    if (can_optimize && vk != NULL) {
+    if (can_optimize && vk != nullptr) {
 // TODO 8302217
 //      assert(!_type->isa_ptr() || _type->maybe_null() || is_init, "Phi not null but a possible null was seen");
       return push_inline_types_through(phase, can_reshape, vk, is_init);
