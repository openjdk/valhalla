--- conflicted
+++ resolved
@@ -2488,13 +2488,9 @@
     // This split breaks the circularity and consequently does not lead to
     // non-termination.
     uint merge_width = 0;
-<<<<<<< HEAD
-    bool saw_self = false;
     // TODO revisit this with JDK-8247216
     bool mergemem_only = true;
-=======
     bool split_always_terminates = false; // Is splitting guaranteed to terminate?
->>>>>>> a347ecde
     for( uint i=1; i<req(); ++i ) {// For all paths in
       Node *ii = in(i);
       // TOP inputs should not be counted as safe inputs because if the
@@ -2506,19 +2502,11 @@
       if (ii->is_MergeMem()) {
         MergeMemNode* n = ii->as_MergeMem();
         merge_width = MAX2(merge_width, n->req());
-<<<<<<< HEAD
-        saw_self = saw_self || (n->base_memory() == this);
+        if (n->base_memory() == this) {
+          split_always_terminates = true;
+        }
       } else {
         mergemem_only = false;
-      }
-    }
-
-    // This restriction is temporarily necessary to ensure termination:
-    if (!mergemem_only && !saw_self && adr_type() == TypePtr::BOTTOM)  merge_width = 0;
-=======
-        if (n->base_memory() == this) {
-          split_always_terminates = true;
-        }
       }
     }
 
@@ -2542,11 +2530,10 @@
     // are two Phis involved. Repeatedly splitting the Phis through the
     // MergeMem leads to non-termination. We check for non-termination below.
     // Only check for non-termination if necessary.
-    if (!split_always_terminates && adr_type() == TypePtr::BOTTOM &&
+    if (!mergemem_only && !split_always_terminates && adr_type() == TypePtr::BOTTOM &&
         merge_width > Compile::AliasIdxRaw) {
       split_always_terminates = is_split_through_mergemem_terminating();
     }
->>>>>>> a347ecde
 
     if (merge_width > Compile::AliasIdxRaw) {
       // found at least one non-empty MergeMem
