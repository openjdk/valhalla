--- conflicted
+++ resolved
@@ -1950,22 +1950,12 @@
       n = phase->transform(n->as_Phi()->push_inline_types_through(phase, can_reshape, vk, is_init));
     }
     while (casts.size() != 0) {
-<<<<<<< HEAD
-      // Update the cast input and let ConstraintCastNode::Ideal push it through the InlineTypePtrNode
-      Node* cast = casts.pop();
-      phase->hash_delete(cast);
-      cast->set_req_X(1, n, phase);
-      phase->hash_insert(cast);
-      n = phase->transform(cast);
-      assert(n->is_InlineTypePtr(), "Failed to push cast through InlineTypePtr");
-=======
       // Push the cast(s) through the InlineTypePtrNode
       Node* cast = casts.pop()->clone();
-      cast->set_req(1, n->as_InlineTypePtr()->get_oop());
+      cast->set_req_X(1, n->as_InlineTypePtr()->get_oop(), phase);
       n = n->clone();
       n->as_InlineTypePtr()->set_oop(phase->transform(cast));
       n = phase->transform(n);
->>>>>>> 22b271d0
     }
     bool transform = !can_reshape && (i == (req()-1)); // Transform phis on last merge
     vt->merge_with(phase, n->as_InlineTypeBase(), i, transform);
