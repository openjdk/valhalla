/*
 * Copyright (c) 1997, 2023, Oracle and/or its affiliates. All rights reserved.
 * DO NOT ALTER OR REMOVE COPYRIGHT NOTICES OR THIS FILE HEADER.
 *
 * This code is free software; you can redistribute it and/or modify it
 * under the terms of the GNU General Public License version 2 only, as
 * published by the Free Software Foundation.
 *
 * This code is distributed in the hope that it will be useful, but WITHOUT
 * ANY WARRANTY; without even the implied warranty of MERCHANTABILITY or
 * FITNESS FOR A PARTICULAR PURPOSE.  See the GNU General Public License
 * version 2 for more details (a copy is included in the LICENSE file that
 * accompanied this code).
 *
 * You should have received a copy of the GNU General Public License version
 * 2 along with this work; if not, write to the Free Software Foundation,
 * Inc., 51 Franklin St, Fifth Floor, Boston, MA 02110-1301 USA.
 *
 * Please contact Oracle, 500 Oracle Parkway, Redwood Shores, CA 94065 USA
 * or visit www.oracle.com if you need additional information or have any
 * questions.
 *
 */

#include "precompiled.hpp"
#include "gc/shared/barrierSet.hpp"
#include "gc/shared/c2/barrierSetC2.hpp"
#include "memory/allocation.inline.hpp"
#include "memory/resourceArea.hpp"
#include "oops/objArrayKlass.hpp"
#include "opto/addnode.hpp"
#include "opto/castnode.hpp"
#include "opto/cfgnode.hpp"
#include "opto/connode.hpp"
#include "opto/convertnode.hpp"
#include "opto/inlinetypenode.hpp"
#include "opto/loopnode.hpp"
#include "opto/machnode.hpp"
#include "opto/movenode.hpp"
#include "opto/narrowptrnode.hpp"
#include "opto/mulnode.hpp"
#include "opto/phaseX.hpp"
#include "opto/regalloc.hpp"
#include "opto/regmask.hpp"
#include "opto/runtime.hpp"
#include "opto/subnode.hpp"
#include "opto/vectornode.hpp"
#include "utilities/vmError.hpp"

// Portions of code courtesy of Clifford Click

// Optimization - Graph Style

//=============================================================================
//------------------------------Value------------------------------------------
// Compute the type of the RegionNode.
const Type* RegionNode::Value(PhaseGVN* phase) const {
  for( uint i=1; i<req(); ++i ) {       // For all paths in
    Node *n = in(i);            // Get Control source
    if( !n ) continue;          // Missing inputs are TOP
    if( phase->type(n) == Type::CONTROL )
      return Type::CONTROL;
  }
  return Type::TOP;             // All paths dead?  Then so are we
}

//------------------------------Identity---------------------------------------
// Check for Region being Identity.
Node* RegionNode::Identity(PhaseGVN* phase) {
  // Cannot have Region be an identity, even if it has only 1 input.
  // Phi users cannot have their Region input folded away for them,
  // since they need to select the proper data input
  return this;
}

//------------------------------merge_region-----------------------------------
// If a Region flows into a Region, merge into one big happy merge.  This is
// hard to do if there is stuff that has to happen
static Node *merge_region(RegionNode *region, PhaseGVN *phase) {
  if( region->Opcode() != Op_Region ) // Do not do to LoopNodes
    return nullptr;
  Node *progress = nullptr;        // Progress flag
  PhaseIterGVN *igvn = phase->is_IterGVN();

  uint rreq = region->req();
  for( uint i = 1; i < rreq; i++ ) {
    Node *r = region->in(i);
    if( r && r->Opcode() == Op_Region && // Found a region?
        r->in(0) == r &&        // Not already collapsed?
        r != region &&          // Avoid stupid situations
        r->outcnt() == 2 ) {    // Self user and 'region' user only?
      assert(!r->as_Region()->has_phi(), "no phi users");
      if( !progress ) {         // No progress
        if (region->has_phi()) {
          return nullptr;        // Only flatten if no Phi users
          // igvn->hash_delete( phi );
        }
        igvn->hash_delete( region );
        progress = region;      // Making progress
      }
      igvn->hash_delete( r );

      // Append inputs to 'r' onto 'region'
      for( uint j = 1; j < r->req(); j++ ) {
        // Move an input from 'r' to 'region'
        region->add_req(r->in(j));
        r->set_req(j, phase->C->top());
        // Update phis of 'region'
        //for( uint k = 0; k < max; k++ ) {
        //  Node *phi = region->out(k);
        //  if( phi->is_Phi() ) {
        //    phi->add_req(phi->in(i));
        //  }
        //}

        rreq++;                 // One more input to Region
      } // Found a region to merge into Region
      igvn->_worklist.push(r);
      // Clobber pointer to the now dead 'r'
      region->set_req(i, phase->C->top());
    }
  }

  return progress;
}



//--------------------------------has_phi--------------------------------------
// Helper function: Return any PhiNode that uses this region or null
PhiNode* RegionNode::has_phi() const {
  for (DUIterator_Fast imax, i = fast_outs(imax); i < imax; i++) {
    Node* phi = fast_out(i);
    if (phi->is_Phi()) {   // Check for Phi users
      assert(phi->in(0) == (Node*)this, "phi uses region only via in(0)");
      return phi->as_Phi();  // this one is good enough
    }
  }

  return nullptr;
}


//-----------------------------has_unique_phi----------------------------------
// Helper function: Return the only PhiNode that uses this region or null
PhiNode* RegionNode::has_unique_phi() const {
  // Check that only one use is a Phi
  PhiNode* only_phi = nullptr;
  for (DUIterator_Fast imax, i = fast_outs(imax); i < imax; i++) {
    Node* phi = fast_out(i);
    if (phi->is_Phi()) {   // Check for Phi users
      assert(phi->in(0) == (Node*)this, "phi uses region only via in(0)");
      if (only_phi == nullptr) {
        only_phi = phi->as_Phi();
      } else {
        return nullptr;  // multiple phis
      }
    }
  }

  return only_phi;
}


//------------------------------check_phi_clipping-----------------------------
// Helper function for RegionNode's identification of FP clipping
// Check inputs to the Phi
static bool check_phi_clipping( PhiNode *phi, ConNode * &min, uint &min_idx, ConNode * &max, uint &max_idx, Node * &val, uint &val_idx ) {
  min     = nullptr;
  max     = nullptr;
  val     = nullptr;
  min_idx = 0;
  max_idx = 0;
  val_idx = 0;
  uint  phi_max = phi->req();
  if( phi_max == 4 ) {
    for( uint j = 1; j < phi_max; ++j ) {
      Node *n = phi->in(j);
      int opcode = n->Opcode();
      switch( opcode ) {
      case Op_ConI:
        {
          if( min == nullptr ) {
            min     = n->Opcode() == Op_ConI ? (ConNode*)n : nullptr;
            min_idx = j;
          } else {
            max     = n->Opcode() == Op_ConI ? (ConNode*)n : nullptr;
            max_idx = j;
            if( min->get_int() > max->get_int() ) {
              // Swap min and max
              ConNode *temp;
              uint     temp_idx;
              temp     = min;     min     = max;     max     = temp;
              temp_idx = min_idx; min_idx = max_idx; max_idx = temp_idx;
            }
          }
        }
        break;
      default:
        {
          val = n;
          val_idx = j;
        }
        break;
      }
    }
  }
  return ( min && max && val && (min->get_int() <= 0) && (max->get_int() >=0) );
}


//------------------------------check_if_clipping------------------------------
// Helper function for RegionNode's identification of FP clipping
// Check that inputs to Region come from two IfNodes,
//
//            If
//      False    True
//       If        |
//  False  True    |
//    |      |     |
//  RegionNode_inputs
//
static bool check_if_clipping( const RegionNode *region, IfNode * &bot_if, IfNode * &top_if ) {
  top_if = nullptr;
  bot_if = nullptr;

  // Check control structure above RegionNode for (if  ( if  ) )
  Node *in1 = region->in(1);
  Node *in2 = region->in(2);
  Node *in3 = region->in(3);
  // Check that all inputs are projections
  if( in1->is_Proj() && in2->is_Proj() && in3->is_Proj() ) {
    Node *in10 = in1->in(0);
    Node *in20 = in2->in(0);
    Node *in30 = in3->in(0);
    // Check that #1 and #2 are ifTrue and ifFalse from same If
    if( in10 != nullptr && in10->is_If() &&
        in20 != nullptr && in20->is_If() &&
        in30 != nullptr && in30->is_If() && in10 == in20 &&
        (in1->Opcode() != in2->Opcode()) ) {
      Node  *in100 = in10->in(0);
      Node *in1000 = (in100 != nullptr && in100->is_Proj()) ? in100->in(0) : nullptr;
      // Check that control for in10 comes from other branch of IF from in3
      if( in1000 != nullptr && in1000->is_If() &&
          in30 == in1000 && (in3->Opcode() != in100->Opcode()) ) {
        // Control pattern checks
        top_if = (IfNode*)in1000;
        bot_if = (IfNode*)in10;
      }
    }
  }

  return (top_if != nullptr);
}


//------------------------------check_convf2i_clipping-------------------------
// Helper function for RegionNode's identification of FP clipping
// Verify that the value input to the phi comes from "ConvF2I; LShift; RShift"
static bool check_convf2i_clipping( PhiNode *phi, uint idx, ConvF2INode * &convf2i, Node *min, Node *max) {
  convf2i = nullptr;

  // Check for the RShiftNode
  Node *rshift = phi->in(idx);
  assert( rshift, "Previous checks ensure phi input is present");
  if( rshift->Opcode() != Op_RShiftI )  { return false; }

  // Check for the LShiftNode
  Node *lshift = rshift->in(1);
  assert( lshift, "Previous checks ensure phi input is present");
  if( lshift->Opcode() != Op_LShiftI )  { return false; }

  // Check for the ConvF2INode
  Node *conv = lshift->in(1);
  if( conv->Opcode() != Op_ConvF2I ) { return false; }

  // Check that shift amounts are only to get sign bits set after F2I
  jint max_cutoff     = max->get_int();
  jint min_cutoff     = min->get_int();
  jint left_shift     = lshift->in(2)->get_int();
  jint right_shift    = rshift->in(2)->get_int();
  jint max_post_shift = nth_bit(BitsPerJavaInteger - left_shift - 1);
  if( left_shift != right_shift ||
      0 > left_shift || left_shift >= BitsPerJavaInteger ||
      max_post_shift < max_cutoff ||
      max_post_shift < -min_cutoff ) {
    // Shifts are necessary but current transformation eliminates them
    return false;
  }

  // OK to return the result of ConvF2I without shifting
  convf2i = (ConvF2INode*)conv;
  return true;
}


//------------------------------check_compare_clipping-------------------------
// Helper function for RegionNode's identification of FP clipping
static bool check_compare_clipping( bool less_than, IfNode *iff, ConNode *limit, Node * & input ) {
  Node *i1 = iff->in(1);
  if ( !i1->is_Bool() ) { return false; }
  BoolNode *bool1 = i1->as_Bool();
  if(       less_than && bool1->_test._test != BoolTest::le ) { return false; }
  else if( !less_than && bool1->_test._test != BoolTest::lt ) { return false; }
  const Node *cmpF = bool1->in(1);
  if( cmpF->Opcode() != Op_CmpF )      { return false; }
  // Test that the float value being compared against
  // is equivalent to the int value used as a limit
  Node *nodef = cmpF->in(2);
  if( nodef->Opcode() != Op_ConF ) { return false; }
  jfloat conf = nodef->getf();
  jint   coni = limit->get_int();
  if( ((int)conf) != coni )        { return false; }
  input = cmpF->in(1);
  return true;
}

//------------------------------is_unreachable_region--------------------------
// Check if the RegionNode is part of an unsafe loop and unreachable from root.
bool RegionNode::is_unreachable_region(const PhaseGVN* phase) {
  Node* top = phase->C->top();
  assert(req() == 2 || (req() == 3 && in(1) != nullptr && in(2) == top), "sanity check arguments");
  if (_is_unreachable_region) {
    // Return cached result from previous evaluation which should still be valid
    assert(is_unreachable_from_root(phase), "walk the graph again and check if its indeed unreachable");
    return true;
  }

  // First, cut the simple case of fallthrough region when NONE of
  // region's phis references itself directly or through a data node.
  if (is_possible_unsafe_loop(phase)) {
    // If we have a possible unsafe loop, check if the region node is actually unreachable from root.
    if (is_unreachable_from_root(phase)) {
      _is_unreachable_region = true;
      return true;
    }
  }
  return false;
}

bool RegionNode::is_possible_unsafe_loop(const PhaseGVN* phase) const {
  uint max = outcnt();
  uint i;
  for (i = 0; i < max; i++) {
    Node* n = raw_out(i);
    if (n != nullptr && n->is_Phi()) {
      PhiNode* phi = n->as_Phi();
      assert(phi->in(0) == this, "sanity check phi");
      if (phi->outcnt() == 0) {
        continue; // Safe case - no loops
      }
      if (phi->outcnt() == 1) {
        Node* u = phi->raw_out(0);
        // Skip if only one use is an other Phi or Call or Uncommon trap.
        // It is safe to consider this case as fallthrough.
        if (u != nullptr && (u->is_Phi() || u->is_CFG())) {
          continue;
        }
      }
      // Check when phi references itself directly or through an other node.
      if (phi->as_Phi()->simple_data_loop_check(phi->in(1)) >= PhiNode::Unsafe) {
        break; // Found possible unsafe data loop.
      }
    }
  }
  if (i >= max) {
    return false; // An unsafe case was NOT found - don't need graph walk.
  }
  return true;
}

bool RegionNode::is_unreachable_from_root(const PhaseGVN* phase) const {
  ResourceMark rm;
  Node_List nstack;
  VectorSet visited;

  // Mark all control nodes reachable from root outputs
  Node* n = (Node*)phase->C->root();
  nstack.push(n);
  visited.set(n->_idx);
  while (nstack.size() != 0) {
    n = nstack.pop();
    uint max = n->outcnt();
    for (uint i = 0; i < max; i++) {
      Node* m = n->raw_out(i);
      if (m != nullptr && m->is_CFG()) {
        if (m == this) {
          return false; // We reached the Region node - it is not dead.
        }
        if (!visited.test_set(m->_idx))
          nstack.push(m);
      }
    }
  }
  return true; // The Region node is unreachable - it is dead.
}

#ifdef ASSERT
// Is this region in an infinite subgraph?
// (no path to root except through false NeverBranch exit)
bool RegionNode::is_in_infinite_subgraph() {
  ResourceMark rm;
  Unique_Node_List worklist;
  worklist.push(this);
  return RegionNode::are_all_nodes_in_infinite_subgraph(worklist);
}

// Are all nodes in worklist in infinite subgraph?
// (no path to root except through false NeverBranch exit)
// worklist is directly used for the traversal
bool RegionNode::are_all_nodes_in_infinite_subgraph(Unique_Node_List& worklist) {
  // BFS traversal down the CFG, except through NeverBranch exits
  for (uint i = 0; i < worklist.size(); ++i) {
    Node* n = worklist.at(i);
    assert(n->is_CFG(), "only traverse CFG");
    if (n->is_Root()) {
      // Found root -> there was an exit!
      return false;
    } else if (n->is_NeverBranch()) {
      // Only follow the loop-internal projection, not the NeverBranch exit
      ProjNode* proj = n->as_NeverBranch()->proj_out_or_null(0);
      assert(proj != nullptr, "must find loop-internal projection of NeverBranch");
      worklist.push(proj);
    } else {
      // Traverse all CFG outputs
      for (DUIterator_Fast imax, i = n->fast_outs(imax); i < imax; i++) {
        Node* use = n->fast_out(i);
        if (use->is_CFG()) {
          worklist.push(use);
        }
      }
    }
  }
  // No exit found for any loop -> all are infinite
  return true;
}
#endif //ASSERT

void RegionNode::set_loop_status(RegionNode::LoopStatus status) {
  assert(loop_status() == RegionNode::LoopStatus::NeverIrreducibleEntry, "why set our status again?");
  _loop_status = status;
}

#ifdef ASSERT
void RegionNode::verify_can_be_irreducible_entry() const {
  assert(loop_status() == RegionNode::LoopStatus::MaybeIrreducibleEntry, "must be marked irreducible");
  assert(!is_Loop(), "LoopNode cannot be irreducible loop entry");
}
#endif //ASSERT

void RegionNode::try_clean_mem_phis(PhaseIterGVN* igvn) {
  // Incremental inlining + PhaseStringOpts sometimes produce:
  //
  // cmpP with 1 top input
  //           |
  //          If
  //         /  \
  //   IfFalse  IfTrue  /- Some Node
  //         \  /      /    /
  //        Region    / /-MergeMem
  //             \---Phi
  //
  //
  // It's expected by PhaseStringOpts that the Region goes away and is
  // replaced by If's control input but because there's still a Phi,
  // the Region stays in the graph. The top input from the cmpP is
  // propagated forward and a subgraph that is useful goes away. The
  // code in PhiNode::try_clean_memory_phi() replaces the Phi with the
  // MergeMem in order to remove the Region if its last phi dies.

  if (!is_diamond()) {
    return;
  }

  for (DUIterator_Fast imax, i = fast_outs(imax); i < imax; i++) {
    Node* phi = fast_out(i);
    if (phi->is_Phi() && phi->as_Phi()->try_clean_memory_phi(igvn)) {
      --i;
      --imax;
    }
  }
}

// Does this region merge a simple diamond formed by a proper IfNode?
//
//              Cmp
//              /
//     ctrl   Bool
//       \    /
//       IfNode
//      /      \
//  IfFalse   IfTrue
//      \      /
//       Region
bool RegionNode::is_diamond() const {
  if (req() != 3) {
    return false;
  }

  Node* left_path = in(1);
  Node* right_path = in(2);
  if (left_path == nullptr || right_path == nullptr) {
    return false;
  }
  Node* diamond_if = left_path->in(0);
  if (diamond_if == nullptr || !diamond_if->is_If() || diamond_if != right_path->in(0)) {
    // Not an IfNode merging a diamond or TOP.
    return false;
  }

  // Check for a proper bool/cmp
  const Node* bol = diamond_if->in(1);
  if (!bol->is_Bool()) {
    return false;
  }
  const Node* cmp = bol->in(1);
  if (!cmp->is_Cmp()) {
    return false;
  }
  return true;
}

//------------------------------Ideal------------------------------------------
// Return a node which is more "ideal" than the current node.  Must preserve
// the CFG, but we can still strip out dead paths.
Node *RegionNode::Ideal(PhaseGVN *phase, bool can_reshape) {
  if( !can_reshape && !in(0) ) return nullptr;     // Already degraded to a Copy
  assert(!in(0) || !in(0)->is_Root(), "not a specially hidden merge");

  // Check for RegionNode with no Phi users and both inputs come from either
  // arm of the same IF.  If found, then the control-flow split is useless.
  bool has_phis = false;
  if (can_reshape) {            // Need DU info to check for Phi users
    try_clean_mem_phis(phase->is_IterGVN());
    has_phis = (has_phi() != nullptr);       // Cache result

    if (!has_phis) {            // No Phi users?  Nothing merging?
      for (uint i = 1; i < req()-1; i++) {
        Node *if1 = in(i);
        if( !if1 ) continue;
        Node *iff = if1->in(0);
        if( !iff || !iff->is_If() ) continue;
        for( uint j=i+1; j<req(); j++ ) {
          if( in(j) && in(j)->in(0) == iff &&
              if1->Opcode() != in(j)->Opcode() ) {
            // Add the IF Projections to the worklist. They (and the IF itself)
            // will be eliminated if dead.
            phase->is_IterGVN()->add_users_to_worklist(iff);
            set_req(i, iff->in(0));// Skip around the useless IF diamond
            set_req(j, nullptr);
            return this;      // Record progress
          }
        }
      }
    }
  }

  // Remove TOP or null input paths. If only 1 input path remains, this Region
  // degrades to a copy.
  bool add_to_worklist = true;
  bool modified = false;
  int cnt = 0;                  // Count of values merging
  DEBUG_ONLY( int cnt_orig = req(); ) // Save original inputs count
  DEBUG_ONLY( uint outcnt_orig = outcnt(); )
  int del_it = 0;               // The last input path we delete
  bool found_top = false; // irreducible loops need to check reachability if we find TOP
  // For all inputs...
  for( uint i=1; i<req(); ++i ){// For all paths in
    Node *n = in(i);            // Get the input
    if( n != nullptr ) {
      // Remove useless control copy inputs
      if( n->is_Region() && n->as_Region()->is_copy() ) {
        set_req(i, n->nonnull_req());
        modified = true;
        i--;
        continue;
      }
      if( n->is_Proj() ) {      // Remove useless rethrows
        Node *call = n->in(0);
        if (call->is_Call() && call->as_Call()->entry_point() == OptoRuntime::rethrow_stub()) {
          set_req(i, call->in(0));
          modified = true;
          i--;
          continue;
        }
      }
      if( phase->type(n) == Type::TOP ) {
        set_req_X(i, nullptr, phase); // Ignore TOP inputs
        modified = true;
        found_top = true;
        i--;
        continue;
      }
      cnt++;                    // One more value merging
    } else if (can_reshape) {   // Else found dead path with DU info
      PhaseIterGVN *igvn = phase->is_IterGVN();
      del_req(i);               // Yank path from self
      del_it = i;

      for (DUIterator_Fast jmax, j = fast_outs(jmax); j < jmax; j++) {
        Node* use = fast_out(j);

        if (use->req() != req() && use->is_Phi()) {
          assert(use->in(0) == this, "unexpected control input");
          igvn->hash_delete(use);          // Yank from hash before hacking edges
          use->set_req_X(i, nullptr, igvn);// Correct DU info
          use->del_req(i);                 // Yank path from Phis
        }
      }

      if (add_to_worklist) {
        igvn->add_users_to_worklist(this);
        add_to_worklist = false;
      }

      i--;
    }
  }

  assert(outcnt() == outcnt_orig, "not expect to remove any use");

  if (can_reshape && found_top && loop_status() == RegionNode::LoopStatus::MaybeIrreducibleEntry) {
    // Is it a dead irreducible loop?
    // If an irreducible loop loses one of the multiple entries
    // that went into the loop head, or any secondary entries,
    // we need to verify if the irreducible loop is still reachable,
    // as the special logic in is_unreachable_region only works
    // for reducible loops.
    if (is_unreachable_from_root(phase)) {
      // The irreducible loop is dead - must remove it
      PhaseIterGVN* igvn = phase->is_IterGVN();
      remove_unreachable_subgraph(igvn);
      return nullptr;
    }
  } else if (can_reshape && cnt == 1) {
    // Is it dead loop?
    // If it is LoopNopde it had 2 (+1 itself) inputs and
    // one of them was cut. The loop is dead if it was EntryContol.
    // Loop node may have only one input because entry path
    // is removed in PhaseIdealLoop::Dominators().
    assert(!this->is_Loop() || cnt_orig <= 3, "Loop node should have 3 or less inputs");
    if ((this->is_Loop() && (del_it == LoopNode::EntryControl ||
                             (del_it == 0 && is_unreachable_region(phase)))) ||
        (!this->is_Loop() && has_phis && is_unreachable_region(phase))) {
      PhaseIterGVN* igvn = phase->is_IterGVN();
      remove_unreachable_subgraph(igvn);
      return nullptr;
    }
  }

  if( cnt <= 1 ) {              // Only 1 path in?
    set_req(0, nullptr);        // Null control input for region copy
    if( cnt == 0 && !can_reshape) { // Parse phase - leave the node as it is.
      // No inputs or all inputs are null.
      return nullptr;
    } else if (can_reshape) {   // Optimization phase - remove the node
      PhaseIterGVN *igvn = phase->is_IterGVN();
      // Strip mined (inner) loop is going away, remove outer loop.
      if (is_CountedLoop() &&
          as_Loop()->is_strip_mined()) {
        Node* outer_sfpt = as_CountedLoop()->outer_safepoint();
        Node* outer_out = as_CountedLoop()->outer_loop_exit();
        if (outer_sfpt != nullptr && outer_out != nullptr) {
          Node* in = outer_sfpt->in(0);
          igvn->replace_node(outer_out, in);
          LoopNode* outer = as_CountedLoop()->outer_loop();
          igvn->replace_input_of(outer, LoopNode::LoopBackControl, igvn->C->top());
        }
      }
      if (is_CountedLoop()) {
        Node* opaq = as_CountedLoop()->is_canonical_loop_entry();
        if (opaq != nullptr) {
          // This is not a loop anymore. No need to keep the Opaque1 node on the test that guards the loop as it won't be
          // subject to further loop opts.
          assert(opaq->Opcode() == Op_OpaqueZeroTripGuard, "");
          igvn->replace_node(opaq, opaq->in(1));
        }
      }
      Node *parent_ctrl;
      if( cnt == 0 ) {
        assert( req() == 1, "no inputs expected" );
        // During IGVN phase such region will be subsumed by TOP node
        // so region's phis will have TOP as control node.
        // Kill phis here to avoid it.
        // Also set other user's input to top.
        parent_ctrl = phase->C->top();
      } else {
        // The fallthrough case since we already checked dead loops above.
        parent_ctrl = in(1);
        assert(parent_ctrl != nullptr, "Region is a copy of some non-null control");
        assert(parent_ctrl != this, "Close dead loop");
      }
      if (add_to_worklist) {
        igvn->add_users_to_worklist(this); // Check for further allowed opts
      }
      for (DUIterator_Last imin, i = last_outs(imin); i >= imin; --i) {
        Node* n = last_out(i);
        igvn->hash_delete(n); // Remove from worklist before modifying edges
        if (n->outcnt() == 0) {
          int uses_found = n->replace_edge(this, phase->C->top(), igvn);
          if (uses_found > 1) { // (--i) done at the end of the loop.
            i -= (uses_found - 1);
          }
          continue;
        }
        if( n->is_Phi() ) {   // Collapse all Phis
          // Eagerly replace phis to avoid regionless phis.
          Node* in;
          if( cnt == 0 ) {
            assert( n->req() == 1, "No data inputs expected" );
            in = parent_ctrl; // replaced by top
          } else {
            assert( n->req() == 2 &&  n->in(1) != nullptr, "Only one data input expected" );
            in = n->in(1);               // replaced by unique input
            if( n->as_Phi()->is_unsafe_data_reference(in) )
              in = phase->C->top();      // replaced by top
          }
          igvn->replace_node(n, in);
        }
        else if( n->is_Region() ) { // Update all incoming edges
          assert(n != this, "Must be removed from DefUse edges");
          int uses_found = n->replace_edge(this, parent_ctrl, igvn);
          if (uses_found > 1) { // (--i) done at the end of the loop.
            i -= (uses_found - 1);
          }
        }
        else {
          assert(n->in(0) == this, "Expect RegionNode to be control parent");
          n->set_req(0, parent_ctrl);
        }
#ifdef ASSERT
        for( uint k=0; k < n->req(); k++ ) {
          assert(n->in(k) != this, "All uses of RegionNode should be gone");
        }
#endif
      }
      // Remove the RegionNode itself from DefUse info
      igvn->remove_dead_node(this);
      return nullptr;
    }
    return this;                // Record progress
  }


  // If a Region flows into a Region, merge into one big happy merge.
  if (can_reshape) {
    Node *m = merge_region(this, phase);
    if (m != nullptr)  return m;
  }

  // Check if this region is the root of a clipping idiom on floats
  if( ConvertFloat2IntClipping && can_reshape && req() == 4 ) {
    // Check that only one use is a Phi and that it simplifies to two constants +
    PhiNode* phi = has_unique_phi();
    if (phi != nullptr) {          // One Phi user
      // Check inputs to the Phi
      ConNode *min;
      ConNode *max;
      Node    *val;
      uint     min_idx;
      uint     max_idx;
      uint     val_idx;
      if( check_phi_clipping( phi, min, min_idx, max, max_idx, val, val_idx )  ) {
        IfNode *top_if;
        IfNode *bot_if;
        if( check_if_clipping( this, bot_if, top_if ) ) {
          // Control pattern checks, now verify compares
          Node   *top_in = nullptr;   // value being compared against
          Node   *bot_in = nullptr;
          if( check_compare_clipping( true,  bot_if, min, bot_in ) &&
              check_compare_clipping( false, top_if, max, top_in ) ) {
            if( bot_in == top_in ) {
              PhaseIterGVN *gvn = phase->is_IterGVN();
              assert( gvn != nullptr, "Only had DefUse info in IterGVN");
              // Only remaining check is that bot_in == top_in == (Phi's val + mods)

              // Check for the ConvF2INode
              ConvF2INode *convf2i;
              if( check_convf2i_clipping( phi, val_idx, convf2i, min, max ) &&
                convf2i->in(1) == bot_in ) {
                // Matched pattern, including LShiftI; RShiftI, replace with integer compares
                // max test
                Node *cmp   = gvn->register_new_node_with_optimizer(new CmpINode( convf2i, min ));
                Node *boo   = gvn->register_new_node_with_optimizer(new BoolNode( cmp, BoolTest::lt ));
                IfNode *iff = (IfNode*)gvn->register_new_node_with_optimizer(new IfNode( top_if->in(0), boo, PROB_UNLIKELY_MAG(5), top_if->_fcnt ));
                Node *if_min= gvn->register_new_node_with_optimizer(new IfTrueNode (iff));
                Node *ifF   = gvn->register_new_node_with_optimizer(new IfFalseNode(iff));
                // min test
                cmp         = gvn->register_new_node_with_optimizer(new CmpINode( convf2i, max ));
                boo         = gvn->register_new_node_with_optimizer(new BoolNode( cmp, BoolTest::gt ));
                iff         = (IfNode*)gvn->register_new_node_with_optimizer(new IfNode( ifF, boo, PROB_UNLIKELY_MAG(5), bot_if->_fcnt ));
                Node *if_max= gvn->register_new_node_with_optimizer(new IfTrueNode (iff));
                ifF         = gvn->register_new_node_with_optimizer(new IfFalseNode(iff));
                // update input edges to region node
                set_req_X( min_idx, if_min, gvn );
                set_req_X( max_idx, if_max, gvn );
                set_req_X( val_idx, ifF,    gvn );
                // remove unnecessary 'LShiftI; RShiftI' idiom
                gvn->hash_delete(phi);
                phi->set_req_X( val_idx, convf2i, gvn );
                gvn->hash_find_insert(phi);
                // Return transformed region node
                return this;
              }
            }
          }
        }
      }
    }
  }

  if (can_reshape) {
    modified |= optimize_trichotomy(phase->is_IterGVN());
  }

  return modified ? this : nullptr;
}

//--------------------------remove_unreachable_subgraph----------------------
// This region and therefore all nodes on the input control path(s) are unreachable
// from root. To avoid incomplete removal of unreachable subgraphs, walk up the CFG
// and aggressively replace all nodes by top.
// If a control node "def" with a single control output "use" has its single output
// "use" replaced with top, then "use" removes itself. This has the consequence that
// when we visit "use", it already has all inputs removed. They are lost and we cannot
// traverse them. This is why we fist find all unreachable nodes, and then remove
// them in a second step.
void RegionNode::remove_unreachable_subgraph(PhaseIterGVN* igvn) {
  Node* top = igvn->C->top();
  ResourceMark rm;
  Unique_Node_List unreachable; // visit each only once
  unreachable.push(this);
  // Recursively find all control inputs.
  for (uint i = 0; i < unreachable.size(); i++) {
    Node* n = unreachable.at(i);
    for (uint i = 0; i < n->req(); ++i) {
      Node* m = n->in(i);
      assert(m == nullptr || !m->is_Root(), "Should be unreachable from root");
      if (m != nullptr && m->is_CFG()) {
        unreachable.push(m);
      }
    }
  }
  // Remove all unreachable nodes.
  for (uint i = 0; i < unreachable.size(); i++) {
    Node* n = unreachable.at(i);
    if (n->is_Region()) {
      // Eagerly replace phis with top to avoid regionless phis.
      n->set_req(0, nullptr);
      bool progress = true;
      uint max = n->outcnt();
      DUIterator j;
      while (progress) {
        progress = false;
        for (j = n->outs(); n->has_out(j); j++) {
          Node* u = n->out(j);
          if (u->is_Phi()) {
            igvn->replace_node(u, top);
            if (max != n->outcnt()) {
              progress = true;
              j = n->refresh_out_pos(j);
              max = n->outcnt();
            }
          }
        }
      }
    }
    igvn->replace_node(n, top);
  }
}

//------------------------------optimize_trichotomy--------------------------
// Optimize nested comparisons of the following kind:
//
// int compare(int a, int b) {
//   return (a < b) ? -1 : (a == b) ? 0 : 1;
// }
//
// Shape 1:
// if (compare(a, b) == 1) { ... } -> if (a > b) { ... }
//
// Shape 2:
// if (compare(a, b) == 0) { ... } -> if (a == b) { ... }
//
// Above code leads to the following IR shapes where both Ifs compare the
// same value and two out of three region inputs idx1 and idx2 map to
// the same value and control flow.
//
// (1)   If                 (2)   If
//      /  \                     /  \
//   Proj  Proj               Proj  Proj
//     |      \                |      \
//     |       If              |      If                      If
//     |      /  \             |     /  \                    /  \
//     |   Proj  Proj          |  Proj  Proj      ==>     Proj  Proj
//     |   /      /            \    |    /                  |    /
//    Region     /              \   |   /                   |   /
//         \    /                \  |  /                    |  /
//         Region                Region                    Region
//
// The method returns true if 'this' is modified and false otherwise.
bool RegionNode::optimize_trichotomy(PhaseIterGVN* igvn) {
  int idx1 = 1, idx2 = 2;
  Node* region = nullptr;
  if (req() == 3 && in(1) != nullptr && in(2) != nullptr) {
    // Shape 1: Check if one of the inputs is a region that merges two control
    // inputs and has no other users (especially no Phi users).
    region = in(1)->isa_Region() ? in(1) : in(2)->isa_Region();
    if (region == nullptr || region->outcnt() != 2 || region->req() != 3) {
      return false; // No suitable region input found
    }
  } else if (req() == 4) {
    // Shape 2: Check if two control inputs map to the same value of the unique phi
    // user and treat these as if they would come from another region (shape (1)).
    PhiNode* phi = has_unique_phi();
    if (phi == nullptr) {
      return false; // No unique phi user
    }
    if (phi->in(idx1) != phi->in(idx2)) {
      idx2 = 3;
      if (phi->in(idx1) != phi->in(idx2)) {
        idx1 = 2;
        if (phi->in(idx1) != phi->in(idx2)) {
          return false; // No equal phi inputs found
        }
      }
    }
    assert(phi->in(idx1) == phi->in(idx2), "must be"); // Region is merging same value
    region = this;
  }
  if (region == nullptr || region->in(idx1) == nullptr || region->in(idx2) == nullptr) {
    return false; // Region does not merge two control inputs
  }
  // At this point we know that region->in(idx1) and region->(idx2) map to the same
  // value and control flow. Now search for ifs that feed into these region inputs.
  ProjNode* proj1 = region->in(idx1)->isa_Proj();
  ProjNode* proj2 = region->in(idx2)->isa_Proj();
  if (proj1 == nullptr || proj1->outcnt() != 1 ||
      proj2 == nullptr || proj2->outcnt() != 1) {
    return false; // No projection inputs with region as unique user found
  }
  assert(proj1 != proj2, "should be different projections");
  IfNode* iff1 = proj1->in(0)->isa_If();
  IfNode* iff2 = proj2->in(0)->isa_If();
  if (iff1 == nullptr || iff1->outcnt() != 2 ||
      iff2 == nullptr || iff2->outcnt() != 2) {
    return false; // No ifs found
  }
  if (iff1 == iff2) {
    igvn->add_users_to_worklist(iff1); // Make sure dead if is eliminated
    igvn->replace_input_of(region, idx1, iff1->in(0));
    igvn->replace_input_of(region, idx2, igvn->C->top());
    return (region == this); // Remove useless if (both projections map to the same control/value)
  }
  BoolNode* bol1 = iff1->in(1)->isa_Bool();
  BoolNode* bol2 = iff2->in(1)->isa_Bool();
  if (bol1 == nullptr || bol2 == nullptr) {
    return false; // No bool inputs found
  }
  Node* cmp1 = bol1->in(1);
  Node* cmp2 = bol2->in(1);
  bool commute = false;
  if (!cmp1->is_Cmp() || !cmp2->is_Cmp()) {
    return false; // No comparison
  } else if (cmp1->Opcode() == Op_CmpF || cmp1->Opcode() == Op_CmpD ||
             cmp2->Opcode() == Op_CmpF || cmp2->Opcode() == Op_CmpD ||
             cmp1->Opcode() == Op_CmpP || cmp1->Opcode() == Op_CmpN ||
             cmp2->Opcode() == Op_CmpP || cmp2->Opcode() == Op_CmpN ||
             cmp1->is_SubTypeCheck() || cmp2->is_SubTypeCheck() ||
             cmp1->is_FlatArrayCheck() || cmp2->is_FlatArrayCheck()) {
    // Floats and pointers don't exactly obey trichotomy. To be on the safe side, don't transform their tests.
    // SubTypeCheck is not commutative
    return false;
  } else if (cmp1 != cmp2) {
    if (cmp1->in(1) == cmp2->in(2) &&
        cmp1->in(2) == cmp2->in(1)) {
      commute = true; // Same but swapped inputs, commute the test
    } else {
      return false; // Ifs are not comparing the same values
    }
  }
  proj1 = proj1->other_if_proj();
  proj2 = proj2->other_if_proj();
  if (!((proj1->unique_ctrl_out_or_null() == iff2 &&
         proj2->unique_ctrl_out_or_null() == this) ||
        (proj2->unique_ctrl_out_or_null() == iff1 &&
         proj1->unique_ctrl_out_or_null() == this))) {
    return false; // Ifs are not connected through other projs
  }
  // Found 'iff -> proj -> iff -> proj -> this' shape where all other projs are merged
  // through 'region' and map to the same value. Merge the boolean tests and replace
  // the ifs by a single comparison.
  BoolTest test1 = (proj1->_con == 1) ? bol1->_test : bol1->_test.negate();
  BoolTest test2 = (proj2->_con == 1) ? bol2->_test : bol2->_test.negate();
  test1 = commute ? test1.commute() : test1;
  // After possibly commuting test1, if we can merge test1 & test2, then proj2/iff2/bol2 are the nodes to refine.
  BoolTest::mask res = test1.merge(test2);
  if (res == BoolTest::illegal) {
    return false; // Unable to merge tests
  }
  // Adjust iff1 to always pass (only iff2 will remain)
  igvn->replace_input_of(iff1, 1, igvn->intcon(proj1->_con));
  if (res == BoolTest::never) {
    // Merged test is always false, adjust iff2 to always fail
    igvn->replace_input_of(iff2, 1, igvn->intcon(1 - proj2->_con));
  } else {
    // Replace bool input of iff2 with merged test
    BoolNode* new_bol = new BoolNode(bol2->in(1), res);
    igvn->replace_input_of(iff2, 1, igvn->transform((proj2->_con == 1) ? new_bol : new_bol->negate(igvn)));
    if (new_bol->outcnt() == 0) {
      igvn->remove_dead_node(new_bol);
    }
  }
  return false;
}

const RegMask &RegionNode::out_RegMask() const {
  return RegMask::Empty;
}

#ifndef PRODUCT
void RegionNode::dump_spec(outputStream* st) const {
  Node::dump_spec(st);
  switch (loop_status()) {
  case RegionNode::LoopStatus::MaybeIrreducibleEntry:
    st->print("#irreducible ");
    break;
  case RegionNode::LoopStatus::Reducible:
    st->print("#reducible ");
    break;
  case RegionNode::LoopStatus::NeverIrreducibleEntry:
    break; // nothing
  }
}
#endif

// Find the one non-null required input.  RegionNode only
Node *Node::nonnull_req() const {
  assert( is_Region(), "" );
  for( uint i = 1; i < _cnt; i++ )
    if( in(i) )
      return in(i);
  ShouldNotReachHere();
  return nullptr;
}


//=============================================================================
// note that these functions assume that the _adr_type field is flat
uint PhiNode::hash() const {
  const Type* at = _adr_type;
  return TypeNode::hash() + (at ? at->hash() : 0);
}
bool PhiNode::cmp( const Node &n ) const {
  return TypeNode::cmp(n) && _adr_type == ((PhiNode&)n)._adr_type;
}
static inline
const TypePtr* flatten_phi_adr_type(const TypePtr* at) {
  if (at == nullptr || at == TypePtr::BOTTOM)  return at;
  return Compile::current()->alias_type(at)->adr_type();
}

//----------------------------make---------------------------------------------
// create a new phi with edges matching r and set (initially) to x
PhiNode* PhiNode::make(Node* r, Node* x, const Type *t, const TypePtr* at) {
  uint preds = r->req();   // Number of predecessor paths
  assert(t != Type::MEMORY || at == flatten_phi_adr_type(at) || (flatten_phi_adr_type(at) == TypeAryPtr::INLINES && Compile::current()->flat_accesses_share_alias()), "flatten at");
  PhiNode* p = new PhiNode(r, t, at);
  for (uint j = 1; j < preds; j++) {
    // Fill in all inputs, except those which the region does not yet have
    if (r->in(j) != nullptr)
      p->init_req(j, x);
  }
  return p;
}
PhiNode* PhiNode::make(Node* r, Node* x) {
  const Type*    t  = x->bottom_type();
  const TypePtr* at = nullptr;
  if (t == Type::MEMORY)  at = flatten_phi_adr_type(x->adr_type());
  return make(r, x, t, at);
}
PhiNode* PhiNode::make_blank(Node* r, Node* x) {
  const Type*    t  = x->bottom_type();
  const TypePtr* at = nullptr;
  if (t == Type::MEMORY)  at = flatten_phi_adr_type(x->adr_type());
  return new PhiNode(r, t, at);
}


//------------------------slice_memory-----------------------------------------
// create a new phi with narrowed memory type
PhiNode* PhiNode::slice_memory(const TypePtr* adr_type) const {
  PhiNode* mem = (PhiNode*) clone();
  *(const TypePtr**)&mem->_adr_type = adr_type;
  // convert self-loops, or else we get a bad graph
  for (uint i = 1; i < req(); i++) {
    if ((const Node*)in(i) == this)  mem->set_req(i, mem);
  }
  mem->verify_adr_type();
  return mem;
}

//------------------------split_out_instance-----------------------------------
// Split out an instance type from a bottom phi.
PhiNode* PhiNode::split_out_instance(const TypePtr* at, PhaseIterGVN *igvn) const {
  const TypeOopPtr *t_oop = at->isa_oopptr();
  assert(t_oop != nullptr && t_oop->is_known_instance(), "expecting instance oopptr");

  // Check if an appropriate node already exists.
  Node *region = in(0);
  for (DUIterator_Fast kmax, k = region->fast_outs(kmax); k < kmax; k++) {
    Node* use = region->fast_out(k);
    if( use->is_Phi()) {
      PhiNode *phi2 = use->as_Phi();
      if (phi2->type() == Type::MEMORY && phi2->adr_type() == at) {
        return phi2;
      }
    }
  }
  Compile *C = igvn->C;
  Node_Array node_map;
  Node_Stack stack(C->live_nodes() >> 4);
  PhiNode *nphi = slice_memory(at);
  igvn->register_new_node_with_optimizer( nphi );
  node_map.map(_idx, nphi);
  stack.push((Node *)this, 1);
  while(!stack.is_empty()) {
    PhiNode *ophi = stack.node()->as_Phi();
    uint i = stack.index();
    assert(i >= 1, "not control edge");
    stack.pop();
    nphi = node_map[ophi->_idx]->as_Phi();
    for (; i < ophi->req(); i++) {
      Node *in = ophi->in(i);
      if (in == nullptr || igvn->type(in) == Type::TOP)
        continue;
      Node *opt = MemNode::optimize_simple_memory_chain(in, t_oop, nullptr, igvn);
      PhiNode *optphi = opt->is_Phi() ? opt->as_Phi() : nullptr;
      if (optphi != nullptr && optphi->adr_type() == TypePtr::BOTTOM) {
        opt = node_map[optphi->_idx];
        if (opt == nullptr) {
          stack.push(ophi, i);
          nphi = optphi->slice_memory(at);
          igvn->register_new_node_with_optimizer( nphi );
          node_map.map(optphi->_idx, nphi);
          ophi = optphi;
          i = 0; // will get incremented at top of loop
          continue;
        }
      }
      nphi->set_req(i, opt);
    }
  }
  return nphi;
}

//------------------------verify_adr_type--------------------------------------
#ifdef ASSERT
void PhiNode::verify_adr_type(VectorSet& visited, const TypePtr* at) const {
  if (visited.test_set(_idx))  return;  //already visited

  // recheck constructor invariants:
  verify_adr_type(false);

  // recheck local phi/phi consistency:
  assert(_adr_type == at || _adr_type == TypePtr::BOTTOM,
         "adr_type must be consistent across phi nest");

  // walk around
  for (uint i = 1; i < req(); i++) {
    Node* n = in(i);
    if (n == nullptr)  continue;
    const Node* np = in(i);
    if (np->is_Phi()) {
      np->as_Phi()->verify_adr_type(visited, at);
    } else if (n->bottom_type() == Type::TOP
               || (n->is_Mem() && n->in(MemNode::Address)->bottom_type() == Type::TOP)) {
      // ignore top inputs
    } else {
      const TypePtr* nat = flatten_phi_adr_type(n->adr_type());
      // recheck phi/non-phi consistency at leaves:
      assert((nat != nullptr) == (at != nullptr), "");
      assert(nat == at || nat == TypePtr::BOTTOM,
             "adr_type must be consistent at leaves of phi nest");
    }
  }
}

// Verify a whole nest of phis rooted at this one.
void PhiNode::verify_adr_type(bool recursive) const {
  if (VMError::is_error_reported())  return;  // muzzle asserts when debugging an error
  if (Node::in_dump())               return;  // muzzle asserts when printing

  assert((_type == Type::MEMORY) == (_adr_type != nullptr), "adr_type for memory phis only");
  // Flat array element shouldn't get their own memory slice until flat_accesses_share_alias is cleared.
  // It could be the graph has no loads/stores and flat_accesses_share_alias is never cleared. EA could still
  // creates per element Phis but that wouldn't be a problem as there are no memory accesses for that array.
  assert(_adr_type == nullptr || _adr_type->isa_aryptr() == nullptr ||
         _adr_type->is_aryptr()->is_known_instance() ||
         !_adr_type->is_aryptr()->is_flat() ||
         !Compile::current()->flat_accesses_share_alias() ||
         _adr_type == TypeAryPtr::INLINES, "flat array element shouldn't get its own slice yet");

  if (!VerifyAliases)       return;  // verify thoroughly only if requested

  assert(_adr_type == flatten_phi_adr_type(_adr_type),
         "Phi::adr_type must be pre-normalized");

  if (recursive) {
    VectorSet visited;
    verify_adr_type(visited, _adr_type);
  }
}
#endif


//------------------------------Value------------------------------------------
// Compute the type of the PhiNode
const Type* PhiNode::Value(PhaseGVN* phase) const {
  Node *r = in(0);              // RegionNode
  if( !r )                      // Copy or dead
    return in(1) ? phase->type(in(1)) : Type::TOP;

  // Note: During parsing, phis are often transformed before their regions.
  // This means we have to use type_or_null to defend against untyped regions.
  if( phase->type_or_null(r) == Type::TOP )  // Dead code?
    return Type::TOP;

  // Check for trip-counted loop.  If so, be smarter.
  BaseCountedLoopNode* l = r->is_BaseCountedLoop() ? r->as_BaseCountedLoop() : nullptr;
  if (l && ((const Node*)l->phi() == this)) { // Trip counted loop!
    // protect against init_trip() or limit() returning null
    if (l->can_be_counted_loop(phase)) {
      const Node* init = l->init_trip();
      const Node* limit = l->limit();
      const Node* stride = l->stride();
      if (init != nullptr && limit != nullptr && stride != nullptr) {
        const TypeInteger* lo = phase->type(init)->isa_integer(l->bt());
        const TypeInteger* hi = phase->type(limit)->isa_integer(l->bt());
        const TypeInteger* stride_t = phase->type(stride)->isa_integer(l->bt());
        if (lo != nullptr && hi != nullptr && stride_t != nullptr) { // Dying loops might have TOP here
          assert(stride_t->is_con(), "bad stride type");
          BoolTest::mask bt = l->loopexit()->test_trip();
          // If the loop exit condition is "not equal", the condition
          // would not trigger if init > limit (if stride > 0) or if
          // init < limit if (stride > 0) so we can't deduce bounds
          // for the iv from the exit condition.
          if (bt != BoolTest::ne) {
            jlong stride_con = stride_t->get_con_as_long(l->bt());
            if (stride_con < 0) {          // Down-counter loop
              swap(lo, hi);
              jlong iv_range_lower_limit = lo->lo_as_long();
              // Prevent overflow when adding one below
              if (iv_range_lower_limit < max_signed_integer(l->bt())) {
                // The loop exit condition is: iv + stride > limit (iv is this Phi). So the loop iterates until
                // iv + stride <= limit
                // We know that: limit >= lo->lo_as_long() and stride <= -1
                // So when the loop exits, iv has to be at most lo->lo_as_long() + 1
                iv_range_lower_limit += 1; // lo is after decrement
                // Exact bounds for the phi can be computed when ABS(stride) greater than 1 if bounds are constant.
                if (lo->is_con() && hi->is_con() && hi->lo_as_long() > lo->hi_as_long() && stride_con != -1) {
                  julong uhi = static_cast<julong>(hi->lo_as_long());
                  julong ulo = static_cast<julong>(lo->hi_as_long());
                  julong diff = ((uhi - ulo - 1) / (-stride_con)) * (-stride_con);
                  julong ufirst = hi->lo_as_long() - diff;
                  iv_range_lower_limit = reinterpret_cast<jlong &>(ufirst);
                  assert(iv_range_lower_limit >= lo->lo_as_long() + 1, "should end up with narrower range");
                }
              }
              return TypeInteger::make(MIN2(iv_range_lower_limit, hi->lo_as_long()), hi->hi_as_long(), 3, l->bt())->filter_speculative(_type);
            } else if (stride_con >= 0) {
              jlong iv_range_upper_limit = hi->hi_as_long();
              // Prevent overflow when subtracting one below
              if (iv_range_upper_limit > min_signed_integer(l->bt())) {
                // The loop exit condition is: iv + stride < limit (iv is this Phi). So the loop iterates until
                // iv + stride >= limit
                // We know that: limit <= hi->hi_as_long() and stride >= 1
                // So when the loop exits, iv has to be at most hi->hi_as_long() - 1
                iv_range_upper_limit -= 1;
                // Exact bounds for the phi can be computed when ABS(stride) greater than 1 if bounds are constant.
                if (lo->is_con() && hi->is_con() && hi->lo_as_long() > lo->hi_as_long() && stride_con != 1) {
                  julong uhi = static_cast<julong>(hi->lo_as_long());
                  julong ulo = static_cast<julong>(lo->hi_as_long());
                  julong diff = ((uhi - ulo - 1) / stride_con) * stride_con;
                  julong ulast = lo->hi_as_long() + diff;
                  iv_range_upper_limit = reinterpret_cast<jlong &>(ulast);
                  assert(iv_range_upper_limit <= hi->hi_as_long() - 1, "should end up with narrower range");
                }
              }
              return TypeInteger::make(lo->lo_as_long(), MAX2(lo->hi_as_long(), iv_range_upper_limit), 3, l->bt())->filter_speculative(_type);
            }
          }
        }
      }
    } else if (l->in(LoopNode::LoopBackControl) != nullptr &&
               in(LoopNode::EntryControl) != nullptr &&
               phase->type(l->in(LoopNode::LoopBackControl)) == Type::TOP) {
      // During CCP, if we saturate the type of a counted loop's Phi
      // before the special code for counted loop above has a chance
      // to run (that is as long as the type of the backedge's control
      // is top), we might end up with non monotonic types
      return phase->type(in(LoopNode::EntryControl))->filter_speculative(_type);
    }
  }

  // Default case: merge all inputs
  const Type *t = Type::TOP;        // Merged type starting value
  for (uint i = 1; i < req(); ++i) {// For all paths in
    // Reachable control path?
    if (r->in(i) && phase->type(r->in(i)) == Type::CONTROL) {
      const Type* ti = phase->type(in(i));
      t = t->meet_speculative(ti);
    }
  }

  // The worst-case type (from ciTypeFlow) should be consistent with "t".
  // That is, we expect that "t->higher_equal(_type)" holds true.
  // There are various exceptions:
  // - Inputs which are phis might in fact be widened unnecessarily.
  //   For example, an input might be a widened int while the phi is a short.
  // - Inputs might be BotPtrs but this phi is dependent on a null check,
  //   and postCCP has removed the cast which encodes the result of the check.
  // - The type of this phi is an interface, and the inputs are classes.
  // - Value calls on inputs might produce fuzzy results.
  //   (Occurrences of this case suggest improvements to Value methods.)
  //
  // It is not possible to see Type::BOTTOM values as phi inputs,
  // because the ciTypeFlow pre-pass produces verifier-quality types.
  const Type* ft = t->filter_speculative(_type);  // Worst case type

#ifdef ASSERT
  // The following logic has been moved into TypeOopPtr::filter.
  const Type* jt = t->join_speculative(_type);
  if (jt->empty()) {           // Emptied out???
    // Otherwise it's something stupid like non-overlapping int ranges
    // found on dying counted loops.
    assert(ft == Type::TOP, ""); // Canonical empty value
  }

  else {

    if (jt != ft && jt->base() == ft->base()) {
      if (jt->isa_int() &&
          jt->is_int()->_lo == ft->is_int()->_lo &&
          jt->is_int()->_hi == ft->is_int()->_hi)
        jt = ft;
      if (jt->isa_long() &&
          jt->is_long()->_lo == ft->is_long()->_lo &&
          jt->is_long()->_hi == ft->is_long()->_hi)
        jt = ft;
    }
    if (jt != ft) {
      tty->print("merge type:  "); t->dump(); tty->cr();
      tty->print("kill type:   "); _type->dump(); tty->cr();
      tty->print("join type:   "); jt->dump(); tty->cr();
      tty->print("filter type: "); ft->dump(); tty->cr();
    }
    assert(jt == ft, "");
  }
#endif //ASSERT

  // Deal with conversion problems found in data loops.
  ft = phase->saturate_and_maybe_push_to_igvn_worklist(this, ft);
  return ft;
}

// Does this Phi represent a simple well-shaped diamond merge?  Return the
// index of the true path or 0 otherwise.
int PhiNode::is_diamond_phi() const {
  Node* region = in(0);
  assert(region != nullptr && region->is_Region(), "phi must have region");
  if (!region->as_Region()->is_diamond()) {
    return 0;
  }

  if (region->in(1)->is_IfTrue()) {
    assert(region->in(2)->is_IfFalse(), "bad If");
    return 1;
  } else {
    // Flipped projections.
    assert(region->in(2)->is_IfTrue(), "bad If");
    return 2;
  }
}

// Do the following transformation if we find the corresponding graph shape, remove the involved memory phi and return
// true. Otherwise, return false if the transformation cannot be applied.
//
//           If                                     If
//          /  \                                   /  \
//    IfFalse  IfTrue  /- Some Node          IfFalse  IfTrue
//          \  /      /    /                       \  /        Some Node
//         Region    / /-MergeMem     ===>        Region          |
//          /   \---Phi                             |          MergeMem
// [other phis]      \                        [other phis]        |
//                   use                                         use
bool PhiNode::try_clean_memory_phi(PhaseIterGVN* igvn) {
  if (_type != Type::MEMORY) {
    return false;
  }
  assert(is_diamond_phi() > 0, "sanity");
  assert(req() == 3, "same as region");
  const Node* region = in(0);
  for (uint i = 1; i < 3; i++) {
    Node* phi_input = in(i);
    if (phi_input != nullptr && phi_input->is_MergeMem() && region->in(i)->outcnt() == 1) {
      // Nothing is control-dependent on path #i except the region itself.
      MergeMemNode* merge_mem = phi_input->as_MergeMem();
      uint j = 3 - i;
      Node* other_phi_input = in(j);
      if (other_phi_input != nullptr && other_phi_input == merge_mem->base_memory()) {
        // merge_mem is a successor memory to other_phi_input, and is not pinned inside the diamond, so push it out.
        // This will allow the diamond to collapse completely if there are no other phis left.
        igvn->replace_node(this, merge_mem);
        return true;
      }
    }
  }
  return false;
}

//----------------------------check_cmove_id-----------------------------------
// Check for CMove'ing a constant after comparing against the constant.
// Happens all the time now, since if we compare equality vs a constant in
// the parser, we "know" the variable is constant on one path and we force
// it.  Thus code like "if( x==0 ) {/*EMPTY*/}" ends up inserting a
// conditional move: "x = (x==0)?0:x;".  Yucko.  This fix is slightly more
// general in that we don't need constants.  Since CMove's are only inserted
// in very special circumstances, we do it here on generic Phi's.
Node* PhiNode::is_cmove_id(PhaseTransform* phase, int true_path) {
  assert(true_path !=0, "only diamond shape graph expected");

  // is_diamond_phi() has guaranteed the correctness of the nodes sequence:
  // phi->region->if_proj->ifnode->bool->cmp
  Node*     region = in(0);
  Node*     iff    = region->in(1)->in(0);
  BoolNode* b      = iff->in(1)->as_Bool();
  Node*     cmp    = b->in(1);
  Node*     tval   = in(true_path);
  Node*     fval   = in(3-true_path);
  Node*     id     = CMoveNode::is_cmove_id(phase, cmp, tval, fval, b);
  if (id == nullptr)
    return nullptr;

  // Either value might be a cast that depends on a branch of 'iff'.
  // Since the 'id' value will float free of the diamond, either
  // decast or return failure.
  Node* ctl = id->in(0);
  if (ctl != nullptr && ctl->in(0) == iff) {
    if (id->is_ConstraintCast()) {
      return id->in(1);
    } else {
      // Don't know how to disentangle this value.
      return nullptr;
    }
  }

  return id;
}

//------------------------------Identity---------------------------------------
// Check for Region being Identity.
Node* PhiNode::Identity(PhaseGVN* phase) {
  if (must_wait_for_region_in_irreducible_loop(phase)) {
    return this;
  }
  // Check for no merging going on
  // (There used to be special-case code here when this->region->is_Loop.
  // It would check for a tributary phi on the backedge that the main phi
  // trivially, perhaps with a single cast.  The unique_input method
  // does all this and more, by reducing such tributaries to 'this'.)
  Node* uin = unique_input(phase, false);
  if (uin != nullptr) {
    return uin;
  }

  int true_path = is_diamond_phi();
  // Delay CMove'ing identity if Ideal has not had the chance to handle unsafe cases, yet.
  if (true_path != 0 && !(phase->is_IterGVN() && wait_for_region_igvn(phase))) {
    Node* id = is_cmove_id(phase, true_path);
    if (id != nullptr) {
      return id;
    }
  }

  // Looking for phis with identical inputs.  If we find one that has
  // type TypePtr::BOTTOM, replace the current phi with the bottom phi.
  if (phase->is_IterGVN() && type() == Type::MEMORY && adr_type() !=
      TypePtr::BOTTOM && !adr_type()->is_known_instance()) {
    uint phi_len = req();
    Node* phi_reg = region();
    for (DUIterator_Fast imax, i = phi_reg->fast_outs(imax); i < imax; i++) {
      Node* u = phi_reg->fast_out(i);
      if (u->is_Phi() && u->as_Phi()->type() == Type::MEMORY &&
          u->adr_type() == TypePtr::BOTTOM && u->in(0) == phi_reg &&
          u->req() == phi_len) {
        for (uint j = 1; j < phi_len; j++) {
          if (in(j) != u->in(j)) {
            u = nullptr;
            break;
          }
        }
        if (u != nullptr) {
          return u;
        }
      }
    }
  }

  return this;                     // No identity
}

//-----------------------------unique_input------------------------------------
// Find the unique value, discounting top, self-loops, and casts.
// Return top if there are no inputs, and self if there are multiple.
Node* PhiNode::unique_input(PhaseValues* phase, bool uncast) {
  //  1) One unique direct input,
  // or if uncast is true:
  //  2) some of the inputs have an intervening ConstraintCast
  //  3) an input is a self loop
  //
  //  1) input   or   2) input     or   3) input __
  //     /   \           /   \               \  /  \
  //     \   /          |    cast             phi  cast
  //      phi            \   /               /  \  /
  //                      phi               /    --

  Node* r = in(0);                      // RegionNode
  Node* input = nullptr; // The unique direct input (maybe uncasted = ConstraintCasts removed)

  for (uint i = 1, cnt = req(); i < cnt; ++i) {
    Node* rc = r->in(i);
    if (rc == nullptr || phase->type(rc) == Type::TOP)
      continue;                 // ignore unreachable control path
    Node* n = in(i);
    if (n == nullptr)
      continue;
    Node* un = n;
    if (uncast) {
#ifdef ASSERT
      Node* m = un->uncast();
#endif
      while (un != nullptr && un->req() == 2 && un->is_ConstraintCast()) {
        Node* next = un->in(1);
        if (phase->type(next)->isa_rawptr() && phase->type(un)->isa_oopptr()) {
          // risk exposing raw ptr at safepoint
          break;
        }
        un = next;
      }
      assert(m == un || un->in(1) == m, "Only expected at CheckCastPP from allocation");
    }
    if (un == nullptr || un == this || phase->type(un) == Type::TOP) {
      continue; // ignore if top, or in(i) and "this" are in a data cycle
    }
    // Check for a unique input (maybe uncasted)
    if (input == nullptr) {
      input = un;
    } else if (input != un) {
      input = NodeSentinel; // no unique input
    }
  }
  if (input == nullptr) {
    return phase->C->top();        // no inputs
  }

  if (input != NodeSentinel) {
    return input;           // one unique direct input
  }

  // Nothing.
  return nullptr;
}

//------------------------------is_x2logic-------------------------------------
// Check for simple convert-to-boolean pattern
// If:(C Bool) Region:(IfF IfT) Phi:(Region 0 1)
// Convert Phi to an ConvIB.
static Node *is_x2logic( PhaseGVN *phase, PhiNode *phi, int true_path ) {
  assert(true_path !=0, "only diamond shape graph expected");

  // If we're late in the optimization process, we may have already expanded Conv2B nodes
  if (phase->C->post_loop_opts_phase() && !Matcher::match_rule_supported(Op_Conv2B)) {
    return nullptr;
  }

  // Convert the true/false index into an expected 0/1 return.
  // Map 2->0 and 1->1.
  int flipped = 2-true_path;

  // is_diamond_phi() has guaranteed the correctness of the nodes sequence:
  // phi->region->if_proj->ifnode->bool->cmp
  Node *region = phi->in(0);
  Node *iff = region->in(1)->in(0);
  BoolNode *b = (BoolNode*)iff->in(1);
  const CmpNode *cmp = (CmpNode*)b->in(1);

  Node *zero = phi->in(1);
  Node *one  = phi->in(2);
  const Type *tzero = phase->type( zero );
  const Type *tone  = phase->type( one  );

  // Check for compare vs 0
  const Type *tcmp = phase->type(cmp->in(2));
  if( tcmp != TypeInt::ZERO && tcmp != TypePtr::NULL_PTR ) {
    // Allow cmp-vs-1 if the other input is bounded by 0-1
    if( !(tcmp == TypeInt::ONE && phase->type(cmp->in(1)) == TypeInt::BOOL) )
      return nullptr;
    flipped = 1-flipped;        // Test is vs 1 instead of 0!
  }

  // Check for setting zero/one opposite expected
  if( tzero == TypeInt::ZERO ) {
    if( tone == TypeInt::ONE ) {
    } else return nullptr;
  } else if( tzero == TypeInt::ONE ) {
    if( tone == TypeInt::ZERO ) {
      flipped = 1-flipped;
    } else return nullptr;
  } else return nullptr;

  // Check for boolean test backwards
  if( b->_test._test == BoolTest::ne ) {
  } else if( b->_test._test == BoolTest::eq ) {
    flipped = 1-flipped;
  } else return nullptr;

  // Build int->bool conversion
  Node* n = new Conv2BNode(cmp->in(1));
  if (flipped) {
    n = new XorINode(phase->transform(n), phase->intcon(1));
  }

  return n;
}

//------------------------------is_cond_add------------------------------------
// Check for simple conditional add pattern:  "(P < Q) ? X+Y : X;"
// To be profitable the control flow has to disappear; there can be no other
// values merging here.  We replace the test-and-branch with:
// "(sgn(P-Q))&Y) + X".  Basically, convert "(P < Q)" into 0 or -1 by
// moving the carry bit from (P-Q) into a register with 'sbb EAX,EAX'.
// Then convert Y to 0-or-Y and finally add.
// This is a key transform for SpecJava _201_compress.
static Node* is_cond_add(PhaseGVN *phase, PhiNode *phi, int true_path) {
  assert(true_path !=0, "only diamond shape graph expected");

  // is_diamond_phi() has guaranteed the correctness of the nodes sequence:
  // phi->region->if_proj->ifnode->bool->cmp
  RegionNode *region = (RegionNode*)phi->in(0);
  Node *iff = region->in(1)->in(0);
  BoolNode* b = iff->in(1)->as_Bool();
  const CmpNode *cmp = (CmpNode*)b->in(1);

  // Make sure only merging this one phi here
  if (region->has_unique_phi() != phi)  return nullptr;

  // Make sure each arm of the diamond has exactly one output, which we assume
  // is the region.  Otherwise, the control flow won't disappear.
  if (region->in(1)->outcnt() != 1) return nullptr;
  if (region->in(2)->outcnt() != 1) return nullptr;

  // Check for "(P < Q)" of type signed int
  if (b->_test._test != BoolTest::lt)  return nullptr;
  if (cmp->Opcode() != Op_CmpI)        return nullptr;

  Node *p = cmp->in(1);
  Node *q = cmp->in(2);
  Node *n1 = phi->in(  true_path);
  Node *n2 = phi->in(3-true_path);

  int op = n1->Opcode();
  if( op != Op_AddI           // Need zero as additive identity
      /*&&op != Op_SubI &&
      op != Op_AddP &&
      op != Op_XorI &&
      op != Op_OrI*/ )
    return nullptr;

  Node *x = n2;
  Node *y = nullptr;
  if( x == n1->in(1) ) {
    y = n1->in(2);
  } else if( x == n1->in(2) ) {
    y = n1->in(1);
  } else return nullptr;

  // Not so profitable if compare and add are constants
  if( q->is_Con() && phase->type(q) != TypeInt::ZERO && y->is_Con() )
    return nullptr;

  Node *cmplt = phase->transform( new CmpLTMaskNode(p,q) );
  Node *j_and   = phase->transform( new AndINode(cmplt,y) );
  return new AddINode(j_and,x);
}

//------------------------------is_absolute------------------------------------
// Check for absolute value.
static Node* is_absolute( PhaseGVN *phase, PhiNode *phi_root, int true_path) {
  assert(true_path !=0, "only diamond shape graph expected");

  int  cmp_zero_idx = 0;        // Index of compare input where to look for zero
  int  phi_x_idx = 0;           // Index of phi input where to find naked x

  // ABS ends with the merge of 2 control flow paths.
  // Find the false path from the true path. With only 2 inputs, 3 - x works nicely.
  int false_path = 3 - true_path;

  // is_diamond_phi() has guaranteed the correctness of the nodes sequence:
  // phi->region->if_proj->ifnode->bool->cmp
  BoolNode *bol = phi_root->in(0)->in(1)->in(0)->in(1)->as_Bool();
  Node *cmp = bol->in(1);

  // Check bool sense
  if (cmp->Opcode() == Op_CmpF || cmp->Opcode() == Op_CmpD) {
    switch (bol->_test._test) {
    case BoolTest::lt: cmp_zero_idx = 1; phi_x_idx = true_path;  break;
    case BoolTest::le: cmp_zero_idx = 2; phi_x_idx = false_path; break;
    case BoolTest::gt: cmp_zero_idx = 2; phi_x_idx = true_path;  break;
    case BoolTest::ge: cmp_zero_idx = 1; phi_x_idx = false_path; break;
    default:           return nullptr;                           break;
    }
  } else if (cmp->Opcode() == Op_CmpI || cmp->Opcode() == Op_CmpL) {
    switch (bol->_test._test) {
    case BoolTest::lt:
    case BoolTest::le: cmp_zero_idx = 2; phi_x_idx = false_path; break;
    case BoolTest::gt:
    case BoolTest::ge: cmp_zero_idx = 2; phi_x_idx = true_path;  break;
    default:           return nullptr;                           break;
    }
  }

  // Test is next
  const Type *tzero = nullptr;
  switch (cmp->Opcode()) {
  case Op_CmpI:    tzero = TypeInt::ZERO; break;  // Integer ABS
  case Op_CmpL:    tzero = TypeLong::ZERO; break; // Long ABS
  case Op_CmpF:    tzero = TypeF::ZERO; break; // Float ABS
  case Op_CmpD:    tzero = TypeD::ZERO; break; // Double ABS
  default: return nullptr;
  }

  // Find zero input of compare; the other input is being abs'd
  Node *x = nullptr;
  bool flip = false;
  if( phase->type(cmp->in(cmp_zero_idx)) == tzero ) {
    x = cmp->in(3 - cmp_zero_idx);
  } else if( phase->type(cmp->in(3 - cmp_zero_idx)) == tzero ) {
    // The test is inverted, we should invert the result...
    x = cmp->in(cmp_zero_idx);
    flip = true;
  } else {
    return nullptr;
  }

  // Next get the 2 pieces being selected, one is the original value
  // and the other is the negated value.
  if( phi_root->in(phi_x_idx) != x ) return nullptr;

  // Check other phi input for subtract node
  Node *sub = phi_root->in(3 - phi_x_idx);

  bool is_sub = sub->Opcode() == Op_SubF || sub->Opcode() == Op_SubD ||
                sub->Opcode() == Op_SubI || sub->Opcode() == Op_SubL;

  // Allow only Sub(0,X) and fail out for all others; Neg is not OK
  if (!is_sub || phase->type(sub->in(1)) != tzero || sub->in(2) != x) return nullptr;

  if (tzero == TypeF::ZERO) {
    x = new AbsFNode(x);
    if (flip) {
      x = new SubFNode(sub->in(1), phase->transform(x));
    }
  } else if (tzero == TypeD::ZERO) {
    x = new AbsDNode(x);
    if (flip) {
      x = new SubDNode(sub->in(1), phase->transform(x));
    }
  } else if (tzero == TypeInt::ZERO && Matcher::match_rule_supported(Op_AbsI)) {
    x = new AbsINode(x);
    if (flip) {
      x = new SubINode(sub->in(1), phase->transform(x));
    }
  } else if (tzero == TypeLong::ZERO && Matcher::match_rule_supported(Op_AbsL)) {
    x = new AbsLNode(x);
    if (flip) {
      x = new SubLNode(sub->in(1), phase->transform(x));
    }
  } else return nullptr;

  return x;
}

//------------------------------split_once-------------------------------------
// Helper for split_flow_path
static void split_once(PhaseIterGVN *igvn, Node *phi, Node *val, Node *n, Node *newn) {
  igvn->hash_delete(n);         // Remove from hash before hacking edges

  uint j = 1;
  for (uint i = phi->req()-1; i > 0; i--) {
    if (phi->in(i) == val) {   // Found a path with val?
      // Add to NEW Region/Phi, no DU info
      newn->set_req( j++, n->in(i) );
      // Remove from OLD Region/Phi
      n->del_req(i);
    }
  }

  // Register the new node but do not transform it.  Cannot transform until the
  // entire Region/Phi conglomerate has been hacked as a single huge transform.
  igvn->register_new_node_with_optimizer( newn );

  // Now I can point to the new node.
  n->add_req(newn);
  igvn->_worklist.push(n);
}

//------------------------------split_flow_path--------------------------------
// Check for merging identical values and split flow paths
static Node* split_flow_path(PhaseGVN *phase, PhiNode *phi) {
  // This optimization tries to find two or more inputs of phi with the same constant value
  // It then splits them into a separate Phi, and according Region. If this is a loop-entry,
  // and the loop entry has multiple fall-in edges, and some of those fall-in edges have that
  // constant, and others not, we may split the fall-in edges into separate Phi's, and create
  // an irreducible loop. For reducible loops, this never seems to happen, as the multiple
  // fall-in edges are already merged before the loop head during parsing. But with irreducible
  // loops present the order or merging during parsing can sometimes prevent this.
  if (phase->C->has_irreducible_loop()) {
    // Avoid this optimization if any irreducible loops are present. Else we may create
    // an irreducible loop that we do not detect.
    return nullptr;
  }
  BasicType bt = phi->type()->basic_type();
  if( bt == T_ILLEGAL || type2size[bt] <= 0 )
    return nullptr;             // Bail out on funny non-value stuff
  if( phi->req() <= 3 )         // Need at least 2 matched inputs and a
    return nullptr;             // third unequal input to be worth doing

  // Scan for a constant
  uint i;
  for( i = 1; i < phi->req()-1; i++ ) {
    Node *n = phi->in(i);
    if( !n ) return nullptr;
    if( phase->type(n) == Type::TOP ) return nullptr;
    if( n->Opcode() == Op_ConP || n->Opcode() == Op_ConN || n->Opcode() == Op_ConNKlass )
      break;
  }
  if( i >= phi->req() )         // Only split for constants
    return nullptr;

  Node *val = phi->in(i);       // Constant to split for
  uint hit = 0;                 // Number of times it occurs
  Node *r = phi->region();

  for( ; i < phi->req(); i++ ){ // Count occurrences of constant
    Node *n = phi->in(i);
    if( !n ) return nullptr;
    if( phase->type(n) == Type::TOP ) return nullptr;
    if( phi->in(i) == val ) {
      hit++;
      if (Node::may_be_loop_entry(r->in(i))) {
        return nullptr; // don't split loop entry path
      }
    }
  }

  if( hit <= 1 ||               // Make sure we find 2 or more
      hit == phi->req()-1 )     // and not ALL the same value
    return nullptr;

  // Now start splitting out the flow paths that merge the same value.
  // Split first the RegionNode.
  PhaseIterGVN *igvn = phase->is_IterGVN();
  RegionNode *newr = new RegionNode(hit+1);
  split_once(igvn, phi, val, r, newr);

  // Now split all other Phis than this one
  for (DUIterator_Fast kmax, k = r->fast_outs(kmax); k < kmax; k++) {
    Node* phi2 = r->fast_out(k);
    if( phi2->is_Phi() && phi2->as_Phi() != phi ) {
      PhiNode *newphi = PhiNode::make_blank(newr, phi2);
      split_once(igvn, phi, val, phi2, newphi);
    }
  }

  // Clean up this guy
  igvn->hash_delete(phi);
  for( i = phi->req()-1; i > 0; i-- ) {
    if( phi->in(i) == val ) {
      phi->del_req(i);
    }
  }
  phi->add_req(val);

  return phi;
}

// Returns the BasicType of a given convert node and a type, with special handling to ensure that conversions to
// and from half float will return the SHORT basic type, as that wouldn't be returned typically from TypeInt.
static BasicType get_convert_type(Node* convert, const Type* type) {
  int convert_op = convert->Opcode();
  if (type->isa_int() && (convert_op == Op_ConvHF2F || convert_op == Op_ConvF2HF)) {
    return T_SHORT;
  }

  return type->basic_type();
}

//=============================================================================
//------------------------------simple_data_loop_check-------------------------
//  Try to determining if the phi node in a simple safe/unsafe data loop.
//  Returns:
// enum LoopSafety { Safe = 0, Unsafe, UnsafeLoop };
// Safe       - safe case when the phi and it's inputs reference only safe data
//              nodes;
// Unsafe     - the phi and it's inputs reference unsafe data nodes but there
//              is no reference back to the phi - need a graph walk
//              to determine if it is in a loop;
// UnsafeLoop - unsafe case when the phi references itself directly or through
//              unsafe data node.
//  Note: a safe data node is a node which could/never reference itself during
//  GVN transformations. For now it is Con, Proj, Phi, CastPP, CheckCastPP.
//  I mark Phi nodes as safe node not only because they can reference itself
//  but also to prevent mistaking the fallthrough case inside an outer loop
//  as dead loop when the phi references itself through an other phi.
PhiNode::LoopSafety PhiNode::simple_data_loop_check(Node *in) const {
  // It is unsafe loop if the phi node references itself directly.
  if (in == (Node*)this)
    return UnsafeLoop; // Unsafe loop
  // Unsafe loop if the phi node references itself through an unsafe data node.
  // Exclude cases with null inputs or data nodes which could reference
  // itself (safe for dead loops).
  if (in != nullptr && !in->is_dead_loop_safe()) {
    // Check inputs of phi's inputs also.
    // It is much less expensive then full graph walk.
    uint cnt = in->req();
    uint i = (in->is_Proj() && !in->is_CFG())  ? 0 : 1;
    for (; i < cnt; ++i) {
      Node* m = in->in(i);
      if (m == (Node*)this)
        return UnsafeLoop; // Unsafe loop
      if (m != nullptr && !m->is_dead_loop_safe()) {
        // Check the most common case (about 30% of all cases):
        // phi->Load/Store->AddP->(ConP ConP Con)/(Parm Parm Con).
        Node *m1 = (m->is_AddP() && m->req() > 3) ? m->in(1) : nullptr;
        if (m1 == (Node*)this)
          return UnsafeLoop; // Unsafe loop
        if (m1 != nullptr && m1 == m->in(2) &&
            m1->is_dead_loop_safe() && m->in(3)->is_Con()) {
          continue; // Safe case
        }
        // The phi references an unsafe node - need full analysis.
        return Unsafe;
      }
    }
  }
  return Safe; // Safe case - we can optimize the phi node.
}

//------------------------------is_unsafe_data_reference-----------------------
// If phi can be reached through the data input - it is data loop.
bool PhiNode::is_unsafe_data_reference(Node *in) const {
  assert(req() > 1, "");
  // First, check simple cases when phi references itself directly or
  // through an other node.
  LoopSafety safety = simple_data_loop_check(in);
  if (safety == UnsafeLoop)
    return true;  // phi references itself - unsafe loop
  else if (safety == Safe)
    return false; // Safe case - phi could be replaced with the unique input.

  // Unsafe case when we should go through data graph to determine
  // if the phi references itself.

  ResourceMark rm;

  Node_List nstack;
  VectorSet visited;

  nstack.push(in); // Start with unique input.
  visited.set(in->_idx);
  while (nstack.size() != 0) {
    Node* n = nstack.pop();
    uint cnt = n->req();
    uint i = (n->is_Proj() && !n->is_CFG()) ? 0 : 1;
    for (; i < cnt; i++) {
      Node* m = n->in(i);
      if (m == (Node*)this) {
        return true;    // Data loop
      }
      if (m != nullptr && !m->is_dead_loop_safe()) { // Only look for unsafe cases.
        if (!visited.test_set(m->_idx))
          nstack.push(m);
      }
    }
  }
  return false; // The phi is not reachable from its inputs
}

// Is this Phi's region or some inputs to the region enqueued for IGVN
// and so could cause the region to be optimized out?
bool PhiNode::wait_for_region_igvn(PhaseGVN* phase) {
  PhaseIterGVN* igvn = phase->is_IterGVN();
  Unique_Node_List& worklist = igvn->_worklist;
  bool delay = false;
  Node* r = in(0);
  for (uint j = 1; j < req(); j++) {
    Node* rc = r->in(j);
    Node* n = in(j);

    if (rc == nullptr || !rc->is_Proj()) { continue; }
    if (worklist.member(rc)) {
      delay = true;
      break;
    }

    if (rc->in(0) == nullptr || !rc->in(0)->is_If()) { continue; }
    if (worklist.member(rc->in(0))) {
      delay = true;
      break;
    }

    if (rc->in(0)->in(1) == nullptr || !rc->in(0)->in(1)->is_Bool()) { continue; }
    if (worklist.member(rc->in(0)->in(1))) {
      delay = true;
      break;
    }

    if (rc->in(0)->in(1)->in(1) == nullptr || !rc->in(0)->in(1)->in(1)->is_Cmp()) { continue; }
    if (worklist.member(rc->in(0)->in(1)->in(1))) {
      delay = true;
      break;
    }
  }

  if (delay) {
    worklist.push(this);
  }
  return delay;
}

// Push inline type input nodes (and null) down through the phi recursively (can handle data loops).
InlineTypeNode* PhiNode::push_inline_types_through(PhaseGVN* phase, bool can_reshape, ciInlineKlass* vk) {
  InlineTypeNode* vt = InlineTypeNode::make_null(*phase, vk)->clone_with_phis(phase, in(0), !_type->maybe_null());
  if (can_reshape) {
    // Replace phi right away to be able to use the inline
    // type node when reaching the phi again through data loops.
    PhaseIterGVN* igvn = phase->is_IterGVN();
    for (DUIterator_Fast imax, i = fast_outs(imax); i < imax; i++) {
      Node* u = fast_out(i);
      igvn->rehash_node_delayed(u);
      imax -= u->replace_edge(this, vt);
      --i;
    }
    igvn->rehash_node_delayed(this);
    assert(outcnt() == 0, "should be dead now");
  }
  ResourceMark rm;
  Node_List casts;
  for (uint i = 1; i < req(); ++i) {
    Node* n = in(i);
    while (n->is_ConstraintCast()) {
      casts.push(n);
      n = n->in(1);
    }
    if (phase->type(n)->is_zero_type()) {
      n = InlineTypeNode::make_null(*phase, vk);
    } else if (n->is_Phi()) {
      assert(can_reshape, "can only handle phis during IGVN");
      n = phase->transform(n->as_Phi()->push_inline_types_through(phase, can_reshape, vk));
    }
    while (casts.size() != 0) {
      // Push the cast(s) through the InlineTypeNode
      Node* cast = casts.pop()->clone();
      cast->set_req_X(1, n->as_InlineType()->get_oop(), phase);
      n = n->clone();
      n->as_InlineType()->set_oop(phase->transform(cast));
      n = phase->transform(n);
    }
    bool transform = !can_reshape && (i == (req()-1)); // Transform phis on last merge
    vt->merge_with(phase, n->as_InlineType(), i, transform);
  }
  return vt;
}

// If the Phi's Region is in an irreducible loop, and the Region
// has had an input removed, but not yet transformed, it could be
// that the Region (and this Phi) are not reachable from Root.
// If we allow the Phi to collapse before the Region, this may lead
// to dead-loop data. Wait for the Region to check for reachability,
// and potentially remove the dead code.
bool PhiNode::must_wait_for_region_in_irreducible_loop(PhaseGVN* phase) const {
  RegionNode* region = in(0)->as_Region();
  if (region->loop_status() == RegionNode::LoopStatus::MaybeIrreducibleEntry) {
    Node* top = phase->C->top();
    for (uint j = 1; j < req(); j++) {
      Node* rc = region->in(j); // for each control input
      if (rc == nullptr || phase->type(rc) == Type::TOP) {
        // Region is missing a control input
        Node* n = in(j);
        if (n != nullptr && n != top) {
          // Phi still has its input, so region just lost its input
          return true;
        }
      }
    }
  }
  return false;
}

//------------------------------Ideal------------------------------------------
// Return a node which is more "ideal" than the current node.  Must preserve
// the CFG, but we can still strip out dead paths.
Node *PhiNode::Ideal(PhaseGVN *phase, bool can_reshape) {
  Node *r = in(0);              // RegionNode
  assert(r != nullptr && r->is_Region(), "this phi must have a region");
  assert(r->in(0) == nullptr || !r->in(0)->is_Root(), "not a specially hidden merge");

  // Note: During parsing, phis are often transformed before their regions.
  // This means we have to use type_or_null to defend against untyped regions.
  if( phase->type_or_null(r) == Type::TOP ) // Dead code?
    return nullptr;                // No change

  Node *top = phase->C->top();
  bool new_phi = (outcnt() == 0); // transforming new Phi
  // No change for igvn if new phi is not hooked
  if (new_phi && can_reshape)
    return nullptr;

  if (must_wait_for_region_in_irreducible_loop(phase)) {
    return nullptr;
  }

  // The are 2 situations when only one valid phi's input is left
  // (in addition to Region input).
  // One: region is not loop - replace phi with this input.
  // Two: region is loop - replace phi with top since this data path is dead
  //                       and we need to break the dead data loop.
  Node* progress = nullptr;        // Record if any progress made
  for( uint j = 1; j < req(); ++j ){ // For all paths in
    // Check unreachable control paths
    Node* rc = r->in(j);
    Node* n = in(j);            // Get the input
    if (rc == nullptr || phase->type(rc) == Type::TOP) {
      if (n != top) {           // Not already top?
        PhaseIterGVN *igvn = phase->is_IterGVN();
        if (can_reshape && igvn != nullptr) {
          igvn->_worklist.push(r);
        }
        // Nuke it down
        set_req_X(j, top, phase);
        progress = this;        // Record progress
      }
    }
  }

  if (can_reshape && outcnt() == 0) {
    // set_req() above may kill outputs if Phi is referenced
    // only by itself on the dead (top) control path.
    return top;
  }

  bool uncasted = false;
  Node* uin = unique_input(phase, false);
  if (uin == nullptr && can_reshape &&
      // If there is a chance that the region can be optimized out do
      // not add a cast node that we can't remove yet.
      !wait_for_region_igvn(phase)) {
    uncasted = true;
    uin = unique_input(phase, true);
  }
  if (uin == top) {             // Simplest case: no alive inputs.
    if (can_reshape)            // IGVN transformation
      return top;
    else
      return nullptr;              // Identity will return TOP
  } else if (uin != nullptr) {
    // Only one not-null unique input path is left.
    // Determine if this input is backedge of a loop.
    // (Skip new phis which have no uses and dead regions).
    if (outcnt() > 0 && r->in(0) != nullptr) {
      if (is_data_loop(r->as_Region(), uin, phase)) {
        // Break this data loop to avoid creation of a dead loop.
        if (can_reshape) {
          return top;
        } else {
          // We can't return top if we are in Parse phase - cut inputs only
          // let Identity to handle the case.
          replace_edge(uin, top, phase);
          return nullptr;
        }
      }
    }

    if (uncasted) {
      // Add cast nodes between the phi to be removed and its unique input.
      // Wait until after parsing for the type information to propagate from the casts.
      assert(can_reshape, "Invalid during parsing");
      const Type* phi_type = bottom_type();
      // Add casts to carry the control dependency of the Phi that is
      // going away
      Node* cast = nullptr;
      const TypeTuple* extra_types = collect_types(phase);
      if (phi_type->isa_ptr()) {
        const Type* uin_type = phase->type(uin);
        if (!phi_type->isa_oopptr() && !uin_type->isa_oopptr()) {
          cast = ConstraintCastNode::make_cast(Op_CastPP, r, uin, phi_type, ConstraintCastNode::StrongDependency,
                                               extra_types);
        } else {
          // Use a CastPP for a cast to not null and a CheckCastPP for
          // a cast to a new klass (and both if both null-ness and
          // klass change).

          // If the type of phi is not null but the type of uin may be
          // null, uin's type must be casted to not null
          if (phi_type->join(TypePtr::NOTNULL) == phi_type->remove_speculative() &&
              uin_type->join(TypePtr::NOTNULL) != uin_type->remove_speculative()) {
            cast = ConstraintCastNode::make_cast(Op_CastPP, r, uin, TypePtr::NOTNULL,
                                                 ConstraintCastNode::StrongDependency, extra_types);
          }

          // If the type of phi and uin, both casted to not null,
          // differ the klass of uin must be (check)cast'ed to match
          // that of phi
          if (phi_type->join_speculative(TypePtr::NOTNULL) != uin_type->join_speculative(TypePtr::NOTNULL)) {
            Node* n = uin;
            if (cast != nullptr) {
              cast = phase->transform(cast);
              n = cast;
            }
            cast = ConstraintCastNode::make_cast(Op_CheckCastPP, r, n, phi_type, ConstraintCastNode::StrongDependency,
                                                 extra_types);
          }
          if (cast == nullptr) {
            cast = ConstraintCastNode::make_cast(Op_CastPP, r, uin, phi_type, ConstraintCastNode::StrongDependency,
                                                 extra_types);
          }
        }
      } else {
        cast = ConstraintCastNode::make_cast_for_type(r, uin, phi_type, ConstraintCastNode::StrongDependency, extra_types);
      }
      assert(cast != nullptr, "cast should be set");
      cast = phase->transform(cast);
      // set all inputs to the new cast(s) so the Phi is removed by Identity
      PhaseIterGVN* igvn = phase->is_IterGVN();
      for (uint i = 1; i < req(); i++) {
        set_req_X(i, cast, igvn);
      }
      uin = cast;
    }

    // One unique input.
    debug_only(Node* ident = Identity(phase));
    // The unique input must eventually be detected by the Identity call.
#ifdef ASSERT
    if (ident != uin && !ident->is_top() && !must_wait_for_region_in_irreducible_loop(phase)) {
      // print this output before failing assert
      r->dump(3);
      this->dump(3);
      ident->dump();
      uin->dump();
    }
#endif
    // Identity may not return the expected uin, if it has to wait for the region, in irreducible case
    assert(ident == uin || ident->is_top() || must_wait_for_region_in_irreducible_loop(phase), "Identity must clean this up");
    return nullptr;
  }

  Node* opt = nullptr;
  int true_path = is_diamond_phi();
  if (true_path != 0 &&
      // If one of the diamond's branch is in the process of dying then, the Phi's input for that branch might transform
      // to top. If that happens replacing the Phi with an operation that consumes the Phi's inputs will cause the Phi
      // to be replaced by top. To prevent that, delay the transformation until the branch has a chance to be removed.
      !(can_reshape && wait_for_region_igvn(phase))) {
    // Check for CMove'ing identity. If it would be unsafe,
    // handle it here. In the safe case, let Identity handle it.
    Node* unsafe_id = is_cmove_id(phase, true_path);
    if( unsafe_id != nullptr && is_unsafe_data_reference(unsafe_id) )
      opt = unsafe_id;

    // Check for simple convert-to-boolean pattern
    if( opt == nullptr )
      opt = is_x2logic(phase, this, true_path);

    // Check for absolute value
    if( opt == nullptr )
      opt = is_absolute(phase, this, true_path);

    // Check for conditional add
    if( opt == nullptr && can_reshape )
      opt = is_cond_add(phase, this, true_path);

    // These 4 optimizations could subsume the phi:
    // have to check for a dead data loop creation.
    if( opt != nullptr ) {
      if( opt == unsafe_id || is_unsafe_data_reference(opt) ) {
        // Found dead loop.
        if( can_reshape )
          return top;
        // We can't return top if we are in Parse phase - cut inputs only
        // to stop further optimizations for this phi. Identity will return TOP.
        assert(req() == 3, "only diamond merge phi here");
        set_req(1, top);
        set_req(2, top);
        return nullptr;
      } else {
        return opt;
      }
    }
  }

  // Check for merging identical values and split flow paths
  if (can_reshape) {
    opt = split_flow_path(phase, this);
    // This optimization only modifies phi - don't need to check for dead loop.
    assert(opt == nullptr || opt == this, "do not elide phi");
    if (opt != nullptr)  return opt;
  }

  if (in(1) != nullptr && in(1)->Opcode() == Op_AddP && can_reshape) {
    // Try to undo Phi of AddP:
    // (Phi (AddP base address offset) (AddP base2 address2 offset2))
    // becomes:
    // newbase := (Phi base base2)
    // newaddress := (Phi address address2)
    // newoffset := (Phi offset offset2)
    // (AddP newbase newaddress newoffset)
    //
    // This occurs as a result of unsuccessful split_thru_phi and
    // interferes with taking advantage of addressing modes. See the
    // clone_shift_expressions code in matcher.cpp
    Node* addp = in(1);
    Node* base = addp->in(AddPNode::Base);
    Node* address = addp->in(AddPNode::Address);
    Node* offset = addp->in(AddPNode::Offset);
    if (base != nullptr && address != nullptr && offset != nullptr &&
        !base->is_top() && !address->is_top() && !offset->is_top()) {
      const Type* base_type = base->bottom_type();
      const Type* address_type = address->bottom_type();
      // make sure that all the inputs are similar to the first one,
      // i.e. AddP with base == address and same offset as first AddP
      bool doit = true;
      for (uint i = 2; i < req(); i++) {
        if (in(i) == nullptr ||
            in(i)->Opcode() != Op_AddP ||
            in(i)->in(AddPNode::Base) == nullptr ||
            in(i)->in(AddPNode::Address) == nullptr ||
            in(i)->in(AddPNode::Offset) == nullptr ||
            in(i)->in(AddPNode::Base)->is_top() ||
            in(i)->in(AddPNode::Address)->is_top() ||
            in(i)->in(AddPNode::Offset)->is_top()) {
          doit = false;
          break;
        }
        if (in(i)->in(AddPNode::Base) != base) {
          base = nullptr;
        }
        if (in(i)->in(AddPNode::Offset) != offset) {
          offset = nullptr;
        }
        if (in(i)->in(AddPNode::Address) != address) {
          address = nullptr;
        }
        // Accumulate type for resulting Phi
        base_type = base_type->meet_speculative(in(i)->in(AddPNode::Base)->bottom_type());
        address_type = address_type->meet_speculative(in(i)->in(AddPNode::Address)->bottom_type());
      }
      if (doit && base == nullptr) {
        // Check for neighboring AddP nodes in a tree.
        // If they have a base, use that it.
        for (DUIterator_Fast kmax, k = this->fast_outs(kmax); k < kmax; k++) {
          Node* u = this->fast_out(k);
          if (u->is_AddP()) {
            Node* base2 = u->in(AddPNode::Base);
            if (base2 != nullptr && !base2->is_top()) {
              if (base == nullptr)
                base = base2;
              else if (base != base2)
                { doit = false; break; }
            }
          }
        }
      }
      if (doit) {
        if (base == nullptr) {
          base = new PhiNode(in(0), base_type, nullptr);
          for (uint i = 1; i < req(); i++) {
            base->init_req(i, in(i)->in(AddPNode::Base));
          }
          phase->is_IterGVN()->register_new_node_with_optimizer(base);
        }
        if (address == nullptr) {
          address = new PhiNode(in(0), address_type, nullptr);
          for (uint i = 1; i < req(); i++) {
            address->init_req(i, in(i)->in(AddPNode::Address));
          }
          phase->is_IterGVN()->register_new_node_with_optimizer(address);
        }
        if (offset == nullptr) {
          offset = new PhiNode(in(0), TypeX_X, nullptr);
          for (uint i = 1; i < req(); i++) {
            offset->init_req(i, in(i)->in(AddPNode::Offset));
          }
          phase->is_IterGVN()->register_new_node_with_optimizer(offset);
        }
        return new AddPNode(base, address, offset);
      }
    }
  }

  // Split phis through memory merges, so that the memory merges will go away.
  // Piggy-back this transformation on the search for a unique input....
  // It will be as if the merged memory is the unique value of the phi.
  // (Do not attempt this optimization unless parsing is complete.
  // It would make the parser's memory-merge logic sick.)
  // (MergeMemNode is not dead_loop_safe - need to check for dead loop.)
  if (progress == nullptr && can_reshape && type() == Type::MEMORY) {
    // see if this phi should be sliced
    uint merge_width = 0;
    bool saw_self = false;
    // TODO revisit this with JDK-8247216
    bool mergemem_only = true;
    for( uint i=1; i<req(); ++i ) {// For all paths in
      Node *ii = in(i);
      // TOP inputs should not be counted as safe inputs because if the
      // Phi references itself through all other inputs then splitting the
      // Phi through memory merges would create dead loop at later stage.
      if (ii == top) {
        return nullptr; // Delay optimization until graph is cleaned.
      }
      if (ii->is_MergeMem()) {
        MergeMemNode* n = ii->as_MergeMem();
        merge_width = MAX2(merge_width, n->req());
        saw_self = saw_self || (n->base_memory() == this);
      } else {
        mergemem_only = false;
      }
    }

    // This restriction is temporarily necessary to ensure termination:
    if (!mergemem_only && !saw_self && adr_type() == TypePtr::BOTTOM)  merge_width = 0;

    if (merge_width > Compile::AliasIdxRaw) {
      // found at least one non-empty MergeMem
      const TypePtr* at = adr_type();
      if (at != TypePtr::BOTTOM) {
        // Patch the existing phi to select an input from the merge:
        // Phi:AT1(...MergeMem(m0, m1, m2)...) into
        //     Phi:AT1(...m1...)
        int alias_idx = phase->C->get_alias_index(at);
        for (uint i=1; i<req(); ++i) {
          Node *ii = in(i);
          if (ii->is_MergeMem()) {
            MergeMemNode* n = ii->as_MergeMem();
            // compress paths and change unreachable cycles to TOP
            // If not, we can update the input infinitely along a MergeMem cycle
            // Equivalent code is in MemNode::Ideal_common
            Node *m  = phase->transform(n);
            if (outcnt() == 0) {  // Above transform() may kill us!
              return top;
            }
            // If transformed to a MergeMem, get the desired slice
            // Otherwise the returned node represents memory for every slice
            Node *new_mem = (m->is_MergeMem()) ?
                             m->as_MergeMem()->memory_at(alias_idx) : m;
            // Update input if it is progress over what we have now
            if (new_mem != ii) {
              set_req_X(i, new_mem, phase->is_IterGVN());
              progress = this;
            }
          }
        }
      } else {
        // We know that at least one MergeMem->base_memory() == this
        // (saw_self == true). If all other inputs also references this phi
        // (directly or through data nodes) - it is a dead loop.
        bool saw_safe_input = false;
        for (uint j = 1; j < req(); ++j) {
          Node* n = in(j);
          if (n->is_MergeMem()) {
            MergeMemNode* mm = n->as_MergeMem();
            if (mm->base_memory() == this || mm->base_memory() == mm->empty_memory()) {
              // Skip this input if it references back to this phi or if the memory path is dead
              continue;
            }
          }
          if (!is_unsafe_data_reference(n)) {
            saw_safe_input = true; // found safe input
            break;
          }
        }
        if (!saw_safe_input) {
          // There is a dead loop: All inputs are either dead or reference back to this phi
          return top;
        }

        // Phi(...MergeMem(m0, m1:AT1, m2:AT2)...) into
        //     MergeMem(Phi(...m0...), Phi:AT1(...m1...), Phi:AT2(...m2...))
        PhaseIterGVN* igvn = phase->is_IterGVN();
        assert(igvn != nullptr, "sanity check");
        Node* hook = new Node(1);
        PhiNode* new_base = (PhiNode*) clone();
        // Must eagerly register phis, since they participate in loops.
        igvn->register_new_node_with_optimizer(new_base);
        hook->add_req(new_base);

        MergeMemNode* result = MergeMemNode::make(new_base);
        for (uint i = 1; i < req(); ++i) {
          Node *ii = in(i);
          if (ii->is_MergeMem()) {
            MergeMemNode* n = ii->as_MergeMem();
            if (igvn) {
              // TODO revisit this with JDK-8247216
              // Put 'n' on the worklist because it might be modified by MergeMemStream::iteration_setup
              igvn->_worklist.push(n);
            }
            for (MergeMemStream mms(result, n); mms.next_non_empty2(); ) {
              // If we have not seen this slice yet, make a phi for it.
              bool made_new_phi = false;
              if (mms.is_empty()) {
                Node* new_phi = new_base->slice_memory(mms.adr_type(phase->C));
                made_new_phi = true;
                igvn->register_new_node_with_optimizer(new_phi);
                hook->add_req(new_phi);
                mms.set_memory(new_phi);
              }
              Node* phi = mms.memory();
              assert(made_new_phi || phi->in(i) == n, "replace the i-th merge by a slice");
              phi->set_req(i, mms.memory2());
            }
          }
        }
        // Distribute all self-loops.
        { // (Extra braces to hide mms.)
          for (MergeMemStream mms(result); mms.next_non_empty(); ) {
            Node* phi = mms.memory();
            for (uint i = 1; i < req(); ++i) {
              if (phi->in(i) == this)  phi->set_req(i, phi);
            }
          }
        }
        // Already replace this phi node to cut it off from the graph to not interfere in dead loop checks during the
        // transformations of the new phi nodes below. Otherwise, we could wrongly conclude that there is no dead loop
        // because we are finding this phi node again. Also set the type of the new MergeMem node in case we are also
        // visiting it in the transformations below.
        igvn->replace_node(this, result);
        igvn->set_type(result, result->bottom_type());

        // now transform the new nodes, and return the mergemem
        for (MergeMemStream mms(result); mms.next_non_empty(); ) {
          Node* phi = mms.memory();
          mms.set_memory(phase->transform(phi));
        }
        hook->destruct(igvn);
        // Replace self with the result.
        return result;
      }
    }
    //
    // Other optimizations on the memory chain
    //
    const TypePtr* at = adr_type();
    for( uint i=1; i<req(); ++i ) {// For all paths in
      Node *ii = in(i);
      Node *new_in = MemNode::optimize_memory_chain(ii, at, nullptr, phase);
      if (ii != new_in ) {
        set_req(i, new_in);
        progress = this;
      }
    }
  }

#ifdef _LP64
  // Push DecodeN/DecodeNKlass down through phi.
  // The rest of phi graph will transform by split EncodeP node though phis up.
  if ((UseCompressedOops || UseCompressedClassPointers) && can_reshape && progress == nullptr) {
    bool may_push = true;
    bool has_decodeN = false;
    bool is_decodeN = false;
    for (uint i=1; i<req(); ++i) {// For all paths in
      Node *ii = in(i);
      if (ii->is_DecodeNarrowPtr() && ii->bottom_type() == bottom_type()) {
        // Do optimization if a non dead path exist.
        if (ii->in(1)->bottom_type() != Type::TOP) {
          has_decodeN = true;
          is_decodeN = ii->is_DecodeN();
        }
      } else if (!ii->is_Phi()) {
        may_push = false;
      }
    }

    if (has_decodeN && may_push) {
      PhaseIterGVN *igvn = phase->is_IterGVN();
      // Make narrow type for new phi.
      const Type* narrow_t;
      if (is_decodeN) {
        narrow_t = TypeNarrowOop::make(this->bottom_type()->is_ptr());
      } else {
        narrow_t = TypeNarrowKlass::make(this->bottom_type()->is_ptr());
      }
      PhiNode* new_phi = new PhiNode(r, narrow_t);
      uint orig_cnt = req();
      for (uint i=1; i<req(); ++i) {// For all paths in
        Node *ii = in(i);
        Node* new_ii = nullptr;
        if (ii->is_DecodeNarrowPtr()) {
          assert(ii->bottom_type() == bottom_type(), "sanity");
          new_ii = ii->in(1);
        } else {
          assert(ii->is_Phi(), "sanity");
          if (ii->as_Phi() == this) {
            new_ii = new_phi;
          } else {
            if (is_decodeN) {
              new_ii = new EncodePNode(ii, narrow_t);
            } else {
              new_ii = new EncodePKlassNode(ii, narrow_t);
            }
            igvn->register_new_node_with_optimizer(new_ii);
          }
        }
        new_phi->set_req(i, new_ii);
      }
      igvn->register_new_node_with_optimizer(new_phi, this);
      if (is_decodeN) {
        progress = new DecodeNNode(new_phi, bottom_type());
      } else {
        progress = new DecodeNKlassNode(new_phi, bottom_type());
      }
    }
  }
#endif

<<<<<<< HEAD
  // Check recursively if inputs are either an inline type, constant null
  // or another Phi (including self references through data loops). If so,
  // push the inline types down through the phis to enable folding of loads.
  if (EnableValhalla && _type->isa_ptr() && req() > 2) {
    ResourceMark rm;
    Unique_Node_List worklist;
    worklist.push(this);
    bool can_optimize = true;
    ciInlineKlass* vk = nullptr;
    Node_List casts;

    // TODO 8302217 We need to prevent endless pushing through
    bool only_phi = (outcnt() != 0);
    for (DUIterator_Fast imax, i = fast_outs(imax); i < imax; i++) {
      Node* n = fast_out(i);
      if (n->is_InlineType() && n->in(1) == this) {
        can_optimize = false;
        break;
      }
      if (!n->is_Phi()) {
        only_phi = false;
      }
    }
    if (only_phi) {
      can_optimize = false;
    }
    for (uint next = 0; next < worklist.size() && can_optimize; next++) {
      Node* phi = worklist.at(next);
      for (uint i = 1; i < phi->req() && can_optimize; i++) {
        Node* n = phi->in(i);
        if (n == nullptr) {
          can_optimize = false;
          break;
        }
        while (n->is_ConstraintCast()) {
          if (n->in(0) != nullptr && n->in(0)->is_top()) {
            // Will die, don't optimize
            can_optimize = false;
            break;
          }
          casts.push(n);
          n = n->in(1);
        }
        const Type* t = phase->type(n);
        if (n->is_InlineType() && (vk == nullptr || vk == t->inline_klass())) {
          vk = (vk == nullptr) ? t->inline_klass() : vk;
        } else if (n->is_Phi() && can_reshape && n->bottom_type()->isa_ptr()) {
          worklist.push(n);
        } else if (!t->is_zero_type()) {
          can_optimize = false;
        }
      }
    }
    // Check if cast nodes can be pushed through
    const Type* t = Type::get_const_type(vk);
    while (casts.size() != 0 && can_optimize && t != nullptr) {
      Node* cast = casts.pop();
      if (t->filter(cast->bottom_type()) == Type::TOP) {
        can_optimize = false;
      }
    }
    if (can_optimize && vk != nullptr) {
      return push_inline_types_through(phase, can_reshape, vk);
    }
=======
  // Try to convert a Phi with two duplicated convert nodes into a phi of the pre-conversion type and the convert node
  // proceeding the phi, to de-duplicate the convert node and compact the IR.
  if (can_reshape && progress == nullptr) {
    ConvertNode* convert = in(1)->isa_Convert();
    if (convert != nullptr) {
      int conv_op = convert->Opcode();
      bool ok = true;

      // Check the rest of the inputs
      for (uint i = 2; i < req(); i++) {
        // Make sure that all inputs are of the same type of convert node
        if (in(i)->Opcode() != conv_op) {
          ok = false;
          break;
        }
      }

      if (ok) {
        // Find the local bottom type to set as the type of the phi
        const Type* source_type = Type::get_const_basic_type(convert->in_type()->basic_type());
        const Type* dest_type = convert->bottom_type();

        PhiNode* newphi = new PhiNode(in(0), source_type, nullptr);
        // Set inputs to the new phi be the inputs of the convert
        for (uint i = 1; i < req(); i++) {
          newphi->init_req(i, in(i)->in(1));
        }

        phase->is_IterGVN()->register_new_node_with_optimizer(newphi, this);

        return ConvertNode::create_convert(get_convert_type(convert, source_type), get_convert_type(convert, dest_type), newphi);
      }
    }
>>>>>>> 6fc35142
  }

  // Phi (VB ... VB) => VB (Phi ...) (Phi ...)
  if (EnableVectorReboxing && can_reshape && progress == nullptr && type()->isa_oopptr()) {
    progress = merge_through_phi(this, phase->is_IterGVN());
  }

  return progress;              // Return any progress
}

static int compare_types(const Type* const& e1, const Type* const& e2) {
  return (intptr_t)e1 - (intptr_t)e2;
}

// Collect types at casts that are going to be eliminated at that Phi and store them in a TypeTuple.
// Sort the types using an arbitrary order so a list of some types always hashes to the same TypeTuple (and TypeTuple
// pointer comparison is enough to tell if 2 list of types are the same or not)
const TypeTuple* PhiNode::collect_types(PhaseGVN* phase) const {
  const Node* region = in(0);
  const Type* phi_type = bottom_type();
  ResourceMark rm;
  GrowableArray<const Type*> types;
  for (uint i = 1; i < req(); i++) {
    if (region->in(i) == nullptr || phase->type(region->in(i)) == Type::TOP) {
      continue;
    }
    Node* in = Node::in(i);
    const Type* t = phase->type(in);
    if (in == nullptr || in == this || t == Type::TOP) {
      continue;
    }
    if (t != phi_type && t->higher_equal_speculative(phi_type)) {
      types.insert_sorted<compare_types>(t);
    }
    while (in != nullptr && in->is_ConstraintCast()) {
      Node* next = in->in(1);
      if (phase->type(next)->isa_rawptr() && phase->type(in)->isa_oopptr()) {
        break;
      }
      ConstraintCastNode* cast = in->as_ConstraintCast();
      for (int j = 0; j < cast->extra_types_count(); ++j) {
        const Type* extra_t = cast->extra_type_at(j);
        if (extra_t != phi_type && extra_t->higher_equal_speculative(phi_type)) {
          types.insert_sorted<compare_types>(extra_t);
        }
      }
      in = next;
    }
  }
  const Type **flds = (const Type **)(phase->C->type_arena()->AmallocWords(types.length()*sizeof(Type*)));
  for (int i = 0; i < types.length(); ++i) {
    flds[i] = types.at(i);
  }
  return TypeTuple::make(types.length(), flds);
}

Node* PhiNode::clone_through_phi(Node* root_phi, const Type* t, uint c, PhaseIterGVN* igvn) {
  Node_Stack stack(1);
  VectorSet  visited;
  Node_List  node_map;

  stack.push(root_phi, 1); // ignore control
  visited.set(root_phi->_idx);

  Node* new_phi = new PhiNode(root_phi->in(0), t);
  node_map.map(root_phi->_idx, new_phi);

  while (stack.is_nonempty()) {
    Node* n   = stack.node();
    uint  idx = stack.index();
    assert(n->is_Phi(), "not a phi");
    if (idx < n->req()) {
      stack.set_index(idx + 1);
      Node* def = n->in(idx);
      if (def == nullptr) {
        continue; // ignore dead path
      } else if (def->is_Phi()) { // inner node
        Node* new_phi = node_map[n->_idx];
        if (!visited.test_set(def->_idx)) { // not visited yet
          node_map.map(def->_idx, new PhiNode(def->in(0), t));
          stack.push(def, 1); // ignore control
        }
        Node* new_in = node_map[def->_idx];
        new_phi->set_req(idx, new_in);
      } else if (def->Opcode() == Op_VectorBox) { // leaf
        assert(n->is_Phi(), "not a phi");
        Node* new_phi = node_map[n->_idx];
        new_phi->set_req(idx, def->in(c));
      } else {
        assert(false, "not optimizeable");
        return nullptr;
      }
    } else {
      Node* new_phi = node_map[n->_idx];
      igvn->register_new_node_with_optimizer(new_phi, n);
      stack.pop();
    }
  }
  return new_phi;
}

Node* PhiNode::merge_through_phi(Node* root_phi, PhaseIterGVN* igvn) {
  Node_Stack stack(1);
  VectorSet  visited;

  stack.push(root_phi, 1); // ignore control
  visited.set(root_phi->_idx);

  VectorBoxNode* cached_vbox = nullptr;
  while (stack.is_nonempty()) {
    Node* n   = stack.node();
    uint  idx = stack.index();
    if (idx < n->req()) {
      stack.set_index(idx + 1);
      Node* in = n->in(idx);
      if (in == nullptr) {
        continue; // ignore dead path
      } else if (in->isa_Phi()) {
        if (!visited.test_set(in->_idx)) {
          stack.push(in, 1); // ignore control
        }
      } else if (in->Opcode() == Op_VectorBox) {
        VectorBoxNode* vbox = static_cast<VectorBoxNode*>(in);
        if (cached_vbox == nullptr) {
          cached_vbox = vbox;
        } else if (vbox->vec_type() != cached_vbox->vec_type()) {
          // TODO: vector type mismatch can be handled with additional reinterpret casts
          assert(Type::cmp(vbox->vec_type(), cached_vbox->vec_type()) != 0, "inconsistent");
          return nullptr; // not optimizable: vector type mismatch
        } else if (vbox->box_type() != cached_vbox->box_type()) {
          assert(Type::cmp(vbox->box_type(), cached_vbox->box_type()) != 0, "inconsistent");
          return nullptr; // not optimizable: box type mismatch
        }
      } else {
        return nullptr; // not optimizable: neither Phi nor VectorBox
      }
    } else {
      stack.pop();
    }
  }
  if (cached_vbox == nullptr) {
    // We have a Phi dead-loop (no data-input). Phi nodes are considered safe,
    // so just avoid this optimization.
    return nullptr;
  }
  const TypeInstPtr* btype = cached_vbox->box_type();
  const TypeVect*    vtype = cached_vbox->vec_type();
  Node* new_vbox_phi = clone_through_phi(root_phi, btype, VectorBoxNode::Box,   igvn);
  Node* new_vect_phi = clone_through_phi(root_phi, vtype, VectorBoxNode::Value, igvn);
  return new VectorBoxNode(igvn->C, new_vbox_phi, new_vect_phi, btype, vtype);
}

bool PhiNode::is_data_loop(RegionNode* r, Node* uin, const PhaseGVN* phase) {
  // First, take the short cut when we know it is a loop and the EntryControl data path is dead.
  // The loop node may only have one input because the entry path was removed in PhaseIdealLoop::Dominators().
  // Then, check if there is a data loop when the phi references itself directly or through other data nodes.
  assert(!r->is_Loop() || r->req() <= 3, "Loop node should have 3 or less inputs");
  const bool is_loop = (r->is_Loop() && r->req() == 3);
  const Node* top = phase->C->top();
  if (is_loop) {
    return !uin->eqv_uncast(in(LoopNode::EntryControl));
  } else {
    // We have a data loop either with an unsafe data reference or if a region is unreachable.
    return is_unsafe_data_reference(uin)
           || (r->req() == 3 && (r->in(1) != top && r->in(2) == top && r->is_unreachable_region(phase)));
  }
}

//------------------------------is_tripcount-----------------------------------
bool PhiNode::is_tripcount(BasicType bt) const {
  return (in(0) != nullptr && in(0)->is_BaseCountedLoop() &&
          in(0)->as_BaseCountedLoop()->bt() == bt &&
          in(0)->as_BaseCountedLoop()->phi() == this);
}

//------------------------------out_RegMask------------------------------------
const RegMask &PhiNode::in_RegMask(uint i) const {
  return i ? out_RegMask() : RegMask::Empty;
}

const RegMask &PhiNode::out_RegMask() const {
  uint ideal_reg = _type->ideal_reg();
  assert( ideal_reg != Node::NotAMachineReg, "invalid type at Phi" );
  if( ideal_reg == 0 ) return RegMask::Empty;
  assert(ideal_reg != Op_RegFlags, "flags register is not spillable");
  return *(Compile::current()->matcher()->idealreg2spillmask[ideal_reg]);
}

#ifndef PRODUCT
void PhiNode::dump_spec(outputStream *st) const {
  TypeNode::dump_spec(st);
  if (is_tripcount(T_INT) || is_tripcount(T_LONG)) {
    st->print(" #tripcount");
  }
}
#endif


//=============================================================================
const Type* GotoNode::Value(PhaseGVN* phase) const {
  // If the input is reachable, then we are executed.
  // If the input is not reachable, then we are not executed.
  return phase->type(in(0));
}

Node* GotoNode::Identity(PhaseGVN* phase) {
  return in(0);                // Simple copy of incoming control
}

const RegMask &GotoNode::out_RegMask() const {
  return RegMask::Empty;
}

//=============================================================================
const RegMask &JumpNode::out_RegMask() const {
  return RegMask::Empty;
}

//=============================================================================
const RegMask &JProjNode::out_RegMask() const {
  return RegMask::Empty;
}

//=============================================================================
const RegMask &CProjNode::out_RegMask() const {
  return RegMask::Empty;
}



//=============================================================================

uint PCTableNode::hash() const { return Node::hash() + _size; }
bool PCTableNode::cmp( const Node &n ) const
{ return _size == ((PCTableNode&)n)._size; }

const Type *PCTableNode::bottom_type() const {
  const Type** f = TypeTuple::fields(_size);
  for( uint i = 0; i < _size; i++ ) f[i] = Type::CONTROL;
  return TypeTuple::make(_size, f);
}

//------------------------------Value------------------------------------------
// Compute the type of the PCTableNode.  If reachable it is a tuple of
// Control, otherwise the table targets are not reachable
const Type* PCTableNode::Value(PhaseGVN* phase) const {
  if( phase->type(in(0)) == Type::CONTROL )
    return bottom_type();
  return Type::TOP;             // All paths dead?  Then so are we
}

//------------------------------Ideal------------------------------------------
// Return a node which is more "ideal" than the current node.  Strip out
// control copies
Node *PCTableNode::Ideal(PhaseGVN *phase, bool can_reshape) {
  return remove_dead_region(phase, can_reshape) ? this : nullptr;
}

//=============================================================================
uint JumpProjNode::hash() const {
  return Node::hash() + _dest_bci;
}

bool JumpProjNode::cmp( const Node &n ) const {
  return ProjNode::cmp(n) &&
    _dest_bci == ((JumpProjNode&)n)._dest_bci;
}

#ifndef PRODUCT
void JumpProjNode::dump_spec(outputStream *st) const {
  ProjNode::dump_spec(st);
  st->print("@bci %d ",_dest_bci);
}

void JumpProjNode::dump_compact_spec(outputStream *st) const {
  ProjNode::dump_compact_spec(st);
  st->print("(%d)%d@%d", _switch_val, _proj_no, _dest_bci);
}
#endif

//=============================================================================
//------------------------------Value------------------------------------------
// Check for being unreachable, or for coming from a Rethrow.  Rethrow's cannot
// have the default "fall_through_index" path.
const Type* CatchNode::Value(PhaseGVN* phase) const {
  // Unreachable?  Then so are all paths from here.
  if( phase->type(in(0)) == Type::TOP ) return Type::TOP;
  // First assume all paths are reachable
  const Type** f = TypeTuple::fields(_size);
  for( uint i = 0; i < _size; i++ ) f[i] = Type::CONTROL;
  // Identify cases that will always throw an exception
  // () rethrow call
  // () virtual or interface call with null receiver
  // () call is a check cast with incompatible arguments
  if( in(1)->is_Proj() ) {
    Node *i10 = in(1)->in(0);
    if( i10->is_Call() ) {
      CallNode *call = i10->as_Call();
      // Rethrows always throw exceptions, never return
      if (call->entry_point() == OptoRuntime::rethrow_stub()) {
        f[CatchProjNode::fall_through_index] = Type::TOP;
      } else if (call->is_AllocateArray()) {
        Node* klass_node = call->in(AllocateNode::KlassNode);
        Node* length = call->in(AllocateNode::ALength);
        const Type* length_type = phase->type(length);
        const Type* klass_type = phase->type(klass_node);
        Node* valid_length_test = call->in(AllocateNode::ValidLengthTest);
        const Type* valid_length_test_t = phase->type(valid_length_test);
        if (length_type == Type::TOP || klass_type == Type::TOP || valid_length_test_t == Type::TOP ||
            valid_length_test_t->is_int()->is_con(0)) {
          f[CatchProjNode::fall_through_index] = Type::TOP;
        }
      } else if( call->req() > TypeFunc::Parms ) {
        const Type *arg0 = phase->type( call->in(TypeFunc::Parms) );
        // Check for null receiver to virtual or interface calls
        if( call->is_CallDynamicJava() &&
            arg0->higher_equal(TypePtr::NULL_PTR) ) {
          f[CatchProjNode::fall_through_index] = Type::TOP;
        }
      } // End of if not a runtime stub
    } // End of if have call above me
  } // End of slot 1 is not a projection
  return TypeTuple::make(_size, f);
}

//=============================================================================
uint CatchProjNode::hash() const {
  return Node::hash() + _handler_bci;
}


bool CatchProjNode::cmp( const Node &n ) const {
  return ProjNode::cmp(n) &&
    _handler_bci == ((CatchProjNode&)n)._handler_bci;
}


//------------------------------Identity---------------------------------------
// If only 1 target is possible, choose it if it is the main control
Node* CatchProjNode::Identity(PhaseGVN* phase) {
  // If my value is control and no other value is, then treat as ID
  const TypeTuple *t = phase->type(in(0))->is_tuple();
  if (t->field_at(_con) != Type::CONTROL)  return this;
  // If we remove the last CatchProj and elide the Catch/CatchProj, then we
  // also remove any exception table entry.  Thus we must know the call
  // feeding the Catch will not really throw an exception.  This is ok for
  // the main fall-thru control (happens when we know a call can never throw
  // an exception) or for "rethrow", because a further optimization will
  // yank the rethrow (happens when we inline a function that can throw an
  // exception and the caller has no handler).  Not legal, e.g., for passing
  // a null receiver to a v-call, or passing bad types to a slow-check-cast.
  // These cases MUST throw an exception via the runtime system, so the VM
  // will be looking for a table entry.
  Node *proj = in(0)->in(1);    // Expect a proj feeding CatchNode
  CallNode *call;
  if (_con != TypeFunc::Control && // Bail out if not the main control.
      !(proj->is_Proj() &&      // AND NOT a rethrow
        proj->in(0)->is_Call() &&
        (call = proj->in(0)->as_Call()) &&
        call->entry_point() == OptoRuntime::rethrow_stub()))
    return this;

  // Search for any other path being control
  for (uint i = 0; i < t->cnt(); i++) {
    if (i != _con && t->field_at(i) == Type::CONTROL)
      return this;
  }
  // Only my path is possible; I am identity on control to the jump
  return in(0)->in(0);
}


#ifndef PRODUCT
void CatchProjNode::dump_spec(outputStream *st) const {
  ProjNode::dump_spec(st);
  st->print("@bci %d ",_handler_bci);
}
#endif

//=============================================================================
//------------------------------Identity---------------------------------------
// Check for CreateEx being Identity.
Node* CreateExNode::Identity(PhaseGVN* phase) {
  if( phase->type(in(1)) == Type::TOP ) return in(1);
  if( phase->type(in(0)) == Type::TOP ) return in(0);
  if (phase->type(in(0)->in(0)) == Type::TOP) {
    assert(in(0)->is_CatchProj(), "control is CatchProj");
    return phase->C->top(); // dead code
  }
  // We only come from CatchProj, unless the CatchProj goes away.
  // If the CatchProj is optimized away, then we just carry the
  // exception oop through.

  // CheckCastPPNode::Ideal() for inline types reuses the exception
  // paths of a call to perform an allocation: we can see a Phi here.
  if (in(1)->is_Phi()) {
    return this;
  }
  CallNode *call = in(1)->in(0)->as_Call();

  return (in(0)->is_CatchProj() && in(0)->in(0)->is_Catch() &&
          in(0)->in(0)->in(1) == in(1)) ? this : call->in(TypeFunc::Parms);
}

//=============================================================================
//------------------------------Value------------------------------------------
// Check for being unreachable.
const Type* NeverBranchNode::Value(PhaseGVN* phase) const {
  if (!in(0) || in(0)->is_top()) return Type::TOP;
  return bottom_type();
}

//------------------------------Ideal------------------------------------------
// Check for no longer being part of a loop
Node *NeverBranchNode::Ideal(PhaseGVN *phase, bool can_reshape) {
  if (can_reshape && !in(0)->is_Region()) {
    // Dead code elimination can sometimes delete this projection so
    // if it's not there, there's nothing to do.
    Node* fallthru = proj_out_or_null(0);
    if (fallthru != nullptr) {
      phase->is_IterGVN()->replace_node(fallthru, in(0));
    }
    return phase->C->top();
  }
  return nullptr;
}

#ifndef PRODUCT
void NeverBranchNode::format( PhaseRegAlloc *ra_, outputStream *st) const {
  st->print("%s", Name());
}
#endif

#ifndef PRODUCT
void BlackholeNode::format(PhaseRegAlloc* ra, outputStream* st) const {
  st->print("blackhole ");
  bool first = true;
  for (uint i = 0; i < req(); i++) {
    Node* n = in(i);
    if (n != nullptr && OptoReg::is_valid(ra->get_reg_first(n))) {
      if (first) {
        first = false;
      } else {
        st->print(", ");
      }
      char buf[128];
      ra->dump_register(n, buf, sizeof(buf));
      st->print("%s", buf);
    }
  }
  st->cr();
}
#endif
<|MERGE_RESOLUTION|>--- conflicted
+++ resolved
@@ -2633,7 +2633,6 @@
   }
 #endif
 
-<<<<<<< HEAD
   // Check recursively if inputs are either an inline type, constant null
   // or another Phi (including self references through data loops). If so,
   // push the inline types down through the phis to enable folding of loads.
@@ -2698,7 +2697,8 @@
     if (can_optimize && vk != nullptr) {
       return push_inline_types_through(phase, can_reshape, vk);
     }
-=======
+  }
+
   // Try to convert a Phi with two duplicated convert nodes into a phi of the pre-conversion type and the convert node
   // proceeding the phi, to de-duplicate the convert node and compact the IR.
   if (can_reshape && progress == nullptr) {
@@ -2732,7 +2732,6 @@
         return ConvertNode::create_convert(get_convert_type(convert, source_type), get_convert_type(convert, dest_type), newphi);
       }
     }
->>>>>>> 6fc35142
   }
 
   // Phi (VB ... VB) => VB (Phi ...) (Phi ...)
