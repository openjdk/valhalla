--- conflicted
+++ resolved
@@ -2473,6 +2473,62 @@
   }
 #endif
 
+  // Check recursively if inputs are either an inline type, constant null
+  // or another Phi (including self references through data loops). If so,
+  // push the inline types down through the phis to enable folding of loads.
+  if (EnableValhalla && (_type->isa_ptr() || _type->isa_inlinetype()) && req() > 2) {
+    ResourceMark rm;
+    Unique_Node_List worklist;
+    worklist.push(this);
+    bool can_optimize = true;
+    ciInlineKlass* vk = NULL;
+    // true if all IsInit inputs of all InlineType* nodes are true
+    bool is_init = true;
+    Node_List casts;
+
+    for (uint next = 0; next < worklist.size() && can_optimize; next++) {
+      Node* phi = worklist.at(next);
+      for (uint i = 1; i < phi->req() && can_optimize; i++) {
+        Node* n = phi->in(i);
+        if (n == NULL) {
+          can_optimize = false;
+          break;
+        }
+        while (n->is_ConstraintCast()) {
+          casts.push(n);
+          n = n->in(1);
+        }
+        const Type* t = phase->type(n);
+        if (n->is_InlineTypeBase() && n->as_InlineTypeBase()->can_merge() &&
+            (vk == NULL || vk == t->inline_klass())) {
+          vk = (vk == NULL) ? t->inline_klass() : vk;
+          if (phase->find_int_con(n->as_InlineTypeBase()->get_is_init(), 0) != 1) {
+            is_init = false;
+          }
+        } else if (n->is_Phi() && can_reshape && (n->bottom_type()->isa_ptr() || n->bottom_type()->isa_inlinetype())) {
+          worklist.push(n);
+        } else if (t->is_zero_type()) {
+          is_init = false;
+        } else {
+          can_optimize = false;
+        }
+      }
+    }
+    // Check if cast nodes can be pushed through
+    const Type* t = Type::get_const_type(vk);
+    while (casts.size() != 0 && can_optimize && t != NULL) {
+      Node* cast = casts.pop();
+      if (t->filter(cast->bottom_type()) == Type::TOP) {
+        can_optimize = false;
+      }
+    }
+    if (can_optimize && vk != NULL) {
+// TODO 8275400
+//      assert(!_type->isa_ptr() || _type->maybe_null() || is_init, "Phi not null but a possible null was seen");
+      return push_inline_types_through(phase, can_reshape, vk, is_init);
+    }
+  }
+
   // Phi (VB ... VB) => VB (Phi ...) (Phi ...)
   if (EnableVectorReboxing && can_reshape && progress == NULL && type()->isa_oopptr()) {
     progress = merge_through_phi(this, phase->is_IterGVN());
@@ -2565,73 +2621,13 @@
       stack.pop();
     }
   }
-<<<<<<< HEAD
-
-  // Check recursively if inputs are either an inline type, constant null
-  // or another Phi (including self references through data loops). If so,
-  // push the inline types down through the phis to enable folding of loads.
-  if (EnableValhalla && (_type->isa_ptr() || _type->isa_inlinetype()) && req() > 2 && progress == NULL) {
-    ResourceMark rm;
-    Unique_Node_List worklist;
-    worklist.push(this);
-    bool can_optimize = true;
-    ciInlineKlass* vk = NULL;
-    // true if all IsInit inputs of all InlineType* nodes are true
-    bool is_init = true;
-    Node_List casts;
-
-    for (uint next = 0; next < worklist.size() && can_optimize; next++) {
-      Node* phi = worklist.at(next);
-      for (uint i = 1; i < phi->req() && can_optimize; i++) {
-        Node* n = phi->in(i);
-        if (n == NULL) {
-          can_optimize = false;
-          break;
-        }
-        while (n->is_ConstraintCast()) {
-          casts.push(n);
-          n = n->in(1);
-        }
-        const Type* t = phase->type(n);
-        if (n->is_InlineTypeBase() && n->as_InlineTypeBase()->can_merge() &&
-            (vk == NULL || vk == t->inline_klass())) {
-          vk = (vk == NULL) ? t->inline_klass() : vk;
-          if (phase->find_int_con(n->as_InlineTypeBase()->get_is_init(), 0) != 1) {
-            is_init = false;
-          }
-        } else if (n->is_Phi() && can_reshape && (n->bottom_type()->isa_ptr() || n->bottom_type()->isa_inlinetype())) {
-          worklist.push(n);
-        } else if (t->is_zero_type()) {
-          is_init = false;
-        } else {
-          can_optimize = false;
-        }
-      }
-    }
-    // Check if cast nodes can be pushed through
-    const Type* t = Type::get_const_type(vk);
-    while (casts.size() != 0 && can_optimize && t != NULL) {
-      Node* cast = casts.pop();
-      if (t->filter(cast->bottom_type()) == Type::TOP) {
-        can_optimize = false;
-      }
-    }
-    if (can_optimize && vk != NULL) {
-// TODO 8275400
-//      assert(!_type->isa_ptr() || _type->maybe_null() || is_init, "Phi not null but a possible null was seen");
-      progress = push_inline_types_through(phase, can_reshape, vk, is_init);
-    }
-  }
-
-  return progress;              // Return any progress
-=======
+
   assert(cached_vbox != NULL, "sanity");
   const TypeInstPtr* btype = cached_vbox->box_type();
   const TypeVect*    vtype = cached_vbox->vec_type();
   Node* new_vbox_phi = clone_through_phi(root_phi, btype, VectorBoxNode::Box,   igvn);
   Node* new_vect_phi = clone_through_phi(root_phi, vtype, VectorBoxNode::Value, igvn);
   return new VectorBoxNode(igvn->C, new_vbox_phi, new_vect_phi, btype, vtype);
->>>>>>> 8683de5e
 }
 
 bool PhiNode::is_data_loop(RegionNode* r, Node* uin, const PhaseGVN* phase) {
