/*
 * Copyright (c) 1997, 2020, Oracle and/or its affiliates. All rights reserved.
 * DO NOT ALTER OR REMOVE COPYRIGHT NOTICES OR THIS FILE HEADER.
 *
 * This code is free software; you can redistribute it and/or modify it
 * under the terms of the GNU General Public License version 2 only, as
 * published by the Free Software Foundation.
 *
 * This code is distributed in the hope that it will be useful, but WITHOUT
 * ANY WARRANTY; without even the implied warranty of MERCHANTABILITY or
 * FITNESS FOR A PARTICULAR PURPOSE.  See the GNU General Public License
 * version 2 for more details (a copy is included in the LICENSE file that
 * accompanied this code).
 *
 * You should have received a copy of the GNU General Public License version
 * 2 along with this work; if not, write to the Free Software Foundation,
 * Inc., 51 Franklin St, Fifth Floor, Boston, MA 02110-1301 USA.
 *
 * Please contact Oracle, 500 Oracle Parkway, Redwood Shores, CA 94065 USA
 * or visit www.oracle.com if you need additional information or have any
 * questions.
 *
 */

#include "precompiled.hpp"
#include "classfile/systemDictionary.hpp"
#include "gc/shared/barrierSet.hpp"
#include "gc/shared/c2/barrierSetC2.hpp"
#include "memory/allocation.inline.hpp"
#include "memory/resourceArea.hpp"
#include "oops/objArrayKlass.hpp"
#include "opto/addnode.hpp"
#include "opto/castnode.hpp"
#include "opto/cfgnode.hpp"
#include "opto/connode.hpp"
#include "opto/convertnode.hpp"
#include "opto/inlinetypenode.hpp"
#include "opto/loopnode.hpp"
#include "opto/machnode.hpp"
#include "opto/movenode.hpp"
#include "opto/narrowptrnode.hpp"
#include "opto/mulnode.hpp"
#include "opto/phaseX.hpp"
#include "opto/regmask.hpp"
#include "opto/runtime.hpp"
#include "opto/subnode.hpp"
#include "opto/vectornode.hpp"
#include "utilities/vmError.hpp"

// Portions of code courtesy of Clifford Click

// Optimization - Graph Style

//=============================================================================
//------------------------------Value------------------------------------------
// Compute the type of the RegionNode.
const Type* RegionNode::Value(PhaseGVN* phase) const {
  for( uint i=1; i<req(); ++i ) {       // For all paths in
    Node *n = in(i);            // Get Control source
    if( !n ) continue;          // Missing inputs are TOP
    if( phase->type(n) == Type::CONTROL )
      return Type::CONTROL;
  }
  return Type::TOP;             // All paths dead?  Then so are we
}

//------------------------------Identity---------------------------------------
// Check for Region being Identity.
Node* RegionNode::Identity(PhaseGVN* phase) {
  // Cannot have Region be an identity, even if it has only 1 input.
  // Phi users cannot have their Region input folded away for them,
  // since they need to select the proper data input
  return this;
}

//------------------------------merge_region-----------------------------------
// If a Region flows into a Region, merge into one big happy merge.  This is
// hard to do if there is stuff that has to happen
static Node *merge_region(RegionNode *region, PhaseGVN *phase) {
  if( region->Opcode() != Op_Region ) // Do not do to LoopNodes
    return NULL;
  Node *progress = NULL;        // Progress flag
  PhaseIterGVN *igvn = phase->is_IterGVN();

  uint rreq = region->req();
  for( uint i = 1; i < rreq; i++ ) {
    Node *r = region->in(i);
    if( r && r->Opcode() == Op_Region && // Found a region?
        r->in(0) == r &&        // Not already collapsed?
        r != region &&          // Avoid stupid situations
        r->outcnt() == 2 ) {    // Self user and 'region' user only?
      assert(!r->as_Region()->has_phi(), "no phi users");
      if( !progress ) {         // No progress
        if (region->has_phi()) {
          return NULL;        // Only flatten if no Phi users
          // igvn->hash_delete( phi );
        }
        igvn->hash_delete( region );
        progress = region;      // Making progress
      }
      igvn->hash_delete( r );

      // Append inputs to 'r' onto 'region'
      for( uint j = 1; j < r->req(); j++ ) {
        // Move an input from 'r' to 'region'
        region->add_req(r->in(j));
        r->set_req(j, phase->C->top());
        // Update phis of 'region'
        //for( uint k = 0; k < max; k++ ) {
        //  Node *phi = region->out(k);
        //  if( phi->is_Phi() ) {
        //    phi->add_req(phi->in(i));
        //  }
        //}

        rreq++;                 // One more input to Region
      } // Found a region to merge into Region
      igvn->_worklist.push(r);
      // Clobber pointer to the now dead 'r'
      region->set_req(i, phase->C->top());
    }
  }

  return progress;
}



//--------------------------------has_phi--------------------------------------
// Helper function: Return any PhiNode that uses this region or NULL
PhiNode* RegionNode::has_phi() const {
  for (DUIterator_Fast imax, i = fast_outs(imax); i < imax; i++) {
    Node* phi = fast_out(i);
    if (phi->is_Phi()) {   // Check for Phi users
      assert(phi->in(0) == (Node*)this, "phi uses region only via in(0)");
      return phi->as_Phi();  // this one is good enough
    }
  }

  return NULL;
}


//-----------------------------has_unique_phi----------------------------------
// Helper function: Return the only PhiNode that uses this region or NULL
PhiNode* RegionNode::has_unique_phi() const {
  // Check that only one use is a Phi
  PhiNode* only_phi = NULL;
  for (DUIterator_Fast imax, i = fast_outs(imax); i < imax; i++) {
    Node* phi = fast_out(i);
    if (phi->is_Phi()) {   // Check for Phi users
      assert(phi->in(0) == (Node*)this, "phi uses region only via in(0)");
      if (only_phi == NULL) {
        only_phi = phi->as_Phi();
      } else {
        return NULL;  // multiple phis
      }
    }
  }

  return only_phi;
}


//------------------------------check_phi_clipping-----------------------------
// Helper function for RegionNode's identification of FP clipping
// Check inputs to the Phi
static bool check_phi_clipping( PhiNode *phi, ConNode * &min, uint &min_idx, ConNode * &max, uint &max_idx, Node * &val, uint &val_idx ) {
  min     = NULL;
  max     = NULL;
  val     = NULL;
  min_idx = 0;
  max_idx = 0;
  val_idx = 0;
  uint  phi_max = phi->req();
  if( phi_max == 4 ) {
    for( uint j = 1; j < phi_max; ++j ) {
      Node *n = phi->in(j);
      int opcode = n->Opcode();
      switch( opcode ) {
      case Op_ConI:
        {
          if( min == NULL ) {
            min     = n->Opcode() == Op_ConI ? (ConNode*)n : NULL;
            min_idx = j;
          } else {
            max     = n->Opcode() == Op_ConI ? (ConNode*)n : NULL;
            max_idx = j;
            if( min->get_int() > max->get_int() ) {
              // Swap min and max
              ConNode *temp;
              uint     temp_idx;
              temp     = min;     min     = max;     max     = temp;
              temp_idx = min_idx; min_idx = max_idx; max_idx = temp_idx;
            }
          }
        }
        break;
      default:
        {
          val = n;
          val_idx = j;
        }
        break;
      }
    }
  }
  return ( min && max && val && (min->get_int() <= 0) && (max->get_int() >=0) );
}


//------------------------------check_if_clipping------------------------------
// Helper function for RegionNode's identification of FP clipping
// Check that inputs to Region come from two IfNodes,
//
//            If
//      False    True
//       If        |
//  False  True    |
//    |      |     |
//  RegionNode_inputs
//
static bool check_if_clipping( const RegionNode *region, IfNode * &bot_if, IfNode * &top_if ) {
  top_if = NULL;
  bot_if = NULL;

  // Check control structure above RegionNode for (if  ( if  ) )
  Node *in1 = region->in(1);
  Node *in2 = region->in(2);
  Node *in3 = region->in(3);
  // Check that all inputs are projections
  if( in1->is_Proj() && in2->is_Proj() && in3->is_Proj() ) {
    Node *in10 = in1->in(0);
    Node *in20 = in2->in(0);
    Node *in30 = in3->in(0);
    // Check that #1 and #2 are ifTrue and ifFalse from same If
    if( in10 != NULL && in10->is_If() &&
        in20 != NULL && in20->is_If() &&
        in30 != NULL && in30->is_If() && in10 == in20 &&
        (in1->Opcode() != in2->Opcode()) ) {
      Node  *in100 = in10->in(0);
      Node *in1000 = (in100 != NULL && in100->is_Proj()) ? in100->in(0) : NULL;
      // Check that control for in10 comes from other branch of IF from in3
      if( in1000 != NULL && in1000->is_If() &&
          in30 == in1000 && (in3->Opcode() != in100->Opcode()) ) {
        // Control pattern checks
        top_if = (IfNode*)in1000;
        bot_if = (IfNode*)in10;
      }
    }
  }

  return (top_if != NULL);
}


//------------------------------check_convf2i_clipping-------------------------
// Helper function for RegionNode's identification of FP clipping
// Verify that the value input to the phi comes from "ConvF2I; LShift; RShift"
static bool check_convf2i_clipping( PhiNode *phi, uint idx, ConvF2INode * &convf2i, Node *min, Node *max) {
  convf2i = NULL;

  // Check for the RShiftNode
  Node *rshift = phi->in(idx);
  assert( rshift, "Previous checks ensure phi input is present");
  if( rshift->Opcode() != Op_RShiftI )  { return false; }

  // Check for the LShiftNode
  Node *lshift = rshift->in(1);
  assert( lshift, "Previous checks ensure phi input is present");
  if( lshift->Opcode() != Op_LShiftI )  { return false; }

  // Check for the ConvF2INode
  Node *conv = lshift->in(1);
  if( conv->Opcode() != Op_ConvF2I ) { return false; }

  // Check that shift amounts are only to get sign bits set after F2I
  jint max_cutoff     = max->get_int();
  jint min_cutoff     = min->get_int();
  jint left_shift     = lshift->in(2)->get_int();
  jint right_shift    = rshift->in(2)->get_int();
  jint max_post_shift = nth_bit(BitsPerJavaInteger - left_shift - 1);
  if( left_shift != right_shift ||
      0 > left_shift || left_shift >= BitsPerJavaInteger ||
      max_post_shift < max_cutoff ||
      max_post_shift < -min_cutoff ) {
    // Shifts are necessary but current transformation eliminates them
    return false;
  }

  // OK to return the result of ConvF2I without shifting
  convf2i = (ConvF2INode*)conv;
  return true;
}


//------------------------------check_compare_clipping-------------------------
// Helper function for RegionNode's identification of FP clipping
static bool check_compare_clipping( bool less_than, IfNode *iff, ConNode *limit, Node * & input ) {
  Node *i1 = iff->in(1);
  if ( !i1->is_Bool() ) { return false; }
  BoolNode *bool1 = i1->as_Bool();
  if(       less_than && bool1->_test._test != BoolTest::le ) { return false; }
  else if( !less_than && bool1->_test._test != BoolTest::lt ) { return false; }
  const Node *cmpF = bool1->in(1);
  if( cmpF->Opcode() != Op_CmpF )      { return false; }
  // Test that the float value being compared against
  // is equivalent to the int value used as a limit
  Node *nodef = cmpF->in(2);
  if( nodef->Opcode() != Op_ConF ) { return false; }
  jfloat conf = nodef->getf();
  jint   coni = limit->get_int();
  if( ((int)conf) != coni )        { return false; }
  input = cmpF->in(1);
  return true;
}

//------------------------------is_unreachable_region--------------------------
// Find if the Region node is reachable from the root.
bool RegionNode::is_unreachable_region(const PhaseGVN* phase) {
  Node* top = phase->C->top();
  assert(req() == 2 || (req() == 3 && in(1) != NULL && in(2) == top), "sanity check arguments");
  if (_is_unreachable_region) {
    // Return cached result from previous evaluation which should still be valid
    assert(is_unreachable_from_root(phase), "walk the graph again and check if its indeed unreachable");
    return true;
  }

  // First, cut the simple case of fallthrough region when NONE of
  // region's phis references itself directly or through a data node.
  if (is_possible_unsafe_loop(phase)) {
    // If we have a possible unsafe loop, check if the region node is actually unreachable from root.
    if (is_unreachable_from_root(phase)) {
      _is_unreachable_region = true;
      return true;
    }
  }
  return false;
}

bool RegionNode::is_possible_unsafe_loop(const PhaseGVN* phase) const {
  uint max = outcnt();
  uint i;
  for (i = 0; i < max; i++) {
    Node* n = raw_out(i);
    if (n != NULL && n->is_Phi()) {
      PhiNode* phi = n->as_Phi();
      assert(phi->in(0) == this, "sanity check phi");
      if (phi->outcnt() == 0) {
        continue; // Safe case - no loops
      }
      if (phi->outcnt() == 1) {
        Node* u = phi->raw_out(0);
        // Skip if only one use is an other Phi or Call or Uncommon trap.
        // It is safe to consider this case as fallthrough.
        if (u != NULL && (u->is_Phi() || u->is_CFG())) {
          continue;
        }
      }
      // Check when phi references itself directly or through an other node.
      if (phi->as_Phi()->simple_data_loop_check(phi->in(1)) >= PhiNode::Unsafe) {
        break; // Found possible unsafe data loop.
      }
    }
  }
  if (i >= max) {
    return false; // An unsafe case was NOT found - don't need graph walk.
  }
  return true;
}

bool RegionNode::is_unreachable_from_root(const PhaseGVN* phase) const {
  ResourceMark rm;
  Node_List nstack;
  VectorSet visited;

  // Mark all control nodes reachable from root outputs
  Node *n = (Node*)phase->C->root();
  nstack.push(n);
  visited.set(n->_idx);
  while (nstack.size() != 0) {
    n = nstack.pop();
    uint max = n->outcnt();
    for (uint i = 0; i < max; i++) {
      Node* m = n->raw_out(i);
      if (m != NULL && m->is_CFG()) {
        if (m == this) {
          return false; // We reached the Region node - it is not dead.
        }
        if (!visited.test_set(m->_idx))
          nstack.push(m);
      }
    }
  }
  return true; // The Region node is unreachable - it is dead.
}

Node* PhiNode::try_clean_mem_phi(PhaseGVN *phase) {
  // Incremental inlining + PhaseStringOpts sometimes produce:
  //
  // cmpP with 1 top input
  //           |
  //          If
  //         /  \
  //   IfFalse  IfTrue  /- Some Node
  //         \  /      /    /
  //        Region    / /-MergeMem
  //             \---Phi
  //
  //
  // It's expected by PhaseStringOpts that the Region goes away and is
  // replaced by If's control input but because there's still a Phi,
  // the Region stays in the graph. The top input from the cmpP is
  // propagated forward and a subgraph that is useful goes away. The
  // code below replaces the Phi with the MergeMem so that the Region
  // is simplified.

  if (type() == Type::MEMORY && is_diamond_phi(true)) {
    MergeMemNode* m = NULL;
    assert(req() == 3, "same as region");
    Node* r = in(0);
    for (uint i = 1; i < 3; ++i) {
      Node *mem = in(i);
      if (mem && mem->is_MergeMem() && r->in(i)->outcnt() == 1) {
        // Nothing is control-dependent on path #i except the region itself.
        m = mem->as_MergeMem();
        uint j = 3 - i;
        Node* other = in(j);
        if (other && other == m->base_memory()) {
          // m is a successor memory to other, and is not pinned inside the diamond, so push it out.
          // This will allow the diamond to collapse completely.
          return m;
        }
      }
    }
  }
  return NULL;
}

//------------------------------Ideal------------------------------------------
// Return a node which is more "ideal" than the current node.  Must preserve
// the CFG, but we can still strip out dead paths.
Node *RegionNode::Ideal(PhaseGVN *phase, bool can_reshape) {
  if( !can_reshape && !in(0) ) return NULL;     // Already degraded to a Copy
  assert(!in(0) || !in(0)->is_Root(), "not a specially hidden merge");

  // Check for RegionNode with no Phi users and both inputs come from either
  // arm of the same IF.  If found, then the control-flow split is useless.
  bool has_phis = false;
  if (can_reshape) {            // Need DU info to check for Phi users
    has_phis = (has_phi() != NULL);       // Cache result
    if (has_phis) {
      PhiNode* phi = has_unique_phi();
      if (phi != NULL) {
        Node* m = phi->try_clean_mem_phi(phase);
        if (m != NULL) {
          phase->is_IterGVN()->replace_node(phi, m);
          has_phis = false;
        }
      }
    }

    if (!has_phis) {            // No Phi users?  Nothing merging?
      for (uint i = 1; i < req()-1; i++) {
        Node *if1 = in(i);
        if( !if1 ) continue;
        Node *iff = if1->in(0);
        if( !iff || !iff->is_If() ) continue;
        for( uint j=i+1; j<req(); j++ ) {
          if( in(j) && in(j)->in(0) == iff &&
              if1->Opcode() != in(j)->Opcode() ) {
            // Add the IF Projections to the worklist. They (and the IF itself)
            // will be eliminated if dead.
            phase->is_IterGVN()->add_users_to_worklist(iff);
            set_req(i, iff->in(0));// Skip around the useless IF diamond
            set_req(j, NULL);
            return this;      // Record progress
          }
        }
      }
    }
  }

  // Remove TOP or NULL input paths. If only 1 input path remains, this Region
  // degrades to a copy.
  bool add_to_worklist = false;
  bool modified = false;
  int cnt = 0;                  // Count of values merging
  DEBUG_ONLY( int cnt_orig = req(); ) // Save original inputs count
  int del_it = 0;               // The last input path we delete
  // For all inputs...
  for( uint i=1; i<req(); ++i ){// For all paths in
    Node *n = in(i);            // Get the input
    if( n != NULL ) {
      // Remove useless control copy inputs
      if( n->is_Region() && n->as_Region()->is_copy() ) {
        set_req(i, n->nonnull_req());
        modified = true;
        i--;
        continue;
      }
      if( n->is_Proj() ) {      // Remove useless rethrows
        Node *call = n->in(0);
        if (call->is_Call() && call->as_Call()->entry_point() == OptoRuntime::rethrow_stub()) {
          set_req(i, call->in(0));
          modified = true;
          i--;
          continue;
        }
      }
      if( phase->type(n) == Type::TOP ) {
        set_req(i, NULL);       // Ignore TOP inputs
        modified = true;
        i--;
        continue;
      }
      cnt++;                    // One more value merging

    } else if (can_reshape) {   // Else found dead path with DU info
      PhaseIterGVN *igvn = phase->is_IterGVN();
      del_req(i);               // Yank path from self
      del_it = i;
      uint max = outcnt();
      DUIterator j;
      bool progress = true;
      while(progress) {         // Need to establish property over all users
        progress = false;
        for (j = outs(); has_out(j); j++) {
          Node *n = out(j);
          if( n->req() != req() && n->is_Phi() ) {
            assert( n->in(0) == this, "" );
            igvn->hash_delete(n); // Yank from hash before hacking edges
            n->set_req_X(i,NULL,igvn);// Correct DU info
            n->del_req(i);        // Yank path from Phis
            if( max != outcnt() ) {
              progress = true;
              j = refresh_out_pos(j);
              max = outcnt();
            }
          }
        }
      }
      add_to_worklist = true;
      i--;
    }
  }

  if (can_reshape && cnt == 1) {
    // Is it dead loop?
    // If it is LoopNopde it had 2 (+1 itself) inputs and
    // one of them was cut. The loop is dead if it was EntryContol.
    // Loop node may have only one input because entry path
    // is removed in PhaseIdealLoop::Dominators().
    assert(!this->is_Loop() || cnt_orig <= 3, "Loop node should have 3 or less inputs");
    if ((this->is_Loop() && (del_it == LoopNode::EntryControl ||
                             (del_it == 0 && is_unreachable_region(phase)))) ||
        (!this->is_Loop() && has_phis && is_unreachable_region(phase))) {
      // Yes,  the region will be removed during the next step below.
      // Cut the backedge input and remove phis since no data paths left.
      // We don't cut outputs to other nodes here since we need to put them
      // on the worklist.
      PhaseIterGVN *igvn = phase->is_IterGVN();
      if (in(1)->outcnt() == 1) {
        igvn->_worklist.push(in(1));
      }
      del_req(1);
      cnt = 0;
      assert( req() == 1, "no more inputs expected" );
      uint max = outcnt();
      bool progress = true;
      Node *top = phase->C->top();
      DUIterator j;
      while(progress) {
        progress = false;
        for (j = outs(); has_out(j); j++) {
          Node *n = out(j);
          if( n->is_Phi() ) {
            assert(n->in(0) == this, "");
            assert( n->req() == 2 &&  n->in(1) != NULL, "Only one data input expected" );
            // Break dead loop data path.
            // Eagerly replace phis with top to avoid regionless phis.
            igvn->replace_node(n, top);
            if( max != outcnt() ) {
              progress = true;
              j = refresh_out_pos(j);
              max = outcnt();
            }
          }
        }
      }
      add_to_worklist = true;
    }
  }
  if (add_to_worklist) {
    phase->is_IterGVN()->add_users_to_worklist(this); // Revisit collapsed Phis
  }

  if( cnt <= 1 ) {              // Only 1 path in?
    set_req(0, NULL);           // Null control input for region copy
    if( cnt == 0 && !can_reshape) { // Parse phase - leave the node as it is.
      // No inputs or all inputs are NULL.
      return NULL;
    } else if (can_reshape) {   // Optimization phase - remove the node
      PhaseIterGVN *igvn = phase->is_IterGVN();
      // Strip mined (inner) loop is going away, remove outer loop.
      if (is_CountedLoop() &&
          as_Loop()->is_strip_mined()) {
        Node* outer_sfpt = as_CountedLoop()->outer_safepoint();
        Node* outer_out = as_CountedLoop()->outer_loop_exit();
        if (outer_sfpt != NULL && outer_out != NULL) {
          Node* in = outer_sfpt->in(0);
          igvn->replace_node(outer_out, in);
          LoopNode* outer = as_CountedLoop()->outer_loop();
          igvn->replace_input_of(outer, LoopNode::LoopBackControl, igvn->C->top());
        }
      }
      Node *parent_ctrl;
      if( cnt == 0 ) {
        assert( req() == 1, "no inputs expected" );
        // During IGVN phase such region will be subsumed by TOP node
        // so region's phis will have TOP as control node.
        // Kill phis here to avoid it.
        // Also set other user's input to top.
        parent_ctrl = phase->C->top();
      } else {
        // The fallthrough case since we already checked dead loops above.
        parent_ctrl = in(1);
        assert(parent_ctrl != NULL, "Region is a copy of some non-null control");
        assert(parent_ctrl != this, "Close dead loop");
      }
      if (!add_to_worklist)
        igvn->add_users_to_worklist(this); // Check for further allowed opts
      for (DUIterator_Last imin, i = last_outs(imin); i >= imin; --i) {
        Node* n = last_out(i);
        igvn->hash_delete(n); // Remove from worklist before modifying edges
        if( n->is_Phi() ) {   // Collapse all Phis
          // Eagerly replace phis to avoid regionless phis.
          Node* in;
          if( cnt == 0 ) {
            assert( n->req() == 1, "No data inputs expected" );
            in = parent_ctrl; // replaced by top
          } else {
            assert( n->req() == 2 &&  n->in(1) != NULL, "Only one data input expected" );
            in = n->in(1);               // replaced by unique input
            if( n->as_Phi()->is_unsafe_data_reference(in) )
              in = phase->C->top();      // replaced by top
          }
          igvn->replace_node(n, in);
        }
        else if( n->is_Region() ) { // Update all incoming edges
          assert(n != this, "Must be removed from DefUse edges");
          uint uses_found = 0;
          for( uint k=1; k < n->req(); k++ ) {
            if( n->in(k) == this ) {
              n->set_req(k, parent_ctrl);
              uses_found++;
            }
          }
          if( uses_found > 1 ) { // (--i) done at the end of the loop.
            i -= (uses_found - 1);
          }
        }
        else {
          assert(n->in(0) == this, "Expect RegionNode to be control parent");
          n->set_req(0, parent_ctrl);
        }
#ifdef ASSERT
        for( uint k=0; k < n->req(); k++ ) {
          assert(n->in(k) != this, "All uses of RegionNode should be gone");
        }
#endif
      }
      // Remove the RegionNode itself from DefUse info
      igvn->remove_dead_node(this);
      return NULL;
    }
    return this;                // Record progress
  }


  // If a Region flows into a Region, merge into one big happy merge.
  if (can_reshape) {
    Node *m = merge_region(this, phase);
    if (m != NULL)  return m;
  }

  // Check if this region is the root of a clipping idiom on floats
  if( ConvertFloat2IntClipping && can_reshape && req() == 4 ) {
    // Check that only one use is a Phi and that it simplifies to two constants +
    PhiNode* phi = has_unique_phi();
    if (phi != NULL) {          // One Phi user
      // Check inputs to the Phi
      ConNode *min;
      ConNode *max;
      Node    *val;
      uint     min_idx;
      uint     max_idx;
      uint     val_idx;
      if( check_phi_clipping( phi, min, min_idx, max, max_idx, val, val_idx )  ) {
        IfNode *top_if;
        IfNode *bot_if;
        if( check_if_clipping( this, bot_if, top_if ) ) {
          // Control pattern checks, now verify compares
          Node   *top_in = NULL;   // value being compared against
          Node   *bot_in = NULL;
          if( check_compare_clipping( true,  bot_if, min, bot_in ) &&
              check_compare_clipping( false, top_if, max, top_in ) ) {
            if( bot_in == top_in ) {
              PhaseIterGVN *gvn = phase->is_IterGVN();
              assert( gvn != NULL, "Only had DefUse info in IterGVN");
              // Only remaining check is that bot_in == top_in == (Phi's val + mods)

              // Check for the ConvF2INode
              ConvF2INode *convf2i;
              if( check_convf2i_clipping( phi, val_idx, convf2i, min, max ) &&
                convf2i->in(1) == bot_in ) {
                // Matched pattern, including LShiftI; RShiftI, replace with integer compares
                // max test
                Node *cmp   = gvn->register_new_node_with_optimizer(new CmpINode( convf2i, min ));
                Node *boo   = gvn->register_new_node_with_optimizer(new BoolNode( cmp, BoolTest::lt ));
                IfNode *iff = (IfNode*)gvn->register_new_node_with_optimizer(new IfNode( top_if->in(0), boo, PROB_UNLIKELY_MAG(5), top_if->_fcnt ));
                Node *if_min= gvn->register_new_node_with_optimizer(new IfTrueNode (iff));
                Node *ifF   = gvn->register_new_node_with_optimizer(new IfFalseNode(iff));
                // min test
                cmp         = gvn->register_new_node_with_optimizer(new CmpINode( convf2i, max ));
                boo         = gvn->register_new_node_with_optimizer(new BoolNode( cmp, BoolTest::gt ));
                iff         = (IfNode*)gvn->register_new_node_with_optimizer(new IfNode( ifF, boo, PROB_UNLIKELY_MAG(5), bot_if->_fcnt ));
                Node *if_max= gvn->register_new_node_with_optimizer(new IfTrueNode (iff));
                ifF         = gvn->register_new_node_with_optimizer(new IfFalseNode(iff));
                // update input edges to region node
                set_req_X( min_idx, if_min, gvn );
                set_req_X( max_idx, if_max, gvn );
                set_req_X( val_idx, ifF,    gvn );
                // remove unnecessary 'LShiftI; RShiftI' idiom
                gvn->hash_delete(phi);
                phi->set_req_X( val_idx, convf2i, gvn );
                gvn->hash_find_insert(phi);
                // Return transformed region node
                return this;
              }
            }
          }
        }
      }
    }
  }

  if (can_reshape) {
    modified |= optimize_trichotomy(phase->is_IterGVN());
  }

  return modified ? this : NULL;
}

//------------------------------optimize_trichotomy--------------------------
// Optimize nested comparisons of the following kind:
//
// int compare(int a, int b) {
//   return (a < b) ? -1 : (a == b) ? 0 : 1;
// }
//
// Shape 1:
// if (compare(a, b) == 1) { ... } -> if (a > b) { ... }
//
// Shape 2:
// if (compare(a, b) == 0) { ... } -> if (a == b) { ... }
//
// Above code leads to the following IR shapes where both Ifs compare the
// same value and two out of three region inputs idx1 and idx2 map to
// the same value and control flow.
//
// (1)   If                 (2)   If
//      /  \                     /  \
//   Proj  Proj               Proj  Proj
//     |      \                |      \
//     |       If              |      If                      If
//     |      /  \             |     /  \                    /  \
//     |   Proj  Proj          |  Proj  Proj      ==>     Proj  Proj
//     |   /      /            \    |    /                  |    /
//    Region     /              \   |   /                   |   /
//         \    /                \  |  /                    |  /
//         Region                Region                    Region
//
// The method returns true if 'this' is modified and false otherwise.
bool RegionNode::optimize_trichotomy(PhaseIterGVN* igvn) {
  int idx1 = 1, idx2 = 2;
  Node* region = NULL;
  if (req() == 3 && in(1) != NULL && in(2) != NULL) {
    // Shape 1: Check if one of the inputs is a region that merges two control
    // inputs and has no other users (especially no Phi users).
    region = in(1)->isa_Region() ? in(1) : in(2)->isa_Region();
    if (region == NULL || region->outcnt() != 2 || region->req() != 3) {
      return false; // No suitable region input found
    }
  } else if (req() == 4) {
    // Shape 2: Check if two control inputs map to the same value of the unique phi
    // user and treat these as if they would come from another region (shape (1)).
    PhiNode* phi = has_unique_phi();
    if (phi == NULL) {
      return false; // No unique phi user
    }
    if (phi->in(idx1) != phi->in(idx2)) {
      idx2 = 3;
      if (phi->in(idx1) != phi->in(idx2)) {
        idx1 = 2;
        if (phi->in(idx1) != phi->in(idx2)) {
          return false; // No equal phi inputs found
        }
      }
    }
    assert(phi->in(idx1) == phi->in(idx2), "must be"); // Region is merging same value
    region = this;
  }
  if (region == NULL || region->in(idx1) == NULL || region->in(idx2) == NULL) {
    return false; // Region does not merge two control inputs
  }
  // At this point we know that region->in(idx1) and region->(idx2) map to the same
  // value and control flow. Now search for ifs that feed into these region inputs.
  ProjNode* proj1 = region->in(idx1)->isa_Proj();
  ProjNode* proj2 = region->in(idx2)->isa_Proj();
  if (proj1 == NULL || proj1->outcnt() != 1 ||
      proj2 == NULL || proj2->outcnt() != 1) {
    return false; // No projection inputs with region as unique user found
  }
  assert(proj1 != proj2, "should be different projections");
  IfNode* iff1 = proj1->in(0)->isa_If();
  IfNode* iff2 = proj2->in(0)->isa_If();
  if (iff1 == NULL || iff1->outcnt() != 2 ||
      iff2 == NULL || iff2->outcnt() != 2) {
    return false; // No ifs found
  }
  if (iff1 == iff2) {
    igvn->add_users_to_worklist(iff1); // Make sure dead if is eliminated
    igvn->replace_input_of(region, idx1, iff1->in(0));
    igvn->replace_input_of(region, idx2, igvn->C->top());
    return (region == this); // Remove useless if (both projections map to the same control/value)
  }
  BoolNode* bol1 = iff1->in(1)->isa_Bool();
  BoolNode* bol2 = iff2->in(1)->isa_Bool();
  if (bol1 == NULL || bol2 == NULL) {
    return false; // No bool inputs found
  }
  Node* cmp1 = bol1->in(1);
  Node* cmp2 = bol2->in(1);
  bool commute = false;
  if (!cmp1->is_Cmp() || !cmp2->is_Cmp()) {
    return false; // No comparison
  } else if (cmp1->Opcode() == Op_CmpF || cmp1->Opcode() == Op_CmpD ||
             cmp2->Opcode() == Op_CmpF || cmp2->Opcode() == Op_CmpD ||
             cmp1->Opcode() == Op_CmpP || cmp1->Opcode() == Op_CmpN ||
             cmp2->Opcode() == Op_CmpP || cmp2->Opcode() == Op_CmpN ||
             cmp1->is_SubTypeCheck() || cmp2->is_SubTypeCheck()) {
    // Floats and pointers don't exactly obey trichotomy. To be on the safe side, don't transform their tests.
    // SubTypeCheck is not commutative
    return false;
  } else if (cmp1 != cmp2) {
    if (cmp1->in(1) == cmp2->in(2) &&
        cmp1->in(2) == cmp2->in(1)) {
      commute = true; // Same but swapped inputs, commute the test
    } else {
      return false; // Ifs are not comparing the same values
    }
  }
  proj1 = proj1->other_if_proj();
  proj2 = proj2->other_if_proj();
  if (!((proj1->unique_ctrl_out() == iff2 &&
         proj2->unique_ctrl_out() == this) ||
        (proj2->unique_ctrl_out() == iff1 &&
         proj1->unique_ctrl_out() == this))) {
    return false; // Ifs are not connected through other projs
  }
  // Found 'iff -> proj -> iff -> proj -> this' shape where all other projs are merged
  // through 'region' and map to the same value. Merge the boolean tests and replace
  // the ifs by a single comparison.
  BoolTest test1 = (proj1->_con == 1) ? bol1->_test : bol1->_test.negate();
  BoolTest test2 = (proj2->_con == 1) ? bol2->_test : bol2->_test.negate();
  test1 = commute ? test1.commute() : test1;
  // After possibly commuting test1, if we can merge test1 & test2, then proj2/iff2/bol2 are the nodes to refine.
  BoolTest::mask res = test1.merge(test2);
  if (res == BoolTest::illegal) {
    return false; // Unable to merge tests
  }
  // Adjust iff1 to always pass (only iff2 will remain)
  igvn->replace_input_of(iff1, 1, igvn->intcon(proj1->_con));
  if (res == BoolTest::never) {
    // Merged test is always false, adjust iff2 to always fail
    igvn->replace_input_of(iff2, 1, igvn->intcon(1 - proj2->_con));
  } else {
    // Replace bool input of iff2 with merged test
    BoolNode* new_bol = new BoolNode(bol2->in(1), res);
    igvn->replace_input_of(iff2, 1, igvn->transform((proj2->_con == 1) ? new_bol : new_bol->negate(igvn)));
  }
  return false;
}

const RegMask &RegionNode::out_RegMask() const {
  return RegMask::Empty;
}

// Find the one non-null required input.  RegionNode only
Node *Node::nonnull_req() const {
  assert( is_Region(), "" );
  for( uint i = 1; i < _cnt; i++ )
    if( in(i) )
      return in(i);
  ShouldNotReachHere();
  return NULL;
}


//=============================================================================
// note that these functions assume that the _adr_type field is flattened
uint PhiNode::hash() const {
  const Type* at = _adr_type;
  return TypeNode::hash() + (at ? at->hash() : 0);
}
bool PhiNode::cmp( const Node &n ) const {
  return TypeNode::cmp(n) && _adr_type == ((PhiNode&)n)._adr_type;
}
static inline
const TypePtr* flatten_phi_adr_type(const TypePtr* at) {
  if (at == NULL || at == TypePtr::BOTTOM)  return at;
  return Compile::current()->alias_type(at)->adr_type();
}

//----------------------------make---------------------------------------------
// create a new phi with edges matching r and set (initially) to x
PhiNode* PhiNode::make(Node* r, Node* x, const Type *t, const TypePtr* at) {
  uint preds = r->req();   // Number of predecessor paths
  assert(t != Type::MEMORY || at == flatten_phi_adr_type(at) || (flatten_phi_adr_type(at) == TypeAryPtr::INLINES && Compile::current()->flattened_accesses_share_alias()), "flatten at");
  PhiNode* p = new PhiNode(r, t, at);
  for (uint j = 1; j < preds; j++) {
    // Fill in all inputs, except those which the region does not yet have
    if (r->in(j) != NULL)
      p->init_req(j, x);
  }
  return p;
}
PhiNode* PhiNode::make(Node* r, Node* x) {
  const Type*    t  = x->bottom_type();
  const TypePtr* at = NULL;
  if (t == Type::MEMORY)  at = flatten_phi_adr_type(x->adr_type());
  return make(r, x, t, at);
}
PhiNode* PhiNode::make_blank(Node* r, Node* x) {
  const Type*    t  = x->bottom_type();
  const TypePtr* at = NULL;
  if (t == Type::MEMORY)  at = flatten_phi_adr_type(x->adr_type());
  return new PhiNode(r, t, at);
}


//------------------------slice_memory-----------------------------------------
// create a new phi with narrowed memory type
PhiNode* PhiNode::slice_memory(const TypePtr* adr_type) const {
  PhiNode* mem = (PhiNode*) clone();
  *(const TypePtr**)&mem->_adr_type = adr_type;
  // convert self-loops, or else we get a bad graph
  for (uint i = 1; i < req(); i++) {
    if ((const Node*)in(i) == this)  mem->set_req(i, mem);
  }
  mem->verify_adr_type();
  return mem;
}

//------------------------split_out_instance-----------------------------------
// Split out an instance type from a bottom phi.
PhiNode* PhiNode::split_out_instance(const TypePtr* at, PhaseIterGVN *igvn) const {
  const TypeOopPtr *t_oop = at->isa_oopptr();
  assert(t_oop != NULL && t_oop->is_known_instance(), "expecting instance oopptr");
  const TypePtr *t = adr_type();
  assert(type() == Type::MEMORY &&
         (t == TypePtr::BOTTOM || t == TypeRawPtr::BOTTOM ||
          t->isa_oopptr() && !t->is_oopptr()->is_known_instance() &&
          t->is_oopptr()->cast_to_exactness(true)
           ->is_oopptr()->cast_to_ptr_type(t_oop->ptr())
           ->is_oopptr()->cast_to_instance_id(t_oop->instance_id()) == t_oop),
         "bottom or raw memory required");

  // Check if an appropriate node already exists.
  Node *region = in(0);
  for (DUIterator_Fast kmax, k = region->fast_outs(kmax); k < kmax; k++) {
    Node* use = region->fast_out(k);
    if( use->is_Phi()) {
      PhiNode *phi2 = use->as_Phi();
      if (phi2->type() == Type::MEMORY && phi2->adr_type() == at) {
        return phi2;
      }
    }
  }
  Compile *C = igvn->C;
  Arena *a = Thread::current()->resource_area();
  Node_Array node_map = new Node_Array(a);
  Node_Stack stack(a, C->live_nodes() >> 4);
  PhiNode *nphi = slice_memory(at);
  igvn->register_new_node_with_optimizer( nphi );
  node_map.map(_idx, nphi);
  stack.push((Node *)this, 1);
  while(!stack.is_empty()) {
    PhiNode *ophi = stack.node()->as_Phi();
    uint i = stack.index();
    assert(i >= 1, "not control edge");
    stack.pop();
    nphi = node_map[ophi->_idx]->as_Phi();
    for (; i < ophi->req(); i++) {
      Node *in = ophi->in(i);
      if (in == NULL || igvn->type(in) == Type::TOP)
        continue;
      Node *opt = MemNode::optimize_simple_memory_chain(in, t_oop, NULL, igvn);
      PhiNode *optphi = opt->is_Phi() ? opt->as_Phi() : NULL;
      if (optphi != NULL && optphi->adr_type() == TypePtr::BOTTOM) {
        opt = node_map[optphi->_idx];
        if (opt == NULL) {
          stack.push(ophi, i);
          nphi = optphi->slice_memory(at);
          igvn->register_new_node_with_optimizer( nphi );
          node_map.map(optphi->_idx, nphi);
          ophi = optphi;
          i = 0; // will get incremented at top of loop
          continue;
        }
      }
      nphi->set_req(i, opt);
    }
  }
  return nphi;
}

//------------------------verify_adr_type--------------------------------------
#ifdef ASSERT
void PhiNode::verify_adr_type(VectorSet& visited, const TypePtr* at) const {
  if (visited.test_set(_idx))  return;  //already visited

  // recheck constructor invariants:
  verify_adr_type(false);

  // recheck local phi/phi consistency:
  assert(_adr_type == at || _adr_type == TypePtr::BOTTOM,
         "adr_type must be consistent across phi nest");

  // walk around
  for (uint i = 1; i < req(); i++) {
    Node* n = in(i);
    if (n == NULL)  continue;
    const Node* np = in(i);
    if (np->is_Phi()) {
      np->as_Phi()->verify_adr_type(visited, at);
    } else if (n->bottom_type() == Type::TOP
               || (n->is_Mem() && n->in(MemNode::Address)->bottom_type() == Type::TOP)) {
      // ignore top inputs
    } else {
      const TypePtr* nat = flatten_phi_adr_type(n->adr_type());
      // recheck phi/non-phi consistency at leaves:
      assert((nat != NULL) == (at != NULL), "");
      assert(nat == at || nat == TypePtr::BOTTOM,
             "adr_type must be consistent at leaves of phi nest");
    }
  }
}

// Verify a whole nest of phis rooted at this one.
void PhiNode::verify_adr_type(bool recursive) const {
  if (VMError::is_error_reported())  return;  // muzzle asserts when debugging an error
  if (Node::in_dump())               return;  // muzzle asserts when printing

  assert((_type == Type::MEMORY) == (_adr_type != NULL), "adr_type for memory phis only");

  if (!VerifyAliases)       return;  // verify thoroughly only if requested

  assert(_adr_type == flatten_phi_adr_type(_adr_type),
         "Phi::adr_type must be pre-normalized");

  if (recursive) {
    VectorSet visited;
    verify_adr_type(visited, _adr_type);
  }
}
#endif


//------------------------------Value------------------------------------------
// Compute the type of the PhiNode
const Type* PhiNode::Value(PhaseGVN* phase) const {
  Node *r = in(0);              // RegionNode
  if( !r )                      // Copy or dead
    return in(1) ? phase->type(in(1)) : Type::TOP;

  // Note: During parsing, phis are often transformed before their regions.
  // This means we have to use type_or_null to defend against untyped regions.
  if( phase->type_or_null(r) == Type::TOP )  // Dead code?
    return Type::TOP;

  // Check for trip-counted loop.  If so, be smarter.
  CountedLoopNode* l = r->is_CountedLoop() ? r->as_CountedLoop() : NULL;
  if (l && ((const Node*)l->phi() == this)) { // Trip counted loop!
    // protect against init_trip() or limit() returning NULL
    if (l->can_be_counted_loop(phase)) {
      const Node *init   = l->init_trip();
      const Node *limit  = l->limit();
      const Node* stride = l->stride();
      if (init != NULL && limit != NULL && stride != NULL) {
        const TypeInt* lo = phase->type(init)->isa_int();
        const TypeInt* hi = phase->type(limit)->isa_int();
        const TypeInt* stride_t = phase->type(stride)->isa_int();
        if (lo != NULL && hi != NULL && stride_t != NULL) { // Dying loops might have TOP here
          assert(stride_t->_hi >= stride_t->_lo, "bad stride type");
          BoolTest::mask bt = l->loopexit()->test_trip();
          // If the loop exit condition is "not equal", the condition
          // would not trigger if init > limit (if stride > 0) or if
          // init < limit if (stride > 0) so we can't deduce bounds
          // for the iv from the exit condition.
          if (bt != BoolTest::ne) {
            if (stride_t->_hi < 0) {          // Down-counter loop
              swap(lo, hi);
              return TypeInt::make(MIN2(lo->_lo, hi->_lo) , hi->_hi, 3);
            } else if (stride_t->_lo >= 0) {
              return TypeInt::make(lo->_lo, MAX2(lo->_hi, hi->_hi), 3);
            }
          }
        }
      }
    } else if (l->in(LoopNode::LoopBackControl) != NULL &&
               in(LoopNode::EntryControl) != NULL &&
               phase->type(l->in(LoopNode::LoopBackControl)) == Type::TOP) {
      // During CCP, if we saturate the type of a counted loop's Phi
      // before the special code for counted loop above has a chance
      // to run (that is as long as the type of the backedge's control
      // is top), we might end up with non monotonic types
      return phase->type(in(LoopNode::EntryControl))->filter_speculative(_type);
    }
  }

  // Until we have harmony between classes and interfaces in the type
  // lattice, we must tread carefully around phis which implicitly
  // convert the one to the other.
  const TypePtr* ttp = _type->make_ptr();
  const TypeInstPtr* ttip = (ttp != NULL) ? ttp->isa_instptr() : NULL;
  const TypeKlassPtr* ttkp = (ttp != NULL) ? ttp->isa_klassptr() : NULL;
  bool is_intf = false;
  if (ttip != NULL && ttip->is_loaded() && ttip->klass()->is_interface()) {
    is_intf = true;
  } else if (ttkp != NULL && ttkp->is_loaded() && ttkp->klass()->is_interface()) {
    is_intf = true;
  }

  // Default case: merge all inputs
  const Type *t = Type::TOP;        // Merged type starting value
  for (uint i = 1; i < req(); ++i) {// For all paths in
    // Reachable control path?
    if (r->in(i) && phase->type(r->in(i)) == Type::CONTROL) {
      const Type* ti = phase->type(in(i));
      // We assume that each input of an interface-valued Phi is a true
      // subtype of that interface.  This might not be true of the meet
      // of all the input types.  The lattice is not distributive in
      // such cases.  Ward off asserts in type.cpp by refusing to do
      // meets between interfaces and proper classes.
      const TypePtr* tip = ti->make_ptr();
      const TypeInstPtr* tiip = (tip != NULL) ? tip->isa_instptr() : NULL;
      if (tiip) {
        bool ti_is_intf = false;
        ciKlass* k = tiip->klass();
        if (k->is_loaded() && k->is_interface())
          ti_is_intf = true;
        if (is_intf != ti_is_intf)
          { t = _type; break; }
      }
      t = t->meet_speculative(ti);
    }
  }

  // The worst-case type (from ciTypeFlow) should be consistent with "t".
  // That is, we expect that "t->higher_equal(_type)" holds true.
  // There are various exceptions:
  // - Inputs which are phis might in fact be widened unnecessarily.
  //   For example, an input might be a widened int while the phi is a short.
  // - Inputs might be BotPtrs but this phi is dependent on a null check,
  //   and postCCP has removed the cast which encodes the result of the check.
  // - The type of this phi is an interface, and the inputs are classes.
  // - Value calls on inputs might produce fuzzy results.
  //   (Occurrences of this case suggest improvements to Value methods.)
  //
  // It is not possible to see Type::BOTTOM values as phi inputs,
  // because the ciTypeFlow pre-pass produces verifier-quality types.
  const Type* ft = t->filter_speculative(_type);  // Worst case type

#ifdef ASSERT
  // The following logic has been moved into TypeOopPtr::filter.
  const Type* jt = t->join_speculative(_type);
  if (jt->empty()) {           // Emptied out???

    // Check for evil case of 't' being a class and '_type' expecting an
    // interface.  This can happen because the bytecodes do not contain
    // enough type info to distinguish a Java-level interface variable
    // from a Java-level object variable.  If we meet 2 classes which
    // both implement interface I, but their meet is at 'j/l/O' which
    // doesn't implement I, we have no way to tell if the result should
    // be 'I' or 'j/l/O'.  Thus we'll pick 'j/l/O'.  If this then flows
    // into a Phi which "knows" it's an Interface type we'll have to
    // uplift the type.
    if (!t->empty() && ttip != NULL && ttip->is_loaded() && ttip->klass()->is_interface()) {
      assert(ft == _type, ""); // Uplift to interface
    } else if (!t->empty() && ttkp != NULL && ttkp->is_loaded() && ttkp->klass()->is_interface()) {
      assert(ft == _type, ""); // Uplift to interface
    } else {
      // We also have to handle 'evil cases' of interface- vs. class-arrays
      Type::get_arrays_base_elements(jt, _type, NULL, &ttip);
      if (!t->empty() && ttip != NULL && ttip->is_loaded() && ttip->klass()->is_interface()) {
          assert(ft == _type, "");   // Uplift to array of interface
      } else {
        // Otherwise it's something stupid like non-overlapping int ranges
        // found on dying counted loops.
        assert(ft == Type::TOP, ""); // Canonical empty value
      }
    }
  }

  else {

    // If we have an interface-typed Phi and we narrow to a class type, the join
    // should report back the class.  However, if we have a J/L/Object
    // class-typed Phi and an interface flows in, it's possible that the meet &
    // join report an interface back out.  This isn't possible but happens
    // because the type system doesn't interact well with interfaces.
    const TypePtr *jtp = jt->make_ptr();
    const TypeInstPtr *jtip = (jtp != NULL) ? jtp->isa_instptr() : NULL;
    const TypeKlassPtr *jtkp = (jtp != NULL) ? jtp->isa_klassptr() : NULL;
    if( jtip && ttip ) {
      if( jtip->is_loaded() &&  jtip->klass()->is_interface() &&
          ttip->is_loaded() && !ttip->klass()->is_interface() ) {
        assert(ft == ttip->cast_to_ptr_type(jtip->ptr()) ||
               ft->isa_narrowoop() && ft->make_ptr() == ttip->cast_to_ptr_type(jtip->ptr()), "");
        jt = ft;
      }
    }
    if( jtkp && ttkp ) {
      if( jtkp->is_loaded() &&  jtkp->klass()->is_interface() &&
          !jtkp->klass_is_exact() && // Keep exact interface klass (6894807)
          ttkp->is_loaded() && !ttkp->klass()->is_interface() ) {
        assert(ft == ttkp->cast_to_ptr_type(jtkp->ptr()) ||
               ft->isa_narrowklass() && ft->make_ptr() == ttkp->cast_to_ptr_type(jtkp->ptr()), "");
        jt = ft;
      }
    }
    if (jt != ft && jt->base() == ft->base()) {
      if (jt->isa_int() &&
          jt->is_int()->_lo == ft->is_int()->_lo &&
          jt->is_int()->_hi == ft->is_int()->_hi)
        jt = ft;
      if (jt->isa_long() &&
          jt->is_long()->_lo == ft->is_long()->_lo &&
          jt->is_long()->_hi == ft->is_long()->_hi)
        jt = ft;
    }
    if (jt != ft) {
      tty->print("merge type:  "); t->dump(); tty->cr();
      tty->print("kill type:   "); _type->dump(); tty->cr();
      tty->print("join type:   "); jt->dump(); tty->cr();
      tty->print("filter type: "); ft->dump(); tty->cr();
    }
    assert(jt == ft, "");
  }
#endif //ASSERT

  // Deal with conversion problems found in data loops.
  ft = phase->saturate(ft, phase->type_or_null(this), _type);

  return ft;
}


//------------------------------is_diamond_phi---------------------------------
// Does this Phi represent a simple well-shaped diamond merge?  Return the
// index of the true path or 0 otherwise.
// If check_control_only is true, do not inspect the If node at the
// top, and return -1 (not an edge number) on success.
int PhiNode::is_diamond_phi(bool check_control_only) const {
  // Check for a 2-path merge
  Node *region = in(0);
  if( !region ) return 0;
  if( region->req() != 3 ) return 0;
  if(         req() != 3 ) return 0;
  // Check that both paths come from the same If
  Node *ifp1 = region->in(1);
  Node *ifp2 = region->in(2);
  if( !ifp1 || !ifp2 ) return 0;
  Node *iff = ifp1->in(0);
  if( !iff || !iff->is_If() ) return 0;
  if( iff != ifp2->in(0) ) return 0;
  if (check_control_only)  return -1;
  // Check for a proper bool/cmp
  const Node *b = iff->in(1);
  if( !b->is_Bool() ) return 0;
  const Node *cmp = b->in(1);
  if( !cmp->is_Cmp() ) return 0;

  // Check for branching opposite expected
  if( ifp2->Opcode() == Op_IfTrue ) {
    assert( ifp1->Opcode() == Op_IfFalse, "" );
    return 2;
  } else {
    assert( ifp1->Opcode() == Op_IfTrue, "" );
    return 1;
  }
}

//----------------------------check_cmove_id-----------------------------------
// Check for CMove'ing a constant after comparing against the constant.
// Happens all the time now, since if we compare equality vs a constant in
// the parser, we "know" the variable is constant on one path and we force
// it.  Thus code like "if( x==0 ) {/*EMPTY*/}" ends up inserting a
// conditional move: "x = (x==0)?0:x;".  Yucko.  This fix is slightly more
// general in that we don't need constants.  Since CMove's are only inserted
// in very special circumstances, we do it here on generic Phi's.
Node* PhiNode::is_cmove_id(PhaseTransform* phase, int true_path) {
  assert(true_path !=0, "only diamond shape graph expected");

  // is_diamond_phi() has guaranteed the correctness of the nodes sequence:
  // phi->region->if_proj->ifnode->bool->cmp
  Node*     region = in(0);
  Node*     iff    = region->in(1)->in(0);
  BoolNode* b      = iff->in(1)->as_Bool();
  Node*     cmp    = b->in(1);
  Node*     tval   = in(true_path);
  Node*     fval   = in(3-true_path);
  Node*     id     = CMoveNode::is_cmove_id(phase, cmp, tval, fval, b);
  if (id == NULL)
    return NULL;

  // Either value might be a cast that depends on a branch of 'iff'.
  // Since the 'id' value will float free of the diamond, either
  // decast or return failure.
  Node* ctl = id->in(0);
  if (ctl != NULL && ctl->in(0) == iff) {
    if (id->is_ConstraintCast()) {
      return id->in(1);
    } else {
      // Don't know how to disentangle this value.
      return NULL;
    }
  }

  return id;
}

//------------------------------Identity---------------------------------------
// Check for Region being Identity.
Node* PhiNode::Identity(PhaseGVN* phase) {
  // Check for no merging going on
  // (There used to be special-case code here when this->region->is_Loop.
  // It would check for a tributary phi on the backedge that the main phi
  // trivially, perhaps with a single cast.  The unique_input method
  // does all this and more, by reducing such tributaries to 'this'.)
  Node* uin = unique_input(phase, false);
  if (uin != NULL) {
    return uin;
  }

  int true_path = is_diamond_phi();
  if (true_path != 0) {
    Node* id = is_cmove_id(phase, true_path);
    if (id != NULL)  return id;
  }

  if (phase->is_IterGVN()) {
    Node* m = try_clean_mem_phi(phase);
    if (m != NULL) {
      return m;
    }
  }


  // Looking for phis with identical inputs.  If we find one that has
  // type TypePtr::BOTTOM, replace the current phi with the bottom phi.
  if (phase->is_IterGVN() && type() == Type::MEMORY && adr_type() !=
      TypePtr::BOTTOM && !adr_type()->is_known_instance()) {
    uint phi_len = req();
    Node* phi_reg = region();
    for (DUIterator_Fast imax, i = phi_reg->fast_outs(imax); i < imax; i++) {
      Node* u = phi_reg->fast_out(i);
      if (u->is_Phi() && u->as_Phi()->type() == Type::MEMORY &&
          u->adr_type() == TypePtr::BOTTOM && u->in(0) == phi_reg &&
          u->req() == phi_len) {
        for (uint j = 1; j < phi_len; j++) {
          if (in(j) != u->in(j)) {
            u = NULL;
            break;
          }
        }
        if (u != NULL) {
          return u;
        }
      }
    }
  }

  return this;                     // No identity
}

//-----------------------------unique_input------------------------------------
// Find the unique value, discounting top, self-loops, and casts.
// Return top if there are no inputs, and self if there are multiple.
Node* PhiNode::unique_input(PhaseTransform* phase, bool uncast) {
  //  1) One unique direct input,
  // or if uncast is true:
  //  2) some of the inputs have an intervening ConstraintCast
  //  3) an input is a self loop
  //
  //  1) input   or   2) input     or   3) input __
  //     /   \           /   \               \  /  \
  //     \   /          |    cast             phi  cast
  //      phi            \   /               /  \  /
  //                      phi               /    --

  Node* r = in(0);                      // RegionNode
  Node* input = NULL; // The unique direct input (maybe uncasted = ConstraintCasts removed)

  for (uint i = 1, cnt = req(); i < cnt; ++i) {
    Node* rc = r->in(i);
    if (rc == NULL || phase->type(rc) == Type::TOP)
      continue;                 // ignore unreachable control path
    Node* n = in(i);
    if (n == NULL)
      continue;
    Node* un = n;
    if (uncast) {
#ifdef ASSERT
      Node* m = un->uncast();
#endif
      while (un != NULL && un->req() == 2 && un->is_ConstraintCast()) {
        Node* next = un->in(1);
        if (phase->type(next)->isa_rawptr() && phase->type(un)->isa_oopptr()) {
          // risk exposing raw ptr at safepoint
          break;
        }
        un = next;
      }
      assert(m == un || un->in(1) == m, "Only expected at CheckCastPP from allocation");
    }
    if (un == NULL || un == this || phase->type(un) == Type::TOP) {
      continue; // ignore if top, or in(i) and "this" are in a data cycle
    }
    // Check for a unique input (maybe uncasted)
    if (input == NULL) {
      input = un;
    } else if (input != un) {
      input = NodeSentinel; // no unique input
    }
  }
  if (input == NULL) {
    return phase->C->top();        // no inputs
  }

  if (input != NodeSentinel) {
    return input;           // one unique direct input
  }

  // Nothing.
  return NULL;
}

//------------------------------is_x2logic-------------------------------------
// Check for simple convert-to-boolean pattern
// If:(C Bool) Region:(IfF IfT) Phi:(Region 0 1)
// Convert Phi to an ConvIB.
static Node *is_x2logic( PhaseGVN *phase, PhiNode *phi, int true_path ) {
  assert(true_path !=0, "only diamond shape graph expected");
  // Convert the true/false index into an expected 0/1 return.
  // Map 2->0 and 1->1.
  int flipped = 2-true_path;

  // is_diamond_phi() has guaranteed the correctness of the nodes sequence:
  // phi->region->if_proj->ifnode->bool->cmp
  Node *region = phi->in(0);
  Node *iff = region->in(1)->in(0);
  BoolNode *b = (BoolNode*)iff->in(1);
  const CmpNode *cmp = (CmpNode*)b->in(1);

  Node *zero = phi->in(1);
  Node *one  = phi->in(2);
  const Type *tzero = phase->type( zero );
  const Type *tone  = phase->type( one  );

  // Check for compare vs 0
  const Type *tcmp = phase->type(cmp->in(2));
  if( tcmp != TypeInt::ZERO && tcmp != TypePtr::NULL_PTR ) {
    // Allow cmp-vs-1 if the other input is bounded by 0-1
    if( !(tcmp == TypeInt::ONE && phase->type(cmp->in(1)) == TypeInt::BOOL) )
      return NULL;
    flipped = 1-flipped;        // Test is vs 1 instead of 0!
  }

  // Check for setting zero/one opposite expected
  if( tzero == TypeInt::ZERO ) {
    if( tone == TypeInt::ONE ) {
    } else return NULL;
  } else if( tzero == TypeInt::ONE ) {
    if( tone == TypeInt::ZERO ) {
      flipped = 1-flipped;
    } else return NULL;
  } else return NULL;

  // Check for boolean test backwards
  if( b->_test._test == BoolTest::ne ) {
  } else if( b->_test._test == BoolTest::eq ) {
    flipped = 1-flipped;
  } else return NULL;

  // Build int->bool conversion
  Node *n = new Conv2BNode(cmp->in(1));
  if( flipped )
    n = new XorINode( phase->transform(n), phase->intcon(1) );

  return n;
}

//------------------------------is_cond_add------------------------------------
// Check for simple conditional add pattern:  "(P < Q) ? X+Y : X;"
// To be profitable the control flow has to disappear; there can be no other
// values merging here.  We replace the test-and-branch with:
// "(sgn(P-Q))&Y) + X".  Basically, convert "(P < Q)" into 0 or -1 by
// moving the carry bit from (P-Q) into a register with 'sbb EAX,EAX'.
// Then convert Y to 0-or-Y and finally add.
// This is a key transform for SpecJava _201_compress.
static Node* is_cond_add(PhaseGVN *phase, PhiNode *phi, int true_path) {
  assert(true_path !=0, "only diamond shape graph expected");

  // is_diamond_phi() has guaranteed the correctness of the nodes sequence:
  // phi->region->if_proj->ifnode->bool->cmp
  RegionNode *region = (RegionNode*)phi->in(0);
  Node *iff = region->in(1)->in(0);
  BoolNode* b = iff->in(1)->as_Bool();
  const CmpNode *cmp = (CmpNode*)b->in(1);

  // Make sure only merging this one phi here
  if (region->has_unique_phi() != phi)  return NULL;

  // Make sure each arm of the diamond has exactly one output, which we assume
  // is the region.  Otherwise, the control flow won't disappear.
  if (region->in(1)->outcnt() != 1) return NULL;
  if (region->in(2)->outcnt() != 1) return NULL;

  // Check for "(P < Q)" of type signed int
  if (b->_test._test != BoolTest::lt)  return NULL;
  if (cmp->Opcode() != Op_CmpI)        return NULL;

  Node *p = cmp->in(1);
  Node *q = cmp->in(2);
  Node *n1 = phi->in(  true_path);
  Node *n2 = phi->in(3-true_path);

  int op = n1->Opcode();
  if( op != Op_AddI           // Need zero as additive identity
      /*&&op != Op_SubI &&
      op != Op_AddP &&
      op != Op_XorI &&
      op != Op_OrI*/ )
    return NULL;

  Node *x = n2;
  Node *y = NULL;
  if( x == n1->in(1) ) {
    y = n1->in(2);
  } else if( x == n1->in(2) ) {
    y = n1->in(1);
  } else return NULL;

  // Not so profitable if compare and add are constants
  if( q->is_Con() && phase->type(q) != TypeInt::ZERO && y->is_Con() )
    return NULL;

  Node *cmplt = phase->transform( new CmpLTMaskNode(p,q) );
  Node *j_and   = phase->transform( new AndINode(cmplt,y) );
  return new AddINode(j_and,x);
}

//------------------------------is_absolute------------------------------------
// Check for absolute value.
static Node* is_absolute( PhaseGVN *phase, PhiNode *phi_root, int true_path) {
  assert(true_path !=0, "only diamond shape graph expected");

  int  cmp_zero_idx = 0;        // Index of compare input where to look for zero
  int  phi_x_idx = 0;           // Index of phi input where to find naked x

  // ABS ends with the merge of 2 control flow paths.
  // Find the false path from the true path. With only 2 inputs, 3 - x works nicely.
  int false_path = 3 - true_path;

  // is_diamond_phi() has guaranteed the correctness of the nodes sequence:
  // phi->region->if_proj->ifnode->bool->cmp
  BoolNode *bol = phi_root->in(0)->in(1)->in(0)->in(1)->as_Bool();
  Node *cmp = bol->in(1);

  // Check bool sense
  if (cmp->Opcode() == Op_CmpF || cmp->Opcode() == Op_CmpD) {
    switch (bol->_test._test) {
    case BoolTest::lt: cmp_zero_idx = 1; phi_x_idx = true_path;  break;
    case BoolTest::le: cmp_zero_idx = 2; phi_x_idx = false_path; break;
    case BoolTest::gt: cmp_zero_idx = 2; phi_x_idx = true_path;  break;
    case BoolTest::ge: cmp_zero_idx = 1; phi_x_idx = false_path; break;
    default:           return NULL;                              break;
    }
  } else if (cmp->Opcode() == Op_CmpI || cmp->Opcode() == Op_CmpL) {
    switch (bol->_test._test) {
    case BoolTest::lt:
    case BoolTest::le: cmp_zero_idx = 2; phi_x_idx = false_path; break;
    case BoolTest::gt:
    case BoolTest::ge: cmp_zero_idx = 2; phi_x_idx = true_path;  break;
    default:           return NULL;                              break;
    }
  }

  // Test is next
  const Type *tzero = NULL;
  switch (cmp->Opcode()) {
  case Op_CmpI:    tzero = TypeInt::ZERO; break;  // Integer ABS
  case Op_CmpL:    tzero = TypeLong::ZERO; break; // Long ABS
  case Op_CmpF:    tzero = TypeF::ZERO; break; // Float ABS
  case Op_CmpD:    tzero = TypeD::ZERO; break; // Double ABS
  default: return NULL;
  }

  // Find zero input of compare; the other input is being abs'd
  Node *x = NULL;
  bool flip = false;
  if( phase->type(cmp->in(cmp_zero_idx)) == tzero ) {
    x = cmp->in(3 - cmp_zero_idx);
  } else if( phase->type(cmp->in(3 - cmp_zero_idx)) == tzero ) {
    // The test is inverted, we should invert the result...
    x = cmp->in(cmp_zero_idx);
    flip = true;
  } else {
    return NULL;
  }

  // Next get the 2 pieces being selected, one is the original value
  // and the other is the negated value.
  if( phi_root->in(phi_x_idx) != x ) return NULL;

  // Check other phi input for subtract node
  Node *sub = phi_root->in(3 - phi_x_idx);

  bool is_sub = sub->Opcode() == Op_SubF || sub->Opcode() == Op_SubD ||
                sub->Opcode() == Op_SubI || sub->Opcode() == Op_SubL;

  // Allow only Sub(0,X) and fail out for all others; Neg is not OK
  if (!is_sub || phase->type(sub->in(1)) != tzero || sub->in(2) != x) return NULL;

  if (tzero == TypeF::ZERO) {
    x = new AbsFNode(x);
    if (flip) {
      x = new SubFNode(sub->in(1), phase->transform(x));
    }
  } else if (tzero == TypeD::ZERO) {
    x = new AbsDNode(x);
    if (flip) {
      x = new SubDNode(sub->in(1), phase->transform(x));
    }
  } else if (tzero == TypeInt::ZERO && Matcher::match_rule_supported(Op_AbsI)) {
    x = new AbsINode(x);
    if (flip) {
      x = new SubINode(sub->in(1), phase->transform(x));
    }
  } else if (tzero == TypeLong::ZERO && Matcher::match_rule_supported(Op_AbsL)) {
    x = new AbsLNode(x);
    if (flip) {
      x = new SubLNode(sub->in(1), phase->transform(x));
    }
  } else return NULL;

  return x;
}

//------------------------------split_once-------------------------------------
// Helper for split_flow_path
static void split_once(PhaseIterGVN *igvn, Node *phi, Node *val, Node *n, Node *newn) {
  igvn->hash_delete(n);         // Remove from hash before hacking edges

  uint j = 1;
  for (uint i = phi->req()-1; i > 0; i--) {
    if (phi->in(i) == val) {   // Found a path with val?
      // Add to NEW Region/Phi, no DU info
      newn->set_req( j++, n->in(i) );
      // Remove from OLD Region/Phi
      n->del_req(i);
    }
  }

  // Register the new node but do not transform it.  Cannot transform until the
  // entire Region/Phi conglomerate has been hacked as a single huge transform.
  igvn->register_new_node_with_optimizer( newn );

  // Now I can point to the new node.
  n->add_req(newn);
  igvn->_worklist.push(n);
}

//------------------------------split_flow_path--------------------------------
// Check for merging identical values and split flow paths
static Node* split_flow_path(PhaseGVN *phase, PhiNode *phi) {
  BasicType bt = phi->type()->basic_type();
  if( bt == T_ILLEGAL || type2size[bt] <= 0 )
    return NULL;                // Bail out on funny non-value stuff
  if( phi->req() <= 3 )         // Need at least 2 matched inputs and a
    return NULL;                // third unequal input to be worth doing

  // Scan for a constant
  uint i;
  for( i = 1; i < phi->req()-1; i++ ) {
    Node *n = phi->in(i);
    if( !n ) return NULL;
    if( phase->type(n) == Type::TOP ) return NULL;
    if( n->Opcode() == Op_ConP || n->Opcode() == Op_ConN || n->Opcode() == Op_ConNKlass )
      break;
  }
  if( i >= phi->req() )         // Only split for constants
    return NULL;

  Node *val = phi->in(i);       // Constant to split for
  uint hit = 0;                 // Number of times it occurs
  Node *r = phi->region();

  for( ; i < phi->req(); i++ ){ // Count occurrences of constant
    Node *n = phi->in(i);
    if( !n ) return NULL;
    if( phase->type(n) == Type::TOP ) return NULL;
    if( phi->in(i) == val ) {
      hit++;
      if (PhaseIdealLoop::find_predicate(r->in(i)) != NULL) {
        return NULL;            // don't split loop entry path
      }
    }
  }

  if( hit <= 1 ||               // Make sure we find 2 or more
      hit == phi->req()-1 )     // and not ALL the same value
    return NULL;

  // Now start splitting out the flow paths that merge the same value.
  // Split first the RegionNode.
  PhaseIterGVN *igvn = phase->is_IterGVN();
  RegionNode *newr = new RegionNode(hit+1);
  split_once(igvn, phi, val, r, newr);

  // Now split all other Phis than this one
  for (DUIterator_Fast kmax, k = r->fast_outs(kmax); k < kmax; k++) {
    Node* phi2 = r->fast_out(k);
    if( phi2->is_Phi() && phi2->as_Phi() != phi ) {
      PhiNode *newphi = PhiNode::make_blank(newr, phi2);
      split_once(igvn, phi, val, phi2, newphi);
    }
  }

  // Clean up this guy
  igvn->hash_delete(phi);
  for( i = phi->req()-1; i > 0; i-- ) {
    if( phi->in(i) == val ) {
      phi->del_req(i);
    }
  }
  phi->add_req(val);

  return phi;
}

//=============================================================================
//------------------------------simple_data_loop_check-------------------------
//  Try to determining if the phi node in a simple safe/unsafe data loop.
//  Returns:
// enum LoopSafety { Safe = 0, Unsafe, UnsafeLoop };
// Safe       - safe case when the phi and it's inputs reference only safe data
//              nodes;
// Unsafe     - the phi and it's inputs reference unsafe data nodes but there
//              is no reference back to the phi - need a graph walk
//              to determine if it is in a loop;
// UnsafeLoop - unsafe case when the phi references itself directly or through
//              unsafe data node.
//  Note: a safe data node is a node which could/never reference itself during
//  GVN transformations. For now it is Con, Proj, Phi, CastPP, CheckCastPP.
//  I mark Phi nodes as safe node not only because they can reference itself
//  but also to prevent mistaking the fallthrough case inside an outer loop
//  as dead loop when the phi references itselfs through an other phi.
PhiNode::LoopSafety PhiNode::simple_data_loop_check(Node *in) const {
  // It is unsafe loop if the phi node references itself directly.
  if (in == (Node*)this)
    return UnsafeLoop; // Unsafe loop
  // Unsafe loop if the phi node references itself through an unsafe data node.
  // Exclude cases with null inputs or data nodes which could reference
  // itself (safe for dead loops).
  if (in != NULL && !in->is_dead_loop_safe()) {
    // Check inputs of phi's inputs also.
    // It is much less expensive then full graph walk.
    uint cnt = in->req();
    uint i = (in->is_Proj() && !in->is_CFG())  ? 0 : 1;
    for (; i < cnt; ++i) {
      Node* m = in->in(i);
      if (m == (Node*)this)
        return UnsafeLoop; // Unsafe loop
      if (m != NULL && !m->is_dead_loop_safe()) {
        // Check the most common case (about 30% of all cases):
        // phi->Load/Store->AddP->(ConP ConP Con)/(Parm Parm Con).
        Node *m1 = (m->is_AddP() && m->req() > 3) ? m->in(1) : NULL;
        if (m1 == (Node*)this)
          return UnsafeLoop; // Unsafe loop
        if (m1 != NULL && m1 == m->in(2) &&
            m1->is_dead_loop_safe() && m->in(3)->is_Con()) {
          continue; // Safe case
        }
        // The phi references an unsafe node - need full analysis.
        return Unsafe;
      }
    }
  }
  return Safe; // Safe case - we can optimize the phi node.
}

//------------------------------is_unsafe_data_reference-----------------------
// If phi can be reached through the data input - it is data loop.
bool PhiNode::is_unsafe_data_reference(Node *in) const {
  assert(req() > 1, "");
  // First, check simple cases when phi references itself directly or
  // through an other node.
  LoopSafety safety = simple_data_loop_check(in);
  if (safety == UnsafeLoop)
    return true;  // phi references itself - unsafe loop
  else if (safety == Safe)
    return false; // Safe case - phi could be replaced with the unique input.

  // Unsafe case when we should go through data graph to determine
  // if the phi references itself.

  ResourceMark rm;

  Node_List nstack;
  VectorSet visited;

  nstack.push(in); // Start with unique input.
  visited.set(in->_idx);
  while (nstack.size() != 0) {
    Node* n = nstack.pop();
    uint cnt = n->req();
    uint i = (n->is_Proj() && !n->is_CFG()) ? 0 : 1;
    for (; i < cnt; i++) {
      Node* m = n->in(i);
      if (m == (Node*)this) {
        return true;    // Data loop
      }
      if (m != NULL && !m->is_dead_loop_safe()) { // Only look for unsafe cases.
        if (!visited.test_set(m->_idx))
          nstack.push(m);
      }
    }
  }
  return false; // The phi is not reachable from its inputs
}

// Is this Phi's region or some inputs to the region enqueued for IGVN
// and so could cause the region to be optimized out?
bool PhiNode::wait_for_region_igvn(PhaseGVN* phase) {
  PhaseIterGVN* igvn = phase->is_IterGVN();
  Unique_Node_List& worklist = igvn->_worklist;
  bool delay = false;
  Node* r = in(0);
  for (uint j = 1; j < req(); j++) {
    Node* rc = r->in(j);
    Node* n = in(j);
    if (rc != NULL &&
        rc->is_Proj()) {
      if (worklist.member(rc)) {
        delay = true;
      } else if (rc->in(0) != NULL &&
                 rc->in(0)->is_If()) {
        if (worklist.member(rc->in(0))) {
          delay = true;
        } else if (rc->in(0)->in(1) != NULL &&
                   rc->in(0)->in(1)->is_Bool()) {
          if (worklist.member(rc->in(0)->in(1))) {
            delay = true;
          } else if (rc->in(0)->in(1)->in(1) != NULL &&
                     rc->in(0)->in(1)->in(1)->is_Cmp()) {
            if (worklist.member(rc->in(0)->in(1)->in(1))) {
              delay = true;
            }
          }
        }
      }
    }
  }
  if (delay) {
    worklist.push(this);
  }
  return delay;
}

//------------------------------Ideal------------------------------------------
// Return a node which is more "ideal" than the current node.  Must preserve
// the CFG, but we can still strip out dead paths.
Node *PhiNode::Ideal(PhaseGVN *phase, bool can_reshape) {
  Node *r = in(0);              // RegionNode
  assert(r != NULL && r->is_Region(), "this phi must have a region");
  assert(r->in(0) == NULL || !r->in(0)->is_Root(), "not a specially hidden merge");

  // Note: During parsing, phis are often transformed before their regions.
  // This means we have to use type_or_null to defend against untyped regions.
  if( phase->type_or_null(r) == Type::TOP ) // Dead code?
    return NULL;                // No change

  // If all inputs are inline types of the same type, push the inline type node down
  // through the phi because inline type nodes should be merged through their input values.
  if (req() > 2 && in(1) != NULL && in(1)->is_InlineTypeBase() && (can_reshape || in(1)->is_InlineType())) {
    int opcode = in(1)->Opcode();
    uint i = 2;
    // Check if inputs are values of the same type
    for (; i < req() && in(i) && in(i)->is_InlineTypeBase() && in(i)->cmp(*in(1)); i++) {
      assert(in(i)->Opcode() == opcode, "mixing pointers and values?");
    }
    if (i == req()) {
      InlineTypeBaseNode* vt = in(1)->as_InlineTypeBase()->clone_with_phis(phase, in(0));
      for (uint i = 2; i < req(); ++i) {
        vt->merge_with(phase, in(i)->as_InlineTypeBase(), i, i == (req()-1));
      }
      return vt;
    }
  }

  Node *top = phase->C->top();
  bool new_phi = (outcnt() == 0); // transforming new Phi
  // No change for igvn if new phi is not hooked
  if (new_phi && can_reshape)
    return NULL;

  // The are 2 situations when only one valid phi's input is left
  // (in addition to Region input).
  // One: region is not loop - replace phi with this input.
  // Two: region is loop - replace phi with top since this data path is dead
  //                       and we need to break the dead data loop.
  Node* progress = NULL;        // Record if any progress made
  for( uint j = 1; j < req(); ++j ){ // For all paths in
    // Check unreachable control paths
    Node* rc = r->in(j);
    Node* n = in(j);            // Get the input
    if (rc == NULL || phase->type(rc) == Type::TOP) {
      if (n != top) {           // Not already top?
        PhaseIterGVN *igvn = phase->is_IterGVN();
        if (can_reshape && igvn != NULL) {
          igvn->_worklist.push(r);
        }
        // Nuke it down
        if (can_reshape) {
          set_req_X(j, top, igvn);
        } else {
          set_req(j, top);
        }
        progress = this;        // Record progress
      }
    }
  }

  if (can_reshape && outcnt() == 0) {
    // set_req() above may kill outputs if Phi is referenced
    // only by itself on the dead (top) control path.
    return top;
  }

  bool uncasted = false;
  Node* uin = unique_input(phase, false);
  if (uin == NULL && can_reshape &&
      // If there is a chance that the region can be optimized out do
      // not add a cast node that we can't remove yet.
      !wait_for_region_igvn(phase)) {
    uncasted = true;
    uin = unique_input(phase, true);
  }
  if (uin == top) {             // Simplest case: no alive inputs.
    if (can_reshape)            // IGVN transformation
      return top;
    else
      return NULL;              // Identity will return TOP
  } else if (uin != NULL) {
    // Only one not-NULL unique input path is left.
    // Determine if this input is backedge of a loop.
    // (Skip new phis which have no uses and dead regions).
    if (outcnt() > 0 && r->in(0) != NULL) {
      if (is_data_loop(r->as_Region(), uin, phase)) {
        // Break this data loop to avoid creation of a dead loop.
        if (can_reshape) {
          return top;
        } else {
          // We can't return top if we are in Parse phase - cut inputs only
          // let Identity to handle the case.
          replace_edge(uin, top);
          return NULL;
        }
      }
    }

    if (uncasted) {
      // Add cast nodes between the phi to be removed and its unique input.
      // Wait until after parsing for the type information to propagate from the casts.
      assert(can_reshape, "Invalid during parsing");
      const Type* phi_type = bottom_type();
      assert(phi_type->isa_int() || phi_type->isa_ptr(), "bad phi type");
      // Add casts to carry the control dependency of the Phi that is
      // going away
      Node* cast = NULL;
      if (phi_type->isa_int()) {
        cast = ConstraintCastNode::make_cast(Op_CastII, r, uin, phi_type, true);
      } else {
        const Type* uin_type = phase->type(uin);
        if (!phi_type->isa_oopptr() && !uin_type->isa_oopptr()) {
          cast = ConstraintCastNode::make_cast(Op_CastPP, r, uin, phi_type, true);
        } else {
          // Use a CastPP for a cast to not null and a CheckCastPP for
          // a cast to a new klass (and both if both null-ness and
          // klass change).

          // If the type of phi is not null but the type of uin may be
          // null, uin's type must be casted to not null
          if (phi_type->join(TypePtr::NOTNULL) == phi_type->remove_speculative() &&
              uin_type->join(TypePtr::NOTNULL) != uin_type->remove_speculative()) {
            cast = ConstraintCastNode::make_cast(Op_CastPP, r, uin, TypePtr::NOTNULL, true);
          }

          // If the type of phi and uin, both casted to not null,
          // differ the klass of uin must be (check)cast'ed to match
          // that of phi
          if (phi_type->join_speculative(TypePtr::NOTNULL) != uin_type->join_speculative(TypePtr::NOTNULL)) {
            Node* n = uin;
            if (cast != NULL) {
              cast = phase->transform(cast);
              n = cast;
            }
            cast = ConstraintCastNode::make_cast(Op_CheckCastPP, r, n, phi_type, true);
          }
          if (cast == NULL) {
            cast = ConstraintCastNode::make_cast(Op_CastPP, r, uin, phi_type, true);
          }
        }
      }
      assert(cast != NULL, "cast should be set");
      cast = phase->transform(cast);
      // set all inputs to the new cast(s) so the Phi is removed by Identity
      PhaseIterGVN* igvn = phase->is_IterGVN();
      for (uint i = 1; i < req(); i++) {
        set_req_X(i, cast, igvn);
      }
      uin = cast;
    }

    // One unique input.
    debug_only(Node* ident = Identity(phase));
    // The unique input must eventually be detected by the Identity call.
#ifdef ASSERT
    if (ident != uin && !ident->is_top()) {
      // print this output before failing assert
      r->dump(3);
      this->dump(3);
      ident->dump();
      uin->dump();
    }
#endif
    assert(ident == uin || ident->is_top(), "Identity must clean this up");
    return NULL;
  }

  Node* opt = NULL;
  int true_path = is_diamond_phi();
  if( true_path != 0 ) {
    // Check for CMove'ing identity. If it would be unsafe,
    // handle it here. In the safe case, let Identity handle it.
    Node* unsafe_id = is_cmove_id(phase, true_path);
    if( unsafe_id != NULL && is_unsafe_data_reference(unsafe_id) )
      opt = unsafe_id;

    // Check for simple convert-to-boolean pattern
    if( opt == NULL )
      opt = is_x2logic(phase, this, true_path);

    // Check for absolute value
    if( opt == NULL )
      opt = is_absolute(phase, this, true_path);

    // Check for conditional add
    if( opt == NULL && can_reshape )
      opt = is_cond_add(phase, this, true_path);

    // These 4 optimizations could subsume the phi:
    // have to check for a dead data loop creation.
    if( opt != NULL ) {
      if( opt == unsafe_id || is_unsafe_data_reference(opt) ) {
        // Found dead loop.
        if( can_reshape )
          return top;
        // We can't return top if we are in Parse phase - cut inputs only
        // to stop further optimizations for this phi. Identity will return TOP.
        assert(req() == 3, "only diamond merge phi here");
        set_req(1, top);
        set_req(2, top);
        return NULL;
      } else {
        return opt;
      }
    }
  }

  // Check for merging identical values and split flow paths
  if (can_reshape) {
    opt = split_flow_path(phase, this);
    // This optimization only modifies phi - don't need to check for dead loop.
    assert(opt == NULL || opt == this, "do not elide phi");
    if (opt != NULL)  return opt;
  }

  if (in(1) != NULL && in(1)->Opcode() == Op_AddP && can_reshape) {
    // Try to undo Phi of AddP:
    // (Phi (AddP base address offset) (AddP base2 address2 offset2))
    // becomes:
    // newbase := (Phi base base2)
    // newaddress := (Phi address address2)
    // newoffset := (Phi offset offset2)
    // (AddP newbase newaddress newoffset)
    //
    // This occurs as a result of unsuccessful split_thru_phi and
    // interferes with taking advantage of addressing modes. See the
    // clone_shift_expressions code in matcher.cpp
    Node* addp = in(1);
    Node* base = addp->in(AddPNode::Base);
    Node* address = addp->in(AddPNode::Address);
    Node* offset = addp->in(AddPNode::Offset);
    if (base != NULL && address != NULL && offset != NULL &&
        !base->is_top() && !address->is_top() && !offset->is_top()) {
      const Type* base_type = base->bottom_type();
      const Type* address_type = address->bottom_type();
      // make sure that all the inputs are similar to the first one,
      // i.e. AddP with base == address and same offset as first AddP
      bool doit = true;
      for (uint i = 2; i < req(); i++) {
        if (in(i) == NULL ||
            in(i)->Opcode() != Op_AddP ||
            in(i)->in(AddPNode::Base) == NULL ||
            in(i)->in(AddPNode::Address) == NULL ||
            in(i)->in(AddPNode::Offset) == NULL ||
            in(i)->in(AddPNode::Base)->is_top() ||
            in(i)->in(AddPNode::Address)->is_top() ||
            in(i)->in(AddPNode::Offset)->is_top()) {
          doit = false;
          break;
        }
        if (in(i)->in(AddPNode::Offset) != base) {
          base = NULL;
        }
        if (in(i)->in(AddPNode::Offset) != offset) {
          offset = NULL;
        }
        if (in(i)->in(AddPNode::Address) != address) {
          address = NULL;
        }
        // Accumulate type for resulting Phi
        base_type = base_type->meet_speculative(in(i)->in(AddPNode::Base)->bottom_type());
        address_type = address_type->meet_speculative(in(i)->in(AddPNode::Address)->bottom_type());
      }
      if (doit && base == NULL) {
        // Check for neighboring AddP nodes in a tree.
        // If they have a base, use that it.
        for (DUIterator_Fast kmax, k = this->fast_outs(kmax); k < kmax; k++) {
          Node* u = this->fast_out(k);
          if (u->is_AddP()) {
            Node* base2 = u->in(AddPNode::Base);
            if (base2 != NULL && !base2->is_top()) {
              if (base == NULL)
                base = base2;
              else if (base != base2)
                { doit = false; break; }
            }
          }
        }
      }
      if (doit) {
        if (base == NULL) {
          base = new PhiNode(in(0), base_type, NULL);
          for (uint i = 1; i < req(); i++) {
            base->init_req(i, in(i)->in(AddPNode::Base));
          }
          phase->is_IterGVN()->register_new_node_with_optimizer(base);
        }
        if (address == NULL) {
          address = new PhiNode(in(0), address_type, NULL);
          for (uint i = 1; i < req(); i++) {
            address->init_req(i, in(i)->in(AddPNode::Address));
          }
          phase->is_IterGVN()->register_new_node_with_optimizer(address);
        }
        if (offset == NULL) {
          offset = new PhiNode(in(0), TypeX_X, NULL);
          for (uint i = 1; i < req(); i++) {
            offset->init_req(i, in(i)->in(AddPNode::Offset));
          }
          phase->is_IterGVN()->register_new_node_with_optimizer(offset);
        }
        return new AddPNode(base, address, offset);
      }
    }
  }

  // Split phis through memory merges, so that the memory merges will go away.
  // Piggy-back this transformation on the search for a unique input....
  // It will be as if the merged memory is the unique value of the phi.
  // (Do not attempt this optimization unless parsing is complete.
  // It would make the parser's memory-merge logic sick.)
  // (MergeMemNode is not dead_loop_safe - need to check for dead loop.)
  if (progress == NULL && can_reshape && type() == Type::MEMORY) {
    // see if this phi should be sliced
    uint merge_width = 0;
    bool saw_self = false;
    // TODO revisit this with JDK-8247216
    bool mergemem_only = true;
    for( uint i=1; i<req(); ++i ) {// For all paths in
      Node *ii = in(i);
      // TOP inputs should not be counted as safe inputs because if the
      // Phi references itself through all other inputs then splitting the
      // Phi through memory merges would create dead loop at later stage.
      if (ii == top) {
        return NULL; // Delay optimization until graph is cleaned.
      }
      if (ii->is_MergeMem()) {
        MergeMemNode* n = ii->as_MergeMem();
        merge_width = MAX2(merge_width, n->req());
<<<<<<< HEAD
        saw_self = saw_self || phase->eqv(n->base_memory(), this);
      } else {
        mergemem_only = false;
=======
        saw_self = saw_self || (n->base_memory() == this);
>>>>>>> a0ade220
      }
    }

    // This restriction is temporarily necessary to ensure termination:
    if (!mergemem_only && !saw_self && adr_type() == TypePtr::BOTTOM)  merge_width = 0;

    if (merge_width > Compile::AliasIdxRaw) {
      // found at least one non-empty MergeMem
      const TypePtr* at = adr_type();
      if (at != TypePtr::BOTTOM) {
        // Patch the existing phi to select an input from the merge:
        // Phi:AT1(...MergeMem(m0, m1, m2)...) into
        //     Phi:AT1(...m1...)
        int alias_idx = phase->C->get_alias_index(at);
        for (uint i=1; i<req(); ++i) {
          Node *ii = in(i);
          if (ii->is_MergeMem()) {
            MergeMemNode* n = ii->as_MergeMem();
            // compress paths and change unreachable cycles to TOP
            // If not, we can update the input infinitely along a MergeMem cycle
            // Equivalent code is in MemNode::Ideal_common
            Node *m  = phase->transform(n);
            if (outcnt() == 0) {  // Above transform() may kill us!
              return top;
            }
            // If transformed to a MergeMem, get the desired slice
            // Otherwise the returned node represents memory for every slice
            Node *new_mem = (m->is_MergeMem()) ?
                             m->as_MergeMem()->memory_at(alias_idx) : m;
            // Update input if it is progress over what we have now
            if (new_mem != ii) {
              set_req(i, new_mem);
              progress = this;
            }
          }
        }
      } else {
        // We know that at least one MergeMem->base_memory() == this
        // (saw_self == true). If all other inputs also references this phi
        // (directly or through data nodes) - it is a dead loop.
        bool saw_safe_input = false;
        for (uint j = 1; j < req(); ++j) {
          Node* n = in(j);
          if (n->is_MergeMem()) {
            MergeMemNode* mm = n->as_MergeMem();
            if (mm->base_memory() == this || mm->base_memory() == mm->empty_memory()) {
              // Skip this input if it references back to this phi or if the memory path is dead
              continue;
            }
          }
          if (!is_unsafe_data_reference(n)) {
            saw_safe_input = true; // found safe input
            break;
          }
        }
        if (!saw_safe_input) {
          // There is a dead loop: All inputs are either dead or reference back to this phi
          return top;
        }

        // Phi(...MergeMem(m0, m1:AT1, m2:AT2)...) into
        //     MergeMem(Phi(...m0...), Phi:AT1(...m1...), Phi:AT2(...m2...))
        PhaseIterGVN* igvn = phase->is_IterGVN();
        Node* hook = new Node(1);
        PhiNode* new_base = (PhiNode*) clone();
        // Must eagerly register phis, since they participate in loops.
        if (igvn) {
          igvn->register_new_node_with_optimizer(new_base);
          hook->add_req(new_base);
        }
        MergeMemNode* result = MergeMemNode::make(new_base);
        for (uint i = 1; i < req(); ++i) {
          Node *ii = in(i);
          if (ii->is_MergeMem()) {
            MergeMemNode* n = ii->as_MergeMem();
            if (igvn) {
              // TODO revisit this with JDK-8247216
              // Put 'n' on the worklist because it might be modified by MergeMemStream::iteration_setup
              igvn->_worklist.push(n);
            }
            for (MergeMemStream mms(result, n); mms.next_non_empty2(); ) {
              // If we have not seen this slice yet, make a phi for it.
              bool made_new_phi = false;
              if (mms.is_empty()) {
                Node* new_phi = new_base->slice_memory(mms.adr_type(phase->C));
                made_new_phi = true;
                if (igvn) {
                  igvn->register_new_node_with_optimizer(new_phi);
                  hook->add_req(new_phi);
                }
                mms.set_memory(new_phi);
              }
              Node* phi = mms.memory();
              assert(made_new_phi || phi->in(i) == n, "replace the i-th merge by a slice");
              phi->set_req(i, mms.memory2());
            }
          }
        }
        // Distribute all self-loops.
        { // (Extra braces to hide mms.)
          for (MergeMemStream mms(result); mms.next_non_empty(); ) {
            Node* phi = mms.memory();
            for (uint i = 1; i < req(); ++i) {
              if (phi->in(i) == this)  phi->set_req(i, phi);
            }
          }
        }
        // now transform the new nodes, and return the mergemem
        for (MergeMemStream mms(result); mms.next_non_empty(); ) {
          Node* phi = mms.memory();
          mms.set_memory(phase->transform(phi));
        }
        if (igvn) { // Unhook.
          igvn->hash_delete(hook);
          for (uint i = 1; i < hook->req(); i++) {
            hook->set_req(i, NULL);
          }
        }
        // Replace self with the result.
        return result;
      }
    }
    //
    // Other optimizations on the memory chain
    //
    const TypePtr* at = adr_type();
    for( uint i=1; i<req(); ++i ) {// For all paths in
      Node *ii = in(i);
      Node *new_in = MemNode::optimize_memory_chain(ii, at, NULL, phase);
      if (ii != new_in ) {
        set_req(i, new_in);
        progress = this;
      }
    }
  }

#ifdef _LP64
  // Push DecodeN/DecodeNKlass down through phi.
  // The rest of phi graph will transform by split EncodeP node though phis up.
  if ((UseCompressedOops || UseCompressedClassPointers) && can_reshape && progress == NULL) {
    bool may_push = true;
    bool has_decodeN = false;
    bool is_decodeN = false;
    for (uint i=1; i<req(); ++i) {// For all paths in
      Node *ii = in(i);
      if (ii->is_DecodeNarrowPtr() && ii->bottom_type() == bottom_type()) {
        // Do optimization if a non dead path exist.
        if (ii->in(1)->bottom_type() != Type::TOP) {
          has_decodeN = true;
          is_decodeN = ii->is_DecodeN();
        }
      } else if (!ii->is_Phi()) {
        may_push = false;
      }
    }

    if (has_decodeN && may_push) {
      PhaseIterGVN *igvn = phase->is_IterGVN();
      // Make narrow type for new phi.
      const Type* narrow_t;
      if (is_decodeN) {
        narrow_t = TypeNarrowOop::make(this->bottom_type()->is_ptr());
      } else {
        narrow_t = TypeNarrowKlass::make(this->bottom_type()->is_ptr());
      }
      PhiNode* new_phi = new PhiNode(r, narrow_t);
      uint orig_cnt = req();
      for (uint i=1; i<req(); ++i) {// For all paths in
        Node *ii = in(i);
        Node* new_ii = NULL;
        if (ii->is_DecodeNarrowPtr()) {
          assert(ii->bottom_type() == bottom_type(), "sanity");
          new_ii = ii->in(1);
        } else {
          assert(ii->is_Phi(), "sanity");
          if (ii->as_Phi() == this) {
            new_ii = new_phi;
          } else {
            if (is_decodeN) {
              new_ii = new EncodePNode(ii, narrow_t);
            } else {
              new_ii = new EncodePKlassNode(ii, narrow_t);
            }
            igvn->register_new_node_with_optimizer(new_ii);
          }
        }
        new_phi->set_req(i, new_ii);
      }
      igvn->register_new_node_with_optimizer(new_phi, this);
      if (is_decodeN) {
        progress = new DecodeNNode(new_phi, bottom_type());
      } else {
        progress = new DecodeNKlassNode(new_phi, bottom_type());
      }
    }
  }
#endif

  // Phi (VB ... VB) => VB (Phi ...) (Phi ...)
  if (EnableVectorReboxing && can_reshape && progress == NULL) {
    PhaseIterGVN* igvn = phase->is_IterGVN();

    bool all_inputs_are_equiv_vboxes = true;
    for (uint i = 1; i < req(); ++i) {
      Node* n = in(i);
      if (in(i)->Opcode() != Op_VectorBox) {
        all_inputs_are_equiv_vboxes = false;
        break;
      }
      // Check that vector type of vboxes is equivalent
      if (i != 1) {
        if (Type::cmp(in(i-0)->in(VectorBoxNode::Value)->bottom_type(),
                      in(i-1)->in(VectorBoxNode::Value)->bottom_type()) != 0) {
          all_inputs_are_equiv_vboxes = false;
          break;
        }
        if (Type::cmp(in(i-0)->in(VectorBoxNode::Box)->bottom_type(),
                      in(i-1)->in(VectorBoxNode::Box)->bottom_type()) != 0) {
          all_inputs_are_equiv_vboxes = false;
          break;
        }
      }
    }

    if (all_inputs_are_equiv_vboxes) {
      VectorBoxNode* vbox = static_cast<VectorBoxNode*>(in(1));
      PhiNode* new_vbox_phi = new PhiNode(r, vbox->box_type());
      PhiNode* new_vect_phi = new PhiNode(r, vbox->vec_type());
      for (uint i = 1; i < req(); ++i) {
        VectorBoxNode* old_vbox = static_cast<VectorBoxNode*>(in(i));
        new_vbox_phi->set_req(i, old_vbox->in(VectorBoxNode::Box));
        new_vect_phi->set_req(i, old_vbox->in(VectorBoxNode::Value));
      }
      igvn->register_new_node_with_optimizer(new_vbox_phi, this);
      igvn->register_new_node_with_optimizer(new_vect_phi, this);
      progress = new VectorBoxNode(igvn->C, new_vbox_phi, new_vect_phi, vbox->box_type(), vbox->vec_type());
    }
  }

  return progress;              // Return any progress
}

bool PhiNode::is_data_loop(RegionNode* r, Node* uin, const PhaseGVN* phase) {
  // First, take the short cut when we know it is a loop and the EntryControl data path is dead.
  // The loop node may only have one input because the entry path was removed in PhaseIdealLoop::Dominators().
  // Then, check if there is a data loop when the phi references itself directly or through other data nodes.
  assert(!r->is_Loop() || r->req() <= 3, "Loop node should have 3 or less inputs");
  const bool is_loop = (r->is_Loop() && r->req() == 3);
  const Node* top = phase->C->top();
  if (is_loop) {
    return !uin->eqv_uncast(in(LoopNode::EntryControl));
  } else {
    // We have a data loop either with an unsafe data reference or if a region is unreachable.
    return is_unsafe_data_reference(uin)
           || (r->req() == 3 && (r->in(1) != top && r->in(2) == top && r->is_unreachable_region(phase)));
  }
}

//------------------------------is_tripcount-----------------------------------
bool PhiNode::is_tripcount() const {
  return (in(0) != NULL && in(0)->is_CountedLoop() &&
          in(0)->as_CountedLoop()->phi() == this);
}

//------------------------------out_RegMask------------------------------------
const RegMask &PhiNode::in_RegMask(uint i) const {
  return i ? out_RegMask() : RegMask::Empty;
}

const RegMask &PhiNode::out_RegMask() const {
  uint ideal_reg = _type->ideal_reg();
  assert( ideal_reg != Node::NotAMachineReg, "invalid type at Phi" );
  if( ideal_reg == 0 ) return RegMask::Empty;
  assert(ideal_reg != Op_RegFlags, "flags register is not spillable");
  return *(Compile::current()->matcher()->idealreg2spillmask[ideal_reg]);
}

#ifndef PRODUCT
void PhiNode::related(GrowableArray<Node*> *in_rel, GrowableArray<Node*> *out_rel, bool compact) const {
  // For a PhiNode, the set of related nodes includes all inputs till level 2,
  // and all outputs till level 1. In compact mode, inputs till level 1 are
  // collected.
  this->collect_nodes(in_rel, compact ? 1 : 2, false, false);
  this->collect_nodes(out_rel, -1, false, false);
}

void PhiNode::dump_spec(outputStream *st) const {
  TypeNode::dump_spec(st);
  if (is_tripcount()) {
    st->print(" #tripcount");
  }
}
#endif


//=============================================================================
const Type* GotoNode::Value(PhaseGVN* phase) const {
  // If the input is reachable, then we are executed.
  // If the input is not reachable, then we are not executed.
  return phase->type(in(0));
}

Node* GotoNode::Identity(PhaseGVN* phase) {
  return in(0);                // Simple copy of incoming control
}

const RegMask &GotoNode::out_RegMask() const {
  return RegMask::Empty;
}

#ifndef PRODUCT
//-----------------------------related-----------------------------------------
// The related nodes of a GotoNode are all inputs at level 1, as well as the
// outputs at level 1. This is regardless of compact mode.
void GotoNode::related(GrowableArray<Node*> *in_rel, GrowableArray<Node*> *out_rel, bool compact) const {
  this->collect_nodes(in_rel, 1, false, false);
  this->collect_nodes(out_rel, -1, false, false);
}
#endif


//=============================================================================
const RegMask &JumpNode::out_RegMask() const {
  return RegMask::Empty;
}

#ifndef PRODUCT
//-----------------------------related-----------------------------------------
// The related nodes of a JumpNode are all inputs at level 1, as well as the
// outputs at level 2 (to include actual jump targets beyond projection nodes).
// This is regardless of compact mode.
void JumpNode::related(GrowableArray<Node*> *in_rel, GrowableArray<Node*> *out_rel, bool compact) const {
  this->collect_nodes(in_rel, 1, false, false);
  this->collect_nodes(out_rel, -2, false, false);
}
#endif

//=============================================================================
const RegMask &JProjNode::out_RegMask() const {
  return RegMask::Empty;
}

//=============================================================================
const RegMask &CProjNode::out_RegMask() const {
  return RegMask::Empty;
}



//=============================================================================

uint PCTableNode::hash() const { return Node::hash() + _size; }
bool PCTableNode::cmp( const Node &n ) const
{ return _size == ((PCTableNode&)n)._size; }

const Type *PCTableNode::bottom_type() const {
  const Type** f = TypeTuple::fields(_size);
  for( uint i = 0; i < _size; i++ ) f[i] = Type::CONTROL;
  return TypeTuple::make(_size, f);
}

//------------------------------Value------------------------------------------
// Compute the type of the PCTableNode.  If reachable it is a tuple of
// Control, otherwise the table targets are not reachable
const Type* PCTableNode::Value(PhaseGVN* phase) const {
  if( phase->type(in(0)) == Type::CONTROL )
    return bottom_type();
  return Type::TOP;             // All paths dead?  Then so are we
}

//------------------------------Ideal------------------------------------------
// Return a node which is more "ideal" than the current node.  Strip out
// control copies
Node *PCTableNode::Ideal(PhaseGVN *phase, bool can_reshape) {
  return remove_dead_region(phase, can_reshape) ? this : NULL;
}

//=============================================================================
uint JumpProjNode::hash() const {
  return Node::hash() + _dest_bci;
}

bool JumpProjNode::cmp( const Node &n ) const {
  return ProjNode::cmp(n) &&
    _dest_bci == ((JumpProjNode&)n)._dest_bci;
}

#ifndef PRODUCT
void JumpProjNode::dump_spec(outputStream *st) const {
  ProjNode::dump_spec(st);
  st->print("@bci %d ",_dest_bci);
}

void JumpProjNode::dump_compact_spec(outputStream *st) const {
  ProjNode::dump_compact_spec(st);
  st->print("(%d)%d@%d", _switch_val, _proj_no, _dest_bci);
}

void JumpProjNode::related(GrowableArray<Node*> *in_rel, GrowableArray<Node*> *out_rel, bool compact) const {
  // The related nodes of a JumpProjNode are its inputs and outputs at level 1.
  this->collect_nodes(in_rel, 1, false, false);
  this->collect_nodes(out_rel, -1, false, false);
}
#endif

//=============================================================================
//------------------------------Value------------------------------------------
// Check for being unreachable, or for coming from a Rethrow.  Rethrow's cannot
// have the default "fall_through_index" path.
const Type* CatchNode::Value(PhaseGVN* phase) const {
  // Unreachable?  Then so are all paths from here.
  if( phase->type(in(0)) == Type::TOP ) return Type::TOP;
  // First assume all paths are reachable
  const Type** f = TypeTuple::fields(_size);
  for( uint i = 0; i < _size; i++ ) f[i] = Type::CONTROL;
  // Identify cases that will always throw an exception
  // () rethrow call
  // () virtual or interface call with NULL receiver
  // () call is a check cast with incompatible arguments
  if( in(1)->is_Proj() ) {
    Node *i10 = in(1)->in(0);
    if( i10->is_Call() ) {
      CallNode *call = i10->as_Call();
      // Rethrows always throw exceptions, never return
      if (call->entry_point() == OptoRuntime::rethrow_stub()) {
        f[CatchProjNode::fall_through_index] = Type::TOP;
      } else if( call->req() > TypeFunc::Parms ) {
        const Type *arg0 = phase->type( call->in(TypeFunc::Parms) );
        // Check for null receiver to virtual or interface calls
        if( call->is_CallDynamicJava() &&
            arg0->higher_equal(TypePtr::NULL_PTR) ) {
          f[CatchProjNode::fall_through_index] = Type::TOP;
        }
      } // End of if not a runtime stub
    } // End of if have call above me
  } // End of slot 1 is not a projection
  return TypeTuple::make(_size, f);
}

//=============================================================================
uint CatchProjNode::hash() const {
  return Node::hash() + _handler_bci;
}


bool CatchProjNode::cmp( const Node &n ) const {
  return ProjNode::cmp(n) &&
    _handler_bci == ((CatchProjNode&)n)._handler_bci;
}


//------------------------------Identity---------------------------------------
// If only 1 target is possible, choose it if it is the main control
Node* CatchProjNode::Identity(PhaseGVN* phase) {
  // If my value is control and no other value is, then treat as ID
  const TypeTuple *t = phase->type(in(0))->is_tuple();
  if (t->field_at(_con) != Type::CONTROL)  return this;
  // If we remove the last CatchProj and elide the Catch/CatchProj, then we
  // also remove any exception table entry.  Thus we must know the call
  // feeding the Catch will not really throw an exception.  This is ok for
  // the main fall-thru control (happens when we know a call can never throw
  // an exception) or for "rethrow", because a further optimization will
  // yank the rethrow (happens when we inline a function that can throw an
  // exception and the caller has no handler).  Not legal, e.g., for passing
  // a NULL receiver to a v-call, or passing bad types to a slow-check-cast.
  // These cases MUST throw an exception via the runtime system, so the VM
  // will be looking for a table entry.
  Node *proj = in(0)->in(1);    // Expect a proj feeding CatchNode
  CallNode *call;
  if (_con != TypeFunc::Control && // Bail out if not the main control.
      !(proj->is_Proj() &&      // AND NOT a rethrow
        proj->in(0)->is_Call() &&
        (call = proj->in(0)->as_Call()) &&
        call->entry_point() == OptoRuntime::rethrow_stub()))
    return this;

  // Search for any other path being control
  for (uint i = 0; i < t->cnt(); i++) {
    if (i != _con && t->field_at(i) == Type::CONTROL)
      return this;
  }
  // Only my path is possible; I am identity on control to the jump
  return in(0)->in(0);
}


#ifndef PRODUCT
void CatchProjNode::dump_spec(outputStream *st) const {
  ProjNode::dump_spec(st);
  st->print("@bci %d ",_handler_bci);
}
#endif

//=============================================================================
//------------------------------Identity---------------------------------------
// Check for CreateEx being Identity.
Node* CreateExNode::Identity(PhaseGVN* phase) {
  if( phase->type(in(1)) == Type::TOP ) return in(1);
  if( phase->type(in(0)) == Type::TOP ) return in(0);
  // We only come from CatchProj, unless the CatchProj goes away.
  // If the CatchProj is optimized away, then we just carry the
  // exception oop through.

  // CheckCastPPNode::Ideal() for inline types reuses the exception
  // paths of a call to perform an allocation: we can see a Phi here.
  if (in(1)->is_Phi()) {
    return this;
  }
  CallNode *call = in(1)->in(0)->as_Call();

  return ( in(0)->is_CatchProj() && in(0)->in(0)->in(1) == in(1) )
    ? this
    : call->in(TypeFunc::Parms);
}

//=============================================================================
//------------------------------Value------------------------------------------
// Check for being unreachable.
const Type* NeverBranchNode::Value(PhaseGVN* phase) const {
  if (!in(0) || in(0)->is_top()) return Type::TOP;
  return bottom_type();
}

//------------------------------Ideal------------------------------------------
// Check for no longer being part of a loop
Node *NeverBranchNode::Ideal(PhaseGVN *phase, bool can_reshape) {
  if (can_reshape && !in(0)->is_Loop()) {
    // Dead code elimination can sometimes delete this projection so
    // if it's not there, there's nothing to do.
    Node* fallthru = proj_out_or_null(0);
    if (fallthru != NULL) {
      phase->is_IterGVN()->replace_node(fallthru, in(0));
    }
    return phase->C->top();
  }
  return NULL;
}

#ifndef PRODUCT
void NeverBranchNode::format( PhaseRegAlloc *ra_, outputStream *st) const {
  st->print("%s", Name());
}
#endif<|MERGE_RESOLUTION|>--- conflicted
+++ resolved
@@ -2224,13 +2224,9 @@
       if (ii->is_MergeMem()) {
         MergeMemNode* n = ii->as_MergeMem();
         merge_width = MAX2(merge_width, n->req());
-<<<<<<< HEAD
-        saw_self = saw_self || phase->eqv(n->base_memory(), this);
+        saw_self = saw_self || (n->base_memory() == this);
       } else {
         mergemem_only = false;
-=======
-        saw_self = saw_self || (n->base_memory() == this);
->>>>>>> a0ade220
       }
     }
 
