--- conflicted
+++ resolved
@@ -1825,14 +1825,9 @@
           stores++;
         }
       }
-<<<<<<< HEAD
-      // TODO disabled until JDK-8255120 is fixed
-      // assert(outer->outcnt() >= phis + 2 && outer->outcnt() <= phis + 2 + stores + 1, "only phis");
-=======
       // Late optimization of loads on backedge can cause Phi of outer loop to be eliminated but Phi of inner loop is
       // not guaranteed to be optimized out.
       assert(outer->outcnt() >= phis + 2 - be_loads && outer->outcnt() <= phis + 2 + stores + 1, "only phis");
->>>>>>> bd81ccfd
     }
     assert(sfpt->outcnt() == 1, "no data node");
     assert(outer_tail->outcnt() == 1 || !has_skeleton, "no data node");
