--- conflicted
+++ resolved
@@ -363,11 +363,9 @@
   }
 
   // Clone the inline type node and set the new field value
-<<<<<<< HEAD
-  InlineTypeNode* new_vt = InlineTypeNode::make_uninitialized(gvn(), gvn().type(holder)->inline_klass());
-  for (uint i = 2; i < holder->req(); ++i) {
-    new_vt->set_req(i, holder->in(i));
-  }
+  InlineTypeNode* new_vt = holder->clone()->as_InlineType();
+  new_vt->set_oop(gvn().zerocon(T_PRIMITIVE_OBJECT));
+  new_vt->set_is_buffered(gvn(), false);
 
   BasicType bt = field->type()->basic_type();
   int vec_len = field->secondary_fields_count();
@@ -379,18 +377,14 @@
   } else {
     val = _gvn.transform(VectorNode::scalar2vector(val, field->secondary_fields_count(), Type::get_const_type(field->type()), false));
     new_vt->set_field_value_by_offset(field->offset(), val);
-=======
-  InlineTypeNode* new_vt = holder->clone()->as_InlineType();
-  new_vt->set_oop(gvn().zerocon(T_PRIMITIVE_OBJECT));
-  new_vt->set_is_buffered(gvn(), false);
-  new_vt->set_field_value_by_offset(field->offset(), val);
+  }
+
   {
     PreserveReexecuteState preexecs(this);
     jvms()->set_should_reexecute(true);
-    int nargs = 1 + field->type()->size();
+    int nargs = InlineTypeNode::stack_size_for_field(field);
     inc_sp(nargs);
     new_vt = new_vt->adjust_scalarization_depth(this);
->>>>>>> 131a3cee
   }
   push(_gvn.transform(new_vt));
 }
