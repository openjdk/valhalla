/*
 * Copyright (c) 2007, 2023, Oracle and/or its affiliates. All rights reserved.
 * DO NOT ALTER OR REMOVE COPYRIGHT NOTICES OR THIS FILE HEADER.
 *
 * This code is free software; you can redistribute it and/or modify it
 * under the terms of the GNU General Public License version 2 only, as
 * published by the Free Software Foundation.
 *
 * This code is distributed in the hope that it will be useful, but WITHOUT
 * ANY WARRANTY; without even the implied warranty of MERCHANTABILITY or
 * FITNESS FOR A PARTICULAR PURPOSE.  See the GNU General Public License
 * version 2 for more details (a copy is included in the LICENSE file that
 * accompanied this code).
 *
 * You should have received a copy of the GNU General Public License version
 * 2 along with this work; if not, write to the Free Software Foundation,
 * Inc., 51 Franklin St, Fifth Floor, Boston, MA 02110-1301 USA.
 *
 * Please contact Oracle, 500 Oracle Parkway, Redwood Shores, CA 94065 USA
 * or visit www.oracle.com if you need additional information or have any
 * questions.
 */

#ifndef SHARE_OPTO_SUPERWORD_HPP
#define SHARE_OPTO_SUPERWORD_HPP

#include "opto/vectorization.hpp"
#include "utilities/growableArray.hpp"
#include "utilities/pair.hpp"

//
//                  S U P E R W O R D   T R A N S F O R M
//
// SuperWords are short, fixed length vectors.
//
// Algorithm from:
//
// Exploiting SuperWord Level Parallelism with
//   Multimedia Instruction Sets
// by
//   Samuel Larsen and Saman Amarasinghe
//   MIT Laboratory for Computer Science
// date
//   May 2000
// published in
//   ACM SIGPLAN Notices
//   Proceedings of ACM PLDI '00,  Volume 35 Issue 5
//
// Definition 3.1 A Pack is an n-tuple, <s1, ...,sn>, where
// s1,...,sn are independent isomorphic statements in a basic
// block.
//
// Definition 3.2 A PackSet is a set of Packs.
//
// Definition 3.3 A Pair is a Pack of size two, where the
// first statement is considered the left element, and the
// second statement is considered the right element.

class VPointer;
class OrderedPair;

// ========================= Dependence Graph =====================

class DepMem;

//------------------------------DepEdge---------------------------
// An edge in the dependence graph.  The edges incident to a dependence
// node are threaded through _next_in for incoming edges and _next_out
// for outgoing edges.
class DepEdge : public ArenaObj {
 protected:
  DepMem* _pred;
  DepMem* _succ;
  DepEdge* _next_in;   // list of in edges, null terminated
  DepEdge* _next_out;  // list of out edges, null terminated

 public:
  DepEdge(DepMem* pred, DepMem* succ, DepEdge* next_in, DepEdge* next_out) :
    _pred(pred), _succ(succ), _next_in(next_in), _next_out(next_out) {}

  DepEdge* next_in()  { return _next_in; }
  DepEdge* next_out() { return _next_out; }
  DepMem*  pred()     { return _pred; }
  DepMem*  succ()     { return _succ; }

  void print();
};

//------------------------------DepMem---------------------------
// A node in the dependence graph.  _in_head starts the threaded list of
// incoming edges, and _out_head starts the list of outgoing edges.
class DepMem : public ArenaObj {
 protected:
  Node*    _node;     // Corresponding ideal node
  DepEdge* _in_head;  // Head of list of in edges, null terminated
  DepEdge* _out_head; // Head of list of out edges, null terminated

 public:
  DepMem(Node* node) : _node(node), _in_head(nullptr), _out_head(nullptr) {}

  Node*    node()                { return _node;     }
  DepEdge* in_head()             { return _in_head;  }
  DepEdge* out_head()            { return _out_head; }
  void set_in_head(DepEdge* hd)  { _in_head = hd;    }
  void set_out_head(DepEdge* hd) { _out_head = hd;   }

  int in_cnt();  // Incoming edge count
  int out_cnt(); // Outgoing edge count

  void print();
};

//------------------------------DepGraph---------------------------
class DepGraph {
 protected:
  Arena* _arena;
  GrowableArray<DepMem*> _map;
  DepMem* _root;
  DepMem* _tail;

 public:
  DepGraph(Arena* a) : _arena(a), _map(a, 8,  0, nullptr) {
    _root = new (_arena) DepMem(nullptr);
    _tail = new (_arena) DepMem(nullptr);
  }

  DepMem* root() { return _root; }
  DepMem* tail() { return _tail; }

  // Return dependence node corresponding to an ideal node
  DepMem* dep(Node* node) const { return _map.at(node->_idx); }

  // Make a new dependence graph node for an ideal node.
  DepMem* make_node(Node* node);

  // Make a new dependence graph edge dprec->dsucc
  DepEdge* make_edge(DepMem* dpred, DepMem* dsucc);

  DepEdge* make_edge(Node* pred,   Node* succ)   { return make_edge(dep(pred), dep(succ)); }
  DepEdge* make_edge(DepMem* pred, Node* succ)   { return make_edge(pred,      dep(succ)); }
  DepEdge* make_edge(Node* pred,   DepMem* succ) { return make_edge(dep(pred), succ);      }

  void init() { _map.clear(); } // initialize

  void print(Node* n)   { dep(n)->print(); }
  void print(DepMem* d) { d->print(); }
};

//------------------------------DepPreds---------------------------
// Iterator over predecessors in the dependence graph and
// non-memory-graph inputs of ideal nodes.
class DepPreds : public StackObj {
private:
  Node*    _n;
  int      _next_idx, _end_idx;
  DepEdge* _dep_next;
  Node*    _current;
  bool     _done;

public:
  DepPreds(Node* n, const DepGraph& dg);
  Node* current() { return _current; }
  bool  done()    { return _done; }
  void  next();
};

//------------------------------DepSuccs---------------------------
// Iterator over successors in the dependence graph and
// non-memory-graph outputs of ideal nodes.
class DepSuccs : public StackObj {
private:
  Node*    _n;
  int      _next_idx, _end_idx;
  DepEdge* _dep_next;
  Node*    _current;
  bool     _done;

public:
  DepSuccs(Node* n, DepGraph& dg);
  Node* current() { return _current; }
  bool  done()    { return _done; }
  void  next();
};


// ========================= SuperWord =====================

// -----------------------------SWNodeInfo---------------------------------
// Per node info needed by SuperWord
class SWNodeInfo {
 public:
  int         _alignment; // memory alignment for a node
  int         _depth;     // Max expression (DAG) depth from block start
  const Type* _velt_type; // vector element type
  Node_List*  _my_pack;   // pack containing this node

  SWNodeInfo() : _alignment(-1), _depth(0), _velt_type(nullptr), _my_pack(nullptr) {}
  static const SWNodeInfo initial;
};

class SuperWord;

// JVMCI: OrderedPair is moved up to deal with compilation issues on Windows
//------------------------------OrderedPair---------------------------
// Ordered pair of Node*.
class OrderedPair {
 protected:
  Node* _p1;
  Node* _p2;
 public:
  OrderedPair() : _p1(nullptr), _p2(nullptr) {}
  OrderedPair(Node* p1, Node* p2) {
    if (p1->_idx < p2->_idx) {
      _p1 = p1; _p2 = p2;
    } else {
      _p1 = p2; _p2 = p1;
    }
  }

  bool operator==(const OrderedPair &rhs) {
    return _p1 == rhs._p1 && _p2 == rhs._p2;
  }
  void print() { tty->print("  (%d, %d)", _p1->_idx, _p2->_idx); }

  static const OrderedPair initial;
};

// -----------------------------SuperWord---------------------------------
// Transforms scalar operations into packed (superword) operations.
class SuperWord : public ResourceObj {
 friend class VPointer;
 friend class CMoveKit;
 private:
  PhaseIdealLoop* _phase;
  Arena*          _arena;
  PhaseIterGVN   &_igvn;

  enum consts { top_align = -1, bottom_align = -666 };

  GrowableArray<Node_List*> _packset;    // Packs for the current block

  GrowableArray<int> _bb_idx;            // Map from Node _idx to index within block

  GrowableArray<Node*> _block;           // Nodes in current block
  GrowableArray<Node*> _data_entry;      // Nodes with all inputs from outside
  GrowableArray<Node*> _mem_slice_head;  // Memory slice head nodes
  GrowableArray<Node*> _mem_slice_tail;  // Memory slice tail nodes
  GrowableArray<SWNodeInfo> _node_info;  // Info needed per node
  CloneMap&            _clone_map;       // map of nodes created in cloning
  MemNode* _align_to_ref;                // Memory reference that pre-loop will align to

  GrowableArray<OrderedPair> _disjoint_ptrs; // runtime disambiguated pointer pairs

  DepGraph _dg; // Dependence graph

  // Scratch pads
  VectorSet    _visited;       // Visited set
  VectorSet    _post_visited;  // Post-visited set
  Node_Stack   _n_idx_list;    // List of (node,index) pairs
  GrowableArray<Node*> _nlist; // List of nodes
  GrowableArray<Node*> _stk;   // Stack of nodes

 public:
  SuperWord(PhaseIdealLoop* phase);

  bool transform_loop(IdealLoopTree* lpt, bool do_optimization);

  void unrolling_analysis(int &local_loop_unroll_factor);

  // Accessors for VPointer
  PhaseIdealLoop* phase() const    { return _phase; }
  IdealLoopTree* lpt() const       { return _lpt; }
  PhiNode* iv() const              { return _iv; }

  bool early_return() const        { return _early_return; }

#ifndef PRODUCT
  bool     is_debug()              { return _vector_loop_debug > 0; }
  bool     is_trace_alignment()    { return (_vector_loop_debug & 2) > 0; }
  bool     is_trace_mem_slice()    { return (_vector_loop_debug & 4) > 0; }
  bool     is_trace_loop()         { return (_vector_loop_debug & 8) > 0; }
  bool     is_trace_adjacent()     { return (_vector_loop_debug & 16) > 0; }
  bool     is_trace_cmov()         { return (_vector_loop_debug & 32) > 0; }
#endif
  bool     do_vector_loop()        { return _do_vector_loop; }

  const GrowableArray<Node_List*>& packset() const { return _packset; }
  const GrowableArray<Node*>&      block()   const { return _block; }
  const DepGraph&                  dg()      const { return _dg; }
 private:
  IdealLoopTree* _lpt;             // Current loop tree node
  CountedLoopNode* _lp;            // Current CountedLoopNode
  VectorSet      _loop_reductions; // Reduction nodes in the current loop
  Node*          _bb;              // Current basic block
  PhiNode*       _iv;              // Induction var
  bool           _race_possible;   // In cases where SDMU is true
  bool           _early_return;    // True if we do not initialize
  bool           _do_vector_loop;  // whether to do vectorization/simd style
  int            _num_work_vecs;   // Number of non memory vector operations
  int            _num_reductions;  // Number of reduction expressions applied
#ifndef PRODUCT
  uintx          _vector_loop_debug; // provide more printing in debug mode
#endif

  // Accessors
  Arena* arena()                   { return _arena; }

  Node* bb()                       { return _bb; }
  void set_bb(Node* bb)            { _bb = bb; }
  void set_lpt(IdealLoopTree* lpt) { _lpt = lpt; }
  CountedLoopNode* lp() const      { return _lp; }
  void set_lp(CountedLoopNode* lp) {
    _lp = lp;
    _iv = lp->as_CountedLoop()->phi()->as_Phi();
  }
  int iv_stride() const            { return lp()->stride_con(); }

  int vector_width(Node* n) {
    BasicType bt = velt_basic_type(n);
    return MIN2(ABS(iv_stride()), Matcher::max_vector_size(bt));
  }
  int vector_width_in_bytes(Node* n) {
    BasicType bt = velt_basic_type(n);
    return vector_width(n)*type2aelembytes(bt);
  }
  int get_vw_bytes_special(MemNode* s);
  MemNode* align_to_ref()            { return _align_to_ref; }
  void  set_align_to_ref(MemNode* m) { _align_to_ref = m; }

  const Node* ctrl(const Node* n) const { return _phase->has_ctrl(n) ? _phase->get_ctrl(n) : n; }

  // block accessors
 public:
  bool in_bb(const Node* n) const  { return n != nullptr && n->outcnt() > 0 && ctrl(n) == _bb; }
  int  bb_idx(const Node* n) const { assert(in_bb(n), "must be"); return _bb_idx.at(n->_idx); }
 private:
  void set_bb_idx(Node* n, int i)  { _bb_idx.at_put_grow(n->_idx, i); }

  // visited set accessors
  void visited_clear()           { _visited.clear(); }
  void visited_set(Node* n)      { return _visited.set(bb_idx(n)); }
  int visited_test(Node* n)      { return _visited.test(bb_idx(n)); }
  int visited_test_set(Node* n)  { return _visited.test_set(bb_idx(n)); }
  void post_visited_clear()      { _post_visited.clear(); }
  void post_visited_set(Node* n) { return _post_visited.set(bb_idx(n)); }
  int post_visited_test(Node* n) { return _post_visited.test(bb_idx(n)); }

  // Ensure node_info contains element "i"
  void grow_node_info(int i) { if (i >= _node_info.length()) _node_info.at_put_grow(i, SWNodeInfo::initial); }

  // should we align vector memory references on this platform?
  bool vectors_should_be_aligned() { return !Matcher::misaligned_vectors_ok() || AlignVector; }

  // memory alignment for a node
  int alignment(Node* n)                     { return _node_info.adr_at(bb_idx(n))->_alignment; }
  void set_alignment(Node* n, int a)         { int i = bb_idx(n); grow_node_info(i); _node_info.adr_at(i)->_alignment = a; }

  // Max expression (DAG) depth from beginning of the block for each node
  int depth(Node* n)                         { return _node_info.adr_at(bb_idx(n))->_depth; }
  void set_depth(Node* n, int d)             { int i = bb_idx(n); grow_node_info(i); _node_info.adr_at(i)->_depth = d; }

  // vector element type
  const Type* velt_type(Node* n)             { return _node_info.adr_at(bb_idx(n))->_velt_type; }
  BasicType velt_basic_type(Node* n)         { return velt_type(n)->array_element_basic_type(); }
  void set_velt_type(Node* n, const Type* t) { int i = bb_idx(n); grow_node_info(i); _node_info.adr_at(i)->_velt_type = t; }
  bool same_velt_type(Node* n1, Node* n2);
  bool same_memory_slice(MemNode* best_align_to_mem_ref, MemNode* mem_ref) const;

  // my_pack
 public:
  Node_List* my_pack(Node* n)                 { return !in_bb(n) ? nullptr : _node_info.adr_at(bb_idx(n))->_my_pack; }
 private:
  void set_my_pack(Node* n, Node_List* p)     { int i = bb_idx(n); grow_node_info(i); _node_info.adr_at(i)->_my_pack = p; }
  // is pack good for converting into one vector node replacing bunches of Cmp, Bool, CMov nodes.
  static bool requires_long_to_int_conversion(int opc);
  // For pack p, are all idx operands the same?
  bool same_inputs(Node_List* p, int idx);
  // CloneMap utilities
  bool same_origin_idx(Node* a, Node* b) const;
  bool same_generation(Node* a, Node* b) const;

  // methods

  typedef const Pair<const Node*, int> PathEnd;

  // Search for a path P = (n_1, n_2, ..., n_k) such that:
  // - original_input(n_i, input) = n_i+1 for all 1 <= i < k,
  // - path(n) for all n in P,
  // - k <= max, and
  // - there exists a node e such that original_input(n_k, input) = e and end(e).
  // Return <e, k>, if P is found, or <nullptr, -1> otherwise.
  // Note that original_input(n, i) has the same behavior as n->in(i) except
  // that it commutes the inputs of binary nodes whose edges have been swapped.
  template <typename NodePredicate1, typename NodePredicate2>
  static PathEnd find_in_path(const Node *n1, uint input, int max,
                              NodePredicate1 path, NodePredicate2 end) {
    const PathEnd no_path(nullptr, -1);
    const Node* current = n1;
    int k = 0;
    for (int i = 0; i <= max; i++) {
      if (current == nullptr) {
        return no_path;
      }
      if (end(current)) {
        return PathEnd(current, k);
      }
      if (!path(current)) {
        return no_path;
      }
      current = original_input(current, input);
      k++;
    }
    return no_path;
  }

public:
  // Whether n is a reduction operator and part of a reduction cycle.
  // This function can be used for individual queries outside the SLP analysis,
  // e.g. to inform matching in target-specific code. Otherwise, the
  // almost-equivalent but faster SuperWord::mark_reductions() is preferable.
  static bool is_reduction(const Node* n);
  // Whether n is marked as a reduction node.
  bool is_marked_reduction(Node* n) { return _loop_reductions.test(n->_idx); }
  // Whether the current loop has any reduction node.
  bool is_marked_reduction_loop() { return !_loop_reductions.is_empty(); }
private:
  // Whether n is a standard reduction operator.
  static bool is_reduction_operator(const Node* n);
  // Whether n is part of a reduction cycle via the 'input' edge index. To bound
  // the search, constrain the size of reduction cycles to LoopMaxUnroll.
  static bool in_reduction_cycle(const Node* n, uint input);
  // Reference to the i'th input node of n, commuting the inputs of binary nodes
  // whose edges have been swapped. Assumes n is a commutative operation.
  static Node* original_input(const Node* n, uint i);
  // Find and mark reductions in a loop. Running mark_reductions() is similar to
  // querying is_reduction(n) for every n in the SuperWord loop, but stricter in
  // that it assumes counted loops and requires that reduction nodes are not
  // used within the loop except by their reduction cycle predecessors.
  void mark_reductions();
  // Extract the superword level parallelism
  bool SLP_extract();
  // Find the adjacent memory references and create pack pairs for them.
  void find_adjacent_refs();
  // Tracing support
  #ifndef PRODUCT
  void find_adjacent_refs_trace_1(Node* best_align_to_mem_ref, int best_iv_adjustment);
  #endif
  // If strict memory alignment is required (vectors_should_be_aligned), then check if
  // mem_ref is aligned with best_align_to_mem_ref.
  bool mem_ref_has_no_alignment_violation(MemNode* mem_ref, int iv_adjustment, VPointer& align_to_ref_p,
                                          MemNode* best_align_to_mem_ref, int best_iv_adjustment,
                                          Node_List &align_to_refs);
  // Find a memory reference to align the loop induction variable to.
  MemNode* find_align_to_ref(Node_List &memops, int &idx);
  // Calculate loop's iv adjustment for this memory ops.
  int get_iv_adjustment(MemNode* mem);
  // Can the preloop align the reference to position zero in the vector?
  bool ref_is_alignable(VPointer& p);
  // Construct dependency graph.
  void dependence_graph();
  // Return a memory slice (node list) in predecessor order starting at "start"
  void mem_slice_preds(Node* start, Node* stop, GrowableArray<Node*> &preds);
  // Can s1 and s2 be in a pack with s1 immediately preceding s2 and  s1 aligned at "align"
  bool stmts_can_pack(Node* s1, Node* s2, int align);
  // Does s exist in a pack at position pos?
  bool exists_at(Node* s, uint pos);
  // Is s1 immediately before s2 in memory?
  bool are_adjacent_refs(Node* s1, Node* s2);
  // Are s1 and s2 similar?
  bool isomorphic(Node* s1, Node* s2);
  // Is there no data path from s1 to s2 or s2 to s1?
  bool independent(Node* s1, Node* s2);
  // Is any s1 in p dependent on any s2 in p? Yes: return such a s2. No: return nullptr.
  Node* find_dependence(Node_List* p);
  // For a node pair (s1, s2) which is isomorphic and independent,
  // do s1 and s2 have similar input edges?
  bool have_similar_inputs(Node* s1, Node* s2);
  // Is there a data path between s1 and s2 and both are reductions?
  bool reduction(Node* s1, Node* s2);
  // Helper for independent
  bool independent_path(Node* shallow, Node* deep, uint dp=0);
  void set_alignment(Node* s1, Node* s2, int align);
  int data_size(Node* s);
  // Extend packset by following use->def and def->use links from pack members.
  void extend_packlist();
  int adjust_alignment_for_type_conversion(Node* s, Node* t, int align);
  // Extend the packset by visiting operand definitions of nodes in pack p
  bool follow_use_defs(Node_List* p);
  // Extend the packset by visiting uses of nodes in pack p
  bool follow_def_uses(Node_List* p);
  // For extended packsets, ordinally arrange uses packset by major component
  void order_def_uses(Node_List* p);
  // Estimate the savings from executing s1 and s2 as a pack
  int est_savings(Node* s1, Node* s2);
  int adjacent_profit(Node* s1, Node* s2);
  int pack_cost(int ct);
  int unpack_cost(int ct);
  // Combine packs A and B with A.last == B.first into A.first..,A.last,B.second,..B.last
  void combine_packs();
  // Construct the map from nodes to packs.
  void construct_my_pack_map();
  // Remove packs that are not implemented or not profitable.
  void filter_packs();
  // Verify that for every pack, all nodes are mutually independent.
  // Also verify that packset and my_pack are consistent.
  DEBUG_ONLY(void verify_packs();)
  // Adjust the memory graph for the packed operations
  void schedule();
  // Helper function for schedule, that reorders all memops, slice by slice, according to the schedule
  void schedule_reorder_memops(Node_List &memops_schedule);

  // Convert packs into vector node operations
  bool output();
  // Create a vector operand for the nodes in pack p for operand: in(opd_idx)
  Node* vector_opd(Node_List* p, int opd_idx);
  // Can code be generated for pack p?
  bool implemented(Node_List* p);
  // For pack p, are all operands and all uses (with in the block) vector?
  bool profitable(Node_List* p);
  // If a use of pack p is not a vector use, then replace the use with an extract operation.
  void insert_extracts(Node_List* p);
  // Is use->in(u_idx) a vector use?
  bool is_vector_use(Node* use, int u_idx);
  // Construct reverse postorder list of block members
  bool construct_bb();
  // Initialize per node info
  void initialize_bb();
  // Insert n into block after pos
  void bb_insert_after(Node* n, int pos);
  // Compute max depth for expressions from beginning of block
  void compute_max_depth();
  // Return the longer type for vectorizable type-conversion node or illegal type for other nodes.
  BasicType longer_type_for_conversion(Node* n);
  // Find the longest type in def-use chain for packed nodes, and then compute the max vector size.
  int max_vector_size_in_def_use_chain(Node* n);
  // Compute necessary vector element type for expressions
  void compute_vector_element_type();
  // Are s1 and s2 in a pack pair and ordered as s1,s2?
  bool in_packset(Node* s1, Node* s2);
  // Remove the pack at position pos in the packset
  void remove_pack_at(int pos);
  static LoadNode::ControlDependency control_dependency(Node_List* p);
  // Alignment within a vector memory reference
  int memory_alignment(MemNode* s, int iv_adjust);
  // Smallest type containing range of values
  const Type* container_type(Node* n);
  // Adjust pre-loop limit so that in main loop, a load/store reference
  // to align_to_ref will be a position zero in the vector.
  void align_initial_loop_index(MemNode* align_to_ref);
  // Is the use of d1 in u1 at the same operand position as d2 in u2?
  bool opnd_positions_match(Node* d1, Node* u1, Node* d2, Node* u2);
  void init();

  // print methods
  void print_packset();
  void print_pack(Node_List* p);
  void print_bb();
  void print_stmt(Node* s);

  void packset_sort(int n);
};

<<<<<<< HEAD


//------------------------------SWPointer---------------------------
// Information about an address for dependence checking and vector alignment
class SWPointer : public ArenaObj {
 protected:
  MemNode*   _mem;           // My memory reference node
  SuperWord* _slp;           // SuperWord class

  Node* _base;               // null if unsafe nonheap reference
  Node* _adr;                // address pointer
  int   _scale;              // multiplier for iv (in bytes), 0 if no loop iv
  int   _offset;             // constant offset (in bytes)

  Node* _invar;              // invariant offset (in bytes), null if none
#ifdef ASSERT
  Node* _debug_invar;
  bool  _debug_negate_invar;       // if true then use: (0 - _invar)
  Node* _debug_invar_scale;        // multiplier for invariant
#endif

  Node_Stack* _nstack;       // stack used to record a swpointer trace of variants
  bool        _analyze_only; // Used in loop unrolling only for swpointer trace
  uint        _stack_idx;    // Used in loop unrolling only for swpointer trace

  PhaseIdealLoop* phase() const { return _slp->phase(); }
  IdealLoopTree*  lpt() const   { return _slp->lpt(); }
  PhiNode*        iv() const    { return _slp->iv();  } // Induction var

  bool is_loop_member(Node* n) const;
  bool invariant(Node* n) const;

  // Match: k*iv + offset
  bool scaled_iv_plus_offset(Node* n);
  // Match: k*iv where k is a constant that's not zero
  bool scaled_iv(Node* n);
  // Match: offset is (k [+/- invariant])
  bool offset_plus_k(Node* n, bool negate = false);

 public:
  enum CMP {
    Less          = 1,
    Greater       = 2,
    Equal         = 4,
    NotEqual      = (Less | Greater),
    NotComparable = (Less | Greater | Equal)
  };

  SWPointer(MemNode* mem, SuperWord* slp, Node_Stack *nstack, bool analyze_only);
  // Following is used to create a temporary object during
  // the pattern match of an address expression.
  SWPointer(SWPointer* p);

  bool valid()  { return _adr != nullptr; }
  bool has_iv() { return _scale != 0; }

  Node* base()             { return _base; }
  Node* adr()              { return _adr; }
  MemNode* mem()           { return _mem; }
  int   scale_in_bytes()   { return _scale; }
  Node* invar()            { return _invar; }
  int   offset_in_bytes()  { return _offset; }
  int   memory_size()      { return _mem->memory_size(); }
  Node_Stack* node_stack() { return _nstack; }

  // Comparable?
  bool invar_equals(SWPointer& q) {
    assert(_debug_invar == NodeSentinel || q._debug_invar == NodeSentinel ||
           (_invar == q._invar) == (_debug_invar == q._debug_invar &&
                                    _debug_invar_scale == q._debug_invar_scale &&
                                    _debug_negate_invar == q._debug_negate_invar), "");
    return _invar == q._invar;
  }

  int cmp(SWPointer& q) {
    if (valid() && q.valid() &&
        (_adr == q._adr || (_base == _adr && q._base == q._adr)) &&
        _scale == q._scale   && invar_equals(q)) {
      bool overlap = q._offset <   _offset +   memory_size() &&
                       _offset < q._offset + q.memory_size();
      return overlap ? Equal : (_offset < q._offset ? Less : Greater);
    } else {
      return NotComparable;
    }
  }

  bool not_equal(SWPointer& q)    { return not_equal(cmp(q)); }
  bool equal(SWPointer& q)        { return equal(cmp(q)); }
  bool comparable(SWPointer& q)   { return comparable(cmp(q)); }
  static bool not_equal(int cmp)  { return cmp <= NotEqual; }
  static bool equal(int cmp)      { return cmp == Equal; }
  static bool comparable(int cmp) { return cmp < NotComparable; }

  void print();

#ifndef PRODUCT
  class Tracer {
    friend class SuperWord;
    friend class SWPointer;
    SuperWord*   _slp;
    static int   _depth;
    int _depth_save;
    void print_depth() const;
    int  depth() const    { return _depth; }
    void set_depth(int d) { _depth = d; }
    void inc_depth()      { _depth++;}
    void dec_depth()      { if (_depth > 0) _depth--;}
    void store_depth()    {_depth_save = _depth;}
    void restore_depth()  {_depth = _depth_save;}

    class Depth {
      friend class Tracer;
      friend class SWPointer;
      friend class SuperWord;
      Depth()  { ++_depth; }
      Depth(int x)  { _depth = 0; }
      ~Depth() { if (_depth > 0) --_depth;}
    };
    Tracer (SuperWord* slp) : _slp(slp) {}

    // tracing functions
    void ctor_1(Node* mem);
    void ctor_2(Node* adr);
    void ctor_3(Node* adr, int i);
    void ctor_4(Node* adr, int i);
    void ctor_5(Node* adr, Node* base,  int i);
    void ctor_6(Node* mem);

    void invariant_1(Node *n, Node *n_c) const;

    void scaled_iv_plus_offset_1(Node* n);
    void scaled_iv_plus_offset_2(Node* n);
    void scaled_iv_plus_offset_3(Node* n);
    void scaled_iv_plus_offset_4(Node* n);
    void scaled_iv_plus_offset_5(Node* n);
    void scaled_iv_plus_offset_6(Node* n);
    void scaled_iv_plus_offset_7(Node* n);
    void scaled_iv_plus_offset_8(Node* n);

    void scaled_iv_1(Node* n);
    void scaled_iv_2(Node* n, int scale);
    void scaled_iv_3(Node* n, int scale);
    void scaled_iv_4(Node* n, int scale);
    void scaled_iv_5(Node* n, int scale);
    void scaled_iv_6(Node* n, int scale);
    void scaled_iv_7(Node* n);
    void scaled_iv_8(Node* n, SWPointer* tmp);
    void scaled_iv_9(Node* n, int _scale, int _offset, Node* _invar);
    void scaled_iv_10(Node* n);

    void offset_plus_k_1(Node* n);
    void offset_plus_k_2(Node* n, int _offset);
    void offset_plus_k_3(Node* n, int _offset);
    void offset_plus_k_4(Node* n);
    void offset_plus_k_5(Node* n, Node* _invar);
    void offset_plus_k_6(Node* n, Node* _invar, bool _negate_invar, int _offset);
    void offset_plus_k_7(Node* n, Node* _invar, bool _negate_invar, int _offset);
    void offset_plus_k_8(Node* n, Node* _invar, bool _negate_invar, int _offset);
    void offset_plus_k_9(Node* n, Node* _invar, bool _negate_invar, int _offset);
    void offset_plus_k_10(Node* n, Node* _invar, bool _negate_invar, int _offset);
    void offset_plus_k_11(Node* n);

  } _tracer;//TRacer;
#endif

  Node* maybe_negate_invar(bool negate, Node* invar);

  void maybe_add_to_invar(Node* new_invar, bool negate);

  Node* register_if_new(Node* n) const;
};

=======
>>>>>>> 16fa7709
#endif // SHARE_OPTO_SUPERWORD_HPP<|MERGE_RESOLUTION|>--- conflicted
+++ resolved
@@ -560,179 +560,4 @@
   void packset_sort(int n);
 };
 
-<<<<<<< HEAD
-
-
-//------------------------------SWPointer---------------------------
-// Information about an address for dependence checking and vector alignment
-class SWPointer : public ArenaObj {
- protected:
-  MemNode*   _mem;           // My memory reference node
-  SuperWord* _slp;           // SuperWord class
-
-  Node* _base;               // null if unsafe nonheap reference
-  Node* _adr;                // address pointer
-  int   _scale;              // multiplier for iv (in bytes), 0 if no loop iv
-  int   _offset;             // constant offset (in bytes)
-
-  Node* _invar;              // invariant offset (in bytes), null if none
-#ifdef ASSERT
-  Node* _debug_invar;
-  bool  _debug_negate_invar;       // if true then use: (0 - _invar)
-  Node* _debug_invar_scale;        // multiplier for invariant
-#endif
-
-  Node_Stack* _nstack;       // stack used to record a swpointer trace of variants
-  bool        _analyze_only; // Used in loop unrolling only for swpointer trace
-  uint        _stack_idx;    // Used in loop unrolling only for swpointer trace
-
-  PhaseIdealLoop* phase() const { return _slp->phase(); }
-  IdealLoopTree*  lpt() const   { return _slp->lpt(); }
-  PhiNode*        iv() const    { return _slp->iv();  } // Induction var
-
-  bool is_loop_member(Node* n) const;
-  bool invariant(Node* n) const;
-
-  // Match: k*iv + offset
-  bool scaled_iv_plus_offset(Node* n);
-  // Match: k*iv where k is a constant that's not zero
-  bool scaled_iv(Node* n);
-  // Match: offset is (k [+/- invariant])
-  bool offset_plus_k(Node* n, bool negate = false);
-
- public:
-  enum CMP {
-    Less          = 1,
-    Greater       = 2,
-    Equal         = 4,
-    NotEqual      = (Less | Greater),
-    NotComparable = (Less | Greater | Equal)
-  };
-
-  SWPointer(MemNode* mem, SuperWord* slp, Node_Stack *nstack, bool analyze_only);
-  // Following is used to create a temporary object during
-  // the pattern match of an address expression.
-  SWPointer(SWPointer* p);
-
-  bool valid()  { return _adr != nullptr; }
-  bool has_iv() { return _scale != 0; }
-
-  Node* base()             { return _base; }
-  Node* adr()              { return _adr; }
-  MemNode* mem()           { return _mem; }
-  int   scale_in_bytes()   { return _scale; }
-  Node* invar()            { return _invar; }
-  int   offset_in_bytes()  { return _offset; }
-  int   memory_size()      { return _mem->memory_size(); }
-  Node_Stack* node_stack() { return _nstack; }
-
-  // Comparable?
-  bool invar_equals(SWPointer& q) {
-    assert(_debug_invar == NodeSentinel || q._debug_invar == NodeSentinel ||
-           (_invar == q._invar) == (_debug_invar == q._debug_invar &&
-                                    _debug_invar_scale == q._debug_invar_scale &&
-                                    _debug_negate_invar == q._debug_negate_invar), "");
-    return _invar == q._invar;
-  }
-
-  int cmp(SWPointer& q) {
-    if (valid() && q.valid() &&
-        (_adr == q._adr || (_base == _adr && q._base == q._adr)) &&
-        _scale == q._scale   && invar_equals(q)) {
-      bool overlap = q._offset <   _offset +   memory_size() &&
-                       _offset < q._offset + q.memory_size();
-      return overlap ? Equal : (_offset < q._offset ? Less : Greater);
-    } else {
-      return NotComparable;
-    }
-  }
-
-  bool not_equal(SWPointer& q)    { return not_equal(cmp(q)); }
-  bool equal(SWPointer& q)        { return equal(cmp(q)); }
-  bool comparable(SWPointer& q)   { return comparable(cmp(q)); }
-  static bool not_equal(int cmp)  { return cmp <= NotEqual; }
-  static bool equal(int cmp)      { return cmp == Equal; }
-  static bool comparable(int cmp) { return cmp < NotComparable; }
-
-  void print();
-
-#ifndef PRODUCT
-  class Tracer {
-    friend class SuperWord;
-    friend class SWPointer;
-    SuperWord*   _slp;
-    static int   _depth;
-    int _depth_save;
-    void print_depth() const;
-    int  depth() const    { return _depth; }
-    void set_depth(int d) { _depth = d; }
-    void inc_depth()      { _depth++;}
-    void dec_depth()      { if (_depth > 0) _depth--;}
-    void store_depth()    {_depth_save = _depth;}
-    void restore_depth()  {_depth = _depth_save;}
-
-    class Depth {
-      friend class Tracer;
-      friend class SWPointer;
-      friend class SuperWord;
-      Depth()  { ++_depth; }
-      Depth(int x)  { _depth = 0; }
-      ~Depth() { if (_depth > 0) --_depth;}
-    };
-    Tracer (SuperWord* slp) : _slp(slp) {}
-
-    // tracing functions
-    void ctor_1(Node* mem);
-    void ctor_2(Node* adr);
-    void ctor_3(Node* adr, int i);
-    void ctor_4(Node* adr, int i);
-    void ctor_5(Node* adr, Node* base,  int i);
-    void ctor_6(Node* mem);
-
-    void invariant_1(Node *n, Node *n_c) const;
-
-    void scaled_iv_plus_offset_1(Node* n);
-    void scaled_iv_plus_offset_2(Node* n);
-    void scaled_iv_plus_offset_3(Node* n);
-    void scaled_iv_plus_offset_4(Node* n);
-    void scaled_iv_plus_offset_5(Node* n);
-    void scaled_iv_plus_offset_6(Node* n);
-    void scaled_iv_plus_offset_7(Node* n);
-    void scaled_iv_plus_offset_8(Node* n);
-
-    void scaled_iv_1(Node* n);
-    void scaled_iv_2(Node* n, int scale);
-    void scaled_iv_3(Node* n, int scale);
-    void scaled_iv_4(Node* n, int scale);
-    void scaled_iv_5(Node* n, int scale);
-    void scaled_iv_6(Node* n, int scale);
-    void scaled_iv_7(Node* n);
-    void scaled_iv_8(Node* n, SWPointer* tmp);
-    void scaled_iv_9(Node* n, int _scale, int _offset, Node* _invar);
-    void scaled_iv_10(Node* n);
-
-    void offset_plus_k_1(Node* n);
-    void offset_plus_k_2(Node* n, int _offset);
-    void offset_plus_k_3(Node* n, int _offset);
-    void offset_plus_k_4(Node* n);
-    void offset_plus_k_5(Node* n, Node* _invar);
-    void offset_plus_k_6(Node* n, Node* _invar, bool _negate_invar, int _offset);
-    void offset_plus_k_7(Node* n, Node* _invar, bool _negate_invar, int _offset);
-    void offset_plus_k_8(Node* n, Node* _invar, bool _negate_invar, int _offset);
-    void offset_plus_k_9(Node* n, Node* _invar, bool _negate_invar, int _offset);
-    void offset_plus_k_10(Node* n, Node* _invar, bool _negate_invar, int _offset);
-    void offset_plus_k_11(Node* n);
-
-  } _tracer;//TRacer;
-#endif
-
-  Node* maybe_negate_invar(bool negate, Node* invar);
-
-  void maybe_add_to_invar(Node* new_invar, bool negate);
-
-  Node* register_if_new(Node* n) const;
-};
-
-=======
->>>>>>> 16fa7709
 #endif // SHARE_OPTO_SUPERWORD_HPP