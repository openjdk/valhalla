/*
 * Copyright (c) 1999, 2019, Oracle and/or its affiliates. All rights reserved.
 * DO NOT ALTER OR REMOVE COPYRIGHT NOTICES OR THIS FILE HEADER.
 *
 * This code is free software; you can redistribute it and/or modify it
 * under the terms of the GNU General Public License version 2 only, as
 * published by the Free Software Foundation.
 *
 * This code is distributed in the hope that it will be useful, but WITHOUT
 * ANY WARRANTY; without even the implied warranty of MERCHANTABILITY or
 * FITNESS FOR A PARTICULAR PURPOSE.  See the GNU General Public License
 * version 2 for more details (a copy is included in the LICENSE file that
 * accompanied this code).
 *
 * You should have received a copy of the GNU General Public License version
 * 2 along with this work; if not, write to the Free Software Foundation,
 * Inc., 51 Franklin St, Fifth Floor, Boston, MA 02110-1301 USA.
 *
 * Please contact Oracle, 500 Oracle Parkway, Redwood Shores, CA 94065 USA
 * or visit www.oracle.com if you need additional information or have any
 * questions.
 *
 */

#include "precompiled.hpp"
#include "asm/macroAssembler.hpp"
#include "ci/ciUtilities.inline.hpp"
#include "classfile/systemDictionary.hpp"
#include "classfile/vmSymbols.hpp"
#include "compiler/compileBroker.hpp"
#include "compiler/compileLog.hpp"
#include "gc/shared/barrierSet.hpp"
#include "jfr/support/jfrIntrinsics.hpp"
#include "memory/resourceArea.hpp"
#include "oops/klass.inline.hpp"
#include "oops/objArrayKlass.hpp"
#include "opto/addnode.hpp"
#include "opto/arraycopynode.hpp"
#include "opto/c2compiler.hpp"
#include "opto/callGenerator.hpp"
#include "opto/castnode.hpp"
#include "opto/cfgnode.hpp"
#include "opto/convertnode.hpp"
#include "opto/countbitsnode.hpp"
#include "opto/intrinsicnode.hpp"
#include "opto/idealKit.hpp"
#include "opto/mathexactnode.hpp"
#include "opto/movenode.hpp"
#include "opto/mulnode.hpp"
#include "opto/narrowptrnode.hpp"
#include "opto/opaquenode.hpp"
#include "opto/parse.hpp"
#include "opto/runtime.hpp"
#include "opto/rootnode.hpp"
#include "opto/subnode.hpp"
#include "opto/valuetypenode.hpp"
#include "prims/nativeLookup.hpp"
#include "prims/unsafe.hpp"
#include "runtime/objectMonitor.hpp"
#include "runtime/sharedRuntime.hpp"
#include "utilities/macros.hpp"
#include "utilities/powerOfTwo.hpp"

class LibraryIntrinsic : public InlineCallGenerator {
  // Extend the set of intrinsics known to the runtime:
 public:
 private:
  bool             _is_virtual;
  bool             _does_virtual_dispatch;
  int8_t           _predicates_count;  // Intrinsic is predicated by several conditions
  int8_t           _last_predicate; // Last generated predicate
  vmIntrinsics::ID _intrinsic_id;

 public:
  LibraryIntrinsic(ciMethod* m, bool is_virtual, int predicates_count, bool does_virtual_dispatch, vmIntrinsics::ID id)
    : InlineCallGenerator(m),
      _is_virtual(is_virtual),
      _does_virtual_dispatch(does_virtual_dispatch),
      _predicates_count((int8_t)predicates_count),
      _last_predicate((int8_t)-1),
      _intrinsic_id(id)
  {
  }
  virtual bool is_intrinsic() const { return true; }
  virtual bool is_virtual()   const { return _is_virtual; }
  virtual bool is_predicated() const { return _predicates_count > 0; }
  virtual int  predicates_count() const { return _predicates_count; }
  virtual bool does_virtual_dispatch()   const { return _does_virtual_dispatch; }
  virtual JVMState* generate(JVMState* jvms);
  virtual Node* generate_predicate(JVMState* jvms, int predicate);
  vmIntrinsics::ID intrinsic_id() const { return _intrinsic_id; }
};


// Local helper class for LibraryIntrinsic:
class LibraryCallKit : public GraphKit {
 private:
  LibraryIntrinsic* _intrinsic;     // the library intrinsic being called
  Node*             _result;        // the result node, if any
  int               _reexecute_sp;  // the stack pointer when bytecode needs to be reexecuted

  const TypeOopPtr* sharpen_unsafe_type(Compile::AliasType* alias_type, const TypePtr *adr_type);

 public:
  LibraryCallKit(JVMState* jvms, LibraryIntrinsic* intrinsic)
    : GraphKit(jvms),
      _intrinsic(intrinsic),
      _result(NULL)
  {
    // Check if this is a root compile.  In that case we don't have a caller.
    if (!jvms->has_method()) {
      _reexecute_sp = sp();
    } else {
      // Find out how many arguments the interpreter needs when deoptimizing
      // and save the stack pointer value so it can used by uncommon_trap.
      // We find the argument count by looking at the declared signature.
      bool ignored_will_link;
      ciSignature* declared_signature = NULL;
      ciMethod* ignored_callee = caller()->get_method_at_bci(bci(), ignored_will_link, &declared_signature);
      const int nargs = declared_signature->arg_size_for_bc(caller()->java_code_at_bci(bci()));
      _reexecute_sp = sp() + nargs;  // "push" arguments back on stack
    }
  }

  virtual LibraryCallKit* is_LibraryCallKit() const { return (LibraryCallKit*)this; }

  ciMethod*         caller()    const    { return jvms()->method(); }
  int               bci()       const    { return jvms()->bci(); }
  LibraryIntrinsic* intrinsic() const    { return _intrinsic; }
  vmIntrinsics::ID  intrinsic_id() const { return _intrinsic->intrinsic_id(); }
  ciMethod*         callee()    const    { return _intrinsic->method(); }

  bool  try_to_inline(int predicate);
  Node* try_to_predicate(int predicate);

  void push_result() {
    // Push the result onto the stack.
    Node* res = result();
    if (!stopped() && res != NULL) {
      BasicType bt = res->bottom_type()->basic_type();
      if (C->inlining_incrementally() && res->is_ValueType()) {
        // The caller expects an oop when incrementally inlining an intrinsic that returns an
        // inline type. Make sure the call is re-executed if the allocation triggers a deoptimization.
        PreserveReexecuteState preexecs(this);
        jvms()->set_should_reexecute(true);
        res = ValueTypePtrNode::make_from_value_type(this, res->as_ValueType());
      }
      push_node(bt, res);
    }
  }

 private:
  void fatal_unexpected_iid(vmIntrinsics::ID iid) {
    fatal("unexpected intrinsic %d: %s", iid, vmIntrinsics::name_at(iid));
  }

  void  set_result(Node* n) { assert(_result == NULL, "only set once"); _result = n; }
  void  set_result(RegionNode* region, PhiNode* value);
  Node*     result() { return _result; }

  virtual int reexecute_sp() { return _reexecute_sp; }

  // Helper functions to inline natives
  Node* generate_guard(Node* test, RegionNode* region, float true_prob);
  Node* generate_slow_guard(Node* test, RegionNode* region);
  Node* generate_fair_guard(Node* test, RegionNode* region);
  Node* generate_negative_guard(Node* index, RegionNode* region,
                                // resulting CastII of index:
                                Node* *pos_index = NULL);
  Node* generate_limit_guard(Node* offset, Node* subseq_length,
                             Node* array_length,
                             RegionNode* region);
  void  generate_string_range_check(Node* array, Node* offset,
                                    Node* length, bool char_count);
  Node* generate_current_thread(Node* &tls_output);
  Node* load_klass_from_mirror_common(Node* mirror, bool never_see_null,
                                      RegionNode* region, int null_path,
                                      int offset);
  Node* load_klass_from_mirror(Node* mirror, bool never_see_null,
                               RegionNode* region, int null_path) {
    int offset = java_lang_Class::klass_offset_in_bytes();
    return load_klass_from_mirror_common(mirror, never_see_null,
                                         region, null_path,
                                         offset);
  }
  Node* load_array_klass_from_mirror(Node* mirror, bool never_see_null,
                                     RegionNode* region, int null_path) {
    int offset = java_lang_Class::array_klass_offset_in_bytes();
    return load_klass_from_mirror_common(mirror, never_see_null,
                                         region, null_path,
                                         offset);
  }
  Node* generate_access_flags_guard(Node* kls,
                                    int modifier_mask, int modifier_bits,
                                    RegionNode* region);
  Node* generate_interface_guard(Node* kls, RegionNode* region);
<<<<<<< HEAD
  Node* generate_value_guard(Node* kls, RegionNode* region);

  enum ArrayKind {
    AnyArray,
    NonArray,
    ObjectArray,
    NonObjectArray,
    TypeArray,
    ValueArray
  };

=======
  Node* generate_hidden_class_guard(Node* kls, RegionNode* region);
>>>>>>> 7cc13710
  Node* generate_array_guard(Node* kls, RegionNode* region) {
    return generate_array_guard_common(kls, region, AnyArray);
  }
  Node* generate_non_array_guard(Node* kls, RegionNode* region) {
    return generate_array_guard_common(kls, region, NonArray);
  }
  Node* generate_objArray_guard(Node* kls, RegionNode* region) {
    return generate_array_guard_common(kls, region, ObjectArray);
  }
  Node* generate_non_objArray_guard(Node* kls, RegionNode* region) {
    return generate_array_guard_common(kls, region, NonObjectArray);
  }
  Node* generate_typeArray_guard(Node* kls, RegionNode* region) {
    return generate_array_guard_common(kls, region, TypeArray);
  }
  Node* generate_valueArray_guard(Node* kls, RegionNode* region) {
    assert(ValueArrayFlatten, "can never be flattened");
    return generate_array_guard_common(kls, region, ValueArray);
  }
  Node* generate_array_guard_common(Node* kls, RegionNode* region, ArrayKind kind);
  Node* generate_virtual_guard(Node* obj_klass, RegionNode* slow_region);
  CallJavaNode* generate_method_call(vmIntrinsics::ID method_id,
                                     bool is_virtual = false, bool is_static = false);
  CallJavaNode* generate_method_call_static(vmIntrinsics::ID method_id) {
    return generate_method_call(method_id, false, true);
  }
  CallJavaNode* generate_method_call_virtual(vmIntrinsics::ID method_id) {
    return generate_method_call(method_id, true, false);
  }
  Node * load_field_from_object(Node * fromObj, const char * fieldName, const char * fieldTypeString, bool is_exact, bool is_static, ciInstanceKlass * fromKls);
  Node * field_address_from_object(Node * fromObj, const char * fieldName, const char * fieldTypeString, bool is_exact, bool is_static, ciInstanceKlass * fromKls);

  Node* make_string_method_node(int opcode, Node* str1_start, Node* cnt1, Node* str2_start, Node* cnt2, StrIntrinsicNode::ArgEnc ae);
  bool inline_string_compareTo(StrIntrinsicNode::ArgEnc ae);
  bool inline_string_indexOf(StrIntrinsicNode::ArgEnc ae);
  bool inline_string_indexOfI(StrIntrinsicNode::ArgEnc ae);
  Node* make_indexOf_node(Node* src_start, Node* src_count, Node* tgt_start, Node* tgt_count,
                          RegionNode* region, Node* phi, StrIntrinsicNode::ArgEnc ae);
  bool inline_string_indexOfChar();
  bool inline_string_equals(StrIntrinsicNode::ArgEnc ae);
  bool inline_string_toBytesU();
  bool inline_string_getCharsU();
  bool inline_string_copy(bool compress);
  bool inline_string_char_access(bool is_store);
  Node* round_double_node(Node* n);
  bool runtime_math(const TypeFunc* call_type, address funcAddr, const char* funcName);
  bool inline_math_native(vmIntrinsics::ID id);
  bool inline_math(vmIntrinsics::ID id);
  bool inline_double_math(vmIntrinsics::ID id);
  template <typename OverflowOp>
  bool inline_math_overflow(Node* arg1, Node* arg2);
  void inline_math_mathExact(Node* math, Node* test);
  bool inline_math_addExactI(bool is_increment);
  bool inline_math_addExactL(bool is_increment);
  bool inline_math_multiplyExactI();
  bool inline_math_multiplyExactL();
  bool inline_math_multiplyHigh();
  bool inline_math_negateExactI();
  bool inline_math_negateExactL();
  bool inline_math_subtractExactI(bool is_decrement);
  bool inline_math_subtractExactL(bool is_decrement);
  bool inline_min_max(vmIntrinsics::ID id);
  bool inline_notify(vmIntrinsics::ID id);
  Node* generate_min_max(vmIntrinsics::ID id, Node* x, Node* y);
  // This returns Type::AnyPtr, RawPtr, or OopPtr.
  int classify_unsafe_addr(Node* &base, Node* &offset, BasicType type);
  Node* make_unsafe_address(Node*& base, Node* offset, DecoratorSet decorators, BasicType type = T_ILLEGAL, bool can_cast = false);

  typedef enum { Relaxed, Opaque, Volatile, Acquire, Release } AccessKind;
  DecoratorSet mo_decorator_for_access_kind(AccessKind kind);
  bool inline_unsafe_access(bool is_store, BasicType type, AccessKind kind, bool is_unaligned);
  static bool klass_needs_init_guard(Node* kls);
  bool inline_unsafe_allocate();
  bool inline_unsafe_newArray(bool uninitialized);
  bool inline_unsafe_writeback0();
  bool inline_unsafe_writebackSync0(bool is_pre);
  bool inline_unsafe_copyMemory();
  bool inline_unsafe_make_private_buffer();
  bool inline_unsafe_finish_private_buffer();
  bool inline_native_currentThread();

  bool inline_native_time_funcs(address method, const char* funcName);
#ifdef JFR_HAVE_INTRINSICS
  bool inline_native_classID();
  bool inline_native_getEventWriter();
#endif
  bool inline_native_Class_query(vmIntrinsics::ID id);
  bool inline_native_subtype_check();
  bool inline_native_getLength();
  bool inline_array_copyOf(bool is_copyOfRange);
  bool inline_array_equals(StrIntrinsicNode::ArgEnc ae);
  bool inline_preconditions_checkIndex();
  void copy_to_clone(Node* obj, Node* alloc_obj, Node* obj_size, bool is_array);
  bool inline_native_clone(bool is_virtual);
  bool inline_native_Reflection_getCallerClass();
  // Helper function for inlining native object hash method
  bool inline_native_hashcode(bool is_virtual, bool is_static);
  bool inline_native_getClass();

  // Helper functions for inlining arraycopy
  bool inline_arraycopy();
  AllocateArrayNode* tightly_coupled_allocation(Node* ptr,
                                                RegionNode* slow_region);
  JVMState* arraycopy_restore_alloc_state(AllocateArrayNode* alloc, int& saved_reexecute_sp);
  void arraycopy_move_allocation_here(AllocateArrayNode* alloc, Node* dest, JVMState* saved_jvms, int saved_reexecute_sp,
                                      uint new_idx);

  typedef enum { LS_get_add, LS_get_set, LS_cmp_swap, LS_cmp_swap_weak, LS_cmp_exchange } LoadStoreKind;
  bool inline_unsafe_load_store(BasicType type,  LoadStoreKind kind, AccessKind access_kind);
  bool inline_unsafe_fence(vmIntrinsics::ID id);
  bool inline_onspinwait();
  bool inline_fp_conversions(vmIntrinsics::ID id);
  bool inline_number_methods(vmIntrinsics::ID id);
  bool inline_reference_get();
  bool inline_Class_cast();
  bool inline_aescrypt_Block(vmIntrinsics::ID id);
  bool inline_cipherBlockChaining_AESCrypt(vmIntrinsics::ID id);
  bool inline_electronicCodeBook_AESCrypt(vmIntrinsics::ID id);
  bool inline_counterMode_AESCrypt(vmIntrinsics::ID id);
  Node* inline_cipherBlockChaining_AESCrypt_predicate(bool decrypting);
  Node* inline_electronicCodeBook_AESCrypt_predicate(bool decrypting);
  Node* inline_counterMode_AESCrypt_predicate();
  Node* get_key_start_from_aescrypt_object(Node* aescrypt_object);
  Node* get_original_key_start_from_aescrypt_object(Node* aescrypt_object);
  bool inline_ghash_processBlocks();
  bool inline_base64_encodeBlock();
  bool inline_sha_implCompress(vmIntrinsics::ID id);
  bool inline_digestBase_implCompressMB(int predicate);
  bool inline_sha_implCompressMB(Node* digestBaseObj, ciInstanceKlass* instklass_SHA,
                                 bool long_state, address stubAddr, const char *stubName,
                                 Node* src_start, Node* ofs, Node* limit);
  Node* get_state_from_sha_object(Node *sha_object);
  Node* get_state_from_sha5_object(Node *sha_object);
  Node* inline_digestBase_implCompressMB_predicate(int predicate);
  bool inline_encodeISOArray();
  bool inline_updateCRC32();
  bool inline_updateBytesCRC32();
  bool inline_updateByteBufferCRC32();
  Node* get_table_from_crc32c_class(ciInstanceKlass *crc32c_class);
  bool inline_updateBytesCRC32C();
  bool inline_updateDirectByteBufferCRC32C();
  bool inline_updateBytesAdler32();
  bool inline_updateByteBufferAdler32();
  bool inline_multiplyToLen();
  bool inline_hasNegatives();
  bool inline_squareToLen();
  bool inline_mulAdd();
  bool inline_montgomeryMultiply();
  bool inline_montgomerySquare();
  bool inline_bigIntegerShift(bool isRightShift);
  bool inline_vectorizedMismatch();
  bool inline_fma(vmIntrinsics::ID id);
  bool inline_character_compare(vmIntrinsics::ID id);
  bool inline_fp_min_max(vmIntrinsics::ID id);

  bool inline_profileBoolean();
  bool inline_isCompileConstant();
  void clear_upper_avx() {
#ifdef X86
    if (UseAVX >= 2) {
      C->set_clear_upper_avx(true);
    }
#endif
  }
};

//---------------------------make_vm_intrinsic----------------------------
CallGenerator* Compile::make_vm_intrinsic(ciMethod* m, bool is_virtual) {
  vmIntrinsics::ID id = m->intrinsic_id();
  assert(id != vmIntrinsics::_none, "must be a VM intrinsic");

  if (!m->is_loaded()) {
    // Do not attempt to inline unloaded methods.
    return NULL;
  }

  C2Compiler* compiler = (C2Compiler*)CompileBroker::compiler(CompLevel_full_optimization);
  bool is_available = false;

  {
    // For calling is_intrinsic_supported and is_intrinsic_disabled_by_flag
    // the compiler must transition to '_thread_in_vm' state because both
    // methods access VM-internal data.
    VM_ENTRY_MARK;
    methodHandle mh(THREAD, m->get_Method());
    is_available = compiler != NULL && compiler->is_intrinsic_supported(mh, is_virtual) &&
                   !C->directive()->is_intrinsic_disabled(mh) &&
                   !vmIntrinsics::is_disabled_by_flags(mh);

  }

  if (is_available) {
    assert(id <= vmIntrinsics::LAST_COMPILER_INLINE, "caller responsibility");
    assert(id != vmIntrinsics::_Object_init && id != vmIntrinsics::_invoke, "enum out of order?");
    return new LibraryIntrinsic(m, is_virtual,
                                vmIntrinsics::predicates_needed(id),
                                vmIntrinsics::does_virtual_dispatch(id),
                                (vmIntrinsics::ID) id);
  } else {
    return NULL;
  }
}

//----------------------register_library_intrinsics-----------------------
// Initialize this file's data structures, for each Compile instance.
void Compile::register_library_intrinsics() {
  // Nothing to do here.
}

JVMState* LibraryIntrinsic::generate(JVMState* jvms) {
  LibraryCallKit kit(jvms, this);
  Compile* C = kit.C;
  int nodes = C->unique();
#ifndef PRODUCT
  if ((C->print_intrinsics() || C->print_inlining()) && Verbose) {
    char buf[1000];
    const char* str = vmIntrinsics::short_name_as_C_string(intrinsic_id(), buf, sizeof(buf));
    tty->print_cr("Intrinsic %s", str);
  }
#endif
  ciMethod* callee = kit.callee();
  const int bci    = kit.bci();

  // Try to inline the intrinsic.
  if ((CheckIntrinsics ? callee->intrinsic_candidate() : true) &&
      kit.try_to_inline(_last_predicate)) {
    const char *inline_msg = is_virtual() ? "(intrinsic, virtual)"
                                          : "(intrinsic)";
    CompileTask::print_inlining_ul(callee, jvms->depth() - 1, bci, inline_msg);
    if (C->print_intrinsics() || C->print_inlining()) {
      C->print_inlining(callee, jvms->depth() - 1, bci, inline_msg);
    }
    C->gather_intrinsic_statistics(intrinsic_id(), is_virtual(), Compile::_intrinsic_worked);
    if (C->log()) {
      C->log()->elem("intrinsic id='%s'%s nodes='%d'",
                     vmIntrinsics::name_at(intrinsic_id()),
                     (is_virtual() ? " virtual='1'" : ""),
                     C->unique() - nodes);
    }
    // Push the result from the inlined method onto the stack.
    kit.push_result();
    C->print_inlining_update(this);
    return kit.transfer_exceptions_into_jvms();
  }

  // The intrinsic bailed out
  if (jvms->has_method()) {
    // Not a root compile.
    const char* msg;
    if (callee->intrinsic_candidate()) {
      msg = is_virtual() ? "failed to inline (intrinsic, virtual)" : "failed to inline (intrinsic)";
    } else {
      msg = is_virtual() ? "failed to inline (intrinsic, virtual), method not annotated"
                         : "failed to inline (intrinsic), method not annotated";
    }
    CompileTask::print_inlining_ul(callee, jvms->depth() - 1, bci, msg);
    if (C->print_intrinsics() || C->print_inlining()) {
      C->print_inlining(callee, jvms->depth() - 1, bci, msg);
    }
  } else {
    // Root compile
    ResourceMark rm;
    stringStream msg_stream;
    msg_stream.print("Did not generate intrinsic %s%s at bci:%d in",
                     vmIntrinsics::name_at(intrinsic_id()),
                     is_virtual() ? " (virtual)" : "", bci);
    const char *msg = msg_stream.as_string();
    log_debug(jit, inlining)("%s", msg);
    if (C->print_intrinsics() || C->print_inlining()) {
      tty->print("%s", msg);
    }
  }
  C->gather_intrinsic_statistics(intrinsic_id(), is_virtual(), Compile::_intrinsic_failed);
  C->print_inlining_update(this);
  return NULL;
}

Node* LibraryIntrinsic::generate_predicate(JVMState* jvms, int predicate) {
  LibraryCallKit kit(jvms, this);
  Compile* C = kit.C;
  int nodes = C->unique();
  _last_predicate = predicate;
#ifndef PRODUCT
  assert(is_predicated() && predicate < predicates_count(), "sanity");
  if ((C->print_intrinsics() || C->print_inlining()) && Verbose) {
    char buf[1000];
    const char* str = vmIntrinsics::short_name_as_C_string(intrinsic_id(), buf, sizeof(buf));
    tty->print_cr("Predicate for intrinsic %s", str);
  }
#endif
  ciMethod* callee = kit.callee();
  const int bci    = kit.bci();

  Node* slow_ctl = kit.try_to_predicate(predicate);
  if (!kit.failing()) {
    const char *inline_msg = is_virtual() ? "(intrinsic, virtual, predicate)"
                                          : "(intrinsic, predicate)";
    CompileTask::print_inlining_ul(callee, jvms->depth() - 1, bci, inline_msg);
    if (C->print_intrinsics() || C->print_inlining()) {
      C->print_inlining(callee, jvms->depth() - 1, bci, inline_msg);
    }
    C->gather_intrinsic_statistics(intrinsic_id(), is_virtual(), Compile::_intrinsic_worked);
    if (C->log()) {
      C->log()->elem("predicate_intrinsic id='%s'%s nodes='%d'",
                     vmIntrinsics::name_at(intrinsic_id()),
                     (is_virtual() ? " virtual='1'" : ""),
                     C->unique() - nodes);
    }
    return slow_ctl; // Could be NULL if the check folds.
  }

  // The intrinsic bailed out
  if (jvms->has_method()) {
    // Not a root compile.
    const char* msg = "failed to generate predicate for intrinsic";
    CompileTask::print_inlining_ul(kit.callee(), jvms->depth() - 1, bci, msg);
    if (C->print_intrinsics() || C->print_inlining()) {
      C->print_inlining(kit.callee(), jvms->depth() - 1, bci, msg);
    }
  } else {
    // Root compile
    ResourceMark rm;
    stringStream msg_stream;
    msg_stream.print("Did not generate intrinsic %s%s at bci:%d in",
                     vmIntrinsics::name_at(intrinsic_id()),
                     is_virtual() ? " (virtual)" : "", bci);
    const char *msg = msg_stream.as_string();
    log_debug(jit, inlining)("%s", msg);
    if (C->print_intrinsics() || C->print_inlining()) {
      C->print_inlining_stream()->print("%s", msg);
    }
  }
  C->gather_intrinsic_statistics(intrinsic_id(), is_virtual(), Compile::_intrinsic_failed);
  return NULL;
}

bool LibraryCallKit::try_to_inline(int predicate) {
  // Handle symbolic names for otherwise undistinguished boolean switches:
  const bool is_store       = true;
  const bool is_compress    = true;
  const bool is_static      = true;
  const bool is_volatile    = true;

  if (!jvms()->has_method()) {
    // Root JVMState has a null method.
    assert(map()->memory()->Opcode() == Op_Parm, "");
    // Insert the memory aliasing node
    set_all_memory(reset_memory());
  }
  assert(merged_memory(), "");


  switch (intrinsic_id()) {
  case vmIntrinsics::_hashCode:                 return inline_native_hashcode(intrinsic()->is_virtual(), !is_static);
  case vmIntrinsics::_identityHashCode:         return inline_native_hashcode(/*!virtual*/ false,         is_static);
  case vmIntrinsics::_getClass:                 return inline_native_getClass();

  case vmIntrinsics::_ceil:
  case vmIntrinsics::_floor:
  case vmIntrinsics::_rint:
  case vmIntrinsics::_dsin:
  case vmIntrinsics::_dcos:
  case vmIntrinsics::_dtan:
  case vmIntrinsics::_dabs:
  case vmIntrinsics::_fabs:
  case vmIntrinsics::_iabs:
  case vmIntrinsics::_labs:
  case vmIntrinsics::_datan2:
  case vmIntrinsics::_dsqrt:
  case vmIntrinsics::_dexp:
  case vmIntrinsics::_dlog:
  case vmIntrinsics::_dlog10:
  case vmIntrinsics::_dpow:                     return inline_math_native(intrinsic_id());

  case vmIntrinsics::_min:
  case vmIntrinsics::_max:                      return inline_min_max(intrinsic_id());

  case vmIntrinsics::_notify:
  case vmIntrinsics::_notifyAll:
    return inline_notify(intrinsic_id());

  case vmIntrinsics::_addExactI:                return inline_math_addExactI(false /* add */);
  case vmIntrinsics::_addExactL:                return inline_math_addExactL(false /* add */);
  case vmIntrinsics::_decrementExactI:          return inline_math_subtractExactI(true /* decrement */);
  case vmIntrinsics::_decrementExactL:          return inline_math_subtractExactL(true /* decrement */);
  case vmIntrinsics::_incrementExactI:          return inline_math_addExactI(true /* increment */);
  case vmIntrinsics::_incrementExactL:          return inline_math_addExactL(true /* increment */);
  case vmIntrinsics::_multiplyExactI:           return inline_math_multiplyExactI();
  case vmIntrinsics::_multiplyExactL:           return inline_math_multiplyExactL();
  case vmIntrinsics::_multiplyHigh:             return inline_math_multiplyHigh();
  case vmIntrinsics::_negateExactI:             return inline_math_negateExactI();
  case vmIntrinsics::_negateExactL:             return inline_math_negateExactL();
  case vmIntrinsics::_subtractExactI:           return inline_math_subtractExactI(false /* subtract */);
  case vmIntrinsics::_subtractExactL:           return inline_math_subtractExactL(false /* subtract */);

  case vmIntrinsics::_arraycopy:                return inline_arraycopy();

  case vmIntrinsics::_compareToL:               return inline_string_compareTo(StrIntrinsicNode::LL);
  case vmIntrinsics::_compareToU:               return inline_string_compareTo(StrIntrinsicNode::UU);
  case vmIntrinsics::_compareToLU:              return inline_string_compareTo(StrIntrinsicNode::LU);
  case vmIntrinsics::_compareToUL:              return inline_string_compareTo(StrIntrinsicNode::UL);

  case vmIntrinsics::_indexOfL:                 return inline_string_indexOf(StrIntrinsicNode::LL);
  case vmIntrinsics::_indexOfU:                 return inline_string_indexOf(StrIntrinsicNode::UU);
  case vmIntrinsics::_indexOfUL:                return inline_string_indexOf(StrIntrinsicNode::UL);
  case vmIntrinsics::_indexOfIL:                return inline_string_indexOfI(StrIntrinsicNode::LL);
  case vmIntrinsics::_indexOfIU:                return inline_string_indexOfI(StrIntrinsicNode::UU);
  case vmIntrinsics::_indexOfIUL:               return inline_string_indexOfI(StrIntrinsicNode::UL);
  case vmIntrinsics::_indexOfU_char:            return inline_string_indexOfChar();

  case vmIntrinsics::_equalsL:                  return inline_string_equals(StrIntrinsicNode::LL);
  case vmIntrinsics::_equalsU:                  return inline_string_equals(StrIntrinsicNode::UU);

  case vmIntrinsics::_toBytesStringU:           return inline_string_toBytesU();
  case vmIntrinsics::_getCharsStringU:          return inline_string_getCharsU();
  case vmIntrinsics::_getCharStringU:           return inline_string_char_access(!is_store);
  case vmIntrinsics::_putCharStringU:           return inline_string_char_access( is_store);

  case vmIntrinsics::_compressStringC:
  case vmIntrinsics::_compressStringB:          return inline_string_copy( is_compress);
  case vmIntrinsics::_inflateStringC:
  case vmIntrinsics::_inflateStringB:           return inline_string_copy(!is_compress);

  case vmIntrinsics::_makePrivateBuffer:        return inline_unsafe_make_private_buffer();
  case vmIntrinsics::_finishPrivateBuffer:      return inline_unsafe_finish_private_buffer();
  case vmIntrinsics::_getReference:             return inline_unsafe_access(!is_store, T_OBJECT,   Relaxed, false);
  case vmIntrinsics::_getBoolean:               return inline_unsafe_access(!is_store, T_BOOLEAN,  Relaxed, false);
  case vmIntrinsics::_getByte:                  return inline_unsafe_access(!is_store, T_BYTE,     Relaxed, false);
  case vmIntrinsics::_getShort:                 return inline_unsafe_access(!is_store, T_SHORT,    Relaxed, false);
  case vmIntrinsics::_getChar:                  return inline_unsafe_access(!is_store, T_CHAR,     Relaxed, false);
  case vmIntrinsics::_getInt:                   return inline_unsafe_access(!is_store, T_INT,      Relaxed, false);
  case vmIntrinsics::_getLong:                  return inline_unsafe_access(!is_store, T_LONG,     Relaxed, false);
  case vmIntrinsics::_getFloat:                 return inline_unsafe_access(!is_store, T_FLOAT,    Relaxed, false);
  case vmIntrinsics::_getDouble:                return inline_unsafe_access(!is_store, T_DOUBLE,   Relaxed, false);
  case vmIntrinsics::_getValue:                 return inline_unsafe_access(!is_store, T_VALUETYPE,Relaxed, false);

  case vmIntrinsics::_putReference:             return inline_unsafe_access( is_store, T_OBJECT,   Relaxed, false);
  case vmIntrinsics::_putBoolean:               return inline_unsafe_access( is_store, T_BOOLEAN,  Relaxed, false);
  case vmIntrinsics::_putByte:                  return inline_unsafe_access( is_store, T_BYTE,     Relaxed, false);
  case vmIntrinsics::_putShort:                 return inline_unsafe_access( is_store, T_SHORT,    Relaxed, false);
  case vmIntrinsics::_putChar:                  return inline_unsafe_access( is_store, T_CHAR,     Relaxed, false);
  case vmIntrinsics::_putInt:                   return inline_unsafe_access( is_store, T_INT,      Relaxed, false);
  case vmIntrinsics::_putLong:                  return inline_unsafe_access( is_store, T_LONG,     Relaxed, false);
  case vmIntrinsics::_putFloat:                 return inline_unsafe_access( is_store, T_FLOAT,    Relaxed, false);
  case vmIntrinsics::_putDouble:                return inline_unsafe_access( is_store, T_DOUBLE,   Relaxed, false);
  case vmIntrinsics::_putValue:                 return inline_unsafe_access( is_store, T_VALUETYPE,Relaxed, false);

  case vmIntrinsics::_getReferenceVolatile:     return inline_unsafe_access(!is_store, T_OBJECT,   Volatile, false);
  case vmIntrinsics::_getBooleanVolatile:       return inline_unsafe_access(!is_store, T_BOOLEAN,  Volatile, false);
  case vmIntrinsics::_getByteVolatile:          return inline_unsafe_access(!is_store, T_BYTE,     Volatile, false);
  case vmIntrinsics::_getShortVolatile:         return inline_unsafe_access(!is_store, T_SHORT,    Volatile, false);
  case vmIntrinsics::_getCharVolatile:          return inline_unsafe_access(!is_store, T_CHAR,     Volatile, false);
  case vmIntrinsics::_getIntVolatile:           return inline_unsafe_access(!is_store, T_INT,      Volatile, false);
  case vmIntrinsics::_getLongVolatile:          return inline_unsafe_access(!is_store, T_LONG,     Volatile, false);
  case vmIntrinsics::_getFloatVolatile:         return inline_unsafe_access(!is_store, T_FLOAT,    Volatile, false);
  case vmIntrinsics::_getDoubleVolatile:        return inline_unsafe_access(!is_store, T_DOUBLE,   Volatile, false);

  case vmIntrinsics::_putReferenceVolatile:     return inline_unsafe_access( is_store, T_OBJECT,   Volatile, false);
  case vmIntrinsics::_putBooleanVolatile:       return inline_unsafe_access( is_store, T_BOOLEAN,  Volatile, false);
  case vmIntrinsics::_putByteVolatile:          return inline_unsafe_access( is_store, T_BYTE,     Volatile, false);
  case vmIntrinsics::_putShortVolatile:         return inline_unsafe_access( is_store, T_SHORT,    Volatile, false);
  case vmIntrinsics::_putCharVolatile:          return inline_unsafe_access( is_store, T_CHAR,     Volatile, false);
  case vmIntrinsics::_putIntVolatile:           return inline_unsafe_access( is_store, T_INT,      Volatile, false);
  case vmIntrinsics::_putLongVolatile:          return inline_unsafe_access( is_store, T_LONG,     Volatile, false);
  case vmIntrinsics::_putFloatVolatile:         return inline_unsafe_access( is_store, T_FLOAT,    Volatile, false);
  case vmIntrinsics::_putDoubleVolatile:        return inline_unsafe_access( is_store, T_DOUBLE,   Volatile, false);

  case vmIntrinsics::_getShortUnaligned:        return inline_unsafe_access(!is_store, T_SHORT,    Relaxed, true);
  case vmIntrinsics::_getCharUnaligned:         return inline_unsafe_access(!is_store, T_CHAR,     Relaxed, true);
  case vmIntrinsics::_getIntUnaligned:          return inline_unsafe_access(!is_store, T_INT,      Relaxed, true);
  case vmIntrinsics::_getLongUnaligned:         return inline_unsafe_access(!is_store, T_LONG,     Relaxed, true);

  case vmIntrinsics::_putShortUnaligned:        return inline_unsafe_access( is_store, T_SHORT,    Relaxed, true);
  case vmIntrinsics::_putCharUnaligned:         return inline_unsafe_access( is_store, T_CHAR,     Relaxed, true);
  case vmIntrinsics::_putIntUnaligned:          return inline_unsafe_access( is_store, T_INT,      Relaxed, true);
  case vmIntrinsics::_putLongUnaligned:         return inline_unsafe_access( is_store, T_LONG,     Relaxed, true);

  case vmIntrinsics::_getReferenceAcquire:      return inline_unsafe_access(!is_store, T_OBJECT,   Acquire, false);
  case vmIntrinsics::_getBooleanAcquire:        return inline_unsafe_access(!is_store, T_BOOLEAN,  Acquire, false);
  case vmIntrinsics::_getByteAcquire:           return inline_unsafe_access(!is_store, T_BYTE,     Acquire, false);
  case vmIntrinsics::_getShortAcquire:          return inline_unsafe_access(!is_store, T_SHORT,    Acquire, false);
  case vmIntrinsics::_getCharAcquire:           return inline_unsafe_access(!is_store, T_CHAR,     Acquire, false);
  case vmIntrinsics::_getIntAcquire:            return inline_unsafe_access(!is_store, T_INT,      Acquire, false);
  case vmIntrinsics::_getLongAcquire:           return inline_unsafe_access(!is_store, T_LONG,     Acquire, false);
  case vmIntrinsics::_getFloatAcquire:          return inline_unsafe_access(!is_store, T_FLOAT,    Acquire, false);
  case vmIntrinsics::_getDoubleAcquire:         return inline_unsafe_access(!is_store, T_DOUBLE,   Acquire, false);

  case vmIntrinsics::_putReferenceRelease:      return inline_unsafe_access( is_store, T_OBJECT,   Release, false);
  case vmIntrinsics::_putBooleanRelease:        return inline_unsafe_access( is_store, T_BOOLEAN,  Release, false);
  case vmIntrinsics::_putByteRelease:           return inline_unsafe_access( is_store, T_BYTE,     Release, false);
  case vmIntrinsics::_putShortRelease:          return inline_unsafe_access( is_store, T_SHORT,    Release, false);
  case vmIntrinsics::_putCharRelease:           return inline_unsafe_access( is_store, T_CHAR,     Release, false);
  case vmIntrinsics::_putIntRelease:            return inline_unsafe_access( is_store, T_INT,      Release, false);
  case vmIntrinsics::_putLongRelease:           return inline_unsafe_access( is_store, T_LONG,     Release, false);
  case vmIntrinsics::_putFloatRelease:          return inline_unsafe_access( is_store, T_FLOAT,    Release, false);
  case vmIntrinsics::_putDoubleRelease:         return inline_unsafe_access( is_store, T_DOUBLE,   Release, false);

  case vmIntrinsics::_getReferenceOpaque:       return inline_unsafe_access(!is_store, T_OBJECT,   Opaque, false);
  case vmIntrinsics::_getBooleanOpaque:         return inline_unsafe_access(!is_store, T_BOOLEAN,  Opaque, false);
  case vmIntrinsics::_getByteOpaque:            return inline_unsafe_access(!is_store, T_BYTE,     Opaque, false);
  case vmIntrinsics::_getShortOpaque:           return inline_unsafe_access(!is_store, T_SHORT,    Opaque, false);
  case vmIntrinsics::_getCharOpaque:            return inline_unsafe_access(!is_store, T_CHAR,     Opaque, false);
  case vmIntrinsics::_getIntOpaque:             return inline_unsafe_access(!is_store, T_INT,      Opaque, false);
  case vmIntrinsics::_getLongOpaque:            return inline_unsafe_access(!is_store, T_LONG,     Opaque, false);
  case vmIntrinsics::_getFloatOpaque:           return inline_unsafe_access(!is_store, T_FLOAT,    Opaque, false);
  case vmIntrinsics::_getDoubleOpaque:          return inline_unsafe_access(!is_store, T_DOUBLE,   Opaque, false);

  case vmIntrinsics::_putReferenceOpaque:       return inline_unsafe_access( is_store, T_OBJECT,   Opaque, false);
  case vmIntrinsics::_putBooleanOpaque:         return inline_unsafe_access( is_store, T_BOOLEAN,  Opaque, false);
  case vmIntrinsics::_putByteOpaque:            return inline_unsafe_access( is_store, T_BYTE,     Opaque, false);
  case vmIntrinsics::_putShortOpaque:           return inline_unsafe_access( is_store, T_SHORT,    Opaque, false);
  case vmIntrinsics::_putCharOpaque:            return inline_unsafe_access( is_store, T_CHAR,     Opaque, false);
  case vmIntrinsics::_putIntOpaque:             return inline_unsafe_access( is_store, T_INT,      Opaque, false);
  case vmIntrinsics::_putLongOpaque:            return inline_unsafe_access( is_store, T_LONG,     Opaque, false);
  case vmIntrinsics::_putFloatOpaque:           return inline_unsafe_access( is_store, T_FLOAT,    Opaque, false);
  case vmIntrinsics::_putDoubleOpaque:          return inline_unsafe_access( is_store, T_DOUBLE,   Opaque, false);

  case vmIntrinsics::_compareAndSetReference:   return inline_unsafe_load_store(T_OBJECT, LS_cmp_swap,      Volatile);
  case vmIntrinsics::_compareAndSetByte:        return inline_unsafe_load_store(T_BYTE,   LS_cmp_swap,      Volatile);
  case vmIntrinsics::_compareAndSetShort:       return inline_unsafe_load_store(T_SHORT,  LS_cmp_swap,      Volatile);
  case vmIntrinsics::_compareAndSetInt:         return inline_unsafe_load_store(T_INT,    LS_cmp_swap,      Volatile);
  case vmIntrinsics::_compareAndSetLong:        return inline_unsafe_load_store(T_LONG,   LS_cmp_swap,      Volatile);

  case vmIntrinsics::_weakCompareAndSetReferencePlain:     return inline_unsafe_load_store(T_OBJECT, LS_cmp_swap_weak, Relaxed);
  case vmIntrinsics::_weakCompareAndSetReferenceAcquire:   return inline_unsafe_load_store(T_OBJECT, LS_cmp_swap_weak, Acquire);
  case vmIntrinsics::_weakCompareAndSetReferenceRelease:   return inline_unsafe_load_store(T_OBJECT, LS_cmp_swap_weak, Release);
  case vmIntrinsics::_weakCompareAndSetReference:          return inline_unsafe_load_store(T_OBJECT, LS_cmp_swap_weak, Volatile);
  case vmIntrinsics::_weakCompareAndSetBytePlain:          return inline_unsafe_load_store(T_BYTE,   LS_cmp_swap_weak, Relaxed);
  case vmIntrinsics::_weakCompareAndSetByteAcquire:        return inline_unsafe_load_store(T_BYTE,   LS_cmp_swap_weak, Acquire);
  case vmIntrinsics::_weakCompareAndSetByteRelease:        return inline_unsafe_load_store(T_BYTE,   LS_cmp_swap_weak, Release);
  case vmIntrinsics::_weakCompareAndSetByte:               return inline_unsafe_load_store(T_BYTE,   LS_cmp_swap_weak, Volatile);
  case vmIntrinsics::_weakCompareAndSetShortPlain:         return inline_unsafe_load_store(T_SHORT,  LS_cmp_swap_weak, Relaxed);
  case vmIntrinsics::_weakCompareAndSetShortAcquire:       return inline_unsafe_load_store(T_SHORT,  LS_cmp_swap_weak, Acquire);
  case vmIntrinsics::_weakCompareAndSetShortRelease:       return inline_unsafe_load_store(T_SHORT,  LS_cmp_swap_weak, Release);
  case vmIntrinsics::_weakCompareAndSetShort:              return inline_unsafe_load_store(T_SHORT,  LS_cmp_swap_weak, Volatile);
  case vmIntrinsics::_weakCompareAndSetIntPlain:           return inline_unsafe_load_store(T_INT,    LS_cmp_swap_weak, Relaxed);
  case vmIntrinsics::_weakCompareAndSetIntAcquire:         return inline_unsafe_load_store(T_INT,    LS_cmp_swap_weak, Acquire);
  case vmIntrinsics::_weakCompareAndSetIntRelease:         return inline_unsafe_load_store(T_INT,    LS_cmp_swap_weak, Release);
  case vmIntrinsics::_weakCompareAndSetInt:                return inline_unsafe_load_store(T_INT,    LS_cmp_swap_weak, Volatile);
  case vmIntrinsics::_weakCompareAndSetLongPlain:          return inline_unsafe_load_store(T_LONG,   LS_cmp_swap_weak, Relaxed);
  case vmIntrinsics::_weakCompareAndSetLongAcquire:        return inline_unsafe_load_store(T_LONG,   LS_cmp_swap_weak, Acquire);
  case vmIntrinsics::_weakCompareAndSetLongRelease:        return inline_unsafe_load_store(T_LONG,   LS_cmp_swap_weak, Release);
  case vmIntrinsics::_weakCompareAndSetLong:               return inline_unsafe_load_store(T_LONG,   LS_cmp_swap_weak, Volatile);

  case vmIntrinsics::_compareAndExchangeReference:         return inline_unsafe_load_store(T_OBJECT, LS_cmp_exchange,  Volatile);
  case vmIntrinsics::_compareAndExchangeReferenceAcquire:  return inline_unsafe_load_store(T_OBJECT, LS_cmp_exchange,  Acquire);
  case vmIntrinsics::_compareAndExchangeReferenceRelease:  return inline_unsafe_load_store(T_OBJECT, LS_cmp_exchange,  Release);
  case vmIntrinsics::_compareAndExchangeByte:              return inline_unsafe_load_store(T_BYTE,   LS_cmp_exchange,  Volatile);
  case vmIntrinsics::_compareAndExchangeByteAcquire:       return inline_unsafe_load_store(T_BYTE,   LS_cmp_exchange,  Acquire);
  case vmIntrinsics::_compareAndExchangeByteRelease:       return inline_unsafe_load_store(T_BYTE,   LS_cmp_exchange,  Release);
  case vmIntrinsics::_compareAndExchangeShort:             return inline_unsafe_load_store(T_SHORT,  LS_cmp_exchange,  Volatile);
  case vmIntrinsics::_compareAndExchangeShortAcquire:      return inline_unsafe_load_store(T_SHORT,  LS_cmp_exchange,  Acquire);
  case vmIntrinsics::_compareAndExchangeShortRelease:      return inline_unsafe_load_store(T_SHORT,  LS_cmp_exchange,  Release);
  case vmIntrinsics::_compareAndExchangeInt:               return inline_unsafe_load_store(T_INT,    LS_cmp_exchange,  Volatile);
  case vmIntrinsics::_compareAndExchangeIntAcquire:        return inline_unsafe_load_store(T_INT,    LS_cmp_exchange,  Acquire);
  case vmIntrinsics::_compareAndExchangeIntRelease:        return inline_unsafe_load_store(T_INT,    LS_cmp_exchange,  Release);
  case vmIntrinsics::_compareAndExchangeLong:              return inline_unsafe_load_store(T_LONG,   LS_cmp_exchange,  Volatile);
  case vmIntrinsics::_compareAndExchangeLongAcquire:       return inline_unsafe_load_store(T_LONG,   LS_cmp_exchange,  Acquire);
  case vmIntrinsics::_compareAndExchangeLongRelease:       return inline_unsafe_load_store(T_LONG,   LS_cmp_exchange,  Release);

  case vmIntrinsics::_getAndAddByte:                    return inline_unsafe_load_store(T_BYTE,   LS_get_add,       Volatile);
  case vmIntrinsics::_getAndAddShort:                   return inline_unsafe_load_store(T_SHORT,  LS_get_add,       Volatile);
  case vmIntrinsics::_getAndAddInt:                     return inline_unsafe_load_store(T_INT,    LS_get_add,       Volatile);
  case vmIntrinsics::_getAndAddLong:                    return inline_unsafe_load_store(T_LONG,   LS_get_add,       Volatile);

  case vmIntrinsics::_getAndSetByte:                    return inline_unsafe_load_store(T_BYTE,   LS_get_set,       Volatile);
  case vmIntrinsics::_getAndSetShort:                   return inline_unsafe_load_store(T_SHORT,  LS_get_set,       Volatile);
  case vmIntrinsics::_getAndSetInt:                     return inline_unsafe_load_store(T_INT,    LS_get_set,       Volatile);
  case vmIntrinsics::_getAndSetLong:                    return inline_unsafe_load_store(T_LONG,   LS_get_set,       Volatile);
  case vmIntrinsics::_getAndSetReference:               return inline_unsafe_load_store(T_OBJECT, LS_get_set,       Volatile);

  case vmIntrinsics::_loadFence:
  case vmIntrinsics::_storeFence:
  case vmIntrinsics::_fullFence:                return inline_unsafe_fence(intrinsic_id());

  case vmIntrinsics::_onSpinWait:               return inline_onspinwait();

  case vmIntrinsics::_currentThread:            return inline_native_currentThread();

#ifdef JFR_HAVE_INTRINSICS
  case vmIntrinsics::_counterTime:              return inline_native_time_funcs(CAST_FROM_FN_PTR(address, JFR_TIME_FUNCTION), "counterTime");
  case vmIntrinsics::_getClassId:               return inline_native_classID();
  case vmIntrinsics::_getEventWriter:           return inline_native_getEventWriter();
#endif
  case vmIntrinsics::_currentTimeMillis:        return inline_native_time_funcs(CAST_FROM_FN_PTR(address, os::javaTimeMillis), "currentTimeMillis");
  case vmIntrinsics::_nanoTime:                 return inline_native_time_funcs(CAST_FROM_FN_PTR(address, os::javaTimeNanos), "nanoTime");
  case vmIntrinsics::_writeback0:               return inline_unsafe_writeback0();
  case vmIntrinsics::_writebackPreSync0:        return inline_unsafe_writebackSync0(true);
  case vmIntrinsics::_writebackPostSync0:       return inline_unsafe_writebackSync0(false);
  case vmIntrinsics::_allocateInstance:         return inline_unsafe_allocate();
  case vmIntrinsics::_copyMemory:               return inline_unsafe_copyMemory();
  case vmIntrinsics::_getLength:                return inline_native_getLength();
  case vmIntrinsics::_copyOf:                   return inline_array_copyOf(false);
  case vmIntrinsics::_copyOfRange:              return inline_array_copyOf(true);
  case vmIntrinsics::_equalsB:                  return inline_array_equals(StrIntrinsicNode::LL);
  case vmIntrinsics::_equalsC:                  return inline_array_equals(StrIntrinsicNode::UU);
  case vmIntrinsics::_Preconditions_checkIndex: return inline_preconditions_checkIndex();
  case vmIntrinsics::_clone:                    return inline_native_clone(intrinsic()->is_virtual());

  case vmIntrinsics::_allocateUninitializedArray: return inline_unsafe_newArray(true);
  case vmIntrinsics::_newArray:                   return inline_unsafe_newArray(false);

  case vmIntrinsics::_isAssignableFrom:         return inline_native_subtype_check();

  case vmIntrinsics::_isInstance:
  case vmIntrinsics::_getModifiers:
  case vmIntrinsics::_isInterface:
  case vmIntrinsics::_isArray:
  case vmIntrinsics::_isPrimitive:
  case vmIntrinsics::_isHidden:
  case vmIntrinsics::_getSuperclass:
  case vmIntrinsics::_getClassAccessFlags:      return inline_native_Class_query(intrinsic_id());

  case vmIntrinsics::_floatToRawIntBits:
  case vmIntrinsics::_floatToIntBits:
  case vmIntrinsics::_intBitsToFloat:
  case vmIntrinsics::_doubleToRawLongBits:
  case vmIntrinsics::_doubleToLongBits:
  case vmIntrinsics::_longBitsToDouble:         return inline_fp_conversions(intrinsic_id());

  case vmIntrinsics::_numberOfLeadingZeros_i:
  case vmIntrinsics::_numberOfLeadingZeros_l:
  case vmIntrinsics::_numberOfTrailingZeros_i:
  case vmIntrinsics::_numberOfTrailingZeros_l:
  case vmIntrinsics::_bitCount_i:
  case vmIntrinsics::_bitCount_l:
  case vmIntrinsics::_reverseBytes_i:
  case vmIntrinsics::_reverseBytes_l:
  case vmIntrinsics::_reverseBytes_s:
  case vmIntrinsics::_reverseBytes_c:           return inline_number_methods(intrinsic_id());

  case vmIntrinsics::_getCallerClass:           return inline_native_Reflection_getCallerClass();

  case vmIntrinsics::_Reference_get:            return inline_reference_get();

  case vmIntrinsics::_Class_cast:               return inline_Class_cast();

  case vmIntrinsics::_aescrypt_encryptBlock:
  case vmIntrinsics::_aescrypt_decryptBlock:    return inline_aescrypt_Block(intrinsic_id());

  case vmIntrinsics::_cipherBlockChaining_encryptAESCrypt:
  case vmIntrinsics::_cipherBlockChaining_decryptAESCrypt:
    return inline_cipherBlockChaining_AESCrypt(intrinsic_id());

  case vmIntrinsics::_electronicCodeBook_encryptAESCrypt:
  case vmIntrinsics::_electronicCodeBook_decryptAESCrypt:
    return inline_electronicCodeBook_AESCrypt(intrinsic_id());

  case vmIntrinsics::_counterMode_AESCrypt:
    return inline_counterMode_AESCrypt(intrinsic_id());

  case vmIntrinsics::_sha_implCompress:
  case vmIntrinsics::_sha2_implCompress:
  case vmIntrinsics::_sha5_implCompress:
    return inline_sha_implCompress(intrinsic_id());

  case vmIntrinsics::_digestBase_implCompressMB:
    return inline_digestBase_implCompressMB(predicate);

  case vmIntrinsics::_multiplyToLen:
    return inline_multiplyToLen();

  case vmIntrinsics::_squareToLen:
    return inline_squareToLen();

  case vmIntrinsics::_mulAdd:
    return inline_mulAdd();

  case vmIntrinsics::_montgomeryMultiply:
    return inline_montgomeryMultiply();
  case vmIntrinsics::_montgomerySquare:
    return inline_montgomerySquare();

  case vmIntrinsics::_bigIntegerRightShiftWorker:
    return inline_bigIntegerShift(true);
  case vmIntrinsics::_bigIntegerLeftShiftWorker:
    return inline_bigIntegerShift(false);

  case vmIntrinsics::_vectorizedMismatch:
    return inline_vectorizedMismatch();

  case vmIntrinsics::_ghash_processBlocks:
    return inline_ghash_processBlocks();
  case vmIntrinsics::_base64_encodeBlock:
    return inline_base64_encodeBlock();

  case vmIntrinsics::_encodeISOArray:
  case vmIntrinsics::_encodeByteISOArray:
    return inline_encodeISOArray();

  case vmIntrinsics::_updateCRC32:
    return inline_updateCRC32();
  case vmIntrinsics::_updateBytesCRC32:
    return inline_updateBytesCRC32();
  case vmIntrinsics::_updateByteBufferCRC32:
    return inline_updateByteBufferCRC32();

  case vmIntrinsics::_updateBytesCRC32C:
    return inline_updateBytesCRC32C();
  case vmIntrinsics::_updateDirectByteBufferCRC32C:
    return inline_updateDirectByteBufferCRC32C();

  case vmIntrinsics::_updateBytesAdler32:
    return inline_updateBytesAdler32();
  case vmIntrinsics::_updateByteBufferAdler32:
    return inline_updateByteBufferAdler32();

  case vmIntrinsics::_profileBoolean:
    return inline_profileBoolean();
  case vmIntrinsics::_isCompileConstant:
    return inline_isCompileConstant();

  case vmIntrinsics::_hasNegatives:
    return inline_hasNegatives();

  case vmIntrinsics::_fmaD:
  case vmIntrinsics::_fmaF:
    return inline_fma(intrinsic_id());

  case vmIntrinsics::_isDigit:
  case vmIntrinsics::_isLowerCase:
  case vmIntrinsics::_isUpperCase:
  case vmIntrinsics::_isWhitespace:
    return inline_character_compare(intrinsic_id());

  case vmIntrinsics::_maxF:
  case vmIntrinsics::_minF:
  case vmIntrinsics::_maxD:
  case vmIntrinsics::_minD:
    return inline_fp_min_max(intrinsic_id());

  default:
    // If you get here, it may be that someone has added a new intrinsic
    // to the list in vmSymbols.hpp without implementing it here.
#ifndef PRODUCT
    if ((PrintMiscellaneous && (Verbose || WizardMode)) || PrintOpto) {
      tty->print_cr("*** Warning: Unimplemented intrinsic %s(%d)",
                    vmIntrinsics::name_at(intrinsic_id()), intrinsic_id());
    }
#endif
    return false;
  }
}

Node* LibraryCallKit::try_to_predicate(int predicate) {
  if (!jvms()->has_method()) {
    // Root JVMState has a null method.
    assert(map()->memory()->Opcode() == Op_Parm, "");
    // Insert the memory aliasing node
    set_all_memory(reset_memory());
  }
  assert(merged_memory(), "");

  switch (intrinsic_id()) {
  case vmIntrinsics::_cipherBlockChaining_encryptAESCrypt:
    return inline_cipherBlockChaining_AESCrypt_predicate(false);
  case vmIntrinsics::_cipherBlockChaining_decryptAESCrypt:
    return inline_cipherBlockChaining_AESCrypt_predicate(true);
  case vmIntrinsics::_electronicCodeBook_encryptAESCrypt:
    return inline_electronicCodeBook_AESCrypt_predicate(false);
  case vmIntrinsics::_electronicCodeBook_decryptAESCrypt:
    return inline_electronicCodeBook_AESCrypt_predicate(true);
  case vmIntrinsics::_counterMode_AESCrypt:
    return inline_counterMode_AESCrypt_predicate();
  case vmIntrinsics::_digestBase_implCompressMB:
    return inline_digestBase_implCompressMB_predicate(predicate);

  default:
    // If you get here, it may be that someone has added a new intrinsic
    // to the list in vmSymbols.hpp without implementing it here.
#ifndef PRODUCT
    if ((PrintMiscellaneous && (Verbose || WizardMode)) || PrintOpto) {
      tty->print_cr("*** Warning: Unimplemented predicate for intrinsic %s(%d)",
                    vmIntrinsics::name_at(intrinsic_id()), intrinsic_id());
    }
#endif
    Node* slow_ctl = control();
    set_control(top()); // No fast path instrinsic
    return slow_ctl;
  }
}

//------------------------------set_result-------------------------------
// Helper function for finishing intrinsics.
void LibraryCallKit::set_result(RegionNode* region, PhiNode* value) {
  record_for_igvn(region);
  set_control(_gvn.transform(region));
  set_result( _gvn.transform(value));
  assert(value->type()->basic_type() == result()->bottom_type()->basic_type(), "sanity");
}

//------------------------------generate_guard---------------------------
// Helper function for generating guarded fast-slow graph structures.
// The given 'test', if true, guards a slow path.  If the test fails
// then a fast path can be taken.  (We generally hope it fails.)
// In all cases, GraphKit::control() is updated to the fast path.
// The returned value represents the control for the slow path.
// The return value is never 'top'; it is either a valid control
// or NULL if it is obvious that the slow path can never be taken.
// Also, if region and the slow control are not NULL, the slow edge
// is appended to the region.
Node* LibraryCallKit::generate_guard(Node* test, RegionNode* region, float true_prob) {
  if (stopped()) {
    // Already short circuited.
    return NULL;
  }

  // Build an if node and its projections.
  // If test is true we take the slow path, which we assume is uncommon.
  if (_gvn.type(test) == TypeInt::ZERO) {
    // The slow branch is never taken.  No need to build this guard.
    return NULL;
  }

  IfNode* iff = create_and_map_if(control(), test, true_prob, COUNT_UNKNOWN);

  Node* if_slow = _gvn.transform(new IfTrueNode(iff));
  if (if_slow == top()) {
    // The slow branch is never taken.  No need to build this guard.
    return NULL;
  }

  if (region != NULL)
    region->add_req(if_slow);

  Node* if_fast = _gvn.transform(new IfFalseNode(iff));
  set_control(if_fast);

  return if_slow;
}

inline Node* LibraryCallKit::generate_slow_guard(Node* test, RegionNode* region) {
  return generate_guard(test, region, PROB_UNLIKELY_MAG(3));
}
inline Node* LibraryCallKit::generate_fair_guard(Node* test, RegionNode* region) {
  return generate_guard(test, region, PROB_FAIR);
}

inline Node* LibraryCallKit::generate_negative_guard(Node* index, RegionNode* region,
                                                     Node* *pos_index) {
  if (stopped())
    return NULL;                // already stopped
  if (_gvn.type(index)->higher_equal(TypeInt::POS)) // [0,maxint]
    return NULL;                // index is already adequately typed
  Node* cmp_lt = _gvn.transform(new CmpINode(index, intcon(0)));
  Node* bol_lt = _gvn.transform(new BoolNode(cmp_lt, BoolTest::lt));
  Node* is_neg = generate_guard(bol_lt, region, PROB_MIN);
  if (is_neg != NULL && pos_index != NULL) {
    // Emulate effect of Parse::adjust_map_after_if.
    Node* ccast = new CastIINode(index, TypeInt::POS);
    ccast->set_req(0, control());
    (*pos_index) = _gvn.transform(ccast);
  }
  return is_neg;
}

// Make sure that 'position' is a valid limit index, in [0..length].
// There are two equivalent plans for checking this:
//   A. (offset + copyLength)  unsigned<=  arrayLength
//   B. offset  <=  (arrayLength - copyLength)
// We require that all of the values above, except for the sum and
// difference, are already known to be non-negative.
// Plan A is robust in the face of overflow, if offset and copyLength
// are both hugely positive.
//
// Plan B is less direct and intuitive, but it does not overflow at
// all, since the difference of two non-negatives is always
// representable.  Whenever Java methods must perform the equivalent
// check they generally use Plan B instead of Plan A.
// For the moment we use Plan A.
inline Node* LibraryCallKit::generate_limit_guard(Node* offset,
                                                  Node* subseq_length,
                                                  Node* array_length,
                                                  RegionNode* region) {
  if (stopped())
    return NULL;                // already stopped
  bool zero_offset = _gvn.type(offset) == TypeInt::ZERO;
  if (zero_offset && subseq_length->eqv_uncast(array_length))
    return NULL;                // common case of whole-array copy
  Node* last = subseq_length;
  if (!zero_offset)             // last += offset
    last = _gvn.transform(new AddINode(last, offset));
  Node* cmp_lt = _gvn.transform(new CmpUNode(array_length, last));
  Node* bol_lt = _gvn.transform(new BoolNode(cmp_lt, BoolTest::lt));
  Node* is_over = generate_guard(bol_lt, region, PROB_MIN);
  return is_over;
}

// Emit range checks for the given String.value byte array
void LibraryCallKit::generate_string_range_check(Node* array, Node* offset, Node* count, bool char_count) {
  if (stopped()) {
    return; // already stopped
  }
  RegionNode* bailout = new RegionNode(1);
  record_for_igvn(bailout);
  if (char_count) {
    // Convert char count to byte count
    count = _gvn.transform(new LShiftINode(count, intcon(1)));
  }

  // Offset and count must not be negative
  generate_negative_guard(offset, bailout);
  generate_negative_guard(count, bailout);
  // Offset + count must not exceed length of array
  generate_limit_guard(offset, count, load_array_length(array), bailout);

  if (bailout->req() > 1) {
    PreserveJVMState pjvms(this);
    set_control(_gvn.transform(bailout));
    uncommon_trap(Deoptimization::Reason_intrinsic,
                  Deoptimization::Action_maybe_recompile);
  }
}

//--------------------------generate_current_thread--------------------
Node* LibraryCallKit::generate_current_thread(Node* &tls_output) {
  ciKlass*    thread_klass = env()->Thread_klass();
  const Type* thread_type  = TypeOopPtr::make_from_klass(thread_klass)->cast_to_ptr_type(TypePtr::NotNull);
  Node* thread = _gvn.transform(new ThreadLocalNode());
  Node* p = basic_plus_adr(top()/*!oop*/, thread, in_bytes(JavaThread::threadObj_offset()));
  Node* threadObj = _gvn.transform(LoadNode::make(_gvn, NULL, immutable_memory(), p, p->bottom_type()->is_ptr(), thread_type, T_OBJECT, MemNode::unordered));
  tls_output = thread;
  return threadObj;
}


//------------------------------make_string_method_node------------------------
// Helper method for String intrinsic functions. This version is called with
// str1 and str2 pointing to byte[] nodes containing Latin1 or UTF16 encoded
// characters (depending on 'is_byte'). cnt1 and cnt2 are pointing to Int nodes
// containing the lengths of str1 and str2.
Node* LibraryCallKit::make_string_method_node(int opcode, Node* str1_start, Node* cnt1, Node* str2_start, Node* cnt2, StrIntrinsicNode::ArgEnc ae) {
  Node* result = NULL;
  switch (opcode) {
  case Op_StrIndexOf:
    result = new StrIndexOfNode(control(), memory(TypeAryPtr::BYTES),
                                str1_start, cnt1, str2_start, cnt2, ae);
    break;
  case Op_StrComp:
    result = new StrCompNode(control(), memory(TypeAryPtr::BYTES),
                             str1_start, cnt1, str2_start, cnt2, ae);
    break;
  case Op_StrEquals:
    // We already know that cnt1 == cnt2 here (checked in 'inline_string_equals').
    // Use the constant length if there is one because optimized match rule may exist.
    result = new StrEqualsNode(control(), memory(TypeAryPtr::BYTES),
                               str1_start, str2_start, cnt2->is_Con() ? cnt2 : cnt1, ae);
    break;
  default:
    ShouldNotReachHere();
    return NULL;
  }

  // All these intrinsics have checks.
  C->set_has_split_ifs(true); // Has chance for split-if optimization
  clear_upper_avx();

  return _gvn.transform(result);
}

//------------------------------inline_string_compareTo------------------------
bool LibraryCallKit::inline_string_compareTo(StrIntrinsicNode::ArgEnc ae) {
  Node* arg1 = argument(0);
  Node* arg2 = argument(1);

  arg1 = must_be_not_null(arg1, true);
  arg2 = must_be_not_null(arg2, true);

  // Get start addr and length of first argument
  Node* arg1_start  = array_element_address(arg1, intcon(0), T_BYTE);
  Node* arg1_cnt    = load_array_length(arg1);

  // Get start addr and length of second argument
  Node* arg2_start  = array_element_address(arg2, intcon(0), T_BYTE);
  Node* arg2_cnt    = load_array_length(arg2);

  Node* result = make_string_method_node(Op_StrComp, arg1_start, arg1_cnt, arg2_start, arg2_cnt, ae);
  set_result(result);
  return true;
}

//------------------------------inline_string_equals------------------------
bool LibraryCallKit::inline_string_equals(StrIntrinsicNode::ArgEnc ae) {
  Node* arg1 = argument(0);
  Node* arg2 = argument(1);

  // paths (plus control) merge
  RegionNode* region = new RegionNode(3);
  Node* phi = new PhiNode(region, TypeInt::BOOL);

  if (!stopped()) {

    arg1 = must_be_not_null(arg1, true);
    arg2 = must_be_not_null(arg2, true);

    // Get start addr and length of first argument
    Node* arg1_start  = array_element_address(arg1, intcon(0), T_BYTE);
    Node* arg1_cnt    = load_array_length(arg1);

    // Get start addr and length of second argument
    Node* arg2_start  = array_element_address(arg2, intcon(0), T_BYTE);
    Node* arg2_cnt    = load_array_length(arg2);

    // Check for arg1_cnt != arg2_cnt
    Node* cmp = _gvn.transform(new CmpINode(arg1_cnt, arg2_cnt));
    Node* bol = _gvn.transform(new BoolNode(cmp, BoolTest::ne));
    Node* if_ne = generate_slow_guard(bol, NULL);
    if (if_ne != NULL) {
      phi->init_req(2, intcon(0));
      region->init_req(2, if_ne);
    }

    // Check for count == 0 is done by assembler code for StrEquals.

    if (!stopped()) {
      Node* equals = make_string_method_node(Op_StrEquals, arg1_start, arg1_cnt, arg2_start, arg2_cnt, ae);
      phi->init_req(1, equals);
      region->init_req(1, control());
    }
  }

  // post merge
  set_control(_gvn.transform(region));
  record_for_igvn(region);

  set_result(_gvn.transform(phi));
  return true;
}

//------------------------------inline_array_equals----------------------------
bool LibraryCallKit::inline_array_equals(StrIntrinsicNode::ArgEnc ae) {
  assert(ae == StrIntrinsicNode::UU || ae == StrIntrinsicNode::LL, "unsupported array types");
  Node* arg1 = argument(0);
  Node* arg2 = argument(1);

  const TypeAryPtr* mtype = (ae == StrIntrinsicNode::UU) ? TypeAryPtr::CHARS : TypeAryPtr::BYTES;
  set_result(_gvn.transform(new AryEqNode(control(), memory(mtype), arg1, arg2, ae)));
  clear_upper_avx();

  return true;
}

//------------------------------inline_hasNegatives------------------------------
bool LibraryCallKit::inline_hasNegatives() {
  if (too_many_traps(Deoptimization::Reason_intrinsic)) {
    return false;
  }

  assert(callee()->signature()->size() == 3, "hasNegatives has 3 parameters");
  // no receiver since it is static method
  Node* ba         = argument(0);
  Node* offset     = argument(1);
  Node* len        = argument(2);

  ba = must_be_not_null(ba, true);

  // Range checks
  generate_string_range_check(ba, offset, len, false);
  if (stopped()) {
    return true;
  }
  Node* ba_start = array_element_address(ba, offset, T_BYTE);
  Node* result = new HasNegativesNode(control(), memory(TypeAryPtr::BYTES), ba_start, len);
  set_result(_gvn.transform(result));
  return true;
}

bool LibraryCallKit::inline_preconditions_checkIndex() {
  Node* index = argument(0);
  Node* length = argument(1);
  if (too_many_traps(Deoptimization::Reason_intrinsic) || too_many_traps(Deoptimization::Reason_range_check)) {
    return false;
  }

  Node* len_pos_cmp = _gvn.transform(new CmpINode(length, intcon(0)));
  Node* len_pos_bol = _gvn.transform(new BoolNode(len_pos_cmp, BoolTest::ge));

  {
    BuildCutout unless(this, len_pos_bol, PROB_MAX);
    uncommon_trap(Deoptimization::Reason_intrinsic,
                  Deoptimization::Action_make_not_entrant);
  }

  if (stopped()) {
    return false;
  }

  Node* rc_cmp = _gvn.transform(new CmpUNode(index, length));
  BoolTest::mask btest = BoolTest::lt;
  Node* rc_bool = _gvn.transform(new BoolNode(rc_cmp, btest));
  RangeCheckNode* rc = new RangeCheckNode(control(), rc_bool, PROB_MAX, COUNT_UNKNOWN);
  _gvn.set_type(rc, rc->Value(&_gvn));
  if (!rc_bool->is_Con()) {
    record_for_igvn(rc);
  }
  set_control(_gvn.transform(new IfTrueNode(rc)));
  {
    PreserveJVMState pjvms(this);
    set_control(_gvn.transform(new IfFalseNode(rc)));
    uncommon_trap(Deoptimization::Reason_range_check,
                  Deoptimization::Action_make_not_entrant);
  }

  if (stopped()) {
    return false;
  }

  Node* result = new CastIINode(index, TypeInt::make(0, _gvn.type(length)->is_int()->_hi, Type::WidenMax));
  result->set_req(0, control());
  result = _gvn.transform(result);
  set_result(result);
  replace_in_map(index, result);
  clear_upper_avx();
  return true;
}

//------------------------------inline_string_indexOf------------------------
bool LibraryCallKit::inline_string_indexOf(StrIntrinsicNode::ArgEnc ae) {
  if (!Matcher::match_rule_supported(Op_StrIndexOf)) {
    return false;
  }
  Node* src = argument(0);
  Node* tgt = argument(1);

  // Make the merge point
  RegionNode* result_rgn = new RegionNode(4);
  Node*       result_phi = new PhiNode(result_rgn, TypeInt::INT);

  src = must_be_not_null(src, true);
  tgt = must_be_not_null(tgt, true);

  // Get start addr and length of source string
  Node* src_start = array_element_address(src, intcon(0), T_BYTE);
  Node* src_count = load_array_length(src);

  // Get start addr and length of substring
  Node* tgt_start = array_element_address(tgt, intcon(0), T_BYTE);
  Node* tgt_count = load_array_length(tgt);

  if (ae == StrIntrinsicNode::UU || ae == StrIntrinsicNode::UL) {
    // Divide src size by 2 if String is UTF16 encoded
    src_count = _gvn.transform(new RShiftINode(src_count, intcon(1)));
  }
  if (ae == StrIntrinsicNode::UU) {
    // Divide substring size by 2 if String is UTF16 encoded
    tgt_count = _gvn.transform(new RShiftINode(tgt_count, intcon(1)));
  }

  Node* result = make_indexOf_node(src_start, src_count, tgt_start, tgt_count, result_rgn, result_phi, ae);
  if (result != NULL) {
    result_phi->init_req(3, result);
    result_rgn->init_req(3, control());
  }
  set_control(_gvn.transform(result_rgn));
  record_for_igvn(result_rgn);
  set_result(_gvn.transform(result_phi));

  return true;
}

//-----------------------------inline_string_indexOf-----------------------
bool LibraryCallKit::inline_string_indexOfI(StrIntrinsicNode::ArgEnc ae) {
  if (too_many_traps(Deoptimization::Reason_intrinsic)) {
    return false;
  }
  if (!Matcher::match_rule_supported(Op_StrIndexOf)) {
    return false;
  }
  assert(callee()->signature()->size() == 5, "String.indexOf() has 5 arguments");
  Node* src         = argument(0); // byte[]
  Node* src_count   = argument(1); // char count
  Node* tgt         = argument(2); // byte[]
  Node* tgt_count   = argument(3); // char count
  Node* from_index  = argument(4); // char index

  src = must_be_not_null(src, true);
  tgt = must_be_not_null(tgt, true);

  // Multiply byte array index by 2 if String is UTF16 encoded
  Node* src_offset = (ae == StrIntrinsicNode::LL) ? from_index : _gvn.transform(new LShiftINode(from_index, intcon(1)));
  src_count = _gvn.transform(new SubINode(src_count, from_index));
  Node* src_start = array_element_address(src, src_offset, T_BYTE);
  Node* tgt_start = array_element_address(tgt, intcon(0), T_BYTE);

  // Range checks
  generate_string_range_check(src, src_offset, src_count, ae != StrIntrinsicNode::LL);
  generate_string_range_check(tgt, intcon(0), tgt_count, ae == StrIntrinsicNode::UU);
  if (stopped()) {
    return true;
  }

  RegionNode* region = new RegionNode(5);
  Node* phi = new PhiNode(region, TypeInt::INT);

  Node* result = make_indexOf_node(src_start, src_count, tgt_start, tgt_count, region, phi, ae);
  if (result != NULL) {
    // The result is index relative to from_index if substring was found, -1 otherwise.
    // Generate code which will fold into cmove.
    Node* cmp = _gvn.transform(new CmpINode(result, intcon(0)));
    Node* bol = _gvn.transform(new BoolNode(cmp, BoolTest::lt));

    Node* if_lt = generate_slow_guard(bol, NULL);
    if (if_lt != NULL) {
      // result == -1
      phi->init_req(3, result);
      region->init_req(3, if_lt);
    }
    if (!stopped()) {
      result = _gvn.transform(new AddINode(result, from_index));
      phi->init_req(4, result);
      region->init_req(4, control());
    }
  }

  set_control(_gvn.transform(region));
  record_for_igvn(region);
  set_result(_gvn.transform(phi));
  clear_upper_avx();

  return true;
}

// Create StrIndexOfNode with fast path checks
Node* LibraryCallKit::make_indexOf_node(Node* src_start, Node* src_count, Node* tgt_start, Node* tgt_count,
                                        RegionNode* region, Node* phi, StrIntrinsicNode::ArgEnc ae) {
  // Check for substr count > string count
  Node* cmp = _gvn.transform(new CmpINode(tgt_count, src_count));
  Node* bol = _gvn.transform(new BoolNode(cmp, BoolTest::gt));
  Node* if_gt = generate_slow_guard(bol, NULL);
  if (if_gt != NULL) {
    phi->init_req(1, intcon(-1));
    region->init_req(1, if_gt);
  }
  if (!stopped()) {
    // Check for substr count == 0
    cmp = _gvn.transform(new CmpINode(tgt_count, intcon(0)));
    bol = _gvn.transform(new BoolNode(cmp, BoolTest::eq));
    Node* if_zero = generate_slow_guard(bol, NULL);
    if (if_zero != NULL) {
      phi->init_req(2, intcon(0));
      region->init_req(2, if_zero);
    }
  }
  if (!stopped()) {
    return make_string_method_node(Op_StrIndexOf, src_start, src_count, tgt_start, tgt_count, ae);
  }
  return NULL;
}

//-----------------------------inline_string_indexOfChar-----------------------
bool LibraryCallKit::inline_string_indexOfChar() {
  if (too_many_traps(Deoptimization::Reason_intrinsic)) {
    return false;
  }
  if (!Matcher::match_rule_supported(Op_StrIndexOfChar)) {
    return false;
  }
  assert(callee()->signature()->size() == 4, "String.indexOfChar() has 4 arguments");
  Node* src         = argument(0); // byte[]
  Node* tgt         = argument(1); // tgt is int ch
  Node* from_index  = argument(2);
  Node* max         = argument(3);

  src = must_be_not_null(src, true);

  Node* src_offset = _gvn.transform(new LShiftINode(from_index, intcon(1)));
  Node* src_start = array_element_address(src, src_offset, T_BYTE);
  Node* src_count = _gvn.transform(new SubINode(max, from_index));

  // Range checks
  generate_string_range_check(src, src_offset, src_count, true);
  if (stopped()) {
    return true;
  }

  RegionNode* region = new RegionNode(3);
  Node* phi = new PhiNode(region, TypeInt::INT);

  Node* result = new StrIndexOfCharNode(control(), memory(TypeAryPtr::BYTES), src_start, src_count, tgt, StrIntrinsicNode::none);
  C->set_has_split_ifs(true); // Has chance for split-if optimization
  _gvn.transform(result);

  Node* cmp = _gvn.transform(new CmpINode(result, intcon(0)));
  Node* bol = _gvn.transform(new BoolNode(cmp, BoolTest::lt));

  Node* if_lt = generate_slow_guard(bol, NULL);
  if (if_lt != NULL) {
    // result == -1
    phi->init_req(2, result);
    region->init_req(2, if_lt);
  }
  if (!stopped()) {
    result = _gvn.transform(new AddINode(result, from_index));
    phi->init_req(1, result);
    region->init_req(1, control());
  }
  set_control(_gvn.transform(region));
  record_for_igvn(region);
  set_result(_gvn.transform(phi));

  return true;
}
//---------------------------inline_string_copy---------------------
// compressIt == true --> generate a compressed copy operation (compress char[]/byte[] to byte[])
//   int StringUTF16.compress(char[] src, int srcOff, byte[] dst, int dstOff, int len)
//   int StringUTF16.compress(byte[] src, int srcOff, byte[] dst, int dstOff, int len)
// compressIt == false --> generate an inflated copy operation (inflate byte[] to char[]/byte[])
//   void StringLatin1.inflate(byte[] src, int srcOff, char[] dst, int dstOff, int len)
//   void StringLatin1.inflate(byte[] src, int srcOff, byte[] dst, int dstOff, int len)
bool LibraryCallKit::inline_string_copy(bool compress) {
  if (too_many_traps(Deoptimization::Reason_intrinsic)) {
    return false;
  }
  int nargs = 5;  // 2 oops, 3 ints
  assert(callee()->signature()->size() == nargs, "string copy has 5 arguments");

  Node* src         = argument(0);
  Node* src_offset  = argument(1);
  Node* dst         = argument(2);
  Node* dst_offset  = argument(3);
  Node* length      = argument(4);

  // Check for allocation before we add nodes that would confuse
  // tightly_coupled_allocation()
  AllocateArrayNode* alloc = tightly_coupled_allocation(dst, NULL);

  // Figure out the size and type of the elements we will be copying.
  const Type* src_type = src->Value(&_gvn);
  const Type* dst_type = dst->Value(&_gvn);
  BasicType src_elem = src_type->isa_aryptr()->klass()->as_array_klass()->element_type()->basic_type();
  BasicType dst_elem = dst_type->isa_aryptr()->klass()->as_array_klass()->element_type()->basic_type();
  assert((compress && dst_elem == T_BYTE && (src_elem == T_BYTE || src_elem == T_CHAR)) ||
         (!compress && src_elem == T_BYTE && (dst_elem == T_BYTE || dst_elem == T_CHAR)),
         "Unsupported array types for inline_string_copy");

  src = must_be_not_null(src, true);
  dst = must_be_not_null(dst, true);

  // Convert char[] offsets to byte[] offsets
  bool convert_src = (compress && src_elem == T_BYTE);
  bool convert_dst = (!compress && dst_elem == T_BYTE);
  if (convert_src) {
    src_offset = _gvn.transform(new LShiftINode(src_offset, intcon(1)));
  } else if (convert_dst) {
    dst_offset = _gvn.transform(new LShiftINode(dst_offset, intcon(1)));
  }

  // Range checks
  generate_string_range_check(src, src_offset, length, convert_src);
  generate_string_range_check(dst, dst_offset, length, convert_dst);
  if (stopped()) {
    return true;
  }

  Node* src_start = array_element_address(src, src_offset, src_elem);
  Node* dst_start = array_element_address(dst, dst_offset, dst_elem);
  // 'src_start' points to src array + scaled offset
  // 'dst_start' points to dst array + scaled offset
  Node* count = NULL;
  if (compress) {
    count = compress_string(src_start, TypeAryPtr::get_array_body_type(src_elem), dst_start, length);
  } else {
    inflate_string(src_start, dst_start, TypeAryPtr::get_array_body_type(dst_elem), length);
  }

  if (alloc != NULL) {
    if (alloc->maybe_set_complete(&_gvn)) {
      // "You break it, you buy it."
      InitializeNode* init = alloc->initialization();
      assert(init->is_complete(), "we just did this");
      init->set_complete_with_arraycopy();
      assert(dst->is_CheckCastPP(), "sanity");
      assert(dst->in(0)->in(0) == init, "dest pinned");
    }
    // Do not let stores that initialize this object be reordered with
    // a subsequent store that would make this object accessible by
    // other threads.
    // Record what AllocateNode this StoreStore protects so that
    // escape analysis can go from the MemBarStoreStoreNode to the
    // AllocateNode and eliminate the MemBarStoreStoreNode if possible
    // based on the escape status of the AllocateNode.
    insert_mem_bar(Op_MemBarStoreStore, alloc->proj_out_or_null(AllocateNode::RawAddress));
  }
  if (compress) {
    set_result(_gvn.transform(count));
  }
  clear_upper_avx();

  return true;
}

#ifdef _LP64
#define XTOP ,top() /*additional argument*/
#else  //_LP64
#define XTOP        /*no additional argument*/
#endif //_LP64

//------------------------inline_string_toBytesU--------------------------
// public static byte[] StringUTF16.toBytes(char[] value, int off, int len)
bool LibraryCallKit::inline_string_toBytesU() {
  if (too_many_traps(Deoptimization::Reason_intrinsic)) {
    return false;
  }
  // Get the arguments.
  Node* value     = argument(0);
  Node* offset    = argument(1);
  Node* length    = argument(2);

  Node* newcopy = NULL;

  // Set the original stack and the reexecute bit for the interpreter to reexecute
  // the bytecode that invokes StringUTF16.toBytes() if deoptimization happens.
  { PreserveReexecuteState preexecs(this);
    jvms()->set_should_reexecute(true);

    // Check if a null path was taken unconditionally.
    value = null_check(value);

    RegionNode* bailout = new RegionNode(1);
    record_for_igvn(bailout);

    // Range checks
    generate_negative_guard(offset, bailout);
    generate_negative_guard(length, bailout);
    generate_limit_guard(offset, length, load_array_length(value), bailout);
    // Make sure that resulting byte[] length does not overflow Integer.MAX_VALUE
    generate_limit_guard(length, intcon(0), intcon(max_jint/2), bailout);

    if (bailout->req() > 1) {
      PreserveJVMState pjvms(this);
      set_control(_gvn.transform(bailout));
      uncommon_trap(Deoptimization::Reason_intrinsic,
                    Deoptimization::Action_maybe_recompile);
    }
    if (stopped()) {
      return true;
    }

    Node* size = _gvn.transform(new LShiftINode(length, intcon(1)));
    Node* klass_node = makecon(TypeKlassPtr::make(ciTypeArrayKlass::make(T_BYTE)));
    newcopy = new_array(klass_node, size, 0);  // no arguments to push
    AllocateArrayNode* alloc = tightly_coupled_allocation(newcopy, NULL);

    // Calculate starting addresses.
    Node* src_start = array_element_address(value, offset, T_CHAR);
    Node* dst_start = basic_plus_adr(newcopy, arrayOopDesc::base_offset_in_bytes(T_BYTE));

    // Check if src array address is aligned to HeapWordSize (dst is always aligned)
    const TypeInt* toffset = gvn().type(offset)->is_int();
    bool aligned = toffset->is_con() && ((toffset->get_con() * type2aelembytes(T_CHAR)) % HeapWordSize == 0);

    // Figure out which arraycopy runtime method to call (disjoint, uninitialized).
    const char* copyfunc_name = "arraycopy";
    address     copyfunc_addr = StubRoutines::select_arraycopy_function(T_CHAR, aligned, true, copyfunc_name, true);
    Node* call = make_runtime_call(RC_LEAF|RC_NO_FP,
                      OptoRuntime::fast_arraycopy_Type(),
                      copyfunc_addr, copyfunc_name, TypeRawPtr::BOTTOM,
                      src_start, dst_start, ConvI2X(length) XTOP);
    // Do not let reads from the cloned object float above the arraycopy.
    if (alloc != NULL) {
      if (alloc->maybe_set_complete(&_gvn)) {
        // "You break it, you buy it."
        InitializeNode* init = alloc->initialization();
        assert(init->is_complete(), "we just did this");
        init->set_complete_with_arraycopy();
        assert(newcopy->is_CheckCastPP(), "sanity");
        assert(newcopy->in(0)->in(0) == init, "dest pinned");
      }
      // Do not let stores that initialize this object be reordered with
      // a subsequent store that would make this object accessible by
      // other threads.
      // Record what AllocateNode this StoreStore protects so that
      // escape analysis can go from the MemBarStoreStoreNode to the
      // AllocateNode and eliminate the MemBarStoreStoreNode if possible
      // based on the escape status of the AllocateNode.
      insert_mem_bar(Op_MemBarStoreStore, alloc->proj_out_or_null(AllocateNode::RawAddress));
    } else {
      insert_mem_bar(Op_MemBarCPUOrder);
    }
  } // original reexecute is set back here

  C->set_has_split_ifs(true); // Has chance for split-if optimization
  if (!stopped()) {
    set_result(newcopy);
  }
  clear_upper_avx();

  return true;
}

//------------------------inline_string_getCharsU--------------------------
// public void StringUTF16.getChars(byte[] src, int srcBegin, int srcEnd, char dst[], int dstBegin)
bool LibraryCallKit::inline_string_getCharsU() {
  if (too_many_traps(Deoptimization::Reason_intrinsic)) {
    return false;
  }

  // Get the arguments.
  Node* src       = argument(0);
  Node* src_begin = argument(1);
  Node* src_end   = argument(2); // exclusive offset (i < src_end)
  Node* dst       = argument(3);
  Node* dst_begin = argument(4);

  // Check for allocation before we add nodes that would confuse
  // tightly_coupled_allocation()
  AllocateArrayNode* alloc = tightly_coupled_allocation(dst, NULL);

  // Check if a null path was taken unconditionally.
  src = null_check(src);
  dst = null_check(dst);
  if (stopped()) {
    return true;
  }

  // Get length and convert char[] offset to byte[] offset
  Node* length = _gvn.transform(new SubINode(src_end, src_begin));
  src_begin = _gvn.transform(new LShiftINode(src_begin, intcon(1)));

  // Range checks
  generate_string_range_check(src, src_begin, length, true);
  generate_string_range_check(dst, dst_begin, length, false);
  if (stopped()) {
    return true;
  }

  if (!stopped()) {
    // Calculate starting addresses.
    Node* src_start = array_element_address(src, src_begin, T_BYTE);
    Node* dst_start = array_element_address(dst, dst_begin, T_CHAR);

    // Check if array addresses are aligned to HeapWordSize
    const TypeInt* tsrc = gvn().type(src_begin)->is_int();
    const TypeInt* tdst = gvn().type(dst_begin)->is_int();
    bool aligned = tsrc->is_con() && ((tsrc->get_con() * type2aelembytes(T_BYTE)) % HeapWordSize == 0) &&
                   tdst->is_con() && ((tdst->get_con() * type2aelembytes(T_CHAR)) % HeapWordSize == 0);

    // Figure out which arraycopy runtime method to call (disjoint, uninitialized).
    const char* copyfunc_name = "arraycopy";
    address     copyfunc_addr = StubRoutines::select_arraycopy_function(T_CHAR, aligned, true, copyfunc_name, true);
    Node* call = make_runtime_call(RC_LEAF|RC_NO_FP,
                      OptoRuntime::fast_arraycopy_Type(),
                      copyfunc_addr, copyfunc_name, TypeRawPtr::BOTTOM,
                      src_start, dst_start, ConvI2X(length) XTOP);
    // Do not let reads from the cloned object float above the arraycopy.
    if (alloc != NULL) {
      if (alloc->maybe_set_complete(&_gvn)) {
        // "You break it, you buy it."
        InitializeNode* init = alloc->initialization();
        assert(init->is_complete(), "we just did this");
        init->set_complete_with_arraycopy();
        assert(dst->is_CheckCastPP(), "sanity");
        assert(dst->in(0)->in(0) == init, "dest pinned");
      }
      // Do not let stores that initialize this object be reordered with
      // a subsequent store that would make this object accessible by
      // other threads.
      // Record what AllocateNode this StoreStore protects so that
      // escape analysis can go from the MemBarStoreStoreNode to the
      // AllocateNode and eliminate the MemBarStoreStoreNode if possible
      // based on the escape status of the AllocateNode.
      insert_mem_bar(Op_MemBarStoreStore, alloc->proj_out_or_null(AllocateNode::RawAddress));
    } else {
      insert_mem_bar(Op_MemBarCPUOrder);
    }
  }

  C->set_has_split_ifs(true); // Has chance for split-if optimization
  return true;
}

//----------------------inline_string_char_access----------------------------
// Store/Load char to/from byte[] array.
// static void StringUTF16.putChar(byte[] val, int index, int c)
// static char StringUTF16.getChar(byte[] val, int index)
bool LibraryCallKit::inline_string_char_access(bool is_store) {
  Node* value  = argument(0);
  Node* index  = argument(1);
  Node* ch = is_store ? argument(2) : NULL;

  // This intrinsic accesses byte[] array as char[] array. Computing the offsets
  // correctly requires matched array shapes.
  assert (arrayOopDesc::base_offset_in_bytes(T_CHAR) == arrayOopDesc::base_offset_in_bytes(T_BYTE),
          "sanity: byte[] and char[] bases agree");
  assert (type2aelembytes(T_CHAR) == type2aelembytes(T_BYTE)*2,
          "sanity: byte[] and char[] scales agree");

  // Bail when getChar over constants is requested: constant folding would
  // reject folding mismatched char access over byte[]. A normal inlining for getChar
  // Java method would constant fold nicely instead.
  if (!is_store && value->is_Con() && index->is_Con()) {
    return false;
  }

  value = must_be_not_null(value, true);

  Node* adr = array_element_address(value, index, T_CHAR);
  if (adr->is_top()) {
    return false;
  }
  if (is_store) {
    access_store_at(value, adr, TypeAryPtr::BYTES, ch, TypeInt::CHAR, T_CHAR, IN_HEAP | MO_UNORDERED | C2_MISMATCHED);
  } else {
    ch = access_load_at(value, adr, TypeAryPtr::BYTES, TypeInt::CHAR, T_CHAR, IN_HEAP | MO_UNORDERED | C2_MISMATCHED | C2_CONTROL_DEPENDENT_LOAD);
    set_result(ch);
  }
  return true;
}

//--------------------------round_double_node--------------------------------
// Round a double node if necessary.
Node* LibraryCallKit::round_double_node(Node* n) {
  if (Matcher::strict_fp_requires_explicit_rounding) {
#ifdef IA32
    if (UseSSE < 2) {
      n = _gvn.transform(new RoundDoubleNode(NULL, n));
    }
#else
    Unimplemented();
#endif // IA32
  }
  return n;
}

//------------------------------inline_math-----------------------------------
// public static double Math.abs(double)
// public static double Math.sqrt(double)
// public static double Math.log(double)
// public static double Math.log10(double)
bool LibraryCallKit::inline_double_math(vmIntrinsics::ID id) {
  Node* arg = round_double_node(argument(0));
  Node* n = NULL;
  switch (id) {
  case vmIntrinsics::_dabs:   n = new AbsDNode(                arg);  break;
  case vmIntrinsics::_dsqrt:  n = new SqrtDNode(C, control(),  arg);  break;
  case vmIntrinsics::_ceil:   n = RoundDoubleModeNode::make(_gvn, arg, RoundDoubleModeNode::rmode_ceil); break;
  case vmIntrinsics::_floor:  n = RoundDoubleModeNode::make(_gvn, arg, RoundDoubleModeNode::rmode_floor); break;
  case vmIntrinsics::_rint:   n = RoundDoubleModeNode::make(_gvn, arg, RoundDoubleModeNode::rmode_rint); break;
  default:  fatal_unexpected_iid(id);  break;
  }
  set_result(_gvn.transform(n));
  return true;
}

//------------------------------inline_math-----------------------------------
// public static float Math.abs(float)
// public static int Math.abs(int)
// public static long Math.abs(long)
bool LibraryCallKit::inline_math(vmIntrinsics::ID id) {
  Node* arg = argument(0);
  Node* n = NULL;
  switch (id) {
  case vmIntrinsics::_fabs:   n = new AbsFNode(                arg);  break;
  case vmIntrinsics::_iabs:   n = new AbsINode(                arg);  break;
  case vmIntrinsics::_labs:   n = new AbsLNode(                arg);  break;
  default:  fatal_unexpected_iid(id);  break;
  }
  set_result(_gvn.transform(n));
  return true;
}

//------------------------------runtime_math-----------------------------
bool LibraryCallKit::runtime_math(const TypeFunc* call_type, address funcAddr, const char* funcName) {
  assert(call_type == OptoRuntime::Math_DD_D_Type() || call_type == OptoRuntime::Math_D_D_Type(),
         "must be (DD)D or (D)D type");

  // Inputs
  Node* a = round_double_node(argument(0));
  Node* b = (call_type == OptoRuntime::Math_DD_D_Type()) ? round_double_node(argument(2)) : NULL;

  const TypePtr* no_memory_effects = NULL;
  Node* trig = make_runtime_call(RC_LEAF, call_type, funcAddr, funcName,
                                 no_memory_effects,
                                 a, top(), b, b ? top() : NULL);
  Node* value = _gvn.transform(new ProjNode(trig, TypeFunc::Parms+0));
#ifdef ASSERT
  Node* value_top = _gvn.transform(new ProjNode(trig, TypeFunc::Parms+1));
  assert(value_top == top(), "second value must be top");
#endif

  set_result(value);
  return true;
}

//------------------------------inline_math_native-----------------------------
bool LibraryCallKit::inline_math_native(vmIntrinsics::ID id) {
#define FN_PTR(f) CAST_FROM_FN_PTR(address, f)
  switch (id) {
    // These intrinsics are not properly supported on all hardware
  case vmIntrinsics::_dsin:
    return StubRoutines::dsin() != NULL ?
      runtime_math(OptoRuntime::Math_D_D_Type(), StubRoutines::dsin(), "dsin") :
      runtime_math(OptoRuntime::Math_D_D_Type(), FN_PTR(SharedRuntime::dsin),   "SIN");
  case vmIntrinsics::_dcos:
    return StubRoutines::dcos() != NULL ?
      runtime_math(OptoRuntime::Math_D_D_Type(), StubRoutines::dcos(), "dcos") :
      runtime_math(OptoRuntime::Math_D_D_Type(), FN_PTR(SharedRuntime::dcos),   "COS");
  case vmIntrinsics::_dtan:
    return StubRoutines::dtan() != NULL ?
      runtime_math(OptoRuntime::Math_D_D_Type(), StubRoutines::dtan(), "dtan") :
      runtime_math(OptoRuntime::Math_D_D_Type(), FN_PTR(SharedRuntime::dtan), "TAN");
  case vmIntrinsics::_dlog:
    return StubRoutines::dlog() != NULL ?
      runtime_math(OptoRuntime::Math_D_D_Type(), StubRoutines::dlog(), "dlog") :
      runtime_math(OptoRuntime::Math_D_D_Type(), FN_PTR(SharedRuntime::dlog),   "LOG");
  case vmIntrinsics::_dlog10:
    return StubRoutines::dlog10() != NULL ?
      runtime_math(OptoRuntime::Math_D_D_Type(), StubRoutines::dlog10(), "dlog10") :
      runtime_math(OptoRuntime::Math_D_D_Type(), FN_PTR(SharedRuntime::dlog10), "LOG10");

    // These intrinsics are supported on all hardware
  case vmIntrinsics::_ceil:
  case vmIntrinsics::_floor:
  case vmIntrinsics::_rint:   return Matcher::match_rule_supported(Op_RoundDoubleMode) ? inline_double_math(id) : false;
  case vmIntrinsics::_dsqrt:  return Matcher::match_rule_supported(Op_SqrtD) ? inline_double_math(id) : false;
  case vmIntrinsics::_dabs:   return Matcher::has_match_rule(Op_AbsD)   ? inline_double_math(id) : false;
  case vmIntrinsics::_fabs:   return Matcher::match_rule_supported(Op_AbsF)   ? inline_math(id) : false;
  case vmIntrinsics::_iabs:   return Matcher::match_rule_supported(Op_AbsI)   ? inline_math(id) : false;
  case vmIntrinsics::_labs:   return Matcher::match_rule_supported(Op_AbsL)   ? inline_math(id) : false;

  case vmIntrinsics::_dexp:
    return StubRoutines::dexp() != NULL ?
      runtime_math(OptoRuntime::Math_D_D_Type(), StubRoutines::dexp(),  "dexp") :
      runtime_math(OptoRuntime::Math_D_D_Type(), FN_PTR(SharedRuntime::dexp),  "EXP");
  case vmIntrinsics::_dpow: {
    Node* exp = round_double_node(argument(2));
    const TypeD* d = _gvn.type(exp)->isa_double_constant();
    if (d != NULL && d->getd() == 2.0) {
      // Special case: pow(x, 2.0) => x * x
      Node* base = round_double_node(argument(0));
      set_result(_gvn.transform(new MulDNode(base, base)));
      return true;
    }
    return StubRoutines::dpow() != NULL ?
      runtime_math(OptoRuntime::Math_DD_D_Type(), StubRoutines::dpow(),  "dpow") :
      runtime_math(OptoRuntime::Math_DD_D_Type(), FN_PTR(SharedRuntime::dpow),  "POW");
  }
#undef FN_PTR

   // These intrinsics are not yet correctly implemented
  case vmIntrinsics::_datan2:
    return false;

  default:
    fatal_unexpected_iid(id);
    return false;
  }
}

static bool is_simple_name(Node* n) {
  return (n->req() == 1         // constant
          || (n->is_Type() && n->as_Type()->type()->singleton())
          || n->is_Proj()       // parameter or return value
          || n->is_Phi()        // local of some sort
          );
}

//----------------------------inline_notify-----------------------------------*
bool LibraryCallKit::inline_notify(vmIntrinsics::ID id) {
  const TypeFunc* ftype = OptoRuntime::monitor_notify_Type();
  address func;
  if (id == vmIntrinsics::_notify) {
    func = OptoRuntime::monitor_notify_Java();
  } else {
    func = OptoRuntime::monitor_notifyAll_Java();
  }
  Node* call = make_runtime_call(RC_NO_LEAF, ftype, func, NULL, TypeRawPtr::BOTTOM, argument(0));
  make_slow_call_ex(call, env()->Throwable_klass(), false);
  return true;
}


//----------------------------inline_min_max-----------------------------------
bool LibraryCallKit::inline_min_max(vmIntrinsics::ID id) {
  set_result(generate_min_max(id, argument(0), argument(1)));
  return true;
}

void LibraryCallKit::inline_math_mathExact(Node* math, Node *test) {
  Node* bol = _gvn.transform( new BoolNode(test, BoolTest::overflow) );
  IfNode* check = create_and_map_if(control(), bol, PROB_UNLIKELY_MAG(3), COUNT_UNKNOWN);
  Node* fast_path = _gvn.transform( new IfFalseNode(check));
  Node* slow_path = _gvn.transform( new IfTrueNode(check) );

  {
    PreserveJVMState pjvms(this);
    PreserveReexecuteState preexecs(this);
    jvms()->set_should_reexecute(true);

    set_control(slow_path);
    set_i_o(i_o());

    uncommon_trap(Deoptimization::Reason_intrinsic,
                  Deoptimization::Action_none);
  }

  set_control(fast_path);
  set_result(math);
}

template <typename OverflowOp>
bool LibraryCallKit::inline_math_overflow(Node* arg1, Node* arg2) {
  typedef typename OverflowOp::MathOp MathOp;

  MathOp* mathOp = new MathOp(arg1, arg2);
  Node* operation = _gvn.transform( mathOp );
  Node* ofcheck = _gvn.transform( new OverflowOp(arg1, arg2) );
  inline_math_mathExact(operation, ofcheck);
  return true;
}

bool LibraryCallKit::inline_math_addExactI(bool is_increment) {
  return inline_math_overflow<OverflowAddINode>(argument(0), is_increment ? intcon(1) : argument(1));
}

bool LibraryCallKit::inline_math_addExactL(bool is_increment) {
  return inline_math_overflow<OverflowAddLNode>(argument(0), is_increment ? longcon(1) : argument(2));
}

bool LibraryCallKit::inline_math_subtractExactI(bool is_decrement) {
  return inline_math_overflow<OverflowSubINode>(argument(0), is_decrement ? intcon(1) : argument(1));
}

bool LibraryCallKit::inline_math_subtractExactL(bool is_decrement) {
  return inline_math_overflow<OverflowSubLNode>(argument(0), is_decrement ? longcon(1) : argument(2));
}

bool LibraryCallKit::inline_math_negateExactI() {
  return inline_math_overflow<OverflowSubINode>(intcon(0), argument(0));
}

bool LibraryCallKit::inline_math_negateExactL() {
  return inline_math_overflow<OverflowSubLNode>(longcon(0), argument(0));
}

bool LibraryCallKit::inline_math_multiplyExactI() {
  return inline_math_overflow<OverflowMulINode>(argument(0), argument(1));
}

bool LibraryCallKit::inline_math_multiplyExactL() {
  return inline_math_overflow<OverflowMulLNode>(argument(0), argument(2));
}

bool LibraryCallKit::inline_math_multiplyHigh() {
  set_result(_gvn.transform(new MulHiLNode(argument(0), argument(2))));
  return true;
}

Node*
LibraryCallKit::generate_min_max(vmIntrinsics::ID id, Node* x0, Node* y0) {
  // These are the candidate return value:
  Node* xvalue = x0;
  Node* yvalue = y0;

  if (xvalue == yvalue) {
    return xvalue;
  }

  bool want_max = (id == vmIntrinsics::_max);

  const TypeInt* txvalue = _gvn.type(xvalue)->isa_int();
  const TypeInt* tyvalue = _gvn.type(yvalue)->isa_int();
  if (txvalue == NULL || tyvalue == NULL)  return top();
  // This is not really necessary, but it is consistent with a
  // hypothetical MaxINode::Value method:
  int widen = MAX2(txvalue->_widen, tyvalue->_widen);

  // %%% This folding logic should (ideally) be in a different place.
  // Some should be inside IfNode, and there to be a more reliable
  // transformation of ?: style patterns into cmoves.  We also want
  // more powerful optimizations around cmove and min/max.

  // Try to find a dominating comparison of these guys.
  // It can simplify the index computation for Arrays.copyOf
  // and similar uses of System.arraycopy.
  // First, compute the normalized version of CmpI(x, y).
  int   cmp_op = Op_CmpI;
  Node* xkey = xvalue;
  Node* ykey = yvalue;
  Node* ideal_cmpxy = _gvn.transform(new CmpINode(xkey, ykey));
  if (ideal_cmpxy->is_Cmp()) {
    // E.g., if we have CmpI(length - offset, count),
    // it might idealize to CmpI(length, count + offset)
    cmp_op = ideal_cmpxy->Opcode();
    xkey = ideal_cmpxy->in(1);
    ykey = ideal_cmpxy->in(2);
  }

  // Start by locating any relevant comparisons.
  Node* start_from = (xkey->outcnt() < ykey->outcnt()) ? xkey : ykey;
  Node* cmpxy = NULL;
  Node* cmpyx = NULL;
  for (DUIterator_Fast kmax, k = start_from->fast_outs(kmax); k < kmax; k++) {
    Node* cmp = start_from->fast_out(k);
    if (cmp->outcnt() > 0 &&            // must have prior uses
        cmp->in(0) == NULL &&           // must be context-independent
        cmp->Opcode() == cmp_op) {      // right kind of compare
      if (cmp->in(1) == xkey && cmp->in(2) == ykey)  cmpxy = cmp;
      if (cmp->in(1) == ykey && cmp->in(2) == xkey)  cmpyx = cmp;
    }
  }

  const int NCMPS = 2;
  Node* cmps[NCMPS] = { cmpxy, cmpyx };
  int cmpn;
  for (cmpn = 0; cmpn < NCMPS; cmpn++) {
    if (cmps[cmpn] != NULL)  break;     // find a result
  }
  if (cmpn < NCMPS) {
    // Look for a dominating test that tells us the min and max.
    int depth = 0;                // Limit search depth for speed
    Node* dom = control();
    for (; dom != NULL; dom = IfNode::up_one_dom(dom, true)) {
      if (++depth >= 100)  break;
      Node* ifproj = dom;
      if (!ifproj->is_Proj())  continue;
      Node* iff = ifproj->in(0);
      if (!iff->is_If())  continue;
      Node* bol = iff->in(1);
      if (!bol->is_Bool())  continue;
      Node* cmp = bol->in(1);
      if (cmp == NULL)  continue;
      for (cmpn = 0; cmpn < NCMPS; cmpn++)
        if (cmps[cmpn] == cmp)  break;
      if (cmpn == NCMPS)  continue;
      BoolTest::mask btest = bol->as_Bool()->_test._test;
      if (ifproj->is_IfFalse())  btest = BoolTest(btest).negate();
      if (cmp->in(1) == ykey)    btest = BoolTest(btest).commute();
      // At this point, we know that 'x btest y' is true.
      switch (btest) {
      case BoolTest::eq:
        // They are proven equal, so we can collapse the min/max.
        // Either value is the answer.  Choose the simpler.
        if (is_simple_name(yvalue) && !is_simple_name(xvalue))
          return yvalue;
        return xvalue;
      case BoolTest::lt:          // x < y
      case BoolTest::le:          // x <= y
        return (want_max ? yvalue : xvalue);
      case BoolTest::gt:          // x > y
      case BoolTest::ge:          // x >= y
        return (want_max ? xvalue : yvalue);
      default:
        break;
      }
    }
  }

  // We failed to find a dominating test.
  // Let's pick a test that might GVN with prior tests.
  Node*          best_bol   = NULL;
  BoolTest::mask best_btest = BoolTest::illegal;
  for (cmpn = 0; cmpn < NCMPS; cmpn++) {
    Node* cmp = cmps[cmpn];
    if (cmp == NULL)  continue;
    for (DUIterator_Fast jmax, j = cmp->fast_outs(jmax); j < jmax; j++) {
      Node* bol = cmp->fast_out(j);
      if (!bol->is_Bool())  continue;
      BoolTest::mask btest = bol->as_Bool()->_test._test;
      if (btest == BoolTest::eq || btest == BoolTest::ne)  continue;
      if (cmp->in(1) == ykey)   btest = BoolTest(btest).commute();
      if (bol->outcnt() > (best_bol == NULL ? 0 : best_bol->outcnt())) {
        best_bol   = bol->as_Bool();
        best_btest = btest;
      }
    }
  }

  Node* answer_if_true  = NULL;
  Node* answer_if_false = NULL;
  switch (best_btest) {
  default:
    if (cmpxy == NULL)
      cmpxy = ideal_cmpxy;
    best_bol = _gvn.transform(new BoolNode(cmpxy, BoolTest::lt));
    // and fall through:
  case BoolTest::lt:          // x < y
  case BoolTest::le:          // x <= y
    answer_if_true  = (want_max ? yvalue : xvalue);
    answer_if_false = (want_max ? xvalue : yvalue);
    break;
  case BoolTest::gt:          // x > y
  case BoolTest::ge:          // x >= y
    answer_if_true  = (want_max ? xvalue : yvalue);
    answer_if_false = (want_max ? yvalue : xvalue);
    break;
  }

  jint hi, lo;
  if (want_max) {
    // We can sharpen the minimum.
    hi = MAX2(txvalue->_hi, tyvalue->_hi);
    lo = MAX2(txvalue->_lo, tyvalue->_lo);
  } else {
    // We can sharpen the maximum.
    hi = MIN2(txvalue->_hi, tyvalue->_hi);
    lo = MIN2(txvalue->_lo, tyvalue->_lo);
  }

  // Use a flow-free graph structure, to avoid creating excess control edges
  // which could hinder other optimizations.
  // Since Math.min/max is often used with arraycopy, we want
  // tightly_coupled_allocation to be able to see beyond min/max expressions.
  Node* cmov = CMoveNode::make(NULL, best_bol,
                               answer_if_false, answer_if_true,
                               TypeInt::make(lo, hi, widen));

  return _gvn.transform(cmov);

  /*
  // This is not as desirable as it may seem, since Min and Max
  // nodes do not have a full set of optimizations.
  // And they would interfere, anyway, with 'if' optimizations
  // and with CMoveI canonical forms.
  switch (id) {
  case vmIntrinsics::_min:
    result_val = _gvn.transform(new (C, 3) MinINode(x,y)); break;
  case vmIntrinsics::_max:
    result_val = _gvn.transform(new (C, 3) MaxINode(x,y)); break;
  default:
    ShouldNotReachHere();
  }
  */
}

inline int
LibraryCallKit::classify_unsafe_addr(Node* &base, Node* &offset, BasicType type) {
  const TypePtr* base_type = TypePtr::NULL_PTR;
  if (base != NULL)  base_type = _gvn.type(base)->isa_ptr();
  if (base_type == NULL) {
    // Unknown type.
    return Type::AnyPtr;
  } else if (base_type == TypePtr::NULL_PTR) {
    // Since this is a NULL+long form, we have to switch to a rawptr.
    base   = _gvn.transform(new CastX2PNode(offset));
    offset = MakeConX(0);
    return Type::RawPtr;
  } else if (base_type->base() == Type::RawPtr) {
    return Type::RawPtr;
  } else if (base_type->isa_oopptr()) {
    // Base is never null => always a heap address.
    if (!TypePtr::NULL_PTR->higher_equal(base_type)) {
      return Type::OopPtr;
    }
    // Offset is small => always a heap address.
    const TypeX* offset_type = _gvn.type(offset)->isa_intptr_t();
    if (offset_type != NULL &&
        base_type->offset() == 0 &&     // (should always be?)
        offset_type->_lo >= 0 &&
        !MacroAssembler::needs_explicit_null_check(offset_type->_hi)) {
      return Type::OopPtr;
    } else if (type == T_OBJECT) {
      // off heap access to an oop doesn't make any sense. Has to be on
      // heap.
      return Type::OopPtr;
    }
    // Otherwise, it might either be oop+off or NULL+addr.
    return Type::AnyPtr;
  } else {
    // No information:
    return Type::AnyPtr;
  }
}

inline Node* LibraryCallKit::make_unsafe_address(Node*& base, Node* offset, DecoratorSet decorators, BasicType type, bool can_cast) {
  Node* uncasted_base = base;
  int kind = classify_unsafe_addr(uncasted_base, offset, type);
  if (kind == Type::RawPtr) {
    return basic_plus_adr(top(), uncasted_base, offset);
  } else if (kind == Type::AnyPtr) {
    assert(base == uncasted_base, "unexpected base change");
    if (can_cast) {
      if (!_gvn.type(base)->speculative_maybe_null() &&
          !too_many_traps(Deoptimization::Reason_speculate_null_check)) {
        // According to profiling, this access is always on
        // heap. Casting the base to not null and thus avoiding membars
        // around the access should allow better optimizations
        Node* null_ctl = top();
        base = null_check_oop(base, &null_ctl, true, true, true);
        assert(null_ctl->is_top(), "no null control here");
        return basic_plus_adr(base, offset);
      } else if (_gvn.type(base)->speculative_always_null() &&
                 !too_many_traps(Deoptimization::Reason_speculate_null_assert)) {
        // According to profiling, this access is always off
        // heap.
        base = null_assert(base);
        Node* raw_base = _gvn.transform(new CastX2PNode(offset));
        offset = MakeConX(0);
        return basic_plus_adr(top(), raw_base, offset);
      }
    }
    // We don't know if it's an on heap or off heap access. Fall back
    // to raw memory access.
    Node* raw = _gvn.transform(new CheckCastPPNode(control(), base, TypeRawPtr::BOTTOM));
    return basic_plus_adr(top(), raw, offset);
  } else {
    assert(base == uncasted_base, "unexpected base change");
    // We know it's an on heap access so base can't be null
    if (TypePtr::NULL_PTR->higher_equal(_gvn.type(base))) {
      base = must_be_not_null(base, true);
    }
    return basic_plus_adr(base, offset);
  }
}

//--------------------------inline_number_methods-----------------------------
// inline int     Integer.numberOfLeadingZeros(int)
// inline int        Long.numberOfLeadingZeros(long)
//
// inline int     Integer.numberOfTrailingZeros(int)
// inline int        Long.numberOfTrailingZeros(long)
//
// inline int     Integer.bitCount(int)
// inline int        Long.bitCount(long)
//
// inline char  Character.reverseBytes(char)
// inline short     Short.reverseBytes(short)
// inline int     Integer.reverseBytes(int)
// inline long       Long.reverseBytes(long)
bool LibraryCallKit::inline_number_methods(vmIntrinsics::ID id) {
  Node* arg = argument(0);
  Node* n = NULL;
  switch (id) {
  case vmIntrinsics::_numberOfLeadingZeros_i:   n = new CountLeadingZerosINode( arg);  break;
  case vmIntrinsics::_numberOfLeadingZeros_l:   n = new CountLeadingZerosLNode( arg);  break;
  case vmIntrinsics::_numberOfTrailingZeros_i:  n = new CountTrailingZerosINode(arg);  break;
  case vmIntrinsics::_numberOfTrailingZeros_l:  n = new CountTrailingZerosLNode(arg);  break;
  case vmIntrinsics::_bitCount_i:               n = new PopCountINode(          arg);  break;
  case vmIntrinsics::_bitCount_l:               n = new PopCountLNode(          arg);  break;
  case vmIntrinsics::_reverseBytes_c:           n = new ReverseBytesUSNode(0,   arg);  break;
  case vmIntrinsics::_reverseBytes_s:           n = new ReverseBytesSNode( 0,   arg);  break;
  case vmIntrinsics::_reverseBytes_i:           n = new ReverseBytesINode( 0,   arg);  break;
  case vmIntrinsics::_reverseBytes_l:           n = new ReverseBytesLNode( 0,   arg);  break;
  default:  fatal_unexpected_iid(id);  break;
  }
  set_result(_gvn.transform(n));
  return true;
}

//----------------------------inline_unsafe_access----------------------------

const TypeOopPtr* LibraryCallKit::sharpen_unsafe_type(Compile::AliasType* alias_type, const TypePtr *adr_type) {
  // Attempt to infer a sharper value type from the offset and base type.
  ciKlass* sharpened_klass = NULL;

  // See if it is an instance field, with an object type.
  if (alias_type->field() != NULL) {
    if (alias_type->field()->type()->is_klass()) {
      sharpened_klass = alias_type->field()->type()->as_klass();
    }
  }

  // See if it is a narrow oop array.
  if (adr_type->isa_aryptr()) {
    if (adr_type->offset() >= objArrayOopDesc::base_offset_in_bytes()) {
      const TypeOopPtr *elem_type = adr_type->is_aryptr()->elem()->isa_oopptr();
      if (elem_type != NULL) {
        sharpened_klass = elem_type->klass();
      }
    }
  }

  // The sharpened class might be unloaded if there is no class loader
  // contraint in place.
  if (sharpened_klass != NULL && sharpened_klass->is_loaded()) {
    const TypeOopPtr* tjp = TypeOopPtr::make_from_klass(sharpened_klass);

#ifndef PRODUCT
    if (C->print_intrinsics() || C->print_inlining()) {
      tty->print("  from base type:  ");  adr_type->dump(); tty->cr();
      tty->print("  sharpened value: ");  tjp->dump();      tty->cr();
    }
#endif
    // Sharpen the value type.
    return tjp;
  }
  return NULL;
}

DecoratorSet LibraryCallKit::mo_decorator_for_access_kind(AccessKind kind) {
  switch (kind) {
      case Relaxed:
        return MO_UNORDERED;
      case Opaque:
        return MO_RELAXED;
      case Acquire:
        return MO_ACQUIRE;
      case Release:
        return MO_RELEASE;
      case Volatile:
        return MO_SEQ_CST;
      default:
        ShouldNotReachHere();
        return 0;
  }
}

bool LibraryCallKit::inline_unsafe_access(bool is_store, const BasicType type, const AccessKind kind, const bool unaligned) {
  if (callee()->is_static())  return false;  // caller must have the capability!
  DecoratorSet decorators = C2_UNSAFE_ACCESS;
  guarantee(!is_store || kind != Acquire, "Acquire accesses can be produced only for loads");
  guarantee( is_store || kind != Release, "Release accesses can be produced only for stores");
  assert(type != T_OBJECT || !unaligned, "unaligned access not supported with object type");

  if (is_reference_type(type)) {
    decorators |= ON_UNKNOWN_OOP_REF;
  }

  if (unaligned) {
    decorators |= C2_UNALIGNED;
  }

#ifndef PRODUCT
  {
    ResourceMark rm;
    // Check the signatures.
    ciSignature* sig = callee()->signature();
#ifdef ASSERT
    if (!is_store) {
      // Object getReference(Object base, int/long offset), etc.
      BasicType rtype = sig->return_type()->basic_type();
      assert(rtype == type || (rtype == T_OBJECT && type == T_VALUETYPE), "getter must return the expected value");
      assert(sig->count() == 2 || (type == T_VALUETYPE && sig->count() == 3), "oop getter has 2 or 3 arguments");
      assert(sig->type_at(0)->basic_type() == T_OBJECT, "getter base is object");
      assert(sig->type_at(1)->basic_type() == T_LONG, "getter offset is correct");
    } else {
      // void putReference(Object base, int/long offset, Object x), etc.
      assert(sig->return_type()->basic_type() == T_VOID, "putter must not return a value");
      assert(sig->count() == 3 || (type == T_VALUETYPE && sig->count() == 4), "oop putter has 3 arguments");
      assert(sig->type_at(0)->basic_type() == T_OBJECT, "putter base is object");
      assert(sig->type_at(1)->basic_type() == T_LONG, "putter offset is correct");
      BasicType vtype = sig->type_at(sig->count()-1)->basic_type();
      assert(vtype == type || (type == T_VALUETYPE && vtype == T_OBJECT), "putter must accept the expected value");
    }
#endif // ASSERT
 }
#endif //PRODUCT

  C->set_has_unsafe_access(true);  // Mark eventual nmethod as "unsafe".

  Node* receiver = argument(0);  // type: oop

  // Build address expression.
  Node* adr;
  Node* heap_base_oop = top();
  Node* offset = top();
  Node* val;

  // The base is either a Java object or a value produced by Unsafe.staticFieldBase
  Node* base = argument(1);  // type: oop
  // The offset is a value produced by Unsafe.staticFieldOffset or Unsafe.objectFieldOffset
  offset = argument(2);  // type: long
  // We currently rely on the cookies produced by Unsafe.xxxFieldOffset
  // to be plain byte offsets, which are also the same as those accepted
  // by oopDesc::field_addr.
  assert(Unsafe_field_offset_to_byte_offset(11) == 11,
         "fieldOffset must be byte-scaled");

  ciValueKlass* value_klass = NULL;
  if (type == T_VALUETYPE) {
    Node* cls = null_check(argument(4));
    if (stopped()) {
      return true;
    }
    Node* kls = load_klass_from_mirror(cls, false, NULL, 0);
    const TypeKlassPtr* kls_t = _gvn.type(kls)->isa_klassptr();
    if (!kls_t->klass_is_exact()) {
      return false;
    }
    ciKlass* klass = kls_t->klass();
    if (!klass->is_valuetype()) {
      return false;
    }
    value_klass = klass->as_value_klass();
  }

  receiver = null_check(receiver);
  if (stopped()) {
    return true;
  }

  if (base->is_ValueType()) {
    ValueTypeNode* vt = base->as_ValueType();

    if (is_store) {
      if (!vt->is_allocated(&_gvn) || !_gvn.type(vt)->is_valuetype()->larval()) {
        return false;
      }
      base = vt->get_oop();
    } else {
      if (offset->is_Con()) {
        long off = find_long_con(offset, 0);
        ciValueKlass* vk = vt->type()->value_klass();
        if ((long)(int)off != off || !vk->contains_field_offset(off)) {
          return false;
        }

        ciField* f = vk->get_non_flattened_field_by_offset((int)off);

        if (f != NULL) {
          BasicType bt = f->layout_type();
          if (bt == T_ARRAY || bt == T_NARROWOOP) {
            bt = T_OBJECT;
          }
          if (bt == type) {
            if (bt != T_VALUETYPE || f->type() == value_klass) {
              set_result(vt->field_value_by_offset((int)off, false));
              return true;
            }
          }
        }
      }
      // Re-execute the unsafe access if allocation triggers deoptimization.
      PreserveReexecuteState preexecs(this);
      jvms()->set_should_reexecute(true);
      vt = vt->allocate(this)->as_ValueType();
      base = vt->get_oop();
    }
  }

  // 32-bit machines ignore the high half!
  offset = ConvL2X(offset);
  adr = make_unsafe_address(base, offset, is_store ? ACCESS_WRITE : ACCESS_READ, type, kind == Relaxed);

  if (_gvn.type(base)->isa_ptr() == TypePtr::NULL_PTR) {
    if (type != T_OBJECT && (value_klass == NULL || !value_klass->has_object_fields())) {
      decorators |= IN_NATIVE; // off-heap primitive access
    } else {
      return false; // off-heap oop accesses are not supported
    }
  } else {
    heap_base_oop = base; // on-heap or mixed access
  }

  // Can base be NULL? Otherwise, always on-heap access.
  bool can_access_non_heap = TypePtr::NULL_PTR->higher_equal(_gvn.type(base));

  if (!can_access_non_heap) {
    decorators |= IN_HEAP;
  }

  val = is_store ? argument(4 + (type == T_VALUETYPE ? 1 : 0)) : NULL;

  const TypePtr* adr_type = _gvn.type(adr)->isa_ptr();
  if (adr_type == TypePtr::NULL_PTR) {
    return false; // off-heap access with zero address
  }

  // Try to categorize the address.
  Compile::AliasType* alias_type = C->alias_type(adr_type);
  assert(alias_type->index() != Compile::AliasIdxBot, "no bare pointers here");

  if (alias_type->adr_type() == TypeInstPtr::KLASS ||
      alias_type->adr_type() == TypeAryPtr::RANGE) {
    return false; // not supported
  }

  bool mismatched = false;
  BasicType bt = T_ILLEGAL;
  ciField* field = NULL;
  if (adr_type->isa_instptr()) {
    const TypeInstPtr* instptr = adr_type->is_instptr();
    ciInstanceKlass* k = instptr->klass()->as_instance_klass();
    int off = instptr->offset();
    if (instptr->const_oop() != NULL &&
        instptr->klass() == ciEnv::current()->Class_klass() &&
        instptr->offset() >= (instptr->klass()->as_instance_klass()->size_helper() * wordSize)) {
      k = instptr->const_oop()->as_instance()->java_lang_Class_klass()->as_instance_klass();
      field = k->get_field_by_offset(off, true);
    } else {
      field = k->get_non_flattened_field_by_offset(off);
    }
    if (field != NULL) {
      bt = field->layout_type();
    }
    assert(bt == alias_type->basic_type() || bt == T_VALUETYPE, "should match");
    if (field != NULL && bt == T_VALUETYPE && !field->is_flattened()) {
      bt = T_OBJECT;
    }
  } else {
    bt = alias_type->basic_type();
  }

  if (bt != T_ILLEGAL) {
    assert(alias_type->adr_type()->is_oopptr(), "should be on-heap access");
    if (bt == T_BYTE && adr_type->isa_aryptr()) {
      // Alias type doesn't differentiate between byte[] and boolean[]).
      // Use address type to get the element type.
      bt = adr_type->is_aryptr()->elem()->array_element_basic_type();
    }
    if (bt == T_ARRAY || bt == T_NARROWOOP) {
      // accessing an array field with getReference is not a mismatch
      bt = T_OBJECT;
    }
    if ((bt == T_OBJECT) != (type == T_OBJECT)) {
      // Don't intrinsify mismatched object accesses
      return false;
    }
    mismatched = (bt != type);
  } else if (alias_type->adr_type()->isa_oopptr()) {
    mismatched = true; // conservatively mark all "wide" on-heap accesses as mismatched
  }

  if (type == T_VALUETYPE) {
    if (adr_type->isa_instptr()) {
      if (field == NULL || field->type() != value_klass) {
        mismatched = true;
      }
    } else if (adr_type->isa_aryptr()) {
      const Type* elem = adr_type->is_aryptr()->elem();
      if (!elem->isa_valuetype()) {
        mismatched = true;
      } else if (elem->value_klass() != value_klass) {
        mismatched = true;
      }
    }
    if (is_store) {
      const Type* val_t = _gvn.type(val);
      if (!val_t->isa_valuetype() || val_t->value_klass() != value_klass) {
        return false;
      }
    }
  }

  assert(!mismatched || alias_type->adr_type()->is_oopptr(), "off-heap access can't be mismatched");

  if (mismatched) {
    decorators |= C2_MISMATCHED;
  }

  // First guess at the value type.
  const Type *value_type = Type::get_const_basic_type(type);

  // Figure out the memory ordering.
  decorators |= mo_decorator_for_access_kind(kind);

  if (!is_store) {
    if (type == T_OBJECT) {
      const TypeOopPtr* tjp = sharpen_unsafe_type(alias_type, adr_type);
      if (tjp != NULL) {
        value_type = tjp;
      }
    } else if (type == T_VALUETYPE) {
      value_type = NULL;
    }
  }

  // Heap pointers get a null-check from the interpreter,
  // as a courtesy.  However, this is not guaranteed by Unsafe,
  // and it is not possible to fully distinguish unintended nulls
  // from intended ones in this API.

  if (!is_store) {
    Node* p = NULL;
    // Try to constant fold a load from a constant field

    if (heap_base_oop != top() && field != NULL && field->is_constant() && !mismatched) {
      // final or stable field
      p = make_constant_from_field(field, heap_base_oop);
    }

    if (p == NULL) { // Could not constant fold the load
      if (type == T_VALUETYPE) {
        if (adr_type->isa_instptr() && !mismatched) {
          ciInstanceKlass* holder = adr_type->is_instptr()->klass()->as_instance_klass();
          int offset = adr_type->is_instptr()->offset();
          p = ValueTypeNode::make_from_flattened(this, value_klass, base, base, holder, offset, decorators);
        } else {
          p = ValueTypeNode::make_from_flattened(this, value_klass, base, adr, NULL, 0, decorators);
        }
      } else {
        p = access_load_at(heap_base_oop, adr, adr_type, value_type, type, decorators);
      }
      // Normalize the value returned by getBoolean in the following cases
      if (type == T_BOOLEAN &&
          (mismatched ||
           heap_base_oop == top() ||                  // - heap_base_oop is NULL or
           (can_access_non_heap && field == NULL))    // - heap_base_oop is potentially NULL
                                                      //   and the unsafe access is made to large offset
                                                      //   (i.e., larger than the maximum offset necessary for any
                                                      //   field access)
            ) {
          IdealKit ideal = IdealKit(this);
#define __ ideal.
          IdealVariable normalized_result(ideal);
          __ declarations_done();
          __ set(normalized_result, p);
          __ if_then(p, BoolTest::ne, ideal.ConI(0));
          __ set(normalized_result, ideal.ConI(1));
          ideal.end_if();
          final_sync(ideal);
          p = __ value(normalized_result);
#undef __
      }
    }
    if (type == T_ADDRESS) {
      p = gvn().transform(new CastP2XNode(NULL, p));
      p = ConvX2UL(p);
    }
    if (field != NULL && field->is_flattenable() && !field->is_flattened()) {
      // Load a non-flattened but flattenable value type from memory
      if (value_type->value_klass()->is_scalarizable()) {
        p = ValueTypeNode::make_from_oop(this, p, value_type->value_klass());
      } else {
        p = null2default(p, value_type->value_klass());
      }
    }
    // The load node has the control of the preceding MemBarCPUOrder.  All
    // following nodes will have the control of the MemBarCPUOrder inserted at
    // the end of this method.  So, pushing the load onto the stack at a later
    // point is fine.
    set_result(p);
  } else {
    if (bt == T_ADDRESS) {
      // Repackage the long as a pointer.
      val = ConvL2X(val);
      val = gvn().transform(new CastX2PNode(val));
    }
    if (type == T_VALUETYPE) {
      if (adr_type->isa_instptr() && !mismatched) {
        ciInstanceKlass* holder = adr_type->is_instptr()->klass()->as_instance_klass();
        int offset = adr_type->is_instptr()->offset();
        val->as_ValueType()->store_flattened(this, base, base, holder, offset, decorators);
      } else {
        val->as_ValueType()->store_flattened(this, base, adr, NULL, 0, decorators);
      }
    } else {
      access_store_at(heap_base_oop, adr, adr_type, val, value_type, type, decorators);
    }
  }

  if (argument(1)->is_ValueType() && is_store) {
    Node* value = ValueTypeNode::make_from_oop(this, base, _gvn.type(base)->value_klass());
    value = value->as_ValueType()->make_larval(this, false);
    replace_in_map(argument(1), value);
  }

  return true;
}

bool LibraryCallKit::inline_unsafe_make_private_buffer() {
  Node* receiver = argument(0);
  Node* value = argument(1);

  receiver = null_check(receiver);
  if (stopped()) {
    return true;
  }

  if (!value->is_ValueType()) {
    return false;
  }

  set_result(value->as_ValueType()->make_larval(this, true));

  return true;
}

bool LibraryCallKit::inline_unsafe_finish_private_buffer() {
  Node* receiver = argument(0);
  Node* buffer = argument(1);

  receiver = null_check(receiver);
  if (stopped()) {
    return true;
  }

  if (!buffer->is_ValueType()) {
    return false;
  }

  ValueTypeNode* vt = buffer->as_ValueType();
  if (!vt->is_allocated(&_gvn) || !_gvn.type(vt)->is_valuetype()->larval()) {
    return false;
  }

  set_result(vt->finish_larval(this));

  return true;
}

//----------------------------inline_unsafe_load_store----------------------------
// This method serves a couple of different customers (depending on LoadStoreKind):
//
// LS_cmp_swap:
//
//   boolean compareAndSetReference(Object o, long offset, Object expected, Object x);
//   boolean compareAndSetInt(   Object o, long offset, int    expected, int    x);
//   boolean compareAndSetLong(  Object o, long offset, long   expected, long   x);
//
// LS_cmp_swap_weak:
//
//   boolean weakCompareAndSetReference(       Object o, long offset, Object expected, Object x);
//   boolean weakCompareAndSetReferencePlain(  Object o, long offset, Object expected, Object x);
//   boolean weakCompareAndSetReferenceAcquire(Object o, long offset, Object expected, Object x);
//   boolean weakCompareAndSetReferenceRelease(Object o, long offset, Object expected, Object x);
//
//   boolean weakCompareAndSetInt(          Object o, long offset, int    expected, int    x);
//   boolean weakCompareAndSetIntPlain(     Object o, long offset, int    expected, int    x);
//   boolean weakCompareAndSetIntAcquire(   Object o, long offset, int    expected, int    x);
//   boolean weakCompareAndSetIntRelease(   Object o, long offset, int    expected, int    x);
//
//   boolean weakCompareAndSetLong(         Object o, long offset, long   expected, long   x);
//   boolean weakCompareAndSetLongPlain(    Object o, long offset, long   expected, long   x);
//   boolean weakCompareAndSetLongAcquire(  Object o, long offset, long   expected, long   x);
//   boolean weakCompareAndSetLongRelease(  Object o, long offset, long   expected, long   x);
//
// LS_cmp_exchange:
//
//   Object compareAndExchangeReferenceVolatile(Object o, long offset, Object expected, Object x);
//   Object compareAndExchangeReferenceAcquire( Object o, long offset, Object expected, Object x);
//   Object compareAndExchangeReferenceRelease( Object o, long offset, Object expected, Object x);
//
//   Object compareAndExchangeIntVolatile(   Object o, long offset, Object expected, Object x);
//   Object compareAndExchangeIntAcquire(    Object o, long offset, Object expected, Object x);
//   Object compareAndExchangeIntRelease(    Object o, long offset, Object expected, Object x);
//
//   Object compareAndExchangeLongVolatile(  Object o, long offset, Object expected, Object x);
//   Object compareAndExchangeLongAcquire(   Object o, long offset, Object expected, Object x);
//   Object compareAndExchangeLongRelease(   Object o, long offset, Object expected, Object x);
//
// LS_get_add:
//
//   int  getAndAddInt( Object o, long offset, int  delta)
//   long getAndAddLong(Object o, long offset, long delta)
//
// LS_get_set:
//
//   int    getAndSet(Object o, long offset, int    newValue)
//   long   getAndSet(Object o, long offset, long   newValue)
//   Object getAndSet(Object o, long offset, Object newValue)
//
bool LibraryCallKit::inline_unsafe_load_store(const BasicType type, const LoadStoreKind kind, const AccessKind access_kind) {
  // This basic scheme here is the same as inline_unsafe_access, but
  // differs in enough details that combining them would make the code
  // overly confusing.  (This is a true fact! I originally combined
  // them, but even I was confused by it!) As much code/comments as
  // possible are retained from inline_unsafe_access though to make
  // the correspondences clearer. - dl

  if (callee()->is_static())  return false;  // caller must have the capability!

  DecoratorSet decorators = C2_UNSAFE_ACCESS;
  decorators |= mo_decorator_for_access_kind(access_kind);

#ifndef PRODUCT
  BasicType rtype;
  {
    ResourceMark rm;
    // Check the signatures.
    ciSignature* sig = callee()->signature();
    rtype = sig->return_type()->basic_type();
    switch(kind) {
      case LS_get_add:
      case LS_get_set: {
      // Check the signatures.
#ifdef ASSERT
      assert(rtype == type, "get and set must return the expected type");
      assert(sig->count() == 3, "get and set has 3 arguments");
      assert(sig->type_at(0)->basic_type() == T_OBJECT, "get and set base is object");
      assert(sig->type_at(1)->basic_type() == T_LONG, "get and set offset is long");
      assert(sig->type_at(2)->basic_type() == type, "get and set must take expected type as new value/delta");
      assert(access_kind == Volatile, "mo is not passed to intrinsic nodes in current implementation");
#endif // ASSERT
        break;
      }
      case LS_cmp_swap:
      case LS_cmp_swap_weak: {
      // Check the signatures.
#ifdef ASSERT
      assert(rtype == T_BOOLEAN, "CAS must return boolean");
      assert(sig->count() == 4, "CAS has 4 arguments");
      assert(sig->type_at(0)->basic_type() == T_OBJECT, "CAS base is object");
      assert(sig->type_at(1)->basic_type() == T_LONG, "CAS offset is long");
#endif // ASSERT
        break;
      }
      case LS_cmp_exchange: {
      // Check the signatures.
#ifdef ASSERT
      assert(rtype == type, "CAS must return the expected type");
      assert(sig->count() == 4, "CAS has 4 arguments");
      assert(sig->type_at(0)->basic_type() == T_OBJECT, "CAS base is object");
      assert(sig->type_at(1)->basic_type() == T_LONG, "CAS offset is long");
#endif // ASSERT
        break;
      }
      default:
        ShouldNotReachHere();
    }
  }
#endif //PRODUCT

  C->set_has_unsafe_access(true);  // Mark eventual nmethod as "unsafe".

  // Get arguments:
  Node* receiver = NULL;
  Node* base     = NULL;
  Node* offset   = NULL;
  Node* oldval   = NULL;
  Node* newval   = NULL;
  switch(kind) {
    case LS_cmp_swap:
    case LS_cmp_swap_weak:
    case LS_cmp_exchange: {
      const bool two_slot_type = type2size[type] == 2;
      receiver = argument(0);  // type: oop
      base     = argument(1);  // type: oop
      offset   = argument(2);  // type: long
      oldval   = argument(4);  // type: oop, int, or long
      newval   = argument(two_slot_type ? 6 : 5);  // type: oop, int, or long
      break;
    }
    case LS_get_add:
    case LS_get_set: {
      receiver = argument(0);  // type: oop
      base     = argument(1);  // type: oop
      offset   = argument(2);  // type: long
      oldval   = NULL;
      newval   = argument(4);  // type: oop, int, or long
      break;
    }
    default:
      ShouldNotReachHere();
  }

  // Build field offset expression.
  // We currently rely on the cookies produced by Unsafe.xxxFieldOffset
  // to be plain byte offsets, which are also the same as those accepted
  // by oopDesc::field_addr.
  assert(Unsafe_field_offset_to_byte_offset(11) == 11, "fieldOffset must be byte-scaled");
  // 32-bit machines ignore the high half of long offsets
  offset = ConvL2X(offset);
  Node* adr = make_unsafe_address(base, offset, ACCESS_WRITE | ACCESS_READ, type, false);
  const TypePtr *adr_type = _gvn.type(adr)->isa_ptr();

  Compile::AliasType* alias_type = C->alias_type(adr_type);
  BasicType bt = alias_type->basic_type();
  if (bt != T_ILLEGAL &&
      (is_reference_type(bt) != (type == T_OBJECT))) {
    // Don't intrinsify mismatched object accesses.
    return false;
  }

  // For CAS, unlike inline_unsafe_access, there seems no point in
  // trying to refine types. Just use the coarse types here.
  assert(alias_type->index() != Compile::AliasIdxBot, "no bare pointers here");
  const Type *value_type = Type::get_const_basic_type(type);

  switch (kind) {
    case LS_get_set:
    case LS_cmp_exchange: {
      if (type == T_OBJECT) {
        const TypeOopPtr* tjp = sharpen_unsafe_type(alias_type, adr_type);
        if (tjp != NULL) {
          value_type = tjp;
        }
      }
      break;
    }
    case LS_cmp_swap:
    case LS_cmp_swap_weak:
    case LS_get_add:
      break;
    default:
      ShouldNotReachHere();
  }

  // Null check receiver.
  receiver = null_check(receiver);
  if (stopped()) {
    return true;
  }

  int alias_idx = C->get_alias_index(adr_type);

  if (is_reference_type(type)) {
    decorators |= IN_HEAP | ON_UNKNOWN_OOP_REF;

    // Transformation of a value which could be NULL pointer (CastPP #NULL)
    // could be delayed during Parse (for example, in adjust_map_after_if()).
    // Execute transformation here to avoid barrier generation in such case.
    if (_gvn.type(newval) == TypePtr::NULL_PTR)
      newval = _gvn.makecon(TypePtr::NULL_PTR);

    if (oldval != NULL && _gvn.type(oldval) == TypePtr::NULL_PTR) {
      // Refine the value to a null constant, when it is known to be null
      oldval = _gvn.makecon(TypePtr::NULL_PTR);
    }
  }

  Node* result = NULL;
  switch (kind) {
    case LS_cmp_exchange: {
      result = access_atomic_cmpxchg_val_at(base, adr, adr_type, alias_idx,
                                            oldval, newval, value_type, type, decorators);
      break;
    }
    case LS_cmp_swap_weak:
      decorators |= C2_WEAK_CMPXCHG;
    case LS_cmp_swap: {
      result = access_atomic_cmpxchg_bool_at(base, adr, adr_type, alias_idx,
                                             oldval, newval, value_type, type, decorators);
      break;
    }
    case LS_get_set: {
      result = access_atomic_xchg_at(base, adr, adr_type, alias_idx,
                                     newval, value_type, type, decorators);
      break;
    }
    case LS_get_add: {
      result = access_atomic_add_at(base, adr, adr_type, alias_idx,
                                    newval, value_type, type, decorators);
      break;
    }
    default:
      ShouldNotReachHere();
  }

  assert(type2size[result->bottom_type()->basic_type()] == type2size[rtype], "result type should match");
  set_result(result);
  return true;
}

bool LibraryCallKit::inline_unsafe_fence(vmIntrinsics::ID id) {
  // Regardless of form, don't allow previous ld/st to move down,
  // then issue acquire, release, or volatile mem_bar.
  insert_mem_bar(Op_MemBarCPUOrder);
  switch(id) {
    case vmIntrinsics::_loadFence:
      insert_mem_bar(Op_LoadFence);
      return true;
    case vmIntrinsics::_storeFence:
      insert_mem_bar(Op_StoreFence);
      return true;
    case vmIntrinsics::_fullFence:
      insert_mem_bar(Op_MemBarVolatile);
      return true;
    default:
      fatal_unexpected_iid(id);
      return false;
  }
}

bool LibraryCallKit::inline_onspinwait() {
  insert_mem_bar(Op_OnSpinWait);
  return true;
}

bool LibraryCallKit::klass_needs_init_guard(Node* kls) {
  if (!kls->is_Con()) {
    return true;
  }
  const TypeKlassPtr* klsptr = kls->bottom_type()->isa_klassptr();
  if (klsptr == NULL) {
    return true;
  }
  ciInstanceKlass* ik = klsptr->klass()->as_instance_klass();
  // don't need a guard for a klass that is already initialized
  return !ik->is_initialized();
}

//----------------------------inline_unsafe_writeback0-------------------------
// public native void Unsafe.writeback0(long address)
bool LibraryCallKit::inline_unsafe_writeback0() {
  if (!Matcher::has_match_rule(Op_CacheWB)) {
    return false;
  }
#ifndef PRODUCT
  assert(Matcher::has_match_rule(Op_CacheWBPreSync), "found match rule for CacheWB but not CacheWBPreSync");
  assert(Matcher::has_match_rule(Op_CacheWBPostSync), "found match rule for CacheWB but not CacheWBPostSync");
  ciSignature* sig = callee()->signature();
  assert(sig->type_at(0)->basic_type() == T_LONG, "Unsafe_writeback0 address is long!");
#endif
  null_check_receiver();  // null-check, then ignore
  Node *addr = argument(1);
  addr = new CastX2PNode(addr);
  addr = _gvn.transform(addr);
  Node *flush = new CacheWBNode(control(), memory(TypeRawPtr::BOTTOM), addr);
  flush = _gvn.transform(flush);
  set_memory(flush, TypeRawPtr::BOTTOM);
  return true;
}

//----------------------------inline_unsafe_writeback0-------------------------
// public native void Unsafe.writeback0(long address)
bool LibraryCallKit::inline_unsafe_writebackSync0(bool is_pre) {
  if (is_pre && !Matcher::has_match_rule(Op_CacheWBPreSync)) {
    return false;
  }
  if (!is_pre && !Matcher::has_match_rule(Op_CacheWBPostSync)) {
    return false;
  }
#ifndef PRODUCT
  assert(Matcher::has_match_rule(Op_CacheWB),
         (is_pre ? "found match rule for CacheWBPreSync but not CacheWB"
                : "found match rule for CacheWBPostSync but not CacheWB"));

#endif
  null_check_receiver();  // null-check, then ignore
  Node *sync;
  if (is_pre) {
    sync = new CacheWBPreSyncNode(control(), memory(TypeRawPtr::BOTTOM));
  } else {
    sync = new CacheWBPostSyncNode(control(), memory(TypeRawPtr::BOTTOM));
  }
  sync = _gvn.transform(sync);
  set_memory(sync, TypeRawPtr::BOTTOM);
  return true;
}

//----------------------------inline_unsafe_allocate---------------------------
// public native Object Unsafe.allocateInstance(Class<?> cls);
bool LibraryCallKit::inline_unsafe_allocate() {
  if (callee()->is_static())  return false;  // caller must have the capability!

  null_check_receiver();  // null-check, then ignore
  Node* cls = null_check(argument(1));
  if (stopped())  return true;

  Node* kls = load_klass_from_mirror(cls, false, NULL, 0);
  kls = null_check(kls);
  if (stopped())  return true;  // argument was like int.class

  Node* test = NULL;
  if (LibraryCallKit::klass_needs_init_guard(kls)) {
    // Note:  The argument might still be an illegal value like
    // Serializable.class or Object[].class.   The runtime will handle it.
    // But we must make an explicit check for initialization.
    Node* insp = basic_plus_adr(kls, in_bytes(InstanceKlass::init_state_offset()));
    // Use T_BOOLEAN for InstanceKlass::_init_state so the compiler
    // can generate code to load it as unsigned byte.
    Node* inst = make_load(NULL, insp, TypeInt::UBYTE, T_BOOLEAN, MemNode::unordered);
    Node* bits = intcon(InstanceKlass::fully_initialized);
    test = _gvn.transform(new SubINode(inst, bits));
    // The 'test' is non-zero if we need to take a slow path.
  }

  Node* obj = new_instance(kls, test);
  set_result(obj);
  return true;
}

//------------------------inline_native_time_funcs--------------
// inline code for System.currentTimeMillis() and System.nanoTime()
// these have the same type and signature
bool LibraryCallKit::inline_native_time_funcs(address funcAddr, const char* funcName) {
  const TypeFunc* tf = OptoRuntime::void_long_Type();
  const TypePtr* no_memory_effects = NULL;
  Node* time = make_runtime_call(RC_LEAF, tf, funcAddr, funcName, no_memory_effects);
  Node* value = _gvn.transform(new ProjNode(time, TypeFunc::Parms+0));
#ifdef ASSERT
  Node* value_top = _gvn.transform(new ProjNode(time, TypeFunc::Parms+1));
  assert(value_top == top(), "second value must be top");
#endif
  set_result(value);
  return true;
}

#ifdef JFR_HAVE_INTRINSICS

/*
* oop -> myklass
* myklass->trace_id |= USED
* return myklass->trace_id & ~0x3
*/
bool LibraryCallKit::inline_native_classID() {
  Node* cls = null_check(argument(0), T_OBJECT);
  Node* kls = load_klass_from_mirror(cls, false, NULL, 0);
  kls = null_check(kls, T_OBJECT);

  ByteSize offset = KLASS_TRACE_ID_OFFSET;
  Node* insp = basic_plus_adr(kls, in_bytes(offset));
  Node* tvalue = make_load(NULL, insp, TypeLong::LONG, T_LONG, MemNode::unordered);

  Node* clsused = longcon(0x01l); // set the class bit
  Node* orl = _gvn.transform(new OrLNode(tvalue, clsused));
  const TypePtr *adr_type = _gvn.type(insp)->isa_ptr();
  store_to_memory(control(), insp, orl, T_LONG, adr_type, MemNode::unordered);

#ifdef TRACE_ID_META_BITS
  Node* mbits = longcon(~TRACE_ID_META_BITS);
  tvalue = _gvn.transform(new AndLNode(tvalue, mbits));
#endif
#ifdef TRACE_ID_SHIFT
  Node* cbits = intcon(TRACE_ID_SHIFT);
  tvalue = _gvn.transform(new URShiftLNode(tvalue, cbits));
#endif

  set_result(tvalue);
  return true;

}

bool LibraryCallKit::inline_native_getEventWriter() {
  Node* tls_ptr = _gvn.transform(new ThreadLocalNode());

  Node* jobj_ptr = basic_plus_adr(top(), tls_ptr,
                                  in_bytes(THREAD_LOCAL_WRITER_OFFSET_JFR));

  Node* jobj = make_load(control(), jobj_ptr, TypeRawPtr::BOTTOM, T_ADDRESS, MemNode::unordered);

  Node* jobj_cmp_null = _gvn.transform( new CmpPNode(jobj, null()) );
  Node* test_jobj_eq_null  = _gvn.transform( new BoolNode(jobj_cmp_null, BoolTest::eq) );

  IfNode* iff_jobj_null =
    create_and_map_if(control(), test_jobj_eq_null, PROB_MIN, COUNT_UNKNOWN);

  enum { _normal_path = 1,
         _null_path = 2,
         PATH_LIMIT };

  RegionNode* result_rgn = new RegionNode(PATH_LIMIT);
  PhiNode*    result_val = new PhiNode(result_rgn, TypeInstPtr::BOTTOM);

  Node* jobj_is_null = _gvn.transform(new IfTrueNode(iff_jobj_null));
  result_rgn->init_req(_null_path, jobj_is_null);
  result_val->init_req(_null_path, null());

  Node* jobj_is_not_null = _gvn.transform(new IfFalseNode(iff_jobj_null));
  set_control(jobj_is_not_null);
  Node* res = access_load(jobj, TypeInstPtr::NOTNULL, T_OBJECT,
                          IN_NATIVE | C2_CONTROL_DEPENDENT_LOAD);
  result_rgn->init_req(_normal_path, control());
  result_val->init_req(_normal_path, res);

  set_result(result_rgn, result_val);

  return true;
}

#endif // JFR_HAVE_INTRINSICS

//------------------------inline_native_currentThread------------------
bool LibraryCallKit::inline_native_currentThread() {
  Node* junk = NULL;
  set_result(generate_current_thread(junk));
  return true;
}

//-----------------------load_klass_from_mirror_common-------------------------
// Given a java mirror (a java.lang.Class oop), load its corresponding klass oop.
// Test the klass oop for null (signifying a primitive Class like Integer.TYPE),
// and branch to the given path on the region.
// If never_see_null, take an uncommon trap on null, so we can optimistically
// compile for the non-null case.
// If the region is NULL, force never_see_null = true.
Node* LibraryCallKit::load_klass_from_mirror_common(Node* mirror,
                                                    bool never_see_null,
                                                    RegionNode* region,
                                                    int null_path,
                                                    int offset) {
  if (region == NULL)  never_see_null = true;
  Node* p = basic_plus_adr(mirror, offset);
  const TypeKlassPtr*  kls_type = TypeKlassPtr::OBJECT_OR_NULL;
  Node* kls = _gvn.transform(LoadKlassNode::make(_gvn, NULL, immutable_memory(), p, TypeRawPtr::BOTTOM, kls_type));
  Node* null_ctl = top();
  kls = null_check_oop(kls, &null_ctl, never_see_null);
  if (region != NULL) {
    // Set region->in(null_path) if the mirror is a primitive (e.g, int.class).
    region->init_req(null_path, null_ctl);
  } else {
    assert(null_ctl == top(), "no loose ends");
  }
  return kls;
}

//--------------------(inline_native_Class_query helpers)---------------------
// Use this for JVM_ACC_INTERFACE, JVM_ACC_IS_CLONEABLE_FAST, JVM_ACC_HAS_FINALIZER.
// Fall through if (mods & mask) == bits, take the guard otherwise.
Node* LibraryCallKit::generate_access_flags_guard(Node* kls, int modifier_mask, int modifier_bits, RegionNode* region) {
  // Branch around if the given klass has the given modifier bit set.
  // Like generate_guard, adds a new path onto the region.
  Node* modp = basic_plus_adr(kls, in_bytes(Klass::access_flags_offset()));
  Node* mods = make_load(NULL, modp, TypeInt::INT, T_INT, MemNode::unordered);
  Node* mask = intcon(modifier_mask);
  Node* bits = intcon(modifier_bits);
  Node* mbit = _gvn.transform(new AndINode(mods, mask));
  Node* cmp  = _gvn.transform(new CmpINode(mbit, bits));
  Node* bol  = _gvn.transform(new BoolNode(cmp, BoolTest::ne));
  return generate_fair_guard(bol, region);
}

Node* LibraryCallKit::generate_interface_guard(Node* kls, RegionNode* region) {
  return generate_access_flags_guard(kls, JVM_ACC_INTERFACE, 0, region);
}
Node* LibraryCallKit::generate_hidden_class_guard(Node* kls, RegionNode* region) {
  return generate_access_flags_guard(kls, JVM_ACC_IS_HIDDEN_CLASS, 0, region);
}

Node* LibraryCallKit::generate_value_guard(Node* kls, RegionNode* region) {
  return generate_access_flags_guard(kls, JVM_ACC_VALUE, 0, region);
}

//-------------------------inline_native_Class_query-------------------
bool LibraryCallKit::inline_native_Class_query(vmIntrinsics::ID id) {
  const Type* return_type = TypeInt::BOOL;
  Node* prim_return_value = top();  // what happens if it's a primitive class?
  bool never_see_null = !too_many_traps(Deoptimization::Reason_null_check);
  bool expect_prim = false;     // most of these guys expect to work on refs

  enum { _normal_path = 1, _prim_path = 2, PATH_LIMIT };

  Node* mirror = argument(0);
  Node* obj    = top();

  switch (id) {
  case vmIntrinsics::_isInstance:
    // nothing is an instance of a primitive type
    prim_return_value = intcon(0);
    obj = argument(1);
    break;
  case vmIntrinsics::_getModifiers:
    prim_return_value = intcon(JVM_ACC_ABSTRACT | JVM_ACC_FINAL | JVM_ACC_PUBLIC);
    assert(is_power_of_2((int)JVM_ACC_WRITTEN_FLAGS+1), "change next line");
    return_type = TypeInt::make(0, JVM_ACC_WRITTEN_FLAGS, Type::WidenMin);
    break;
  case vmIntrinsics::_isInterface:
    prim_return_value = intcon(0);
    break;
  case vmIntrinsics::_isArray:
    prim_return_value = intcon(0);
    expect_prim = true;  // cf. ObjectStreamClass.getClassSignature
    break;
  case vmIntrinsics::_isPrimitive:
    prim_return_value = intcon(1);
    expect_prim = true;  // obviously
    break;
  case vmIntrinsics::_isHidden:
    prim_return_value = intcon(0);
    break;
  case vmIntrinsics::_getSuperclass:
    prim_return_value = null();
    return_type = TypeInstPtr::MIRROR->cast_to_ptr_type(TypePtr::BotPTR);
    break;
  case vmIntrinsics::_getClassAccessFlags:
    prim_return_value = intcon(JVM_ACC_ABSTRACT | JVM_ACC_FINAL | JVM_ACC_PUBLIC);
    return_type = TypeInt::INT;  // not bool!  6297094
    break;
  default:
    fatal_unexpected_iid(id);
    break;
  }

  const TypeInstPtr* mirror_con = _gvn.type(mirror)->isa_instptr();
  if (mirror_con == NULL)  return false;  // cannot happen?

#ifndef PRODUCT
  if (C->print_intrinsics() || C->print_inlining()) {
    ciType* k = mirror_con->java_mirror_type();
    if (k) {
      tty->print("Inlining %s on constant Class ", vmIntrinsics::name_at(intrinsic_id()));
      k->print_name();
      tty->cr();
    }
  }
#endif

  // Null-check the mirror, and the mirror's klass ptr (in case it is a primitive).
  RegionNode* region = new RegionNode(PATH_LIMIT);
  record_for_igvn(region);
  PhiNode* phi = new PhiNode(region, return_type);

  // The mirror will never be null of Reflection.getClassAccessFlags, however
  // it may be null for Class.isInstance or Class.getModifiers. Throw a NPE
  // if it is. See bug 4774291.

  // For Reflection.getClassAccessFlags(), the null check occurs in
  // the wrong place; see inline_unsafe_access(), above, for a similar
  // situation.
  mirror = null_check(mirror);
  // If mirror or obj is dead, only null-path is taken.
  if (stopped())  return true;

  if (expect_prim)  never_see_null = false;  // expect nulls (meaning prims)

  // Now load the mirror's klass metaobject, and null-check it.
  // Side-effects region with the control path if the klass is null.
  Node* kls = load_klass_from_mirror(mirror, never_see_null, region, _prim_path);
  // If kls is null, we have a primitive mirror.
  phi->init_req(_prim_path, prim_return_value);
  if (stopped()) { set_result(region, phi); return true; }
  bool safe_for_replace = (region->in(_prim_path) == top());

  Node* p;  // handy temp
  Node* null_ctl;

  // Now that we have the non-null klass, we can perform the real query.
  // For constant classes, the query will constant-fold in LoadNode::Value.
  Node* query_value = top();
  switch (id) {
  case vmIntrinsics::_isInstance:
    // nothing is an instance of a primitive type
    query_value = gen_instanceof(obj, kls, safe_for_replace);
    break;

  case vmIntrinsics::_getModifiers:
    p = basic_plus_adr(kls, in_bytes(Klass::modifier_flags_offset()));
    query_value = make_load(NULL, p, TypeInt::INT, T_INT, MemNode::unordered);
    break;

  case vmIntrinsics::_isInterface:
    // (To verify this code sequence, check the asserts in JVM_IsInterface.)
    if (generate_interface_guard(kls, region) != NULL)
      // A guard was added.  If the guard is taken, it was an interface.
      phi->add_req(intcon(1));
    // If we fall through, it's a plain class.
    query_value = intcon(0);
    break;

  case vmIntrinsics::_isArray:
    // (To verify this code sequence, check the asserts in JVM_IsArrayClass.)
    if (generate_array_guard(kls, region) != NULL)
      // A guard was added.  If the guard is taken, it was an array.
      phi->add_req(intcon(1));
    // If we fall through, it's a plain class.
    query_value = intcon(0);
    break;

  case vmIntrinsics::_isPrimitive:
    query_value = intcon(0); // "normal" path produces false
    break;

  case vmIntrinsics::_isHidden:
    // (To verify this code sequence, check the asserts in JVM_IsHiddenClass.)
    if (generate_hidden_class_guard(kls, region) != NULL)
      // A guard was added.  If the guard is taken, it was an hidden class.
      phi->add_req(intcon(1));
    // If we fall through, it's a plain class.
    query_value = intcon(0);
    break;


  case vmIntrinsics::_getSuperclass:
    // The rules here are somewhat unfortunate, but we can still do better
    // with random logic than with a JNI call.
    // Interfaces store null or Object as _super, but must report null.
    // Arrays store an intermediate super as _super, but must report Object.
    // Other types can report the actual _super.
    // (To verify this code sequence, check the asserts in JVM_IsInterface.)
    if (generate_interface_guard(kls, region) != NULL)
      // A guard was added.  If the guard is taken, it was an interface.
      phi->add_req(null());
    if (generate_array_guard(kls, region) != NULL)
      // A guard was added.  If the guard is taken, it was an array.
      phi->add_req(makecon(TypeInstPtr::make(env()->Object_klass()->java_mirror())));
    // If we fall through, it's a plain class.  Get its _super.
    p = basic_plus_adr(kls, in_bytes(Klass::super_offset()));
    kls = _gvn.transform(LoadKlassNode::make(_gvn, NULL, immutable_memory(), p, TypeRawPtr::BOTTOM, TypeKlassPtr::OBJECT_OR_NULL));
    null_ctl = top();
    kls = null_check_oop(kls, &null_ctl);
    if (null_ctl != top()) {
      // If the guard is taken, Object.superClass is null (both klass and mirror).
      region->add_req(null_ctl);
      phi   ->add_req(null());
    }
    if (!stopped()) {
      query_value = load_mirror_from_klass(kls);
    }
    break;

  case vmIntrinsics::_getClassAccessFlags:
    p = basic_plus_adr(kls, in_bytes(Klass::access_flags_offset()));
    query_value = make_load(NULL, p, TypeInt::INT, T_INT, MemNode::unordered);
    break;

  default:
    fatal_unexpected_iid(id);
    break;
  }

  // Fall-through is the normal case of a query to a real class.
  phi->init_req(1, query_value);
  region->init_req(1, control());

  C->set_has_split_ifs(true); // Has chance for split-if optimization
  set_result(region, phi);
  return true;
}

//-------------------------inline_Class_cast-------------------
bool LibraryCallKit::inline_Class_cast() {
  Node* mirror = argument(0); // Class
  Node* obj    = argument(1);
  const TypeInstPtr* mirror_con = _gvn.type(mirror)->isa_instptr();
  if (mirror_con == NULL) {
    return false;  // dead path (mirror->is_top()).
  }
  if (obj == NULL || obj->is_top()) {
    return false;  // dead path
  }
  ciKlass* obj_klass = NULL;
  const Type* obj_t = _gvn.type(obj);
  if (obj->is_ValueType()) {
    obj_klass = obj_t->value_klass();
  } else if (obj_t->isa_oopptr()) {
    obj_klass = obj_t->is_oopptr()->klass();
  }

  // First, see if Class.cast() can be folded statically.
  // java_mirror_type() returns non-null for compile-time Class constants.
  ciType* tm = mirror_con->java_mirror_type();
  if (tm != NULL && tm->is_klass() && obj_klass != NULL) {
    if (!obj_klass->is_loaded()) {
      // Don't use intrinsic when class is not loaded.
      return false;
    } else {
      if (!obj->is_ValueType() && tm->as_klass()->is_valuetype()) {
        // Casting to .val, check for null
        obj = null_check(obj);
        if (stopped()) {
          return true;
        }
      }
      int static_res = C->static_subtype_check(tm->as_klass(), obj_klass);
      if (static_res == Compile::SSC_always_true) {
        // isInstance() is true - fold the code.
        set_result(obj);
        return true;
      } else if (static_res == Compile::SSC_always_false) {
        // Don't use intrinsic, have to throw ClassCastException.
        // If the reference is null, the non-intrinsic bytecode will
        // be optimized appropriately.
        return false;
      }
    }
  }

  // Bailout intrinsic and do normal inlining if exception path is frequent.
  if (too_many_traps(Deoptimization::Reason_intrinsic)) {
    return false;
  }

  // Generate dynamic checks.
  // Class.cast() is java implementation of _checkcast bytecode.
  // Do checkcast (Parse::do_checkcast()) optimizations here.

  mirror = null_check(mirror);
  // If mirror is dead, only null-path is taken.
  if (stopped()) {
    return true;
  }

  // Not-subtype or the mirror's klass ptr is NULL (in case it is a primitive).
  enum { _bad_type_path = 1, _prim_path = 2, _npe_path = 3, PATH_LIMIT };
  RegionNode* region = new RegionNode(PATH_LIMIT);
  record_for_igvn(region);

  // Now load the mirror's klass metaobject, and null-check it.
  // If kls is null, we have a primitive mirror and
  // nothing is an instance of a primitive type.
  Node* kls = load_klass_from_mirror(mirror, false, region, _prim_path);

  Node* res = top();
  if (!stopped()) {
    if (EnableValhalla && !obj->is_ValueType()) {
      // Check if we are casting to .val
      Node* is_val_kls = generate_value_guard(kls, NULL);
      if (is_val_kls != NULL) {
        RegionNode* r = new RegionNode(3);
        record_for_igvn(r);
        r->init_req(1, control());

        // Casting to .val, check for null
        set_control(is_val_kls);
        Node* null_ctr = top();
        null_check_oop(obj, &null_ctr);
        region->init_req(_npe_path, null_ctr);
        r->init_req(2, control());

        set_control(_gvn.transform(r));
      }
    }

    Node* bad_type_ctrl = top();
    // Do checkcast optimizations.
    res = gen_checkcast(obj, kls, &bad_type_ctrl);
    region->init_req(_bad_type_path, bad_type_ctrl);
  }
  if (region->in(_prim_path) != top() ||
      region->in(_bad_type_path) != top() ||
      region->in(_npe_path) != top()) {
    // Let Interpreter throw ClassCastException.
    PreserveJVMState pjvms(this);
    set_control(_gvn.transform(region));
    uncommon_trap(Deoptimization::Reason_intrinsic,
                  Deoptimization::Action_maybe_recompile);
  }
  if (!stopped()) {
    set_result(res);
  }
  return true;
}


//--------------------------inline_native_subtype_check------------------------
// This intrinsic takes the JNI calls out of the heart of
// UnsafeFieldAccessorImpl.set, which improves Field.set, readObject, etc.
bool LibraryCallKit::inline_native_subtype_check() {
  // Pull both arguments off the stack.
  Node* args[2];                // two java.lang.Class mirrors: superc, subc
  args[0] = argument(0);
  args[1] = argument(1);
  Node* klasses[2];             // corresponding Klasses: superk, subk
  klasses[0] = klasses[1] = top();

  enum {
    // A full decision tree on {superc is prim, subc is prim}:
    _prim_0_path = 1,           // {P,N} => false
                                // {P,P} & superc!=subc => false
    _prim_same_path,            // {P,P} & superc==subc => true
    _prim_1_path,               // {N,P} => false
    _ref_subtype_path,          // {N,N} & subtype check wins => true
    _both_ref_path,             // {N,N} & subtype check loses => false
    PATH_LIMIT
  };

  RegionNode* region = new RegionNode(PATH_LIMIT);
  RegionNode* prim_region = new RegionNode(2);
  Node*       phi    = new PhiNode(region, TypeInt::BOOL);
  record_for_igvn(region);
  record_for_igvn(prim_region);

  const TypePtr* adr_type = TypeRawPtr::BOTTOM;   // memory type of loads
  const TypeKlassPtr* kls_type = TypeKlassPtr::OBJECT_OR_NULL;
  int class_klass_offset = java_lang_Class::klass_offset_in_bytes();

  // First null-check both mirrors and load each mirror's klass metaobject.
  int which_arg;
  for (which_arg = 0; which_arg <= 1; which_arg++) {
    Node* arg = args[which_arg];
    arg = null_check(arg);
    if (stopped())  break;
    args[which_arg] = arg;

    Node* p = basic_plus_adr(arg, class_klass_offset);
    Node* kls = LoadKlassNode::make(_gvn, NULL, immutable_memory(), p, adr_type, kls_type);
    klasses[which_arg] = _gvn.transform(kls);
  }

  // Having loaded both klasses, test each for null.
  bool never_see_null = !too_many_traps(Deoptimization::Reason_null_check);
  for (which_arg = 0; which_arg <= 1; which_arg++) {
    Node* kls = klasses[which_arg];
    Node* null_ctl = top();
    kls = null_check_oop(kls, &null_ctl, never_see_null);
    if (which_arg == 0) {
      prim_region->init_req(1, null_ctl);
    } else {
      region->init_req(_prim_1_path, null_ctl);
    }
    if (stopped())  break;
    klasses[which_arg] = kls;
  }

  if (!stopped()) {
    // now we have two reference types, in klasses[0..1]
    Node* subk   = klasses[1];  // the argument to isAssignableFrom
    Node* superk = klasses[0];  // the receiver
    region->set_req(_both_ref_path, gen_subtype_check(subk, superk));
    // now we have a successful reference subtype check
    region->set_req(_ref_subtype_path, control());
  }

  // If both operands are primitive (both klasses null), then
  // we must return true when they are identical primitives.
  // It is convenient to test this after the first null klass check.
  // This path is also used if superc is a value mirror.
  set_control(_gvn.transform(prim_region));
  if (!stopped()) {
    // Since superc is primitive, make a guard for the superc==subc case.
    Node* cmp_eq = _gvn.transform(new CmpPNode(args[0], args[1]));
    Node* bol_eq = _gvn.transform(new BoolNode(cmp_eq, BoolTest::eq));
    generate_fair_guard(bol_eq, region);
    if (region->req() == PATH_LIMIT+1) {
      // A guard was added.  If the added guard is taken, superc==subc.
      region->swap_edges(PATH_LIMIT, _prim_same_path);
      region->del_req(PATH_LIMIT);
    }
    region->set_req(_prim_0_path, control()); // Not equal after all.
  }

  // these are the only paths that produce 'true':
  phi->set_req(_prim_same_path,   intcon(1));
  phi->set_req(_ref_subtype_path, intcon(1));

  // pull together the cases:
  assert(region->req() == PATH_LIMIT, "sane region");
  for (uint i = 1; i < region->req(); i++) {
    Node* ctl = region->in(i);
    if (ctl == NULL || ctl == top()) {
      region->set_req(i, top());
      phi   ->set_req(i, top());
    } else if (phi->in(i) == NULL) {
      phi->set_req(i, intcon(0)); // all other paths produce 'false'
    }
  }

  set_control(_gvn.transform(region));
  set_result(_gvn.transform(phi));
  return true;
}

//---------------------generate_array_guard_common------------------------
Node* LibraryCallKit::generate_array_guard_common(Node* kls, RegionNode* region, ArrayKind kind) {

  if (stopped()) {
    return NULL;
  }

  // Like generate_guard, adds a new path onto the region.
  jint  layout_con = 0;
  Node* layout_val = get_layout_helper(kls, layout_con);
  if (layout_val == NULL) {
    bool query = 0;
    switch(kind) {
      case ObjectArray:    query = Klass::layout_helper_is_objArray(layout_con); break;
      case NonObjectArray: query = !Klass::layout_helper_is_objArray(layout_con); break;
      case TypeArray:      query = Klass::layout_helper_is_typeArray(layout_con); break;
      case ValueArray:     query = Klass::layout_helper_is_valueArray(layout_con); break;
      case AnyArray:       query = Klass::layout_helper_is_array(layout_con); break;
      case NonArray:       query = !Klass::layout_helper_is_array(layout_con); break;
      default:
        ShouldNotReachHere();
    }
    if (!query) {
      return NULL;                       // never a branch
    } else {                             // always a branch
      Node* always_branch = control();
      if (region != NULL)
        region->add_req(always_branch);
      set_control(top());
      return always_branch;
    }
  }
  unsigned int value = 0;
  BoolTest::mask btest = BoolTest::illegal;
  switch(kind) {
    case ObjectArray:
    case NonObjectArray: {
      value = Klass::_lh_array_tag_obj_value;
      layout_val = _gvn.transform(new RShiftINode(layout_val, intcon(Klass::_lh_array_tag_shift)));
      btest = kind == ObjectArray ? BoolTest::eq : BoolTest::ne;
      break;
    }
    case TypeArray: {
      value = Klass::_lh_array_tag_type_value;
      layout_val = _gvn.transform(new RShiftINode(layout_val, intcon(Klass::_lh_array_tag_shift)));
      btest = BoolTest::eq;
      break;
    }
    case ValueArray: {
      value = Klass::_lh_array_tag_vt_value;
      layout_val = _gvn.transform(new RShiftINode(layout_val, intcon(Klass::_lh_array_tag_shift)));
      btest = BoolTest::eq;
      break;
    }
    case AnyArray:    value = Klass::_lh_neutral_value; btest = BoolTest::lt; break;
    case NonArray:    value = Klass::_lh_neutral_value; btest = BoolTest::gt; break;
    default:
      ShouldNotReachHere();
  }
  // Now test the correct condition.
  jint nval = (jint)value;
  Node* cmp = _gvn.transform(new CmpINode(layout_val, intcon(nval)));
  Node* bol = _gvn.transform(new BoolNode(cmp, btest));
  return generate_fair_guard(bol, region);
}


//-----------------------inline_native_newArray--------------------------
// private static native Object java.lang.reflect.Array.newArray(Class<?> componentType, int length);
// private        native Object Unsafe.allocateUninitializedArray0(Class<?> cls, int size);
bool LibraryCallKit::inline_unsafe_newArray(bool uninitialized) {
  Node* mirror;
  Node* count_val;
  if (uninitialized) {
    mirror    = argument(1);
    count_val = argument(2);
  } else {
    mirror    = argument(0);
    count_val = argument(1);
  }

  mirror = null_check(mirror);
  // If mirror or obj is dead, only null-path is taken.
  if (stopped())  return true;

  enum { _normal_path = 1, _slow_path = 2, PATH_LIMIT };
  RegionNode* result_reg = new RegionNode(PATH_LIMIT);
  PhiNode*    result_val = new PhiNode(result_reg, TypeInstPtr::NOTNULL);
  PhiNode*    result_io  = new PhiNode(result_reg, Type::ABIO);
  PhiNode*    result_mem = new PhiNode(result_reg, Type::MEMORY, TypePtr::BOTTOM);

  bool never_see_null = !too_many_traps(Deoptimization::Reason_null_check);
  Node* klass_node = load_array_klass_from_mirror(mirror, never_see_null,
                                                  result_reg, _slow_path);
  Node* normal_ctl   = control();
  Node* no_array_ctl = result_reg->in(_slow_path);

  // Generate code for the slow case.  We make a call to newArray().
  set_control(no_array_ctl);
  if (!stopped()) {
    // Either the input type is void.class, or else the
    // array klass has not yet been cached.  Either the
    // ensuing call will throw an exception, or else it
    // will cache the array klass for next time.
    PreserveJVMState pjvms(this);
    CallJavaNode* slow_call = generate_method_call_static(vmIntrinsics::_newArray);
    Node* slow_result = set_results_for_java_call(slow_call);
    // this->control() comes from set_results_for_java_call
    result_reg->set_req(_slow_path, control());
    result_val->set_req(_slow_path, slow_result);
    result_io ->set_req(_slow_path, i_o());
    result_mem->set_req(_slow_path, reset_memory());
  }

  set_control(normal_ctl);
  if (!stopped()) {
    // Normal case:  The array type has been cached in the java.lang.Class.
    // The following call works fine even if the array type is polymorphic.
    // It could be a dynamic mix of int[], boolean[], Object[], etc.
    Node* obj = new_array(klass_node, count_val, 0);  // no arguments to push
    result_reg->init_req(_normal_path, control());
    result_val->init_req(_normal_path, obj);
    result_io ->init_req(_normal_path, i_o());
    result_mem->init_req(_normal_path, reset_memory());

    if (uninitialized) {
      // Mark the allocation so that zeroing is skipped
      AllocateArrayNode* alloc = AllocateArrayNode::Ideal_array_allocation(obj, &_gvn);
      alloc->maybe_set_complete(&_gvn);
    }
  }

  // Return the combined state.
  set_i_o(        _gvn.transform(result_io)  );
  set_all_memory( _gvn.transform(result_mem));

  C->set_has_split_ifs(true); // Has chance for split-if optimization
  set_result(result_reg, result_val);
  return true;
}

//----------------------inline_native_getLength--------------------------
// public static native int java.lang.reflect.Array.getLength(Object array);
bool LibraryCallKit::inline_native_getLength() {
  if (too_many_traps(Deoptimization::Reason_intrinsic))  return false;

  Node* array = null_check(argument(0));
  // If array is dead, only null-path is taken.
  if (stopped())  return true;

  // Deoptimize if it is a non-array.
  Node* non_array = generate_non_array_guard(load_object_klass(array), NULL);

  if (non_array != NULL) {
    PreserveJVMState pjvms(this);
    set_control(non_array);
    uncommon_trap(Deoptimization::Reason_intrinsic,
                  Deoptimization::Action_maybe_recompile);
  }

  // If control is dead, only non-array-path is taken.
  if (stopped())  return true;

  // The works fine even if the array type is polymorphic.
  // It could be a dynamic mix of int[], boolean[], Object[], etc.
  Node* result = load_array_length(array);

  C->set_has_split_ifs(true);  // Has chance for split-if optimization
  set_result(result);
  return true;
}

//------------------------inline_array_copyOf----------------------------
// public static <T,U> T[] java.util.Arrays.copyOf(     U[] original, int newLength,         Class<? extends T[]> newType);
// public static <T,U> T[] java.util.Arrays.copyOfRange(U[] original, int from,      int to, Class<? extends T[]> newType);
bool LibraryCallKit::inline_array_copyOf(bool is_copyOfRange) {
  if (too_many_traps(Deoptimization::Reason_intrinsic))  return false;

  // Get the arguments.
  Node* original          = argument(0);
  Node* start             = is_copyOfRange? argument(1): intcon(0);
  Node* end               = is_copyOfRange? argument(2): argument(1);
  Node* array_type_mirror = is_copyOfRange? argument(3): argument(2);

  const TypeAryPtr* original_t = _gvn.type(original)->isa_aryptr();
  const TypeInstPtr* mirror_t = _gvn.type(array_type_mirror)->isa_instptr();
  if (EnableValhalla && ValueArrayFlatten &&
      (original_t == NULL || mirror_t == NULL ||
       (mirror_t->java_mirror_type() == NULL &&
        (original_t->elem()->isa_valuetype() ||
         (original_t->elem()->make_oopptr() != NULL &&
          original_t->elem()->make_oopptr()->can_be_value_type()))))) {
    // We need to know statically if the copy is to a flattened array
    // or not but can't tell.
    return false;
  }

  Node* newcopy = NULL;

  // Set the original stack and the reexecute bit for the interpreter to reexecute
  // the bytecode that invokes Arrays.copyOf if deoptimization happens.
  { PreserveReexecuteState preexecs(this);
    jvms()->set_should_reexecute(true);

    array_type_mirror = null_check(array_type_mirror);
    original          = null_check(original);

    // Check if a null path was taken unconditionally.
    if (stopped())  return true;

    Node* orig_length = load_array_length(original);

    Node* klass_node = load_klass_from_mirror(array_type_mirror, false, NULL, 0);
    klass_node = null_check(klass_node);

    RegionNode* bailout = new RegionNode(1);
    record_for_igvn(bailout);

    // Despite the generic type of Arrays.copyOf, the mirror might be int, int[], etc.
    // Bail out if that is so.
    // Value type array may have object field that would require a
    // write barrier. Conservatively, go to slow path.
    BarrierSetC2* bs = BarrierSet::barrier_set()->barrier_set_c2();
    Node* not_objArray = !bs->array_copy_requires_gc_barriers(false, T_OBJECT, false, BarrierSetC2::Parsing) ?
        generate_typeArray_guard(klass_node, bailout) : generate_non_objArray_guard(klass_node, bailout);
    if (not_objArray != NULL) {
      // Improve the klass node's type from the new optimistic assumption:
      ciKlass* ak = ciArrayKlass::make(env()->Object_klass());
      const Type* akls = TypeKlassPtr::make(TypePtr::NotNull, ak, Type::Offset(0), false);
      Node* cast = new CastPPNode(klass_node, akls);
      cast->init_req(0, control());
      klass_node = _gvn.transform(cast);
    }

    Node* original_kls = load_object_klass(original);
    // ArrayCopyNode:Ideal may transform the ArrayCopyNode to
    // loads/stores but it is legal only if we're sure the
    // Arrays.copyOf would succeed. So we need all input arguments
    // to the copyOf to be validated, including that the copy to the
    // new array won't trigger an ArrayStoreException. That subtype
    // check can be optimized if we know something on the type of
    // the input array from type speculation.
    if (_gvn.type(klass_node)->singleton() && !stopped()) {
      ciKlass* subk   = _gvn.type(original_kls)->is_klassptr()->klass();
      ciKlass* superk = _gvn.type(klass_node)->is_klassptr()->klass();

      int test = C->static_subtype_check(superk, subk);
      if (test != Compile::SSC_always_true && test != Compile::SSC_always_false) {
        const TypeOopPtr* t_original = _gvn.type(original)->is_oopptr();
        if (t_original->speculative_type() != NULL) {
          original = maybe_cast_profiled_obj(original, t_original->speculative_type(), true);
          original_kls = load_object_klass(original);
        }
      }
    }

    if (ValueArrayFlatten) {
      // Either both or neither new array klass and original array
      // klass must be flattened
      Node* is_flat = generate_valueArray_guard(klass_node, NULL);
      if (!original_t->is_not_flat()) {
        generate_valueArray_guard(original_kls, bailout);
      }
      if (is_flat != NULL) {
        RegionNode* r = new RegionNode(2);
        record_for_igvn(r);
        r->init_req(1, control());
        set_control(is_flat);
        if (!original_t->is_not_flat()) {
          generate_valueArray_guard(original_kls, r);
        }
        bailout->add_req(control());
        set_control(_gvn.transform(r));
      }
    }

    // Bail out if either start or end is negative.
    generate_negative_guard(start, bailout, &start);
    generate_negative_guard(end,   bailout, &end);

    Node* length = end;
    if (_gvn.type(start) != TypeInt::ZERO) {
      length = _gvn.transform(new SubINode(end, start));
    }

    // Bail out if length is negative.
    // Without this the new_array would throw
    // NegativeArraySizeException but IllegalArgumentException is what
    // should be thrown
    generate_negative_guard(length, bailout, &length);

    if (bailout->req() > 1) {
      PreserveJVMState pjvms(this);
      set_control(_gvn.transform(bailout));
      uncommon_trap(Deoptimization::Reason_intrinsic,
                    Deoptimization::Action_maybe_recompile);
    }

    if (!stopped()) {
      // How many elements will we copy from the original?
      // The answer is MinI(orig_length - start, length).
      Node* orig_tail = _gvn.transform(new SubINode(orig_length, start));
      Node* moved = generate_min_max(vmIntrinsics::_min, orig_tail, length);

      // Generate a direct call to the right arraycopy function(s).
      // We know the copy is disjoint but we might not know if the
      // oop stores need checking.
      // Extreme case:  Arrays.copyOf((Integer[])x, 10, String[].class).
      // This will fail a store-check if x contains any non-nulls.

      bool validated = false;
      // Reason_class_check rather than Reason_intrinsic because we
      // want to intrinsify even if this traps.
      if (!too_many_traps(Deoptimization::Reason_class_check)) {
        Node* not_subtype_ctrl = gen_subtype_check(original, klass_node);

        if (not_subtype_ctrl != top()) {
          PreserveJVMState pjvms(this);
          set_control(not_subtype_ctrl);
          uncommon_trap(Deoptimization::Reason_class_check,
                        Deoptimization::Action_make_not_entrant);
          assert(stopped(), "Should be stopped");
        }
        validated = true;
      }

      if (!stopped()) {
        newcopy = new_array(klass_node, length, 0);  // no arguments to push

        ArrayCopyNode* ac = ArrayCopyNode::make(this, true, original, start, newcopy, intcon(0), moved, true, false,
                                                original_kls, klass_node);
        if (!is_copyOfRange) {
          ac->set_copyof(validated);
        } else {
          ac->set_copyofrange(validated);
        }
        Node* n = _gvn.transform(ac);
        if (n == ac) {
          ac->connect_outputs(this);
        } else {
          assert(validated, "shouldn't transform if all arguments not validated");
          set_all_memory(n);
        }
      }
    }
  } // original reexecute is set back here

  C->set_has_split_ifs(true); // Has chance for split-if optimization
  if (!stopped()) {
    set_result(newcopy);
  }
  return true;
}


//----------------------generate_virtual_guard---------------------------
// Helper for hashCode and clone.  Peeks inside the vtable to avoid a call.
Node* LibraryCallKit::generate_virtual_guard(Node* obj_klass,
                                             RegionNode* slow_region) {
  ciMethod* method = callee();
  int vtable_index = method->vtable_index();
  assert(vtable_index >= 0 || vtable_index == Method::nonvirtual_vtable_index,
         "bad index %d", vtable_index);
  // Get the Method* out of the appropriate vtable entry.
  int entry_offset  = in_bytes(Klass::vtable_start_offset()) +
                     vtable_index*vtableEntry::size_in_bytes() +
                     vtableEntry::method_offset_in_bytes();
  Node* entry_addr  = basic_plus_adr(obj_klass, entry_offset);
  Node* target_call = make_load(NULL, entry_addr, TypePtr::NOTNULL, T_ADDRESS, MemNode::unordered);

  // Compare the target method with the expected method (e.g., Object.hashCode).
  const TypePtr* native_call_addr = TypeMetadataPtr::make(method);

  Node* native_call = makecon(native_call_addr);
  Node* chk_native  = _gvn.transform(new CmpPNode(target_call, native_call));
  Node* test_native = _gvn.transform(new BoolNode(chk_native, BoolTest::ne));

  return generate_slow_guard(test_native, slow_region);
}

//-----------------------generate_method_call----------------------------
// Use generate_method_call to make a slow-call to the real
// method if the fast path fails.  An alternative would be to
// use a stub like OptoRuntime::slow_arraycopy_Java.
// This only works for expanding the current library call,
// not another intrinsic.  (E.g., don't use this for making an
// arraycopy call inside of the copyOf intrinsic.)
CallJavaNode*
LibraryCallKit::generate_method_call(vmIntrinsics::ID method_id, bool is_virtual, bool is_static) {
  // When compiling the intrinsic method itself, do not use this technique.
  guarantee(callee() != C->method(), "cannot make slow-call to self");

  ciMethod* method = callee();
  // ensure the JVMS we have will be correct for this call
  guarantee(method_id == method->intrinsic_id(), "must match");

  const TypeFunc* tf = TypeFunc::make(method);
  CallJavaNode* slow_call;
  if (is_static) {
    assert(!is_virtual, "");
    slow_call = new CallStaticJavaNode(C, tf,
                           SharedRuntime::get_resolve_static_call_stub(),
                           method, bci());
  } else if (is_virtual) {
    null_check_receiver();
    int vtable_index = Method::invalid_vtable_index;
    if (UseInlineCaches) {
      // Suppress the vtable call
    } else {
      // hashCode and clone are not a miranda methods,
      // so the vtable index is fixed.
      // No need to use the linkResolver to get it.
       vtable_index = method->vtable_index();
       assert(vtable_index >= 0 || vtable_index == Method::nonvirtual_vtable_index,
              "bad index %d", vtable_index);
    }
    slow_call = new CallDynamicJavaNode(tf,
                          SharedRuntime::get_resolve_virtual_call_stub(),
                          method, vtable_index, bci());
  } else {  // neither virtual nor static:  opt_virtual
    null_check_receiver();
    slow_call = new CallStaticJavaNode(C, tf,
                                SharedRuntime::get_resolve_opt_virtual_call_stub(),
                                method, bci());
    slow_call->set_optimized_virtual(true);
  }
  if (CallGenerator::is_inlined_method_handle_intrinsic(this->method(), bci(), callee())) {
    // To be able to issue a direct call (optimized virtual or virtual)
    // and skip a call to MH.linkTo*/invokeBasic adapter, additional information
    // about the method being invoked should be attached to the call site to
    // make resolution logic work (see SharedRuntime::resolve_{virtual,opt_virtual}_call_C).
    slow_call->set_override_symbolic_info(true);
  }
  set_arguments_for_java_call(slow_call);
  set_edges_for_java_call(slow_call);
  return slow_call;
}


/**
 * Build special case code for calls to hashCode on an object. This call may
 * be virtual (invokevirtual) or bound (invokespecial). For each case we generate
 * slightly different code.
 */
bool LibraryCallKit::inline_native_hashcode(bool is_virtual, bool is_static) {
  assert(is_static == callee()->is_static(), "correct intrinsic selection");
  assert(!(is_virtual && is_static), "either virtual, special, or static");

  enum { _slow_path = 1, _fast_path, _null_path, PATH_LIMIT };

  RegionNode* result_reg = new RegionNode(PATH_LIMIT);
  PhiNode*    result_val = new PhiNode(result_reg, TypeInt::INT);
  PhiNode*    result_io  = new PhiNode(result_reg, Type::ABIO);
  PhiNode*    result_mem = new PhiNode(result_reg, Type::MEMORY, TypePtr::BOTTOM);
  Node* obj = argument(0);

  if (obj->is_ValueType() || gvn().type(obj)->is_valuetypeptr()) {
    return false;
  }

  if (!is_static) {
    // Check for hashing null object
    obj = null_check_receiver();
    if (stopped())  return true;        // unconditionally null
    result_reg->init_req(_null_path, top());
    result_val->init_req(_null_path, top());
  } else {
    // Do a null check, and return zero if null.
    // System.identityHashCode(null) == 0
    Node* null_ctl = top();
    obj = null_check_oop(obj, &null_ctl);
    result_reg->init_req(_null_path, null_ctl);
    result_val->init_req(_null_path, _gvn.intcon(0));
  }

  // Unconditionally null?  Then return right away.
  if (stopped()) {
    set_control( result_reg->in(_null_path));
    if (!stopped())
      set_result(result_val->in(_null_path));
    return true;
  }

  // We only go to the fast case code if we pass a number of guards.  The
  // paths which do not pass are accumulated in the slow_region.
  RegionNode* slow_region = new RegionNode(1);
  record_for_igvn(slow_region);

  // If this is a virtual call, we generate a funny guard.  We pull out
  // the vtable entry corresponding to hashCode() from the target object.
  // If the target method which we are calling happens to be the native
  // Object hashCode() method, we pass the guard.  We do not need this
  // guard for non-virtual calls -- the caller is known to be the native
  // Object hashCode().
  if (is_virtual) {
    // After null check, get the object's klass.
    Node* obj_klass = load_object_klass(obj);
    generate_virtual_guard(obj_klass, slow_region);
  }

  // Get the header out of the object, use LoadMarkNode when available
  Node* header_addr = basic_plus_adr(obj, oopDesc::mark_offset_in_bytes());
  // The control of the load must be NULL. Otherwise, the load can move before
  // the null check after castPP removal.
  Node* no_ctrl = NULL;
  Node* header = make_load(no_ctrl, header_addr, TypeX_X, TypeX_X->basic_type(), MemNode::unordered);

  // Test the header to see if it is unlocked.
  // This also serves as guard against value types (they have the always_locked_pattern set).
  Node *lock_mask      = _gvn.MakeConX(markWord::biased_lock_mask_in_place);
  Node *lmasked_header = _gvn.transform(new AndXNode(header, lock_mask));
  Node *unlocked_val   = _gvn.MakeConX(markWord::unlocked_value);
  Node *chk_unlocked   = _gvn.transform(new CmpXNode( lmasked_header, unlocked_val));
  Node *test_unlocked  = _gvn.transform(new BoolNode( chk_unlocked, BoolTest::ne));

  generate_slow_guard(test_unlocked, slow_region);

  // Get the hash value and check to see that it has been properly assigned.
  // We depend on hash_mask being at most 32 bits and avoid the use of
  // hash_mask_in_place because it could be larger than 32 bits in a 64-bit
  // vm: see markWord.hpp.
  Node *hash_mask      = _gvn.intcon(markWord::hash_mask);
  Node *hash_shift     = _gvn.intcon(markWord::hash_shift);
  Node *hshifted_header= _gvn.transform(new URShiftXNode(header, hash_shift));
  // This hack lets the hash bits live anywhere in the mark object now, as long
  // as the shift drops the relevant bits into the low 32 bits.  Note that
  // Java spec says that HashCode is an int so there's no point in capturing
  // an 'X'-sized hashcode (32 in 32-bit build or 64 in 64-bit build).
  hshifted_header      = ConvX2I(hshifted_header);
  Node *hash_val       = _gvn.transform(new AndINode(hshifted_header, hash_mask));

  Node *no_hash_val    = _gvn.intcon(markWord::no_hash);
  Node *chk_assigned   = _gvn.transform(new CmpINode( hash_val, no_hash_val));
  Node *test_assigned  = _gvn.transform(new BoolNode( chk_assigned, BoolTest::eq));

  generate_slow_guard(test_assigned, slow_region);

  Node* init_mem = reset_memory();
  // fill in the rest of the null path:
  result_io ->init_req(_null_path, i_o());
  result_mem->init_req(_null_path, init_mem);

  result_val->init_req(_fast_path, hash_val);
  result_reg->init_req(_fast_path, control());
  result_io ->init_req(_fast_path, i_o());
  result_mem->init_req(_fast_path, init_mem);

  // Generate code for the slow case.  We make a call to hashCode().
  set_control(_gvn.transform(slow_region));
  if (!stopped()) {
    // No need for PreserveJVMState, because we're using up the present state.
    set_all_memory(init_mem);
    vmIntrinsics::ID hashCode_id = is_static ? vmIntrinsics::_identityHashCode : vmIntrinsics::_hashCode;
    CallJavaNode* slow_call = generate_method_call(hashCode_id, is_virtual, is_static);
    Node* slow_result = set_results_for_java_call(slow_call);
    // this->control() comes from set_results_for_java_call
    result_reg->init_req(_slow_path, control());
    result_val->init_req(_slow_path, slow_result);
    result_io  ->set_req(_slow_path, i_o());
    result_mem ->set_req(_slow_path, reset_memory());
  }

  // Return the combined state.
  set_i_o(        _gvn.transform(result_io)  );
  set_all_memory( _gvn.transform(result_mem));

  set_result(result_reg, result_val);
  return true;
}

//---------------------------inline_native_getClass----------------------------
// public final native Class<?> java.lang.Object.getClass();
//
// Build special case code for calls to getClass on an object.
bool LibraryCallKit::inline_native_getClass() {
  Node* obj = argument(0);
  if (obj->is_ValueType()) {
    ciKlass* vk = _gvn.type(obj)->value_klass();
    set_result(makecon(TypeInstPtr::make(vk->java_mirror())));
    return true;
  }
  obj = null_check_receiver();
  if (stopped())  return true;
  set_result(load_mirror_from_klass(load_object_klass(obj)));
  return true;
}

//-----------------inline_native_Reflection_getCallerClass---------------------
// public static native Class<?> sun.reflect.Reflection.getCallerClass();
//
// In the presence of deep enough inlining, getCallerClass() becomes a no-op.
//
// NOTE: This code must perform the same logic as JVM_GetCallerClass
// in that it must skip particular security frames and checks for
// caller sensitive methods.
bool LibraryCallKit::inline_native_Reflection_getCallerClass() {
#ifndef PRODUCT
  if ((C->print_intrinsics() || C->print_inlining()) && Verbose) {
    tty->print_cr("Attempting to inline sun.reflect.Reflection.getCallerClass");
  }
#endif

  if (!jvms()->has_method()) {
#ifndef PRODUCT
    if ((C->print_intrinsics() || C->print_inlining()) && Verbose) {
      tty->print_cr("  Bailing out because intrinsic was inlined at top level");
    }
#endif
    return false;
  }

  // Walk back up the JVM state to find the caller at the required
  // depth.
  JVMState* caller_jvms = jvms();

  // Cf. JVM_GetCallerClass
  // NOTE: Start the loop at depth 1 because the current JVM state does
  // not include the Reflection.getCallerClass() frame.
  for (int n = 1; caller_jvms != NULL; caller_jvms = caller_jvms->caller(), n++) {
    ciMethod* m = caller_jvms->method();
    switch (n) {
    case 0:
      fatal("current JVM state does not include the Reflection.getCallerClass frame");
      break;
    case 1:
      // Frame 0 and 1 must be caller sensitive (see JVM_GetCallerClass).
      if (!m->caller_sensitive()) {
#ifndef PRODUCT
        if ((C->print_intrinsics() || C->print_inlining()) && Verbose) {
          tty->print_cr("  Bailing out: CallerSensitive annotation expected at frame %d", n);
        }
#endif
        return false;  // bail-out; let JVM_GetCallerClass do the work
      }
      break;
    default:
      if (!m->is_ignored_by_security_stack_walk()) {
        // We have reached the desired frame; return the holder class.
        // Acquire method holder as java.lang.Class and push as constant.
        ciInstanceKlass* caller_klass = caller_jvms->method()->holder();
        ciInstance* caller_mirror = caller_klass->java_mirror();
        set_result(makecon(TypeInstPtr::make(caller_mirror)));

#ifndef PRODUCT
        if ((C->print_intrinsics() || C->print_inlining()) && Verbose) {
          tty->print_cr("  Succeeded: caller = %d) %s.%s, JVMS depth = %d", n, caller_klass->name()->as_utf8(), caller_jvms->method()->name()->as_utf8(), jvms()->depth());
          tty->print_cr("  JVM state at this point:");
          for (int i = jvms()->depth(), n = 1; i >= 1; i--, n++) {
            ciMethod* m = jvms()->of_depth(i)->method();
            tty->print_cr("   %d) %s.%s", n, m->holder()->name()->as_utf8(), m->name()->as_utf8());
          }
        }
#endif
        return true;
      }
      break;
    }
  }

#ifndef PRODUCT
  if ((C->print_intrinsics() || C->print_inlining()) && Verbose) {
    tty->print_cr("  Bailing out because caller depth exceeded inlining depth = %d", jvms()->depth());
    tty->print_cr("  JVM state at this point:");
    for (int i = jvms()->depth(), n = 1; i >= 1; i--, n++) {
      ciMethod* m = jvms()->of_depth(i)->method();
      tty->print_cr("   %d) %s.%s", n, m->holder()->name()->as_utf8(), m->name()->as_utf8());
    }
  }
#endif

  return false;  // bail-out; let JVM_GetCallerClass do the work
}

bool LibraryCallKit::inline_fp_conversions(vmIntrinsics::ID id) {
  Node* arg = argument(0);
  Node* result = NULL;

  switch (id) {
  case vmIntrinsics::_floatToRawIntBits:    result = new MoveF2INode(arg);  break;
  case vmIntrinsics::_intBitsToFloat:       result = new MoveI2FNode(arg);  break;
  case vmIntrinsics::_doubleToRawLongBits:  result = new MoveD2LNode(arg);  break;
  case vmIntrinsics::_longBitsToDouble:     result = new MoveL2DNode(arg);  break;

  case vmIntrinsics::_doubleToLongBits: {
    // two paths (plus control) merge in a wood
    RegionNode *r = new RegionNode(3);
    Node *phi = new PhiNode(r, TypeLong::LONG);

    Node *cmpisnan = _gvn.transform(new CmpDNode(arg, arg));
    // Build the boolean node
    Node *bolisnan = _gvn.transform(new BoolNode(cmpisnan, BoolTest::ne));

    // Branch either way.
    // NaN case is less traveled, which makes all the difference.
    IfNode *ifisnan = create_and_xform_if(control(), bolisnan, PROB_STATIC_FREQUENT, COUNT_UNKNOWN);
    Node *opt_isnan = _gvn.transform(ifisnan);
    assert( opt_isnan->is_If(), "Expect an IfNode");
    IfNode *opt_ifisnan = (IfNode*)opt_isnan;
    Node *iftrue = _gvn.transform(new IfTrueNode(opt_ifisnan));

    set_control(iftrue);

    static const jlong nan_bits = CONST64(0x7ff8000000000000);
    Node *slow_result = longcon(nan_bits); // return NaN
    phi->init_req(1, _gvn.transform( slow_result ));
    r->init_req(1, iftrue);

    // Else fall through
    Node *iffalse = _gvn.transform(new IfFalseNode(opt_ifisnan));
    set_control(iffalse);

    phi->init_req(2, _gvn.transform(new MoveD2LNode(arg)));
    r->init_req(2, iffalse);

    // Post merge
    set_control(_gvn.transform(r));
    record_for_igvn(r);

    C->set_has_split_ifs(true); // Has chance for split-if optimization
    result = phi;
    assert(result->bottom_type()->isa_long(), "must be");
    break;
  }

  case vmIntrinsics::_floatToIntBits: {
    // two paths (plus control) merge in a wood
    RegionNode *r = new RegionNode(3);
    Node *phi = new PhiNode(r, TypeInt::INT);

    Node *cmpisnan = _gvn.transform(new CmpFNode(arg, arg));
    // Build the boolean node
    Node *bolisnan = _gvn.transform(new BoolNode(cmpisnan, BoolTest::ne));

    // Branch either way.
    // NaN case is less traveled, which makes all the difference.
    IfNode *ifisnan = create_and_xform_if(control(), bolisnan, PROB_STATIC_FREQUENT, COUNT_UNKNOWN);
    Node *opt_isnan = _gvn.transform(ifisnan);
    assert( opt_isnan->is_If(), "Expect an IfNode");
    IfNode *opt_ifisnan = (IfNode*)opt_isnan;
    Node *iftrue = _gvn.transform(new IfTrueNode(opt_ifisnan));

    set_control(iftrue);

    static const jint nan_bits = 0x7fc00000;
    Node *slow_result = makecon(TypeInt::make(nan_bits)); // return NaN
    phi->init_req(1, _gvn.transform( slow_result ));
    r->init_req(1, iftrue);

    // Else fall through
    Node *iffalse = _gvn.transform(new IfFalseNode(opt_ifisnan));
    set_control(iffalse);

    phi->init_req(2, _gvn.transform(new MoveF2INode(arg)));
    r->init_req(2, iffalse);

    // Post merge
    set_control(_gvn.transform(r));
    record_for_igvn(r);

    C->set_has_split_ifs(true); // Has chance for split-if optimization
    result = phi;
    assert(result->bottom_type()->isa_int(), "must be");
    break;
  }

  default:
    fatal_unexpected_iid(id);
    break;
  }
  set_result(_gvn.transform(result));
  return true;
}

//----------------------inline_unsafe_copyMemory-------------------------
// public native void Unsafe.copyMemory0(Object srcBase, long srcOffset, Object destBase, long destOffset, long bytes);
bool LibraryCallKit::inline_unsafe_copyMemory() {
  if (callee()->is_static())  return false;  // caller must have the capability!
  null_check_receiver();  // null-check receiver
  if (stopped())  return true;

  C->set_has_unsafe_access(true);  // Mark eventual nmethod as "unsafe".

  Node* src_ptr =         argument(1);   // type: oop
  Node* src_off = ConvL2X(argument(2));  // type: long
  Node* dst_ptr =         argument(4);   // type: oop
  Node* dst_off = ConvL2X(argument(5));  // type: long
  Node* size    = ConvL2X(argument(7));  // type: long

  assert(Unsafe_field_offset_to_byte_offset(11) == 11,
         "fieldOffset must be byte-scaled");

  Node* src = make_unsafe_address(src_ptr, src_off, ACCESS_READ);
  Node* dst = make_unsafe_address(dst_ptr, dst_off, ACCESS_WRITE);

  // Conservatively insert a memory barrier on all memory slices.
  // Do not let writes of the copy source or destination float below the copy.
  insert_mem_bar(Op_MemBarCPUOrder);

  Node* thread = _gvn.transform(new ThreadLocalNode());
  Node* doing_unsafe_access_addr = basic_plus_adr(top(), thread, in_bytes(JavaThread::doing_unsafe_access_offset()));
  BasicType doing_unsafe_access_bt = T_BYTE;
  assert((sizeof(bool) * CHAR_BIT) == 8, "not implemented");

  // update volatile field
  store_to_memory(control(), doing_unsafe_access_addr, intcon(1), doing_unsafe_access_bt, Compile::AliasIdxRaw, MemNode::unordered);

  // Call it.  Note that the length argument is not scaled.
  make_runtime_call(RC_LEAF|RC_NO_FP,
                    OptoRuntime::fast_arraycopy_Type(),
                    StubRoutines::unsafe_arraycopy(),
                    "unsafe_arraycopy",
                    TypeRawPtr::BOTTOM,
                    src, dst, size XTOP);

  store_to_memory(control(), doing_unsafe_access_addr, intcon(0), doing_unsafe_access_bt, Compile::AliasIdxRaw, MemNode::unordered);

  // Do not let reads of the copy destination float above the copy.
  insert_mem_bar(Op_MemBarCPUOrder);

  return true;
}

//------------------------clone_coping-----------------------------------
// Helper function for inline_native_clone.
void LibraryCallKit::copy_to_clone(Node* obj, Node* alloc_obj, Node* obj_size, bool is_array) {
  assert(obj_size != NULL, "");
  Node* raw_obj = alloc_obj->in(1);
  assert(alloc_obj->is_CheckCastPP() && raw_obj->is_Proj() && raw_obj->in(0)->is_Allocate(), "");

  AllocateNode* alloc = NULL;
  if (ReduceBulkZeroing) {
    // We will be completely responsible for initializing this object -
    // mark Initialize node as complete.
    alloc = AllocateNode::Ideal_allocation(alloc_obj, &_gvn);
    // The object was just allocated - there should be no any stores!
    guarantee(alloc != NULL && alloc->maybe_set_complete(&_gvn), "");
    // Mark as complete_with_arraycopy so that on AllocateNode
    // expansion, we know this AllocateNode is initialized by an array
    // copy and a StoreStore barrier exists after the array copy.
    alloc->initialization()->set_complete_with_arraycopy();
  }

  Node* size = _gvn.transform(obj_size);
  // Exclude the header but include array length to copy by 8 bytes words.
  // Can't use base_offset_in_bytes(bt) since basic type is unknown.
  int base_off = BarrierSetC2::arraycopy_payload_base_offset(is_array);
  Node* countx = size;
  countx = _gvn.transform(new SubXNode(countx, MakeConX(base_off)));
  countx = _gvn.transform(new URShiftXNode(countx, intcon(LogBytesPerLong)));

  access_clone(obj, alloc_obj, countx, is_array);

  // Do not let reads from the cloned object float above the arraycopy.
  if (alloc != NULL) {
    // Do not let stores that initialize this object be reordered with
    // a subsequent store that would make this object accessible by
    // other threads.
    // Record what AllocateNode this StoreStore protects so that
    // escape analysis can go from the MemBarStoreStoreNode to the
    // AllocateNode and eliminate the MemBarStoreStoreNode if possible
    // based on the escape status of the AllocateNode.
    insert_mem_bar(Op_MemBarStoreStore, alloc->proj_out_or_null(AllocateNode::RawAddress));
  } else {
    insert_mem_bar(Op_MemBarCPUOrder);
  }
}

//------------------------inline_native_clone----------------------------
// protected native Object java.lang.Object.clone();
//
// Here are the simple edge cases:
//  null receiver => normal trap
//  virtual and clone was overridden => slow path to out-of-line clone
//  not cloneable or finalizer => slow path to out-of-line Object.clone
//
// The general case has two steps, allocation and copying.
// Allocation has two cases, and uses GraphKit::new_instance or new_array.
//
// Copying also has two cases, oop arrays and everything else.
// Oop arrays use arrayof_oop_arraycopy (same as System.arraycopy).
// Everything else uses the tight inline loop supplied by CopyArrayNode.
//
// These steps fold up nicely if and when the cloned object's klass
// can be sharply typed as an object array, a type array, or an instance.
//
bool LibraryCallKit::inline_native_clone(bool is_virtual) {
  PhiNode* result_val;

  // Set the reexecute bit for the interpreter to reexecute
  // the bytecode that invokes Object.clone if deoptimization happens.
  { PreserveReexecuteState preexecs(this);
    jvms()->set_should_reexecute(true);

    Node* obj = argument(0);
    if (obj->is_ValueType()) {
      return false;
    }

    obj = null_check_receiver();
    if (stopped())  return true;

    const TypeOopPtr* obj_type = _gvn.type(obj)->is_oopptr();

    // If we are going to clone an instance, we need its exact type to
    // know the number and types of fields to convert the clone to
    // loads/stores. Maybe a speculative type can help us.
    if (!obj_type->klass_is_exact() &&
        obj_type->speculative_type() != NULL &&
        obj_type->speculative_type()->is_instance_klass() &&
        !obj_type->speculative_type()->is_valuetype()) {
      ciInstanceKlass* spec_ik = obj_type->speculative_type()->as_instance_klass();
      if (spec_ik->nof_nonstatic_fields() <= ArrayCopyLoadStoreMaxElem &&
          !spec_ik->has_injected_fields()) {
        ciKlass* k = obj_type->klass();
        if (!k->is_instance_klass() ||
            k->as_instance_klass()->is_interface() ||
            k->as_instance_klass()->has_subklass()) {
          obj = maybe_cast_profiled_obj(obj, obj_type->speculative_type(), false);
        }
      }
    }

    // Conservatively insert a memory barrier on all memory slices.
    // Do not let writes into the original float below the clone.
    insert_mem_bar(Op_MemBarCPUOrder);

    // paths into result_reg:
    enum {
      _slow_path = 1,     // out-of-line call to clone method (virtual or not)
      _objArray_path,     // plain array allocation, plus arrayof_oop_arraycopy
      _array_path,        // plain array allocation, plus arrayof_long_arraycopy
      _instance_path,     // plain instance allocation, plus arrayof_long_arraycopy
      PATH_LIMIT
    };
    RegionNode* result_reg = new RegionNode(PATH_LIMIT);
    result_val             = new PhiNode(result_reg, TypeInstPtr::NOTNULL);
    PhiNode*    result_i_o = new PhiNode(result_reg, Type::ABIO);
    PhiNode*    result_mem = new PhiNode(result_reg, Type::MEMORY, TypePtr::BOTTOM);
    record_for_igvn(result_reg);

    Node* obj_klass = load_object_klass(obj);
    // We only go to the fast case code if we pass a number of guards.
    // The paths which do not pass are accumulated in the slow_region.
    RegionNode* slow_region = new RegionNode(1);
    record_for_igvn(slow_region);

    Node* array_ctl = generate_array_guard(obj_klass, (RegionNode*)NULL);
    if (array_ctl != NULL) {
      // It's an array.
      PreserveJVMState pjvms(this);
      set_control(array_ctl);

      BarrierSetC2* bs = BarrierSet::barrier_set()->barrier_set_c2();
      if (bs->array_copy_requires_gc_barriers(true, T_OBJECT, true, BarrierSetC2::Parsing) &&
          (!obj_type->isa_aryptr() || !obj_type->is_aryptr()->is_not_flat())) {
        // Flattened value type array may have object field that would require a
        // write barrier. Conservatively, go to slow path.
        generate_valueArray_guard(obj_klass, slow_region);
      }

      if (!stopped()) {
        Node* obj_length = load_array_length(obj);
        Node* obj_size  = NULL;
        Node* alloc_obj = new_array(obj_klass, obj_length, 0, &obj_size);  // no arguments to push

        BarrierSetC2* bs = BarrierSet::barrier_set()->barrier_set_c2();
        if (bs->array_copy_requires_gc_barriers(true, T_OBJECT, true, BarrierSetC2::Parsing)) {
          // If it is an oop array, it requires very special treatment,
          // because gc barriers are required when accessing the array.
          Node* is_obja = generate_objArray_guard(obj_klass, (RegionNode*)NULL);
          if (is_obja != NULL) {
            PreserveJVMState pjvms2(this);
            set_control(is_obja);
            // Generate a direct call to the right arraycopy function(s).
            Node* alloc = tightly_coupled_allocation(alloc_obj, NULL);
            ArrayCopyNode* ac = ArrayCopyNode::make(this, true, obj, intcon(0), alloc_obj, intcon(0), obj_length, alloc != NULL, false);
            ac->set_clone_oop_array();
            Node* n = _gvn.transform(ac);
            assert(n == ac, "cannot disappear");
            ac->connect_outputs(this);

            result_reg->init_req(_objArray_path, control());
            result_val->init_req(_objArray_path, alloc_obj);
            result_i_o ->set_req(_objArray_path, i_o());
            result_mem ->set_req(_objArray_path, reset_memory());
          }
        }
        // Otherwise, there are no barriers to worry about.
        // (We can dispense with card marks if we know the allocation
        //  comes out of eden (TLAB)...  In fact, ReduceInitialCardMarks
        //  causes the non-eden paths to take compensating steps to
        //  simulate a fresh allocation, so that no further
        //  card marks are required in compiled code to initialize
        //  the object.)

        if (!stopped()) {
          copy_to_clone(obj, alloc_obj, obj_size, true);

          // Present the results of the copy.
          result_reg->init_req(_array_path, control());
          result_val->init_req(_array_path, alloc_obj);
          result_i_o ->set_req(_array_path, i_o());
          result_mem ->set_req(_array_path, reset_memory());
        }
      }
    }

    if (!stopped()) {
      // It's an instance (we did array above).  Make the slow-path tests.
      // If this is a virtual call, we generate a funny guard.  We grab
      // the vtable entry corresponding to clone() from the target object.
      // If the target method which we are calling happens to be the
      // Object clone() method, we pass the guard.  We do not need this
      // guard for non-virtual calls; the caller is known to be the native
      // Object clone().
      if (is_virtual) {
        generate_virtual_guard(obj_klass, slow_region);
      }

      // The object must be easily cloneable and must not have a finalizer.
      // Both of these conditions may be checked in a single test.
      // We could optimize the test further, but we don't care.
      generate_access_flags_guard(obj_klass,
                                  // Test both conditions:
                                  JVM_ACC_IS_CLONEABLE_FAST | JVM_ACC_HAS_FINALIZER,
                                  // Must be cloneable but not finalizer:
                                  JVM_ACC_IS_CLONEABLE_FAST,
                                  slow_region);
    }

    if (!stopped()) {
      // It's an instance, and it passed the slow-path tests.
      PreserveJVMState pjvms(this);
      Node* obj_size  = NULL;
      // Need to deoptimize on exception from allocation since Object.clone intrinsic
      // is reexecuted if deoptimization occurs and there could be problems when merging
      // exception state between multiple Object.clone versions (reexecute=true vs reexecute=false).
      Node* alloc_obj = new_instance(obj_klass, NULL, &obj_size, /*deoptimize_on_exception=*/true);

      copy_to_clone(obj, alloc_obj, obj_size, false);

      // Present the results of the slow call.
      result_reg->init_req(_instance_path, control());
      result_val->init_req(_instance_path, alloc_obj);
      result_i_o ->set_req(_instance_path, i_o());
      result_mem ->set_req(_instance_path, reset_memory());
    }

    // Generate code for the slow case.  We make a call to clone().
    set_control(_gvn.transform(slow_region));
    if (!stopped()) {
      PreserveJVMState pjvms(this);
      CallJavaNode* slow_call = generate_method_call(vmIntrinsics::_clone, is_virtual);
      // We need to deoptimize on exception (see comment above)
      Node* slow_result = set_results_for_java_call(slow_call, false, /* deoptimize */ true);
      // this->control() comes from set_results_for_java_call
      result_reg->init_req(_slow_path, control());
      result_val->init_req(_slow_path, slow_result);
      result_i_o ->set_req(_slow_path, i_o());
      result_mem ->set_req(_slow_path, reset_memory());
    }

    // Return the combined state.
    set_control(    _gvn.transform(result_reg));
    set_i_o(        _gvn.transform(result_i_o));
    set_all_memory( _gvn.transform(result_mem));
  } // original reexecute is set back here

  set_result(_gvn.transform(result_val));
  return true;
}

// If we have a tightly coupled allocation, the arraycopy may take care
// of the array initialization. If one of the guards we insert between
// the allocation and the arraycopy causes a deoptimization, an
// unitialized array will escape the compiled method. To prevent that
// we set the JVM state for uncommon traps between the allocation and
// the arraycopy to the state before the allocation so, in case of
// deoptimization, we'll reexecute the allocation and the
// initialization.
JVMState* LibraryCallKit::arraycopy_restore_alloc_state(AllocateArrayNode* alloc, int& saved_reexecute_sp) {
  if (alloc != NULL) {
    ciMethod* trap_method = alloc->jvms()->method();
    int trap_bci = alloc->jvms()->bci();

    if (!C->too_many_traps(trap_method, trap_bci, Deoptimization::Reason_intrinsic) &&
        !C->too_many_traps(trap_method, trap_bci, Deoptimization::Reason_null_check)) {
      // Make sure there's no store between the allocation and the
      // arraycopy otherwise visible side effects could be rexecuted
      // in case of deoptimization and cause incorrect execution.
      bool no_interfering_store = true;
      Node* mem = alloc->in(TypeFunc::Memory);
      if (mem->is_MergeMem()) {
        for (MergeMemStream mms(merged_memory(), mem->as_MergeMem()); mms.next_non_empty2(); ) {
          Node* n = mms.memory();
          if (n != mms.memory2() && !(n->is_Proj() && n->in(0) == alloc->initialization())) {
            assert(n->is_Store(), "what else?");
            no_interfering_store = false;
            break;
          }
        }
      } else {
        for (MergeMemStream mms(merged_memory()); mms.next_non_empty(); ) {
          Node* n = mms.memory();
          if (n != mem && !(n->is_Proj() && n->in(0) == alloc->initialization())) {
            assert(n->is_Store(), "what else?");
            no_interfering_store = false;
            break;
          }
        }
      }

      if (no_interfering_store) {
        JVMState* old_jvms = alloc->jvms()->clone_shallow(C);
        uint size = alloc->req();
        SafePointNode* sfpt = new SafePointNode(size, old_jvms);
        old_jvms->set_map(sfpt);
        for (uint i = 0; i < size; i++) {
          sfpt->init_req(i, alloc->in(i));
        }
        // re-push array length for deoptimization
        sfpt->ins_req(old_jvms->stkoff() + old_jvms->sp(), alloc->in(AllocateNode::ALength));
        old_jvms->set_sp(old_jvms->sp()+1);
        old_jvms->set_monoff(old_jvms->monoff()+1);
        old_jvms->set_scloff(old_jvms->scloff()+1);
        old_jvms->set_endoff(old_jvms->endoff()+1);
        old_jvms->set_should_reexecute(true);

        sfpt->set_i_o(map()->i_o());
        sfpt->set_memory(map()->memory());
        sfpt->set_control(map()->control());

        JVMState* saved_jvms = jvms();
        saved_reexecute_sp = _reexecute_sp;

        set_jvms(sfpt->jvms());
        _reexecute_sp = jvms()->sp();

        return saved_jvms;
      }
    }
  }
  return NULL;
}

// In case of a deoptimization, we restart execution at the
// allocation, allocating a new array. We would leave an uninitialized
// array in the heap that GCs wouldn't expect. Move the allocation
// after the traps so we don't allocate the array if we
// deoptimize. This is possible because tightly_coupled_allocation()
// guarantees there's no observer of the allocated array at this point
// and the control flow is simple enough.
void LibraryCallKit::arraycopy_move_allocation_here(AllocateArrayNode* alloc, Node* dest, JVMState* saved_jvms,
                                                    int saved_reexecute_sp, uint new_idx) {
  if (saved_jvms != NULL && !stopped()) {
    assert(alloc != NULL, "only with a tightly coupled allocation");
    // restore JVM state to the state at the arraycopy
    saved_jvms->map()->set_control(map()->control());
    assert(saved_jvms->map()->memory() == map()->memory(), "memory state changed?");
    assert(saved_jvms->map()->i_o() == map()->i_o(), "IO state changed?");
    // If we've improved the types of some nodes (null check) while
    // emitting the guards, propagate them to the current state
    map()->replaced_nodes().apply(saved_jvms->map(), new_idx);
    set_jvms(saved_jvms);
    _reexecute_sp = saved_reexecute_sp;

    // Remove the allocation from above the guards
    CallProjections* callprojs = alloc->extract_projections(true);
    InitializeNode* init = alloc->initialization();
    Node* alloc_mem = alloc->in(TypeFunc::Memory);
    C->gvn_replace_by(callprojs->fallthrough_ioproj, alloc->in(TypeFunc::I_O));
    C->gvn_replace_by(init->proj_out(TypeFunc::Memory), alloc_mem);
    C->gvn_replace_by(init->proj_out(TypeFunc::Control), alloc->in(0));

    // move the allocation here (after the guards)
    _gvn.hash_delete(alloc);
    alloc->set_req(TypeFunc::Control, control());
    alloc->set_req(TypeFunc::I_O, i_o());
    Node *mem = reset_memory();
    set_all_memory(mem);
    alloc->set_req(TypeFunc::Memory, mem);
    set_control(init->proj_out_or_null(TypeFunc::Control));
    set_i_o(callprojs->fallthrough_ioproj);

    // Update memory as done in GraphKit::set_output_for_allocation()
    const TypeInt* length_type = _gvn.find_int_type(alloc->in(AllocateNode::ALength));
    const TypeOopPtr* ary_type = _gvn.type(alloc->in(AllocateNode::KlassNode))->is_klassptr()->as_instance_type();
    if (ary_type->isa_aryptr() && length_type != NULL) {
      ary_type = ary_type->is_aryptr()->cast_to_size(length_type);
    }
    const TypePtr* telemref = ary_type->add_offset(Type::OffsetBot);
    int            elemidx  = C->get_alias_index(telemref);
    set_memory(init->proj_out_or_null(TypeFunc::Memory), Compile::AliasIdxRaw);
    set_memory(init->proj_out_or_null(TypeFunc::Memory), elemidx);

    Node* allocx = _gvn.transform(alloc);
    assert(allocx == alloc, "where has the allocation gone?");
    assert(dest->is_CheckCastPP(), "not an allocation result?");

    _gvn.hash_delete(dest);
    dest->set_req(0, control());
    Node* destx = _gvn.transform(dest);
    assert(destx == dest, "where has the allocation result gone?");
  }
}


//------------------------------inline_arraycopy-----------------------
// public static native void java.lang.System.arraycopy(Object src,  int  srcPos,
//                                                      Object dest, int destPos,
//                                                      int length);
bool LibraryCallKit::inline_arraycopy() {
  // Get the arguments.
  Node* src         = argument(0);  // type: oop
  Node* src_offset  = argument(1);  // type: int
  Node* dest        = argument(2);  // type: oop
  Node* dest_offset = argument(3);  // type: int
  Node* length      = argument(4);  // type: int

  uint new_idx = C->unique();

  // Check for allocation before we add nodes that would confuse
  // tightly_coupled_allocation()
  AllocateArrayNode* alloc = tightly_coupled_allocation(dest, NULL);

  int saved_reexecute_sp = -1;
  JVMState* saved_jvms = arraycopy_restore_alloc_state(alloc, saved_reexecute_sp);
  // See arraycopy_restore_alloc_state() comment
  // if alloc == NULL we don't have to worry about a tightly coupled allocation so we can emit all needed guards
  // if saved_jvms != NULL (then alloc != NULL) then we can handle guards and a tightly coupled allocation
  // if saved_jvms == NULL and alloc != NULL, we can't emit any guards
  bool can_emit_guards = (alloc == NULL || saved_jvms != NULL);

  // The following tests must be performed
  // (1) src and dest are arrays.
  // (2) src and dest arrays must have elements of the same BasicType
  // (3) src and dest must not be null.
  // (4) src_offset must not be negative.
  // (5) dest_offset must not be negative.
  // (6) length must not be negative.
  // (7) src_offset + length must not exceed length of src.
  // (8) dest_offset + length must not exceed length of dest.
  // (9) each element of an oop array must be assignable

  // (3) src and dest must not be null.
  // always do this here because we need the JVM state for uncommon traps
  Node* null_ctl = top();
  src  = saved_jvms != NULL ? null_check_oop(src, &null_ctl, true, true) : null_check(src,  T_ARRAY);
  assert(null_ctl->is_top(), "no null control here");
  dest = null_check(dest, T_ARRAY);

  if (!can_emit_guards) {
    // if saved_jvms == NULL and alloc != NULL, we don't emit any
    // guards but the arraycopy node could still take advantage of a
    // tightly allocated allocation. tightly_coupled_allocation() is
    // called again to make sure it takes the null check above into
    // account: the null check is mandatory and if it caused an
    // uncommon trap to be emitted then the allocation can't be
    // considered tightly coupled in this context.
    alloc = tightly_coupled_allocation(dest, NULL);
  }

  bool validated = false;

  const Type* src_type  = _gvn.type(src);
  const Type* dest_type = _gvn.type(dest);
  const TypeAryPtr* top_src  = src_type->isa_aryptr();
  const TypeAryPtr* top_dest = dest_type->isa_aryptr();

  // Do we have the type of src?
  bool has_src = (top_src != NULL && top_src->klass() != NULL);
  // Do we have the type of dest?
  bool has_dest = (top_dest != NULL && top_dest->klass() != NULL);
  // Is the type for src from speculation?
  bool src_spec = false;
  // Is the type for dest from speculation?
  bool dest_spec = false;

  if ((!has_src || !has_dest) && can_emit_guards) {
    // We don't have sufficient type information, let's see if
    // speculative types can help. We need to have types for both src
    // and dest so that it pays off.

    // Do we already have or could we have type information for src
    bool could_have_src = has_src;
    // Do we already have or could we have type information for dest
    bool could_have_dest = has_dest;

    ciKlass* src_k = NULL;
    if (!has_src) {
      src_k = src_type->speculative_type_not_null();
      if (src_k != NULL && src_k->is_array_klass()) {
        could_have_src = true;
      }
    }

    ciKlass* dest_k = NULL;
    if (!has_dest) {
      dest_k = dest_type->speculative_type_not_null();
      if (dest_k != NULL && dest_k->is_array_klass()) {
        could_have_dest = true;
      }
    }

    if (could_have_src && could_have_dest) {
      // This is going to pay off so emit the required guards
      if (!has_src) {
        src = maybe_cast_profiled_obj(src, src_k, true);
        src_type  = _gvn.type(src);
        top_src  = src_type->isa_aryptr();
        has_src = (top_src != NULL && top_src->klass() != NULL);
        src_spec = true;
      }
      if (!has_dest) {
        dest = maybe_cast_profiled_obj(dest, dest_k, true);
        dest_type  = _gvn.type(dest);
        top_dest  = dest_type->isa_aryptr();
        has_dest = (top_dest != NULL && top_dest->klass() != NULL);
        dest_spec = true;
      }
    }
  }

  if (has_src && has_dest && can_emit_guards) {
    BasicType src_elem  = top_src->klass()->as_array_klass()->element_type()->basic_type();
    BasicType dest_elem = top_dest->klass()->as_array_klass()->element_type()->basic_type();
    if (src_elem  == T_ARRAY)  src_elem  = T_OBJECT;
    if (dest_elem == T_ARRAY)  dest_elem = T_OBJECT;

    if (src_elem == dest_elem && src_elem == T_OBJECT) {
      // If both arrays are object arrays then having the exact types
      // for both will remove the need for a subtype check at runtime
      // before the call and may make it possible to pick a faster copy
      // routine (without a subtype check on every element)
      // Do we have the exact type of src?
      bool could_have_src = src_spec;
      // Do we have the exact type of dest?
      bool could_have_dest = dest_spec;
      ciKlass* src_k = top_src->klass();
      ciKlass* dest_k = top_dest->klass();
      if (!src_spec) {
        src_k = src_type->speculative_type_not_null();
        if (src_k != NULL && src_k->is_array_klass()) {
          could_have_src = true;
        }
      }
      if (!dest_spec) {
        dest_k = dest_type->speculative_type_not_null();
        if (dest_k != NULL && dest_k->is_array_klass()) {
          could_have_dest = true;
        }
      }
      if (could_have_src && could_have_dest) {
        // If we can have both exact types, emit the missing guards
        if (could_have_src && !src_spec) {
          src = maybe_cast_profiled_obj(src, src_k, true);
        }
        if (could_have_dest && !dest_spec) {
          dest = maybe_cast_profiled_obj(dest, dest_k, true);
        }
      }
    }
  }

  ciMethod* trap_method = method();
  int trap_bci = bci();
  if (saved_jvms != NULL) {
    trap_method = alloc->jvms()->method();
    trap_bci = alloc->jvms()->bci();
  }

  bool negative_length_guard_generated = false;

  if (!C->too_many_traps(trap_method, trap_bci, Deoptimization::Reason_intrinsic) &&
      can_emit_guards &&
      !src->is_top() && !dest->is_top()) {
    // validate arguments: enables transformation the ArrayCopyNode
    validated = true;

    RegionNode* slow_region = new RegionNode(1);
    record_for_igvn(slow_region);

    // (1) src and dest are arrays.
    generate_non_array_guard(load_object_klass(src), slow_region);
    generate_non_array_guard(load_object_klass(dest), slow_region);

    // (2) src and dest arrays must have elements of the same BasicType
    // done at macro expansion or at Ideal transformation time

    // (4) src_offset must not be negative.
    generate_negative_guard(src_offset, slow_region);

    // (5) dest_offset must not be negative.
    generate_negative_guard(dest_offset, slow_region);

    // (7) src_offset + length must not exceed length of src.
    generate_limit_guard(src_offset, length,
                         load_array_length(src),
                         slow_region);

    // (8) dest_offset + length must not exceed length of dest.
    generate_limit_guard(dest_offset, length,
                         load_array_length(dest),
                         slow_region);

    // (6) length must not be negative.
    // This is also checked in generate_arraycopy() during macro expansion, but
    // we also have to check it here for the case where the ArrayCopyNode will
    // be eliminated by Escape Analysis.
    if (EliminateAllocations) {
      generate_negative_guard(length, slow_region);
      negative_length_guard_generated = true;
    }

    // (9) each element of an oop array must be assignable
    Node* dest_klass = load_object_klass(dest);
    if (src != dest) {
      Node* not_subtype_ctrl = gen_subtype_check(src, dest_klass);

      if (not_subtype_ctrl != top()) {
        PreserveJVMState pjvms(this);
        set_control(not_subtype_ctrl);
        uncommon_trap(Deoptimization::Reason_intrinsic,
                      Deoptimization::Action_make_not_entrant);
        assert(stopped(), "Should be stopped");
      }
    }

    const TypeKlassPtr* dest_klass_t = _gvn.type(dest_klass)->is_klassptr();
    const Type* toop = TypeOopPtr::make_from_klass(dest_klass_t->klass());
    src = _gvn.transform(new CheckCastPPNode(control(), src, toop));
    src_type = _gvn.type(src);
    top_src  = src_type->isa_aryptr();

    if (top_dest != NULL && !top_dest->elem()->isa_valuetype() && !top_dest->is_not_flat()) {
      generate_valueArray_guard(dest_klass, slow_region);
    }

    if (top_src != NULL && !top_src->elem()->isa_valuetype() && !top_src->is_not_flat()) {
      Node* src_klass = load_object_klass(src);
      generate_valueArray_guard(src_klass, slow_region);
    }

    {
      PreserveJVMState pjvms(this);
      set_control(_gvn.transform(slow_region));
      uncommon_trap(Deoptimization::Reason_intrinsic,
                    Deoptimization::Action_make_not_entrant);
      assert(stopped(), "Should be stopped");
    }
  }

  arraycopy_move_allocation_here(alloc, dest, saved_jvms, saved_reexecute_sp, new_idx);

  if (stopped()) {
    return true;
  }

  ArrayCopyNode* ac = ArrayCopyNode::make(this, true, src, src_offset, dest, dest_offset, length, alloc != NULL, negative_length_guard_generated,
                                          // Create LoadRange and LoadKlass nodes for use during macro expansion here
                                          // so the compiler has a chance to eliminate them: during macro expansion,
                                          // we have to set their control (CastPP nodes are eliminated).
                                          load_object_klass(src), load_object_klass(dest),
                                          load_array_length(src), load_array_length(dest));

  ac->set_arraycopy(validated);

  Node* n = _gvn.transform(ac);
  if (n == ac) {
    ac->connect_outputs(this);
  } else {
    assert(validated, "shouldn't transform if all arguments not validated");
    set_all_memory(n);
  }
  clear_upper_avx();


  return true;
}


// Helper function which determines if an arraycopy immediately follows
// an allocation, with no intervening tests or other escapes for the object.
AllocateArrayNode*
LibraryCallKit::tightly_coupled_allocation(Node* ptr,
                                           RegionNode* slow_region) {
  if (stopped())             return NULL;  // no fast path
  if (C->AliasLevel() == 0)  return NULL;  // no MergeMems around

  AllocateArrayNode* alloc = AllocateArrayNode::Ideal_array_allocation(ptr, &_gvn);
  if (alloc == NULL)  return NULL;

  Node* rawmem = memory(Compile::AliasIdxRaw);
  // Is the allocation's memory state untouched?
  if (!(rawmem->is_Proj() && rawmem->in(0)->is_Initialize())) {
    // Bail out if there have been raw-memory effects since the allocation.
    // (Example:  There might have been a call or safepoint.)
    return NULL;
  }
  rawmem = rawmem->in(0)->as_Initialize()->memory(Compile::AliasIdxRaw);
  if (!(rawmem->is_Proj() && rawmem->in(0) == alloc)) {
    return NULL;
  }

  // There must be no unexpected observers of this allocation.
  for (DUIterator_Fast imax, i = ptr->fast_outs(imax); i < imax; i++) {
    Node* obs = ptr->fast_out(i);
    if (obs != this->map()) {
      return NULL;
    }
  }

  // This arraycopy must unconditionally follow the allocation of the ptr.
  Node* alloc_ctl = ptr->in(0);
  Node* ctl = control();
  while (ctl != alloc_ctl) {
    // There may be guards which feed into the slow_region.
    // Any other control flow means that we might not get a chance
    // to finish initializing the allocated object.
    if ((ctl->is_IfFalse() || ctl->is_IfTrue()) && ctl->in(0)->is_If()) {
      IfNode* iff = ctl->in(0)->as_If();
      Node* not_ctl = iff->proj_out_or_null(1 - ctl->as_Proj()->_con);
      assert(not_ctl != NULL && not_ctl != ctl, "found alternate");
      if (slow_region != NULL && slow_region->find_edge(not_ctl) >= 1) {
        ctl = iff->in(0);       // This test feeds the known slow_region.
        continue;
      }
      // One more try:  Various low-level checks bottom out in
      // uncommon traps.  If the debug-info of the trap omits
      // any reference to the allocation, as we've already
      // observed, then there can be no objection to the trap.
      bool found_trap = false;
      for (DUIterator_Fast jmax, j = not_ctl->fast_outs(jmax); j < jmax; j++) {
        Node* obs = not_ctl->fast_out(j);
        if (obs->in(0) == not_ctl && obs->is_Call() &&
            (obs->as_Call()->entry_point() == SharedRuntime::uncommon_trap_blob()->entry_point())) {
          found_trap = true; break;
        }
      }
      if (found_trap) {
        ctl = iff->in(0);       // This test feeds a harmless uncommon trap.
        continue;
      }
    }
    return NULL;
  }

  // If we get this far, we have an allocation which immediately
  // precedes the arraycopy, and we can take over zeroing the new object.
  // The arraycopy will finish the initialization, and provide
  // a new control state to which we will anchor the destination pointer.

  return alloc;
}

//-------------inline_encodeISOArray-----------------------------------
// encode char[] to byte[] in ISO_8859_1
bool LibraryCallKit::inline_encodeISOArray() {
  assert(callee()->signature()->size() == 5, "encodeISOArray has 5 parameters");
  // no receiver since it is static method
  Node *src         = argument(0);
  Node *src_offset  = argument(1);
  Node *dst         = argument(2);
  Node *dst_offset  = argument(3);
  Node *length      = argument(4);

  src = must_be_not_null(src, true);
  dst = must_be_not_null(dst, true);

  const Type* src_type = src->Value(&_gvn);
  const Type* dst_type = dst->Value(&_gvn);
  const TypeAryPtr* top_src = src_type->isa_aryptr();
  const TypeAryPtr* top_dest = dst_type->isa_aryptr();
  if (top_src  == NULL || top_src->klass()  == NULL ||
      top_dest == NULL || top_dest->klass() == NULL) {
    // failed array check
    return false;
  }

  // Figure out the size and type of the elements we will be copying.
  BasicType src_elem = src_type->isa_aryptr()->klass()->as_array_klass()->element_type()->basic_type();
  BasicType dst_elem = dst_type->isa_aryptr()->klass()->as_array_klass()->element_type()->basic_type();
  if (!((src_elem == T_CHAR) || (src_elem== T_BYTE)) || dst_elem != T_BYTE) {
    return false;
  }

  Node* src_start = array_element_address(src, src_offset, T_CHAR);
  Node* dst_start = array_element_address(dst, dst_offset, dst_elem);
  // 'src_start' points to src array + scaled offset
  // 'dst_start' points to dst array + scaled offset

  const TypeAryPtr* mtype = TypeAryPtr::BYTES;
  Node* enc = new EncodeISOArrayNode(control(), memory(mtype), src_start, dst_start, length);
  enc = _gvn.transform(enc);
  Node* res_mem = _gvn.transform(new SCMemProjNode(enc));
  set_memory(res_mem, mtype);
  set_result(enc);
  clear_upper_avx();

  return true;
}

//-------------inline_multiplyToLen-----------------------------------
bool LibraryCallKit::inline_multiplyToLen() {
  assert(UseMultiplyToLenIntrinsic, "not implemented on this platform");

  address stubAddr = StubRoutines::multiplyToLen();
  if (stubAddr == NULL) {
    return false; // Intrinsic's stub is not implemented on this platform
  }
  const char* stubName = "multiplyToLen";

  assert(callee()->signature()->size() == 5, "multiplyToLen has 5 parameters");

  // no receiver because it is a static method
  Node* x    = argument(0);
  Node* xlen = argument(1);
  Node* y    = argument(2);
  Node* ylen = argument(3);
  Node* z    = argument(4);

  x = must_be_not_null(x, true);
  y = must_be_not_null(y, true);

  const Type* x_type = x->Value(&_gvn);
  const Type* y_type = y->Value(&_gvn);
  const TypeAryPtr* top_x = x_type->isa_aryptr();
  const TypeAryPtr* top_y = y_type->isa_aryptr();
  if (top_x  == NULL || top_x->klass()  == NULL ||
      top_y == NULL || top_y->klass() == NULL) {
    // failed array check
    return false;
  }

  BasicType x_elem = x_type->isa_aryptr()->klass()->as_array_klass()->element_type()->basic_type();
  BasicType y_elem = y_type->isa_aryptr()->klass()->as_array_klass()->element_type()->basic_type();
  if (x_elem != T_INT || y_elem != T_INT) {
    return false;
  }

  // Set the original stack and the reexecute bit for the interpreter to reexecute
  // the bytecode that invokes BigInteger.multiplyToLen() if deoptimization happens
  // on the return from z array allocation in runtime.
  { PreserveReexecuteState preexecs(this);
    jvms()->set_should_reexecute(true);

    Node* x_start = array_element_address(x, intcon(0), x_elem);
    Node* y_start = array_element_address(y, intcon(0), y_elem);
    // 'x_start' points to x array + scaled xlen
    // 'y_start' points to y array + scaled ylen

    // Allocate the result array
    Node* zlen = _gvn.transform(new AddINode(xlen, ylen));
    ciKlass* klass = ciTypeArrayKlass::make(T_INT);
    Node* klass_node = makecon(TypeKlassPtr::make(klass));

    IdealKit ideal(this);

#define __ ideal.
     Node* one = __ ConI(1);
     Node* zero = __ ConI(0);
     IdealVariable need_alloc(ideal), z_alloc(ideal);  __ declarations_done();
     __ set(need_alloc, zero);
     __ set(z_alloc, z);
     __ if_then(z, BoolTest::eq, null()); {
       __ increment (need_alloc, one);
     } __ else_(); {
       // Update graphKit memory and control from IdealKit.
       sync_kit(ideal);
       Node *cast = new CastPPNode(z, TypePtr::NOTNULL);
       cast->init_req(0, control());
       _gvn.set_type(cast, cast->bottom_type());
       C->record_for_igvn(cast);

       Node* zlen_arg = load_array_length(cast);
       // Update IdealKit memory and control from graphKit.
       __ sync_kit(this);
       __ if_then(zlen_arg, BoolTest::lt, zlen); {
         __ increment (need_alloc, one);
       } __ end_if();
     } __ end_if();

     __ if_then(__ value(need_alloc), BoolTest::ne, zero); {
       // Update graphKit memory and control from IdealKit.
       sync_kit(ideal);
       Node * narr = new_array(klass_node, zlen, 1);
       // Update IdealKit memory and control from graphKit.
       __ sync_kit(this);
       __ set(z_alloc, narr);
     } __ end_if();

     sync_kit(ideal);
     z = __ value(z_alloc);
     // Can't use TypeAryPtr::INTS which uses Bottom offset.
     _gvn.set_type(z, TypeOopPtr::make_from_klass(klass));
     // Final sync IdealKit and GraphKit.
     final_sync(ideal);
#undef __

    Node* z_start = array_element_address(z, intcon(0), T_INT);

    Node* call = make_runtime_call(RC_LEAF|RC_NO_FP,
                                   OptoRuntime::multiplyToLen_Type(),
                                   stubAddr, stubName, TypePtr::BOTTOM,
                                   x_start, xlen, y_start, ylen, z_start, zlen);
  } // original reexecute is set back here

  C->set_has_split_ifs(true); // Has chance for split-if optimization
  set_result(z);
  return true;
}

//-------------inline_squareToLen------------------------------------
bool LibraryCallKit::inline_squareToLen() {
  assert(UseSquareToLenIntrinsic, "not implemented on this platform");

  address stubAddr = StubRoutines::squareToLen();
  if (stubAddr == NULL) {
    return false; // Intrinsic's stub is not implemented on this platform
  }
  const char* stubName = "squareToLen";

  assert(callee()->signature()->size() == 4, "implSquareToLen has 4 parameters");

  Node* x    = argument(0);
  Node* len  = argument(1);
  Node* z    = argument(2);
  Node* zlen = argument(3);

  x = must_be_not_null(x, true);
  z = must_be_not_null(z, true);

  const Type* x_type = x->Value(&_gvn);
  const Type* z_type = z->Value(&_gvn);
  const TypeAryPtr* top_x = x_type->isa_aryptr();
  const TypeAryPtr* top_z = z_type->isa_aryptr();
  if (top_x  == NULL || top_x->klass()  == NULL ||
      top_z  == NULL || top_z->klass()  == NULL) {
    // failed array check
    return false;
  }

  BasicType x_elem = x_type->isa_aryptr()->klass()->as_array_klass()->element_type()->basic_type();
  BasicType z_elem = z_type->isa_aryptr()->klass()->as_array_klass()->element_type()->basic_type();
  if (x_elem != T_INT || z_elem != T_INT) {
    return false;
  }


  Node* x_start = array_element_address(x, intcon(0), x_elem);
  Node* z_start = array_element_address(z, intcon(0), z_elem);

  Node*  call = make_runtime_call(RC_LEAF|RC_NO_FP,
                                  OptoRuntime::squareToLen_Type(),
                                  stubAddr, stubName, TypePtr::BOTTOM,
                                  x_start, len, z_start, zlen);

  set_result(z);
  return true;
}

//-------------inline_mulAdd------------------------------------------
bool LibraryCallKit::inline_mulAdd() {
  assert(UseMulAddIntrinsic, "not implemented on this platform");

  address stubAddr = StubRoutines::mulAdd();
  if (stubAddr == NULL) {
    return false; // Intrinsic's stub is not implemented on this platform
  }
  const char* stubName = "mulAdd";

  assert(callee()->signature()->size() == 5, "mulAdd has 5 parameters");

  Node* out      = argument(0);
  Node* in       = argument(1);
  Node* offset   = argument(2);
  Node* len      = argument(3);
  Node* k        = argument(4);

  out = must_be_not_null(out, true);

  const Type* out_type = out->Value(&_gvn);
  const Type* in_type = in->Value(&_gvn);
  const TypeAryPtr* top_out = out_type->isa_aryptr();
  const TypeAryPtr* top_in = in_type->isa_aryptr();
  if (top_out  == NULL || top_out->klass()  == NULL ||
      top_in == NULL || top_in->klass() == NULL) {
    // failed array check
    return false;
  }

  BasicType out_elem = out_type->isa_aryptr()->klass()->as_array_klass()->element_type()->basic_type();
  BasicType in_elem = in_type->isa_aryptr()->klass()->as_array_klass()->element_type()->basic_type();
  if (out_elem != T_INT || in_elem != T_INT) {
    return false;
  }

  Node* outlen = load_array_length(out);
  Node* new_offset = _gvn.transform(new SubINode(outlen, offset));
  Node* out_start = array_element_address(out, intcon(0), out_elem);
  Node* in_start = array_element_address(in, intcon(0), in_elem);

  Node*  call = make_runtime_call(RC_LEAF|RC_NO_FP,
                                  OptoRuntime::mulAdd_Type(),
                                  stubAddr, stubName, TypePtr::BOTTOM,
                                  out_start,in_start, new_offset, len, k);
  Node* result = _gvn.transform(new ProjNode(call, TypeFunc::Parms));
  set_result(result);
  return true;
}

//-------------inline_montgomeryMultiply-----------------------------------
bool LibraryCallKit::inline_montgomeryMultiply() {
  address stubAddr = StubRoutines::montgomeryMultiply();
  if (stubAddr == NULL) {
    return false; // Intrinsic's stub is not implemented on this platform
  }

  assert(UseMontgomeryMultiplyIntrinsic, "not implemented on this platform");
  const char* stubName = "montgomery_multiply";

  assert(callee()->signature()->size() == 7, "montgomeryMultiply has 7 parameters");

  Node* a    = argument(0);
  Node* b    = argument(1);
  Node* n    = argument(2);
  Node* len  = argument(3);
  Node* inv  = argument(4);
  Node* m    = argument(6);

  const Type* a_type = a->Value(&_gvn);
  const TypeAryPtr* top_a = a_type->isa_aryptr();
  const Type* b_type = b->Value(&_gvn);
  const TypeAryPtr* top_b = b_type->isa_aryptr();
  const Type* n_type = a->Value(&_gvn);
  const TypeAryPtr* top_n = n_type->isa_aryptr();
  const Type* m_type = a->Value(&_gvn);
  const TypeAryPtr* top_m = m_type->isa_aryptr();
  if (top_a  == NULL || top_a->klass()  == NULL ||
      top_b == NULL || top_b->klass()  == NULL ||
      top_n == NULL || top_n->klass()  == NULL ||
      top_m == NULL || top_m->klass()  == NULL) {
    // failed array check
    return false;
  }

  BasicType a_elem = a_type->isa_aryptr()->klass()->as_array_klass()->element_type()->basic_type();
  BasicType b_elem = b_type->isa_aryptr()->klass()->as_array_klass()->element_type()->basic_type();
  BasicType n_elem = n_type->isa_aryptr()->klass()->as_array_klass()->element_type()->basic_type();
  BasicType m_elem = m_type->isa_aryptr()->klass()->as_array_klass()->element_type()->basic_type();
  if (a_elem != T_INT || b_elem != T_INT || n_elem != T_INT || m_elem != T_INT) {
    return false;
  }

  // Make the call
  {
    Node* a_start = array_element_address(a, intcon(0), a_elem);
    Node* b_start = array_element_address(b, intcon(0), b_elem);
    Node* n_start = array_element_address(n, intcon(0), n_elem);
    Node* m_start = array_element_address(m, intcon(0), m_elem);

    Node* call = make_runtime_call(RC_LEAF,
                                   OptoRuntime::montgomeryMultiply_Type(),
                                   stubAddr, stubName, TypePtr::BOTTOM,
                                   a_start, b_start, n_start, len, inv, top(),
                                   m_start);
    set_result(m);
  }

  return true;
}

bool LibraryCallKit::inline_montgomerySquare() {
  address stubAddr = StubRoutines::montgomerySquare();
  if (stubAddr == NULL) {
    return false; // Intrinsic's stub is not implemented on this platform
  }

  assert(UseMontgomerySquareIntrinsic, "not implemented on this platform");
  const char* stubName = "montgomery_square";

  assert(callee()->signature()->size() == 6, "montgomerySquare has 6 parameters");

  Node* a    = argument(0);
  Node* n    = argument(1);
  Node* len  = argument(2);
  Node* inv  = argument(3);
  Node* m    = argument(5);

  const Type* a_type = a->Value(&_gvn);
  const TypeAryPtr* top_a = a_type->isa_aryptr();
  const Type* n_type = a->Value(&_gvn);
  const TypeAryPtr* top_n = n_type->isa_aryptr();
  const Type* m_type = a->Value(&_gvn);
  const TypeAryPtr* top_m = m_type->isa_aryptr();
  if (top_a  == NULL || top_a->klass()  == NULL ||
      top_n == NULL || top_n->klass()  == NULL ||
      top_m == NULL || top_m->klass()  == NULL) {
    // failed array check
    return false;
  }

  BasicType a_elem = a_type->isa_aryptr()->klass()->as_array_klass()->element_type()->basic_type();
  BasicType n_elem = n_type->isa_aryptr()->klass()->as_array_klass()->element_type()->basic_type();
  BasicType m_elem = m_type->isa_aryptr()->klass()->as_array_klass()->element_type()->basic_type();
  if (a_elem != T_INT || n_elem != T_INT || m_elem != T_INT) {
    return false;
  }

  // Make the call
  {
    Node* a_start = array_element_address(a, intcon(0), a_elem);
    Node* n_start = array_element_address(n, intcon(0), n_elem);
    Node* m_start = array_element_address(m, intcon(0), m_elem);

    Node* call = make_runtime_call(RC_LEAF,
                                   OptoRuntime::montgomerySquare_Type(),
                                   stubAddr, stubName, TypePtr::BOTTOM,
                                   a_start, n_start, len, inv, top(),
                                   m_start);
    set_result(m);
  }

  return true;
}

bool LibraryCallKit::inline_bigIntegerShift(bool isRightShift) {
  address stubAddr = NULL;
  const char* stubName = NULL;

  stubAddr = isRightShift? StubRoutines::bigIntegerRightShift(): StubRoutines::bigIntegerLeftShift();
  if (stubAddr == NULL) {
    return false; // Intrinsic's stub is not implemented on this platform
  }

  stubName = isRightShift? "bigIntegerRightShiftWorker" : "bigIntegerLeftShiftWorker";

  assert(callee()->signature()->size() == 5, "expected 5 arguments");

  Node* newArr = argument(0);
  Node* oldArr = argument(1);
  Node* newIdx = argument(2);
  Node* shiftCount = argument(3);
  Node* numIter = argument(4);

  const Type* newArr_type = newArr->Value(&_gvn);
  const TypeAryPtr* top_newArr = newArr_type->isa_aryptr();
  const Type* oldArr_type = oldArr->Value(&_gvn);
  const TypeAryPtr* top_oldArr = oldArr_type->isa_aryptr();
  if (top_newArr == NULL || top_newArr->klass() == NULL || top_oldArr == NULL
      || top_oldArr->klass() == NULL) {
    return false;
  }

  BasicType newArr_elem = newArr_type->isa_aryptr()->klass()->as_array_klass()->element_type()->basic_type();
  BasicType oldArr_elem = oldArr_type->isa_aryptr()->klass()->as_array_klass()->element_type()->basic_type();
  if (newArr_elem != T_INT || oldArr_elem != T_INT) {
    return false;
  }

  // Make the call
  {
    Node* newArr_start = array_element_address(newArr, intcon(0), newArr_elem);
    Node* oldArr_start = array_element_address(oldArr, intcon(0), oldArr_elem);

    Node* call = make_runtime_call(RC_LEAF,
                                   OptoRuntime::bigIntegerShift_Type(),
                                   stubAddr,
                                   stubName,
                                   TypePtr::BOTTOM,
                                   newArr_start,
                                   oldArr_start,
                                   newIdx,
                                   shiftCount,
                                   numIter);
  }

  return true;
}

//-------------inline_vectorizedMismatch------------------------------
bool LibraryCallKit::inline_vectorizedMismatch() {
  assert(UseVectorizedMismatchIntrinsic, "not implementated on this platform");

  address stubAddr = StubRoutines::vectorizedMismatch();
  if (stubAddr == NULL) {
    return false; // Intrinsic's stub is not implemented on this platform
  }
  const char* stubName = "vectorizedMismatch";
  int size_l = callee()->signature()->size();
  assert(callee()->signature()->size() == 8, "vectorizedMismatch has 6 parameters");

  Node* obja = argument(0);
  Node* aoffset = argument(1);
  Node* objb = argument(3);
  Node* boffset = argument(4);
  Node* length = argument(6);
  Node* scale = argument(7);

  const Type* a_type = obja->Value(&_gvn);
  const Type* b_type = objb->Value(&_gvn);
  const TypeAryPtr* top_a = a_type->isa_aryptr();
  const TypeAryPtr* top_b = b_type->isa_aryptr();
  if (top_a == NULL || top_a->klass() == NULL ||
    top_b == NULL || top_b->klass() == NULL) {
    // failed array check
    return false;
  }

  Node* call;
  jvms()->set_should_reexecute(true);

  Node* obja_adr = make_unsafe_address(obja, aoffset, ACCESS_READ);
  Node* objb_adr = make_unsafe_address(objb, boffset, ACCESS_READ);

  call = make_runtime_call(RC_LEAF,
    OptoRuntime::vectorizedMismatch_Type(),
    stubAddr, stubName, TypePtr::BOTTOM,
    obja_adr, objb_adr, length, scale);

  Node* result = _gvn.transform(new ProjNode(call, TypeFunc::Parms));
  set_result(result);
  return true;
}

/**
 * Calculate CRC32 for byte.
 * int java.util.zip.CRC32.update(int crc, int b)
 */
bool LibraryCallKit::inline_updateCRC32() {
  assert(UseCRC32Intrinsics, "need AVX and LCMUL instructions support");
  assert(callee()->signature()->size() == 2, "update has 2 parameters");
  // no receiver since it is static method
  Node* crc  = argument(0); // type: int
  Node* b    = argument(1); // type: int

  /*
   *    int c = ~ crc;
   *    b = timesXtoThe32[(b ^ c) & 0xFF];
   *    b = b ^ (c >>> 8);
   *    crc = ~b;
   */

  Node* M1 = intcon(-1);
  crc = _gvn.transform(new XorINode(crc, M1));
  Node* result = _gvn.transform(new XorINode(crc, b));
  result = _gvn.transform(new AndINode(result, intcon(0xFF)));

  Node* base = makecon(TypeRawPtr::make(StubRoutines::crc_table_addr()));
  Node* offset = _gvn.transform(new LShiftINode(result, intcon(0x2)));
  Node* adr = basic_plus_adr(top(), base, ConvI2X(offset));
  result = make_load(control(), adr, TypeInt::INT, T_INT, MemNode::unordered);

  crc = _gvn.transform(new URShiftINode(crc, intcon(8)));
  result = _gvn.transform(new XorINode(crc, result));
  result = _gvn.transform(new XorINode(result, M1));
  set_result(result);
  return true;
}

/**
 * Calculate CRC32 for byte[] array.
 * int java.util.zip.CRC32.updateBytes(int crc, byte[] buf, int off, int len)
 */
bool LibraryCallKit::inline_updateBytesCRC32() {
  assert(UseCRC32Intrinsics, "need AVX and LCMUL instructions support");
  assert(callee()->signature()->size() == 4, "updateBytes has 4 parameters");
  // no receiver since it is static method
  Node* crc     = argument(0); // type: int
  Node* src     = argument(1); // type: oop
  Node* offset  = argument(2); // type: int
  Node* length  = argument(3); // type: int

  const Type* src_type = src->Value(&_gvn);
  const TypeAryPtr* top_src = src_type->isa_aryptr();
  if (top_src  == NULL || top_src->klass()  == NULL) {
    // failed array check
    return false;
  }

  // Figure out the size and type of the elements we will be copying.
  BasicType src_elem = src_type->isa_aryptr()->klass()->as_array_klass()->element_type()->basic_type();
  if (src_elem != T_BYTE) {
    return false;
  }

  // 'src_start' points to src array + scaled offset
  src = must_be_not_null(src, true);
  Node* src_start = array_element_address(src, offset, src_elem);

  // We assume that range check is done by caller.
  // TODO: generate range check (offset+length < src.length) in debug VM.

  // Call the stub.
  address stubAddr = StubRoutines::updateBytesCRC32();
  const char *stubName = "updateBytesCRC32";

  Node* call = make_runtime_call(RC_LEAF|RC_NO_FP, OptoRuntime::updateBytesCRC32_Type(),
                                 stubAddr, stubName, TypePtr::BOTTOM,
                                 crc, src_start, length);
  Node* result = _gvn.transform(new ProjNode(call, TypeFunc::Parms));
  set_result(result);
  return true;
}

/**
 * Calculate CRC32 for ByteBuffer.
 * int java.util.zip.CRC32.updateByteBuffer(int crc, long buf, int off, int len)
 */
bool LibraryCallKit::inline_updateByteBufferCRC32() {
  assert(UseCRC32Intrinsics, "need AVX and LCMUL instructions support");
  assert(callee()->signature()->size() == 5, "updateByteBuffer has 4 parameters and one is long");
  // no receiver since it is static method
  Node* crc     = argument(0); // type: int
  Node* src     = argument(1); // type: long
  Node* offset  = argument(3); // type: int
  Node* length  = argument(4); // type: int

  src = ConvL2X(src);  // adjust Java long to machine word
  Node* base = _gvn.transform(new CastX2PNode(src));
  offset = ConvI2X(offset);

  // 'src_start' points to src array + scaled offset
  Node* src_start = basic_plus_adr(top(), base, offset);

  // Call the stub.
  address stubAddr = StubRoutines::updateBytesCRC32();
  const char *stubName = "updateBytesCRC32";

  Node* call = make_runtime_call(RC_LEAF|RC_NO_FP, OptoRuntime::updateBytesCRC32_Type(),
                                 stubAddr, stubName, TypePtr::BOTTOM,
                                 crc, src_start, length);
  Node* result = _gvn.transform(new ProjNode(call, TypeFunc::Parms));
  set_result(result);
  return true;
}

//------------------------------get_table_from_crc32c_class-----------------------
Node * LibraryCallKit::get_table_from_crc32c_class(ciInstanceKlass *crc32c_class) {
  Node* table = load_field_from_object(NULL, "byteTable", "[I", /*is_exact*/ false, /*is_static*/ true, crc32c_class);
  assert (table != NULL, "wrong version of java.util.zip.CRC32C");

  return table;
}

//------------------------------inline_updateBytesCRC32C-----------------------
//
// Calculate CRC32C for byte[] array.
// int java.util.zip.CRC32C.updateBytes(int crc, byte[] buf, int off, int end)
//
bool LibraryCallKit::inline_updateBytesCRC32C() {
  assert(UseCRC32CIntrinsics, "need CRC32C instruction support");
  assert(callee()->signature()->size() == 4, "updateBytes has 4 parameters");
  assert(callee()->holder()->is_loaded(), "CRC32C class must be loaded");
  // no receiver since it is a static method
  Node* crc     = argument(0); // type: int
  Node* src     = argument(1); // type: oop
  Node* offset  = argument(2); // type: int
  Node* end     = argument(3); // type: int

  Node* length = _gvn.transform(new SubINode(end, offset));

  const Type* src_type = src->Value(&_gvn);
  const TypeAryPtr* top_src = src_type->isa_aryptr();
  if (top_src  == NULL || top_src->klass()  == NULL) {
    // failed array check
    return false;
  }

  // Figure out the size and type of the elements we will be copying.
  BasicType src_elem = src_type->isa_aryptr()->klass()->as_array_klass()->element_type()->basic_type();
  if (src_elem != T_BYTE) {
    return false;
  }

  // 'src_start' points to src array + scaled offset
  src = must_be_not_null(src, true);
  Node* src_start = array_element_address(src, offset, src_elem);

  // static final int[] byteTable in class CRC32C
  Node* table = get_table_from_crc32c_class(callee()->holder());
  table = must_be_not_null(table, true);
  Node* table_start = array_element_address(table, intcon(0), T_INT);

  // We assume that range check is done by caller.
  // TODO: generate range check (offset+length < src.length) in debug VM.

  // Call the stub.
  address stubAddr = StubRoutines::updateBytesCRC32C();
  const char *stubName = "updateBytesCRC32C";

  Node* call = make_runtime_call(RC_LEAF, OptoRuntime::updateBytesCRC32C_Type(),
                                 stubAddr, stubName, TypePtr::BOTTOM,
                                 crc, src_start, length, table_start);
  Node* result = _gvn.transform(new ProjNode(call, TypeFunc::Parms));
  set_result(result);
  return true;
}

//------------------------------inline_updateDirectByteBufferCRC32C-----------------------
//
// Calculate CRC32C for DirectByteBuffer.
// int java.util.zip.CRC32C.updateDirectByteBuffer(int crc, long buf, int off, int end)
//
bool LibraryCallKit::inline_updateDirectByteBufferCRC32C() {
  assert(UseCRC32CIntrinsics, "need CRC32C instruction support");
  assert(callee()->signature()->size() == 5, "updateDirectByteBuffer has 4 parameters and one is long");
  assert(callee()->holder()->is_loaded(), "CRC32C class must be loaded");
  // no receiver since it is a static method
  Node* crc     = argument(0); // type: int
  Node* src     = argument(1); // type: long
  Node* offset  = argument(3); // type: int
  Node* end     = argument(4); // type: int

  Node* length = _gvn.transform(new SubINode(end, offset));

  src = ConvL2X(src);  // adjust Java long to machine word
  Node* base = _gvn.transform(new CastX2PNode(src));
  offset = ConvI2X(offset);

  // 'src_start' points to src array + scaled offset
  Node* src_start = basic_plus_adr(top(), base, offset);

  // static final int[] byteTable in class CRC32C
  Node* table = get_table_from_crc32c_class(callee()->holder());
  table = must_be_not_null(table, true);
  Node* table_start = array_element_address(table, intcon(0), T_INT);

  // Call the stub.
  address stubAddr = StubRoutines::updateBytesCRC32C();
  const char *stubName = "updateBytesCRC32C";

  Node* call = make_runtime_call(RC_LEAF, OptoRuntime::updateBytesCRC32C_Type(),
                                 stubAddr, stubName, TypePtr::BOTTOM,
                                 crc, src_start, length, table_start);
  Node* result = _gvn.transform(new ProjNode(call, TypeFunc::Parms));
  set_result(result);
  return true;
}

//------------------------------inline_updateBytesAdler32----------------------
//
// Calculate Adler32 checksum for byte[] array.
// int java.util.zip.Adler32.updateBytes(int crc, byte[] buf, int off, int len)
//
bool LibraryCallKit::inline_updateBytesAdler32() {
  assert(UseAdler32Intrinsics, "Adler32 Instrinsic support need"); // check if we actually need to check this flag or check a different one
  assert(callee()->signature()->size() == 4, "updateBytes has 4 parameters");
  assert(callee()->holder()->is_loaded(), "Adler32 class must be loaded");
  // no receiver since it is static method
  Node* crc     = argument(0); // type: int
  Node* src     = argument(1); // type: oop
  Node* offset  = argument(2); // type: int
  Node* length  = argument(3); // type: int

  const Type* src_type = src->Value(&_gvn);
  const TypeAryPtr* top_src = src_type->isa_aryptr();
  if (top_src  == NULL || top_src->klass()  == NULL) {
    // failed array check
    return false;
  }

  // Figure out the size and type of the elements we will be copying.
  BasicType src_elem = src_type->isa_aryptr()->klass()->as_array_klass()->element_type()->basic_type();
  if (src_elem != T_BYTE) {
    return false;
  }

  // 'src_start' points to src array + scaled offset
  Node* src_start = array_element_address(src, offset, src_elem);

  // We assume that range check is done by caller.
  // TODO: generate range check (offset+length < src.length) in debug VM.

  // Call the stub.
  address stubAddr = StubRoutines::updateBytesAdler32();
  const char *stubName = "updateBytesAdler32";

  Node* call = make_runtime_call(RC_LEAF, OptoRuntime::updateBytesAdler32_Type(),
                                 stubAddr, stubName, TypePtr::BOTTOM,
                                 crc, src_start, length);
  Node* result = _gvn.transform(new ProjNode(call, TypeFunc::Parms));
  set_result(result);
  return true;
}

//------------------------------inline_updateByteBufferAdler32---------------
//
// Calculate Adler32 checksum for DirectByteBuffer.
// int java.util.zip.Adler32.updateByteBuffer(int crc, long buf, int off, int len)
//
bool LibraryCallKit::inline_updateByteBufferAdler32() {
  assert(UseAdler32Intrinsics, "Adler32 Instrinsic support need"); // check if we actually need to check this flag or check a different one
  assert(callee()->signature()->size() == 5, "updateByteBuffer has 4 parameters and one is long");
  assert(callee()->holder()->is_loaded(), "Adler32 class must be loaded");
  // no receiver since it is static method
  Node* crc     = argument(0); // type: int
  Node* src     = argument(1); // type: long
  Node* offset  = argument(3); // type: int
  Node* length  = argument(4); // type: int

  src = ConvL2X(src);  // adjust Java long to machine word
  Node* base = _gvn.transform(new CastX2PNode(src));
  offset = ConvI2X(offset);

  // 'src_start' points to src array + scaled offset
  Node* src_start = basic_plus_adr(top(), base, offset);

  // Call the stub.
  address stubAddr = StubRoutines::updateBytesAdler32();
  const char *stubName = "updateBytesAdler32";

  Node* call = make_runtime_call(RC_LEAF, OptoRuntime::updateBytesAdler32_Type(),
                                 stubAddr, stubName, TypePtr::BOTTOM,
                                 crc, src_start, length);

  Node* result = _gvn.transform(new ProjNode(call, TypeFunc::Parms));
  set_result(result);
  return true;
}

//----------------------------inline_reference_get----------------------------
// public T java.lang.ref.Reference.get();
bool LibraryCallKit::inline_reference_get() {
  const int referent_offset = java_lang_ref_Reference::referent_offset;
  guarantee(referent_offset > 0, "should have already been set");

  // Get the argument:
  Node* reference_obj = null_check_receiver();
  if (stopped()) return true;

  const TypeInstPtr* tinst = _gvn.type(reference_obj)->isa_instptr();
  assert(tinst != NULL, "obj is null");
  assert(tinst->klass()->is_loaded(), "obj is not loaded");
  ciInstanceKlass* referenceKlass = tinst->klass()->as_instance_klass();
  ciField* field = referenceKlass->get_field_by_name(ciSymbol::make("referent"),
                                                     ciSymbol::make("Ljava/lang/Object;"),
                                                     false);
  assert (field != NULL, "undefined field");

  Node* adr = basic_plus_adr(reference_obj, reference_obj, referent_offset);
  const TypePtr* adr_type = C->alias_type(field)->adr_type();

  ciInstanceKlass* klass = env()->Object_klass();
  const TypeOopPtr* object_type = TypeOopPtr::make_from_klass(klass);

  DecoratorSet decorators = IN_HEAP | ON_WEAK_OOP_REF;
  Node* result = access_load_at(reference_obj, adr, adr_type, object_type, T_OBJECT, decorators);
  // Add memory barrier to prevent commoning reads from this field
  // across safepoint since GC can change its value.
  insert_mem_bar(Op_MemBarCPUOrder);

  set_result(result);
  return true;
}


Node * LibraryCallKit::load_field_from_object(Node * fromObj, const char * fieldName, const char * fieldTypeString,
                                              bool is_exact=true, bool is_static=false,
                                              ciInstanceKlass * fromKls=NULL) {
  if (fromKls == NULL) {
    const TypeInstPtr* tinst = _gvn.type(fromObj)->isa_instptr();
    assert(tinst != NULL, "obj is null");
    assert(tinst->klass()->is_loaded(), "obj is not loaded");
    assert(!is_exact || tinst->klass_is_exact(), "klass not exact");
    fromKls = tinst->klass()->as_instance_klass();
  } else {
    assert(is_static, "only for static field access");
  }
  ciField* field = fromKls->get_field_by_name(ciSymbol::make(fieldName),
                                              ciSymbol::make(fieldTypeString),
                                              is_static);

  assert (field != NULL, "undefined field");
  if (field == NULL) return (Node *) NULL;

  if (is_static) {
    const TypeInstPtr* tip = TypeInstPtr::make(fromKls->java_mirror());
    fromObj = makecon(tip);
  }

  // Next code  copied from Parse::do_get_xxx():

  // Compute address and memory type.
  int offset  = field->offset_in_bytes();
  bool is_vol = field->is_volatile();
  ciType* field_klass = field->type();
  assert(field_klass->is_loaded(), "should be loaded");
  const TypePtr* adr_type = C->alias_type(field)->adr_type();
  Node *adr = basic_plus_adr(fromObj, fromObj, offset);
  BasicType bt = field->layout_type();

  // Build the resultant type of the load
  const Type *type;
  if (bt == T_OBJECT) {
    type = TypeOopPtr::make_from_klass(field_klass->as_klass());
  } else {
    type = Type::get_const_basic_type(bt);
  }

  DecoratorSet decorators = IN_HEAP;

  if (is_vol) {
    decorators |= MO_SEQ_CST;
  }

  return access_load_at(fromObj, adr, adr_type, type, bt, decorators);
}

Node * LibraryCallKit::field_address_from_object(Node * fromObj, const char * fieldName, const char * fieldTypeString,
                                                 bool is_exact = true, bool is_static = false,
                                                 ciInstanceKlass * fromKls = NULL) {
  if (fromKls == NULL) {
    const TypeInstPtr* tinst = _gvn.type(fromObj)->isa_instptr();
    assert(tinst != NULL, "obj is null");
    assert(tinst->klass()->is_loaded(), "obj is not loaded");
    assert(!is_exact || tinst->klass_is_exact(), "klass not exact");
    fromKls = tinst->klass()->as_instance_klass();
  }
  else {
    assert(is_static, "only for static field access");
  }
  ciField* field = fromKls->get_field_by_name(ciSymbol::make(fieldName),
    ciSymbol::make(fieldTypeString),
    is_static);

  assert(field != NULL, "undefined field");
  assert(!field->is_volatile(), "not defined for volatile fields");

  if (is_static) {
    const TypeInstPtr* tip = TypeInstPtr::make(fromKls->java_mirror());
    fromObj = makecon(tip);
  }

  // Next code  copied from Parse::do_get_xxx():

  // Compute address and memory type.
  int offset = field->offset_in_bytes();
  Node *adr = basic_plus_adr(fromObj, fromObj, offset);

  return adr;
}

//------------------------------inline_aescrypt_Block-----------------------
bool LibraryCallKit::inline_aescrypt_Block(vmIntrinsics::ID id) {
  address stubAddr = NULL;
  const char *stubName;
  assert(UseAES, "need AES instruction support");

  switch(id) {
  case vmIntrinsics::_aescrypt_encryptBlock:
    stubAddr = StubRoutines::aescrypt_encryptBlock();
    stubName = "aescrypt_encryptBlock";
    break;
  case vmIntrinsics::_aescrypt_decryptBlock:
    stubAddr = StubRoutines::aescrypt_decryptBlock();
    stubName = "aescrypt_decryptBlock";
    break;
  default:
    break;
  }
  if (stubAddr == NULL) return false;

  Node* aescrypt_object = argument(0);
  Node* src             = argument(1);
  Node* src_offset      = argument(2);
  Node* dest            = argument(3);
  Node* dest_offset     = argument(4);

  src = must_be_not_null(src, true);
  dest = must_be_not_null(dest, true);

  // (1) src and dest are arrays.
  const Type* src_type = src->Value(&_gvn);
  const Type* dest_type = dest->Value(&_gvn);
  const TypeAryPtr* top_src = src_type->isa_aryptr();
  const TypeAryPtr* top_dest = dest_type->isa_aryptr();
  assert (top_src  != NULL && top_src->klass()  != NULL &&  top_dest != NULL && top_dest->klass() != NULL, "args are strange");

  // for the quick and dirty code we will skip all the checks.
  // we are just trying to get the call to be generated.
  Node* src_start  = src;
  Node* dest_start = dest;
  if (src_offset != NULL || dest_offset != NULL) {
    assert(src_offset != NULL && dest_offset != NULL, "");
    src_start  = array_element_address(src,  src_offset,  T_BYTE);
    dest_start = array_element_address(dest, dest_offset, T_BYTE);
  }

  // now need to get the start of its expanded key array
  // this requires a newer class file that has this array as littleEndian ints, otherwise we revert to java
  Node* k_start = get_key_start_from_aescrypt_object(aescrypt_object);
  if (k_start == NULL) return false;

  if (Matcher::pass_original_key_for_aes()) {
    // on SPARC we need to pass the original key since key expansion needs to happen in intrinsics due to
    // compatibility issues between Java key expansion and SPARC crypto instructions
    Node* original_k_start = get_original_key_start_from_aescrypt_object(aescrypt_object);
    if (original_k_start == NULL) return false;

    // Call the stub.
    make_runtime_call(RC_LEAF|RC_NO_FP, OptoRuntime::aescrypt_block_Type(),
                      stubAddr, stubName, TypePtr::BOTTOM,
                      src_start, dest_start, k_start, original_k_start);
  } else {
    // Call the stub.
    make_runtime_call(RC_LEAF|RC_NO_FP, OptoRuntime::aescrypt_block_Type(),
                      stubAddr, stubName, TypePtr::BOTTOM,
                      src_start, dest_start, k_start);
  }

  return true;
}

//------------------------------inline_cipherBlockChaining_AESCrypt-----------------------
bool LibraryCallKit::inline_cipherBlockChaining_AESCrypt(vmIntrinsics::ID id) {
  address stubAddr = NULL;
  const char *stubName = NULL;

  assert(UseAES, "need AES instruction support");

  switch(id) {
  case vmIntrinsics::_cipherBlockChaining_encryptAESCrypt:
    stubAddr = StubRoutines::cipherBlockChaining_encryptAESCrypt();
    stubName = "cipherBlockChaining_encryptAESCrypt";
    break;
  case vmIntrinsics::_cipherBlockChaining_decryptAESCrypt:
    stubAddr = StubRoutines::cipherBlockChaining_decryptAESCrypt();
    stubName = "cipherBlockChaining_decryptAESCrypt";
    break;
  default:
    break;
  }
  if (stubAddr == NULL) return false;

  Node* cipherBlockChaining_object = argument(0);
  Node* src                        = argument(1);
  Node* src_offset                 = argument(2);
  Node* len                        = argument(3);
  Node* dest                       = argument(4);
  Node* dest_offset                = argument(5);

  src = must_be_not_null(src, false);
  dest = must_be_not_null(dest, false);

  // (1) src and dest are arrays.
  const Type* src_type = src->Value(&_gvn);
  const Type* dest_type = dest->Value(&_gvn);
  const TypeAryPtr* top_src = src_type->isa_aryptr();
  const TypeAryPtr* top_dest = dest_type->isa_aryptr();
  assert (top_src  != NULL && top_src->klass()  != NULL
          &&  top_dest != NULL && top_dest->klass() != NULL, "args are strange");

  // checks are the responsibility of the caller
  Node* src_start  = src;
  Node* dest_start = dest;
  if (src_offset != NULL || dest_offset != NULL) {
    assert(src_offset != NULL && dest_offset != NULL, "");
    src_start  = array_element_address(src,  src_offset,  T_BYTE);
    dest_start = array_element_address(dest, dest_offset, T_BYTE);
  }

  // if we are in this set of code, we "know" the embeddedCipher is an AESCrypt object
  // (because of the predicated logic executed earlier).
  // so we cast it here safely.
  // this requires a newer class file that has this array as littleEndian ints, otherwise we revert to java

  Node* embeddedCipherObj = load_field_from_object(cipherBlockChaining_object, "embeddedCipher", "Lcom/sun/crypto/provider/SymmetricCipher;", /*is_exact*/ false);
  if (embeddedCipherObj == NULL) return false;

  // cast it to what we know it will be at runtime
  const TypeInstPtr* tinst = _gvn.type(cipherBlockChaining_object)->isa_instptr();
  assert(tinst != NULL, "CBC obj is null");
  assert(tinst->klass()->is_loaded(), "CBC obj is not loaded");
  ciKlass* klass_AESCrypt = tinst->klass()->as_instance_klass()->find_klass(ciSymbol::make("com/sun/crypto/provider/AESCrypt"));
  assert(klass_AESCrypt->is_loaded(), "predicate checks that this class is loaded");

  ciInstanceKlass* instklass_AESCrypt = klass_AESCrypt->as_instance_klass();
  const TypeKlassPtr* aklass = TypeKlassPtr::make(instklass_AESCrypt);
  const TypeOopPtr* xtype = aklass->as_instance_type();
  Node* aescrypt_object = new CheckCastPPNode(control(), embeddedCipherObj, xtype);
  aescrypt_object = _gvn.transform(aescrypt_object);

  // we need to get the start of the aescrypt_object's expanded key array
  Node* k_start = get_key_start_from_aescrypt_object(aescrypt_object);
  if (k_start == NULL) return false;

  // similarly, get the start address of the r vector
  Node* objRvec = load_field_from_object(cipherBlockChaining_object, "r", "[B", /*is_exact*/ false);
  if (objRvec == NULL) return false;
  Node* r_start = array_element_address(objRvec, intcon(0), T_BYTE);

  Node* cbcCrypt;
  if (Matcher::pass_original_key_for_aes()) {
    // on SPARC we need to pass the original key since key expansion needs to happen in intrinsics due to
    // compatibility issues between Java key expansion and SPARC crypto instructions
    Node* original_k_start = get_original_key_start_from_aescrypt_object(aescrypt_object);
    if (original_k_start == NULL) return false;

    // Call the stub, passing src_start, dest_start, k_start, r_start, src_len and original_k_start
    cbcCrypt = make_runtime_call(RC_LEAF|RC_NO_FP,
                                 OptoRuntime::cipherBlockChaining_aescrypt_Type(),
                                 stubAddr, stubName, TypePtr::BOTTOM,
                                 src_start, dest_start, k_start, r_start, len, original_k_start);
  } else {
    // Call the stub, passing src_start, dest_start, k_start, r_start and src_len
    cbcCrypt = make_runtime_call(RC_LEAF|RC_NO_FP,
                                 OptoRuntime::cipherBlockChaining_aescrypt_Type(),
                                 stubAddr, stubName, TypePtr::BOTTOM,
                                 src_start, dest_start, k_start, r_start, len);
  }

  // return cipher length (int)
  Node* retvalue = _gvn.transform(new ProjNode(cbcCrypt, TypeFunc::Parms));
  set_result(retvalue);
  return true;
}

//------------------------------inline_electronicCodeBook_AESCrypt-----------------------
bool LibraryCallKit::inline_electronicCodeBook_AESCrypt(vmIntrinsics::ID id) {
  address stubAddr = NULL;
  const char *stubName = NULL;

  assert(UseAES, "need AES instruction support");

  switch (id) {
  case vmIntrinsics::_electronicCodeBook_encryptAESCrypt:
    stubAddr = StubRoutines::electronicCodeBook_encryptAESCrypt();
    stubName = "electronicCodeBook_encryptAESCrypt";
    break;
  case vmIntrinsics::_electronicCodeBook_decryptAESCrypt:
    stubAddr = StubRoutines::electronicCodeBook_decryptAESCrypt();
    stubName = "electronicCodeBook_decryptAESCrypt";
    break;
  default:
    break;
  }

  if (stubAddr == NULL) return false;

  Node* electronicCodeBook_object = argument(0);
  Node* src                       = argument(1);
  Node* src_offset                = argument(2);
  Node* len                       = argument(3);
  Node* dest                      = argument(4);
  Node* dest_offset               = argument(5);

  // (1) src and dest are arrays.
  const Type* src_type = src->Value(&_gvn);
  const Type* dest_type = dest->Value(&_gvn);
  const TypeAryPtr* top_src = src_type->isa_aryptr();
  const TypeAryPtr* top_dest = dest_type->isa_aryptr();
  assert(top_src != NULL && top_src->klass() != NULL
         &&  top_dest != NULL && top_dest->klass() != NULL, "args are strange");

  // checks are the responsibility of the caller
  Node* src_start = src;
  Node* dest_start = dest;
  if (src_offset != NULL || dest_offset != NULL) {
    assert(src_offset != NULL && dest_offset != NULL, "");
    src_start = array_element_address(src, src_offset, T_BYTE);
    dest_start = array_element_address(dest, dest_offset, T_BYTE);
  }

  // if we are in this set of code, we "know" the embeddedCipher is an AESCrypt object
  // (because of the predicated logic executed earlier).
  // so we cast it here safely.
  // this requires a newer class file that has this array as littleEndian ints, otherwise we revert to java

  Node* embeddedCipherObj = load_field_from_object(electronicCodeBook_object, "embeddedCipher", "Lcom/sun/crypto/provider/SymmetricCipher;", /*is_exact*/ false);
  if (embeddedCipherObj == NULL) return false;

  // cast it to what we know it will be at runtime
  const TypeInstPtr* tinst = _gvn.type(electronicCodeBook_object)->isa_instptr();
  assert(tinst != NULL, "ECB obj is null");
  assert(tinst->klass()->is_loaded(), "ECB obj is not loaded");
  ciKlass* klass_AESCrypt = tinst->klass()->as_instance_klass()->find_klass(ciSymbol::make("com/sun/crypto/provider/AESCrypt"));
  assert(klass_AESCrypt->is_loaded(), "predicate checks that this class is loaded");

  ciInstanceKlass* instklass_AESCrypt = klass_AESCrypt->as_instance_klass();
  const TypeKlassPtr* aklass = TypeKlassPtr::make(instklass_AESCrypt);
  const TypeOopPtr* xtype = aklass->as_instance_type();
  Node* aescrypt_object = new CheckCastPPNode(control(), embeddedCipherObj, xtype);
  aescrypt_object = _gvn.transform(aescrypt_object);

  // we need to get the start of the aescrypt_object's expanded key array
  Node* k_start = get_key_start_from_aescrypt_object(aescrypt_object);
  if (k_start == NULL) return false;

  Node* ecbCrypt;
  if (Matcher::pass_original_key_for_aes()) {
    // no SPARC version for AES/ECB intrinsics now.
    return false;
  }
  // Call the stub, passing src_start, dest_start, k_start, r_start and src_len
  ecbCrypt = make_runtime_call(RC_LEAF | RC_NO_FP,
                               OptoRuntime::electronicCodeBook_aescrypt_Type(),
                               stubAddr, stubName, TypePtr::BOTTOM,
                               src_start, dest_start, k_start, len);

  // return cipher length (int)
  Node* retvalue = _gvn.transform(new ProjNode(ecbCrypt, TypeFunc::Parms));
  set_result(retvalue);
  return true;
}

//------------------------------inline_counterMode_AESCrypt-----------------------
bool LibraryCallKit::inline_counterMode_AESCrypt(vmIntrinsics::ID id) {
  assert(UseAES, "need AES instruction support");
  if (!UseAESCTRIntrinsics) return false;

  address stubAddr = NULL;
  const char *stubName = NULL;
  if (id == vmIntrinsics::_counterMode_AESCrypt) {
    stubAddr = StubRoutines::counterMode_AESCrypt();
    stubName = "counterMode_AESCrypt";
  }
  if (stubAddr == NULL) return false;

  Node* counterMode_object = argument(0);
  Node* src = argument(1);
  Node* src_offset = argument(2);
  Node* len = argument(3);
  Node* dest = argument(4);
  Node* dest_offset = argument(5);

  // (1) src and dest are arrays.
  const Type* src_type = src->Value(&_gvn);
  const Type* dest_type = dest->Value(&_gvn);
  const TypeAryPtr* top_src = src_type->isa_aryptr();
  const TypeAryPtr* top_dest = dest_type->isa_aryptr();
  assert(top_src != NULL && top_src->klass() != NULL &&
         top_dest != NULL && top_dest->klass() != NULL, "args are strange");

  // checks are the responsibility of the caller
  Node* src_start = src;
  Node* dest_start = dest;
  if (src_offset != NULL || dest_offset != NULL) {
    assert(src_offset != NULL && dest_offset != NULL, "");
    src_start = array_element_address(src, src_offset, T_BYTE);
    dest_start = array_element_address(dest, dest_offset, T_BYTE);
  }

  // if we are in this set of code, we "know" the embeddedCipher is an AESCrypt object
  // (because of the predicated logic executed earlier).
  // so we cast it here safely.
  // this requires a newer class file that has this array as littleEndian ints, otherwise we revert to java
  Node* embeddedCipherObj = load_field_from_object(counterMode_object, "embeddedCipher", "Lcom/sun/crypto/provider/SymmetricCipher;", /*is_exact*/ false);
  if (embeddedCipherObj == NULL) return false;
  // cast it to what we know it will be at runtime
  const TypeInstPtr* tinst = _gvn.type(counterMode_object)->isa_instptr();
  assert(tinst != NULL, "CTR obj is null");
  assert(tinst->klass()->is_loaded(), "CTR obj is not loaded");
  ciKlass* klass_AESCrypt = tinst->klass()->as_instance_klass()->find_klass(ciSymbol::make("com/sun/crypto/provider/AESCrypt"));
  assert(klass_AESCrypt->is_loaded(), "predicate checks that this class is loaded");
  ciInstanceKlass* instklass_AESCrypt = klass_AESCrypt->as_instance_klass();
  const TypeKlassPtr* aklass = TypeKlassPtr::make(instklass_AESCrypt);
  const TypeOopPtr* xtype = aklass->as_instance_type();
  Node* aescrypt_object = new CheckCastPPNode(control(), embeddedCipherObj, xtype);
  aescrypt_object = _gvn.transform(aescrypt_object);
  // we need to get the start of the aescrypt_object's expanded key array
  Node* k_start = get_key_start_from_aescrypt_object(aescrypt_object);
  if (k_start == NULL) return false;
  // similarly, get the start address of the r vector
  Node* obj_counter = load_field_from_object(counterMode_object, "counter", "[B", /*is_exact*/ false);
  if (obj_counter == NULL) return false;
  Node* cnt_start = array_element_address(obj_counter, intcon(0), T_BYTE);

  Node* saved_encCounter = load_field_from_object(counterMode_object, "encryptedCounter", "[B", /*is_exact*/ false);
  if (saved_encCounter == NULL) return false;
  Node* saved_encCounter_start = array_element_address(saved_encCounter, intcon(0), T_BYTE);
  Node* used = field_address_from_object(counterMode_object, "used", "I", /*is_exact*/ false);

  Node* ctrCrypt;
  if (Matcher::pass_original_key_for_aes()) {
    // no SPARC version for AES/CTR intrinsics now.
    return false;
  }
  // Call the stub, passing src_start, dest_start, k_start, r_start and src_len
  ctrCrypt = make_runtime_call(RC_LEAF|RC_NO_FP,
                               OptoRuntime::counterMode_aescrypt_Type(),
                               stubAddr, stubName, TypePtr::BOTTOM,
                               src_start, dest_start, k_start, cnt_start, len, saved_encCounter_start, used);

  // return cipher length (int)
  Node* retvalue = _gvn.transform(new ProjNode(ctrCrypt, TypeFunc::Parms));
  set_result(retvalue);
  return true;
}

//------------------------------get_key_start_from_aescrypt_object-----------------------
Node * LibraryCallKit::get_key_start_from_aescrypt_object(Node *aescrypt_object) {
#if defined(PPC64) || defined(S390)
  // MixColumns for decryption can be reduced by preprocessing MixColumns with round keys.
  // Intel's extention is based on this optimization and AESCrypt generates round keys by preprocessing MixColumns.
  // However, ppc64 vncipher processes MixColumns and requires the same round keys with encryption.
  // The ppc64 stubs of encryption and decryption use the same round keys (sessionK[0]).
  Node* objSessionK = load_field_from_object(aescrypt_object, "sessionK", "[[I", /*is_exact*/ false);
  assert (objSessionK != NULL, "wrong version of com.sun.crypto.provider.AESCrypt");
  if (objSessionK == NULL) {
    return (Node *) NULL;
  }
  Node* objAESCryptKey = load_array_element(control(), objSessionK, intcon(0), TypeAryPtr::OOPS);
#else
  Node* objAESCryptKey = load_field_from_object(aescrypt_object, "K", "[I", /*is_exact*/ false);
#endif // PPC64
  assert (objAESCryptKey != NULL, "wrong version of com.sun.crypto.provider.AESCrypt");
  if (objAESCryptKey == NULL) return (Node *) NULL;

  // now have the array, need to get the start address of the K array
  Node* k_start = array_element_address(objAESCryptKey, intcon(0), T_INT);
  return k_start;
}

//------------------------------get_original_key_start_from_aescrypt_object-----------------------
Node * LibraryCallKit::get_original_key_start_from_aescrypt_object(Node *aescrypt_object) {
  Node* objAESCryptKey = load_field_from_object(aescrypt_object, "lastKey", "[B", /*is_exact*/ false);
  assert (objAESCryptKey != NULL, "wrong version of com.sun.crypto.provider.AESCrypt");
  if (objAESCryptKey == NULL) return (Node *) NULL;

  // now have the array, need to get the start address of the lastKey array
  Node* original_k_start = array_element_address(objAESCryptKey, intcon(0), T_BYTE);
  return original_k_start;
}

//----------------------------inline_cipherBlockChaining_AESCrypt_predicate----------------------------
// Return node representing slow path of predicate check.
// the pseudo code we want to emulate with this predicate is:
// for encryption:
//    if (embeddedCipherObj instanceof AESCrypt) do_intrinsic, else do_javapath
// for decryption:
//    if ((embeddedCipherObj instanceof AESCrypt) && (cipher!=plain)) do_intrinsic, else do_javapath
//    note cipher==plain is more conservative than the original java code but that's OK
//
Node* LibraryCallKit::inline_cipherBlockChaining_AESCrypt_predicate(bool decrypting) {
  // The receiver was checked for NULL already.
  Node* objCBC = argument(0);

  Node* src = argument(1);
  Node* dest = argument(4);

  // Load embeddedCipher field of CipherBlockChaining object.
  Node* embeddedCipherObj = load_field_from_object(objCBC, "embeddedCipher", "Lcom/sun/crypto/provider/SymmetricCipher;", /*is_exact*/ false);

  // get AESCrypt klass for instanceOf check
  // AESCrypt might not be loaded yet if some other SymmetricCipher got us to this compile point
  // will have same classloader as CipherBlockChaining object
  const TypeInstPtr* tinst = _gvn.type(objCBC)->isa_instptr();
  assert(tinst != NULL, "CBCobj is null");
  assert(tinst->klass()->is_loaded(), "CBCobj is not loaded");

  // we want to do an instanceof comparison against the AESCrypt class
  ciKlass* klass_AESCrypt = tinst->klass()->as_instance_klass()->find_klass(ciSymbol::make("com/sun/crypto/provider/AESCrypt"));
  if (!klass_AESCrypt->is_loaded()) {
    // if AESCrypt is not even loaded, we never take the intrinsic fast path
    Node* ctrl = control();
    set_control(top()); // no regular fast path
    return ctrl;
  }

  src = must_be_not_null(src, true);
  dest = must_be_not_null(dest, true);

  // Resolve oops to stable for CmpP below.
  ciInstanceKlass* instklass_AESCrypt = klass_AESCrypt->as_instance_klass();

  Node* instof = gen_instanceof(embeddedCipherObj, makecon(TypeKlassPtr::make(instklass_AESCrypt)));
  Node* cmp_instof  = _gvn.transform(new CmpINode(instof, intcon(1)));
  Node* bool_instof  = _gvn.transform(new BoolNode(cmp_instof, BoolTest::ne));

  Node* instof_false = generate_guard(bool_instof, NULL, PROB_MIN);

  // for encryption, we are done
  if (!decrypting)
    return instof_false;  // even if it is NULL

  // for decryption, we need to add a further check to avoid
  // taking the intrinsic path when cipher and plain are the same
  // see the original java code for why.
  RegionNode* region = new RegionNode(3);
  region->init_req(1, instof_false);

  Node* cmp_src_dest = _gvn.transform(new CmpPNode(src, dest));
  Node* bool_src_dest = _gvn.transform(new BoolNode(cmp_src_dest, BoolTest::eq));
  Node* src_dest_conjoint = generate_guard(bool_src_dest, NULL, PROB_MIN);
  region->init_req(2, src_dest_conjoint);

  record_for_igvn(region);
  return _gvn.transform(region);
}

//----------------------------inline_electronicCodeBook_AESCrypt_predicate----------------------------
// Return node representing slow path of predicate check.
// the pseudo code we want to emulate with this predicate is:
// for encryption:
//    if (embeddedCipherObj instanceof AESCrypt) do_intrinsic, else do_javapath
// for decryption:
//    if ((embeddedCipherObj instanceof AESCrypt) && (cipher!=plain)) do_intrinsic, else do_javapath
//    note cipher==plain is more conservative than the original java code but that's OK
//
Node* LibraryCallKit::inline_electronicCodeBook_AESCrypt_predicate(bool decrypting) {
  // The receiver was checked for NULL already.
  Node* objECB = argument(0);

  // Load embeddedCipher field of ElectronicCodeBook object.
  Node* embeddedCipherObj = load_field_from_object(objECB, "embeddedCipher", "Lcom/sun/crypto/provider/SymmetricCipher;", /*is_exact*/ false);

  // get AESCrypt klass for instanceOf check
  // AESCrypt might not be loaded yet if some other SymmetricCipher got us to this compile point
  // will have same classloader as ElectronicCodeBook object
  const TypeInstPtr* tinst = _gvn.type(objECB)->isa_instptr();
  assert(tinst != NULL, "ECBobj is null");
  assert(tinst->klass()->is_loaded(), "ECBobj is not loaded");

  // we want to do an instanceof comparison against the AESCrypt class
  ciKlass* klass_AESCrypt = tinst->klass()->as_instance_klass()->find_klass(ciSymbol::make("com/sun/crypto/provider/AESCrypt"));
  if (!klass_AESCrypt->is_loaded()) {
    // if AESCrypt is not even loaded, we never take the intrinsic fast path
    Node* ctrl = control();
    set_control(top()); // no regular fast path
    return ctrl;
  }
  ciInstanceKlass* instklass_AESCrypt = klass_AESCrypt->as_instance_klass();

  Node* instof = gen_instanceof(embeddedCipherObj, makecon(TypeKlassPtr::make(instklass_AESCrypt)));
  Node* cmp_instof = _gvn.transform(new CmpINode(instof, intcon(1)));
  Node* bool_instof = _gvn.transform(new BoolNode(cmp_instof, BoolTest::ne));

  Node* instof_false = generate_guard(bool_instof, NULL, PROB_MIN);

  // for encryption, we are done
  if (!decrypting)
    return instof_false;  // even if it is NULL

  // for decryption, we need to add a further check to avoid
  // taking the intrinsic path when cipher and plain are the same
  // see the original java code for why.
  RegionNode* region = new RegionNode(3);
  region->init_req(1, instof_false);
  Node* src = argument(1);
  Node* dest = argument(4);
  Node* cmp_src_dest = _gvn.transform(new CmpPNode(src, dest));
  Node* bool_src_dest = _gvn.transform(new BoolNode(cmp_src_dest, BoolTest::eq));
  Node* src_dest_conjoint = generate_guard(bool_src_dest, NULL, PROB_MIN);
  region->init_req(2, src_dest_conjoint);

  record_for_igvn(region);
  return _gvn.transform(region);
}

//----------------------------inline_counterMode_AESCrypt_predicate----------------------------
// Return node representing slow path of predicate check.
// the pseudo code we want to emulate with this predicate is:
// for encryption:
//    if (embeddedCipherObj instanceof AESCrypt) do_intrinsic, else do_javapath
// for decryption:
//    if ((embeddedCipherObj instanceof AESCrypt) && (cipher!=plain)) do_intrinsic, else do_javapath
//    note cipher==plain is more conservative than the original java code but that's OK
//

Node* LibraryCallKit::inline_counterMode_AESCrypt_predicate() {
  // The receiver was checked for NULL already.
  Node* objCTR = argument(0);

  // Load embeddedCipher field of CipherBlockChaining object.
  Node* embeddedCipherObj = load_field_from_object(objCTR, "embeddedCipher", "Lcom/sun/crypto/provider/SymmetricCipher;", /*is_exact*/ false);

  // get AESCrypt klass for instanceOf check
  // AESCrypt might not be loaded yet if some other SymmetricCipher got us to this compile point
  // will have same classloader as CipherBlockChaining object
  const TypeInstPtr* tinst = _gvn.type(objCTR)->isa_instptr();
  assert(tinst != NULL, "CTRobj is null");
  assert(tinst->klass()->is_loaded(), "CTRobj is not loaded");

  // we want to do an instanceof comparison against the AESCrypt class
  ciKlass* klass_AESCrypt = tinst->klass()->as_instance_klass()->find_klass(ciSymbol::make("com/sun/crypto/provider/AESCrypt"));
  if (!klass_AESCrypt->is_loaded()) {
    // if AESCrypt is not even loaded, we never take the intrinsic fast path
    Node* ctrl = control();
    set_control(top()); // no regular fast path
    return ctrl;
  }

  ciInstanceKlass* instklass_AESCrypt = klass_AESCrypt->as_instance_klass();
  Node* instof = gen_instanceof(embeddedCipherObj, makecon(TypeKlassPtr::make(instklass_AESCrypt)));
  Node* cmp_instof = _gvn.transform(new CmpINode(instof, intcon(1)));
  Node* bool_instof = _gvn.transform(new BoolNode(cmp_instof, BoolTest::ne));
  Node* instof_false = generate_guard(bool_instof, NULL, PROB_MIN);

  return instof_false; // even if it is NULL
}

//------------------------------inline_ghash_processBlocks
bool LibraryCallKit::inline_ghash_processBlocks() {
  address stubAddr;
  const char *stubName;
  assert(UseGHASHIntrinsics, "need GHASH intrinsics support");

  stubAddr = StubRoutines::ghash_processBlocks();
  stubName = "ghash_processBlocks";

  Node* data           = argument(0);
  Node* offset         = argument(1);
  Node* len            = argument(2);
  Node* state          = argument(3);
  Node* subkeyH        = argument(4);

  state = must_be_not_null(state, true);
  subkeyH = must_be_not_null(subkeyH, true);
  data = must_be_not_null(data, true);

  Node* state_start  = array_element_address(state, intcon(0), T_LONG);
  assert(state_start, "state is NULL");
  Node* subkeyH_start  = array_element_address(subkeyH, intcon(0), T_LONG);
  assert(subkeyH_start, "subkeyH is NULL");
  Node* data_start  = array_element_address(data, offset, T_BYTE);
  assert(data_start, "data is NULL");

  Node* ghash = make_runtime_call(RC_LEAF|RC_NO_FP,
                                  OptoRuntime::ghash_processBlocks_Type(),
                                  stubAddr, stubName, TypePtr::BOTTOM,
                                  state_start, subkeyH_start, data_start, len);
  return true;
}

bool LibraryCallKit::inline_base64_encodeBlock() {
  address stubAddr;
  const char *stubName;
  assert(UseBASE64Intrinsics, "need Base64 intrinsics support");
  assert(callee()->signature()->size() == 6, "base64_encodeBlock has 6 parameters");
  stubAddr = StubRoutines::base64_encodeBlock();
  stubName = "encodeBlock";

  if (!stubAddr) return false;
  Node* base64obj = argument(0);
  Node* src = argument(1);
  Node* offset = argument(2);
  Node* len = argument(3);
  Node* dest = argument(4);
  Node* dp = argument(5);
  Node* isURL = argument(6);

  src = must_be_not_null(src, true);
  dest = must_be_not_null(dest, true);

  Node* src_start = array_element_address(src, intcon(0), T_BYTE);
  assert(src_start, "source array is NULL");
  Node* dest_start = array_element_address(dest, intcon(0), T_BYTE);
  assert(dest_start, "destination array is NULL");

  Node* base64 = make_runtime_call(RC_LEAF,
                                   OptoRuntime::base64_encodeBlock_Type(),
                                   stubAddr, stubName, TypePtr::BOTTOM,
                                   src_start, offset, len, dest_start, dp, isURL);
  return true;
}

//------------------------------inline_sha_implCompress-----------------------
//
// Calculate SHA (i.e., SHA-1) for single-block byte[] array.
// void com.sun.security.provider.SHA.implCompress(byte[] buf, int ofs)
//
// Calculate SHA2 (i.e., SHA-244 or SHA-256) for single-block byte[] array.
// void com.sun.security.provider.SHA2.implCompress(byte[] buf, int ofs)
//
// Calculate SHA5 (i.e., SHA-384 or SHA-512) for single-block byte[] array.
// void com.sun.security.provider.SHA5.implCompress(byte[] buf, int ofs)
//
bool LibraryCallKit::inline_sha_implCompress(vmIntrinsics::ID id) {
  assert(callee()->signature()->size() == 2, "sha_implCompress has 2 parameters");

  Node* sha_obj = argument(0);
  Node* src     = argument(1); // type oop
  Node* ofs     = argument(2); // type int

  const Type* src_type = src->Value(&_gvn);
  const TypeAryPtr* top_src = src_type->isa_aryptr();
  if (top_src  == NULL || top_src->klass()  == NULL) {
    // failed array check
    return false;
  }
  // Figure out the size and type of the elements we will be copying.
  BasicType src_elem = src_type->isa_aryptr()->klass()->as_array_klass()->element_type()->basic_type();
  if (src_elem != T_BYTE) {
    return false;
  }
  // 'src_start' points to src array + offset
  src = must_be_not_null(src, true);
  Node* src_start = array_element_address(src, ofs, src_elem);
  Node* state = NULL;
  address stubAddr;
  const char *stubName;

  switch(id) {
  case vmIntrinsics::_sha_implCompress:
    assert(UseSHA1Intrinsics, "need SHA1 instruction support");
    state = get_state_from_sha_object(sha_obj);
    stubAddr = StubRoutines::sha1_implCompress();
    stubName = "sha1_implCompress";
    break;
  case vmIntrinsics::_sha2_implCompress:
    assert(UseSHA256Intrinsics, "need SHA256 instruction support");
    state = get_state_from_sha_object(sha_obj);
    stubAddr = StubRoutines::sha256_implCompress();
    stubName = "sha256_implCompress";
    break;
  case vmIntrinsics::_sha5_implCompress:
    assert(UseSHA512Intrinsics, "need SHA512 instruction support");
    state = get_state_from_sha5_object(sha_obj);
    stubAddr = StubRoutines::sha512_implCompress();
    stubName = "sha512_implCompress";
    break;
  default:
    fatal_unexpected_iid(id);
    return false;
  }
  if (state == NULL) return false;

  assert(stubAddr != NULL, "Stub is generated");
  if (stubAddr == NULL) return false;

  // Call the stub.
  Node* call = make_runtime_call(RC_LEAF|RC_NO_FP, OptoRuntime::sha_implCompress_Type(),
                                 stubAddr, stubName, TypePtr::BOTTOM,
                                 src_start, state);

  return true;
}

//------------------------------inline_digestBase_implCompressMB-----------------------
//
// Calculate SHA/SHA2/SHA5 for multi-block byte[] array.
// int com.sun.security.provider.DigestBase.implCompressMultiBlock(byte[] b, int ofs, int limit)
//
bool LibraryCallKit::inline_digestBase_implCompressMB(int predicate) {
  assert(UseSHA1Intrinsics || UseSHA256Intrinsics || UseSHA512Intrinsics,
         "need SHA1/SHA256/SHA512 instruction support");
  assert((uint)predicate < 3, "sanity");
  assert(callee()->signature()->size() == 3, "digestBase_implCompressMB has 3 parameters");

  Node* digestBase_obj = argument(0); // The receiver was checked for NULL already.
  Node* src            = argument(1); // byte[] array
  Node* ofs            = argument(2); // type int
  Node* limit          = argument(3); // type int

  const Type* src_type = src->Value(&_gvn);
  const TypeAryPtr* top_src = src_type->isa_aryptr();
  if (top_src  == NULL || top_src->klass()  == NULL) {
    // failed array check
    return false;
  }
  // Figure out the size and type of the elements we will be copying.
  BasicType src_elem = src_type->isa_aryptr()->klass()->as_array_klass()->element_type()->basic_type();
  if (src_elem != T_BYTE) {
    return false;
  }
  // 'src_start' points to src array + offset
  src = must_be_not_null(src, false);
  Node* src_start = array_element_address(src, ofs, src_elem);

  const char* klass_SHA_name = NULL;
  const char* stub_name = NULL;
  address     stub_addr = NULL;
  bool        long_state = false;

  switch (predicate) {
  case 0:
    if (UseSHA1Intrinsics) {
      klass_SHA_name = "sun/security/provider/SHA";
      stub_name = "sha1_implCompressMB";
      stub_addr = StubRoutines::sha1_implCompressMB();
    }
    break;
  case 1:
    if (UseSHA256Intrinsics) {
      klass_SHA_name = "sun/security/provider/SHA2";
      stub_name = "sha256_implCompressMB";
      stub_addr = StubRoutines::sha256_implCompressMB();
    }
    break;
  case 2:
    if (UseSHA512Intrinsics) {
      klass_SHA_name = "sun/security/provider/SHA5";
      stub_name = "sha512_implCompressMB";
      stub_addr = StubRoutines::sha512_implCompressMB();
      long_state = true;
    }
    break;
  default:
    fatal("unknown SHA intrinsic predicate: %d", predicate);
  }
  if (klass_SHA_name != NULL) {
    assert(stub_addr != NULL, "Stub is generated");
    if (stub_addr == NULL) return false;

    // get DigestBase klass to lookup for SHA klass
    const TypeInstPtr* tinst = _gvn.type(digestBase_obj)->isa_instptr();
    assert(tinst != NULL, "digestBase_obj is not instance???");
    assert(tinst->klass()->is_loaded(), "DigestBase is not loaded");

    ciKlass* klass_SHA = tinst->klass()->as_instance_klass()->find_klass(ciSymbol::make(klass_SHA_name));
    assert(klass_SHA->is_loaded(), "predicate checks that this class is loaded");
    ciInstanceKlass* instklass_SHA = klass_SHA->as_instance_klass();
    return inline_sha_implCompressMB(digestBase_obj, instklass_SHA, long_state, stub_addr, stub_name, src_start, ofs, limit);
  }
  return false;
}
//------------------------------inline_sha_implCompressMB-----------------------
bool LibraryCallKit::inline_sha_implCompressMB(Node* digestBase_obj, ciInstanceKlass* instklass_SHA,
                                               bool long_state, address stubAddr, const char *stubName,
                                               Node* src_start, Node* ofs, Node* limit) {
  const TypeKlassPtr* aklass = TypeKlassPtr::make(instklass_SHA);
  const TypeOopPtr* xtype = aklass->as_instance_type();
  Node* sha_obj = new CheckCastPPNode(control(), digestBase_obj, xtype);
  sha_obj = _gvn.transform(sha_obj);

  Node* state;
  if (long_state) {
    state = get_state_from_sha5_object(sha_obj);
  } else {
    state = get_state_from_sha_object(sha_obj);
  }
  if (state == NULL) return false;

  // Call the stub.
  Node* call = make_runtime_call(RC_LEAF|RC_NO_FP,
                                 OptoRuntime::digestBase_implCompressMB_Type(),
                                 stubAddr, stubName, TypePtr::BOTTOM,
                                 src_start, state, ofs, limit);
  // return ofs (int)
  Node* result = _gvn.transform(new ProjNode(call, TypeFunc::Parms));
  set_result(result);

  return true;
}

//------------------------------get_state_from_sha_object-----------------------
Node * LibraryCallKit::get_state_from_sha_object(Node *sha_object) {
  Node* sha_state = load_field_from_object(sha_object, "state", "[I", /*is_exact*/ false);
  assert (sha_state != NULL, "wrong version of sun.security.provider.SHA/SHA2");
  if (sha_state == NULL) return (Node *) NULL;

  // now have the array, need to get the start address of the state array
  Node* state = array_element_address(sha_state, intcon(0), T_INT);
  return state;
}

//------------------------------get_state_from_sha5_object-----------------------
Node * LibraryCallKit::get_state_from_sha5_object(Node *sha_object) {
  Node* sha_state = load_field_from_object(sha_object, "state", "[J", /*is_exact*/ false);
  assert (sha_state != NULL, "wrong version of sun.security.provider.SHA5");
  if (sha_state == NULL) return (Node *) NULL;

  // now have the array, need to get the start address of the state array
  Node* state = array_element_address(sha_state, intcon(0), T_LONG);
  return state;
}

//----------------------------inline_digestBase_implCompressMB_predicate----------------------------
// Return node representing slow path of predicate check.
// the pseudo code we want to emulate with this predicate is:
//    if (digestBaseObj instanceof SHA/SHA2/SHA5) do_intrinsic, else do_javapath
//
Node* LibraryCallKit::inline_digestBase_implCompressMB_predicate(int predicate) {
  assert(UseSHA1Intrinsics || UseSHA256Intrinsics || UseSHA512Intrinsics,
         "need SHA1/SHA256/SHA512 instruction support");
  assert((uint)predicate < 3, "sanity");

  // The receiver was checked for NULL already.
  Node* digestBaseObj = argument(0);

  // get DigestBase klass for instanceOf check
  const TypeInstPtr* tinst = _gvn.type(digestBaseObj)->isa_instptr();
  assert(tinst != NULL, "digestBaseObj is null");
  assert(tinst->klass()->is_loaded(), "DigestBase is not loaded");

  const char* klass_SHA_name = NULL;
  switch (predicate) {
  case 0:
    if (UseSHA1Intrinsics) {
      // we want to do an instanceof comparison against the SHA class
      klass_SHA_name = "sun/security/provider/SHA";
    }
    break;
  case 1:
    if (UseSHA256Intrinsics) {
      // we want to do an instanceof comparison against the SHA2 class
      klass_SHA_name = "sun/security/provider/SHA2";
    }
    break;
  case 2:
    if (UseSHA512Intrinsics) {
      // we want to do an instanceof comparison against the SHA5 class
      klass_SHA_name = "sun/security/provider/SHA5";
    }
    break;
  default:
    fatal("unknown SHA intrinsic predicate: %d", predicate);
  }

  ciKlass* klass_SHA = NULL;
  if (klass_SHA_name != NULL) {
    klass_SHA = tinst->klass()->as_instance_klass()->find_klass(ciSymbol::make(klass_SHA_name));
  }
  if ((klass_SHA == NULL) || !klass_SHA->is_loaded()) {
    // if none of SHA/SHA2/SHA5 is loaded, we never take the intrinsic fast path
    Node* ctrl = control();
    set_control(top()); // no intrinsic path
    return ctrl;
  }
  ciInstanceKlass* instklass_SHA = klass_SHA->as_instance_klass();

  Node* instofSHA = gen_instanceof(digestBaseObj, makecon(TypeKlassPtr::make(instklass_SHA)));
  Node* cmp_instof = _gvn.transform(new CmpINode(instofSHA, intcon(1)));
  Node* bool_instof = _gvn.transform(new BoolNode(cmp_instof, BoolTest::ne));
  Node* instof_false = generate_guard(bool_instof, NULL, PROB_MIN);

  return instof_false;  // even if it is NULL
}

//-------------inline_fma-----------------------------------
bool LibraryCallKit::inline_fma(vmIntrinsics::ID id) {
  Node *a = NULL;
  Node *b = NULL;
  Node *c = NULL;
  Node* result = NULL;
  switch (id) {
  case vmIntrinsics::_fmaD:
    assert(callee()->signature()->size() == 6, "fma has 3 parameters of size 2 each.");
    // no receiver since it is static method
    a = round_double_node(argument(0));
    b = round_double_node(argument(2));
    c = round_double_node(argument(4));
    result = _gvn.transform(new FmaDNode(control(), a, b, c));
    break;
  case vmIntrinsics::_fmaF:
    assert(callee()->signature()->size() == 3, "fma has 3 parameters of size 1 each.");
    a = argument(0);
    b = argument(1);
    c = argument(2);
    result = _gvn.transform(new FmaFNode(control(), a, b, c));
    break;
  default:
    fatal_unexpected_iid(id);  break;
  }
  set_result(result);
  return true;
}

bool LibraryCallKit::inline_character_compare(vmIntrinsics::ID id) {
  // argument(0) is receiver
  Node* codePoint = argument(1);
  Node* n = NULL;

  switch (id) {
    case vmIntrinsics::_isDigit :
      n = new DigitNode(control(), codePoint);
      break;
    case vmIntrinsics::_isLowerCase :
      n = new LowerCaseNode(control(), codePoint);
      break;
    case vmIntrinsics::_isUpperCase :
      n = new UpperCaseNode(control(), codePoint);
      break;
    case vmIntrinsics::_isWhitespace :
      n = new WhitespaceNode(control(), codePoint);
      break;
    default:
      fatal_unexpected_iid(id);
  }

  set_result(_gvn.transform(n));
  return true;
}

//------------------------------inline_fp_min_max------------------------------
bool LibraryCallKit::inline_fp_min_max(vmIntrinsics::ID id) {
/* DISABLED BECAUSE METHOD DATA ISN'T COLLECTED PER CALL-SITE, SEE JDK-8015416.

  // The intrinsic should be used only when the API branches aren't predictable,
  // the last one performing the most important comparison. The following heuristic
  // uses the branch statistics to eventually bail out if necessary.

  ciMethodData *md = callee()->method_data();

  if ( md != NULL && md->is_mature() && md->invocation_count() > 0 ) {
    ciCallProfile cp = caller()->call_profile_at_bci(bci());

    if ( ((double)cp.count()) / ((double)md->invocation_count()) < 0.8 ) {
      // Bail out if the call-site didn't contribute enough to the statistics.
      return false;
    }

    uint taken = 0, not_taken = 0;

    for (ciProfileData *p = md->first_data(); md->is_valid(p); p = md->next_data(p)) {
      if (p->is_BranchData()) {
        taken = ((ciBranchData*)p)->taken();
        not_taken = ((ciBranchData*)p)->not_taken();
      }
    }

    double balance = (((double)taken) - ((double)not_taken)) / ((double)md->invocation_count());
    balance = balance < 0 ? -balance : balance;
    if ( balance > 0.2 ) {
      // Bail out if the most important branch is predictable enough.
      return false;
    }
  }
*/

  Node *a = NULL;
  Node *b = NULL;
  Node *n = NULL;
  switch (id) {
  case vmIntrinsics::_maxF:
  case vmIntrinsics::_minF:
    assert(callee()->signature()->size() == 2, "minF/maxF has 2 parameters of size 1 each.");
    a = argument(0);
    b = argument(1);
    break;
  case vmIntrinsics::_maxD:
  case vmIntrinsics::_minD:
    assert(callee()->signature()->size() == 4, "minD/maxD has 2 parameters of size 2 each.");
    a = round_double_node(argument(0));
    b = round_double_node(argument(2));
    break;
  default:
    fatal_unexpected_iid(id);
    break;
  }
  switch (id) {
  case vmIntrinsics::_maxF:  n = new MaxFNode(a, b);  break;
  case vmIntrinsics::_minF:  n = new MinFNode(a, b);  break;
  case vmIntrinsics::_maxD:  n = new MaxDNode(a, b);  break;
  case vmIntrinsics::_minD:  n = new MinDNode(a, b);  break;
  default:  fatal_unexpected_iid(id);  break;
  }
  set_result(_gvn.transform(n));
  return true;
}

bool LibraryCallKit::inline_profileBoolean() {
  Node* counts = argument(1);
  const TypeAryPtr* ary = NULL;
  ciArray* aobj = NULL;
  if (counts->is_Con()
      && (ary = counts->bottom_type()->isa_aryptr()) != NULL
      && (aobj = ary->const_oop()->as_array()) != NULL
      && (aobj->length() == 2)) {
    // Profile is int[2] where [0] and [1] correspond to false and true value occurrences respectively.
    jint false_cnt = aobj->element_value(0).as_int();
    jint  true_cnt = aobj->element_value(1).as_int();

    if (C->log() != NULL) {
      C->log()->elem("observe source='profileBoolean' false='%d' true='%d'",
                     false_cnt, true_cnt);
    }

    if (false_cnt + true_cnt == 0) {
      // According to profile, never executed.
      uncommon_trap_exact(Deoptimization::Reason_intrinsic,
                          Deoptimization::Action_reinterpret);
      return true;
    }

    // result is a boolean (0 or 1) and its profile (false_cnt & true_cnt)
    // is a number of each value occurrences.
    Node* result = argument(0);
    if (false_cnt == 0 || true_cnt == 0) {
      // According to profile, one value has been never seen.
      int expected_val = (false_cnt == 0) ? 1 : 0;

      Node* cmp  = _gvn.transform(new CmpINode(result, intcon(expected_val)));
      Node* test = _gvn.transform(new BoolNode(cmp, BoolTest::eq));

      IfNode* check = create_and_map_if(control(), test, PROB_ALWAYS, COUNT_UNKNOWN);
      Node* fast_path = _gvn.transform(new IfTrueNode(check));
      Node* slow_path = _gvn.transform(new IfFalseNode(check));

      { // Slow path: uncommon trap for never seen value and then reexecute
        // MethodHandleImpl::profileBoolean() to bump the count, so JIT knows
        // the value has been seen at least once.
        PreserveJVMState pjvms(this);
        PreserveReexecuteState preexecs(this);
        jvms()->set_should_reexecute(true);

        set_control(slow_path);
        set_i_o(i_o());

        uncommon_trap_exact(Deoptimization::Reason_intrinsic,
                            Deoptimization::Action_reinterpret);
      }
      // The guard for never seen value enables sharpening of the result and
      // returning a constant. It allows to eliminate branches on the same value
      // later on.
      set_control(fast_path);
      result = intcon(expected_val);
    }
    // Stop profiling.
    // MethodHandleImpl::profileBoolean() has profiling logic in its bytecode.
    // By replacing method body with profile data (represented as ProfileBooleanNode
    // on IR level) we effectively disable profiling.
    // It enables full speed execution once optimized code is generated.
    Node* profile = _gvn.transform(new ProfileBooleanNode(result, false_cnt, true_cnt));
    C->record_for_igvn(profile);
    set_result(profile);
    return true;
  } else {
    // Continue profiling.
    // Profile data isn't available at the moment. So, execute method's bytecode version.
    // Usually, when GWT LambdaForms are profiled it means that a stand-alone nmethod
    // is compiled and counters aren't available since corresponding MethodHandle
    // isn't a compile-time constant.
    return false;
  }
}

bool LibraryCallKit::inline_isCompileConstant() {
  Node* n = argument(0);
  set_result(n->is_Con() ? intcon(1) : intcon(0));
  return true;
}<|MERGE_RESOLUTION|>--- conflicted
+++ resolved
@@ -194,7 +194,6 @@
                                     int modifier_mask, int modifier_bits,
                                     RegionNode* region);
   Node* generate_interface_guard(Node* kls, RegionNode* region);
-<<<<<<< HEAD
   Node* generate_value_guard(Node* kls, RegionNode* region);
 
   enum ArrayKind {
@@ -206,9 +205,8 @@
     ValueArray
   };
 
-=======
   Node* generate_hidden_class_guard(Node* kls, RegionNode* region);
->>>>>>> 7cc13710
+
   Node* generate_array_guard(Node* kls, RegionNode* region) {
     return generate_array_guard_common(kls, region, AnyArray);
   }
