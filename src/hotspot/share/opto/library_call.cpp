--- conflicted
+++ resolved
@@ -2888,15 +2888,9 @@
     } else {
       if (UseArrayFlattening) {
         // Flat array must have an exact type
-<<<<<<< HEAD
-        bool is_null_free = layout != LayoutKind::NULLABLE_ATOMIC_FLAT;
-        bool is_atomic = layout != LayoutKind::NON_ATOMIC_FLAT;
-        Node* new_base = cast_to_flat_array_exact(base, value_klass, is_null_free, is_atomic);
-=======
         bool is_null_free = !LayoutKindHelper::is_nullable_flat(layout);
         bool is_atomic = LayoutKindHelper::is_atomic_flat(layout);
-        Node* new_base = cast_to_flat_array(base, value_klass, is_null_free, !is_null_free, is_atomic);
->>>>>>> 8b05c16d
+        Node* new_base = cast_to_flat_array_exact(base, value_klass, is_null_free, is_atomic);
         replace_in_map(base, new_base);
         base = new_base;
         ptr = basic_plus_adr(base, ConvL2X(offset));
