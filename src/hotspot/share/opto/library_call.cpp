--- conflicted
+++ resolved
@@ -2440,13 +2440,8 @@
   Node* adr = make_unsafe_address(base, offset, type, kind == Relaxed);
   assert(!stopped(), "Inlining of unsafe access failed: address construction stopped unexpectedly");
 
-<<<<<<< HEAD
-  if (_gvn.type(base)->isa_ptr() == TypePtr::NULL_PTR) {
+  if (_gvn.type(base->uncast())->isa_ptr() == TypePtr::NULL_PTR) {
     if (type != T_OBJECT && (inline_klass == nullptr || !inline_klass->has_object_fields())) {
-=======
-  if (_gvn.type(base->uncast())->isa_ptr() == TypePtr::NULL_PTR) {
-    if (type != T_OBJECT) {
->>>>>>> c6e7e551
       decorators |= IN_NATIVE; // off-heap primitive access
     } else {
       set_map(old_map);
