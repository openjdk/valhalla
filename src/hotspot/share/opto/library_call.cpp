/*
 * Copyright (c) 1999, 2025, Oracle and/or its affiliates. All rights reserved.
 * DO NOT ALTER OR REMOVE COPYRIGHT NOTICES OR THIS FILE HEADER.
 *
 * This code is free software; you can redistribute it and/or modify it
 * under the terms of the GNU General Public License version 2 only, as
 * published by the Free Software Foundation.
 *
 * This code is distributed in the hope that it will be useful, but WITHOUT
 * ANY WARRANTY; without even the implied warranty of MERCHANTABILITY or
 * FITNESS FOR A PARTICULAR PURPOSE.  See the GNU General Public License
 * version 2 for more details (a copy is included in the LICENSE file that
 * accompanied this code).
 *
 * You should have received a copy of the GNU General Public License version
 * 2 along with this work; if not, write to the Free Software Foundation,
 * Inc., 51 Franklin St, Fifth Floor, Boston, MA 02110-1301 USA.
 *
 * Please contact Oracle, 500 Oracle Parkway, Redwood Shores, CA 94065 USA
 * or visit www.oracle.com if you need additional information or have any
 * questions.
 *
 */

#include "asm/macroAssembler.hpp"
#include "ci/ciArrayKlass.hpp"
#include "ci/ciFlatArrayKlass.hpp"
#include "ci/ciInstanceKlass.hpp"
#include "ci/ciSymbols.hpp"
#include "ci/ciUtilities.inline.hpp"
#include "classfile/vmIntrinsics.hpp"
#include "compiler/compileBroker.hpp"
#include "compiler/compileLog.hpp"
#include "gc/shared/barrierSet.hpp"
#include "gc/shared/c2/barrierSetC2.hpp"
#include "jfr/support/jfrIntrinsics.hpp"
#include "memory/resourceArea.hpp"
#include "oops/accessDecorators.hpp"
#include "oops/klass.inline.hpp"
#include "oops/layoutKind.hpp"
#include "oops/objArrayKlass.hpp"
#include "opto/addnode.hpp"
#include "opto/arraycopynode.hpp"
#include "opto/c2compiler.hpp"
#include "opto/castnode.hpp"
#include "opto/cfgnode.hpp"
#include "opto/convertnode.hpp"
#include "opto/countbitsnode.hpp"
#include "opto/graphKit.hpp"
#include "opto/idealKit.hpp"
#include "opto/inlinetypenode.hpp"
#include "opto/library_call.hpp"
#include "opto/mathexactnode.hpp"
#include "opto/mulnode.hpp"
#include "opto/narrowptrnode.hpp"
#include "opto/opaquenode.hpp"
#include "opto/opcodes.hpp"
#include "opto/parse.hpp"
#include "opto/rootnode.hpp"
#include "opto/runtime.hpp"
#include "opto/subnode.hpp"
#include "opto/type.hpp"
#include "opto/vectornode.hpp"
#include "prims/jvmtiExport.hpp"
#include "prims/jvmtiThreadState.hpp"
#include "prims/unsafe.hpp"
#include "runtime/jniHandles.inline.hpp"
#include "runtime/objectMonitor.hpp"
#include "runtime/sharedRuntime.hpp"
#include "runtime/stubRoutines.hpp"
#include "utilities/globalDefinitions.hpp"
#include "utilities/macros.hpp"
#include "utilities/powerOfTwo.hpp"

//---------------------------make_vm_intrinsic----------------------------
CallGenerator* Compile::make_vm_intrinsic(ciMethod* m, bool is_virtual) {
  vmIntrinsicID id = m->intrinsic_id();
  assert(id != vmIntrinsics::_none, "must be a VM intrinsic");

  if (!m->is_loaded()) {
    // Do not attempt to inline unloaded methods.
    return nullptr;
  }

  C2Compiler* compiler = (C2Compiler*)CompileBroker::compiler(CompLevel_full_optimization);
  bool is_available = false;

  {
    // For calling is_intrinsic_supported and is_intrinsic_disabled_by_flag
    // the compiler must transition to '_thread_in_vm' state because both
    // methods access VM-internal data.
    VM_ENTRY_MARK;
    methodHandle mh(THREAD, m->get_Method());
    is_available = compiler != nullptr && compiler->is_intrinsic_available(mh, C->directive());
    if (is_available && is_virtual) {
      is_available = vmIntrinsics::does_virtual_dispatch(id);
    }
  }

  if (is_available) {
    assert(id <= vmIntrinsics::LAST_COMPILER_INLINE, "caller responsibility");
    assert(id != vmIntrinsics::_Object_init && id != vmIntrinsics::_invoke, "enum out of order?");
    return new LibraryIntrinsic(m, is_virtual,
                                vmIntrinsics::predicates_needed(id),
                                vmIntrinsics::does_virtual_dispatch(id),
                                id);
  } else {
    return nullptr;
  }
}

JVMState* LibraryIntrinsic::generate(JVMState* jvms) {
  LibraryCallKit kit(jvms, this);
  Compile* C = kit.C;
  int nodes = C->unique();
#ifndef PRODUCT
  if ((C->print_intrinsics() || C->print_inlining()) && Verbose) {
    char buf[1000];
    const char* str = vmIntrinsics::short_name_as_C_string(intrinsic_id(), buf, sizeof(buf));
    tty->print_cr("Intrinsic %s", str);
  }
#endif
  ciMethod* callee = kit.callee();
  const int bci    = kit.bci();
#ifdef ASSERT
  Node* ctrl = kit.control();
#endif
  // Try to inline the intrinsic.
  if (callee->check_intrinsic_candidate() &&
      kit.try_to_inline(_last_predicate)) {
    const char *inline_msg = is_virtual() ? "(intrinsic, virtual)"
                                          : "(intrinsic)";
    CompileTask::print_inlining_ul(callee, jvms->depth() - 1, bci, InliningResult::SUCCESS, inline_msg);
    C->inline_printer()->record(callee, jvms, InliningResult::SUCCESS, inline_msg);
    C->gather_intrinsic_statistics(intrinsic_id(), is_virtual(), Compile::_intrinsic_worked);
    if (C->log()) {
      C->log()->elem("intrinsic id='%s'%s nodes='%d'",
                     vmIntrinsics::name_at(intrinsic_id()),
                     (is_virtual() ? " virtual='1'" : ""),
                     C->unique() - nodes);
    }
    // Push the result from the inlined method onto the stack.
    kit.push_result();
    return kit.transfer_exceptions_into_jvms();
  }

  // The intrinsic bailed out
  assert(ctrl == kit.control(), "Control flow was added although the intrinsic bailed out");
  assert(jvms->map() == kit.map(), "Out of sync JVM state");
  if (jvms->has_method()) {
    // Not a root compile.
    const char* msg;
    if (callee->intrinsic_candidate()) {
      msg = is_virtual() ? "failed to inline (intrinsic, virtual)" : "failed to inline (intrinsic)";
    } else {
      msg = is_virtual() ? "failed to inline (intrinsic, virtual), method not annotated"
                         : "failed to inline (intrinsic), method not annotated";
    }
    CompileTask::print_inlining_ul(callee, jvms->depth() - 1, bci, InliningResult::FAILURE, msg);
    C->inline_printer()->record(callee, jvms, InliningResult::FAILURE, msg);
  } else {
    // Root compile
    ResourceMark rm;
    stringStream msg_stream;
    msg_stream.print("Did not generate intrinsic %s%s at bci:%d in",
                     vmIntrinsics::name_at(intrinsic_id()),
                     is_virtual() ? " (virtual)" : "", bci);
    const char *msg = msg_stream.freeze();
    log_debug(jit, inlining)("%s", msg);
    if (C->print_intrinsics() || C->print_inlining()) {
      tty->print("%s", msg);
    }
  }
  C->gather_intrinsic_statistics(intrinsic_id(), is_virtual(), Compile::_intrinsic_failed);

  return nullptr;
}

Node* LibraryIntrinsic::generate_predicate(JVMState* jvms, int predicate) {
  LibraryCallKit kit(jvms, this);
  Compile* C = kit.C;
  int nodes = C->unique();
  _last_predicate = predicate;
#ifndef PRODUCT
  assert(is_predicated() && predicate < predicates_count(), "sanity");
  if ((C->print_intrinsics() || C->print_inlining()) && Verbose) {
    char buf[1000];
    const char* str = vmIntrinsics::short_name_as_C_string(intrinsic_id(), buf, sizeof(buf));
    tty->print_cr("Predicate for intrinsic %s", str);
  }
#endif
  ciMethod* callee = kit.callee();
  const int bci    = kit.bci();

  Node* slow_ctl = kit.try_to_predicate(predicate);
  if (!kit.failing()) {
    const char *inline_msg = is_virtual() ? "(intrinsic, virtual, predicate)"
                                          : "(intrinsic, predicate)";
    CompileTask::print_inlining_ul(callee, jvms->depth() - 1, bci, InliningResult::SUCCESS, inline_msg);
    C->inline_printer()->record(callee, jvms, InliningResult::SUCCESS, inline_msg);

    C->gather_intrinsic_statistics(intrinsic_id(), is_virtual(), Compile::_intrinsic_worked);
    if (C->log()) {
      C->log()->elem("predicate_intrinsic id='%s'%s nodes='%d'",
                     vmIntrinsics::name_at(intrinsic_id()),
                     (is_virtual() ? " virtual='1'" : ""),
                     C->unique() - nodes);
    }
    return slow_ctl; // Could be null if the check folds.
  }

  // The intrinsic bailed out
  if (jvms->has_method()) {
    // Not a root compile.
    const char* msg = "failed to generate predicate for intrinsic";
    CompileTask::print_inlining_ul(kit.callee(), jvms->depth() - 1, bci, InliningResult::FAILURE, msg);
    C->inline_printer()->record(kit.callee(), jvms, InliningResult::FAILURE, msg);
  } else {
    // Root compile
    ResourceMark rm;
    stringStream msg_stream;
    msg_stream.print("Did not generate intrinsic %s%s at bci:%d in",
                     vmIntrinsics::name_at(intrinsic_id()),
                     is_virtual() ? " (virtual)" : "", bci);
    const char *msg = msg_stream.freeze();
    log_debug(jit, inlining)("%s", msg);
    C->inline_printer()->record(kit.callee(), jvms, InliningResult::FAILURE, msg);
  }
  C->gather_intrinsic_statistics(intrinsic_id(), is_virtual(), Compile::_intrinsic_failed);
  return nullptr;
}

bool LibraryCallKit::try_to_inline(int predicate) {
  // Handle symbolic names for otherwise undistinguished boolean switches:
  const bool is_store       = true;
  const bool is_compress    = true;
  const bool is_static      = true;
  const bool is_volatile    = true;

  if (!jvms()->has_method()) {
    // Root JVMState has a null method.
    assert(map()->memory()->Opcode() == Op_Parm, "");
    // Insert the memory aliasing node
    set_all_memory(reset_memory());
  }
  assert(merged_memory(), "");

  switch (intrinsic_id()) {
  case vmIntrinsics::_hashCode:                 return inline_native_hashcode(intrinsic()->is_virtual(), !is_static);
  case vmIntrinsics::_identityHashCode:         return inline_native_hashcode(/*!virtual*/ false,         is_static);
  case vmIntrinsics::_getClass:                 return inline_native_getClass();

  case vmIntrinsics::_ceil:
  case vmIntrinsics::_floor:
  case vmIntrinsics::_rint:
  case vmIntrinsics::_dsin:
  case vmIntrinsics::_dcos:
  case vmIntrinsics::_dtan:
  case vmIntrinsics::_dsinh:
  case vmIntrinsics::_dtanh:
  case vmIntrinsics::_dcbrt:
  case vmIntrinsics::_dabs:
  case vmIntrinsics::_fabs:
  case vmIntrinsics::_iabs:
  case vmIntrinsics::_labs:
  case vmIntrinsics::_datan2:
  case vmIntrinsics::_dsqrt:
  case vmIntrinsics::_dsqrt_strict:
  case vmIntrinsics::_dexp:
  case vmIntrinsics::_dlog:
  case vmIntrinsics::_dlog10:
  case vmIntrinsics::_dpow:
  case vmIntrinsics::_dcopySign:
  case vmIntrinsics::_fcopySign:
  case vmIntrinsics::_dsignum:
  case vmIntrinsics::_roundF:
  case vmIntrinsics::_roundD:
  case vmIntrinsics::_fsignum:                  return inline_math_native(intrinsic_id());

  case vmIntrinsics::_notify:
  case vmIntrinsics::_notifyAll:
    return inline_notify(intrinsic_id());

  case vmIntrinsics::_addExactI:                return inline_math_addExactI(false /* add */);
  case vmIntrinsics::_addExactL:                return inline_math_addExactL(false /* add */);
  case vmIntrinsics::_decrementExactI:          return inline_math_subtractExactI(true /* decrement */);
  case vmIntrinsics::_decrementExactL:          return inline_math_subtractExactL(true /* decrement */);
  case vmIntrinsics::_incrementExactI:          return inline_math_addExactI(true /* increment */);
  case vmIntrinsics::_incrementExactL:          return inline_math_addExactL(true /* increment */);
  case vmIntrinsics::_multiplyExactI:           return inline_math_multiplyExactI();
  case vmIntrinsics::_multiplyExactL:           return inline_math_multiplyExactL();
  case vmIntrinsics::_multiplyHigh:             return inline_math_multiplyHigh();
  case vmIntrinsics::_unsignedMultiplyHigh:     return inline_math_unsignedMultiplyHigh();
  case vmIntrinsics::_negateExactI:             return inline_math_negateExactI();
  case vmIntrinsics::_negateExactL:             return inline_math_negateExactL();
  case vmIntrinsics::_subtractExactI:           return inline_math_subtractExactI(false /* subtract */);
  case vmIntrinsics::_subtractExactL:           return inline_math_subtractExactL(false /* subtract */);

  case vmIntrinsics::_arraycopy:                return inline_arraycopy();

  case vmIntrinsics::_arraySort:                return inline_array_sort();
  case vmIntrinsics::_arrayPartition:           return inline_array_partition();

  case vmIntrinsics::_compareToL:               return inline_string_compareTo(StrIntrinsicNode::LL);
  case vmIntrinsics::_compareToU:               return inline_string_compareTo(StrIntrinsicNode::UU);
  case vmIntrinsics::_compareToLU:              return inline_string_compareTo(StrIntrinsicNode::LU);
  case vmIntrinsics::_compareToUL:              return inline_string_compareTo(StrIntrinsicNode::UL);

  case vmIntrinsics::_indexOfL:                 return inline_string_indexOf(StrIntrinsicNode::LL);
  case vmIntrinsics::_indexOfU:                 return inline_string_indexOf(StrIntrinsicNode::UU);
  case vmIntrinsics::_indexOfUL:                return inline_string_indexOf(StrIntrinsicNode::UL);
  case vmIntrinsics::_indexOfIL:                return inline_string_indexOfI(StrIntrinsicNode::LL);
  case vmIntrinsics::_indexOfIU:                return inline_string_indexOfI(StrIntrinsicNode::UU);
  case vmIntrinsics::_indexOfIUL:               return inline_string_indexOfI(StrIntrinsicNode::UL);
  case vmIntrinsics::_indexOfU_char:            return inline_string_indexOfChar(StrIntrinsicNode::U);
  case vmIntrinsics::_indexOfL_char:            return inline_string_indexOfChar(StrIntrinsicNode::L);

  case vmIntrinsics::_equalsL:                  return inline_string_equals(StrIntrinsicNode::LL);

  case vmIntrinsics::_vectorizedHashCode:       return inline_vectorizedHashCode();

  case vmIntrinsics::_toBytesStringU:           return inline_string_toBytesU();
  case vmIntrinsics::_getCharsStringU:          return inline_string_getCharsU();
  case vmIntrinsics::_getCharStringU:           return inline_string_char_access(!is_store);
  case vmIntrinsics::_putCharStringU:           return inline_string_char_access( is_store);

  case vmIntrinsics::_compressStringC:
  case vmIntrinsics::_compressStringB:          return inline_string_copy( is_compress);
  case vmIntrinsics::_inflateStringC:
  case vmIntrinsics::_inflateStringB:           return inline_string_copy(!is_compress);

  case vmIntrinsics::_makePrivateBuffer:        return inline_unsafe_make_private_buffer();
  case vmIntrinsics::_finishPrivateBuffer:      return inline_unsafe_finish_private_buffer();
  case vmIntrinsics::_getReference:             return inline_unsafe_access(!is_store, T_OBJECT,   Relaxed, false);
  case vmIntrinsics::_getBoolean:               return inline_unsafe_access(!is_store, T_BOOLEAN,  Relaxed, false);
  case vmIntrinsics::_getByte:                  return inline_unsafe_access(!is_store, T_BYTE,     Relaxed, false);
  case vmIntrinsics::_getShort:                 return inline_unsafe_access(!is_store, T_SHORT,    Relaxed, false);
  case vmIntrinsics::_getChar:                  return inline_unsafe_access(!is_store, T_CHAR,     Relaxed, false);
  case vmIntrinsics::_getInt:                   return inline_unsafe_access(!is_store, T_INT,      Relaxed, false);
  case vmIntrinsics::_getLong:                  return inline_unsafe_access(!is_store, T_LONG,     Relaxed, false);
  case vmIntrinsics::_getFloat:                 return inline_unsafe_access(!is_store, T_FLOAT,    Relaxed, false);
  case vmIntrinsics::_getDouble:                return inline_unsafe_access(!is_store, T_DOUBLE,   Relaxed, false);
  case vmIntrinsics::_getValue:                 return inline_unsafe_access(!is_store, T_OBJECT,   Relaxed, false, true);

  case vmIntrinsics::_putReference:             return inline_unsafe_access( is_store, T_OBJECT,   Relaxed, false);
  case vmIntrinsics::_putBoolean:               return inline_unsafe_access( is_store, T_BOOLEAN,  Relaxed, false);
  case vmIntrinsics::_putByte:                  return inline_unsafe_access( is_store, T_BYTE,     Relaxed, false);
  case vmIntrinsics::_putShort:                 return inline_unsafe_access( is_store, T_SHORT,    Relaxed, false);
  case vmIntrinsics::_putChar:                  return inline_unsafe_access( is_store, T_CHAR,     Relaxed, false);
  case vmIntrinsics::_putInt:                   return inline_unsafe_access( is_store, T_INT,      Relaxed, false);
  case vmIntrinsics::_putLong:                  return inline_unsafe_access( is_store, T_LONG,     Relaxed, false);
  case vmIntrinsics::_putFloat:                 return inline_unsafe_access( is_store, T_FLOAT,    Relaxed, false);
  case vmIntrinsics::_putDouble:                return inline_unsafe_access( is_store, T_DOUBLE,   Relaxed, false);
  case vmIntrinsics::_putValue:                 return inline_unsafe_access( is_store, T_OBJECT,   Relaxed, false, true);

  case vmIntrinsics::_getReferenceVolatile:     return inline_unsafe_access(!is_store, T_OBJECT,   Volatile, false);
  case vmIntrinsics::_getBooleanVolatile:       return inline_unsafe_access(!is_store, T_BOOLEAN,  Volatile, false);
  case vmIntrinsics::_getByteVolatile:          return inline_unsafe_access(!is_store, T_BYTE,     Volatile, false);
  case vmIntrinsics::_getShortVolatile:         return inline_unsafe_access(!is_store, T_SHORT,    Volatile, false);
  case vmIntrinsics::_getCharVolatile:          return inline_unsafe_access(!is_store, T_CHAR,     Volatile, false);
  case vmIntrinsics::_getIntVolatile:           return inline_unsafe_access(!is_store, T_INT,      Volatile, false);
  case vmIntrinsics::_getLongVolatile:          return inline_unsafe_access(!is_store, T_LONG,     Volatile, false);
  case vmIntrinsics::_getFloatVolatile:         return inline_unsafe_access(!is_store, T_FLOAT,    Volatile, false);
  case vmIntrinsics::_getDoubleVolatile:        return inline_unsafe_access(!is_store, T_DOUBLE,   Volatile, false);

  case vmIntrinsics::_putReferenceVolatile:     return inline_unsafe_access( is_store, T_OBJECT,   Volatile, false);
  case vmIntrinsics::_putBooleanVolatile:       return inline_unsafe_access( is_store, T_BOOLEAN,  Volatile, false);
  case vmIntrinsics::_putByteVolatile:          return inline_unsafe_access( is_store, T_BYTE,     Volatile, false);
  case vmIntrinsics::_putShortVolatile:         return inline_unsafe_access( is_store, T_SHORT,    Volatile, false);
  case vmIntrinsics::_putCharVolatile:          return inline_unsafe_access( is_store, T_CHAR,     Volatile, false);
  case vmIntrinsics::_putIntVolatile:           return inline_unsafe_access( is_store, T_INT,      Volatile, false);
  case vmIntrinsics::_putLongVolatile:          return inline_unsafe_access( is_store, T_LONG,     Volatile, false);
  case vmIntrinsics::_putFloatVolatile:         return inline_unsafe_access( is_store, T_FLOAT,    Volatile, false);
  case vmIntrinsics::_putDoubleVolatile:        return inline_unsafe_access( is_store, T_DOUBLE,   Volatile, false);

  case vmIntrinsics::_getShortUnaligned:        return inline_unsafe_access(!is_store, T_SHORT,    Relaxed, true);
  case vmIntrinsics::_getCharUnaligned:         return inline_unsafe_access(!is_store, T_CHAR,     Relaxed, true);
  case vmIntrinsics::_getIntUnaligned:          return inline_unsafe_access(!is_store, T_INT,      Relaxed, true);
  case vmIntrinsics::_getLongUnaligned:         return inline_unsafe_access(!is_store, T_LONG,     Relaxed, true);

  case vmIntrinsics::_putShortUnaligned:        return inline_unsafe_access( is_store, T_SHORT,    Relaxed, true);
  case vmIntrinsics::_putCharUnaligned:         return inline_unsafe_access( is_store, T_CHAR,     Relaxed, true);
  case vmIntrinsics::_putIntUnaligned:          return inline_unsafe_access( is_store, T_INT,      Relaxed, true);
  case vmIntrinsics::_putLongUnaligned:         return inline_unsafe_access( is_store, T_LONG,     Relaxed, true);

  case vmIntrinsics::_getReferenceAcquire:      return inline_unsafe_access(!is_store, T_OBJECT,   Acquire, false);
  case vmIntrinsics::_getBooleanAcquire:        return inline_unsafe_access(!is_store, T_BOOLEAN,  Acquire, false);
  case vmIntrinsics::_getByteAcquire:           return inline_unsafe_access(!is_store, T_BYTE,     Acquire, false);
  case vmIntrinsics::_getShortAcquire:          return inline_unsafe_access(!is_store, T_SHORT,    Acquire, false);
  case vmIntrinsics::_getCharAcquire:           return inline_unsafe_access(!is_store, T_CHAR,     Acquire, false);
  case vmIntrinsics::_getIntAcquire:            return inline_unsafe_access(!is_store, T_INT,      Acquire, false);
  case vmIntrinsics::_getLongAcquire:           return inline_unsafe_access(!is_store, T_LONG,     Acquire, false);
  case vmIntrinsics::_getFloatAcquire:          return inline_unsafe_access(!is_store, T_FLOAT,    Acquire, false);
  case vmIntrinsics::_getDoubleAcquire:         return inline_unsafe_access(!is_store, T_DOUBLE,   Acquire, false);

  case vmIntrinsics::_putReferenceRelease:      return inline_unsafe_access( is_store, T_OBJECT,   Release, false);
  case vmIntrinsics::_putBooleanRelease:        return inline_unsafe_access( is_store, T_BOOLEAN,  Release, false);
  case vmIntrinsics::_putByteRelease:           return inline_unsafe_access( is_store, T_BYTE,     Release, false);
  case vmIntrinsics::_putShortRelease:          return inline_unsafe_access( is_store, T_SHORT,    Release, false);
  case vmIntrinsics::_putCharRelease:           return inline_unsafe_access( is_store, T_CHAR,     Release, false);
  case vmIntrinsics::_putIntRelease:            return inline_unsafe_access( is_store, T_INT,      Release, false);
  case vmIntrinsics::_putLongRelease:           return inline_unsafe_access( is_store, T_LONG,     Release, false);
  case vmIntrinsics::_putFloatRelease:          return inline_unsafe_access( is_store, T_FLOAT,    Release, false);
  case vmIntrinsics::_putDoubleRelease:         return inline_unsafe_access( is_store, T_DOUBLE,   Release, false);

  case vmIntrinsics::_getReferenceOpaque:       return inline_unsafe_access(!is_store, T_OBJECT,   Opaque, false);
  case vmIntrinsics::_getBooleanOpaque:         return inline_unsafe_access(!is_store, T_BOOLEAN,  Opaque, false);
  case vmIntrinsics::_getByteOpaque:            return inline_unsafe_access(!is_store, T_BYTE,     Opaque, false);
  case vmIntrinsics::_getShortOpaque:           return inline_unsafe_access(!is_store, T_SHORT,    Opaque, false);
  case vmIntrinsics::_getCharOpaque:            return inline_unsafe_access(!is_store, T_CHAR,     Opaque, false);
  case vmIntrinsics::_getIntOpaque:             return inline_unsafe_access(!is_store, T_INT,      Opaque, false);
  case vmIntrinsics::_getLongOpaque:            return inline_unsafe_access(!is_store, T_LONG,     Opaque, false);
  case vmIntrinsics::_getFloatOpaque:           return inline_unsafe_access(!is_store, T_FLOAT,    Opaque, false);
  case vmIntrinsics::_getDoubleOpaque:          return inline_unsafe_access(!is_store, T_DOUBLE,   Opaque, false);

  case vmIntrinsics::_putReferenceOpaque:       return inline_unsafe_access( is_store, T_OBJECT,   Opaque, false);
  case vmIntrinsics::_putBooleanOpaque:         return inline_unsafe_access( is_store, T_BOOLEAN,  Opaque, false);
  case vmIntrinsics::_putByteOpaque:            return inline_unsafe_access( is_store, T_BYTE,     Opaque, false);
  case vmIntrinsics::_putShortOpaque:           return inline_unsafe_access( is_store, T_SHORT,    Opaque, false);
  case vmIntrinsics::_putCharOpaque:            return inline_unsafe_access( is_store, T_CHAR,     Opaque, false);
  case vmIntrinsics::_putIntOpaque:             return inline_unsafe_access( is_store, T_INT,      Opaque, false);
  case vmIntrinsics::_putLongOpaque:            return inline_unsafe_access( is_store, T_LONG,     Opaque, false);
  case vmIntrinsics::_putFloatOpaque:           return inline_unsafe_access( is_store, T_FLOAT,    Opaque, false);
  case vmIntrinsics::_putDoubleOpaque:          return inline_unsafe_access( is_store, T_DOUBLE,   Opaque, false);

  case vmIntrinsics::_getFlatValue:             return inline_unsafe_flat_access(!is_store, Relaxed);
  case vmIntrinsics::_putFlatValue:             return inline_unsafe_flat_access( is_store, Relaxed);

  case vmIntrinsics::_compareAndSetReference:   return inline_unsafe_load_store(T_OBJECT, LS_cmp_swap,      Volatile);
  case vmIntrinsics::_compareAndSetByte:        return inline_unsafe_load_store(T_BYTE,   LS_cmp_swap,      Volatile);
  case vmIntrinsics::_compareAndSetShort:       return inline_unsafe_load_store(T_SHORT,  LS_cmp_swap,      Volatile);
  case vmIntrinsics::_compareAndSetInt:         return inline_unsafe_load_store(T_INT,    LS_cmp_swap,      Volatile);
  case vmIntrinsics::_compareAndSetLong:        return inline_unsafe_load_store(T_LONG,   LS_cmp_swap,      Volatile);

  case vmIntrinsics::_weakCompareAndSetReferencePlain:     return inline_unsafe_load_store(T_OBJECT, LS_cmp_swap_weak, Relaxed);
  case vmIntrinsics::_weakCompareAndSetReferenceAcquire:   return inline_unsafe_load_store(T_OBJECT, LS_cmp_swap_weak, Acquire);
  case vmIntrinsics::_weakCompareAndSetReferenceRelease:   return inline_unsafe_load_store(T_OBJECT, LS_cmp_swap_weak, Release);
  case vmIntrinsics::_weakCompareAndSetReference:          return inline_unsafe_load_store(T_OBJECT, LS_cmp_swap_weak, Volatile);
  case vmIntrinsics::_weakCompareAndSetBytePlain:          return inline_unsafe_load_store(T_BYTE,   LS_cmp_swap_weak, Relaxed);
  case vmIntrinsics::_weakCompareAndSetByteAcquire:        return inline_unsafe_load_store(T_BYTE,   LS_cmp_swap_weak, Acquire);
  case vmIntrinsics::_weakCompareAndSetByteRelease:        return inline_unsafe_load_store(T_BYTE,   LS_cmp_swap_weak, Release);
  case vmIntrinsics::_weakCompareAndSetByte:               return inline_unsafe_load_store(T_BYTE,   LS_cmp_swap_weak, Volatile);
  case vmIntrinsics::_weakCompareAndSetShortPlain:         return inline_unsafe_load_store(T_SHORT,  LS_cmp_swap_weak, Relaxed);
  case vmIntrinsics::_weakCompareAndSetShortAcquire:       return inline_unsafe_load_store(T_SHORT,  LS_cmp_swap_weak, Acquire);
  case vmIntrinsics::_weakCompareAndSetShortRelease:       return inline_unsafe_load_store(T_SHORT,  LS_cmp_swap_weak, Release);
  case vmIntrinsics::_weakCompareAndSetShort:              return inline_unsafe_load_store(T_SHORT,  LS_cmp_swap_weak, Volatile);
  case vmIntrinsics::_weakCompareAndSetIntPlain:           return inline_unsafe_load_store(T_INT,    LS_cmp_swap_weak, Relaxed);
  case vmIntrinsics::_weakCompareAndSetIntAcquire:         return inline_unsafe_load_store(T_INT,    LS_cmp_swap_weak, Acquire);
  case vmIntrinsics::_weakCompareAndSetIntRelease:         return inline_unsafe_load_store(T_INT,    LS_cmp_swap_weak, Release);
  case vmIntrinsics::_weakCompareAndSetInt:                return inline_unsafe_load_store(T_INT,    LS_cmp_swap_weak, Volatile);
  case vmIntrinsics::_weakCompareAndSetLongPlain:          return inline_unsafe_load_store(T_LONG,   LS_cmp_swap_weak, Relaxed);
  case vmIntrinsics::_weakCompareAndSetLongAcquire:        return inline_unsafe_load_store(T_LONG,   LS_cmp_swap_weak, Acquire);
  case vmIntrinsics::_weakCompareAndSetLongRelease:        return inline_unsafe_load_store(T_LONG,   LS_cmp_swap_weak, Release);
  case vmIntrinsics::_weakCompareAndSetLong:               return inline_unsafe_load_store(T_LONG,   LS_cmp_swap_weak, Volatile);

  case vmIntrinsics::_compareAndExchangeReference:         return inline_unsafe_load_store(T_OBJECT, LS_cmp_exchange,  Volatile);
  case vmIntrinsics::_compareAndExchangeReferenceAcquire:  return inline_unsafe_load_store(T_OBJECT, LS_cmp_exchange,  Acquire);
  case vmIntrinsics::_compareAndExchangeReferenceRelease:  return inline_unsafe_load_store(T_OBJECT, LS_cmp_exchange,  Release);
  case vmIntrinsics::_compareAndExchangeByte:              return inline_unsafe_load_store(T_BYTE,   LS_cmp_exchange,  Volatile);
  case vmIntrinsics::_compareAndExchangeByteAcquire:       return inline_unsafe_load_store(T_BYTE,   LS_cmp_exchange,  Acquire);
  case vmIntrinsics::_compareAndExchangeByteRelease:       return inline_unsafe_load_store(T_BYTE,   LS_cmp_exchange,  Release);
  case vmIntrinsics::_compareAndExchangeShort:             return inline_unsafe_load_store(T_SHORT,  LS_cmp_exchange,  Volatile);
  case vmIntrinsics::_compareAndExchangeShortAcquire:      return inline_unsafe_load_store(T_SHORT,  LS_cmp_exchange,  Acquire);
  case vmIntrinsics::_compareAndExchangeShortRelease:      return inline_unsafe_load_store(T_SHORT,  LS_cmp_exchange,  Release);
  case vmIntrinsics::_compareAndExchangeInt:               return inline_unsafe_load_store(T_INT,    LS_cmp_exchange,  Volatile);
  case vmIntrinsics::_compareAndExchangeIntAcquire:        return inline_unsafe_load_store(T_INT,    LS_cmp_exchange,  Acquire);
  case vmIntrinsics::_compareAndExchangeIntRelease:        return inline_unsafe_load_store(T_INT,    LS_cmp_exchange,  Release);
  case vmIntrinsics::_compareAndExchangeLong:              return inline_unsafe_load_store(T_LONG,   LS_cmp_exchange,  Volatile);
  case vmIntrinsics::_compareAndExchangeLongAcquire:       return inline_unsafe_load_store(T_LONG,   LS_cmp_exchange,  Acquire);
  case vmIntrinsics::_compareAndExchangeLongRelease:       return inline_unsafe_load_store(T_LONG,   LS_cmp_exchange,  Release);

  case vmIntrinsics::_getAndAddByte:                    return inline_unsafe_load_store(T_BYTE,   LS_get_add,       Volatile);
  case vmIntrinsics::_getAndAddShort:                   return inline_unsafe_load_store(T_SHORT,  LS_get_add,       Volatile);
  case vmIntrinsics::_getAndAddInt:                     return inline_unsafe_load_store(T_INT,    LS_get_add,       Volatile);
  case vmIntrinsics::_getAndAddLong:                    return inline_unsafe_load_store(T_LONG,   LS_get_add,       Volatile);

  case vmIntrinsics::_getAndSetByte:                    return inline_unsafe_load_store(T_BYTE,   LS_get_set,       Volatile);
  case vmIntrinsics::_getAndSetShort:                   return inline_unsafe_load_store(T_SHORT,  LS_get_set,       Volatile);
  case vmIntrinsics::_getAndSetInt:                     return inline_unsafe_load_store(T_INT,    LS_get_set,       Volatile);
  case vmIntrinsics::_getAndSetLong:                    return inline_unsafe_load_store(T_LONG,   LS_get_set,       Volatile);
  case vmIntrinsics::_getAndSetReference:               return inline_unsafe_load_store(T_OBJECT, LS_get_set,       Volatile);

  case vmIntrinsics::_loadFence:
  case vmIntrinsics::_storeFence:
  case vmIntrinsics::_storeStoreFence:
  case vmIntrinsics::_fullFence:                return inline_unsafe_fence(intrinsic_id());

  case vmIntrinsics::_onSpinWait:               return inline_onspinwait();

  case vmIntrinsics::_currentCarrierThread:     return inline_native_currentCarrierThread();
  case vmIntrinsics::_currentThread:            return inline_native_currentThread();
  case vmIntrinsics::_setCurrentThread:         return inline_native_setCurrentThread();

  case vmIntrinsics::_scopedValueCache:          return inline_native_scopedValueCache();
  case vmIntrinsics::_setScopedValueCache:       return inline_native_setScopedValueCache();

  case vmIntrinsics::_Continuation_pin:          return inline_native_Continuation_pinning(false);
  case vmIntrinsics::_Continuation_unpin:        return inline_native_Continuation_pinning(true);

#if INCLUDE_JVMTI
  case vmIntrinsics::_notifyJvmtiVThreadStart:   return inline_native_notify_jvmti_funcs(CAST_FROM_FN_PTR(address, OptoRuntime::notify_jvmti_vthread_start()),
                                                                                         "notifyJvmtiStart", true, false);
  case vmIntrinsics::_notifyJvmtiVThreadEnd:     return inline_native_notify_jvmti_funcs(CAST_FROM_FN_PTR(address, OptoRuntime::notify_jvmti_vthread_end()),
                                                                                         "notifyJvmtiEnd", false, true);
  case vmIntrinsics::_notifyJvmtiVThreadMount:   return inline_native_notify_jvmti_funcs(CAST_FROM_FN_PTR(address, OptoRuntime::notify_jvmti_vthread_mount()),
                                                                                         "notifyJvmtiMount", false, false);
  case vmIntrinsics::_notifyJvmtiVThreadUnmount: return inline_native_notify_jvmti_funcs(CAST_FROM_FN_PTR(address, OptoRuntime::notify_jvmti_vthread_unmount()),
                                                                                         "notifyJvmtiUnmount", false, false);
  case vmIntrinsics::_notifyJvmtiVThreadDisableSuspend: return inline_native_notify_jvmti_sync();
#endif

#ifdef JFR_HAVE_INTRINSICS
  case vmIntrinsics::_counterTime:              return inline_native_time_funcs(CAST_FROM_FN_PTR(address, JfrTime::time_function()), "counterTime");
  case vmIntrinsics::_getEventWriter:           return inline_native_getEventWriter();
  case vmIntrinsics::_jvm_commit:               return inline_native_jvm_commit();
#endif
  case vmIntrinsics::_currentTimeMillis:        return inline_native_time_funcs(CAST_FROM_FN_PTR(address, os::javaTimeMillis), "currentTimeMillis");
  case vmIntrinsics::_nanoTime:                 return inline_native_time_funcs(CAST_FROM_FN_PTR(address, os::javaTimeNanos), "nanoTime");
  case vmIntrinsics::_writeback0:               return inline_unsafe_writeback0();
  case vmIntrinsics::_writebackPreSync0:        return inline_unsafe_writebackSync0(true);
  case vmIntrinsics::_writebackPostSync0:       return inline_unsafe_writebackSync0(false);
  case vmIntrinsics::_allocateInstance:         return inline_unsafe_allocate();
  case vmIntrinsics::_copyMemory:               return inline_unsafe_copyMemory();
  case vmIntrinsics::_setMemory:                return inline_unsafe_setMemory();
  case vmIntrinsics::_getLength:                return inline_native_getLength();
  case vmIntrinsics::_copyOf:                   return inline_array_copyOf(false);
  case vmIntrinsics::_copyOfRange:              return inline_array_copyOf(true);
  case vmIntrinsics::_equalsB:                  return inline_array_equals(StrIntrinsicNode::LL);
  case vmIntrinsics::_equalsC:                  return inline_array_equals(StrIntrinsicNode::UU);
  case vmIntrinsics::_Preconditions_checkIndex: return inline_preconditions_checkIndex(T_INT);
  case vmIntrinsics::_Preconditions_checkLongIndex: return inline_preconditions_checkIndex(T_LONG);
  case vmIntrinsics::_clone:                    return inline_native_clone(intrinsic()->is_virtual());

  case vmIntrinsics::_allocateUninitializedArray: return inline_unsafe_newArray(true);
  case vmIntrinsics::_newArray:                   return inline_unsafe_newArray(false);
  case vmIntrinsics::_newNullRestrictedNonAtomicArray: return inline_newArray(/* null_free */ true, /* atomic */ false);
  case vmIntrinsics::_newNullRestrictedAtomicArray: return inline_newArray(/* null_free */ true, /* atomic */ true);
  case vmIntrinsics::_newNullableAtomicArray:     return inline_newArray(/* null_free */ false, /* atomic */ true);
  case vmIntrinsics::_isFlatArray:              return inline_getArrayProperties(IsFlat);
  case vmIntrinsics::_isNullRestrictedArray:    return inline_getArrayProperties(IsNullRestricted);
  case vmIntrinsics::_isAtomicArray:            return inline_getArrayProperties(IsAtomic);

  case vmIntrinsics::_isAssignableFrom:         return inline_native_subtype_check();

  case vmIntrinsics::_isInstance:
  case vmIntrinsics::_isHidden:
  case vmIntrinsics::_getSuperclass:            return inline_native_Class_query(intrinsic_id());

  case vmIntrinsics::_floatToRawIntBits:
  case vmIntrinsics::_floatToIntBits:
  case vmIntrinsics::_intBitsToFloat:
  case vmIntrinsics::_doubleToRawLongBits:
  case vmIntrinsics::_doubleToLongBits:
  case vmIntrinsics::_longBitsToDouble:
  case vmIntrinsics::_floatToFloat16:
  case vmIntrinsics::_float16ToFloat:           return inline_fp_conversions(intrinsic_id());
  case vmIntrinsics::_sqrt_float16:             return inline_fp16_operations(intrinsic_id(), 1);
  case vmIntrinsics::_fma_float16:              return inline_fp16_operations(intrinsic_id(), 3);
  case vmIntrinsics::_floatIsFinite:
  case vmIntrinsics::_floatIsInfinite:
  case vmIntrinsics::_doubleIsFinite:
  case vmIntrinsics::_doubleIsInfinite:         return inline_fp_range_check(intrinsic_id());

  case vmIntrinsics::_numberOfLeadingZeros_i:
  case vmIntrinsics::_numberOfLeadingZeros_l:
  case vmIntrinsics::_numberOfTrailingZeros_i:
  case vmIntrinsics::_numberOfTrailingZeros_l:
  case vmIntrinsics::_bitCount_i:
  case vmIntrinsics::_bitCount_l:
  case vmIntrinsics::_reverse_i:
  case vmIntrinsics::_reverse_l:
  case vmIntrinsics::_reverseBytes_i:
  case vmIntrinsics::_reverseBytes_l:
  case vmIntrinsics::_reverseBytes_s:
  case vmIntrinsics::_reverseBytes_c:           return inline_number_methods(intrinsic_id());

  case vmIntrinsics::_compress_i:
  case vmIntrinsics::_compress_l:
  case vmIntrinsics::_expand_i:
  case vmIntrinsics::_expand_l:                 return inline_bitshuffle_methods(intrinsic_id());

  case vmIntrinsics::_compareUnsigned_i:
  case vmIntrinsics::_compareUnsigned_l:        return inline_compare_unsigned(intrinsic_id());

  case vmIntrinsics::_divideUnsigned_i:
  case vmIntrinsics::_divideUnsigned_l:
  case vmIntrinsics::_remainderUnsigned_i:
  case vmIntrinsics::_remainderUnsigned_l:      return inline_divmod_methods(intrinsic_id());

  case vmIntrinsics::_getCallerClass:           return inline_native_Reflection_getCallerClass();

  case vmIntrinsics::_Reference_get0:           return inline_reference_get0();
  case vmIntrinsics::_Reference_refersTo0:      return inline_reference_refersTo0(false);
  case vmIntrinsics::_PhantomReference_refersTo0: return inline_reference_refersTo0(true);
  case vmIntrinsics::_Reference_clear0:         return inline_reference_clear0(false);
  case vmIntrinsics::_PhantomReference_clear0:  return inline_reference_clear0(true);

  case vmIntrinsics::_Class_cast:               return inline_Class_cast();

  case vmIntrinsics::_aescrypt_encryptBlock:
  case vmIntrinsics::_aescrypt_decryptBlock:    return inline_aescrypt_Block(intrinsic_id());

  case vmIntrinsics::_cipherBlockChaining_encryptAESCrypt:
  case vmIntrinsics::_cipherBlockChaining_decryptAESCrypt:
    return inline_cipherBlockChaining_AESCrypt(intrinsic_id());

  case vmIntrinsics::_electronicCodeBook_encryptAESCrypt:
  case vmIntrinsics::_electronicCodeBook_decryptAESCrypt:
    return inline_electronicCodeBook_AESCrypt(intrinsic_id());

  case vmIntrinsics::_counterMode_AESCrypt:
    return inline_counterMode_AESCrypt(intrinsic_id());

  case vmIntrinsics::_galoisCounterMode_AESCrypt:
    return inline_galoisCounterMode_AESCrypt();

  case vmIntrinsics::_md5_implCompress:
  case vmIntrinsics::_sha_implCompress:
  case vmIntrinsics::_sha2_implCompress:
  case vmIntrinsics::_sha5_implCompress:
  case vmIntrinsics::_sha3_implCompress:
    return inline_digestBase_implCompress(intrinsic_id());
  case vmIntrinsics::_double_keccak:
    return inline_double_keccak();

  case vmIntrinsics::_digestBase_implCompressMB:
    return inline_digestBase_implCompressMB(predicate);

  case vmIntrinsics::_multiplyToLen:
    return inline_multiplyToLen();

  case vmIntrinsics::_squareToLen:
    return inline_squareToLen();

  case vmIntrinsics::_mulAdd:
    return inline_mulAdd();

  case vmIntrinsics::_montgomeryMultiply:
    return inline_montgomeryMultiply();
  case vmIntrinsics::_montgomerySquare:
    return inline_montgomerySquare();

  case vmIntrinsics::_bigIntegerRightShiftWorker:
    return inline_bigIntegerShift(true);
  case vmIntrinsics::_bigIntegerLeftShiftWorker:
    return inline_bigIntegerShift(false);

  case vmIntrinsics::_vectorizedMismatch:
    return inline_vectorizedMismatch();

  case vmIntrinsics::_ghash_processBlocks:
    return inline_ghash_processBlocks();
  case vmIntrinsics::_chacha20Block:
    return inline_chacha20Block();
  case vmIntrinsics::_kyberNtt:
    return inline_kyberNtt();
  case vmIntrinsics::_kyberInverseNtt:
    return inline_kyberInverseNtt();
  case vmIntrinsics::_kyberNttMult:
    return inline_kyberNttMult();
  case vmIntrinsics::_kyberAddPoly_2:
    return inline_kyberAddPoly_2();
  case vmIntrinsics::_kyberAddPoly_3:
    return inline_kyberAddPoly_3();
  case vmIntrinsics::_kyber12To16:
    return inline_kyber12To16();
  case vmIntrinsics::_kyberBarrettReduce:
    return inline_kyberBarrettReduce();
  case vmIntrinsics::_dilithiumAlmostNtt:
    return inline_dilithiumAlmostNtt();
  case vmIntrinsics::_dilithiumAlmostInverseNtt:
    return inline_dilithiumAlmostInverseNtt();
  case vmIntrinsics::_dilithiumNttMult:
    return inline_dilithiumNttMult();
  case vmIntrinsics::_dilithiumMontMulByConstant:
    return inline_dilithiumMontMulByConstant();
  case vmIntrinsics::_dilithiumDecomposePoly:
    return inline_dilithiumDecomposePoly();
  case vmIntrinsics::_base64_encodeBlock:
    return inline_base64_encodeBlock();
  case vmIntrinsics::_base64_decodeBlock:
    return inline_base64_decodeBlock();
  case vmIntrinsics::_poly1305_processBlocks:
    return inline_poly1305_processBlocks();
  case vmIntrinsics::_intpoly_montgomeryMult_P256:
    return inline_intpoly_montgomeryMult_P256();
  case vmIntrinsics::_intpoly_assign:
    return inline_intpoly_assign();
  case vmIntrinsics::_encodeISOArray:
  case vmIntrinsics::_encodeByteISOArray:
    return inline_encodeISOArray(false);
  case vmIntrinsics::_encodeAsciiArray:
    return inline_encodeISOArray(true);

  case vmIntrinsics::_updateCRC32:
    return inline_updateCRC32();
  case vmIntrinsics::_updateBytesCRC32:
    return inline_updateBytesCRC32();
  case vmIntrinsics::_updateByteBufferCRC32:
    return inline_updateByteBufferCRC32();

  case vmIntrinsics::_updateBytesCRC32C:
    return inline_updateBytesCRC32C();
  case vmIntrinsics::_updateDirectByteBufferCRC32C:
    return inline_updateDirectByteBufferCRC32C();

  case vmIntrinsics::_updateBytesAdler32:
    return inline_updateBytesAdler32();
  case vmIntrinsics::_updateByteBufferAdler32:
    return inline_updateByteBufferAdler32();

  case vmIntrinsics::_profileBoolean:
    return inline_profileBoolean();
  case vmIntrinsics::_isCompileConstant:
    return inline_isCompileConstant();

  case vmIntrinsics::_countPositives:
    return inline_countPositives();

  case vmIntrinsics::_fmaD:
  case vmIntrinsics::_fmaF:
    return inline_fma(intrinsic_id());

  case vmIntrinsics::_isDigit:
  case vmIntrinsics::_isLowerCase:
  case vmIntrinsics::_isUpperCase:
  case vmIntrinsics::_isWhitespace:
    return inline_character_compare(intrinsic_id());

  case vmIntrinsics::_min:
  case vmIntrinsics::_max:
  case vmIntrinsics::_min_strict:
  case vmIntrinsics::_max_strict:
  case vmIntrinsics::_minL:
  case vmIntrinsics::_maxL:
  case vmIntrinsics::_minF:
  case vmIntrinsics::_maxF:
  case vmIntrinsics::_minD:
  case vmIntrinsics::_maxD:
  case vmIntrinsics::_minF_strict:
  case vmIntrinsics::_maxF_strict:
  case vmIntrinsics::_minD_strict:
  case vmIntrinsics::_maxD_strict:
    return inline_min_max(intrinsic_id());

  case vmIntrinsics::_VectorUnaryOp:
    return inline_vector_nary_operation(1);
  case vmIntrinsics::_VectorBinaryOp:
    return inline_vector_nary_operation(2);
  case vmIntrinsics::_VectorUnaryLibOp:
    return inline_vector_call(1);
  case vmIntrinsics::_VectorBinaryLibOp:
    return inline_vector_call(2);
  case vmIntrinsics::_VectorTernaryOp:
    return inline_vector_nary_operation(3);
  case vmIntrinsics::_VectorFromBitsCoerced:
    return inline_vector_frombits_coerced();
  case vmIntrinsics::_VectorMaskOp:
    return inline_vector_mask_operation();
  case vmIntrinsics::_VectorLoadOp:
    return inline_vector_mem_operation(/*is_store=*/false);
  case vmIntrinsics::_VectorLoadMaskedOp:
    return inline_vector_mem_masked_operation(/*is_store*/false);
  case vmIntrinsics::_VectorStoreOp:
    return inline_vector_mem_operation(/*is_store=*/true);
  case vmIntrinsics::_VectorStoreMaskedOp:
    return inline_vector_mem_masked_operation(/*is_store=*/true);
  case vmIntrinsics::_VectorGatherOp:
    return inline_vector_gather_scatter(/*is_scatter*/ false);
  case vmIntrinsics::_VectorScatterOp:
    return inline_vector_gather_scatter(/*is_scatter*/ true);
  case vmIntrinsics::_VectorReductionCoerced:
    return inline_vector_reduction();
  case vmIntrinsics::_VectorTest:
    return inline_vector_test();
  case vmIntrinsics::_VectorBlend:
    return inline_vector_blend();
  case vmIntrinsics::_VectorRearrange:
    return inline_vector_rearrange();
  case vmIntrinsics::_VectorSelectFrom:
    return inline_vector_select_from();
  case vmIntrinsics::_VectorCompare:
    return inline_vector_compare();
  case vmIntrinsics::_VectorBroadcastInt:
    return inline_vector_broadcast_int();
  case vmIntrinsics::_VectorConvert:
    return inline_vector_convert();
  case vmIntrinsics::_VectorInsert:
    return inline_vector_insert();
  case vmIntrinsics::_VectorExtract:
    return inline_vector_extract();
  case vmIntrinsics::_VectorCompressExpand:
    return inline_vector_compress_expand();
  case vmIntrinsics::_VectorSelectFromTwoVectorOp:
    return inline_vector_select_from_two_vectors();
  case vmIntrinsics::_IndexVector:
    return inline_index_vector();
  case vmIntrinsics::_IndexPartiallyInUpperRange:
    return inline_index_partially_in_upper_range();

  case vmIntrinsics::_getObjectSize:
    return inline_getObjectSize();

  case vmIntrinsics::_blackhole:
    return inline_blackhole();

  default:
    // If you get here, it may be that someone has added a new intrinsic
    // to the list in vmIntrinsics.hpp without implementing it here.
#ifndef PRODUCT
    if ((PrintMiscellaneous && (Verbose || WizardMode)) || PrintOpto) {
      tty->print_cr("*** Warning: Unimplemented intrinsic %s(%d)",
                    vmIntrinsics::name_at(intrinsic_id()), vmIntrinsics::as_int(intrinsic_id()));
    }
#endif
    return false;
  }
}

Node* LibraryCallKit::try_to_predicate(int predicate) {
  if (!jvms()->has_method()) {
    // Root JVMState has a null method.
    assert(map()->memory()->Opcode() == Op_Parm, "");
    // Insert the memory aliasing node
    set_all_memory(reset_memory());
  }
  assert(merged_memory(), "");

  switch (intrinsic_id()) {
  case vmIntrinsics::_cipherBlockChaining_encryptAESCrypt:
    return inline_cipherBlockChaining_AESCrypt_predicate(false);
  case vmIntrinsics::_cipherBlockChaining_decryptAESCrypt:
    return inline_cipherBlockChaining_AESCrypt_predicate(true);
  case vmIntrinsics::_electronicCodeBook_encryptAESCrypt:
    return inline_electronicCodeBook_AESCrypt_predicate(false);
  case vmIntrinsics::_electronicCodeBook_decryptAESCrypt:
    return inline_electronicCodeBook_AESCrypt_predicate(true);
  case vmIntrinsics::_counterMode_AESCrypt:
    return inline_counterMode_AESCrypt_predicate();
  case vmIntrinsics::_digestBase_implCompressMB:
    return inline_digestBase_implCompressMB_predicate(predicate);
  case vmIntrinsics::_galoisCounterMode_AESCrypt:
    return inline_galoisCounterMode_AESCrypt_predicate();

  default:
    // If you get here, it may be that someone has added a new intrinsic
    // to the list in vmIntrinsics.hpp without implementing it here.
#ifndef PRODUCT
    if ((PrintMiscellaneous && (Verbose || WizardMode)) || PrintOpto) {
      tty->print_cr("*** Warning: Unimplemented predicate for intrinsic %s(%d)",
                    vmIntrinsics::name_at(intrinsic_id()), vmIntrinsics::as_int(intrinsic_id()));
    }
#endif
    Node* slow_ctl = control();
    set_control(top()); // No fast path intrinsic
    return slow_ctl;
  }
}

//------------------------------set_result-------------------------------
// Helper function for finishing intrinsics.
void LibraryCallKit::set_result(RegionNode* region, PhiNode* value) {
  record_for_igvn(region);
  set_control(_gvn.transform(region));
  set_result( _gvn.transform(value));
  assert(value->type()->basic_type() == result()->bottom_type()->basic_type(), "sanity");
}

//------------------------------generate_guard---------------------------
// Helper function for generating guarded fast-slow graph structures.
// The given 'test', if true, guards a slow path.  If the test fails
// then a fast path can be taken.  (We generally hope it fails.)
// In all cases, GraphKit::control() is updated to the fast path.
// The returned value represents the control for the slow path.
// The return value is never 'top'; it is either a valid control
// or null if it is obvious that the slow path can never be taken.
// Also, if region and the slow control are not null, the slow edge
// is appended to the region.
Node* LibraryCallKit::generate_guard(Node* test, RegionNode* region, float true_prob) {
  if (stopped()) {
    // Already short circuited.
    return nullptr;
  }

  // Build an if node and its projections.
  // If test is true we take the slow path, which we assume is uncommon.
  if (_gvn.type(test) == TypeInt::ZERO) {
    // The slow branch is never taken.  No need to build this guard.
    return nullptr;
  }

  IfNode* iff = create_and_map_if(control(), test, true_prob, COUNT_UNKNOWN);

  Node* if_slow = _gvn.transform(new IfTrueNode(iff));
  if (if_slow == top()) {
    // The slow branch is never taken.  No need to build this guard.
    return nullptr;
  }

  if (region != nullptr)
    region->add_req(if_slow);

  Node* if_fast = _gvn.transform(new IfFalseNode(iff));
  set_control(if_fast);

  return if_slow;
}

inline Node* LibraryCallKit::generate_slow_guard(Node* test, RegionNode* region) {
  return generate_guard(test, region, PROB_UNLIKELY_MAG(3));
}
inline Node* LibraryCallKit::generate_fair_guard(Node* test, RegionNode* region) {
  return generate_guard(test, region, PROB_FAIR);
}

inline Node* LibraryCallKit::generate_negative_guard(Node* index, RegionNode* region,
                                                     Node* *pos_index) {
  if (stopped())
    return nullptr;                // already stopped
  if (_gvn.type(index)->higher_equal(TypeInt::POS)) // [0,maxint]
    return nullptr;                // index is already adequately typed
  Node* cmp_lt = _gvn.transform(new CmpINode(index, intcon(0)));
  Node* bol_lt = _gvn.transform(new BoolNode(cmp_lt, BoolTest::lt));
  Node* is_neg = generate_guard(bol_lt, region, PROB_MIN);
  if (is_neg != nullptr && pos_index != nullptr) {
    // Emulate effect of Parse::adjust_map_after_if.
    Node* ccast = new CastIINode(control(), index, TypeInt::POS);
    (*pos_index) = _gvn.transform(ccast);
  }
  return is_neg;
}

// Make sure that 'position' is a valid limit index, in [0..length].
// There are two equivalent plans for checking this:
//   A. (offset + copyLength)  unsigned<=  arrayLength
//   B. offset  <=  (arrayLength - copyLength)
// We require that all of the values above, except for the sum and
// difference, are already known to be non-negative.
// Plan A is robust in the face of overflow, if offset and copyLength
// are both hugely positive.
//
// Plan B is less direct and intuitive, but it does not overflow at
// all, since the difference of two non-negatives is always
// representable.  Whenever Java methods must perform the equivalent
// check they generally use Plan B instead of Plan A.
// For the moment we use Plan A.
inline Node* LibraryCallKit::generate_limit_guard(Node* offset,
                                                  Node* subseq_length,
                                                  Node* array_length,
                                                  RegionNode* region) {
  if (stopped())
    return nullptr;                // already stopped
  bool zero_offset = _gvn.type(offset) == TypeInt::ZERO;
  if (zero_offset && subseq_length->eqv_uncast(array_length))
    return nullptr;                // common case of whole-array copy
  Node* last = subseq_length;
  if (!zero_offset)             // last += offset
    last = _gvn.transform(new AddINode(last, offset));
  Node* cmp_lt = _gvn.transform(new CmpUNode(array_length, last));
  Node* bol_lt = _gvn.transform(new BoolNode(cmp_lt, BoolTest::lt));
  Node* is_over = generate_guard(bol_lt, region, PROB_MIN);
  return is_over;
}

// Emit range checks for the given String.value byte array
void LibraryCallKit::generate_string_range_check(Node* array,
                                                 Node* offset,
                                                 Node* count,
                                                 bool char_count,
                                                 bool halt_on_oob) {
  if (stopped()) {
    return; // already stopped
  }
  RegionNode* bailout = new RegionNode(1);
  record_for_igvn(bailout);
  if (char_count) {
    // Convert char count to byte count
    count = _gvn.transform(new LShiftINode(count, intcon(1)));
  }

  // Offset and count must not be negative
  generate_negative_guard(offset, bailout);
  generate_negative_guard(count, bailout);
  // Offset + count must not exceed length of array
  generate_limit_guard(offset, count, load_array_length(array), bailout);

  if (bailout->req() > 1) {
    if (halt_on_oob) {
      bailout = _gvn.transform(bailout)->as_Region();
      Node* frame = _gvn.transform(new ParmNode(C->start(), TypeFunc::FramePtr));
      Node* halt = _gvn.transform(new HaltNode(bailout, frame, "unexpected guard failure in intrinsic"));
      C->root()->add_req(halt);
    } else {
      PreserveJVMState pjvms(this);
      set_control(_gvn.transform(bailout));
      uncommon_trap(Deoptimization::Reason_intrinsic,
                    Deoptimization::Action_maybe_recompile);
    }
  }
}

Node* LibraryCallKit::current_thread_helper(Node*& tls_output, ByteSize handle_offset,
                                            bool is_immutable) {
  ciKlass* thread_klass = env()->Thread_klass();
  const Type* thread_type
    = TypeOopPtr::make_from_klass(thread_klass)->cast_to_ptr_type(TypePtr::NotNull);

  Node* thread = _gvn.transform(new ThreadLocalNode());
  Node* p = basic_plus_adr(top()/*!oop*/, thread, in_bytes(handle_offset));
  tls_output = thread;

  Node* thread_obj_handle
    = (is_immutable
      ? LoadNode::make(_gvn, nullptr, immutable_memory(), p, p->bottom_type()->is_ptr(),
        TypeRawPtr::NOTNULL, T_ADDRESS, MemNode::unordered)
      : make_load(nullptr, p, p->bottom_type()->is_ptr(), T_ADDRESS, MemNode::unordered));
  thread_obj_handle = _gvn.transform(thread_obj_handle);

  DecoratorSet decorators = IN_NATIVE;
  if (is_immutable) {
    decorators |= C2_IMMUTABLE_MEMORY;
  }
  return access_load(thread_obj_handle, thread_type, T_OBJECT, decorators);
}

//--------------------------generate_current_thread--------------------
Node* LibraryCallKit::generate_current_thread(Node* &tls_output) {
  return current_thread_helper(tls_output, JavaThread::threadObj_offset(),
                               /*is_immutable*/false);
}

//--------------------------generate_virtual_thread--------------------
Node* LibraryCallKit::generate_virtual_thread(Node* tls_output) {
  return current_thread_helper(tls_output, JavaThread::vthread_offset(),
                               !C->method()->changes_current_thread());
}

//------------------------------make_string_method_node------------------------
// Helper method for String intrinsic functions. This version is called with
// str1 and str2 pointing to byte[] nodes containing Latin1 or UTF16 encoded
// characters (depending on 'is_byte'). cnt1 and cnt2 are pointing to Int nodes
// containing the lengths of str1 and str2.
Node* LibraryCallKit::make_string_method_node(int opcode, Node* str1_start, Node* cnt1, Node* str2_start, Node* cnt2, StrIntrinsicNode::ArgEnc ae) {
  Node* result = nullptr;
  switch (opcode) {
  case Op_StrIndexOf:
    result = new StrIndexOfNode(control(), memory(TypeAryPtr::BYTES),
                                str1_start, cnt1, str2_start, cnt2, ae);
    break;
  case Op_StrComp:
    result = new StrCompNode(control(), memory(TypeAryPtr::BYTES),
                             str1_start, cnt1, str2_start, cnt2, ae);
    break;
  case Op_StrEquals:
    // We already know that cnt1 == cnt2 here (checked in 'inline_string_equals').
    // Use the constant length if there is one because optimized match rule may exist.
    result = new StrEqualsNode(control(), memory(TypeAryPtr::BYTES),
                               str1_start, str2_start, cnt2->is_Con() ? cnt2 : cnt1, ae);
    break;
  default:
    ShouldNotReachHere();
    return nullptr;
  }

  // All these intrinsics have checks.
  C->set_has_split_ifs(true); // Has chance for split-if optimization
  clear_upper_avx();

  return _gvn.transform(result);
}

//------------------------------inline_string_compareTo------------------------
bool LibraryCallKit::inline_string_compareTo(StrIntrinsicNode::ArgEnc ae) {
  Node* arg1 = argument(0);
  Node* arg2 = argument(1);

  arg1 = must_be_not_null(arg1, true);
  arg2 = must_be_not_null(arg2, true);

  // Get start addr and length of first argument
  Node* arg1_start  = array_element_address(arg1, intcon(0), T_BYTE);
  Node* arg1_cnt    = load_array_length(arg1);

  // Get start addr and length of second argument
  Node* arg2_start  = array_element_address(arg2, intcon(0), T_BYTE);
  Node* arg2_cnt    = load_array_length(arg2);

  Node* result = make_string_method_node(Op_StrComp, arg1_start, arg1_cnt, arg2_start, arg2_cnt, ae);
  set_result(result);
  return true;
}

//------------------------------inline_string_equals------------------------
bool LibraryCallKit::inline_string_equals(StrIntrinsicNode::ArgEnc ae) {
  Node* arg1 = argument(0);
  Node* arg2 = argument(1);

  // paths (plus control) merge
  RegionNode* region = new RegionNode(3);
  Node* phi = new PhiNode(region, TypeInt::BOOL);

  if (!stopped()) {

    arg1 = must_be_not_null(arg1, true);
    arg2 = must_be_not_null(arg2, true);

    // Get start addr and length of first argument
    Node* arg1_start  = array_element_address(arg1, intcon(0), T_BYTE);
    Node* arg1_cnt    = load_array_length(arg1);

    // Get start addr and length of second argument
    Node* arg2_start  = array_element_address(arg2, intcon(0), T_BYTE);
    Node* arg2_cnt    = load_array_length(arg2);

    // Check for arg1_cnt != arg2_cnt
    Node* cmp = _gvn.transform(new CmpINode(arg1_cnt, arg2_cnt));
    Node* bol = _gvn.transform(new BoolNode(cmp, BoolTest::ne));
    Node* if_ne = generate_slow_guard(bol, nullptr);
    if (if_ne != nullptr) {
      phi->init_req(2, intcon(0));
      region->init_req(2, if_ne);
    }

    // Check for count == 0 is done by assembler code for StrEquals.

    if (!stopped()) {
      Node* equals = make_string_method_node(Op_StrEquals, arg1_start, arg1_cnt, arg2_start, arg2_cnt, ae);
      phi->init_req(1, equals);
      region->init_req(1, control());
    }
  }

  // post merge
  set_control(_gvn.transform(region));
  record_for_igvn(region);

  set_result(_gvn.transform(phi));
  return true;
}

//------------------------------inline_array_equals----------------------------
bool LibraryCallKit::inline_array_equals(StrIntrinsicNode::ArgEnc ae) {
  assert(ae == StrIntrinsicNode::UU || ae == StrIntrinsicNode::LL, "unsupported array types");
  Node* arg1 = argument(0);
  Node* arg2 = argument(1);

  const TypeAryPtr* mtype = (ae == StrIntrinsicNode::UU) ? TypeAryPtr::CHARS : TypeAryPtr::BYTES;
  set_result(_gvn.transform(new AryEqNode(control(), memory(mtype), arg1, arg2, ae)));
  clear_upper_avx();

  return true;
}


//------------------------------inline_countPositives------------------------------
// int java.lang.StringCoding#countPositives0(byte[] ba, int off, int len)
bool LibraryCallKit::inline_countPositives() {
  if (too_many_traps(Deoptimization::Reason_intrinsic)) {
    return false;
  }

  assert(callee()->signature()->size() == 3, "countPositives has 3 parameters");
  // no receiver since it is static method
  Node* ba         = argument(0);
  Node* offset     = argument(1);
  Node* len        = argument(2);

  if (VerifyIntrinsicChecks) {
    ba = must_be_not_null(ba, true);
    generate_string_range_check(ba, offset, len, false, true);
    if (stopped()) {
      return true;
    }
  }

  Node* ba_start = array_element_address(ba, offset, T_BYTE);
  Node* result = new CountPositivesNode(control(), memory(TypeAryPtr::BYTES), ba_start, len);
  set_result(_gvn.transform(result));
  clear_upper_avx();
  return true;
}

bool LibraryCallKit::inline_preconditions_checkIndex(BasicType bt) {
  Node* index = argument(0);
  Node* length = bt == T_INT ? argument(1) : argument(2);
  if (too_many_traps(Deoptimization::Reason_intrinsic) || too_many_traps(Deoptimization::Reason_range_check)) {
    return false;
  }

  // check that length is positive
  Node* len_pos_cmp = _gvn.transform(CmpNode::make(length, integercon(0, bt), bt));
  Node* len_pos_bol = _gvn.transform(new BoolNode(len_pos_cmp, BoolTest::ge));

  {
    BuildCutout unless(this, len_pos_bol, PROB_MAX);
    uncommon_trap(Deoptimization::Reason_intrinsic,
                  Deoptimization::Action_make_not_entrant);
  }

  if (stopped()) {
    // Length is known to be always negative during compilation and the IR graph so far constructed is good so return success
    return true;
  }

  // length is now known positive, add a cast node to make this explicit
  jlong upper_bound = _gvn.type(length)->is_integer(bt)->hi_as_long();
  Node* casted_length = ConstraintCastNode::make_cast_for_basic_type(
      control(), length, TypeInteger::make(0, upper_bound, Type::WidenMax, bt),
      ConstraintCastNode::RegularDependency, bt);
  casted_length = _gvn.transform(casted_length);
  replace_in_map(length, casted_length);
  length = casted_length;

  // Use an unsigned comparison for the range check itself
  Node* rc_cmp = _gvn.transform(CmpNode::make(index, length, bt, true));
  BoolTest::mask btest = BoolTest::lt;
  Node* rc_bool = _gvn.transform(new BoolNode(rc_cmp, btest));
  RangeCheckNode* rc = new RangeCheckNode(control(), rc_bool, PROB_MAX, COUNT_UNKNOWN);
  _gvn.set_type(rc, rc->Value(&_gvn));
  if (!rc_bool->is_Con()) {
    record_for_igvn(rc);
  }
  set_control(_gvn.transform(new IfTrueNode(rc)));
  {
    PreserveJVMState pjvms(this);
    set_control(_gvn.transform(new IfFalseNode(rc)));
    uncommon_trap(Deoptimization::Reason_range_check,
                  Deoptimization::Action_make_not_entrant);
  }

  if (stopped()) {
    // Range check is known to always fail during compilation and the IR graph so far constructed is good so return success
    return true;
  }

  // index is now known to be >= 0 and < length, cast it
  Node* result = ConstraintCastNode::make_cast_for_basic_type(
      control(), index, TypeInteger::make(0, upper_bound, Type::WidenMax, bt),
      ConstraintCastNode::RegularDependency, bt);
  result = _gvn.transform(result);
  set_result(result);
  replace_in_map(index, result);
  return true;
}

//------------------------------inline_string_indexOf------------------------
bool LibraryCallKit::inline_string_indexOf(StrIntrinsicNode::ArgEnc ae) {
  if (!Matcher::match_rule_supported(Op_StrIndexOf)) {
    return false;
  }
  Node* src = argument(0);
  Node* tgt = argument(1);

  // Make the merge point
  RegionNode* result_rgn = new RegionNode(4);
  Node*       result_phi = new PhiNode(result_rgn, TypeInt::INT);

  src = must_be_not_null(src, true);
  tgt = must_be_not_null(tgt, true);

  // Get start addr and length of source string
  Node* src_start = array_element_address(src, intcon(0), T_BYTE);
  Node* src_count = load_array_length(src);

  // Get start addr and length of substring
  Node* tgt_start = array_element_address(tgt, intcon(0), T_BYTE);
  Node* tgt_count = load_array_length(tgt);

  Node* result = nullptr;
  bool call_opt_stub = (StubRoutines::_string_indexof_array[ae] != nullptr);

  if (ae == StrIntrinsicNode::UU || ae == StrIntrinsicNode::UL) {
    // Divide src size by 2 if String is UTF16 encoded
    src_count = _gvn.transform(new RShiftINode(src_count, intcon(1)));
  }
  if (ae == StrIntrinsicNode::UU) {
    // Divide substring size by 2 if String is UTF16 encoded
    tgt_count = _gvn.transform(new RShiftINode(tgt_count, intcon(1)));
  }

  if (call_opt_stub) {
    Node* call = make_runtime_call(RC_LEAF, OptoRuntime::string_IndexOf_Type(),
                                   StubRoutines::_string_indexof_array[ae],
                                   "stringIndexOf", TypePtr::BOTTOM, src_start,
                                   src_count, tgt_start, tgt_count);
    result = _gvn.transform(new ProjNode(call, TypeFunc::Parms));
  } else {
    result = make_indexOf_node(src_start, src_count, tgt_start, tgt_count,
                               result_rgn, result_phi, ae);
  }
  if (result != nullptr) {
    result_phi->init_req(3, result);
    result_rgn->init_req(3, control());
  }
  set_control(_gvn.transform(result_rgn));
  record_for_igvn(result_rgn);
  set_result(_gvn.transform(result_phi));

  return true;
}

//-----------------------------inline_string_indexOfI-----------------------
bool LibraryCallKit::inline_string_indexOfI(StrIntrinsicNode::ArgEnc ae) {
  if (too_many_traps(Deoptimization::Reason_intrinsic)) {
    return false;
  }
  if (!Matcher::match_rule_supported(Op_StrIndexOf)) {
    return false;
  }

  assert(callee()->signature()->size() == 5, "String.indexOf() has 5 arguments");
  Node* src         = argument(0); // byte[]
  Node* src_count   = argument(1); // char count
  Node* tgt         = argument(2); // byte[]
  Node* tgt_count   = argument(3); // char count
  Node* from_index  = argument(4); // char index

  src = must_be_not_null(src, true);
  tgt = must_be_not_null(tgt, true);

  // Multiply byte array index by 2 if String is UTF16 encoded
  Node* src_offset = (ae == StrIntrinsicNode::LL) ? from_index : _gvn.transform(new LShiftINode(from_index, intcon(1)));
  src_count = _gvn.transform(new SubINode(src_count, from_index));
  Node* src_start = array_element_address(src, src_offset, T_BYTE);
  Node* tgt_start = array_element_address(tgt, intcon(0), T_BYTE);

  // Range checks
  generate_string_range_check(src, src_offset, src_count, ae != StrIntrinsicNode::LL);
  generate_string_range_check(tgt, intcon(0), tgt_count, ae == StrIntrinsicNode::UU);
  if (stopped()) {
    return true;
  }

  RegionNode* region = new RegionNode(5);
  Node* phi = new PhiNode(region, TypeInt::INT);
  Node* result = nullptr;

  bool call_opt_stub = (StubRoutines::_string_indexof_array[ae] != nullptr);

  if (call_opt_stub) {
    Node* call = make_runtime_call(RC_LEAF, OptoRuntime::string_IndexOf_Type(),
                                   StubRoutines::_string_indexof_array[ae],
                                   "stringIndexOf", TypePtr::BOTTOM, src_start,
                                   src_count, tgt_start, tgt_count);
    result = _gvn.transform(new ProjNode(call, TypeFunc::Parms));
  } else {
    result = make_indexOf_node(src_start, src_count, tgt_start, tgt_count,
                               region, phi, ae);
  }
  if (result != nullptr) {
    // The result is index relative to from_index if substring was found, -1 otherwise.
    // Generate code which will fold into cmove.
    Node* cmp = _gvn.transform(new CmpINode(result, intcon(0)));
    Node* bol = _gvn.transform(new BoolNode(cmp, BoolTest::lt));

    Node* if_lt = generate_slow_guard(bol, nullptr);
    if (if_lt != nullptr) {
      // result == -1
      phi->init_req(3, result);
      region->init_req(3, if_lt);
    }
    if (!stopped()) {
      result = _gvn.transform(new AddINode(result, from_index));
      phi->init_req(4, result);
      region->init_req(4, control());
    }
  }

  set_control(_gvn.transform(region));
  record_for_igvn(region);
  set_result(_gvn.transform(phi));
  clear_upper_avx();

  return true;
}

// Create StrIndexOfNode with fast path checks
Node* LibraryCallKit::make_indexOf_node(Node* src_start, Node* src_count, Node* tgt_start, Node* tgt_count,
                                        RegionNode* region, Node* phi, StrIntrinsicNode::ArgEnc ae) {
  // Check for substr count > string count
  Node* cmp = _gvn.transform(new CmpINode(tgt_count, src_count));
  Node* bol = _gvn.transform(new BoolNode(cmp, BoolTest::gt));
  Node* if_gt = generate_slow_guard(bol, nullptr);
  if (if_gt != nullptr) {
    phi->init_req(1, intcon(-1));
    region->init_req(1, if_gt);
  }
  if (!stopped()) {
    // Check for substr count == 0
    cmp = _gvn.transform(new CmpINode(tgt_count, intcon(0)));
    bol = _gvn.transform(new BoolNode(cmp, BoolTest::eq));
    Node* if_zero = generate_slow_guard(bol, nullptr);
    if (if_zero != nullptr) {
      phi->init_req(2, intcon(0));
      region->init_req(2, if_zero);
    }
  }
  if (!stopped()) {
    return make_string_method_node(Op_StrIndexOf, src_start, src_count, tgt_start, tgt_count, ae);
  }
  return nullptr;
}

//-----------------------------inline_string_indexOfChar-----------------------
bool LibraryCallKit::inline_string_indexOfChar(StrIntrinsicNode::ArgEnc ae) {
  if (too_many_traps(Deoptimization::Reason_intrinsic)) {
    return false;
  }
  if (!Matcher::match_rule_supported(Op_StrIndexOfChar)) {
    return false;
  }
  assert(callee()->signature()->size() == 4, "String.indexOfChar() has 4 arguments");
  Node* src         = argument(0); // byte[]
  Node* int_ch      = argument(1);
  Node* from_index  = argument(2);
  Node* max         = argument(3);

  src = must_be_not_null(src, true);

  Node* src_offset = ae == StrIntrinsicNode::L ? from_index : _gvn.transform(new LShiftINode(from_index, intcon(1)));
  Node* src_start = array_element_address(src, src_offset, T_BYTE);
  Node* src_count = _gvn.transform(new SubINode(max, from_index));

  // Range checks
  generate_string_range_check(src, src_offset, src_count, ae == StrIntrinsicNode::U);

  // Check for int_ch >= 0
  Node* int_ch_cmp = _gvn.transform(new CmpINode(int_ch, intcon(0)));
  Node* int_ch_bol = _gvn.transform(new BoolNode(int_ch_cmp, BoolTest::ge));
  {
    BuildCutout unless(this, int_ch_bol, PROB_MAX);
    uncommon_trap(Deoptimization::Reason_intrinsic,
                  Deoptimization::Action_maybe_recompile);
  }
  if (stopped()) {
    return true;
  }

  RegionNode* region = new RegionNode(3);
  Node* phi = new PhiNode(region, TypeInt::INT);

  Node* result = new StrIndexOfCharNode(control(), memory(TypeAryPtr::BYTES), src_start, src_count, int_ch, ae);
  C->set_has_split_ifs(true); // Has chance for split-if optimization
  _gvn.transform(result);

  Node* cmp = _gvn.transform(new CmpINode(result, intcon(0)));
  Node* bol = _gvn.transform(new BoolNode(cmp, BoolTest::lt));

  Node* if_lt = generate_slow_guard(bol, nullptr);
  if (if_lt != nullptr) {
    // result == -1
    phi->init_req(2, result);
    region->init_req(2, if_lt);
  }
  if (!stopped()) {
    result = _gvn.transform(new AddINode(result, from_index));
    phi->init_req(1, result);
    region->init_req(1, control());
  }
  set_control(_gvn.transform(region));
  record_for_igvn(region);
  set_result(_gvn.transform(phi));
  clear_upper_avx();

  return true;
}
//---------------------------inline_string_copy---------------------
// compressIt == true --> generate a compressed copy operation (compress char[]/byte[] to byte[])
//   int StringUTF16.compress(char[] src, int srcOff, byte[] dst, int dstOff, int len)
//   int StringUTF16.compress(byte[] src, int srcOff, byte[] dst, int dstOff, int len)
// compressIt == false --> generate an inflated copy operation (inflate byte[] to char[]/byte[])
//   void StringLatin1.inflate(byte[] src, int srcOff, char[] dst, int dstOff, int len)
//   void StringLatin1.inflate(byte[] src, int srcOff, byte[] dst, int dstOff, int len)
bool LibraryCallKit::inline_string_copy(bool compress) {
  if (too_many_traps(Deoptimization::Reason_intrinsic)) {
    return false;
  }
  int nargs = 5;  // 2 oops, 3 ints
  assert(callee()->signature()->size() == nargs, "string copy has 5 arguments");

  Node* src         = argument(0);
  Node* src_offset  = argument(1);
  Node* dst         = argument(2);
  Node* dst_offset  = argument(3);
  Node* length      = argument(4);

  // Check for allocation before we add nodes that would confuse
  // tightly_coupled_allocation()
  AllocateArrayNode* alloc = tightly_coupled_allocation(dst);

  // Figure out the size and type of the elements we will be copying.
  const TypeAryPtr* src_type = src->Value(&_gvn)->isa_aryptr();
  const TypeAryPtr* dst_type = dst->Value(&_gvn)->isa_aryptr();
  if (src_type == nullptr || dst_type == nullptr) {
    return false;
  }
  BasicType src_elem = src_type->elem()->array_element_basic_type();
  BasicType dst_elem = dst_type->elem()->array_element_basic_type();
  assert((compress && dst_elem == T_BYTE && (src_elem == T_BYTE || src_elem == T_CHAR)) ||
         (!compress && src_elem == T_BYTE && (dst_elem == T_BYTE || dst_elem == T_CHAR)),
         "Unsupported array types for inline_string_copy");

  src = must_be_not_null(src, true);
  dst = must_be_not_null(dst, true);

  // Convert char[] offsets to byte[] offsets
  bool convert_src = (compress && src_elem == T_BYTE);
  bool convert_dst = (!compress && dst_elem == T_BYTE);
  if (convert_src) {
    src_offset = _gvn.transform(new LShiftINode(src_offset, intcon(1)));
  } else if (convert_dst) {
    dst_offset = _gvn.transform(new LShiftINode(dst_offset, intcon(1)));
  }

  // Range checks
  generate_string_range_check(src, src_offset, length, convert_src);
  generate_string_range_check(dst, dst_offset, length, convert_dst);
  if (stopped()) {
    return true;
  }

  Node* src_start = array_element_address(src, src_offset, src_elem);
  Node* dst_start = array_element_address(dst, dst_offset, dst_elem);
  // 'src_start' points to src array + scaled offset
  // 'dst_start' points to dst array + scaled offset
  Node* count = nullptr;
  if (compress) {
    count = compress_string(src_start, TypeAryPtr::get_array_body_type(src_elem), dst_start, length);
  } else {
    inflate_string(src_start, dst_start, TypeAryPtr::get_array_body_type(dst_elem), length);
  }

  if (alloc != nullptr) {
    if (alloc->maybe_set_complete(&_gvn)) {
      // "You break it, you buy it."
      InitializeNode* init = alloc->initialization();
      assert(init->is_complete(), "we just did this");
      init->set_complete_with_arraycopy();
      assert(dst->is_CheckCastPP(), "sanity");
      assert(dst->in(0)->in(0) == init, "dest pinned");
    }
    // Do not let stores that initialize this object be reordered with
    // a subsequent store that would make this object accessible by
    // other threads.
    // Record what AllocateNode this StoreStore protects so that
    // escape analysis can go from the MemBarStoreStoreNode to the
    // AllocateNode and eliminate the MemBarStoreStoreNode if possible
    // based on the escape status of the AllocateNode.
    insert_mem_bar(Op_MemBarStoreStore, alloc->proj_out_or_null(AllocateNode::RawAddress));
  }
  if (compress) {
    set_result(_gvn.transform(count));
  }
  clear_upper_avx();

  return true;
}

#ifdef _LP64
#define XTOP ,top() /*additional argument*/
#else  //_LP64
#define XTOP        /*no additional argument*/
#endif //_LP64

//------------------------inline_string_toBytesU--------------------------
// public static byte[] StringUTF16.toBytes(char[] value, int off, int len)
bool LibraryCallKit::inline_string_toBytesU() {
  if (too_many_traps(Deoptimization::Reason_intrinsic)) {
    return false;
  }
  // Get the arguments.
  Node* value     = argument(0);
  Node* offset    = argument(1);
  Node* length    = argument(2);

  Node* newcopy = nullptr;

  // Set the original stack and the reexecute bit for the interpreter to reexecute
  // the bytecode that invokes StringUTF16.toBytes() if deoptimization happens.
  { PreserveReexecuteState preexecs(this);
    jvms()->set_should_reexecute(true);

    // Check if a null path was taken unconditionally.
    value = null_check(value);

    RegionNode* bailout = new RegionNode(1);
    record_for_igvn(bailout);

    // Range checks
    generate_negative_guard(offset, bailout);
    generate_negative_guard(length, bailout);
    generate_limit_guard(offset, length, load_array_length(value), bailout);
    // Make sure that resulting byte[] length does not overflow Integer.MAX_VALUE
    generate_limit_guard(length, intcon(0), intcon(max_jint/2), bailout);

    if (bailout->req() > 1) {
      PreserveJVMState pjvms(this);
      set_control(_gvn.transform(bailout));
      uncommon_trap(Deoptimization::Reason_intrinsic,
                    Deoptimization::Action_maybe_recompile);
    }
    if (stopped()) {
      return true;
    }

    Node* size = _gvn.transform(new LShiftINode(length, intcon(1)));
    Node* klass_node = makecon(TypeKlassPtr::make(ciTypeArrayKlass::make(T_BYTE)));
    newcopy = new_array(klass_node, size, 0);  // no arguments to push
    AllocateArrayNode* alloc = tightly_coupled_allocation(newcopy);
    guarantee(alloc != nullptr, "created above");

    // Calculate starting addresses.
    Node* src_start = array_element_address(value, offset, T_CHAR);
    Node* dst_start = basic_plus_adr(newcopy, arrayOopDesc::base_offset_in_bytes(T_BYTE));

    // Check if dst array address is aligned to HeapWordSize
    bool aligned = (arrayOopDesc::base_offset_in_bytes(T_BYTE) % HeapWordSize == 0);
    // If true, then check if src array address is aligned to HeapWordSize
    if (aligned) {
      const TypeInt* toffset = gvn().type(offset)->is_int();
      aligned = toffset->is_con() && ((arrayOopDesc::base_offset_in_bytes(T_CHAR) +
                                       toffset->get_con() * type2aelembytes(T_CHAR)) % HeapWordSize == 0);
    }

    // Figure out which arraycopy runtime method to call (disjoint, uninitialized).
    const char* copyfunc_name = "arraycopy";
    address     copyfunc_addr = StubRoutines::select_arraycopy_function(T_CHAR, aligned, true, copyfunc_name, true);
    Node* call = make_runtime_call(RC_LEAF|RC_NO_FP,
                      OptoRuntime::fast_arraycopy_Type(),
                      copyfunc_addr, copyfunc_name, TypeRawPtr::BOTTOM,
                      src_start, dst_start, ConvI2X(length) XTOP);
    // Do not let reads from the cloned object float above the arraycopy.
    if (alloc->maybe_set_complete(&_gvn)) {
      // "You break it, you buy it."
      InitializeNode* init = alloc->initialization();
      assert(init->is_complete(), "we just did this");
      init->set_complete_with_arraycopy();
      assert(newcopy->is_CheckCastPP(), "sanity");
      assert(newcopy->in(0)->in(0) == init, "dest pinned");
    }
    // Do not let stores that initialize this object be reordered with
    // a subsequent store that would make this object accessible by
    // other threads.
    // Record what AllocateNode this StoreStore protects so that
    // escape analysis can go from the MemBarStoreStoreNode to the
    // AllocateNode and eliminate the MemBarStoreStoreNode if possible
    // based on the escape status of the AllocateNode.
    insert_mem_bar(Op_MemBarStoreStore, alloc->proj_out_or_null(AllocateNode::RawAddress));
  } // original reexecute is set back here

  C->set_has_split_ifs(true); // Has chance for split-if optimization
  if (!stopped()) {
    set_result(newcopy);
  }
  clear_upper_avx();

  return true;
}

//------------------------inline_string_getCharsU--------------------------
// public void StringUTF16.getChars(byte[] src, int srcBegin, int srcEnd, char dst[], int dstBegin)
bool LibraryCallKit::inline_string_getCharsU() {
  if (too_many_traps(Deoptimization::Reason_intrinsic)) {
    return false;
  }

  // Get the arguments.
  Node* src       = argument(0);
  Node* src_begin = argument(1);
  Node* src_end   = argument(2); // exclusive offset (i < src_end)
  Node* dst       = argument(3);
  Node* dst_begin = argument(4);

  // Check for allocation before we add nodes that would confuse
  // tightly_coupled_allocation()
  AllocateArrayNode* alloc = tightly_coupled_allocation(dst);

  // Check if a null path was taken unconditionally.
  src = null_check(src);
  dst = null_check(dst);
  if (stopped()) {
    return true;
  }

  // Get length and convert char[] offset to byte[] offset
  Node* length = _gvn.transform(new SubINode(src_end, src_begin));
  src_begin = _gvn.transform(new LShiftINode(src_begin, intcon(1)));

  // Range checks
  generate_string_range_check(src, src_begin, length, true);
  generate_string_range_check(dst, dst_begin, length, false);
  if (stopped()) {
    return true;
  }

  if (!stopped()) {
    // Calculate starting addresses.
    Node* src_start = array_element_address(src, src_begin, T_BYTE);
    Node* dst_start = array_element_address(dst, dst_begin, T_CHAR);

    // Check if array addresses are aligned to HeapWordSize
    const TypeInt* tsrc = gvn().type(src_begin)->is_int();
    const TypeInt* tdst = gvn().type(dst_begin)->is_int();
    bool aligned = tsrc->is_con() && ((arrayOopDesc::base_offset_in_bytes(T_BYTE) + tsrc->get_con() * type2aelembytes(T_BYTE)) % HeapWordSize == 0) &&
                   tdst->is_con() && ((arrayOopDesc::base_offset_in_bytes(T_CHAR) + tdst->get_con() * type2aelembytes(T_CHAR)) % HeapWordSize == 0);

    // Figure out which arraycopy runtime method to call (disjoint, uninitialized).
    const char* copyfunc_name = "arraycopy";
    address     copyfunc_addr = StubRoutines::select_arraycopy_function(T_CHAR, aligned, true, copyfunc_name, true);
    Node* call = make_runtime_call(RC_LEAF|RC_NO_FP,
                      OptoRuntime::fast_arraycopy_Type(),
                      copyfunc_addr, copyfunc_name, TypeRawPtr::BOTTOM,
                      src_start, dst_start, ConvI2X(length) XTOP);
    // Do not let reads from the cloned object float above the arraycopy.
    if (alloc != nullptr) {
      if (alloc->maybe_set_complete(&_gvn)) {
        // "You break it, you buy it."
        InitializeNode* init = alloc->initialization();
        assert(init->is_complete(), "we just did this");
        init->set_complete_with_arraycopy();
        assert(dst->is_CheckCastPP(), "sanity");
        assert(dst->in(0)->in(0) == init, "dest pinned");
      }
      // Do not let stores that initialize this object be reordered with
      // a subsequent store that would make this object accessible by
      // other threads.
      // Record what AllocateNode this StoreStore protects so that
      // escape analysis can go from the MemBarStoreStoreNode to the
      // AllocateNode and eliminate the MemBarStoreStoreNode if possible
      // based on the escape status of the AllocateNode.
      insert_mem_bar(Op_MemBarStoreStore, alloc->proj_out_or_null(AllocateNode::RawAddress));
    } else {
      insert_mem_bar(Op_MemBarCPUOrder);
    }
  }

  C->set_has_split_ifs(true); // Has chance for split-if optimization
  return true;
}

//----------------------inline_string_char_access----------------------------
// Store/Load char to/from byte[] array.
// static void StringUTF16.putChar(byte[] val, int index, int c)
// static char StringUTF16.getChar(byte[] val, int index)
bool LibraryCallKit::inline_string_char_access(bool is_store) {
  Node* value  = argument(0);
  Node* index  = argument(1);
  Node* ch = is_store ? argument(2) : nullptr;

  // This intrinsic accesses byte[] array as char[] array. Computing the offsets
  // correctly requires matched array shapes.
  assert (arrayOopDesc::base_offset_in_bytes(T_CHAR) == arrayOopDesc::base_offset_in_bytes(T_BYTE),
          "sanity: byte[] and char[] bases agree");
  assert (type2aelembytes(T_CHAR) == type2aelembytes(T_BYTE)*2,
          "sanity: byte[] and char[] scales agree");

  // Bail when getChar over constants is requested: constant folding would
  // reject folding mismatched char access over byte[]. A normal inlining for getChar
  // Java method would constant fold nicely instead.
  if (!is_store && value->is_Con() && index->is_Con()) {
    return false;
  }

  // Save state and restore on bailout
  SavedState old_state(this);

  value = must_be_not_null(value, true);

  Node* adr = array_element_address(value, index, T_CHAR);
  if (adr->is_top()) {
    return false;
  }
  old_state.discard();
  if (is_store) {
    access_store_at(value, adr, TypeAryPtr::BYTES, ch, TypeInt::CHAR, T_CHAR, IN_HEAP | MO_UNORDERED | C2_MISMATCHED);
  } else {
    ch = access_load_at(value, adr, TypeAryPtr::BYTES, TypeInt::CHAR, T_CHAR, IN_HEAP | MO_UNORDERED | C2_MISMATCHED | C2_CONTROL_DEPENDENT_LOAD | C2_UNKNOWN_CONTROL_LOAD);
    set_result(ch);
  }
  return true;
}


//------------------------------inline_math-----------------------------------
// public static double Math.abs(double)
// public static double Math.sqrt(double)
// public static double Math.log(double)
// public static double Math.log10(double)
// public static double Math.round(double)
bool LibraryCallKit::inline_double_math(vmIntrinsics::ID id) {
  Node* arg = argument(0);
  Node* n = nullptr;
  switch (id) {
  case vmIntrinsics::_dabs:   n = new AbsDNode(                arg);  break;
  case vmIntrinsics::_dsqrt:
  case vmIntrinsics::_dsqrt_strict:
                              n = new SqrtDNode(C, control(),  arg);  break;
  case vmIntrinsics::_ceil:   n = RoundDoubleModeNode::make(_gvn, arg, RoundDoubleModeNode::rmode_ceil); break;
  case vmIntrinsics::_floor:  n = RoundDoubleModeNode::make(_gvn, arg, RoundDoubleModeNode::rmode_floor); break;
  case vmIntrinsics::_rint:   n = RoundDoubleModeNode::make(_gvn, arg, RoundDoubleModeNode::rmode_rint); break;
  case vmIntrinsics::_roundD: n = new RoundDNode(arg); break;
  case vmIntrinsics::_dcopySign: n = CopySignDNode::make(_gvn, arg, argument(2)); break;
  case vmIntrinsics::_dsignum: n = SignumDNode::make(_gvn, arg); break;
  default:  fatal_unexpected_iid(id);  break;
  }
  set_result(_gvn.transform(n));
  return true;
}

//------------------------------inline_math-----------------------------------
// public static float Math.abs(float)
// public static int Math.abs(int)
// public static long Math.abs(long)
bool LibraryCallKit::inline_math(vmIntrinsics::ID id) {
  Node* arg = argument(0);
  Node* n = nullptr;
  switch (id) {
  case vmIntrinsics::_fabs:   n = new AbsFNode(                arg);  break;
  case vmIntrinsics::_iabs:   n = new AbsINode(                arg);  break;
  case vmIntrinsics::_labs:   n = new AbsLNode(                arg);  break;
  case vmIntrinsics::_fcopySign: n = new CopySignFNode(arg, argument(1)); break;
  case vmIntrinsics::_fsignum: n = SignumFNode::make(_gvn, arg); break;
  case vmIntrinsics::_roundF: n = new RoundFNode(arg); break;
  default:  fatal_unexpected_iid(id);  break;
  }
  set_result(_gvn.transform(n));
  return true;
}

//------------------------------runtime_math-----------------------------
bool LibraryCallKit::runtime_math(const TypeFunc* call_type, address funcAddr, const char* funcName) {
  assert(call_type == OptoRuntime::Math_DD_D_Type() || call_type == OptoRuntime::Math_D_D_Type(),
         "must be (DD)D or (D)D type");

  // Inputs
  Node* a = argument(0);
  Node* b = (call_type == OptoRuntime::Math_DD_D_Type()) ? argument(2) : nullptr;

  const TypePtr* no_memory_effects = nullptr;
  Node* trig = make_runtime_call(RC_LEAF | RC_PURE, call_type, funcAddr, funcName,
                                 no_memory_effects,
                                 a, top(), b, b ? top() : nullptr);
  Node* value = _gvn.transform(new ProjNode(trig, TypeFunc::Parms+0));
#ifdef ASSERT
  Node* value_top = _gvn.transform(new ProjNode(trig, TypeFunc::Parms+1));
  assert(value_top == top(), "second value must be top");
#endif

  set_result(value);
  return true;
}

//------------------------------inline_math_pow-----------------------------
bool LibraryCallKit::inline_math_pow() {
  Node* exp = argument(2);
  const TypeD* d = _gvn.type(exp)->isa_double_constant();
  if (d != nullptr) {
    if (d->getd() == 2.0) {
      // Special case: pow(x, 2.0) => x * x
      Node* base = argument(0);
      set_result(_gvn.transform(new MulDNode(base, base)));
      return true;
    } else if (d->getd() == 0.5 && Matcher::match_rule_supported(Op_SqrtD)) {
      // Special case: pow(x, 0.5) => sqrt(x)
      Node* base = argument(0);
      Node* zero = _gvn.zerocon(T_DOUBLE);

      RegionNode* region = new RegionNode(3);
      Node* phi = new PhiNode(region, Type::DOUBLE);

      Node* cmp  = _gvn.transform(new CmpDNode(base, zero));
      // According to the API specs, pow(-0.0, 0.5) = 0.0 and sqrt(-0.0) = -0.0.
      // So pow(-0.0, 0.5) shouldn't be replaced with sqrt(-0.0).
      // -0.0/+0.0 are both excluded since floating-point comparison doesn't distinguish -0.0 from +0.0.
      Node* test = _gvn.transform(new BoolNode(cmp, BoolTest::le));

      Node* if_pow = generate_slow_guard(test, nullptr);
      Node* value_sqrt = _gvn.transform(new SqrtDNode(C, control(), base));
      phi->init_req(1, value_sqrt);
      region->init_req(1, control());

      if (if_pow != nullptr) {
        set_control(if_pow);
        address target = StubRoutines::dpow() != nullptr ? StubRoutines::dpow() :
                                                        CAST_FROM_FN_PTR(address, SharedRuntime::dpow);
        const TypePtr* no_memory_effects = nullptr;
        Node* trig = make_runtime_call(RC_LEAF, OptoRuntime::Math_DD_D_Type(), target, "POW",
                                       no_memory_effects, base, top(), exp, top());
        Node* value_pow = _gvn.transform(new ProjNode(trig, TypeFunc::Parms+0));
#ifdef ASSERT
        Node* value_top = _gvn.transform(new ProjNode(trig, TypeFunc::Parms+1));
        assert(value_top == top(), "second value must be top");
#endif
        phi->init_req(2, value_pow);
        region->init_req(2, _gvn.transform(new ProjNode(trig, TypeFunc::Control)));
      }

      C->set_has_split_ifs(true); // Has chance for split-if optimization
      set_control(_gvn.transform(region));
      record_for_igvn(region);
      set_result(_gvn.transform(phi));

      return true;
    }
  }

  return StubRoutines::dpow() != nullptr ?
    runtime_math(OptoRuntime::Math_DD_D_Type(), StubRoutines::dpow(),  "dpow") :
    runtime_math(OptoRuntime::Math_DD_D_Type(), CAST_FROM_FN_PTR(address, SharedRuntime::dpow),  "POW");
}

//------------------------------inline_math_native-----------------------------
bool LibraryCallKit::inline_math_native(vmIntrinsics::ID id) {
  switch (id) {
  case vmIntrinsics::_dsin:
    return StubRoutines::dsin() != nullptr ?
      runtime_math(OptoRuntime::Math_D_D_Type(), StubRoutines::dsin(), "dsin") :
      runtime_math(OptoRuntime::Math_D_D_Type(), CAST_FROM_FN_PTR(address, SharedRuntime::dsin),   "SIN");
  case vmIntrinsics::_dcos:
    return StubRoutines::dcos() != nullptr ?
      runtime_math(OptoRuntime::Math_D_D_Type(), StubRoutines::dcos(), "dcos") :
      runtime_math(OptoRuntime::Math_D_D_Type(), CAST_FROM_FN_PTR(address, SharedRuntime::dcos),   "COS");
  case vmIntrinsics::_dtan:
    return StubRoutines::dtan() != nullptr ?
      runtime_math(OptoRuntime::Math_D_D_Type(), StubRoutines::dtan(), "dtan") :
      runtime_math(OptoRuntime::Math_D_D_Type(), CAST_FROM_FN_PTR(address, SharedRuntime::dtan), "TAN");
  case vmIntrinsics::_dsinh:
    return StubRoutines::dsinh() != nullptr ?
      runtime_math(OptoRuntime::Math_D_D_Type(), StubRoutines::dsinh(), "dsinh") : false;
  case vmIntrinsics::_dtanh:
    return StubRoutines::dtanh() != nullptr ?
      runtime_math(OptoRuntime::Math_D_D_Type(), StubRoutines::dtanh(), "dtanh") : false;
  case vmIntrinsics::_dcbrt:
    return StubRoutines::dcbrt() != nullptr ?
      runtime_math(OptoRuntime::Math_D_D_Type(), StubRoutines::dcbrt(), "dcbrt") : false;
  case vmIntrinsics::_dexp:
    return StubRoutines::dexp() != nullptr ?
      runtime_math(OptoRuntime::Math_D_D_Type(), StubRoutines::dexp(),  "dexp") :
      runtime_math(OptoRuntime::Math_D_D_Type(), CAST_FROM_FN_PTR(address, SharedRuntime::dexp),  "EXP");
  case vmIntrinsics::_dlog:
    return StubRoutines::dlog() != nullptr ?
      runtime_math(OptoRuntime::Math_D_D_Type(), StubRoutines::dlog(), "dlog") :
      runtime_math(OptoRuntime::Math_D_D_Type(), CAST_FROM_FN_PTR(address, SharedRuntime::dlog),   "LOG");
  case vmIntrinsics::_dlog10:
    return StubRoutines::dlog10() != nullptr ?
      runtime_math(OptoRuntime::Math_D_D_Type(), StubRoutines::dlog10(), "dlog10") :
      runtime_math(OptoRuntime::Math_D_D_Type(), CAST_FROM_FN_PTR(address, SharedRuntime::dlog10), "LOG10");

  case vmIntrinsics::_roundD: return Matcher::match_rule_supported(Op_RoundD) ? inline_double_math(id) : false;
  case vmIntrinsics::_ceil:
  case vmIntrinsics::_floor:
  case vmIntrinsics::_rint:   return Matcher::match_rule_supported(Op_RoundDoubleMode) ? inline_double_math(id) : false;

  case vmIntrinsics::_dsqrt:
  case vmIntrinsics::_dsqrt_strict:
                              return Matcher::match_rule_supported(Op_SqrtD) ? inline_double_math(id) : false;
  case vmIntrinsics::_dabs:   return Matcher::has_match_rule(Op_AbsD)   ? inline_double_math(id) : false;
  case vmIntrinsics::_fabs:   return Matcher::match_rule_supported(Op_AbsF)   ? inline_math(id) : false;
  case vmIntrinsics::_iabs:   return Matcher::match_rule_supported(Op_AbsI)   ? inline_math(id) : false;
  case vmIntrinsics::_labs:   return Matcher::match_rule_supported(Op_AbsL)   ? inline_math(id) : false;

  case vmIntrinsics::_dpow:      return inline_math_pow();
  case vmIntrinsics::_dcopySign: return inline_double_math(id);
  case vmIntrinsics::_fcopySign: return inline_math(id);
  case vmIntrinsics::_dsignum: return Matcher::match_rule_supported(Op_SignumD) ? inline_double_math(id) : false;
  case vmIntrinsics::_fsignum: return Matcher::match_rule_supported(Op_SignumF) ? inline_math(id) : false;
  case vmIntrinsics::_roundF: return Matcher::match_rule_supported(Op_RoundF) ? inline_math(id) : false;

   // These intrinsics are not yet correctly implemented
  case vmIntrinsics::_datan2:
    return false;

  default:
    fatal_unexpected_iid(id);
    return false;
  }
}

//----------------------------inline_notify-----------------------------------*
bool LibraryCallKit::inline_notify(vmIntrinsics::ID id) {
  const TypeFunc* ftype = OptoRuntime::monitor_notify_Type();
  address func;
  if (id == vmIntrinsics::_notify) {
    func = OptoRuntime::monitor_notify_Java();
  } else {
    func = OptoRuntime::monitor_notifyAll_Java();
  }
  Node* call = make_runtime_call(RC_NO_LEAF, ftype, func, nullptr, TypeRawPtr::BOTTOM, argument(0));
  make_slow_call_ex(call, env()->Throwable_klass(), false);
  return true;
}


//----------------------------inline_min_max-----------------------------------
bool LibraryCallKit::inline_min_max(vmIntrinsics::ID id) {
  Node* a = nullptr;
  Node* b = nullptr;
  Node* n = nullptr;
  switch (id) {
    case vmIntrinsics::_min:
    case vmIntrinsics::_max:
    case vmIntrinsics::_minF:
    case vmIntrinsics::_maxF:
    case vmIntrinsics::_minF_strict:
    case vmIntrinsics::_maxF_strict:
    case vmIntrinsics::_min_strict:
    case vmIntrinsics::_max_strict:
      assert(callee()->signature()->size() == 2, "minF/maxF has 2 parameters of size 1 each.");
      a = argument(0);
      b = argument(1);
      break;
    case vmIntrinsics::_minD:
    case vmIntrinsics::_maxD:
    case vmIntrinsics::_minD_strict:
    case vmIntrinsics::_maxD_strict:
      assert(callee()->signature()->size() == 4, "minD/maxD has 2 parameters of size 2 each.");
      a = argument(0);
      b = argument(2);
      break;
    case vmIntrinsics::_minL:
    case vmIntrinsics::_maxL:
      assert(callee()->signature()->size() == 4, "minL/maxL has 2 parameters of size 2 each.");
      a = argument(0);
      b = argument(2);
      break;
    default:
      fatal_unexpected_iid(id);
      break;
  }

  switch (id) {
    case vmIntrinsics::_min:
    case vmIntrinsics::_min_strict:
      n = new MinINode(a, b);
      break;
    case vmIntrinsics::_max:
    case vmIntrinsics::_max_strict:
      n = new MaxINode(a, b);
      break;
    case vmIntrinsics::_minF:
    case vmIntrinsics::_minF_strict:
      n = new MinFNode(a, b);
      break;
    case vmIntrinsics::_maxF:
    case vmIntrinsics::_maxF_strict:
      n = new MaxFNode(a, b);
      break;
    case vmIntrinsics::_minD:
    case vmIntrinsics::_minD_strict:
      n = new MinDNode(a, b);
      break;
    case vmIntrinsics::_maxD:
    case vmIntrinsics::_maxD_strict:
      n = new MaxDNode(a, b);
      break;
    case vmIntrinsics::_minL:
      n = new MinLNode(_gvn.C, a, b);
      break;
    case vmIntrinsics::_maxL:
      n = new MaxLNode(_gvn.C, a, b);
      break;
    default:
      fatal_unexpected_iid(id);
      break;
  }

  set_result(_gvn.transform(n));
  return true;
}

bool LibraryCallKit::inline_math_mathExact(Node* math, Node* test) {
  if (builtin_throw_too_many_traps(Deoptimization::Reason_intrinsic,
                                   env()->ArithmeticException_instance())) {
    // It has been already too many times, but we cannot use builtin_throw (e.g. we care about backtraces),
    // so let's bail out intrinsic rather than risking deopting again.
    return false;
  }

  Node* bol = _gvn.transform( new BoolNode(test, BoolTest::overflow) );
  IfNode* check = create_and_map_if(control(), bol, PROB_UNLIKELY_MAG(3), COUNT_UNKNOWN);
  Node* fast_path = _gvn.transform( new IfFalseNode(check));
  Node* slow_path = _gvn.transform( new IfTrueNode(check) );

  {
    PreserveJVMState pjvms(this);
    PreserveReexecuteState preexecs(this);
    jvms()->set_should_reexecute(true);

    set_control(slow_path);
    set_i_o(i_o());

    builtin_throw(Deoptimization::Reason_intrinsic,
                  env()->ArithmeticException_instance(),
                  /*allow_too_many_traps*/ false);
  }

  set_control(fast_path);
  set_result(math);
  return true;
}

template <typename OverflowOp>
bool LibraryCallKit::inline_math_overflow(Node* arg1, Node* arg2) {
  typedef typename OverflowOp::MathOp MathOp;

  MathOp* mathOp = new MathOp(arg1, arg2);
  Node* operation = _gvn.transform( mathOp );
  Node* ofcheck = _gvn.transform( new OverflowOp(arg1, arg2) );
  return inline_math_mathExact(operation, ofcheck);
}

bool LibraryCallKit::inline_math_addExactI(bool is_increment) {
  return inline_math_overflow<OverflowAddINode>(argument(0), is_increment ? intcon(1) : argument(1));
}

bool LibraryCallKit::inline_math_addExactL(bool is_increment) {
  return inline_math_overflow<OverflowAddLNode>(argument(0), is_increment ? longcon(1) : argument(2));
}

bool LibraryCallKit::inline_math_subtractExactI(bool is_decrement) {
  return inline_math_overflow<OverflowSubINode>(argument(0), is_decrement ? intcon(1) : argument(1));
}

bool LibraryCallKit::inline_math_subtractExactL(bool is_decrement) {
  return inline_math_overflow<OverflowSubLNode>(argument(0), is_decrement ? longcon(1) : argument(2));
}

bool LibraryCallKit::inline_math_negateExactI() {
  return inline_math_overflow<OverflowSubINode>(intcon(0), argument(0));
}

bool LibraryCallKit::inline_math_negateExactL() {
  return inline_math_overflow<OverflowSubLNode>(longcon(0), argument(0));
}

bool LibraryCallKit::inline_math_multiplyExactI() {
  return inline_math_overflow<OverflowMulINode>(argument(0), argument(1));
}

bool LibraryCallKit::inline_math_multiplyExactL() {
  return inline_math_overflow<OverflowMulLNode>(argument(0), argument(2));
}

bool LibraryCallKit::inline_math_multiplyHigh() {
  set_result(_gvn.transform(new MulHiLNode(argument(0), argument(2))));
  return true;
}

bool LibraryCallKit::inline_math_unsignedMultiplyHigh() {
  set_result(_gvn.transform(new UMulHiLNode(argument(0), argument(2))));
  return true;
}

inline int
LibraryCallKit::classify_unsafe_addr(Node* &base, Node* &offset, BasicType type) {
  const TypePtr* base_type = TypePtr::NULL_PTR;
  if (base != nullptr)  base_type = _gvn.type(base)->isa_ptr();
  if (base_type == nullptr) {
    // Unknown type.
    return Type::AnyPtr;
  } else if (_gvn.type(base->uncast()) == TypePtr::NULL_PTR) {
    // Since this is a null+long form, we have to switch to a rawptr.
    base   = _gvn.transform(new CastX2PNode(offset));
    offset = MakeConX(0);
    return Type::RawPtr;
  } else if (base_type->base() == Type::RawPtr) {
    return Type::RawPtr;
  } else if (base_type->isa_oopptr()) {
    // Base is never null => always a heap address.
    if (!TypePtr::NULL_PTR->higher_equal(base_type)) {
      return Type::OopPtr;
    }
    // Offset is small => always a heap address.
    const TypeX* offset_type = _gvn.type(offset)->isa_intptr_t();
    if (offset_type != nullptr &&
        base_type->offset() == 0 &&     // (should always be?)
        offset_type->_lo >= 0 &&
        !MacroAssembler::needs_explicit_null_check(offset_type->_hi)) {
      return Type::OopPtr;
    } else if (type == T_OBJECT) {
      // off heap access to an oop doesn't make any sense. Has to be on
      // heap.
      return Type::OopPtr;
    }
    // Otherwise, it might either be oop+off or null+addr.
    return Type::AnyPtr;
  } else {
    // No information:
    return Type::AnyPtr;
  }
}

Node* LibraryCallKit::make_unsafe_address(Node*& base, Node* offset, BasicType type, bool can_cast) {
  Node* uncasted_base = base;
  int kind = classify_unsafe_addr(uncasted_base, offset, type);
  if (kind == Type::RawPtr) {
    return basic_plus_adr(top(), uncasted_base, offset);
  } else if (kind == Type::AnyPtr) {
    assert(base == uncasted_base, "unexpected base change");
    if (can_cast) {
      if (!_gvn.type(base)->speculative_maybe_null() &&
          !too_many_traps(Deoptimization::Reason_speculate_null_check)) {
        // According to profiling, this access is always on
        // heap. Casting the base to not null and thus avoiding membars
        // around the access should allow better optimizations
        Node* null_ctl = top();
        base = null_check_oop(base, &null_ctl, true, true, true);
        assert(null_ctl->is_top(), "no null control here");
        return basic_plus_adr(base, offset);
      } else if (_gvn.type(base)->speculative_always_null() &&
                 !too_many_traps(Deoptimization::Reason_speculate_null_assert)) {
        // According to profiling, this access is always off
        // heap.
        base = null_assert(base);
        Node* raw_base = _gvn.transform(new CastX2PNode(offset));
        offset = MakeConX(0);
        return basic_plus_adr(top(), raw_base, offset);
      }
    }
    // We don't know if it's an on heap or off heap access. Fall back
    // to raw memory access.
    Node* raw = _gvn.transform(new CheckCastPPNode(control(), base, TypeRawPtr::BOTTOM));
    return basic_plus_adr(top(), raw, offset);
  } else {
    assert(base == uncasted_base, "unexpected base change");
    // We know it's an on heap access so base can't be null
    if (TypePtr::NULL_PTR->higher_equal(_gvn.type(base))) {
      base = must_be_not_null(base, true);
    }
    return basic_plus_adr(base, offset);
  }
}

//--------------------------inline_number_methods-----------------------------
// inline int     Integer.numberOfLeadingZeros(int)
// inline int        Long.numberOfLeadingZeros(long)
//
// inline int     Integer.numberOfTrailingZeros(int)
// inline int        Long.numberOfTrailingZeros(long)
//
// inline int     Integer.bitCount(int)
// inline int        Long.bitCount(long)
//
// inline char  Character.reverseBytes(char)
// inline short     Short.reverseBytes(short)
// inline int     Integer.reverseBytes(int)
// inline long       Long.reverseBytes(long)
bool LibraryCallKit::inline_number_methods(vmIntrinsics::ID id) {
  Node* arg = argument(0);
  Node* n = nullptr;
  switch (id) {
  case vmIntrinsics::_numberOfLeadingZeros_i:   n = new CountLeadingZerosINode( arg); break;
  case vmIntrinsics::_numberOfLeadingZeros_l:   n = new CountLeadingZerosLNode( arg); break;
  case vmIntrinsics::_numberOfTrailingZeros_i:  n = new CountTrailingZerosINode(arg); break;
  case vmIntrinsics::_numberOfTrailingZeros_l:  n = new CountTrailingZerosLNode(arg); break;
  case vmIntrinsics::_bitCount_i:               n = new PopCountINode(          arg); break;
  case vmIntrinsics::_bitCount_l:               n = new PopCountLNode(          arg); break;
  case vmIntrinsics::_reverseBytes_c:           n = new ReverseBytesUSNode(     arg); break;
  case vmIntrinsics::_reverseBytes_s:           n = new ReverseBytesSNode(      arg); break;
  case vmIntrinsics::_reverseBytes_i:           n = new ReverseBytesINode(      arg); break;
  case vmIntrinsics::_reverseBytes_l:           n = new ReverseBytesLNode(      arg); break;
  case vmIntrinsics::_reverse_i:                n = new ReverseINode(           arg); break;
  case vmIntrinsics::_reverse_l:                n = new ReverseLNode(           arg); break;
  default:  fatal_unexpected_iid(id);  break;
  }
  set_result(_gvn.transform(n));
  return true;
}

//--------------------------inline_bitshuffle_methods-----------------------------
// inline int Integer.compress(int, int)
// inline int Integer.expand(int, int)
// inline long Long.compress(long, long)
// inline long Long.expand(long, long)
bool LibraryCallKit::inline_bitshuffle_methods(vmIntrinsics::ID id) {
  Node* n = nullptr;
  switch (id) {
    case vmIntrinsics::_compress_i:  n = new CompressBitsNode(argument(0), argument(1), TypeInt::INT); break;
    case vmIntrinsics::_expand_i:    n = new ExpandBitsNode(argument(0),  argument(1), TypeInt::INT); break;
    case vmIntrinsics::_compress_l:  n = new CompressBitsNode(argument(0), argument(2), TypeLong::LONG); break;
    case vmIntrinsics::_expand_l:    n = new ExpandBitsNode(argument(0), argument(2), TypeLong::LONG); break;
    default:  fatal_unexpected_iid(id);  break;
  }
  set_result(_gvn.transform(n));
  return true;
}

//--------------------------inline_number_methods-----------------------------
// inline int Integer.compareUnsigned(int, int)
// inline int    Long.compareUnsigned(long, long)
bool LibraryCallKit::inline_compare_unsigned(vmIntrinsics::ID id) {
  Node* arg1 = argument(0);
  Node* arg2 = (id == vmIntrinsics::_compareUnsigned_l) ? argument(2) : argument(1);
  Node* n = nullptr;
  switch (id) {
    case vmIntrinsics::_compareUnsigned_i:   n = new CmpU3Node(arg1, arg2);  break;
    case vmIntrinsics::_compareUnsigned_l:   n = new CmpUL3Node(arg1, arg2); break;
    default:  fatal_unexpected_iid(id);  break;
  }
  set_result(_gvn.transform(n));
  return true;
}

//--------------------------inline_unsigned_divmod_methods-----------------------------
// inline int Integer.divideUnsigned(int, int)
// inline int Integer.remainderUnsigned(int, int)
// inline long Long.divideUnsigned(long, long)
// inline long Long.remainderUnsigned(long, long)
bool LibraryCallKit::inline_divmod_methods(vmIntrinsics::ID id) {
  Node* n = nullptr;
  switch (id) {
    case vmIntrinsics::_divideUnsigned_i: {
      zero_check_int(argument(1));
      // Compile-time detect of null-exception
      if (stopped()) {
        return true; // keep the graph constructed so far
      }
      n = new UDivINode(control(), argument(0), argument(1));
      break;
    }
    case vmIntrinsics::_divideUnsigned_l: {
      zero_check_long(argument(2));
      // Compile-time detect of null-exception
      if (stopped()) {
        return true; // keep the graph constructed so far
      }
      n = new UDivLNode(control(), argument(0), argument(2));
      break;
    }
    case vmIntrinsics::_remainderUnsigned_i: {
      zero_check_int(argument(1));
      // Compile-time detect of null-exception
      if (stopped()) {
        return true; // keep the graph constructed so far
      }
      n = new UModINode(control(), argument(0), argument(1));
      break;
    }
    case vmIntrinsics::_remainderUnsigned_l: {
      zero_check_long(argument(2));
      // Compile-time detect of null-exception
      if (stopped()) {
        return true; // keep the graph constructed so far
      }
      n = new UModLNode(control(), argument(0), argument(2));
      break;
    }
    default:  fatal_unexpected_iid(id);  break;
  }
  set_result(_gvn.transform(n));
  return true;
}

//----------------------------inline_unsafe_access----------------------------

const TypeOopPtr* LibraryCallKit::sharpen_unsafe_type(Compile::AliasType* alias_type, const TypePtr *adr_type) {
  // Attempt to infer a sharper value type from the offset and base type.
  ciKlass* sharpened_klass = nullptr;
  bool null_free = false;

  // See if it is an instance field, with an object type.
  if (alias_type->field() != nullptr) {
    if (alias_type->field()->type()->is_klass()) {
      sharpened_klass = alias_type->field()->type()->as_klass();
      null_free = alias_type->field()->is_null_free();
    }
  }

  const TypeOopPtr* result = nullptr;
  // See if it is a narrow oop array.
  if (adr_type->isa_aryptr()) {
    if (adr_type->offset() >= refArrayOopDesc::base_offset_in_bytes()) {
      const TypeOopPtr* elem_type = adr_type->is_aryptr()->elem()->make_oopptr();
      null_free = adr_type->is_aryptr()->is_null_free();
      if (elem_type != nullptr && elem_type->is_loaded()) {
        // Sharpen the value type.
        result = elem_type;
      }
    }
  }

  // The sharpened class might be unloaded if there is no class loader
  // contraint in place.
  if (result == nullptr && sharpened_klass != nullptr && sharpened_klass->is_loaded()) {
    // Sharpen the value type.
    result = TypeOopPtr::make_from_klass(sharpened_klass);
    if (null_free) {
      result = result->join_speculative(TypePtr::NOTNULL)->is_oopptr();
    }
  }
  if (result != nullptr) {
#ifndef PRODUCT
    if (C->print_intrinsics() || C->print_inlining()) {
      tty->print("  from base type:  ");  adr_type->dump(); tty->cr();
      tty->print("  sharpened value: ");  result->dump();    tty->cr();
    }
#endif
  }
  return result;
}

DecoratorSet LibraryCallKit::mo_decorator_for_access_kind(AccessKind kind) {
  switch (kind) {
      case Relaxed:
        return MO_UNORDERED;
      case Opaque:
        return MO_RELAXED;
      case Acquire:
        return MO_ACQUIRE;
      case Release:
        return MO_RELEASE;
      case Volatile:
        return MO_SEQ_CST;
      default:
        ShouldNotReachHere();
        return 0;
  }
}

LibraryCallKit::SavedState::SavedState(LibraryCallKit* kit) :
  _kit(kit),
  _sp(kit->sp()),
  _jvms(kit->jvms()),
  _map(kit->clone_map()),
  _discarded(false)
{
  for (DUIterator_Fast imax, i = kit->control()->fast_outs(imax); i < imax; i++) {
    Node* out = kit->control()->fast_out(i);
    if (out->is_CFG()) {
      _ctrl_succ.push(out);
    }
  }
}

LibraryCallKit::SavedState::~SavedState() {
  if (_discarded) {
    _kit->destruct_map_clone(_map);
    return;
  }
  _kit->jvms()->set_map(_map);
  _kit->jvms()->set_sp(_sp);
  _map->set_jvms(_kit->jvms());
  _kit->set_map(_map);
  _kit->set_sp(_sp);
  for (DUIterator_Fast imax, i = _kit->control()->fast_outs(imax); i < imax; i++) {
    Node* out = _kit->control()->fast_out(i);
    if (out->is_CFG() && out->in(0) == _kit->control() && out != _kit->map() && !_ctrl_succ.member(out)) {
      _kit->_gvn.hash_delete(out);
      out->set_req(0, _kit->C->top());
      _kit->C->record_for_igvn(out);
      --i; --imax;
      _kit->_gvn.hash_find_insert(out);
    }
  }
}

void LibraryCallKit::SavedState::discard() {
  _discarded = true;
}

bool LibraryCallKit::inline_unsafe_access(bool is_store, const BasicType type, const AccessKind kind, const bool unaligned, const bool is_flat) {
  if (callee()->is_static())  return false;  // caller must have the capability!
  DecoratorSet decorators = C2_UNSAFE_ACCESS;
  guarantee(!is_store || kind != Acquire, "Acquire accesses can be produced only for loads");
  guarantee( is_store || kind != Release, "Release accesses can be produced only for stores");
  assert(type != T_OBJECT || !unaligned, "unaligned access not supported with object type");

  if (is_reference_type(type)) {
    decorators |= ON_UNKNOWN_OOP_REF;
  }

  if (unaligned) {
    decorators |= C2_UNALIGNED;
  }

#ifndef PRODUCT
  {
    ResourceMark rm;
    // Check the signatures.
    ciSignature* sig = callee()->signature();
#ifdef ASSERT
    if (!is_store) {
      // Object getReference(Object base, int/long offset), etc.
      BasicType rtype = sig->return_type()->basic_type();
      assert(rtype == type, "getter must return the expected value");
      assert(sig->count() == 2 || (is_flat && sig->count() == 3), "oop getter has 2 or 3 arguments");
      assert(sig->type_at(0)->basic_type() == T_OBJECT, "getter base is object");
      assert(sig->type_at(1)->basic_type() == T_LONG, "getter offset is correct");
    } else {
      // void putReference(Object base, int/long offset, Object x), etc.
      assert(sig->return_type()->basic_type() == T_VOID, "putter must not return a value");
      assert(sig->count() == 3 || (is_flat && sig->count() == 4), "oop putter has 3 arguments");
      assert(sig->type_at(0)->basic_type() == T_OBJECT, "putter base is object");
      assert(sig->type_at(1)->basic_type() == T_LONG, "putter offset is correct");
      BasicType vtype = sig->type_at(sig->count()-1)->basic_type();
      assert(vtype == type, "putter must accept the expected value");
    }
#endif // ASSERT
 }
#endif //PRODUCT

  C->set_has_unsafe_access(true);  // Mark eventual nmethod as "unsafe".

  Node* receiver = argument(0);  // type: oop

  // Build address expression.
  Node* heap_base_oop = top();

  // The base is either a Java object or a value produced by Unsafe.staticFieldBase
  Node* base = argument(1);  // type: oop
  // The offset is a value produced by Unsafe.staticFieldOffset or Unsafe.objectFieldOffset
  Node* offset = argument(2);  // type: long
  // We currently rely on the cookies produced by Unsafe.xxxFieldOffset
  // to be plain byte offsets, which are also the same as those accepted
  // by oopDesc::field_addr.
  assert(Unsafe_field_offset_to_byte_offset(11) == 11,
         "fieldOffset must be byte-scaled");

  ciInlineKlass* inline_klass = nullptr;
  if (is_flat) {
    const TypeInstPtr* cls = _gvn.type(argument(4))->isa_instptr();
    if (cls == nullptr || cls->const_oop() == nullptr) {
      return false;
    }
    ciType* mirror_type = cls->const_oop()->as_instance()->java_mirror_type();
    if (!mirror_type->is_inlinetype()) {
      return false;
    }
    inline_klass = mirror_type->as_inline_klass();
  }

  if (base->is_InlineType()) {
    assert(!is_store, "InlineTypeNodes are non-larval value objects");
    InlineTypeNode* vt = base->as_InlineType();
    if (offset->is_Con()) {
      long off = find_long_con(offset, 0);
      ciInlineKlass* vk = vt->type()->inline_klass();
      if ((long)(int)off != off || !vk->contains_field_offset(off)) {
        return false;
      }

      ciField* field = vk->get_non_flat_field_by_offset(off);
      if (field != nullptr) {
        BasicType bt = type2field[field->type()->basic_type()];
        if (bt == T_ARRAY || bt == T_NARROWOOP) {
          bt = T_OBJECT;
        }
        if (bt == type && (!field->is_flat() || field->type() == inline_klass)) {
          Node* value = vt->field_value_by_offset(off, false);
          if (value->is_InlineType()) {
            value = value->as_InlineType()->adjust_scalarization_depth(this);
          }
          set_result(value);
          return true;
        }
      }
    }
    {
      // Re-execute the unsafe access if allocation triggers deoptimization.
      PreserveReexecuteState preexecs(this);
      jvms()->set_should_reexecute(true);
      vt = vt->buffer(this);
    }
    base = vt->get_oop();
  }

  // 32-bit machines ignore the high half!
  offset = ConvL2X(offset);

  // Save state and restore on bailout
  SavedState old_state(this);

  Node* adr = make_unsafe_address(base, offset, type, kind == Relaxed);
  assert(!stopped(), "Inlining of unsafe access failed: address construction stopped unexpectedly");

  if (_gvn.type(base->uncast())->isa_ptr() == TypePtr::NULL_PTR) {
    if (type != T_OBJECT && (inline_klass == nullptr || !inline_klass->has_object_fields())) {
      decorators |= IN_NATIVE; // off-heap primitive access
    } else {
      return false; // off-heap oop accesses are not supported
    }
  } else {
    heap_base_oop = base; // on-heap or mixed access
  }

  // Can base be null? Otherwise, always on-heap access.
  bool can_access_non_heap = TypePtr::NULL_PTR->higher_equal(_gvn.type(base));

  if (!can_access_non_heap) {
    decorators |= IN_HEAP;
  }

  Node* val = is_store ? argument(4 + (is_flat ? 1 : 0)) : nullptr;

  const TypePtr* adr_type = _gvn.type(adr)->isa_ptr();
  if (adr_type == TypePtr::NULL_PTR) {
    return false; // off-heap access with zero address
  }

  // Try to categorize the address.
  Compile::AliasType* alias_type = C->alias_type(adr_type);
  assert(alias_type->index() != Compile::AliasIdxBot, "no bare pointers here");

  if (alias_type->adr_type() == TypeInstPtr::KLASS ||
      alias_type->adr_type() == TypeAryPtr::RANGE) {
    return false; // not supported
  }

  bool mismatched = false;
  BasicType bt = T_ILLEGAL;
  ciField* field = nullptr;
  if (adr_type->isa_instptr()) {
    const TypeInstPtr* instptr = adr_type->is_instptr();
    ciInstanceKlass* k = instptr->instance_klass();
    int off = instptr->offset();
    if (instptr->const_oop() != nullptr &&
        k == ciEnv::current()->Class_klass() &&
        instptr->offset() >= (k->size_helper() * wordSize)) {
      k = instptr->const_oop()->as_instance()->java_lang_Class_klass()->as_instance_klass();
      field = k->get_field_by_offset(off, true);
    } else {
      field = k->get_non_flat_field_by_offset(off);
    }
    if (field != nullptr) {
      bt = type2field[field->type()->basic_type()];
    }
    if (bt != alias_type->basic_type()) {
      // Type mismatch. Is it an access to a nested flat field?
      field = k->get_field_by_offset(off, false);
      if (field != nullptr) {
        bt = type2field[field->type()->basic_type()];
      }
    }
    assert(bt == alias_type->basic_type() || is_flat, "should match");
  } else {
    bt = alias_type->basic_type();
  }

  if (bt != T_ILLEGAL) {
    assert(alias_type->adr_type()->is_oopptr(), "should be on-heap access");
    if (bt == T_BYTE && adr_type->isa_aryptr()) {
      // Alias type doesn't differentiate between byte[] and boolean[]).
      // Use address type to get the element type.
      bt = adr_type->is_aryptr()->elem()->array_element_basic_type();
    }
    if (is_reference_type(bt, true)) {
      // accessing an array field with getReference is not a mismatch
      bt = T_OBJECT;
    }
    if ((bt == T_OBJECT) != (type == T_OBJECT)) {
      // Don't intrinsify mismatched object accesses
      return false;
    }
    mismatched = (bt != type);
  } else if (alias_type->adr_type()->isa_oopptr()) {
    mismatched = true; // conservatively mark all "wide" on-heap accesses as mismatched
  }

  if (is_flat) {
    if (adr_type->isa_instptr()) {
      if (field == nullptr || field->type() != inline_klass) {
        mismatched = true;
      }
    } else if (adr_type->isa_aryptr()) {
      const Type* elem = adr_type->is_aryptr()->elem();
      if (!adr_type->is_flat() || elem->inline_klass() != inline_klass) {
        mismatched = true;
      }
    } else {
      mismatched = true;
    }
    if (is_store) {
      const Type* val_t = _gvn.type(val);
      if (!val_t->is_inlinetypeptr() || val_t->inline_klass() != inline_klass) {
        return false;
      }
    }
  }

  old_state.discard();
  assert(!mismatched || alias_type->adr_type()->is_oopptr(), "off-heap access can't be mismatched");

  if (mismatched) {
    decorators |= C2_MISMATCHED;
  }

  // First guess at the value type.
  const Type *value_type = Type::get_const_basic_type(type);

  // Figure out the memory ordering.
  decorators |= mo_decorator_for_access_kind(kind);

  if (!is_store) {
    if (type == T_OBJECT && !is_flat) {
      const TypeOopPtr* tjp = sharpen_unsafe_type(alias_type, adr_type);
      if (tjp != nullptr) {
        value_type = tjp;
      }
    }
  }

  receiver = null_check(receiver);
  if (stopped()) {
    return true;
  }
  // Heap pointers get a null-check from the interpreter,
  // as a courtesy.  However, this is not guaranteed by Unsafe,
  // and it is not possible to fully distinguish unintended nulls
  // from intended ones in this API.

  if (!is_store) {
    Node* p = nullptr;
    // Try to constant fold a load from a constant field

    if (heap_base_oop != top() && field != nullptr && field->is_constant() && !field->is_flat() && !mismatched) {
      // final or stable field
      p = make_constant_from_field(field, heap_base_oop);
    }

    if (p == nullptr) { // Could not constant fold the load
      if (is_flat) {
        p = InlineTypeNode::make_from_flat(this, inline_klass, base, adr, adr_type, false, false, true);
      } else {
        p = access_load_at(heap_base_oop, adr, adr_type, value_type, type, decorators);
        const TypeOopPtr* ptr = value_type->make_oopptr();
        if (ptr != nullptr && ptr->is_inlinetypeptr()) {
          // Load a non-flattened inline type from memory
          p = InlineTypeNode::make_from_oop(this, p, ptr->inline_klass());
        }
      }
      // Normalize the value returned by getBoolean in the following cases
      if (type == T_BOOLEAN &&
          (mismatched ||
           heap_base_oop == top() ||                  // - heap_base_oop is null or
           (can_access_non_heap && field == nullptr)) // - heap_base_oop is potentially null
                                                      //   and the unsafe access is made to large offset
                                                      //   (i.e., larger than the maximum offset necessary for any
                                                      //   field access)
            ) {
          IdealKit ideal = IdealKit(this);
#define __ ideal.
          IdealVariable normalized_result(ideal);
          __ declarations_done();
          __ set(normalized_result, p);
          __ if_then(p, BoolTest::ne, ideal.ConI(0));
          __ set(normalized_result, ideal.ConI(1));
          ideal.end_if();
          final_sync(ideal);
          p = __ value(normalized_result);
#undef __
      }
    }
    if (type == T_ADDRESS) {
      p = gvn().transform(new CastP2XNode(nullptr, p));
      p = ConvX2UL(p);
    }
    // The load node has the control of the preceding MemBarCPUOrder.  All
    // following nodes will have the control of the MemBarCPUOrder inserted at
    // the end of this method.  So, pushing the load onto the stack at a later
    // point is fine.
    set_result(p);
  } else {
    if (bt == T_ADDRESS) {
      // Repackage the long as a pointer.
      val = ConvL2X(val);
      val = gvn().transform(new CastX2PNode(val));
    }
    if (is_flat) {
      val->as_InlineType()->store_flat(this, base, adr, false, false, true, decorators);
    } else {
      access_store_at(heap_base_oop, adr, adr_type, val, value_type, type, decorators);
    }
  }

  return true;
}

bool LibraryCallKit::inline_unsafe_flat_access(bool is_store, AccessKind kind) {
#ifdef ASSERT
  {
    ResourceMark rm;
    // Check the signatures.
    ciSignature* sig = callee()->signature();
    assert(sig->type_at(0)->basic_type() == T_OBJECT, "base should be object, but is %s", type2name(sig->type_at(0)->basic_type()));
    assert(sig->type_at(1)->basic_type() == T_LONG, "offset should be long, but is %s", type2name(sig->type_at(1)->basic_type()));
    assert(sig->type_at(2)->basic_type() == T_INT, "layout kind should be int, but is %s", type2name(sig->type_at(3)->basic_type()));
    assert(sig->type_at(3)->basic_type() == T_OBJECT, "value klass should be object, but is %s", type2name(sig->type_at(4)->basic_type()));
    if (is_store) {
      assert(sig->return_type()->basic_type() == T_VOID, "putter must not return a value, but returns %s", type2name(sig->return_type()->basic_type()));
      assert(sig->count() == 5, "flat putter should have 5 arguments, but has %d", sig->count());
      assert(sig->type_at(4)->basic_type() == T_OBJECT, "put value should be object, but is %s", type2name(sig->type_at(5)->basic_type()));
    } else {
      assert(sig->return_type()->basic_type() == T_OBJECT, "getter must return an object, but returns %s", type2name(sig->return_type()->basic_type()));
      assert(sig->count() == 4, "flat getter should have 4 arguments, but has %d", sig->count());
    }
 }
#endif // ASSERT

  assert(kind == Relaxed, "Only plain accesses for now");
  if (callee()->is_static()) {
    // caller must have the capability!
    return false;
  }
  C->set_has_unsafe_access(true);

  const TypeInstPtr* value_klass_node = _gvn.type(argument(5))->isa_instptr();
  if (value_klass_node == nullptr || value_klass_node->const_oop() == nullptr) {
    // parameter valueType is not a constant
    return false;
  }
  ciType* mirror_type = value_klass_node->const_oop()->as_instance()->java_mirror_type();
  if (!mirror_type->is_inlinetype()) {
    // Dead code
    return false;
  }
  ciInlineKlass* value_klass = mirror_type->as_inline_klass();

  const TypeInt* layout_type = _gvn.type(argument(4))->isa_int();
  if (layout_type == nullptr || !layout_type->is_con()) {
    // parameter layoutKind is not a constant
    return false;
  }
  assert(layout_type->get_con() >= static_cast<int>(LayoutKind::REFERENCE) &&
         layout_type->get_con() <= static_cast<int>(LayoutKind::UNKNOWN),
         "invalid layoutKind %d", layout_type->get_con());
  LayoutKind layout = static_cast<LayoutKind>(layout_type->get_con());
  assert(layout == LayoutKind::REFERENCE || layout == LayoutKind::NON_ATOMIC_FLAT ||
         layout == LayoutKind::ATOMIC_FLAT || layout == LayoutKind::NULLABLE_ATOMIC_FLAT,
         "unexpected layoutKind %d", layout_type->get_con());

  null_check(argument(0));
  if (stopped()) {
    return true;
  }

  Node* base = must_be_not_null(argument(1), true);
  Node* offset = argument(2);
  const Type* base_type = _gvn.type(base);

  Node* ptr;
  bool immutable_memory = false;
  DecoratorSet decorators = C2_UNSAFE_ACCESS | IN_HEAP | MO_UNORDERED;
  if (base_type->isa_instptr()) {
    const TypeLong* offset_type = _gvn.type(offset)->isa_long();
    if (offset_type == nullptr || !offset_type->is_con()) {
      // Offset into a non-array should be a constant
      decorators |= C2_MISMATCHED;
    } else {
      int offset_con = checked_cast<int>(offset_type->get_con());
      ciInstanceKlass* base_klass = base_type->is_instptr()->instance_klass();
      ciField* field = base_klass->get_non_flat_field_by_offset(offset_con);
      if (field == nullptr) {
        assert(!base_klass->is_final(), "non-existence field at offset %d of class %s", offset_con, base_klass->name()->as_utf8());
        decorators |= C2_MISMATCHED;
      } else {
        assert(field->type() == value_klass, "field at offset %d of %s is of type %s, but valueType is %s",
               offset_con, base_klass->name()->as_utf8(), field->type()->name(), value_klass->name()->as_utf8());
        immutable_memory = field->is_strict() && field->is_final();

        if (base->is_InlineType()) {
          assert(!is_store, "Cannot store into a non-larval value object");
          set_result(base->as_InlineType()->field_value_by_offset(offset_con, false));
          return true;
        }
      }
    }

    if (base->is_InlineType()) {
      assert(!is_store, "Cannot store into a non-larval value object");
      base = base->as_InlineType()->buffer(this, true);
    }
    ptr = basic_plus_adr(base, ConvL2X(offset));
  } else if (base_type->isa_aryptr()) {
    decorators |= IS_ARRAY;
    if (layout == LayoutKind::REFERENCE) {
      if (!base_type->is_aryptr()->is_not_flat()) {
        const TypeAryPtr* array_type = base_type->is_aryptr()->cast_to_not_flat();
        Node* new_base = _gvn.transform(new CastPPNode(control(), base, array_type, ConstraintCastNode::StrongDependency));
        replace_in_map(base, new_base);
        base = new_base;
      }
      ptr = basic_plus_adr(base, ConvL2X(offset));
    } else {
      if (UseArrayFlattening) {
        // Flat array must have an exact type
        bool is_null_free = layout != LayoutKind::NULLABLE_ATOMIC_FLAT;
        bool is_atomic = layout != LayoutKind::NON_ATOMIC_FLAT;
        Node* new_base = cast_to_flat_array(base, value_klass, is_null_free, !is_null_free, is_atomic);
        replace_in_map(base, new_base);
        base = new_base;
        ptr = basic_plus_adr(base, ConvL2X(offset));
        const TypeAryPtr* ptr_type = _gvn.type(ptr)->is_aryptr();
        if (ptr_type->field_offset().get() != 0) {
          ptr = _gvn.transform(new CastPPNode(control(), ptr, ptr_type->with_field_offset(0), ConstraintCastNode::StrongDependency));
        }
      } else {
        uncommon_trap(Deoptimization::Reason_intrinsic,
                      Deoptimization::Action_none);
        return true;
      }
    }
  } else {
    decorators |= C2_MISMATCHED;
    ptr = basic_plus_adr(base, ConvL2X(offset));
  }

  if (is_store) {
    Node* value = argument(6);
    const Type* value_type = _gvn.type(value);
    if (!value_type->is_inlinetypeptr()) {
      value_type = Type::get_const_type(value_klass)->filter_speculative(value_type);
      Node* new_value = _gvn.transform(new CastPPNode(control(), value, value_type, ConstraintCastNode::StrongDependency));
      new_value = InlineTypeNode::make_from_oop(this, new_value, value_klass);
      replace_in_map(value, new_value);
      value = new_value;
    }

    assert(value_type->inline_klass() == value_klass, "value is of type %s while valueType is %s", value_type->inline_klass()->name()->as_utf8(), value_klass->name()->as_utf8());
    if (layout == LayoutKind::REFERENCE) {
      const TypePtr* ptr_type = (decorators & C2_MISMATCHED) != 0 ? TypeRawPtr::BOTTOM : _gvn.type(ptr)->is_ptr();
      access_store_at(base, ptr, ptr_type, value, value_type, T_OBJECT, decorators);
    } else {
      bool atomic = layout != LayoutKind::NON_ATOMIC_FLAT;
      bool null_free = layout != LayoutKind::NULLABLE_ATOMIC_FLAT;
      value->as_InlineType()->store_flat(this, base, ptr, atomic, immutable_memory, null_free, decorators);
    }

    return true;
  } else {
    decorators |= (C2_CONTROL_DEPENDENT_LOAD | C2_UNKNOWN_CONTROL_LOAD);
    InlineTypeNode* result;
    if (layout == LayoutKind::REFERENCE) {
      const TypePtr* ptr_type = (decorators & C2_MISMATCHED) != 0 ? TypeRawPtr::BOTTOM : _gvn.type(ptr)->is_ptr();
      Node* oop = access_load_at(base, ptr, ptr_type, Type::get_const_type(value_klass), T_OBJECT, decorators);
      result = InlineTypeNode::make_from_oop(this, oop, value_klass);
    } else {
      bool atomic = layout != LayoutKind::NON_ATOMIC_FLAT;
      bool null_free = layout != LayoutKind::NULLABLE_ATOMIC_FLAT;
      result = InlineTypeNode::make_from_flat(this, value_klass, base, ptr, atomic, immutable_memory, null_free, decorators);
    }

    set_result(result);
    return true;
  }
}

bool LibraryCallKit::inline_unsafe_make_private_buffer() {
  Node* receiver = argument(0);
  Node* value = argument(1);

  const Type* type = gvn().type(value);
  if (!type->is_inlinetypeptr()) {
    C->record_method_not_compilable("value passed to Unsafe::makePrivateBuffer is not of a constant value type");
    return false;
  }

  null_check(receiver);
  if (stopped()) {
    return true;
  }

  value = null_check(value);
  if (stopped()) {
    return true;
  }

  ciInlineKlass* vk = type->inline_klass();
  Node* klass = makecon(TypeKlassPtr::make(vk));
  Node* obj = new_instance(klass);
  AllocateNode::Ideal_allocation(obj)->_larval = true;

  assert(value->is_InlineType(), "must be an InlineTypeNode");
  Node* payload_ptr = basic_plus_adr(obj, vk->payload_offset());
  value->as_InlineType()->store_flat(this, obj, payload_ptr, false, true, true, IN_HEAP | MO_UNORDERED);

  set_result(obj);
  return true;
}

bool LibraryCallKit::inline_unsafe_finish_private_buffer() {
  Node* receiver = argument(0);
  Node* buffer = argument(1);

  const Type* type = gvn().type(buffer);
  if (!type->is_inlinetypeptr()) {
    C->record_method_not_compilable("value passed to Unsafe::finishPrivateBuffer is not of a constant value type");
    return false;
  }

  AllocateNode* alloc = AllocateNode::Ideal_allocation(buffer);
  if (alloc == nullptr) {
    C->record_method_not_compilable("value passed to Unsafe::finishPrivateBuffer must be allocated by Unsafe::makePrivateBuffer");
    return false;
  }

  null_check(receiver);
  if (stopped()) {
    return true;
  }

  // Unset the larval bit in the object header
  Node* old_header = make_load(control(), buffer, TypeX_X, TypeX_X->basic_type(), MemNode::unordered, LoadNode::Pinned);
  Node* new_header = gvn().transform(new AndXNode(old_header, MakeConX(~markWord::larval_bit_in_place)));
  access_store_at(buffer, buffer, type->is_ptr(), new_header, TypeX_X, TypeX_X->basic_type(), MO_UNORDERED | IN_HEAP);

  // We must ensure that the buffer is properly published
  insert_mem_bar(Op_MemBarStoreStore, alloc->proj_out(AllocateNode::RawAddress));
  assert(!type->maybe_null(), "result of an allocation should not be null");
  set_result(InlineTypeNode::make_from_oop(this, buffer, type->inline_klass()));
  return true;
}

//----------------------------inline_unsafe_load_store----------------------------
// This method serves a couple of different customers (depending on LoadStoreKind):
//
// LS_cmp_swap:
//
//   boolean compareAndSetReference(Object o, long offset, Object expected, Object x);
//   boolean compareAndSetInt(   Object o, long offset, int    expected, int    x);
//   boolean compareAndSetLong(  Object o, long offset, long   expected, long   x);
//
// LS_cmp_swap_weak:
//
//   boolean weakCompareAndSetReference(       Object o, long offset, Object expected, Object x);
//   boolean weakCompareAndSetReferencePlain(  Object o, long offset, Object expected, Object x);
//   boolean weakCompareAndSetReferenceAcquire(Object o, long offset, Object expected, Object x);
//   boolean weakCompareAndSetReferenceRelease(Object o, long offset, Object expected, Object x);
//
//   boolean weakCompareAndSetInt(          Object o, long offset, int    expected, int    x);
//   boolean weakCompareAndSetIntPlain(     Object o, long offset, int    expected, int    x);
//   boolean weakCompareAndSetIntAcquire(   Object o, long offset, int    expected, int    x);
//   boolean weakCompareAndSetIntRelease(   Object o, long offset, int    expected, int    x);
//
//   boolean weakCompareAndSetLong(         Object o, long offset, long   expected, long   x);
//   boolean weakCompareAndSetLongPlain(    Object o, long offset, long   expected, long   x);
//   boolean weakCompareAndSetLongAcquire(  Object o, long offset, long   expected, long   x);
//   boolean weakCompareAndSetLongRelease(  Object o, long offset, long   expected, long   x);
//
// LS_cmp_exchange:
//
//   Object compareAndExchangeReferenceVolatile(Object o, long offset, Object expected, Object x);
//   Object compareAndExchangeReferenceAcquire( Object o, long offset, Object expected, Object x);
//   Object compareAndExchangeReferenceRelease( Object o, long offset, Object expected, Object x);
//
//   Object compareAndExchangeIntVolatile(   Object o, long offset, Object expected, Object x);
//   Object compareAndExchangeIntAcquire(    Object o, long offset, Object expected, Object x);
//   Object compareAndExchangeIntRelease(    Object o, long offset, Object expected, Object x);
//
//   Object compareAndExchangeLongVolatile(  Object o, long offset, Object expected, Object x);
//   Object compareAndExchangeLongAcquire(   Object o, long offset, Object expected, Object x);
//   Object compareAndExchangeLongRelease(   Object o, long offset, Object expected, Object x);
//
// LS_get_add:
//
//   int  getAndAddInt( Object o, long offset, int  delta)
//   long getAndAddLong(Object o, long offset, long delta)
//
// LS_get_set:
//
//   int    getAndSet(Object o, long offset, int    newValue)
//   long   getAndSet(Object o, long offset, long   newValue)
//   Object getAndSet(Object o, long offset, Object newValue)
//
bool LibraryCallKit::inline_unsafe_load_store(const BasicType type, const LoadStoreKind kind, const AccessKind access_kind) {
  // This basic scheme here is the same as inline_unsafe_access, but
  // differs in enough details that combining them would make the code
  // overly confusing.  (This is a true fact! I originally combined
  // them, but even I was confused by it!) As much code/comments as
  // possible are retained from inline_unsafe_access though to make
  // the correspondences clearer. - dl

  if (callee()->is_static())  return false;  // caller must have the capability!

  DecoratorSet decorators = C2_UNSAFE_ACCESS;
  decorators |= mo_decorator_for_access_kind(access_kind);

#ifndef PRODUCT
  BasicType rtype;
  {
    ResourceMark rm;
    // Check the signatures.
    ciSignature* sig = callee()->signature();
    rtype = sig->return_type()->basic_type();
    switch(kind) {
      case LS_get_add:
      case LS_get_set: {
      // Check the signatures.
#ifdef ASSERT
      assert(rtype == type, "get and set must return the expected type");
      assert(sig->count() == 3, "get and set has 3 arguments");
      assert(sig->type_at(0)->basic_type() == T_OBJECT, "get and set base is object");
      assert(sig->type_at(1)->basic_type() == T_LONG, "get and set offset is long");
      assert(sig->type_at(2)->basic_type() == type, "get and set must take expected type as new value/delta");
      assert(access_kind == Volatile, "mo is not passed to intrinsic nodes in current implementation");
#endif // ASSERT
        break;
      }
      case LS_cmp_swap:
      case LS_cmp_swap_weak: {
      // Check the signatures.
#ifdef ASSERT
      assert(rtype == T_BOOLEAN, "CAS must return boolean");
      assert(sig->count() == 4, "CAS has 4 arguments");
      assert(sig->type_at(0)->basic_type() == T_OBJECT, "CAS base is object");
      assert(sig->type_at(1)->basic_type() == T_LONG, "CAS offset is long");
#endif // ASSERT
        break;
      }
      case LS_cmp_exchange: {
      // Check the signatures.
#ifdef ASSERT
      assert(rtype == type, "CAS must return the expected type");
      assert(sig->count() == 4, "CAS has 4 arguments");
      assert(sig->type_at(0)->basic_type() == T_OBJECT, "CAS base is object");
      assert(sig->type_at(1)->basic_type() == T_LONG, "CAS offset is long");
#endif // ASSERT
        break;
      }
      default:
        ShouldNotReachHere();
    }
  }
#endif //PRODUCT

  C->set_has_unsafe_access(true);  // Mark eventual nmethod as "unsafe".

  // Get arguments:
  Node* receiver = nullptr;
  Node* base     = nullptr;
  Node* offset   = nullptr;
  Node* oldval   = nullptr;
  Node* newval   = nullptr;
  switch(kind) {
    case LS_cmp_swap:
    case LS_cmp_swap_weak:
    case LS_cmp_exchange: {
      const bool two_slot_type = type2size[type] == 2;
      receiver = argument(0);  // type: oop
      base     = argument(1);  // type: oop
      offset   = argument(2);  // type: long
      oldval   = argument(4);  // type: oop, int, or long
      newval   = argument(two_slot_type ? 6 : 5);  // type: oop, int, or long
      break;
    }
    case LS_get_add:
    case LS_get_set: {
      receiver = argument(0);  // type: oop
      base     = argument(1);  // type: oop
      offset   = argument(2);  // type: long
      oldval   = nullptr;
      newval   = argument(4);  // type: oop, int, or long
      break;
    }
    default:
      ShouldNotReachHere();
  }

  // Build field offset expression.
  // We currently rely on the cookies produced by Unsafe.xxxFieldOffset
  // to be plain byte offsets, which are also the same as those accepted
  // by oopDesc::field_addr.
  assert(Unsafe_field_offset_to_byte_offset(11) == 11, "fieldOffset must be byte-scaled");
  // 32-bit machines ignore the high half of long offsets
  offset = ConvL2X(offset);
  // Save state and restore on bailout
  SavedState old_state(this);
  Node* adr = make_unsafe_address(base, offset,type, false);
  const TypePtr *adr_type = _gvn.type(adr)->isa_ptr();

  Compile::AliasType* alias_type = C->alias_type(adr_type);
  BasicType bt = alias_type->basic_type();
  if (bt != T_ILLEGAL &&
      (is_reference_type(bt) != (type == T_OBJECT))) {
    // Don't intrinsify mismatched object accesses.
    return false;
  }

  old_state.discard();

  // For CAS, unlike inline_unsafe_access, there seems no point in
  // trying to refine types. Just use the coarse types here.
  assert(alias_type->index() != Compile::AliasIdxBot, "no bare pointers here");
  const Type *value_type = Type::get_const_basic_type(type);

  switch (kind) {
    case LS_get_set:
    case LS_cmp_exchange: {
      if (type == T_OBJECT) {
        const TypeOopPtr* tjp = sharpen_unsafe_type(alias_type, adr_type);
        if (tjp != nullptr) {
          value_type = tjp;
        }
      }
      break;
    }
    case LS_cmp_swap:
    case LS_cmp_swap_weak:
    case LS_get_add:
      break;
    default:
      ShouldNotReachHere();
  }

  // Null check receiver.
  receiver = null_check(receiver);
  if (stopped()) {
    return true;
  }

  int alias_idx = C->get_alias_index(adr_type);

  if (is_reference_type(type)) {
    decorators |= IN_HEAP | ON_UNKNOWN_OOP_REF;

    if (oldval != nullptr && oldval->is_InlineType()) {
      // Re-execute the unsafe access if allocation triggers deoptimization.
      PreserveReexecuteState preexecs(this);
      jvms()->set_should_reexecute(true);
      oldval = oldval->as_InlineType()->buffer(this)->get_oop();
    }
    if (newval != nullptr && newval->is_InlineType()) {
      // Re-execute the unsafe access if allocation triggers deoptimization.
      PreserveReexecuteState preexecs(this);
      jvms()->set_should_reexecute(true);
      newval = newval->as_InlineType()->buffer(this)->get_oop();
    }

    // Transformation of a value which could be null pointer (CastPP #null)
    // could be delayed during Parse (for example, in adjust_map_after_if()).
    // Execute transformation here to avoid barrier generation in such case.
    if (_gvn.type(newval) == TypePtr::NULL_PTR)
      newval = _gvn.makecon(TypePtr::NULL_PTR);

    if (oldval != nullptr && _gvn.type(oldval) == TypePtr::NULL_PTR) {
      // Refine the value to a null constant, when it is known to be null
      oldval = _gvn.makecon(TypePtr::NULL_PTR);
    }
  }

  Node* result = nullptr;
  switch (kind) {
    case LS_cmp_exchange: {
      result = access_atomic_cmpxchg_val_at(base, adr, adr_type, alias_idx,
                                            oldval, newval, value_type, type, decorators);
      break;
    }
    case LS_cmp_swap_weak:
      decorators |= C2_WEAK_CMPXCHG;
    case LS_cmp_swap: {
      result = access_atomic_cmpxchg_bool_at(base, adr, adr_type, alias_idx,
                                             oldval, newval, value_type, type, decorators);
      break;
    }
    case LS_get_set: {
      result = access_atomic_xchg_at(base, adr, adr_type, alias_idx,
                                     newval, value_type, type, decorators);
      break;
    }
    case LS_get_add: {
      result = access_atomic_add_at(base, adr, adr_type, alias_idx,
                                    newval, value_type, type, decorators);
      break;
    }
    default:
      ShouldNotReachHere();
  }

  assert(type2size[result->bottom_type()->basic_type()] == type2size[rtype], "result type should match");
  set_result(result);
  return true;
}

bool LibraryCallKit::inline_unsafe_fence(vmIntrinsics::ID id) {
  // Regardless of form, don't allow previous ld/st to move down,
  // then issue acquire, release, or volatile mem_bar.
  insert_mem_bar(Op_MemBarCPUOrder);
  switch(id) {
    case vmIntrinsics::_loadFence:
      insert_mem_bar(Op_LoadFence);
      return true;
    case vmIntrinsics::_storeFence:
      insert_mem_bar(Op_StoreFence);
      return true;
    case vmIntrinsics::_storeStoreFence:
      insert_mem_bar(Op_StoreStoreFence);
      return true;
    case vmIntrinsics::_fullFence:
      insert_mem_bar(Op_MemBarVolatile);
      return true;
    default:
      fatal_unexpected_iid(id);
      return false;
  }
}

bool LibraryCallKit::inline_onspinwait() {
  insert_mem_bar(Op_OnSpinWait);
  return true;
}

bool LibraryCallKit::klass_needs_init_guard(Node* kls) {
  if (!kls->is_Con()) {
    return true;
  }
  const TypeInstKlassPtr* klsptr = kls->bottom_type()->isa_instklassptr();
  if (klsptr == nullptr) {
    return true;
  }
  ciInstanceKlass* ik = klsptr->instance_klass();
  // don't need a guard for a klass that is already initialized
  return !ik->is_initialized();
}

//----------------------------inline_unsafe_writeback0-------------------------
// public native void Unsafe.writeback0(long address)
bool LibraryCallKit::inline_unsafe_writeback0() {
  if (!Matcher::has_match_rule(Op_CacheWB)) {
    return false;
  }
#ifndef PRODUCT
  assert(Matcher::has_match_rule(Op_CacheWBPreSync), "found match rule for CacheWB but not CacheWBPreSync");
  assert(Matcher::has_match_rule(Op_CacheWBPostSync), "found match rule for CacheWB but not CacheWBPostSync");
  ciSignature* sig = callee()->signature();
  assert(sig->type_at(0)->basic_type() == T_LONG, "Unsafe_writeback0 address is long!");
#endif
  null_check_receiver();  // null-check, then ignore
  Node *addr = argument(1);
  addr = new CastX2PNode(addr);
  addr = _gvn.transform(addr);
  Node *flush = new CacheWBNode(control(), memory(TypeRawPtr::BOTTOM), addr);
  flush = _gvn.transform(flush);
  set_memory(flush, TypeRawPtr::BOTTOM);
  return true;
}

//----------------------------inline_unsafe_writeback0-------------------------
// public native void Unsafe.writeback0(long address)
bool LibraryCallKit::inline_unsafe_writebackSync0(bool is_pre) {
  if (is_pre && !Matcher::has_match_rule(Op_CacheWBPreSync)) {
    return false;
  }
  if (!is_pre && !Matcher::has_match_rule(Op_CacheWBPostSync)) {
    return false;
  }
#ifndef PRODUCT
  assert(Matcher::has_match_rule(Op_CacheWB),
         (is_pre ? "found match rule for CacheWBPreSync but not CacheWB"
                : "found match rule for CacheWBPostSync but not CacheWB"));

#endif
  null_check_receiver();  // null-check, then ignore
  Node *sync;
  if (is_pre) {
    sync = new CacheWBPreSyncNode(control(), memory(TypeRawPtr::BOTTOM));
  } else {
    sync = new CacheWBPostSyncNode(control(), memory(TypeRawPtr::BOTTOM));
  }
  sync = _gvn.transform(sync);
  set_memory(sync, TypeRawPtr::BOTTOM);
  return true;
}

//----------------------------inline_unsafe_allocate---------------------------
// public native Object Unsafe.allocateInstance(Class<?> cls);
bool LibraryCallKit::inline_unsafe_allocate() {

#if INCLUDE_JVMTI
  if (too_many_traps(Deoptimization::Reason_intrinsic)) {
    return false;
  }
#endif //INCLUDE_JVMTI

  if (callee()->is_static())  return false;  // caller must have the capability!

  null_check_receiver();  // null-check, then ignore
  Node* cls = null_check(argument(1));
  if (stopped())  return true;

  Node* kls = load_klass_from_mirror(cls, false, nullptr, 0);
  kls = null_check(kls);
  if (stopped())  return true;  // argument was like int.class

#if INCLUDE_JVMTI
    // Don't try to access new allocated obj in the intrinsic.
    // It causes perfomance issues even when jvmti event VmObjectAlloc is disabled.
    // Deoptimize and allocate in interpreter instead.
    Node* addr = makecon(TypeRawPtr::make((address) &JvmtiExport::_should_notify_object_alloc));
    Node* should_post_vm_object_alloc = make_load(this->control(), addr, TypeInt::INT, T_INT, MemNode::unordered);
    Node* chk = _gvn.transform(new CmpINode(should_post_vm_object_alloc, intcon(0)));
    Node* tst = _gvn.transform(new BoolNode(chk, BoolTest::eq));
    {
      BuildCutout unless(this, tst, PROB_MAX);
      uncommon_trap(Deoptimization::Reason_intrinsic,
                    Deoptimization::Action_make_not_entrant);
    }
    if (stopped()) {
      return true;
    }
#endif //INCLUDE_JVMTI

  Node* test = nullptr;
  if (LibraryCallKit::klass_needs_init_guard(kls)) {
    // Note:  The argument might still be an illegal value like
    // Serializable.class or Object[].class.   The runtime will handle it.
    // But we must make an explicit check for initialization.
    Node* insp = basic_plus_adr(kls, in_bytes(InstanceKlass::init_state_offset()));
    // Use T_BOOLEAN for InstanceKlass::_init_state so the compiler
    // can generate code to load it as unsigned byte.
    Node* inst = make_load(nullptr, insp, TypeInt::UBYTE, T_BOOLEAN, MemNode::acquire);
    Node* bits = intcon(InstanceKlass::fully_initialized);
    test = _gvn.transform(new SubINode(inst, bits));
    // The 'test' is non-zero if we need to take a slow path.
  }
  Node* obj = nullptr;
  const TypeInstKlassPtr* tkls = _gvn.type(kls)->isa_instklassptr();
  if (tkls != nullptr && tkls->instance_klass()->is_inlinetype()) {
    obj = InlineTypeNode::make_all_zero(_gvn, tkls->instance_klass()->as_inline_klass())->buffer(this);
  } else {
    obj = new_instance(kls, test);
  }
  set_result(obj);
  return true;
}

//------------------------inline_native_time_funcs--------------
// inline code for System.currentTimeMillis() and System.nanoTime()
// these have the same type and signature
bool LibraryCallKit::inline_native_time_funcs(address funcAddr, const char* funcName) {
  const TypeFunc* tf = OptoRuntime::void_long_Type();
  const TypePtr* no_memory_effects = nullptr;
  Node* time = make_runtime_call(RC_LEAF, tf, funcAddr, funcName, no_memory_effects);
  Node* value = _gvn.transform(new ProjNode(time, TypeFunc::Parms+0));
#ifdef ASSERT
  Node* value_top = _gvn.transform(new ProjNode(time, TypeFunc::Parms+1));
  assert(value_top == top(), "second value must be top");
#endif
  set_result(value);
  return true;
}


#if INCLUDE_JVMTI

// When notifications are disabled then just update the VTMS transition bit and return.
// Otherwise, the bit is updated in the given function call implementing JVMTI notification protocol.
bool LibraryCallKit::inline_native_notify_jvmti_funcs(address funcAddr, const char* funcName, bool is_start, bool is_end) {
  if (!DoJVMTIVirtualThreadTransitions) {
    return true;
  }
  Node* vt_oop = _gvn.transform(must_be_not_null(argument(0), true)); // VirtualThread this argument
  IdealKit ideal(this);

  Node* ONE = ideal.ConI(1);
  Node* hide = is_start ? ideal.ConI(0) : (is_end ? ideal.ConI(1) : _gvn.transform(argument(1)));
  Node* addr = makecon(TypeRawPtr::make((address)&JvmtiVTMSTransitionDisabler::_VTMS_notify_jvmti_events));
  Node* notify_jvmti_enabled = ideal.load(ideal.ctrl(), addr, TypeInt::BOOL, T_BOOLEAN, Compile::AliasIdxRaw);

  ideal.if_then(notify_jvmti_enabled, BoolTest::eq, ONE); {
    sync_kit(ideal);
    // if notifyJvmti enabled then make a call to the given SharedRuntime function
    const TypeFunc* tf = OptoRuntime::notify_jvmti_vthread_Type();
    make_runtime_call(RC_NO_LEAF, tf, funcAddr, funcName, TypePtr::BOTTOM, vt_oop, hide);
    ideal.sync_kit(this);
  } ideal.else_(); {
    // set hide value to the VTMS transition bit in current JavaThread and VirtualThread object
    Node* thread = ideal.thread();
    Node* jt_addr = basic_plus_adr(thread, in_bytes(JavaThread::is_in_VTMS_transition_offset()));
    Node* vt_addr = basic_plus_adr(vt_oop, java_lang_Thread::is_in_VTMS_transition_offset());

    sync_kit(ideal);
    access_store_at(nullptr, jt_addr, _gvn.type(jt_addr)->is_ptr(), hide, _gvn.type(hide), T_BOOLEAN, IN_NATIVE | MO_UNORDERED);
    access_store_at(nullptr, vt_addr, _gvn.type(vt_addr)->is_ptr(), hide, _gvn.type(hide), T_BOOLEAN, IN_NATIVE | MO_UNORDERED);

    ideal.sync_kit(this);
  } ideal.end_if();
  final_sync(ideal);

  return true;
}

// Always update the is_disable_suspend bit.
bool LibraryCallKit::inline_native_notify_jvmti_sync() {
  if (!DoJVMTIVirtualThreadTransitions) {
    return true;
  }
  IdealKit ideal(this);

  {
    // unconditionally update the is_disable_suspend bit in current JavaThread
    Node* thread = ideal.thread();
    Node* arg = _gvn.transform(argument(0)); // argument for notification
    Node* addr = basic_plus_adr(thread, in_bytes(JavaThread::is_disable_suspend_offset()));
    const TypePtr *addr_type = _gvn.type(addr)->isa_ptr();

    sync_kit(ideal);
    access_store_at(nullptr, addr, addr_type, arg, _gvn.type(arg), T_BOOLEAN, IN_NATIVE | MO_UNORDERED);
    ideal.sync_kit(this);
  }
  final_sync(ideal);

  return true;
}

#endif // INCLUDE_JVMTI

#ifdef JFR_HAVE_INTRINSICS

/**
 * if oop->klass != null
 *   // normal class
 *   epoch = _epoch_state ? 2 : 1
 *   if oop->klass->trace_id & ((epoch << META_SHIFT) | epoch)) != epoch {
 *     ... // enter slow path when the klass is first recorded or the epoch of JFR shifts
 *   }
 *   id = oop->klass->trace_id >> TRACE_ID_SHIFT // normal class path
 * else
 *   // primitive class
 *   if oop->array_klass != null
 *     id = (oop->array_klass->trace_id >> TRACE_ID_SHIFT) + 1 // primitive class path
 *   else
 *     id = LAST_TYPE_ID + 1 // void class path
 *   if (!signaled)
 *     signaled = true
 */
bool LibraryCallKit::inline_native_classID() {
  Node* cls = argument(0);

  IdealKit ideal(this);
#define __ ideal.
  IdealVariable result(ideal); __ declarations_done();
  Node* kls = _gvn.transform(LoadKlassNode::make(_gvn, immutable_memory(),
                                                 basic_plus_adr(cls, java_lang_Class::klass_offset()),
                                                 TypeRawPtr::BOTTOM, TypeInstKlassPtr::OBJECT_OR_NULL));


  __ if_then(kls, BoolTest::ne, null()); {
    Node* kls_trace_id_addr = basic_plus_adr(kls, in_bytes(KLASS_TRACE_ID_OFFSET));
    Node* kls_trace_id_raw = ideal.load(ideal.ctrl(), kls_trace_id_addr,TypeLong::LONG, T_LONG, Compile::AliasIdxRaw);

    Node* epoch_address = makecon(TypeRawPtr::make(JfrIntrinsicSupport::epoch_address()));
    Node* epoch = ideal.load(ideal.ctrl(), epoch_address, TypeInt::BOOL, T_BOOLEAN, Compile::AliasIdxRaw);
    epoch = _gvn.transform(new LShiftLNode(longcon(1), epoch));
    Node* mask = _gvn.transform(new LShiftLNode(epoch, intcon(META_SHIFT)));
    mask = _gvn.transform(new OrLNode(mask, epoch));
    Node* kls_trace_id_raw_and_mask = _gvn.transform(new AndLNode(kls_trace_id_raw, mask));

    float unlikely  = PROB_UNLIKELY(0.999);
    __ if_then(kls_trace_id_raw_and_mask, BoolTest::ne, epoch, unlikely); {
      sync_kit(ideal);
      make_runtime_call(RC_LEAF,
                        OptoRuntime::class_id_load_barrier_Type(),
                        CAST_FROM_FN_PTR(address, JfrIntrinsicSupport::load_barrier),
                        "class id load barrier",
                        TypePtr::BOTTOM,
                        kls);
      ideal.sync_kit(this);
    } __ end_if();

    ideal.set(result,  _gvn.transform(new URShiftLNode(kls_trace_id_raw, ideal.ConI(TRACE_ID_SHIFT))));
  } __ else_(); {
    Node* array_kls = _gvn.transform(LoadKlassNode::make(_gvn, immutable_memory(),
                                                   basic_plus_adr(cls, java_lang_Class::array_klass_offset()),
                                                   TypeRawPtr::BOTTOM, TypeInstKlassPtr::OBJECT_OR_NULL));
    __ if_then(array_kls, BoolTest::ne, null()); {
      Node* array_kls_trace_id_addr = basic_plus_adr(array_kls, in_bytes(KLASS_TRACE_ID_OFFSET));
      Node* array_kls_trace_id_raw = ideal.load(ideal.ctrl(), array_kls_trace_id_addr, TypeLong::LONG, T_LONG, Compile::AliasIdxRaw);
      Node* array_kls_trace_id = _gvn.transform(new URShiftLNode(array_kls_trace_id_raw, ideal.ConI(TRACE_ID_SHIFT)));
      ideal.set(result, _gvn.transform(new AddLNode(array_kls_trace_id, longcon(1))));
    } __ else_(); {
      // void class case
      ideal.set(result, _gvn.transform(longcon(LAST_TYPE_ID + 1)));
    } __ end_if();

    Node* signaled_flag_address = makecon(TypeRawPtr::make(JfrIntrinsicSupport::signal_address()));
    Node* signaled = ideal.load(ideal.ctrl(), signaled_flag_address, TypeInt::BOOL, T_BOOLEAN, Compile::AliasIdxRaw, true, MemNode::acquire);
    __ if_then(signaled, BoolTest::ne, ideal.ConI(1)); {
      ideal.store(ideal.ctrl(), signaled_flag_address, ideal.ConI(1), T_BOOLEAN, Compile::AliasIdxRaw, MemNode::release, true);
    } __ end_if();
  } __ end_if();

  final_sync(ideal);
  set_result(ideal.value(result));
#undef __
  return true;
}

//------------------------inline_native_jvm_commit------------------
bool LibraryCallKit::inline_native_jvm_commit() {
  enum { _true_path = 1, _false_path = 2, PATH_LIMIT };

  // Save input memory and i_o state.
  Node* input_memory_state = reset_memory();
  set_all_memory(input_memory_state);
  Node* input_io_state = i_o();

  // TLS.
  Node* tls_ptr = _gvn.transform(new ThreadLocalNode());
  // Jfr java buffer.
  Node* java_buffer_offset = _gvn.transform(new AddPNode(top(), tls_ptr, _gvn.transform(MakeConX(in_bytes(JAVA_BUFFER_OFFSET_JFR)))));
  Node* java_buffer = _gvn.transform(new LoadPNode(control(), input_memory_state, java_buffer_offset, TypePtr::BOTTOM, TypeRawPtr::NOTNULL, MemNode::unordered));
  Node* java_buffer_pos_offset = _gvn.transform(new AddPNode(top(), java_buffer, _gvn.transform(MakeConX(in_bytes(JFR_BUFFER_POS_OFFSET)))));

  // Load the current value of the notified field in the JfrThreadLocal.
  Node* notified_offset = basic_plus_adr(top(), tls_ptr, in_bytes(NOTIFY_OFFSET_JFR));
  Node* notified = make_load(control(), notified_offset, TypeInt::BOOL, T_BOOLEAN, MemNode::unordered);

  // Test for notification.
  Node* notified_cmp = _gvn.transform(new CmpINode(notified, _gvn.intcon(1)));
  Node* test_notified = _gvn.transform(new BoolNode(notified_cmp, BoolTest::eq));
  IfNode* iff_notified = create_and_map_if(control(), test_notified, PROB_MIN, COUNT_UNKNOWN);

  // True branch, is notified.
  Node* is_notified = _gvn.transform(new IfTrueNode(iff_notified));
  set_control(is_notified);

  // Reset notified state.
  store_to_memory(control(), notified_offset, _gvn.intcon(0), T_BOOLEAN, MemNode::unordered);
  Node* notified_reset_memory = reset_memory();

  // Iff notified, the return address of the commit method is the current position of the backing java buffer. This is used to reset the event writer.
  Node* current_pos_X = _gvn.transform(new LoadXNode(control(), input_memory_state, java_buffer_pos_offset, TypeRawPtr::NOTNULL, TypeX_X, MemNode::unordered));
  // Convert the machine-word to a long.
  Node* current_pos = _gvn.transform(ConvX2L(current_pos_X));

  // False branch, not notified.
  Node* not_notified = _gvn.transform(new IfFalseNode(iff_notified));
  set_control(not_notified);
  set_all_memory(input_memory_state);

  // Arg is the next position as a long.
  Node* arg = argument(0);
  // Convert long to machine-word.
  Node* next_pos_X = _gvn.transform(ConvL2X(arg));

  // Store the next_position to the underlying jfr java buffer.
  store_to_memory(control(), java_buffer_pos_offset, next_pos_X, LP64_ONLY(T_LONG) NOT_LP64(T_INT), MemNode::release);

  Node* commit_memory = reset_memory();
  set_all_memory(commit_memory);

  // Now load the flags from off the java buffer and decide if the buffer is a lease. If so, it needs to be returned post-commit.
  Node* java_buffer_flags_offset = _gvn.transform(new AddPNode(top(), java_buffer, _gvn.transform(MakeConX(in_bytes(JFR_BUFFER_FLAGS_OFFSET)))));
  Node* flags = make_load(control(), java_buffer_flags_offset, TypeInt::UBYTE, T_BYTE, MemNode::unordered);
  Node* lease_constant = _gvn.transform(_gvn.intcon(4));

  // And flags with lease constant.
  Node* lease = _gvn.transform(new AndINode(flags, lease_constant));

  // Branch on lease to conditionalize returning the leased java buffer.
  Node* lease_cmp = _gvn.transform(new CmpINode(lease, lease_constant));
  Node* test_lease = _gvn.transform(new BoolNode(lease_cmp, BoolTest::eq));
  IfNode* iff_lease = create_and_map_if(control(), test_lease, PROB_MIN, COUNT_UNKNOWN);

  // False branch, not a lease.
  Node* not_lease = _gvn.transform(new IfFalseNode(iff_lease));

  // True branch, is lease.
  Node* is_lease = _gvn.transform(new IfTrueNode(iff_lease));
  set_control(is_lease);

  // Make a runtime call, which can safepoint, to return the leased buffer. This updates both the JfrThreadLocal and the Java event writer oop.
  Node* call_return_lease = make_runtime_call(RC_NO_LEAF,
                                              OptoRuntime::void_void_Type(),
                                              SharedRuntime::jfr_return_lease(),
                                              "return_lease", TypePtr::BOTTOM);
  Node* call_return_lease_control = _gvn.transform(new ProjNode(call_return_lease, TypeFunc::Control));

  RegionNode* lease_compare_rgn = new RegionNode(PATH_LIMIT);
  record_for_igvn(lease_compare_rgn);
  PhiNode* lease_compare_mem = new PhiNode(lease_compare_rgn, Type::MEMORY, TypePtr::BOTTOM);
  record_for_igvn(lease_compare_mem);
  PhiNode* lease_compare_io = new PhiNode(lease_compare_rgn, Type::ABIO);
  record_for_igvn(lease_compare_io);
  PhiNode* lease_result_value = new PhiNode(lease_compare_rgn, TypeLong::LONG);
  record_for_igvn(lease_result_value);

  // Update control and phi nodes.
  lease_compare_rgn->init_req(_true_path, call_return_lease_control);
  lease_compare_rgn->init_req(_false_path, not_lease);

  lease_compare_mem->init_req(_true_path, _gvn.transform(reset_memory()));
  lease_compare_mem->init_req(_false_path, commit_memory);

  lease_compare_io->init_req(_true_path, i_o());
  lease_compare_io->init_req(_false_path, input_io_state);

  lease_result_value->init_req(_true_path, _gvn.longcon(0)); // if the lease was returned, return 0L.
  lease_result_value->init_req(_false_path, arg); // if not lease, return new updated position.

  RegionNode* result_rgn = new RegionNode(PATH_LIMIT);
  PhiNode* result_mem = new PhiNode(result_rgn, Type::MEMORY, TypePtr::BOTTOM);
  PhiNode* result_io = new PhiNode(result_rgn, Type::ABIO);
  PhiNode* result_value = new PhiNode(result_rgn, TypeLong::LONG);

  // Update control and phi nodes.
  result_rgn->init_req(_true_path, is_notified);
  result_rgn->init_req(_false_path, _gvn.transform(lease_compare_rgn));

  result_mem->init_req(_true_path, notified_reset_memory);
  result_mem->init_req(_false_path, _gvn.transform(lease_compare_mem));

  result_io->init_req(_true_path, input_io_state);
  result_io->init_req(_false_path, _gvn.transform(lease_compare_io));

  result_value->init_req(_true_path, current_pos);
  result_value->init_req(_false_path, _gvn.transform(lease_result_value));

  // Set output state.
  set_control(_gvn.transform(result_rgn));
  set_all_memory(_gvn.transform(result_mem));
  set_i_o(_gvn.transform(result_io));
  set_result(result_rgn, result_value);
  return true;
}

/*
 * The intrinsic is a model of this pseudo-code:
 *
 * JfrThreadLocal* const tl = Thread::jfr_thread_local()
 * jobject h_event_writer = tl->java_event_writer();
 * if (h_event_writer == nullptr) {
 *   return nullptr;
 * }
 * oop threadObj = Thread::threadObj();
 * oop vthread = java_lang_Thread::vthread(threadObj);
 * traceid tid;
 * bool pinVirtualThread;
 * bool excluded;
 * if (vthread != threadObj) {  // i.e. current thread is virtual
 *   tid = java_lang_Thread::tid(vthread);
 *   u2 vthread_epoch_raw = java_lang_Thread::jfr_epoch(vthread);
 *   pinVirtualThread = VMContinuations;
 *   excluded = vthread_epoch_raw & excluded_mask;
 *   if (!excluded) {
 *     traceid current_epoch = JfrTraceIdEpoch::current_generation();
 *     u2 vthread_epoch = vthread_epoch_raw & epoch_mask;
 *     if (vthread_epoch != current_epoch) {
 *       write_checkpoint();
 *     }
 *   }
 * } else {
 *   tid = java_lang_Thread::tid(threadObj);
 *   u2 thread_epoch_raw = java_lang_Thread::jfr_epoch(threadObj);
 *   pinVirtualThread = false;
 *   excluded = thread_epoch_raw & excluded_mask;
 * }
 * oop event_writer = JNIHandles::resolve_non_null(h_event_writer);
 * traceid tid_in_event_writer = getField(event_writer, "threadID");
 * if (tid_in_event_writer != tid) {
 *   setField(event_writer, "pinVirtualThread", pinVirtualThread);
 *   setField(event_writer, "excluded", excluded);
 *   setField(event_writer, "threadID", tid);
 * }
 * return event_writer
 */
bool LibraryCallKit::inline_native_getEventWriter() {
  enum { _true_path = 1, _false_path = 2, PATH_LIMIT };

  // Save input memory and i_o state.
  Node* input_memory_state = reset_memory();
  set_all_memory(input_memory_state);
  Node* input_io_state = i_o();

  // The most significant bit of the u2 is used to denote thread exclusion
  Node* excluded_shift = _gvn.intcon(15);
  Node* excluded_mask = _gvn.intcon(1 << 15);
  // The epoch generation is the range [1-32767]
  Node* epoch_mask = _gvn.intcon(32767);

  // TLS
  Node* tls_ptr = _gvn.transform(new ThreadLocalNode());

  // Load the address of java event writer jobject handle from the jfr_thread_local structure.
  Node* jobj_ptr = basic_plus_adr(top(), tls_ptr, in_bytes(THREAD_LOCAL_WRITER_OFFSET_JFR));

  // Load the eventwriter jobject handle.
  Node* jobj = make_load(control(), jobj_ptr, TypeRawPtr::BOTTOM, T_ADDRESS, MemNode::unordered);

  // Null check the jobject handle.
  Node* jobj_cmp_null = _gvn.transform(new CmpPNode(jobj, null()));
  Node* test_jobj_not_equal_null = _gvn.transform(new BoolNode(jobj_cmp_null, BoolTest::ne));
  IfNode* iff_jobj_not_equal_null = create_and_map_if(control(), test_jobj_not_equal_null, PROB_MAX, COUNT_UNKNOWN);

  // False path, jobj is null.
  Node* jobj_is_null = _gvn.transform(new IfFalseNode(iff_jobj_not_equal_null));

  // True path, jobj is not null.
  Node* jobj_is_not_null = _gvn.transform(new IfTrueNode(iff_jobj_not_equal_null));

  set_control(jobj_is_not_null);

  // Load the threadObj for the CarrierThread.
  Node* threadObj = generate_current_thread(tls_ptr);

  // Load the vthread.
  Node* vthread = generate_virtual_thread(tls_ptr);

  // If vthread != threadObj, this is a virtual thread.
  Node* vthread_cmp_threadObj = _gvn.transform(new CmpPNode(vthread, threadObj));
  Node* test_vthread_not_equal_threadObj = _gvn.transform(new BoolNode(vthread_cmp_threadObj, BoolTest::ne));
  IfNode* iff_vthread_not_equal_threadObj =
    create_and_map_if(jobj_is_not_null, test_vthread_not_equal_threadObj, PROB_FAIR, COUNT_UNKNOWN);

  // False branch, fallback to threadObj.
  Node* vthread_equal_threadObj = _gvn.transform(new IfFalseNode(iff_vthread_not_equal_threadObj));
  set_control(vthread_equal_threadObj);

  // Load the tid field from the vthread object.
  Node* thread_obj_tid = load_field_from_object(threadObj, "tid", "J");

  // Load the raw epoch value from the threadObj.
  Node* threadObj_epoch_offset = basic_plus_adr(threadObj, java_lang_Thread::jfr_epoch_offset());
  Node* threadObj_epoch_raw = access_load_at(threadObj, threadObj_epoch_offset,
                                             _gvn.type(threadObj_epoch_offset)->isa_ptr(),
                                             TypeInt::CHAR, T_CHAR,
                                             IN_HEAP | MO_UNORDERED | C2_MISMATCHED | C2_CONTROL_DEPENDENT_LOAD);

  // Mask off the excluded information from the epoch.
  Node * threadObj_is_excluded = _gvn.transform(new AndINode(threadObj_epoch_raw, excluded_mask));

  // True branch, this is a virtual thread.
  Node* vthread_not_equal_threadObj = _gvn.transform(new IfTrueNode(iff_vthread_not_equal_threadObj));
  set_control(vthread_not_equal_threadObj);

  // Load the tid field from the vthread object.
  Node* vthread_tid = load_field_from_object(vthread, "tid", "J");

  // Continuation support determines if a virtual thread should be pinned.
  Node* global_addr = makecon(TypeRawPtr::make((address)&VMContinuations));
  Node* continuation_support = make_load(control(), global_addr, TypeInt::BOOL, T_BOOLEAN, MemNode::unordered);

  // Load the raw epoch value from the vthread.
  Node* vthread_epoch_offset = basic_plus_adr(vthread, java_lang_Thread::jfr_epoch_offset());
  Node* vthread_epoch_raw = access_load_at(vthread, vthread_epoch_offset, _gvn.type(vthread_epoch_offset)->is_ptr(),
                                           TypeInt::CHAR, T_CHAR,
                                           IN_HEAP | MO_UNORDERED | C2_MISMATCHED | C2_CONTROL_DEPENDENT_LOAD);

  // Mask off the excluded information from the epoch.
  Node * vthread_is_excluded = _gvn.transform(new AndINode(vthread_epoch_raw, _gvn.transform(excluded_mask)));

  // Branch on excluded to conditionalize updating the epoch for the virtual thread.
  Node* is_excluded_cmp = _gvn.transform(new CmpINode(vthread_is_excluded, _gvn.transform(excluded_mask)));
  Node* test_not_excluded = _gvn.transform(new BoolNode(is_excluded_cmp, BoolTest::ne));
  IfNode* iff_not_excluded = create_and_map_if(control(), test_not_excluded, PROB_MAX, COUNT_UNKNOWN);

  // False branch, vthread is excluded, no need to write epoch info.
  Node* excluded = _gvn.transform(new IfFalseNode(iff_not_excluded));

  // True branch, vthread is included, update epoch info.
  Node* included = _gvn.transform(new IfTrueNode(iff_not_excluded));
  set_control(included);

  // Get epoch value.
  Node* epoch = _gvn.transform(new AndINode(vthread_epoch_raw, _gvn.transform(epoch_mask)));

  // Load the current epoch generation. The value is unsigned 16-bit, so we type it as T_CHAR.
  Node* epoch_generation_address = makecon(TypeRawPtr::make(JfrIntrinsicSupport::epoch_generation_address()));
  Node* current_epoch_generation = make_load(control(), epoch_generation_address, TypeInt::CHAR, T_CHAR, MemNode::unordered);

  // Compare the epoch in the vthread to the current epoch generation.
  Node* const epoch_cmp = _gvn.transform(new CmpUNode(current_epoch_generation, epoch));
  Node* test_epoch_not_equal = _gvn.transform(new BoolNode(epoch_cmp, BoolTest::ne));
  IfNode* iff_epoch_not_equal = create_and_map_if(control(), test_epoch_not_equal, PROB_FAIR, COUNT_UNKNOWN);

  // False path, epoch is equal, checkpoint information is valid.
  Node* epoch_is_equal = _gvn.transform(new IfFalseNode(iff_epoch_not_equal));

  // True path, epoch is not equal, write a checkpoint for the vthread.
  Node* epoch_is_not_equal = _gvn.transform(new IfTrueNode(iff_epoch_not_equal));

  set_control(epoch_is_not_equal);

  // Make a runtime call, which can safepoint, to write a checkpoint for the vthread for this epoch.
  // The call also updates the native thread local thread id and the vthread with the current epoch.
  Node* call_write_checkpoint = make_runtime_call(RC_NO_LEAF,
                                                  OptoRuntime::jfr_write_checkpoint_Type(),
                                                  SharedRuntime::jfr_write_checkpoint(),
                                                  "write_checkpoint", TypePtr::BOTTOM);
  Node* call_write_checkpoint_control = _gvn.transform(new ProjNode(call_write_checkpoint, TypeFunc::Control));

  // vthread epoch != current epoch
  RegionNode* epoch_compare_rgn = new RegionNode(PATH_LIMIT);
  record_for_igvn(epoch_compare_rgn);
  PhiNode* epoch_compare_mem = new PhiNode(epoch_compare_rgn, Type::MEMORY, TypePtr::BOTTOM);
  record_for_igvn(epoch_compare_mem);
  PhiNode* epoch_compare_io = new PhiNode(epoch_compare_rgn, Type::ABIO);
  record_for_igvn(epoch_compare_io);

  // Update control and phi nodes.
  epoch_compare_rgn->init_req(_true_path, call_write_checkpoint_control);
  epoch_compare_rgn->init_req(_false_path, epoch_is_equal);
  epoch_compare_mem->init_req(_true_path, _gvn.transform(reset_memory()));
  epoch_compare_mem->init_req(_false_path, input_memory_state);
  epoch_compare_io->init_req(_true_path, i_o());
  epoch_compare_io->init_req(_false_path, input_io_state);

  // excluded != true
  RegionNode* exclude_compare_rgn = new RegionNode(PATH_LIMIT);
  record_for_igvn(exclude_compare_rgn);
  PhiNode* exclude_compare_mem = new PhiNode(exclude_compare_rgn, Type::MEMORY, TypePtr::BOTTOM);
  record_for_igvn(exclude_compare_mem);
  PhiNode* exclude_compare_io = new PhiNode(exclude_compare_rgn, Type::ABIO);
  record_for_igvn(exclude_compare_io);

  // Update control and phi nodes.
  exclude_compare_rgn->init_req(_true_path, _gvn.transform(epoch_compare_rgn));
  exclude_compare_rgn->init_req(_false_path, excluded);
  exclude_compare_mem->init_req(_true_path, _gvn.transform(epoch_compare_mem));
  exclude_compare_mem->init_req(_false_path, input_memory_state);
  exclude_compare_io->init_req(_true_path, _gvn.transform(epoch_compare_io));
  exclude_compare_io->init_req(_false_path, input_io_state);

  // vthread != threadObj
  RegionNode* vthread_compare_rgn = new RegionNode(PATH_LIMIT);
  record_for_igvn(vthread_compare_rgn);
  PhiNode* vthread_compare_mem = new PhiNode(vthread_compare_rgn, Type::MEMORY, TypePtr::BOTTOM);
  PhiNode* vthread_compare_io = new PhiNode(vthread_compare_rgn, Type::ABIO);
  record_for_igvn(vthread_compare_io);
  PhiNode* tid = new PhiNode(vthread_compare_rgn, TypeLong::LONG);
  record_for_igvn(tid);
  PhiNode* exclusion = new PhiNode(vthread_compare_rgn, TypeInt::CHAR);
  record_for_igvn(exclusion);
  PhiNode* pinVirtualThread = new PhiNode(vthread_compare_rgn, TypeInt::BOOL);
  record_for_igvn(pinVirtualThread);

  // Update control and phi nodes.
  vthread_compare_rgn->init_req(_true_path, _gvn.transform(exclude_compare_rgn));
  vthread_compare_rgn->init_req(_false_path, vthread_equal_threadObj);
  vthread_compare_mem->init_req(_true_path, _gvn.transform(exclude_compare_mem));
  vthread_compare_mem->init_req(_false_path, input_memory_state);
  vthread_compare_io->init_req(_true_path, _gvn.transform(exclude_compare_io));
  vthread_compare_io->init_req(_false_path, input_io_state);
  tid->init_req(_true_path, _gvn.transform(vthread_tid));
  tid->init_req(_false_path, _gvn.transform(thread_obj_tid));
  exclusion->init_req(_true_path, _gvn.transform(vthread_is_excluded));
  exclusion->init_req(_false_path, _gvn.transform(threadObj_is_excluded));
  pinVirtualThread->init_req(_true_path, _gvn.transform(continuation_support));
  pinVirtualThread->init_req(_false_path, _gvn.intcon(0));

  // Update branch state.
  set_control(_gvn.transform(vthread_compare_rgn));
  set_all_memory(_gvn.transform(vthread_compare_mem));
  set_i_o(_gvn.transform(vthread_compare_io));

  // Load the event writer oop by dereferencing the jobject handle.
  ciKlass* klass_EventWriter = env()->find_system_klass(ciSymbol::make("jdk/jfr/internal/event/EventWriter"));
  assert(klass_EventWriter->is_loaded(), "invariant");
  ciInstanceKlass* const instklass_EventWriter = klass_EventWriter->as_instance_klass();
  const TypeKlassPtr* const aklass = TypeKlassPtr::make(instklass_EventWriter);
  const TypeOopPtr* const xtype = aklass->as_instance_type();
  Node* jobj_untagged = _gvn.transform(new AddPNode(top(), jobj, _gvn.MakeConX(-JNIHandles::TypeTag::global)));
  Node* event_writer = access_load(jobj_untagged, xtype, T_OBJECT, IN_NATIVE | C2_CONTROL_DEPENDENT_LOAD);

  // Load the current thread id from the event writer object.
  Node* const event_writer_tid = load_field_from_object(event_writer, "threadID", "J");
  // Get the field offset to, conditionally, store an updated tid value later.
  Node* const event_writer_tid_field = field_address_from_object(event_writer, "threadID", "J", false);
  // Get the field offset to, conditionally, store an updated exclusion value later.
  Node* const event_writer_excluded_field = field_address_from_object(event_writer, "excluded", "Z", false);
  // Get the field offset to, conditionally, store an updated pinVirtualThread value later.
  Node* const event_writer_pin_field = field_address_from_object(event_writer, "pinVirtualThread", "Z", false);

  RegionNode* event_writer_tid_compare_rgn = new RegionNode(PATH_LIMIT);
  record_for_igvn(event_writer_tid_compare_rgn);
  PhiNode* event_writer_tid_compare_mem = new PhiNode(event_writer_tid_compare_rgn, Type::MEMORY, TypePtr::BOTTOM);
  record_for_igvn(event_writer_tid_compare_mem);
  PhiNode* event_writer_tid_compare_io = new PhiNode(event_writer_tid_compare_rgn, Type::ABIO);
  record_for_igvn(event_writer_tid_compare_io);

  // Compare the current tid from the thread object to what is currently stored in the event writer object.
  Node* const tid_cmp = _gvn.transform(new CmpLNode(event_writer_tid, _gvn.transform(tid)));
  Node* test_tid_not_equal = _gvn.transform(new BoolNode(tid_cmp, BoolTest::ne));
  IfNode* iff_tid_not_equal = create_and_map_if(_gvn.transform(vthread_compare_rgn), test_tid_not_equal, PROB_FAIR, COUNT_UNKNOWN);

  // False path, tids are the same.
  Node* tid_is_equal = _gvn.transform(new IfFalseNode(iff_tid_not_equal));

  // True path, tid is not equal, need to update the tid in the event writer.
  Node* tid_is_not_equal = _gvn.transform(new IfTrueNode(iff_tid_not_equal));
  record_for_igvn(tid_is_not_equal);

  // Store the pin state to the event writer.
  store_to_memory(tid_is_not_equal, event_writer_pin_field, _gvn.transform(pinVirtualThread), T_BOOLEAN, MemNode::unordered);

  // Store the exclusion state to the event writer.
  Node* excluded_bool = _gvn.transform(new URShiftINode(_gvn.transform(exclusion), excluded_shift));
  store_to_memory(tid_is_not_equal, event_writer_excluded_field, excluded_bool, T_BOOLEAN, MemNode::unordered);

  // Store the tid to the event writer.
  store_to_memory(tid_is_not_equal, event_writer_tid_field, tid, T_LONG, MemNode::unordered);

  // Update control and phi nodes.
  event_writer_tid_compare_rgn->init_req(_true_path, tid_is_not_equal);
  event_writer_tid_compare_rgn->init_req(_false_path, tid_is_equal);
  event_writer_tid_compare_mem->init_req(_true_path, _gvn.transform(reset_memory()));
  event_writer_tid_compare_mem->init_req(_false_path, _gvn.transform(vthread_compare_mem));
  event_writer_tid_compare_io->init_req(_true_path, _gvn.transform(i_o()));
  event_writer_tid_compare_io->init_req(_false_path, _gvn.transform(vthread_compare_io));

  // Result of top level CFG, Memory, IO and Value.
  RegionNode* result_rgn = new RegionNode(PATH_LIMIT);
  PhiNode* result_mem = new PhiNode(result_rgn, Type::MEMORY, TypePtr::BOTTOM);
  PhiNode* result_io = new PhiNode(result_rgn, Type::ABIO);
  PhiNode* result_value = new PhiNode(result_rgn, TypeInstPtr::BOTTOM);

  // Result control.
  result_rgn->init_req(_true_path, _gvn.transform(event_writer_tid_compare_rgn));
  result_rgn->init_req(_false_path, jobj_is_null);

  // Result memory.
  result_mem->init_req(_true_path, _gvn.transform(event_writer_tid_compare_mem));
  result_mem->init_req(_false_path, _gvn.transform(input_memory_state));

  // Result IO.
  result_io->init_req(_true_path, _gvn.transform(event_writer_tid_compare_io));
  result_io->init_req(_false_path, _gvn.transform(input_io_state));

  // Result value.
  result_value->init_req(_true_path, _gvn.transform(event_writer)); // return event writer oop
  result_value->init_req(_false_path, null()); // return null

  // Set output state.
  set_control(_gvn.transform(result_rgn));
  set_all_memory(_gvn.transform(result_mem));
  set_i_o(_gvn.transform(result_io));
  set_result(result_rgn, result_value);
  return true;
}

/*
 * The intrinsic is a model of this pseudo-code:
 *
 * JfrThreadLocal* const tl = thread->jfr_thread_local();
 * if (carrierThread != thread) { // is virtual thread
 *   const u2 vthread_epoch_raw = java_lang_Thread::jfr_epoch(thread);
 *   bool excluded = vthread_epoch_raw & excluded_mask;
 *   AtomicAccess::store(&tl->_contextual_tid, java_lang_Thread::tid(thread));
 *   AtomicAccess::store(&tl->_contextual_thread_excluded, is_excluded);
 *   if (!excluded) {
 *     const u2 vthread_epoch = vthread_epoch_raw & epoch_mask;
 *     AtomicAccess::store(&tl->_vthread_epoch, vthread_epoch);
 *   }
 *   AtomicAccess::release_store(&tl->_vthread, true);
 *   return;
 * }
 * AtomicAccess::release_store(&tl->_vthread, false);
 */
void LibraryCallKit::extend_setCurrentThread(Node* jt, Node* thread) {
  enum { _true_path = 1, _false_path = 2, PATH_LIMIT };

  Node* input_memory_state = reset_memory();
  set_all_memory(input_memory_state);

  // The most significant bit of the u2 is used to denote thread exclusion
  Node* excluded_mask = _gvn.intcon(1 << 15);
  // The epoch generation is the range [1-32767]
  Node* epoch_mask = _gvn.intcon(32767);

  Node* const carrierThread = generate_current_thread(jt);
  // If thread != carrierThread, this is a virtual thread.
  Node* thread_cmp_carrierThread = _gvn.transform(new CmpPNode(thread, carrierThread));
  Node* test_thread_not_equal_carrierThread = _gvn.transform(new BoolNode(thread_cmp_carrierThread, BoolTest::ne));
  IfNode* iff_thread_not_equal_carrierThread =
    create_and_map_if(control(), test_thread_not_equal_carrierThread, PROB_FAIR, COUNT_UNKNOWN);

  Node* vthread_offset = basic_plus_adr(jt, in_bytes(THREAD_LOCAL_OFFSET_JFR + VTHREAD_OFFSET_JFR));

  // False branch, is carrierThread.
  Node* thread_equal_carrierThread = _gvn.transform(new IfFalseNode(iff_thread_not_equal_carrierThread));
  // Store release
  Node* vthread_false_memory = store_to_memory(thread_equal_carrierThread, vthread_offset, _gvn.intcon(0), T_BOOLEAN, MemNode::release, true);

  set_all_memory(input_memory_state);

  // True branch, is virtual thread.
  Node* thread_not_equal_carrierThread = _gvn.transform(new IfTrueNode(iff_thread_not_equal_carrierThread));
  set_control(thread_not_equal_carrierThread);

  // Load the raw epoch value from the vthread.
  Node* epoch_offset = basic_plus_adr(thread, java_lang_Thread::jfr_epoch_offset());
  Node* epoch_raw = access_load_at(thread, epoch_offset, _gvn.type(epoch_offset)->is_ptr(), TypeInt::CHAR, T_CHAR,
                                   IN_HEAP | MO_UNORDERED | C2_MISMATCHED | C2_CONTROL_DEPENDENT_LOAD);

  // Mask off the excluded information from the epoch.
  Node * const is_excluded = _gvn.transform(new AndINode(epoch_raw, _gvn.transform(excluded_mask)));

  // Load the tid field from the thread.
  Node* tid = load_field_from_object(thread, "tid", "J");

  // Store the vthread tid to the jfr thread local.
  Node* thread_id_offset = basic_plus_adr(jt, in_bytes(THREAD_LOCAL_OFFSET_JFR + VTHREAD_ID_OFFSET_JFR));
  Node* tid_memory = store_to_memory(control(), thread_id_offset, tid, T_LONG, MemNode::unordered, true);

  // Branch is_excluded to conditionalize updating the epoch .
  Node* excluded_cmp = _gvn.transform(new CmpINode(is_excluded, _gvn.transform(excluded_mask)));
  Node* test_excluded = _gvn.transform(new BoolNode(excluded_cmp, BoolTest::eq));
  IfNode* iff_excluded = create_and_map_if(control(), test_excluded, PROB_MIN, COUNT_UNKNOWN);

  // True branch, vthread is excluded, no need to write epoch info.
  Node* excluded = _gvn.transform(new IfTrueNode(iff_excluded));
  set_control(excluded);
  Node* vthread_is_excluded = _gvn.intcon(1);

  // False branch, vthread is included, update epoch info.
  Node* included = _gvn.transform(new IfFalseNode(iff_excluded));
  set_control(included);
  Node* vthread_is_included = _gvn.intcon(0);

  // Get epoch value.
  Node* epoch = _gvn.transform(new AndINode(epoch_raw, _gvn.transform(epoch_mask)));

  // Store the vthread epoch to the jfr thread local.
  Node* vthread_epoch_offset = basic_plus_adr(jt, in_bytes(THREAD_LOCAL_OFFSET_JFR + VTHREAD_EPOCH_OFFSET_JFR));
  Node* included_memory = store_to_memory(control(), vthread_epoch_offset, epoch, T_CHAR, MemNode::unordered, true);

  RegionNode* excluded_rgn = new RegionNode(PATH_LIMIT);
  record_for_igvn(excluded_rgn);
  PhiNode* excluded_mem = new PhiNode(excluded_rgn, Type::MEMORY, TypePtr::BOTTOM);
  record_for_igvn(excluded_mem);
  PhiNode* exclusion = new PhiNode(excluded_rgn, TypeInt::BOOL);
  record_for_igvn(exclusion);

  // Merge the excluded control and memory.
  excluded_rgn->init_req(_true_path, excluded);
  excluded_rgn->init_req(_false_path, included);
  excluded_mem->init_req(_true_path, tid_memory);
  excluded_mem->init_req(_false_path, included_memory);
  exclusion->init_req(_true_path, _gvn.transform(vthread_is_excluded));
  exclusion->init_req(_false_path, _gvn.transform(vthread_is_included));

  // Set intermediate state.
  set_control(_gvn.transform(excluded_rgn));
  set_all_memory(excluded_mem);

  // Store the vthread exclusion state to the jfr thread local.
  Node* thread_local_excluded_offset = basic_plus_adr(jt, in_bytes(THREAD_LOCAL_OFFSET_JFR + VTHREAD_EXCLUDED_OFFSET_JFR));
  store_to_memory(control(), thread_local_excluded_offset, _gvn.transform(exclusion), T_BOOLEAN, MemNode::unordered, true);

  // Store release
  Node * vthread_true_memory = store_to_memory(control(), vthread_offset, _gvn.intcon(1), T_BOOLEAN, MemNode::release, true);

  RegionNode* thread_compare_rgn = new RegionNode(PATH_LIMIT);
  record_for_igvn(thread_compare_rgn);
  PhiNode* thread_compare_mem = new PhiNode(thread_compare_rgn, Type::MEMORY, TypePtr::BOTTOM);
  record_for_igvn(thread_compare_mem);
  PhiNode* vthread = new PhiNode(thread_compare_rgn, TypeInt::BOOL);
  record_for_igvn(vthread);

  // Merge the thread_compare control and memory.
  thread_compare_rgn->init_req(_true_path, control());
  thread_compare_rgn->init_req(_false_path, thread_equal_carrierThread);
  thread_compare_mem->init_req(_true_path, vthread_true_memory);
  thread_compare_mem->init_req(_false_path, vthread_false_memory);

  // Set output state.
  set_control(_gvn.transform(thread_compare_rgn));
  set_all_memory(_gvn.transform(thread_compare_mem));
}

#endif // JFR_HAVE_INTRINSICS

//------------------------inline_native_currentCarrierThread------------------
bool LibraryCallKit::inline_native_currentCarrierThread() {
  Node* junk = nullptr;
  set_result(generate_current_thread(junk));
  return true;
}

//------------------------inline_native_currentThread------------------
bool LibraryCallKit::inline_native_currentThread() {
  Node* junk = nullptr;
  set_result(generate_virtual_thread(junk));
  return true;
}

//------------------------inline_native_setVthread------------------
bool LibraryCallKit::inline_native_setCurrentThread() {
  assert(C->method()->changes_current_thread(),
         "method changes current Thread but is not annotated ChangesCurrentThread");
  Node* arr = argument(1);
  Node* thread = _gvn.transform(new ThreadLocalNode());
  Node* p = basic_plus_adr(top()/*!oop*/, thread, in_bytes(JavaThread::vthread_offset()));
  Node* thread_obj_handle
    = make_load(nullptr, p, p->bottom_type()->is_ptr(), T_OBJECT, MemNode::unordered);
  thread_obj_handle = _gvn.transform(thread_obj_handle);
  const TypePtr *adr_type = _gvn.type(thread_obj_handle)->isa_ptr();
  access_store_at(nullptr, thread_obj_handle, adr_type, arr, _gvn.type(arr), T_OBJECT, IN_NATIVE | MO_UNORDERED);

  // Change the _monitor_owner_id of the JavaThread
  Node* tid = load_field_from_object(arr, "tid", "J");
  Node* monitor_owner_id_offset = basic_plus_adr(thread, in_bytes(JavaThread::monitor_owner_id_offset()));
  store_to_memory(control(), monitor_owner_id_offset, tid, T_LONG, MemNode::unordered, true);

  JFR_ONLY(extend_setCurrentThread(thread, arr);)
  return true;
}

const Type* LibraryCallKit::scopedValueCache_type() {
  ciKlass* objects_klass = ciObjArrayKlass::make(env()->Object_klass());
  const TypeOopPtr* etype = TypeOopPtr::make_from_klass(env()->Object_klass());
  const TypeAry* arr0 = TypeAry::make(etype, TypeInt::POS, /* stable= */ false, /* flat= */ false, /* not_flat= */ true, /* not_null_free= */ true);

  // Because we create the scopedValue cache lazily we have to make the
  // type of the result BotPTR.
  bool xk = etype->klass_is_exact();
  const Type* objects_type = TypeAryPtr::make(TypePtr::BotPTR, arr0, objects_klass, xk, TypeAryPtr::Offset(0));
  return objects_type;
}

Node* LibraryCallKit::scopedValueCache_helper() {
  Node* thread = _gvn.transform(new ThreadLocalNode());
  Node* p = basic_plus_adr(top()/*!oop*/, thread, in_bytes(JavaThread::scopedValueCache_offset()));
  // We cannot use immutable_memory() because we might flip onto a
  // different carrier thread, at which point we'll need to use that
  // carrier thread's cache.
  // return _gvn.transform(LoadNode::make(_gvn, nullptr, immutable_memory(), p, p->bottom_type()->is_ptr(),
  //       TypeRawPtr::NOTNULL, T_ADDRESS, MemNode::unordered));
  return make_load(nullptr, p, p->bottom_type()->is_ptr(), T_ADDRESS, MemNode::unordered);
}

//------------------------inline_native_scopedValueCache------------------
bool LibraryCallKit::inline_native_scopedValueCache() {
  Node* cache_obj_handle = scopedValueCache_helper();
  const Type* objects_type = scopedValueCache_type();
  set_result(access_load(cache_obj_handle, objects_type, T_OBJECT, IN_NATIVE));

  return true;
}

//------------------------inline_native_setScopedValueCache------------------
bool LibraryCallKit::inline_native_setScopedValueCache() {
  Node* arr = argument(0);
  Node* cache_obj_handle = scopedValueCache_helper();
  const Type* objects_type = scopedValueCache_type();

  const TypePtr *adr_type = _gvn.type(cache_obj_handle)->isa_ptr();
  access_store_at(nullptr, cache_obj_handle, adr_type, arr, objects_type, T_OBJECT, IN_NATIVE | MO_UNORDERED);

  return true;
}

//------------------------inline_native_Continuation_pin and unpin-----------

// Shared implementation routine for both pin and unpin.
bool LibraryCallKit::inline_native_Continuation_pinning(bool unpin) {
  enum { _true_path = 1, _false_path = 2, PATH_LIMIT };

  // Save input memory.
  Node* input_memory_state = reset_memory();
  set_all_memory(input_memory_state);

  // TLS
  Node* tls_ptr = _gvn.transform(new ThreadLocalNode());
  Node* last_continuation_offset = basic_plus_adr(top(), tls_ptr, in_bytes(JavaThread::cont_entry_offset()));
  Node* last_continuation = make_load(control(), last_continuation_offset, last_continuation_offset->get_ptr_type(), T_ADDRESS, MemNode::unordered);

  // Null check the last continuation object.
  Node* continuation_cmp_null = _gvn.transform(new CmpPNode(last_continuation, null()));
  Node* test_continuation_not_equal_null = _gvn.transform(new BoolNode(continuation_cmp_null, BoolTest::ne));
  IfNode* iff_continuation_not_equal_null = create_and_map_if(control(), test_continuation_not_equal_null, PROB_MAX, COUNT_UNKNOWN);

  // False path, last continuation is null.
  Node* continuation_is_null = _gvn.transform(new IfFalseNode(iff_continuation_not_equal_null));

  // True path, last continuation is not null.
  Node* continuation_is_not_null = _gvn.transform(new IfTrueNode(iff_continuation_not_equal_null));

  set_control(continuation_is_not_null);

  // Load the pin count from the last continuation.
  Node* pin_count_offset = basic_plus_adr(top(), last_continuation, in_bytes(ContinuationEntry::pin_count_offset()));
  Node* pin_count = make_load(control(), pin_count_offset, TypeInt::INT, T_INT, MemNode::unordered);

  // The loaded pin count is compared against a context specific rhs for over/underflow detection.
  Node* pin_count_rhs;
  if (unpin) {
    pin_count_rhs = _gvn.intcon(0);
  } else {
    pin_count_rhs = _gvn.intcon(UINT32_MAX);
  }
  Node* pin_count_cmp = _gvn.transform(new CmpUNode(_gvn.transform(pin_count), pin_count_rhs));
  Node* test_pin_count_over_underflow = _gvn.transform(new BoolNode(pin_count_cmp, BoolTest::eq));
  IfNode* iff_pin_count_over_underflow = create_and_map_if(control(), test_pin_count_over_underflow, PROB_MIN, COUNT_UNKNOWN);

  // True branch, pin count over/underflow.
  Node* pin_count_over_underflow = _gvn.transform(new IfTrueNode(iff_pin_count_over_underflow));
  {
    // Trap (but not deoptimize (Action_none)) and continue in the interpreter
    // which will throw IllegalStateException for pin count over/underflow.
    // No memory changed so far - we can use memory create by reset_memory()
    // at the beginning of this intrinsic. No need to call reset_memory() again.
    PreserveJVMState pjvms(this);
    set_control(pin_count_over_underflow);
    uncommon_trap(Deoptimization::Reason_intrinsic,
                  Deoptimization::Action_none);
    assert(stopped(), "invariant");
  }

  // False branch, no pin count over/underflow. Increment or decrement pin count and store back.
  Node* valid_pin_count = _gvn.transform(new IfFalseNode(iff_pin_count_over_underflow));
  set_control(valid_pin_count);

  Node* next_pin_count;
  if (unpin) {
    next_pin_count = _gvn.transform(new SubINode(pin_count, _gvn.intcon(1)));
  } else {
    next_pin_count = _gvn.transform(new AddINode(pin_count, _gvn.intcon(1)));
  }

  store_to_memory(control(), pin_count_offset, next_pin_count, T_INT, MemNode::unordered);

  // Result of top level CFG and Memory.
  RegionNode* result_rgn = new RegionNode(PATH_LIMIT);
  record_for_igvn(result_rgn);
  PhiNode* result_mem = new PhiNode(result_rgn, Type::MEMORY, TypePtr::BOTTOM);
  record_for_igvn(result_mem);

  result_rgn->init_req(_true_path, _gvn.transform(valid_pin_count));
  result_rgn->init_req(_false_path, _gvn.transform(continuation_is_null));
  result_mem->init_req(_true_path, _gvn.transform(reset_memory()));
  result_mem->init_req(_false_path, _gvn.transform(input_memory_state));

  // Set output state.
  set_control(_gvn.transform(result_rgn));
  set_all_memory(_gvn.transform(result_mem));

  return true;
}

//-----------------------load_klass_from_mirror_common-------------------------
// Given a java mirror (a java.lang.Class oop), load its corresponding klass oop.
// Test the klass oop for null (signifying a primitive Class like Integer.TYPE),
// and branch to the given path on the region.
// If never_see_null, take an uncommon trap on null, so we can optimistically
// compile for the non-null case.
// If the region is null, force never_see_null = true.
Node* LibraryCallKit::load_klass_from_mirror_common(Node* mirror,
                                                    bool never_see_null,
                                                    RegionNode* region,
                                                    int null_path,
                                                    int offset) {
  if (region == nullptr)  never_see_null = true;
  Node* p = basic_plus_adr(mirror, offset);
  const TypeKlassPtr*  kls_type = TypeInstKlassPtr::OBJECT_OR_NULL;
  Node* kls = _gvn.transform(LoadKlassNode::make(_gvn, immutable_memory(), p, TypeRawPtr::BOTTOM, kls_type));
  Node* null_ctl = top();
  kls = null_check_oop(kls, &null_ctl, never_see_null);
  if (region != nullptr) {
    // Set region->in(null_path) if the mirror is a primitive (e.g, int.class).
    region->init_req(null_path, null_ctl);
  } else {
    assert(null_ctl == top(), "no loose ends");
  }
  return kls;
}

//--------------------(inline_native_Class_query helpers)---------------------
// Use this for JVM_ACC_INTERFACE.
// Fall through if (mods & mask) == bits, take the guard otherwise.
Node* LibraryCallKit::generate_klass_flags_guard(Node* kls, int modifier_mask, int modifier_bits, RegionNode* region,
                                                 ByteSize offset, const Type* type, BasicType bt) {
  // Branch around if the given klass has the given modifier bit set.
  // Like generate_guard, adds a new path onto the region.
  Node* modp = basic_plus_adr(kls, in_bytes(offset));
  Node* mods = make_load(nullptr, modp, type, bt, MemNode::unordered);
  Node* mask = intcon(modifier_mask);
  Node* bits = intcon(modifier_bits);
  Node* mbit = _gvn.transform(new AndINode(mods, mask));
  Node* cmp  = _gvn.transform(new CmpINode(mbit, bits));
  Node* bol  = _gvn.transform(new BoolNode(cmp, BoolTest::ne));
  return generate_fair_guard(bol, region);
}

Node* LibraryCallKit::generate_interface_guard(Node* kls, RegionNode* region) {
  return generate_klass_flags_guard(kls, JVM_ACC_INTERFACE, 0, region,
                                    Klass::access_flags_offset(), TypeInt::CHAR, T_CHAR);
}

// Use this for testing if Klass is_hidden, has_finalizer, and is_cloneable_fast.
Node* LibraryCallKit::generate_misc_flags_guard(Node* kls, int modifier_mask, int modifier_bits, RegionNode* region) {
  return generate_klass_flags_guard(kls, modifier_mask, modifier_bits, region,
                                    Klass::misc_flags_offset(), TypeInt::UBYTE, T_BOOLEAN);
}

Node* LibraryCallKit::generate_hidden_class_guard(Node* kls, RegionNode* region) {
  return generate_misc_flags_guard(kls, KlassFlags::_misc_is_hidden_class, 0, region);
}

//-------------------------inline_native_Class_query-------------------
bool LibraryCallKit::inline_native_Class_query(vmIntrinsics::ID id) {
  const Type* return_type = TypeInt::BOOL;
  Node* prim_return_value = top();  // what happens if it's a primitive class?
  bool never_see_null = !too_many_traps(Deoptimization::Reason_null_check);
  bool expect_prim = false;     // most of these guys expect to work on refs

  enum { _normal_path = 1, _prim_path = 2, PATH_LIMIT };

  Node* mirror = argument(0);
  Node* obj    = top();

  switch (id) {
  case vmIntrinsics::_isInstance:
    // nothing is an instance of a primitive type
    prim_return_value = intcon(0);
    obj = argument(1);
    break;
  case vmIntrinsics::_isHidden:
    prim_return_value = intcon(0);
    break;
  case vmIntrinsics::_getSuperclass:
    prim_return_value = null();
    return_type = TypeInstPtr::MIRROR->cast_to_ptr_type(TypePtr::BotPTR);
    break;
  default:
    fatal_unexpected_iid(id);
    break;
  }

  const TypeInstPtr* mirror_con = _gvn.type(mirror)->isa_instptr();
  if (mirror_con == nullptr)  return false;  // cannot happen?

#ifndef PRODUCT
  if (C->print_intrinsics() || C->print_inlining()) {
    ciType* k = mirror_con->java_mirror_type();
    if (k) {
      tty->print("Inlining %s on constant Class ", vmIntrinsics::name_at(intrinsic_id()));
      k->print_name();
      tty->cr();
    }
  }
#endif

  // Null-check the mirror, and the mirror's klass ptr (in case it is a primitive).
  RegionNode* region = new RegionNode(PATH_LIMIT);
  record_for_igvn(region);
  PhiNode* phi = new PhiNode(region, return_type);

  // The mirror will never be null of Reflection.getClassAccessFlags, however
  // it may be null for Class.isInstance or Class.getModifiers. Throw a NPE
  // if it is. See bug 4774291.

  // For Reflection.getClassAccessFlags(), the null check occurs in
  // the wrong place; see inline_unsafe_access(), above, for a similar
  // situation.
  mirror = null_check(mirror);
  // If mirror or obj is dead, only null-path is taken.
  if (stopped())  return true;

  if (expect_prim)  never_see_null = false;  // expect nulls (meaning prims)

  // Now load the mirror's klass metaobject, and null-check it.
  // Side-effects region with the control path if the klass is null.
  Node* kls = load_klass_from_mirror(mirror, never_see_null, region, _prim_path);
  // If kls is null, we have a primitive mirror.
  phi->init_req(_prim_path, prim_return_value);
  if (stopped()) { set_result(region, phi); return true; }
  bool safe_for_replace = (region->in(_prim_path) == top());

  Node* p;  // handy temp
  Node* null_ctl;

  // Now that we have the non-null klass, we can perform the real query.
  // For constant classes, the query will constant-fold in LoadNode::Value.
  Node* query_value = top();
  switch (id) {
  case vmIntrinsics::_isInstance:
    // nothing is an instance of a primitive type
    query_value = gen_instanceof(obj, kls, safe_for_replace);
    break;

  case vmIntrinsics::_isHidden:
    // (To verify this code sequence, check the asserts in JVM_IsHiddenClass.)
    if (generate_hidden_class_guard(kls, region) != nullptr)
      // A guard was added.  If the guard is taken, it was an hidden class.
      phi->add_req(intcon(1));
    // If we fall through, it's a plain class.
    query_value = intcon(0);
    break;


  case vmIntrinsics::_getSuperclass:
    // The rules here are somewhat unfortunate, but we can still do better
    // with random logic than with a JNI call.
    // Interfaces store null or Object as _super, but must report null.
    // Arrays store an intermediate super as _super, but must report Object.
    // Other types can report the actual _super.
    // (To verify this code sequence, check the asserts in JVM_IsInterface.)
    if (generate_interface_guard(kls, region) != nullptr)
      // A guard was added.  If the guard is taken, it was an interface.
      phi->add_req(null());
    if (generate_array_guard(kls, region) != nullptr)
      // A guard was added.  If the guard is taken, it was an array.
      phi->add_req(makecon(TypeInstPtr::make(env()->Object_klass()->java_mirror())));
    // If we fall through, it's a plain class.  Get its _super.
    if (!stopped()) {
      p = basic_plus_adr(kls, in_bytes(Klass::super_offset()));
      kls = _gvn.transform(LoadKlassNode::make(_gvn, immutable_memory(), p, TypeRawPtr::BOTTOM, TypeInstKlassPtr::OBJECT_OR_NULL));
      null_ctl = top();
      kls = null_check_oop(kls, &null_ctl);
      if (null_ctl != top()) {
        // If the guard is taken, Object.superClass is null (both klass and mirror).
        region->add_req(null_ctl);
        phi   ->add_req(null());
      }
      if (!stopped()) {
        query_value = load_mirror_from_klass(kls);
      }
    }
    break;

  default:
    fatal_unexpected_iid(id);
    break;
  }

  // Fall-through is the normal case of a query to a real class.
  phi->init_req(1, query_value);
  region->init_req(1, control());

  C->set_has_split_ifs(true); // Has chance for split-if optimization
  set_result(region, phi);
  return true;
}


//-------------------------inline_Class_cast-------------------
bool LibraryCallKit::inline_Class_cast() {
  Node* mirror = argument(0); // Class
  Node* obj    = argument(1);
  const TypeInstPtr* mirror_con = _gvn.type(mirror)->isa_instptr();
  if (mirror_con == nullptr) {
    return false;  // dead path (mirror->is_top()).
  }
  if (obj == nullptr || obj->is_top()) {
    return false;  // dead path
  }
  const TypeOopPtr* tp = _gvn.type(obj)->isa_oopptr();

  // First, see if Class.cast() can be folded statically.
  // java_mirror_type() returns non-null for compile-time Class constants.
  ciType* tm = mirror_con->java_mirror_type();
  if (tm != nullptr && tm->is_klass() &&
      tp != nullptr) {
    if (!tp->is_loaded()) {
      // Don't use intrinsic when class is not loaded.
      return false;
    } else {
      const TypeKlassPtr* tklass = TypeKlassPtr::make(tm->as_klass(), Type::trust_interfaces);
      int static_res = C->static_subtype_check(tklass, tp->as_klass_type());
      if (static_res == Compile::SSC_always_true) {
        // isInstance() is true - fold the code.
        set_result(obj);
        return true;
      } else if (static_res == Compile::SSC_always_false) {
        // Don't use intrinsic, have to throw ClassCastException.
        // If the reference is null, the non-intrinsic bytecode will
        // be optimized appropriately.
        return false;
      }
    }
  }

  // Bailout intrinsic and do normal inlining if exception path is frequent.
  if (too_many_traps(Deoptimization::Reason_intrinsic)) {
    return false;
  }

  // Generate dynamic checks.
  // Class.cast() is java implementation of _checkcast bytecode.
  // Do checkcast (Parse::do_checkcast()) optimizations here.

  mirror = null_check(mirror);
  // If mirror is dead, only null-path is taken.
  if (stopped()) {
    return true;
  }

  // Not-subtype or the mirror's klass ptr is nullptr (in case it is a primitive).
  enum { _bad_type_path = 1, _prim_path = 2, _npe_path = 3, PATH_LIMIT };
  RegionNode* region = new RegionNode(PATH_LIMIT);
  record_for_igvn(region);

  // Now load the mirror's klass metaobject, and null-check it.
  // If kls is null, we have a primitive mirror and
  // nothing is an instance of a primitive type.
  Node* kls = load_klass_from_mirror(mirror, false, region, _prim_path);

  Node* res = top();
  Node* io = i_o();
  Node* mem = merged_memory();
  if (!stopped()) {

    Node* bad_type_ctrl = top();
    // Do checkcast optimizations.
    res = gen_checkcast(obj, kls, &bad_type_ctrl);
    region->init_req(_bad_type_path, bad_type_ctrl);
  }
  if (region->in(_prim_path) != top() ||
      region->in(_bad_type_path) != top() ||
      region->in(_npe_path) != top()) {
    // Let Interpreter throw ClassCastException.
    PreserveJVMState pjvms(this);
    set_control(_gvn.transform(region));
    // Set IO and memory because gen_checkcast may override them when buffering inline types
    set_i_o(io);
    set_all_memory(mem);
    uncommon_trap(Deoptimization::Reason_intrinsic,
                  Deoptimization::Action_maybe_recompile);
  }
  if (!stopped()) {
    set_result(res);
  }
  return true;
}


//--------------------------inline_native_subtype_check------------------------
// This intrinsic takes the JNI calls out of the heart of
// UnsafeFieldAccessorImpl.set, which improves Field.set, readObject, etc.
bool LibraryCallKit::inline_native_subtype_check() {
  // Pull both arguments off the stack.
  Node* args[2];                // two java.lang.Class mirrors: superc, subc
  args[0] = argument(0);
  args[1] = argument(1);
  Node* klasses[2];             // corresponding Klasses: superk, subk
  klasses[0] = klasses[1] = top();

  enum {
    // A full decision tree on {superc is prim, subc is prim}:
    _prim_0_path = 1,           // {P,N} => false
                                // {P,P} & superc!=subc => false
    _prim_same_path,            // {P,P} & superc==subc => true
    _prim_1_path,               // {N,P} => false
    _ref_subtype_path,          // {N,N} & subtype check wins => true
    _both_ref_path,             // {N,N} & subtype check loses => false
    PATH_LIMIT
  };

  RegionNode* region = new RegionNode(PATH_LIMIT);
  RegionNode* prim_region = new RegionNode(2);
  Node*       phi    = new PhiNode(region, TypeInt::BOOL);
  record_for_igvn(region);
  record_for_igvn(prim_region);

  const TypePtr* adr_type = TypeRawPtr::BOTTOM;   // memory type of loads
  const TypeKlassPtr* kls_type = TypeInstKlassPtr::OBJECT_OR_NULL;
  int class_klass_offset = java_lang_Class::klass_offset();

  // First null-check both mirrors and load each mirror's klass metaobject.
  int which_arg;
  for (which_arg = 0; which_arg <= 1; which_arg++) {
    Node* arg = args[which_arg];
    arg = null_check(arg);
    if (stopped())  break;
    args[which_arg] = arg;

    Node* p = basic_plus_adr(arg, class_klass_offset);
    Node* kls = LoadKlassNode::make(_gvn, immutable_memory(), p, adr_type, kls_type);
    klasses[which_arg] = _gvn.transform(kls);
  }

  // Having loaded both klasses, test each for null.
  bool never_see_null = !too_many_traps(Deoptimization::Reason_null_check);
  for (which_arg = 0; which_arg <= 1; which_arg++) {
    Node* kls = klasses[which_arg];
    Node* null_ctl = top();
    kls = null_check_oop(kls, &null_ctl, never_see_null);
    if (which_arg == 0) {
      prim_region->init_req(1, null_ctl);
    } else {
      region->init_req(_prim_1_path, null_ctl);
    }
    if (stopped())  break;
    klasses[which_arg] = kls;
  }

  if (!stopped()) {
    // now we have two reference types, in klasses[0..1]
    Node* subk   = klasses[1];  // the argument to isAssignableFrom
    Node* superk = klasses[0];  // the receiver
    region->set_req(_both_ref_path, gen_subtype_check(subk, superk));
    region->set_req(_ref_subtype_path, control());
  }

  // If both operands are primitive (both klasses null), then
  // we must return true when they are identical primitives.
  // It is convenient to test this after the first null klass check.
  // This path is also used if superc is a value mirror.
  set_control(_gvn.transform(prim_region));
  if (!stopped()) {
    // Since superc is primitive, make a guard for the superc==subc case.
    Node* cmp_eq = _gvn.transform(new CmpPNode(args[0], args[1]));
    Node* bol_eq = _gvn.transform(new BoolNode(cmp_eq, BoolTest::eq));
    generate_fair_guard(bol_eq, region);
    if (region->req() == PATH_LIMIT+1) {
      // A guard was added.  If the added guard is taken, superc==subc.
      region->swap_edges(PATH_LIMIT, _prim_same_path);
      region->del_req(PATH_LIMIT);
    }
    region->set_req(_prim_0_path, control()); // Not equal after all.
  }

  // these are the only paths that produce 'true':
  phi->set_req(_prim_same_path,   intcon(1));
  phi->set_req(_ref_subtype_path, intcon(1));

  // pull together the cases:
  assert(region->req() == PATH_LIMIT, "sane region");
  for (uint i = 1; i < region->req(); i++) {
    Node* ctl = region->in(i);
    if (ctl == nullptr || ctl == top()) {
      region->set_req(i, top());
      phi   ->set_req(i, top());
    } else if (phi->in(i) == nullptr) {
      phi->set_req(i, intcon(0)); // all other paths produce 'false'
    }
  }

  set_control(_gvn.transform(region));
  set_result(_gvn.transform(phi));
  return true;
}

//---------------------generate_array_guard_common------------------------
Node* LibraryCallKit::generate_array_guard_common(Node* kls, RegionNode* region, ArrayKind kind, Node** obj) {

  if (stopped()) {
    return nullptr;
  }

  // Like generate_guard, adds a new path onto the region.
  jint  layout_con = 0;
  Node* layout_val = get_layout_helper(kls, layout_con);
  if (layout_val == nullptr) {
    bool query = 0;
    switch(kind) {
      case RefArray:       query = Klass::layout_helper_is_refArray(layout_con); break;
      case NonRefArray:    query = !Klass::layout_helper_is_refArray(layout_con); break;
      case TypeArray:      query = Klass::layout_helper_is_typeArray(layout_con); break;
      case AnyArray:       query = Klass::layout_helper_is_array(layout_con); break;
      case NonArray:       query = !Klass::layout_helper_is_array(layout_con); break;
      default:
        ShouldNotReachHere();
    }
    if (!query) {
      return nullptr;                       // never a branch
    } else {                             // always a branch
      Node* always_branch = control();
      if (region != nullptr)
        region->add_req(always_branch);
      set_control(top());
      return always_branch;
    }
  }
  unsigned int value = 0;
  BoolTest::mask btest = BoolTest::illegal;
  switch(kind) {
    case RefArray:
    case NonRefArray: {
      value = Klass::_lh_array_tag_ref_value;
      layout_val = _gvn.transform(new RShiftINode(layout_val, intcon(Klass::_lh_array_tag_shift)));
      btest = (kind == RefArray) ? BoolTest::eq : BoolTest::ne;
      break;
    }
    case TypeArray: {
      value = Klass::_lh_array_tag_type_value;
      layout_val = _gvn.transform(new RShiftINode(layout_val, intcon(Klass::_lh_array_tag_shift)));
      btest = BoolTest::eq;
      break;
    }
    case AnyArray:    value = Klass::_lh_neutral_value; btest = BoolTest::lt; break;
    case NonArray:    value = Klass::_lh_neutral_value; btest = BoolTest::gt; break;
    default:
      ShouldNotReachHere();
  }
  // Now test the correct condition.
  jint nval = (jint)value;
  Node* cmp = _gvn.transform(new CmpINode(layout_val, intcon(nval)));
  Node* bol = _gvn.transform(new BoolNode(cmp, btest));
  Node* ctrl = generate_fair_guard(bol, region);
  Node* is_array_ctrl = kind == NonArray ? control() : ctrl;
  if (obj != nullptr && is_array_ctrl != nullptr && is_array_ctrl != top()) {
    // Keep track of the fact that 'obj' is an array to prevent
    // array specific accesses from floating above the guard.
    *obj = _gvn.transform(new CastPPNode(is_array_ctrl, *obj, TypeAryPtr::BOTTOM));
  }
  return ctrl;
}

// public static native Object[] ValueClass::newNullRestrictedAtomicArray(Class<?> componentType, int length, Object initVal);
// public static native Object[] ValueClass::newNullRestrictedNonAtomicArray(Class<?> componentType, int length, Object initVal);
// public static native Object[] ValueClass::newNullableAtomicArray(Class<?> componentType, int length);
bool LibraryCallKit::inline_newArray(bool null_free, bool atomic) {
  assert(null_free || atomic, "nullable implies atomic");
  Node* componentType = argument(0);
  Node* length = argument(1);
  Node* init_val = null_free ? argument(2) : nullptr;

  const TypeInstPtr* tp = _gvn.type(componentType)->isa_instptr();
  if (tp != nullptr) {
    ciInstanceKlass* ik = tp->instance_klass();
    if (ik == C->env()->Class_klass()) {
      ciType* t = tp->java_mirror_type();
      if (t != nullptr && t->is_inlinetype()) {

        ciArrayKlass* array_klass = ciArrayKlass::make(t, null_free, atomic, true);
        assert(array_klass->is_elem_null_free() == null_free, "inconsistency");
        assert(array_klass->is_elem_atomic() == atomic, "inconsistency");

        // TOOD 8350865 ZGC needs card marks on initializing oop stores
        if (UseZGC && null_free && !array_klass->is_flat_array_klass()) {
          return false;
        }

        if (array_klass->is_loaded() && array_klass->element_klass()->as_inline_klass()->is_initialized()) {
          const TypeAryKlassPtr* array_klass_type = TypeAryKlassPtr::make(array_klass, Type::trust_interfaces, true);
          if (null_free) {
            if (init_val->is_InlineType()) {
              if (array_klass_type->is_flat() && init_val->as_InlineType()->is_all_zero(&gvn(), /* flat */ true)) {
                // Zeroing is enough because the init value is the all-zero value
                init_val = nullptr;
              } else {
                init_val = init_val->as_InlineType()->buffer(this);
              }
            }
            // TODO 8350865 Should we add a check of the init_val type (maybe in debug only + halt)?
          }
          Node* obj = new_array(makecon(array_klass_type), length, 0, nullptr, false, init_val);
          const TypeAryPtr* arytype = gvn().type(obj)->is_aryptr();
          assert(arytype->is_null_free() == null_free, "inconsistency");
          assert(arytype->is_not_null_free() == !null_free, "inconsistency");
          assert(arytype->is_atomic() == atomic, "inconsistency");
          set_result(obj);
          return true;
        }
      }
    }
  }
  return false;
}

// public static native boolean ValueClass::isFlatArray(Object array);
// public static native boolean ValueClass::isNullRestrictedArray(Object array);
// public static native boolean ValueClass::isAtomicArray(Object array);
bool LibraryCallKit::inline_getArrayProperties(ArrayPropertiesCheck check) {
  Node* array = argument(0);

  Node* bol;
  switch(check) {
    case IsFlat:
      // TODO 8350865 Use the object version here instead of loading the klass
      // The problem is that PhaseMacroExpand::expand_flatarraycheck_node can only handle some IR shapes and will fail, for example, if the bol is directly wired to a ReturnNode
      bol = flat_array_test(load_object_klass(array));
      break;
    case IsNullRestricted:
      bol = null_free_array_test(array);
      break;
    case IsAtomic:
      // TODO 8350865 Implement this. It's a bit more complicated, see conditions in JVM_IsAtomicArray
      // Enable TestIntrinsics::test87/88 once this is implemented
      // bol = null_free_atomic_array_test
      return false;
    default:
      ShouldNotReachHere();
  }

  Node* res = gvn().transform(new CMoveINode(bol, intcon(0), intcon(1), TypeInt::BOOL));
  set_result(res);
  return true;
}

// Load the default refined array klass from an ObjArrayKlass. This relies on the first entry in the
// '_next_refined_array_klass' linked list being the default (see ObjArrayKlass::klass_with_properties).
Node* LibraryCallKit::load_default_refined_array_klass(Node* klass_node, bool type_array_guard) {
  RegionNode* region = new RegionNode(2);
  Node* phi = new PhiNode(region, TypeInstKlassPtr::OBJECT_OR_NULL);

  if (type_array_guard) {
    generate_typeArray_guard(klass_node, region);
    if (region->req() == 3) {
      phi->add_req(klass_node);
    }
  }
  Node* adr_refined_klass = basic_plus_adr(klass_node, in_bytes(ObjArrayKlass::next_refined_array_klass_offset()));
  Node* refined_klass = _gvn.transform(LoadKlassNode::make(_gvn, immutable_memory(), adr_refined_klass, TypeRawPtr::BOTTOM, TypeInstKlassPtr::OBJECT_OR_NULL));

  // Can be null if not initialized yet, just deopt
  Node* null_ctl = top();
  refined_klass = null_check_oop(refined_klass, &null_ctl, /* never_see_null= */ true);

  region->init_req(1, control());
  phi->init_req(1, refined_klass);

  set_control(_gvn.transform(region));
  return _gvn.transform(phi);
}

// Load the non-refined array klass from an ObjArrayKlass.
Node* LibraryCallKit::load_non_refined_array_klass(Node* klass_node) {
  const TypeAryKlassPtr* ary_klass_ptr = _gvn.type(klass_node)->isa_aryklassptr();
  if (ary_klass_ptr != nullptr && ary_klass_ptr->klass_is_exact()) {
    return _gvn.makecon(ary_klass_ptr->cast_to_refined_array_klass_ptr(false));
  }

  RegionNode* region = new RegionNode(2);
  Node* phi = new PhiNode(region, TypeInstKlassPtr::OBJECT);

  generate_typeArray_guard(klass_node, region);
  if (region->req() == 3) {
    phi->add_req(klass_node);
  }
  Node* super_adr = basic_plus_adr(klass_node, in_bytes(Klass::super_offset()));
  Node* super_klass = _gvn.transform(LoadKlassNode::make(_gvn, immutable_memory(), super_adr, TypeRawPtr::BOTTOM, TypeInstKlassPtr::OBJECT));

  region->init_req(1, control());
  phi->init_req(1, super_klass);

  set_control(_gvn.transform(region));
  return _gvn.transform(phi);
}

//-----------------------inline_native_newArray--------------------------
// private static native Object java.lang.reflect.Array.newArray(Class<?> componentType, int length);
// private        native Object Unsafe.allocateUninitializedArray0(Class<?> cls, int size);
bool LibraryCallKit::inline_unsafe_newArray(bool uninitialized) {
  Node* mirror;
  Node* count_val;
  if (uninitialized) {
    null_check_receiver();
    mirror    = argument(1);
    count_val = argument(2);
  } else {
    mirror    = argument(0);
    count_val = argument(1);
  }

  mirror = null_check(mirror);
  // If mirror or obj is dead, only null-path is taken.
  if (stopped())  return true;

  enum { _normal_path = 1, _slow_path = 2, PATH_LIMIT };
  RegionNode* result_reg = new RegionNode(PATH_LIMIT);
  PhiNode*    result_val = new PhiNode(result_reg, TypeInstPtr::NOTNULL);
  PhiNode*    result_io  = new PhiNode(result_reg, Type::ABIO);
  PhiNode*    result_mem = new PhiNode(result_reg, Type::MEMORY, TypePtr::BOTTOM);

  bool never_see_null = !too_many_traps(Deoptimization::Reason_null_check);
  Node* klass_node = load_array_klass_from_mirror(mirror, never_see_null,
                                                  result_reg, _slow_path);
  Node* normal_ctl   = control();
  Node* no_array_ctl = result_reg->in(_slow_path);

  // Generate code for the slow case.  We make a call to newArray().
  set_control(no_array_ctl);
  if (!stopped()) {
    // Either the input type is void.class, or else the
    // array klass has not yet been cached.  Either the
    // ensuing call will throw an exception, or else it
    // will cache the array klass for next time.
    PreserveJVMState pjvms(this);
    CallJavaNode* slow_call = nullptr;
    if (uninitialized) {
      // Generate optimized virtual call (holder class 'Unsafe' is final)
      slow_call = generate_method_call(vmIntrinsics::_allocateUninitializedArray, false, false, true);
    } else {
      slow_call = generate_method_call_static(vmIntrinsics::_newArray, true);
    }
    Node* slow_result = set_results_for_java_call(slow_call);
    // this->control() comes from set_results_for_java_call
    result_reg->set_req(_slow_path, control());
    result_val->set_req(_slow_path, slow_result);
    result_io ->set_req(_slow_path, i_o());
    result_mem->set_req(_slow_path, reset_memory());
  }

  set_control(normal_ctl);
  if (!stopped()) {
    // Normal case:  The array type has been cached in the java.lang.Class.
    // The following call works fine even if the array type is polymorphic.
    // It could be a dynamic mix of int[], boolean[], Object[], etc.

    klass_node = load_default_refined_array_klass(klass_node);

    Node* obj = new_array(klass_node, count_val, 0);  // no arguments to push
    result_reg->init_req(_normal_path, control());
    result_val->init_req(_normal_path, obj);
    result_io ->init_req(_normal_path, i_o());
    result_mem->init_req(_normal_path, reset_memory());

    if (uninitialized) {
      // Mark the allocation so that zeroing is skipped
      AllocateArrayNode* alloc = AllocateArrayNode::Ideal_array_allocation(obj);
      alloc->maybe_set_complete(&_gvn);
    }
  }

  // Return the combined state.
  set_i_o(        _gvn.transform(result_io)  );
  set_all_memory( _gvn.transform(result_mem));

  C->set_has_split_ifs(true); // Has chance for split-if optimization
  set_result(result_reg, result_val);
  return true;
}

//----------------------inline_native_getLength--------------------------
// public static native int java.lang.reflect.Array.getLength(Object array);
bool LibraryCallKit::inline_native_getLength() {
  if (too_many_traps(Deoptimization::Reason_intrinsic))  return false;

  Node* array = null_check(argument(0));
  // If array is dead, only null-path is taken.
  if (stopped())  return true;

  // Deoptimize if it is a non-array.
  Node* non_array = generate_non_array_guard(load_object_klass(array), nullptr, &array);

  if (non_array != nullptr) {
    PreserveJVMState pjvms(this);
    set_control(non_array);
    uncommon_trap(Deoptimization::Reason_intrinsic,
                  Deoptimization::Action_maybe_recompile);
  }

  // If control is dead, only non-array-path is taken.
  if (stopped())  return true;

  // The works fine even if the array type is polymorphic.
  // It could be a dynamic mix of int[], boolean[], Object[], etc.
  Node* result = load_array_length(array);

  C->set_has_split_ifs(true);  // Has chance for split-if optimization
  set_result(result);
  return true;
}

//------------------------inline_array_copyOf----------------------------
// public static <T,U> T[] java.util.Arrays.copyOf(     U[] original, int newLength,         Class<? extends T[]> newType);
// public static <T,U> T[] java.util.Arrays.copyOfRange(U[] original, int from,      int to, Class<? extends T[]> newType);
bool LibraryCallKit::inline_array_copyOf(bool is_copyOfRange) {
  if (too_many_traps(Deoptimization::Reason_intrinsic))  return false;

  // Get the arguments.
  Node* original          = argument(0);
  Node* start             = is_copyOfRange? argument(1): intcon(0);
  Node* end               = is_copyOfRange? argument(2): argument(1);
  Node* array_type_mirror = is_copyOfRange? argument(3): argument(2);

  Node* newcopy = nullptr;

  // Set the original stack and the reexecute bit for the interpreter to reexecute
  // the bytecode that invokes Arrays.copyOf if deoptimization happens.
  { PreserveReexecuteState preexecs(this);
    jvms()->set_should_reexecute(true);

    array_type_mirror = null_check(array_type_mirror);
    original          = null_check(original);

    // Check if a null path was taken unconditionally.
    if (stopped())  return true;

    Node* orig_length = load_array_length(original);

    Node* klass_node = load_klass_from_mirror(array_type_mirror, false, nullptr, 0);
    klass_node = null_check(klass_node);

    RegionNode* bailout = new RegionNode(1);
    record_for_igvn(bailout);

    // Despite the generic type of Arrays.copyOf, the mirror might be int, int[], etc.
    // Bail out if that is so.
    // Inline type array may have object field that would require a
    // write barrier. Conservatively, go to slow path.
    // TODO 8251971: Optimize for the case when flat src/dst are later found
    // to not contain oops (i.e., move this check to the macro expansion phase).
    BarrierSetC2* bs = BarrierSet::barrier_set()->barrier_set_c2();
    const TypeAryPtr* orig_t = _gvn.type(original)->isa_aryptr();
    const TypeKlassPtr* tklass = _gvn.type(klass_node)->is_klassptr();
    bool exclude_flat = UseArrayFlattening && bs->array_copy_requires_gc_barriers(true, T_OBJECT, false, false, BarrierSetC2::Parsing) &&
                        // Can src array be flat and contain oops?
                        (orig_t == nullptr || (!orig_t->is_not_flat() && (!orig_t->is_flat() || orig_t->elem()->inline_klass()->contains_oops()))) &&
                        // Can dest array be flat and contain oops?
                        tklass->can_be_inline_array() && (!tklass->is_flat() || tklass->is_aryklassptr()->elem()->is_instklassptr()->instance_klass()->as_inline_klass()->contains_oops());
    Node* not_objArray = exclude_flat ? generate_non_refArray_guard(klass_node, bailout) : generate_typeArray_guard(klass_node, bailout);

    Node* refined_klass_node = load_default_refined_array_klass(klass_node, /* type_array_guard= */ false);

    if (not_objArray != nullptr) {
      // Improve the klass node's type from the new optimistic assumption:
      ciKlass* ak = ciArrayKlass::make(env()->Object_klass());
      const Type* akls = TypeKlassPtr::make(TypePtr::NotNull, ak, Type::Offset(0));
      Node* cast = new CastPPNode(control(), refined_klass_node, akls);
      refined_klass_node = _gvn.transform(cast);
    }

    // Bail out if either start or end is negative.
    generate_negative_guard(start, bailout, &start);
    generate_negative_guard(end,   bailout, &end);

    Node* length = end;
    if (_gvn.type(start) != TypeInt::ZERO) {
      length = _gvn.transform(new SubINode(end, start));
    }

    // Bail out if length is negative (i.e., if start > end).
    // Without this the new_array would throw
    // NegativeArraySizeException but IllegalArgumentException is what
    // should be thrown
    generate_negative_guard(length, bailout, &length);

    // Handle inline type arrays
    bool can_validate = !too_many_traps(Deoptimization::Reason_class_check);
    if (!stopped()) {
      // TODO JDK-8329224
      if (!orig_t->is_null_free()) {
        // Not statically known to be null free, add a check
        generate_fair_guard(null_free_array_test(original), bailout);
      }
      orig_t = _gvn.type(original)->isa_aryptr();
      if (orig_t != nullptr && orig_t->is_flat()) {
        // Src is flat, check that dest is flat as well
        if (exclude_flat) {
          // Dest can't be flat, bail out
          bailout->add_req(control());
          set_control(top());
        } else {
          generate_fair_guard(flat_array_test(refined_klass_node, /* flat = */ false), bailout);
        }
        // TODO 8350865 This is not correct anymore. Write tests and fix logic similar to arraycopy.
      } else if (UseArrayFlattening && (orig_t == nullptr || !orig_t->is_not_flat()) &&
                 // If dest is flat, src must be flat as well (guaranteed by src <: dest check if validated).
                 ((!tklass->is_flat() && tklass->can_be_inline_array()) || !can_validate)) {
        // Src might be flat and dest might not be flat. Go to the slow path if src is flat.
        // TODO 8251971: Optimize for the case when src/dest are later found to be both flat.
        generate_fair_guard(flat_array_test(load_object_klass(original)), bailout);
        if (orig_t != nullptr) {
          orig_t = orig_t->cast_to_not_flat();
          original = _gvn.transform(new CheckCastPPNode(control(), original, orig_t));
        }
      }
      if (!can_validate) {
        // No validation. The subtype check emitted at macro expansion time will not go to the slow
        // path but call checkcast_arraycopy which can not handle flat/null-free inline type arrays.
        // TODO 8251971: Optimize for the case when src/dest are later found to be both flat/null-free.
        generate_fair_guard(flat_array_test(refined_klass_node), bailout);
        generate_fair_guard(null_free_array_test(original), bailout);
      }
    }

    // Bail out if start is larger than the original length
    Node* orig_tail = _gvn.transform(new SubINode(orig_length, start));
    generate_negative_guard(orig_tail, bailout, &orig_tail);

    if (bailout->req() > 1) {
      PreserveJVMState pjvms(this);
      set_control(_gvn.transform(bailout));
      uncommon_trap(Deoptimization::Reason_intrinsic,
                    Deoptimization::Action_maybe_recompile);
    }

    if (!stopped()) {
      // How many elements will we copy from the original?
      // The answer is MinI(orig_tail, length).
      Node* moved = _gvn.transform(new MinINode(orig_tail, length));

      // Generate a direct call to the right arraycopy function(s).
      // We know the copy is disjoint but we might not know if the
      // oop stores need checking.
      // Extreme case:  Arrays.copyOf((Integer[])x, 10, String[].class).
      // This will fail a store-check if x contains any non-nulls.

      // ArrayCopyNode:Ideal may transform the ArrayCopyNode to
      // loads/stores but it is legal only if we're sure the
      // Arrays.copyOf would succeed. So we need all input arguments
      // to the copyOf to be validated, including that the copy to the
      // new array won't trigger an ArrayStoreException. That subtype
      // check can be optimized if we know something on the type of
      // the input array from type speculation.
      if (_gvn.type(klass_node)->singleton()) {
        const TypeKlassPtr* subk = _gvn.type(load_object_klass(original))->is_klassptr();
        const TypeKlassPtr* superk = _gvn.type(klass_node)->is_klassptr();

        int test = C->static_subtype_check(superk, subk);
        if (test != Compile::SSC_always_true && test != Compile::SSC_always_false) {
          const TypeOopPtr* t_original = _gvn.type(original)->is_oopptr();
          if (t_original->speculative_type() != nullptr) {
            original = maybe_cast_profiled_obj(original, t_original->speculative_type(), true);
          }
        }
      }

      bool validated = false;
      // Reason_class_check rather than Reason_intrinsic because we
      // want to intrinsify even if this traps.
      if (can_validate) {
        Node* not_subtype_ctrl = gen_subtype_check(original, klass_node);

        if (not_subtype_ctrl != top()) {
          PreserveJVMState pjvms(this);
          set_control(not_subtype_ctrl);
          uncommon_trap(Deoptimization::Reason_class_check,
                        Deoptimization::Action_make_not_entrant);
          assert(stopped(), "Should be stopped");
        }
        validated = true;
      }

      if (!stopped()) {
        newcopy = new_array(refined_klass_node, length, 0);  // no arguments to push

        ArrayCopyNode* ac = ArrayCopyNode::make(this, true, original, start, newcopy, intcon(0), moved, true, true,
                                                load_object_klass(original), klass_node);
        if (!is_copyOfRange) {
          ac->set_copyof(validated);
        } else {
          ac->set_copyofrange(validated);
        }
        Node* n = _gvn.transform(ac);
        if (n == ac) {
          ac->connect_outputs(this);
        } else {
          assert(validated, "shouldn't transform if all arguments not validated");
          set_all_memory(n);
        }
      }
    }
  } // original reexecute is set back here

  C->set_has_split_ifs(true); // Has chance for split-if optimization
  if (!stopped()) {
    set_result(newcopy);
  }
  return true;
}


//----------------------generate_virtual_guard---------------------------
// Helper for hashCode and clone.  Peeks inside the vtable to avoid a call.
Node* LibraryCallKit::generate_virtual_guard(Node* obj_klass,
                                             RegionNode* slow_region) {
  ciMethod* method = callee();
  int vtable_index = method->vtable_index();
  assert(vtable_index >= 0 || vtable_index == Method::nonvirtual_vtable_index,
         "bad index %d", vtable_index);
  // Get the Method* out of the appropriate vtable entry.
  int entry_offset  = in_bytes(Klass::vtable_start_offset()) +
                     vtable_index*vtableEntry::size_in_bytes() +
                     in_bytes(vtableEntry::method_offset());
  Node* entry_addr  = basic_plus_adr(obj_klass, entry_offset);
  Node* target_call = make_load(nullptr, entry_addr, TypePtr::NOTNULL, T_ADDRESS, MemNode::unordered);

  // Compare the target method with the expected method (e.g., Object.hashCode).
  const TypePtr* native_call_addr = TypeMetadataPtr::make(method);

  Node* native_call = makecon(native_call_addr);
  Node* chk_native  = _gvn.transform(new CmpPNode(target_call, native_call));
  Node* test_native = _gvn.transform(new BoolNode(chk_native, BoolTest::ne));

  return generate_slow_guard(test_native, slow_region);
}

//-----------------------generate_method_call----------------------------
// Use generate_method_call to make a slow-call to the real
// method if the fast path fails.  An alternative would be to
// use a stub like OptoRuntime::slow_arraycopy_Java.
// This only works for expanding the current library call,
// not another intrinsic.  (E.g., don't use this for making an
// arraycopy call inside of the copyOf intrinsic.)
CallJavaNode*
LibraryCallKit::generate_method_call(vmIntrinsicID method_id, bool is_virtual, bool is_static, bool res_not_null) {
  // When compiling the intrinsic method itself, do not use this technique.
  guarantee(callee() != C->method(), "cannot make slow-call to self");

  ciMethod* method = callee();
  // ensure the JVMS we have will be correct for this call
  guarantee(method_id == method->intrinsic_id(), "must match");

  const TypeFunc* tf = TypeFunc::make(method);
  if (res_not_null) {
    assert(tf->return_type() == T_OBJECT, "");
    const TypeTuple* range = tf->range_cc();
    const Type** fields = TypeTuple::fields(range->cnt());
    fields[TypeFunc::Parms] = range->field_at(TypeFunc::Parms)->filter_speculative(TypePtr::NOTNULL);
    const TypeTuple* new_range = TypeTuple::make(range->cnt(), fields);
    tf = TypeFunc::make(tf->domain_cc(), new_range);
  }
  CallJavaNode* slow_call;
  if (is_static) {
    assert(!is_virtual, "");
    slow_call = new CallStaticJavaNode(C, tf,
                           SharedRuntime::get_resolve_static_call_stub(), method);
  } else if (is_virtual) {
    assert(!gvn().type(argument(0))->maybe_null(), "should not be null");
    int vtable_index = Method::invalid_vtable_index;
    if (UseInlineCaches) {
      // Suppress the vtable call
    } else {
      // hashCode and clone are not a miranda methods,
      // so the vtable index is fixed.
      // No need to use the linkResolver to get it.
       vtable_index = method->vtable_index();
       assert(vtable_index >= 0 || vtable_index == Method::nonvirtual_vtable_index,
              "bad index %d", vtable_index);
    }
    slow_call = new CallDynamicJavaNode(tf,
                          SharedRuntime::get_resolve_virtual_call_stub(),
                          method, vtable_index);
  } else {  // neither virtual nor static:  opt_virtual
    assert(!gvn().type(argument(0))->maybe_null(), "should not be null");
    slow_call = new CallStaticJavaNode(C, tf,
                                SharedRuntime::get_resolve_opt_virtual_call_stub(), method);
    slow_call->set_optimized_virtual(true);
  }
  if (CallGenerator::is_inlined_method_handle_intrinsic(this->method(), bci(), callee())) {
    // To be able to issue a direct call (optimized virtual or virtual)
    // and skip a call to MH.linkTo*/invokeBasic adapter, additional information
    // about the method being invoked should be attached to the call site to
    // make resolution logic work (see SharedRuntime::resolve_{virtual,opt_virtual}_call_C).
    slow_call->set_override_symbolic_info(true);
  }
  set_arguments_for_java_call(slow_call);
  set_edges_for_java_call(slow_call);
  return slow_call;
}


/**
 * Build special case code for calls to hashCode on an object. This call may
 * be virtual (invokevirtual) or bound (invokespecial). For each case we generate
 * slightly different code.
 */
bool LibraryCallKit::inline_native_hashcode(bool is_virtual, bool is_static) {
  assert(is_static == callee()->is_static(), "correct intrinsic selection");
  assert(!(is_virtual && is_static), "either virtual, special, or static");

  enum { _slow_path = 1, _fast_path, _null_path, PATH_LIMIT };

  RegionNode* result_reg = new RegionNode(PATH_LIMIT);
  PhiNode*    result_val = new PhiNode(result_reg, TypeInt::INT);
  PhiNode*    result_io  = new PhiNode(result_reg, Type::ABIO);
  PhiNode*    result_mem = new PhiNode(result_reg, Type::MEMORY, TypePtr::BOTTOM);
  Node* obj = argument(0);

  // Don't intrinsify hashcode on inline types for now.
  // The "is locked" runtime check also subsumes the inline type check (as inline types cannot be locked) and goes to the slow path.
  if (gvn().type(obj)->is_inlinetypeptr()) {
    return false;
  }

  if (!is_static) {
    // Check for hashing null object
    obj = null_check_receiver();
    if (stopped())  return true;        // unconditionally null
    result_reg->init_req(_null_path, top());
    result_val->init_req(_null_path, top());
  } else {
    // Do a null check, and return zero if null.
    // System.identityHashCode(null) == 0
    Node* null_ctl = top();
    obj = null_check_oop(obj, &null_ctl);
    result_reg->init_req(_null_path, null_ctl);
    result_val->init_req(_null_path, _gvn.intcon(0));
  }

  // Unconditionally null?  Then return right away.
  if (stopped()) {
    set_control( result_reg->in(_null_path));
    if (!stopped())
      set_result(result_val->in(_null_path));
    return true;
  }

  // We only go to the fast case code if we pass a number of guards.  The
  // paths which do not pass are accumulated in the slow_region.
  RegionNode* slow_region = new RegionNode(1);
  record_for_igvn(slow_region);

  // If this is a virtual call, we generate a funny guard.  We pull out
  // the vtable entry corresponding to hashCode() from the target object.
  // If the target method which we are calling happens to be the native
  // Object hashCode() method, we pass the guard.  We do not need this
  // guard for non-virtual calls -- the caller is known to be the native
  // Object hashCode().
  if (is_virtual) {
    // After null check, get the object's klass.
    Node* obj_klass = load_object_klass(obj);
    generate_virtual_guard(obj_klass, slow_region);
  }

  // Get the header out of the object, use LoadMarkNode when available
  Node* header_addr = basic_plus_adr(obj, oopDesc::mark_offset_in_bytes());
  // The control of the load must be null. Otherwise, the load can move before
  // the null check after castPP removal.
  Node* no_ctrl = nullptr;
  Node* header = make_load(no_ctrl, header_addr, TypeX_X, TypeX_X->basic_type(), MemNode::unordered);

  if (!UseObjectMonitorTable) {
    // Test the header to see if it is safe to read w.r.t. locking.
    // We cannot use the inline type mask as this may check bits that are overriden
    // by an object monitor's pointer when inflating locking.
    Node *lock_mask      = _gvn.MakeConX(markWord::lock_mask_in_place);
    Node *lmasked_header = _gvn.transform(new AndXNode(header, lock_mask));
    Node *monitor_val   = _gvn.MakeConX(markWord::monitor_value);
    Node *chk_monitor   = _gvn.transform(new CmpXNode(lmasked_header, monitor_val));
    Node *test_monitor  = _gvn.transform(new BoolNode(chk_monitor, BoolTest::eq));

    generate_slow_guard(test_monitor, slow_region);
  }

  // Get the hash value and check to see that it has been properly assigned.
  // We depend on hash_mask being at most 32 bits and avoid the use of
  // hash_mask_in_place because it could be larger than 32 bits in a 64-bit
  // vm: see markWord.hpp.
  Node *hash_mask      = _gvn.intcon(markWord::hash_mask);
  Node *hash_shift     = _gvn.intcon(markWord::hash_shift);
  Node *hshifted_header= _gvn.transform(new URShiftXNode(header, hash_shift));
  // This hack lets the hash bits live anywhere in the mark object now, as long
  // as the shift drops the relevant bits into the low 32 bits.  Note that
  // Java spec says that HashCode is an int so there's no point in capturing
  // an 'X'-sized hashcode (32 in 32-bit build or 64 in 64-bit build).
  hshifted_header      = ConvX2I(hshifted_header);
  Node *hash_val       = _gvn.transform(new AndINode(hshifted_header, hash_mask));

  Node *no_hash_val    = _gvn.intcon(markWord::no_hash);
  Node *chk_assigned   = _gvn.transform(new CmpINode( hash_val, no_hash_val));
  Node *test_assigned  = _gvn.transform(new BoolNode( chk_assigned, BoolTest::eq));

  generate_slow_guard(test_assigned, slow_region);

  Node* init_mem = reset_memory();
  // fill in the rest of the null path:
  result_io ->init_req(_null_path, i_o());
  result_mem->init_req(_null_path, init_mem);

  result_val->init_req(_fast_path, hash_val);
  result_reg->init_req(_fast_path, control());
  result_io ->init_req(_fast_path, i_o());
  result_mem->init_req(_fast_path, init_mem);

  // Generate code for the slow case.  We make a call to hashCode().
  set_control(_gvn.transform(slow_region));
  if (!stopped()) {
    // No need for PreserveJVMState, because we're using up the present state.
    set_all_memory(init_mem);
    vmIntrinsics::ID hashCode_id = is_static ? vmIntrinsics::_identityHashCode : vmIntrinsics::_hashCode;
    CallJavaNode* slow_call = generate_method_call(hashCode_id, is_virtual, is_static, false);
    Node* slow_result = set_results_for_java_call(slow_call);
    // this->control() comes from set_results_for_java_call
    result_reg->init_req(_slow_path, control());
    result_val->init_req(_slow_path, slow_result);
    result_io  ->set_req(_slow_path, i_o());
    result_mem ->set_req(_slow_path, reset_memory());
  }

  // Return the combined state.
  set_i_o(        _gvn.transform(result_io)  );
  set_all_memory( _gvn.transform(result_mem));

  set_result(result_reg, result_val);
  return true;
}

//---------------------------inline_native_getClass----------------------------
// public final native Class<?> java.lang.Object.getClass();
//
// Build special case code for calls to getClass on an object.
bool LibraryCallKit::inline_native_getClass() {
  Node* obj = argument(0);
  if (obj->is_InlineType()) {
    const Type* t = _gvn.type(obj);
    if (t->maybe_null()) {
      null_check(obj);
    }
    set_result(makecon(TypeInstPtr::make(t->inline_klass()->java_mirror())));
    return true;
  }
  obj = null_check_receiver();
  if (stopped())  return true;
  set_result(load_mirror_from_klass(load_object_klass(obj)));
  return true;
}

//-----------------inline_native_Reflection_getCallerClass---------------------
// public static native Class<?> sun.reflect.Reflection.getCallerClass();
//
// In the presence of deep enough inlining, getCallerClass() becomes a no-op.
//
// NOTE: This code must perform the same logic as JVM_GetCallerClass
// in that it must skip particular security frames and checks for
// caller sensitive methods.
bool LibraryCallKit::inline_native_Reflection_getCallerClass() {
#ifndef PRODUCT
  if ((C->print_intrinsics() || C->print_inlining()) && Verbose) {
    tty->print_cr("Attempting to inline sun.reflect.Reflection.getCallerClass");
  }
#endif

  if (!jvms()->has_method()) {
#ifndef PRODUCT
    if ((C->print_intrinsics() || C->print_inlining()) && Verbose) {
      tty->print_cr("  Bailing out because intrinsic was inlined at top level");
    }
#endif
    return false;
  }

  // Walk back up the JVM state to find the caller at the required
  // depth.
  JVMState* caller_jvms = jvms();

  // Cf. JVM_GetCallerClass
  // NOTE: Start the loop at depth 1 because the current JVM state does
  // not include the Reflection.getCallerClass() frame.
  for (int n = 1; caller_jvms != nullptr; caller_jvms = caller_jvms->caller(), n++) {
    ciMethod* m = caller_jvms->method();
    switch (n) {
    case 0:
      fatal("current JVM state does not include the Reflection.getCallerClass frame");
      break;
    case 1:
      // Frame 0 and 1 must be caller sensitive (see JVM_GetCallerClass).
      if (!m->caller_sensitive()) {
#ifndef PRODUCT
        if ((C->print_intrinsics() || C->print_inlining()) && Verbose) {
          tty->print_cr("  Bailing out: CallerSensitive annotation expected at frame %d", n);
        }
#endif
        return false;  // bail-out; let JVM_GetCallerClass do the work
      }
      break;
    default:
      if (!m->is_ignored_by_security_stack_walk()) {
        // We have reached the desired frame; return the holder class.
        // Acquire method holder as java.lang.Class and push as constant.
        ciInstanceKlass* caller_klass = caller_jvms->method()->holder();
        ciInstance* caller_mirror = caller_klass->java_mirror();
        set_result(makecon(TypeInstPtr::make(caller_mirror)));

#ifndef PRODUCT
        if ((C->print_intrinsics() || C->print_inlining()) && Verbose) {
          tty->print_cr("  Succeeded: caller = %d) %s.%s, JVMS depth = %d", n, caller_klass->name()->as_utf8(), caller_jvms->method()->name()->as_utf8(), jvms()->depth());
          tty->print_cr("  JVM state at this point:");
          for (int i = jvms()->depth(), n = 1; i >= 1; i--, n++) {
            ciMethod* m = jvms()->of_depth(i)->method();
            tty->print_cr("   %d) %s.%s", n, m->holder()->name()->as_utf8(), m->name()->as_utf8());
          }
        }
#endif
        return true;
      }
      break;
    }
  }

#ifndef PRODUCT
  if ((C->print_intrinsics() || C->print_inlining()) && Verbose) {
    tty->print_cr("  Bailing out because caller depth exceeded inlining depth = %d", jvms()->depth());
    tty->print_cr("  JVM state at this point:");
    for (int i = jvms()->depth(), n = 1; i >= 1; i--, n++) {
      ciMethod* m = jvms()->of_depth(i)->method();
      tty->print_cr("   %d) %s.%s", n, m->holder()->name()->as_utf8(), m->name()->as_utf8());
    }
  }
#endif

  return false;  // bail-out; let JVM_GetCallerClass do the work
}

bool LibraryCallKit::inline_fp_conversions(vmIntrinsics::ID id) {
  Node* arg = argument(0);
  Node* result = nullptr;

  switch (id) {
  case vmIntrinsics::_floatToRawIntBits:    result = new MoveF2INode(arg);  break;
  case vmIntrinsics::_intBitsToFloat:       result = new MoveI2FNode(arg);  break;
  case vmIntrinsics::_doubleToRawLongBits:  result = new MoveD2LNode(arg);  break;
  case vmIntrinsics::_longBitsToDouble:     result = new MoveL2DNode(arg);  break;
  case vmIntrinsics::_floatToFloat16:       result = new ConvF2HFNode(arg); break;
  case vmIntrinsics::_float16ToFloat:       result = new ConvHF2FNode(arg); break;

  case vmIntrinsics::_doubleToLongBits: {
    // two paths (plus control) merge in a wood
    RegionNode *r = new RegionNode(3);
    Node *phi = new PhiNode(r, TypeLong::LONG);

    Node *cmpisnan = _gvn.transform(new CmpDNode(arg, arg));
    // Build the boolean node
    Node *bolisnan = _gvn.transform(new BoolNode(cmpisnan, BoolTest::ne));

    // Branch either way.
    // NaN case is less traveled, which makes all the difference.
    IfNode *ifisnan = create_and_xform_if(control(), bolisnan, PROB_STATIC_FREQUENT, COUNT_UNKNOWN);
    Node *opt_isnan = _gvn.transform(ifisnan);
    assert( opt_isnan->is_If(), "Expect an IfNode");
    IfNode *opt_ifisnan = (IfNode*)opt_isnan;
    Node *iftrue = _gvn.transform(new IfTrueNode(opt_ifisnan));

    set_control(iftrue);

    static const jlong nan_bits = CONST64(0x7ff8000000000000);
    Node *slow_result = longcon(nan_bits); // return NaN
    phi->init_req(1, _gvn.transform( slow_result ));
    r->init_req(1, iftrue);

    // Else fall through
    Node *iffalse = _gvn.transform(new IfFalseNode(opt_ifisnan));
    set_control(iffalse);

    phi->init_req(2, _gvn.transform(new MoveD2LNode(arg)));
    r->init_req(2, iffalse);

    // Post merge
    set_control(_gvn.transform(r));
    record_for_igvn(r);

    C->set_has_split_ifs(true); // Has chance for split-if optimization
    result = phi;
    assert(result->bottom_type()->isa_long(), "must be");
    break;
  }

  case vmIntrinsics::_floatToIntBits: {
    // two paths (plus control) merge in a wood
    RegionNode *r = new RegionNode(3);
    Node *phi = new PhiNode(r, TypeInt::INT);

    Node *cmpisnan = _gvn.transform(new CmpFNode(arg, arg));
    // Build the boolean node
    Node *bolisnan = _gvn.transform(new BoolNode(cmpisnan, BoolTest::ne));

    // Branch either way.
    // NaN case is less traveled, which makes all the difference.
    IfNode *ifisnan = create_and_xform_if(control(), bolisnan, PROB_STATIC_FREQUENT, COUNT_UNKNOWN);
    Node *opt_isnan = _gvn.transform(ifisnan);
    assert( opt_isnan->is_If(), "Expect an IfNode");
    IfNode *opt_ifisnan = (IfNode*)opt_isnan;
    Node *iftrue = _gvn.transform(new IfTrueNode(opt_ifisnan));

    set_control(iftrue);

    static const jint nan_bits = 0x7fc00000;
    Node *slow_result = makecon(TypeInt::make(nan_bits)); // return NaN
    phi->init_req(1, _gvn.transform( slow_result ));
    r->init_req(1, iftrue);

    // Else fall through
    Node *iffalse = _gvn.transform(new IfFalseNode(opt_ifisnan));
    set_control(iffalse);

    phi->init_req(2, _gvn.transform(new MoveF2INode(arg)));
    r->init_req(2, iffalse);

    // Post merge
    set_control(_gvn.transform(r));
    record_for_igvn(r);

    C->set_has_split_ifs(true); // Has chance for split-if optimization
    result = phi;
    assert(result->bottom_type()->isa_int(), "must be");
    break;
  }

  default:
    fatal_unexpected_iid(id);
    break;
  }
  set_result(_gvn.transform(result));
  return true;
}

bool LibraryCallKit::inline_fp_range_check(vmIntrinsics::ID id) {
  Node* arg = argument(0);
  Node* result = nullptr;

  switch (id) {
  case vmIntrinsics::_floatIsInfinite:
    result = new IsInfiniteFNode(arg);
    break;
  case vmIntrinsics::_floatIsFinite:
    result = new IsFiniteFNode(arg);
    break;
  case vmIntrinsics::_doubleIsInfinite:
    result = new IsInfiniteDNode(arg);
    break;
  case vmIntrinsics::_doubleIsFinite:
    result = new IsFiniteDNode(arg);
    break;
  default:
    fatal_unexpected_iid(id);
    break;
  }
  set_result(_gvn.transform(result));
  return true;
}

//----------------------inline_unsafe_copyMemory-------------------------
// public native void Unsafe.copyMemory0(Object srcBase, long srcOffset, Object destBase, long destOffset, long bytes);

static bool has_wide_mem(PhaseGVN& gvn, Node* addr, Node* base) {
  const TypeAryPtr* addr_t = gvn.type(addr)->isa_aryptr();
  const Type*       base_t = gvn.type(base);

  bool in_native = (base_t == TypePtr::NULL_PTR);
  bool in_heap   = !TypePtr::NULL_PTR->higher_equal(base_t);
  bool is_mixed  = !in_heap && !in_native;

  if (is_mixed) {
    return true; // mixed accesses can touch both on-heap and off-heap memory
  }
  if (in_heap) {
    bool is_prim_array = (addr_t != nullptr) && (addr_t->elem() != Type::BOTTOM);
    if (!is_prim_array) {
      // Though Unsafe.copyMemory() ensures at runtime for on-heap accesses that base is a primitive array,
      // there's not enough type information available to determine proper memory slice for it.
      return true;
    }
  }
  return false;
}

bool LibraryCallKit::inline_unsafe_copyMemory() {
  if (callee()->is_static())  return false;  // caller must have the capability!
  null_check_receiver();  // null-check receiver
  if (stopped())  return true;

  C->set_has_unsafe_access(true);  // Mark eventual nmethod as "unsafe".

  Node* src_base =         argument(1);  // type: oop
  Node* src_off  = ConvL2X(argument(2)); // type: long
  Node* dst_base =         argument(4);  // type: oop
  Node* dst_off  = ConvL2X(argument(5)); // type: long
  Node* size     = ConvL2X(argument(7)); // type: long

  assert(Unsafe_field_offset_to_byte_offset(11) == 11,
         "fieldOffset must be byte-scaled");

  Node* src_addr = make_unsafe_address(src_base, src_off);
  Node* dst_addr = make_unsafe_address(dst_base, dst_off);

  Node* thread = _gvn.transform(new ThreadLocalNode());
  Node* doing_unsafe_access_addr = basic_plus_adr(top(), thread, in_bytes(JavaThread::doing_unsafe_access_offset()));
  BasicType doing_unsafe_access_bt = T_BYTE;
  assert((sizeof(bool) * CHAR_BIT) == 8, "not implemented");

  // update volatile field
  store_to_memory(control(), doing_unsafe_access_addr, intcon(1), doing_unsafe_access_bt, MemNode::unordered);

  int flags = RC_LEAF | RC_NO_FP;

  const TypePtr* dst_type = TypePtr::BOTTOM;

  // Adjust memory effects of the runtime call based on input values.
  if (!has_wide_mem(_gvn, src_addr, src_base) &&
      !has_wide_mem(_gvn, dst_addr, dst_base)) {
    dst_type = _gvn.type(dst_addr)->is_ptr(); // narrow out memory

    const TypePtr* src_type = _gvn.type(src_addr)->is_ptr();
    if (C->get_alias_index(src_type) == C->get_alias_index(dst_type)) {
      flags |= RC_NARROW_MEM; // narrow in memory
    }
  }

  // Call it.  Note that the length argument is not scaled.
  make_runtime_call(flags,
                    OptoRuntime::fast_arraycopy_Type(),
                    StubRoutines::unsafe_arraycopy(),
                    "unsafe_arraycopy",
                    dst_type,
                    src_addr, dst_addr, size XTOP);

  store_to_memory(control(), doing_unsafe_access_addr, intcon(0), doing_unsafe_access_bt, MemNode::unordered);

  return true;
}

// unsafe_setmemory(void *base, ulong offset, size_t length, char fill_value);
// Fill 'length' bytes starting from 'base[offset]' with 'fill_value'
bool LibraryCallKit::inline_unsafe_setMemory() {
  if (callee()->is_static())  return false;  // caller must have the capability!
  null_check_receiver();  // null-check receiver
  if (stopped())  return true;

  C->set_has_unsafe_access(true);  // Mark eventual nmethod as "unsafe".

  Node* dst_base =         argument(1);  // type: oop
  Node* dst_off  = ConvL2X(argument(2)); // type: long
  Node* size     = ConvL2X(argument(4)); // type: long
  Node* byte     =         argument(6);  // type: byte

  assert(Unsafe_field_offset_to_byte_offset(11) == 11,
         "fieldOffset must be byte-scaled");

  Node* dst_addr = make_unsafe_address(dst_base, dst_off);

  Node* thread = _gvn.transform(new ThreadLocalNode());
  Node* doing_unsafe_access_addr = basic_plus_adr(top(), thread, in_bytes(JavaThread::doing_unsafe_access_offset()));
  BasicType doing_unsafe_access_bt = T_BYTE;
  assert((sizeof(bool) * CHAR_BIT) == 8, "not implemented");

  // update volatile field
  store_to_memory(control(), doing_unsafe_access_addr, intcon(1), doing_unsafe_access_bt, MemNode::unordered);

  int flags = RC_LEAF | RC_NO_FP;

  const TypePtr* dst_type = TypePtr::BOTTOM;

  // Adjust memory effects of the runtime call based on input values.
  if (!has_wide_mem(_gvn, dst_addr, dst_base)) {
    dst_type = _gvn.type(dst_addr)->is_ptr(); // narrow out memory

    flags |= RC_NARROW_MEM; // narrow in memory
  }

  // Call it.  Note that the length argument is not scaled.
  make_runtime_call(flags,
                    OptoRuntime::unsafe_setmemory_Type(),
                    StubRoutines::unsafe_setmemory(),
                    "unsafe_setmemory",
                    dst_type,
                    dst_addr, size XTOP, byte);

  store_to_memory(control(), doing_unsafe_access_addr, intcon(0), doing_unsafe_access_bt, MemNode::unordered);

  return true;
}

#undef XTOP

//------------------------clone_coping-----------------------------------
// Helper function for inline_native_clone.
void LibraryCallKit::copy_to_clone(Node* obj, Node* alloc_obj, Node* obj_size, bool is_array) {
  assert(obj_size != nullptr, "");
  Node* raw_obj = alloc_obj->in(1);
  assert(alloc_obj->is_CheckCastPP() && raw_obj->is_Proj() && raw_obj->in(0)->is_Allocate(), "");

  AllocateNode* alloc = nullptr;
  if (ReduceBulkZeroing &&
      // If we are implementing an array clone without knowing its source type
      // (can happen when compiling the array-guarded branch of a reflective
      // Object.clone() invocation), initialize the array within the allocation.
      // This is needed because some GCs (e.g. ZGC) might fall back in this case
      // to a runtime clone call that assumes fully initialized source arrays.
      (!is_array || obj->get_ptr_type()->isa_aryptr() != nullptr)) {
    // We will be completely responsible for initializing this object -
    // mark Initialize node as complete.
    alloc = AllocateNode::Ideal_allocation(alloc_obj);
    // The object was just allocated - there should be no any stores!
    guarantee(alloc != nullptr && alloc->maybe_set_complete(&_gvn), "");
    // Mark as complete_with_arraycopy so that on AllocateNode
    // expansion, we know this AllocateNode is initialized by an array
    // copy and a StoreStore barrier exists after the array copy.
    alloc->initialization()->set_complete_with_arraycopy();
  }

  Node* size = _gvn.transform(obj_size);
  access_clone(obj, alloc_obj, size, is_array);

  // Do not let reads from the cloned object float above the arraycopy.
  if (alloc != nullptr) {
    // Do not let stores that initialize this object be reordered with
    // a subsequent store that would make this object accessible by
    // other threads.
    // Record what AllocateNode this StoreStore protects so that
    // escape analysis can go from the MemBarStoreStoreNode to the
    // AllocateNode and eliminate the MemBarStoreStoreNode if possible
    // based on the escape status of the AllocateNode.
    insert_mem_bar(Op_MemBarStoreStore, alloc->proj_out_or_null(AllocateNode::RawAddress));
  } else {
    insert_mem_bar(Op_MemBarCPUOrder);
  }
}

//------------------------inline_native_clone----------------------------
// protected native Object java.lang.Object.clone();
//
// Here are the simple edge cases:
//  null receiver => normal trap
//  virtual and clone was overridden => slow path to out-of-line clone
//  not cloneable or finalizer => slow path to out-of-line Object.clone
//
// The general case has two steps, allocation and copying.
// Allocation has two cases, and uses GraphKit::new_instance or new_array.
//
// Copying also has two cases, oop arrays and everything else.
// Oop arrays use arrayof_oop_arraycopy (same as System.arraycopy).
// Everything else uses the tight inline loop supplied by CopyArrayNode.
//
// These steps fold up nicely if and when the cloned object's klass
// can be sharply typed as an object array, a type array, or an instance.
//
bool LibraryCallKit::inline_native_clone(bool is_virtual) {
  PhiNode* result_val;

  // Set the reexecute bit for the interpreter to reexecute
  // the bytecode that invokes Object.clone if deoptimization happens.
  { PreserveReexecuteState preexecs(this);
    jvms()->set_should_reexecute(true);

    Node* obj = argument(0);
    obj = null_check_receiver();
    if (stopped())  return true;

    const TypeOopPtr* obj_type = _gvn.type(obj)->is_oopptr();
    if (obj_type->is_inlinetypeptr()) {
      // If the object to clone is an inline type, we can simply return it (i.e. a nop) since inline types have
      // no identity.
      set_result(obj);
      return true;
    }

    // If we are going to clone an instance, we need its exact type to
    // know the number and types of fields to convert the clone to
    // loads/stores. Maybe a speculative type can help us.
    if (!obj_type->klass_is_exact() &&
        obj_type->speculative_type() != nullptr &&
        obj_type->speculative_type()->is_instance_klass() &&
        !obj_type->speculative_type()->is_inlinetype()) {
      ciInstanceKlass* spec_ik = obj_type->speculative_type()->as_instance_klass();
      if (spec_ik->nof_nonstatic_fields() <= ArrayCopyLoadStoreMaxElem &&
          !spec_ik->has_injected_fields()) {
        if (!obj_type->isa_instptr() ||
            obj_type->is_instptr()->instance_klass()->has_subklass()) {
          obj = maybe_cast_profiled_obj(obj, obj_type->speculative_type(), false);
        }
      }
    }

    // Conservatively insert a memory barrier on all memory slices.
    // Do not let writes into the original float below the clone.
    insert_mem_bar(Op_MemBarCPUOrder);

    // paths into result_reg:
    enum {
      _slow_path = 1,     // out-of-line call to clone method (virtual or not)
      _objArray_path,     // plain array allocation, plus arrayof_oop_arraycopy
      _array_path,        // plain array allocation, plus arrayof_long_arraycopy
      _instance_path,     // plain instance allocation, plus arrayof_long_arraycopy
      PATH_LIMIT
    };
    RegionNode* result_reg = new RegionNode(PATH_LIMIT);
    result_val             = new PhiNode(result_reg, TypeInstPtr::NOTNULL);
    PhiNode*    result_i_o = new PhiNode(result_reg, Type::ABIO);
    PhiNode*    result_mem = new PhiNode(result_reg, Type::MEMORY, TypePtr::BOTTOM);
    record_for_igvn(result_reg);

    Node* obj_klass = load_object_klass(obj);
    // We only go to the fast case code if we pass a number of guards.
    // The paths which do not pass are accumulated in the slow_region.
    RegionNode* slow_region = new RegionNode(1);
    record_for_igvn(slow_region);

    Node* array_obj = obj;
    Node* array_ctl = generate_array_guard(obj_klass, (RegionNode*)nullptr, &array_obj);
    if (array_ctl != nullptr) {
      // It's an array.
      PreserveJVMState pjvms(this);
      set_control(array_ctl);

      BarrierSetC2* bs = BarrierSet::barrier_set()->barrier_set_c2();
      const TypeAryPtr* ary_ptr = obj_type->isa_aryptr();
      if (UseArrayFlattening && bs->array_copy_requires_gc_barriers(true, T_OBJECT, true, false, BarrierSetC2::Expansion) &&
          obj_type->can_be_inline_array() &&
          (ary_ptr == nullptr || (!ary_ptr->is_not_flat() && (!ary_ptr->is_flat() || ary_ptr->elem()->inline_klass()->contains_oops())))) {
        // Flat inline type array may have object field that would require a
        // write barrier. Conservatively, go to slow path.
        generate_fair_guard(flat_array_test(obj_klass), slow_region);
      }

      if (!stopped()) {
        Node* obj_length = load_array_length(array_obj);
        Node* array_size = nullptr; // Size of the array without object alignment padding.
        Node* alloc_obj = new_array(obj_klass, obj_length, 0, &array_size, /*deoptimize_on_exception=*/true);

        BarrierSetC2* bs = BarrierSet::barrier_set()->barrier_set_c2();
        if (bs->array_copy_requires_gc_barriers(true, T_OBJECT, true, false, BarrierSetC2::Parsing)) {
          // If it is an oop array, it requires very special treatment,
          // because gc barriers are required when accessing the array.
          Node* is_obja = generate_refArray_guard(obj_klass, (RegionNode*)nullptr);
          if (is_obja != nullptr) {
            PreserveJVMState pjvms2(this);
            set_control(is_obja);
            // Generate a direct call to the right arraycopy function(s).
            // Clones are always tightly coupled.
            ArrayCopyNode* ac = ArrayCopyNode::make(this, true, array_obj, intcon(0), alloc_obj, intcon(0), obj_length, true, false);
            ac->set_clone_oop_array();
            Node* n = _gvn.transform(ac);
            assert(n == ac, "cannot disappear");
            ac->connect_outputs(this, /*deoptimize_on_exception=*/true);

            result_reg->init_req(_objArray_path, control());
            result_val->init_req(_objArray_path, alloc_obj);
            result_i_o ->set_req(_objArray_path, i_o());
            result_mem ->set_req(_objArray_path, reset_memory());
          }
        }
        // Otherwise, there are no barriers to worry about.
        // (We can dispense with card marks if we know the allocation
        //  comes out of eden (TLAB)...  In fact, ReduceInitialCardMarks
        //  causes the non-eden paths to take compensating steps to
        //  simulate a fresh allocation, so that no further
        //  card marks are required in compiled code to initialize
        //  the object.)

        if (!stopped()) {
          copy_to_clone(obj, alloc_obj, array_size, true);

          // Present the results of the copy.
          result_reg->init_req(_array_path, control());
          result_val->init_req(_array_path, alloc_obj);
          result_i_o ->set_req(_array_path, i_o());
          result_mem ->set_req(_array_path, reset_memory());
        }
      }
    }

    if (!stopped()) {
      // It's an instance (we did array above).  Make the slow-path tests.
      // If this is a virtual call, we generate a funny guard.  We grab
      // the vtable entry corresponding to clone() from the target object.
      // If the target method which we are calling happens to be the
      // Object clone() method, we pass the guard.  We do not need this
      // guard for non-virtual calls; the caller is known to be the native
      // Object clone().
      if (is_virtual) {
        generate_virtual_guard(obj_klass, slow_region);
      }

      // The object must be easily cloneable and must not have a finalizer.
      // Both of these conditions may be checked in a single test.
      // We could optimize the test further, but we don't care.
      generate_misc_flags_guard(obj_klass,
                                // Test both conditions:
                                KlassFlags::_misc_is_cloneable_fast | KlassFlags::_misc_has_finalizer,
                                // Must be cloneable but not finalizer:
                                KlassFlags::_misc_is_cloneable_fast,
                                slow_region);
    }

    if (!stopped()) {
      // It's an instance, and it passed the slow-path tests.
      PreserveJVMState pjvms(this);
      Node* obj_size = nullptr; // Total object size, including object alignment padding.
      // Need to deoptimize on exception from allocation since Object.clone intrinsic
      // is reexecuted if deoptimization occurs and there could be problems when merging
      // exception state between multiple Object.clone versions (reexecute=true vs reexecute=false).
      Node* alloc_obj = new_instance(obj_klass, nullptr, &obj_size, /*deoptimize_on_exception=*/true);

      copy_to_clone(obj, alloc_obj, obj_size, false);

      // Present the results of the slow call.
      result_reg->init_req(_instance_path, control());
      result_val->init_req(_instance_path, alloc_obj);
      result_i_o ->set_req(_instance_path, i_o());
      result_mem ->set_req(_instance_path, reset_memory());
    }

    // Generate code for the slow case.  We make a call to clone().
    set_control(_gvn.transform(slow_region));
    if (!stopped()) {
      PreserveJVMState pjvms(this);
      CallJavaNode* slow_call = generate_method_call(vmIntrinsics::_clone, is_virtual, false, true);
      // We need to deoptimize on exception (see comment above)
      Node* slow_result = set_results_for_java_call(slow_call, false, /* deoptimize */ true);
      // this->control() comes from set_results_for_java_call
      result_reg->init_req(_slow_path, control());
      result_val->init_req(_slow_path, slow_result);
      result_i_o ->set_req(_slow_path, i_o());
      result_mem ->set_req(_slow_path, reset_memory());
    }

    // Return the combined state.
    set_control(    _gvn.transform(result_reg));
    set_i_o(        _gvn.transform(result_i_o));
    set_all_memory( _gvn.transform(result_mem));
  } // original reexecute is set back here

  set_result(_gvn.transform(result_val));
  return true;
}

// If we have a tightly coupled allocation, the arraycopy may take care
// of the array initialization. If one of the guards we insert between
// the allocation and the arraycopy causes a deoptimization, an
// uninitialized array will escape the compiled method. To prevent that
// we set the JVM state for uncommon traps between the allocation and
// the arraycopy to the state before the allocation so, in case of
// deoptimization, we'll reexecute the allocation and the
// initialization.
JVMState* LibraryCallKit::arraycopy_restore_alloc_state(AllocateArrayNode* alloc, int& saved_reexecute_sp) {
  if (alloc != nullptr) {
    ciMethod* trap_method = alloc->jvms()->method();
    int trap_bci = alloc->jvms()->bci();

    if (!C->too_many_traps(trap_method, trap_bci, Deoptimization::Reason_intrinsic) &&
        !C->too_many_traps(trap_method, trap_bci, Deoptimization::Reason_null_check)) {
      // Make sure there's no store between the allocation and the
      // arraycopy otherwise visible side effects could be rexecuted
      // in case of deoptimization and cause incorrect execution.
      bool no_interfering_store = true;
      Node* mem = alloc->in(TypeFunc::Memory);
      if (mem->is_MergeMem()) {
        for (MergeMemStream mms(merged_memory(), mem->as_MergeMem()); mms.next_non_empty2(); ) {
          Node* n = mms.memory();
          if (n != mms.memory2() && !(n->is_Proj() && n->in(0) == alloc->initialization())) {
            assert(n->is_Store(), "what else?");
            no_interfering_store = false;
            break;
          }
        }
      } else {
        for (MergeMemStream mms(merged_memory()); mms.next_non_empty(); ) {
          Node* n = mms.memory();
          if (n != mem && !(n->is_Proj() && n->in(0) == alloc->initialization())) {
            assert(n->is_Store(), "what else?");
            no_interfering_store = false;
            break;
          }
        }
      }

      if (no_interfering_store) {
        SafePointNode* sfpt = create_safepoint_with_state_before_array_allocation(alloc);

        JVMState* saved_jvms = jvms();
        saved_reexecute_sp = _reexecute_sp;

        set_jvms(sfpt->jvms());
        _reexecute_sp = jvms()->sp();

        return saved_jvms;
      }
    }
  }
  return nullptr;
}

// Clone the JVMState of the array allocation and create a new safepoint with it. Re-push the array length to the stack
// such that uncommon traps can be emitted to re-execute the array allocation in the interpreter.
SafePointNode* LibraryCallKit::create_safepoint_with_state_before_array_allocation(const AllocateArrayNode* alloc) const {
  JVMState* old_jvms = alloc->jvms()->clone_shallow(C);
  uint size = alloc->req();
  SafePointNode* sfpt = new SafePointNode(size, old_jvms);
  old_jvms->set_map(sfpt);
  for (uint i = 0; i < size; i++) {
    sfpt->init_req(i, alloc->in(i));
  }
  int adjustment = 1;
  const TypeAryKlassPtr* ary_klass_ptr = alloc->in(AllocateNode::KlassNode)->bottom_type()->is_aryklassptr();
  if (ary_klass_ptr->is_null_free()) {
    // A null-free, tightly coupled array allocation can only come from LibraryCallKit::inline_newArray which
    // also requires the componentType and initVal on stack for re-execution.
    // Re-create and push the componentType.
    ciArrayKlass* klass = ary_klass_ptr->exact_klass()->as_array_klass();
    ciInstance* instance = klass->component_mirror_instance();
    const TypeInstPtr* t_instance = TypeInstPtr::make(instance);
    sfpt->ins_req(old_jvms->stkoff() + old_jvms->sp(), makecon(t_instance));
    adjustment++;
  }
  // re-push array length for deoptimization
  sfpt->ins_req(old_jvms->stkoff() + old_jvms->sp() + adjustment - 1, alloc->in(AllocateNode::ALength));
  if (ary_klass_ptr->is_null_free()) {
    // Re-create and push the initVal.
    Node* init_val = alloc->in(AllocateNode::InitValue);
    if (init_val == nullptr) {
      init_val = InlineTypeNode::make_all_zero(_gvn, ary_klass_ptr->elem()->is_instklassptr()->instance_klass()->as_inline_klass());
    } else if (UseCompressedOops) {
      init_val = _gvn.transform(new DecodeNNode(init_val, init_val->bottom_type()->make_ptr()));
    }
    sfpt->ins_req(old_jvms->stkoff() + old_jvms->sp() + adjustment, init_val);
    adjustment++;
  }
  old_jvms->set_sp(old_jvms->sp() + adjustment);
  old_jvms->set_monoff(old_jvms->monoff() + adjustment);
  old_jvms->set_scloff(old_jvms->scloff() + adjustment);
  old_jvms->set_endoff(old_jvms->endoff() + adjustment);
  old_jvms->set_should_reexecute(true);

  sfpt->set_i_o(map()->i_o());
  sfpt->set_memory(map()->memory());
  sfpt->set_control(map()->control());
  return sfpt;
}

// In case of a deoptimization, we restart execution at the
// allocation, allocating a new array. We would leave an uninitialized
// array in the heap that GCs wouldn't expect. Move the allocation
// after the traps so we don't allocate the array if we
// deoptimize. This is possible because tightly_coupled_allocation()
// guarantees there's no observer of the allocated array at this point
// and the control flow is simple enough.
void LibraryCallKit::arraycopy_move_allocation_here(AllocateArrayNode* alloc, Node* dest, JVMState* saved_jvms_before_guards,
                                                    int saved_reexecute_sp, uint new_idx) {
  if (saved_jvms_before_guards != nullptr && !stopped()) {
    replace_unrelated_uncommon_traps_with_alloc_state(alloc, saved_jvms_before_guards);

    assert(alloc != nullptr, "only with a tightly coupled allocation");
    // restore JVM state to the state at the arraycopy
    saved_jvms_before_guards->map()->set_control(map()->control());
    assert(saved_jvms_before_guards->map()->memory() == map()->memory(), "memory state changed?");
    assert(saved_jvms_before_guards->map()->i_o() == map()->i_o(), "IO state changed?");
    // If we've improved the types of some nodes (null check) while
    // emitting the guards, propagate them to the current state
    map()->replaced_nodes().apply(saved_jvms_before_guards->map(), new_idx);
    set_jvms(saved_jvms_before_guards);
    _reexecute_sp = saved_reexecute_sp;

    // Remove the allocation from above the guards
    CallProjections* callprojs = alloc->extract_projections(true);
    InitializeNode* init = alloc->initialization();
    Node* alloc_mem = alloc->in(TypeFunc::Memory);
<<<<<<< HEAD
    C->gvn_replace_by(callprojs->fallthrough_ioproj, alloc->in(TypeFunc::I_O));
    C->gvn_replace_by(init->proj_out(TypeFunc::Memory), alloc_mem);
=======
    C->gvn_replace_by(callprojs.fallthrough_ioproj, alloc->in(TypeFunc::I_O));
    init->replace_mem_projs_by(alloc_mem, C);
>>>>>>> c754e3e0

    // The CastIINode created in GraphKit::new_array (in AllocateArrayNode::make_ideal_length) must stay below
    // the allocation (i.e. is only valid if the allocation succeeds):
    // 1) replace CastIINode with AllocateArrayNode's length here
    // 2) Create CastIINode again once allocation has moved (see below) at the end of this method
    //
    // Multiple identical CastIINodes might exist here. Each GraphKit::load_array_length() call will generate
    // new separate CastIINode (arraycopy guard checks or any array length use between array allocation and ararycopy)
    Node* init_control = init->proj_out(TypeFunc::Control);
    Node* alloc_length = alloc->Ideal_length();
#ifdef ASSERT
    Node* prev_cast = nullptr;
#endif
    for (uint i = 0; i < init_control->outcnt(); i++) {
      Node* init_out = init_control->raw_out(i);
      if (init_out->is_CastII() && init_out->in(TypeFunc::Control) == init_control && init_out->in(1) == alloc_length) {
#ifdef ASSERT
        if (prev_cast == nullptr) {
          prev_cast = init_out;
        } else {
          if (prev_cast->cmp(*init_out) == false) {
            prev_cast->dump();
            init_out->dump();
            assert(false, "not equal CastIINode");
          }
        }
#endif
        C->gvn_replace_by(init_out, alloc_length);
      }
    }
    C->gvn_replace_by(init->proj_out(TypeFunc::Control), alloc->in(0));

    // move the allocation here (after the guards)
    _gvn.hash_delete(alloc);
    alloc->set_req(TypeFunc::Control, control());
    alloc->set_req(TypeFunc::I_O, i_o());
    Node *mem = reset_memory();
    set_all_memory(mem);
    alloc->set_req(TypeFunc::Memory, mem);
    set_control(init->proj_out_or_null(TypeFunc::Control));
    set_i_o(callprojs->fallthrough_ioproj);

    // Update memory as done in GraphKit::set_output_for_allocation()
    const TypeInt* length_type = _gvn.find_int_type(alloc->in(AllocateNode::ALength));
    const TypeOopPtr* ary_type = _gvn.type(alloc->in(AllocateNode::KlassNode))->is_klassptr()->as_instance_type();
    if (ary_type->isa_aryptr() && length_type != nullptr) {
      ary_type = ary_type->is_aryptr()->cast_to_size(length_type);
    }
    const TypePtr* telemref = ary_type->add_offset(Type::OffsetBot);
    int            elemidx  = C->get_alias_index(telemref);
    // Need to properly move every memory projection for the Initialize
#ifdef ASSERT
    int mark_idx = C->get_alias_index(ary_type->add_offset(oopDesc::mark_offset_in_bytes()));
    int klass_idx = C->get_alias_index(ary_type->add_offset(oopDesc::klass_offset_in_bytes()));
#endif
    auto move_proj = [&](ProjNode* proj) {
      int alias_idx = C->get_alias_index(proj->adr_type());
      assert(alias_idx == Compile::AliasIdxRaw ||
             alias_idx == elemidx ||
             alias_idx == mark_idx ||
             alias_idx == klass_idx, "should be raw memory or array element type");
      set_memory(proj, alias_idx);
    };
    init->for_each_proj(move_proj, TypeFunc::Memory);

    Node* allocx = _gvn.transform(alloc);
    assert(allocx == alloc, "where has the allocation gone?");
    assert(dest->is_CheckCastPP(), "not an allocation result?");

    _gvn.hash_delete(dest);
    dest->set_req(0, control());
    Node* destx = _gvn.transform(dest);
    assert(destx == dest, "where has the allocation result gone?");

    array_ideal_length(alloc, ary_type, true);
  }
}

// Unrelated UCTs between the array allocation and the array copy, which are considered safe by tightly_coupled_allocation(),
// need to be replaced by an UCT with a state before the array allocation (including the array length). This is necessary
// because we could hit one of these UCTs (which are executed before the emitted array copy guards and the actual array
// allocation which is moved down in arraycopy_move_allocation_here()). When later resuming execution in the interpreter,
// we would have wrongly skipped the array allocation. To prevent this, we resume execution at the array allocation in
// the interpreter similar to what we are doing for the newly emitted guards for the array copy.
void LibraryCallKit::replace_unrelated_uncommon_traps_with_alloc_state(AllocateArrayNode* alloc,
                                                                       JVMState* saved_jvms_before_guards) {
  if (saved_jvms_before_guards->map()->control()->is_IfProj()) {
    // There is at least one unrelated uncommon trap which needs to be replaced.
    SafePointNode* sfpt = create_safepoint_with_state_before_array_allocation(alloc);

    JVMState* saved_jvms = jvms();
    const int saved_reexecute_sp = _reexecute_sp;
    set_jvms(sfpt->jvms());
    _reexecute_sp = jvms()->sp();

    replace_unrelated_uncommon_traps_with_alloc_state(saved_jvms_before_guards);

    // Restore state
    set_jvms(saved_jvms);
    _reexecute_sp = saved_reexecute_sp;
  }
}

// Replace the unrelated uncommon traps with new uncommon trap nodes by reusing the action and reason. The new uncommon
// traps will have the state of the array allocation. Let the old uncommon trap nodes die.
void LibraryCallKit::replace_unrelated_uncommon_traps_with_alloc_state(JVMState* saved_jvms_before_guards) {
  Node* if_proj = saved_jvms_before_guards->map()->control(); // Start the search right before the newly emitted guards
  while (if_proj->is_IfProj()) {
    CallStaticJavaNode* uncommon_trap = get_uncommon_trap_from_success_proj(if_proj);
    if (uncommon_trap != nullptr) {
      create_new_uncommon_trap(uncommon_trap);
    }
    assert(if_proj->in(0)->is_If(), "must be If");
    if_proj = if_proj->in(0)->in(0);
  }
  assert(if_proj->is_Proj() && if_proj->in(0)->is_Initialize(),
         "must have reached control projection of init node");
}

void LibraryCallKit::create_new_uncommon_trap(CallStaticJavaNode* uncommon_trap_call) {
  const int trap_request = uncommon_trap_call->uncommon_trap_request();
  assert(trap_request != 0, "no valid UCT trap request");
  PreserveJVMState pjvms(this);
  set_control(uncommon_trap_call->in(0));
  uncommon_trap(Deoptimization::trap_request_reason(trap_request),
                Deoptimization::trap_request_action(trap_request));
  assert(stopped(), "Should be stopped");
  _gvn.hash_delete(uncommon_trap_call);
  uncommon_trap_call->set_req(0, top()); // not used anymore, kill it
}

// Common checks for array sorting intrinsics arguments.
// Returns `true` if checks passed.
bool LibraryCallKit::check_array_sort_arguments(Node* elementType, Node* obj, BasicType& bt) {
  // check address of the class
  if (elementType == nullptr || elementType->is_top()) {
    return false;  // dead path
  }
  const TypeInstPtr* elem_klass = gvn().type(elementType)->isa_instptr();
  if (elem_klass == nullptr) {
    return false;  // dead path
  }
  // java_mirror_type() returns non-null for compile-time Class constants only
  ciType* elem_type = elem_klass->java_mirror_type();
  if (elem_type == nullptr) {
    return false;
  }
  bt = elem_type->basic_type();
  // Disable the intrinsic if the CPU does not support SIMD sort
  if (!Matcher::supports_simd_sort(bt)) {
    return false;
  }
  // check address of the array
  if (obj == nullptr || obj->is_top()) {
    return false;  // dead path
  }
  const TypeAryPtr* obj_t = _gvn.type(obj)->isa_aryptr();
  if (obj_t == nullptr || obj_t->elem() == Type::BOTTOM) {
    return false; // failed input validation
  }
  return true;
}

//------------------------------inline_array_partition-----------------------
bool LibraryCallKit::inline_array_partition() {
  address stubAddr = StubRoutines::select_array_partition_function();
  if (stubAddr == nullptr) {
    return false; // Intrinsic's stub is not implemented on this platform
  }
  assert(callee()->signature()->size() == 9, "arrayPartition has 8 parameters (one long)");

  // no receiver because it is a static method
  Node* elementType     = argument(0);
  Node* obj             = argument(1);
  Node* offset          = argument(2); // long
  Node* fromIndex       = argument(4);
  Node* toIndex         = argument(5);
  Node* indexPivot1     = argument(6);
  Node* indexPivot2     = argument(7);
  // PartitionOperation:  argument(8) is ignored

  Node* pivotIndices = nullptr;
  BasicType bt = T_ILLEGAL;

  if (!check_array_sort_arguments(elementType, obj, bt)) {
    return false;
  }
  null_check(obj);
  // If obj is dead, only null-path is taken.
  if (stopped()) {
    return true;
  }
  // Set the original stack and the reexecute bit for the interpreter to reexecute
  // the bytecode that invokes DualPivotQuicksort.partition() if deoptimization happens.
  { PreserveReexecuteState preexecs(this);
    jvms()->set_should_reexecute(true);

    Node* obj_adr = make_unsafe_address(obj, offset);

    // create the pivotIndices array of type int and size = 2
    Node* size = intcon(2);
    Node* klass_node = makecon(TypeKlassPtr::make(ciTypeArrayKlass::make(T_INT)));
    pivotIndices = new_array(klass_node, size, 0);  // no arguments to push
    AllocateArrayNode* alloc = tightly_coupled_allocation(pivotIndices);
    guarantee(alloc != nullptr, "created above");
    Node* pivotIndices_adr = basic_plus_adr(pivotIndices, arrayOopDesc::base_offset_in_bytes(T_INT));

    // pass the basic type enum to the stub
    Node* elemType = intcon(bt);

    // Call the stub
    const char *stubName = "array_partition_stub";
    make_runtime_call(RC_LEAF|RC_NO_FP, OptoRuntime::array_partition_Type(),
                      stubAddr, stubName, TypePtr::BOTTOM,
                      obj_adr, elemType, fromIndex, toIndex, pivotIndices_adr,
                      indexPivot1, indexPivot2);

  } // original reexecute is set back here

  if (!stopped()) {
    set_result(pivotIndices);
  }

  return true;
}


//------------------------------inline_array_sort-----------------------
bool LibraryCallKit::inline_array_sort() {
  address stubAddr = StubRoutines::select_arraysort_function();
  if (stubAddr == nullptr) {
    return false; // Intrinsic's stub is not implemented on this platform
  }
  assert(callee()->signature()->size() == 7, "arraySort has 6 parameters (one long)");

  // no receiver because it is a static method
  Node* elementType     = argument(0);
  Node* obj             = argument(1);
  Node* offset          = argument(2); // long
  Node* fromIndex       = argument(4);
  Node* toIndex         = argument(5);
  // SortOperation:       argument(6) is ignored

  BasicType bt = T_ILLEGAL;

  if (!check_array_sort_arguments(elementType, obj, bt)) {
    return false;
  }
  null_check(obj);
  // If obj is dead, only null-path is taken.
  if (stopped()) {
    return true;
  }
  Node* obj_adr = make_unsafe_address(obj, offset);

  // pass the basic type enum to the stub
  Node* elemType = intcon(bt);

  // Call the stub.
  const char *stubName = "arraysort_stub";
  make_runtime_call(RC_LEAF|RC_NO_FP, OptoRuntime::array_sort_Type(),
                    stubAddr, stubName, TypePtr::BOTTOM,
                    obj_adr, elemType, fromIndex, toIndex);

  return true;
}


//------------------------------inline_arraycopy-----------------------
// public static native void java.lang.System.arraycopy(Object src,  int  srcPos,
//                                                      Object dest, int destPos,
//                                                      int length);
bool LibraryCallKit::inline_arraycopy() {
  // Get the arguments.
  Node* src         = argument(0);  // type: oop
  Node* src_offset  = argument(1);  // type: int
  Node* dest        = argument(2);  // type: oop
  Node* dest_offset = argument(3);  // type: int
  Node* length      = argument(4);  // type: int

  uint new_idx = C->unique();

  // Check for allocation before we add nodes that would confuse
  // tightly_coupled_allocation()
  AllocateArrayNode* alloc = tightly_coupled_allocation(dest);

  int saved_reexecute_sp = -1;
  JVMState* saved_jvms_before_guards = arraycopy_restore_alloc_state(alloc, saved_reexecute_sp);
  // See arraycopy_restore_alloc_state() comment
  // if alloc == null we don't have to worry about a tightly coupled allocation so we can emit all needed guards
  // if saved_jvms_before_guards is not null (then alloc is not null) then we can handle guards and a tightly coupled allocation
  // if saved_jvms_before_guards is null and alloc is not null, we can't emit any guards
  bool can_emit_guards = (alloc == nullptr || saved_jvms_before_guards != nullptr);

  // The following tests must be performed
  // (1) src and dest are arrays.
  // (2) src and dest arrays must have elements of the same BasicType
  // (3) src and dest must not be null.
  // (4) src_offset must not be negative.
  // (5) dest_offset must not be negative.
  // (6) length must not be negative.
  // (7) src_offset + length must not exceed length of src.
  // (8) dest_offset + length must not exceed length of dest.
  // (9) each element of an oop array must be assignable

  // (3) src and dest must not be null.
  // always do this here because we need the JVM state for uncommon traps
  Node* null_ctl = top();
  src  = saved_jvms_before_guards != nullptr ? null_check_oop(src, &null_ctl, true, true) : null_check(src, T_ARRAY);
  assert(null_ctl->is_top(), "no null control here");
  dest = null_check(dest, T_ARRAY);

  if (!can_emit_guards) {
    // if saved_jvms_before_guards is null and alloc is not null, we don't emit any
    // guards but the arraycopy node could still take advantage of a
    // tightly allocated allocation. tightly_coupled_allocation() is
    // called again to make sure it takes the null check above into
    // account: the null check is mandatory and if it caused an
    // uncommon trap to be emitted then the allocation can't be
    // considered tightly coupled in this context.
    alloc = tightly_coupled_allocation(dest);
  }

  bool validated = false;

  const Type* src_type  = _gvn.type(src);
  const Type* dest_type = _gvn.type(dest);
  const TypeAryPtr* top_src  = src_type->isa_aryptr();
  const TypeAryPtr* top_dest = dest_type->isa_aryptr();

  // Do we have the type of src?
  bool has_src = (top_src != nullptr && top_src->elem() != Type::BOTTOM);
  // Do we have the type of dest?
  bool has_dest = (top_dest != nullptr && top_dest->elem() != Type::BOTTOM);
  // Is the type for src from speculation?
  bool src_spec = false;
  // Is the type for dest from speculation?
  bool dest_spec = false;

  if ((!has_src || !has_dest) && can_emit_guards) {
    // We don't have sufficient type information, let's see if
    // speculative types can help. We need to have types for both src
    // and dest so that it pays off.

    // Do we already have or could we have type information for src
    bool could_have_src = has_src;
    // Do we already have or could we have type information for dest
    bool could_have_dest = has_dest;

    ciKlass* src_k = nullptr;
    if (!has_src) {
      src_k = src_type->speculative_type_not_null();
      if (src_k != nullptr && src_k->is_array_klass()) {
        could_have_src = true;
      }
    }

    ciKlass* dest_k = nullptr;
    if (!has_dest) {
      dest_k = dest_type->speculative_type_not_null();
      if (dest_k != nullptr && dest_k->is_array_klass()) {
        could_have_dest = true;
      }
    }

    if (could_have_src && could_have_dest) {
      // This is going to pay off so emit the required guards
      if (!has_src) {
        src = maybe_cast_profiled_obj(src, src_k, true);
        src_type  = _gvn.type(src);
        top_src  = src_type->isa_aryptr();
        has_src = (top_src != nullptr && top_src->elem() != Type::BOTTOM);
        src_spec = true;
      }
      if (!has_dest) {
        dest = maybe_cast_profiled_obj(dest, dest_k, true);
        dest_type  = _gvn.type(dest);
        top_dest  = dest_type->isa_aryptr();
        has_dest = (top_dest != nullptr && top_dest->elem() != Type::BOTTOM);
        dest_spec = true;
      }
    }
  }

  if (has_src && has_dest && can_emit_guards) {
    BasicType src_elem = top_src->isa_aryptr()->elem()->array_element_basic_type();
    BasicType dest_elem = top_dest->isa_aryptr()->elem()->array_element_basic_type();
    if (is_reference_type(src_elem, true)) src_elem = T_OBJECT;
    if (is_reference_type(dest_elem, true)) dest_elem = T_OBJECT;

    if (src_elem == dest_elem && top_src->is_flat() == top_dest->is_flat() && src_elem == T_OBJECT) {
      // If both arrays are object arrays then having the exact types
      // for both will remove the need for a subtype check at runtime
      // before the call and may make it possible to pick a faster copy
      // routine (without a subtype check on every element)
      // Do we have the exact type of src?
      bool could_have_src = src_spec;
      // Do we have the exact type of dest?
      bool could_have_dest = dest_spec;
      ciKlass* src_k = nullptr;
      ciKlass* dest_k = nullptr;
      if (!src_spec) {
        src_k = src_type->speculative_type_not_null();
        if (src_k != nullptr && src_k->is_array_klass()) {
          could_have_src = true;
        }
      }
      if (!dest_spec) {
        dest_k = dest_type->speculative_type_not_null();
        if (dest_k != nullptr && dest_k->is_array_klass()) {
          could_have_dest = true;
        }
      }
      if (could_have_src && could_have_dest) {
        // If we can have both exact types, emit the missing guards
        if (could_have_src && !src_spec) {
          src = maybe_cast_profiled_obj(src, src_k, true);
          src_type = _gvn.type(src);
          top_src = src_type->isa_aryptr();
        }
        if (could_have_dest && !dest_spec) {
          dest = maybe_cast_profiled_obj(dest, dest_k, true);
          dest_type = _gvn.type(dest);
          top_dest = dest_type->isa_aryptr();
        }
      }
    }
  }

  ciMethod* trap_method = method();
  int trap_bci = bci();
  if (saved_jvms_before_guards != nullptr) {
    trap_method = alloc->jvms()->method();
    trap_bci = alloc->jvms()->bci();
  }

  bool negative_length_guard_generated = false;

  if (!C->too_many_traps(trap_method, trap_bci, Deoptimization::Reason_intrinsic) &&
      can_emit_guards && !src->is_top() && !dest->is_top()) {
    // validate arguments: enables transformation the ArrayCopyNode
    validated = true;

    RegionNode* slow_region = new RegionNode(1);
    record_for_igvn(slow_region);

    // (1) src and dest are arrays.
    generate_non_array_guard(load_object_klass(src), slow_region, &src);
    generate_non_array_guard(load_object_klass(dest), slow_region, &dest);

    // (2) src and dest arrays must have elements of the same BasicType
    // done at macro expansion or at Ideal transformation time

    // (4) src_offset must not be negative.
    generate_negative_guard(src_offset, slow_region);

    // (5) dest_offset must not be negative.
    generate_negative_guard(dest_offset, slow_region);

    // (7) src_offset + length must not exceed length of src.
    generate_limit_guard(src_offset, length,
                         load_array_length(src),
                         slow_region);

    // (8) dest_offset + length must not exceed length of dest.
    generate_limit_guard(dest_offset, length,
                         load_array_length(dest),
                         slow_region);

    // (6) length must not be negative.
    // This is also checked in generate_arraycopy() during macro expansion, but
    // we also have to check it here for the case where the ArrayCopyNode will
    // be eliminated by Escape Analysis.
    if (EliminateAllocations) {
      generate_negative_guard(length, slow_region);
      negative_length_guard_generated = true;
    }

    // (9) each element of an oop array must be assignable
    Node* dest_klass = load_object_klass(dest);
    Node* refined_dest_klass = dest_klass;
    if (src != dest) {
      dest_klass = load_non_refined_array_klass(refined_dest_klass);
      Node* not_subtype_ctrl = gen_subtype_check(src, dest_klass);
      slow_region->add_req(not_subtype_ctrl);
    }

    // TODO 8350865 Improve this. What about atomicity? Make sure this is always folded for type arrays.
    // If destination is null-restricted, source must be null-restricted as well: src_null_restricted || !dst_null_restricted
    Node* src_klass = load_object_klass(src);
    Node* adr_prop_src = basic_plus_adr(src_klass, in_bytes(ArrayKlass::properties_offset()));
    Node* prop_src = _gvn.transform(LoadNode::make(_gvn, control(), immutable_memory(), adr_prop_src, TypeRawPtr::BOTTOM, TypeInt::INT, T_INT, MemNode::unordered));
    Node* adr_prop_dest = basic_plus_adr(refined_dest_klass, in_bytes(ArrayKlass::properties_offset()));
    Node* prop_dest = _gvn.transform(LoadNode::make(_gvn, control(), immutable_memory(), adr_prop_dest, TypeRawPtr::BOTTOM, TypeInt::INT, T_INT, MemNode::unordered));

    prop_dest = _gvn.transform(new XorINode(prop_dest, intcon(ArrayKlass::ArrayProperties::NULL_RESTRICTED)));
    prop_src = _gvn.transform(new OrINode(prop_dest, prop_src));
    prop_src = _gvn.transform(new AndINode(prop_src, intcon(ArrayKlass::ArrayProperties::NULL_RESTRICTED)));

    Node* chk = _gvn.transform(new CmpINode(prop_src, intcon(ArrayKlass::ArrayProperties::NULL_RESTRICTED)));
    Node* tst = _gvn.transform(new BoolNode(chk, BoolTest::ne));
    generate_fair_guard(tst, slow_region);

    // TODO 8350865 This is too strong
    generate_fair_guard(flat_array_test(src), slow_region);
    generate_fair_guard(flat_array_test(dest), slow_region);

    {
      PreserveJVMState pjvms(this);
      set_control(_gvn.transform(slow_region));
      uncommon_trap(Deoptimization::Reason_intrinsic,
                    Deoptimization::Action_make_not_entrant);
      assert(stopped(), "Should be stopped");
    }

    const TypeKlassPtr* dest_klass_t = _gvn.type(refined_dest_klass)->is_klassptr();
    const Type* toop = dest_klass_t->cast_to_exactness(false)->as_instance_type();
    src = _gvn.transform(new CheckCastPPNode(control(), src, toop));
    arraycopy_move_allocation_here(alloc, dest, saved_jvms_before_guards, saved_reexecute_sp, new_idx);
  }

  if (stopped()) {
    return true;
  }

  Node* dest_klass = load_object_klass(dest);
  dest_klass = load_non_refined_array_klass(dest_klass);

  ArrayCopyNode* ac = ArrayCopyNode::make(this, true, src, src_offset, dest, dest_offset, length, alloc != nullptr, negative_length_guard_generated,
                                          // Create LoadRange and LoadKlass nodes for use during macro expansion here
                                          // so the compiler has a chance to eliminate them: during macro expansion,
                                          // we have to set their control (CastPP nodes are eliminated).
                                          load_object_klass(src), dest_klass,
                                          load_array_length(src), load_array_length(dest));

  ac->set_arraycopy(validated);

  Node* n = _gvn.transform(ac);
  if (n == ac) {
    ac->connect_outputs(this);
  } else {
    assert(validated, "shouldn't transform if all arguments not validated");
    set_all_memory(n);
  }
  clear_upper_avx();


  return true;
}


// Helper function which determines if an arraycopy immediately follows
// an allocation, with no intervening tests or other escapes for the object.
AllocateArrayNode*
LibraryCallKit::tightly_coupled_allocation(Node* ptr) {
  if (stopped())             return nullptr;  // no fast path
  if (!C->do_aliasing())     return nullptr;  // no MergeMems around

  AllocateArrayNode* alloc = AllocateArrayNode::Ideal_array_allocation(ptr);
  if (alloc == nullptr)  return nullptr;

  Node* rawmem = memory(Compile::AliasIdxRaw);
  // Is the allocation's memory state untouched?
  if (!(rawmem->is_Proj() && rawmem->in(0)->is_Initialize())) {
    // Bail out if there have been raw-memory effects since the allocation.
    // (Example:  There might have been a call or safepoint.)
    return nullptr;
  }
  rawmem = rawmem->in(0)->as_Initialize()->memory(Compile::AliasIdxRaw);
  if (!(rawmem->is_Proj() && rawmem->in(0) == alloc)) {
    return nullptr;
  }

  // There must be no unexpected observers of this allocation.
  for (DUIterator_Fast imax, i = ptr->fast_outs(imax); i < imax; i++) {
    Node* obs = ptr->fast_out(i);
    if (obs != this->map()) {
      return nullptr;
    }
  }

  // This arraycopy must unconditionally follow the allocation of the ptr.
  Node* alloc_ctl = ptr->in(0);
  Node* ctl = control();
  while (ctl != alloc_ctl) {
    // There may be guards which feed into the slow_region.
    // Any other control flow means that we might not get a chance
    // to finish initializing the allocated object.
    // Various low-level checks bottom out in uncommon traps. These
    // are considered safe since we've already checked above that
    // there is no unexpected observer of this allocation.
    if (get_uncommon_trap_from_success_proj(ctl) != nullptr) {
      assert(ctl->in(0)->is_If(), "must be If");
      ctl = ctl->in(0)->in(0);
    } else {
      return nullptr;
    }
  }

  // If we get this far, we have an allocation which immediately
  // precedes the arraycopy, and we can take over zeroing the new object.
  // The arraycopy will finish the initialization, and provide
  // a new control state to which we will anchor the destination pointer.

  return alloc;
}

CallStaticJavaNode* LibraryCallKit::get_uncommon_trap_from_success_proj(Node* node) {
  if (node->is_IfProj()) {
    Node* other_proj = node->as_IfProj()->other_if_proj();
    for (DUIterator_Fast jmax, j = other_proj->fast_outs(jmax); j < jmax; j++) {
      Node* obs = other_proj->fast_out(j);
      if (obs->in(0) == other_proj && obs->is_CallStaticJava() &&
          (obs->as_CallStaticJava()->entry_point() == OptoRuntime::uncommon_trap_blob()->entry_point())) {
        return obs->as_CallStaticJava();
      }
    }
  }
  return nullptr;
}

//-------------inline_encodeISOArray-----------------------------------
// int sun.nio.cs.ISO_8859_1.Encoder#encodeISOArray0(byte[] sa, int sp, byte[] da, int dp, int len)
// int java.lang.StringCoding#encodeISOArray0(byte[] sa, int sp, byte[] da, int dp, int len)
// int java.lang.StringCoding#encodeAsciiArray0(char[] sa, int sp, byte[] da, int dp, int len)
// encode char[] to byte[] in ISO_8859_1 or ASCII
bool LibraryCallKit::inline_encodeISOArray(bool ascii) {
  assert(callee()->signature()->size() == 5, "encodeISOArray has 5 parameters");
  // no receiver since it is static method
  Node *src         = argument(0);
  Node *src_offset  = argument(1);
  Node *dst         = argument(2);
  Node *dst_offset  = argument(3);
  Node *length      = argument(4);

  // Cast source & target arrays to not-null
  if (VerifyIntrinsicChecks) {
    src = must_be_not_null(src, true);
    dst = must_be_not_null(dst, true);
    if (stopped()) {
      return true;
    }
  }

  const TypeAryPtr* src_type = src->Value(&_gvn)->isa_aryptr();
  const TypeAryPtr* dst_type = dst->Value(&_gvn)->isa_aryptr();
  if (src_type == nullptr || src_type->elem() == Type::BOTTOM ||
      dst_type == nullptr || dst_type->elem() == Type::BOTTOM) {
    // failed array check
    return false;
  }

  // Figure out the size and type of the elements we will be copying.
  BasicType src_elem = src_type->elem()->array_element_basic_type();
  BasicType dst_elem = dst_type->elem()->array_element_basic_type();
  if (!((src_elem == T_CHAR) || (src_elem== T_BYTE)) || dst_elem != T_BYTE) {
    return false;
  }

  // Check source & target bounds
  if (VerifyIntrinsicChecks) {
    generate_string_range_check(src, src_offset, length, src_elem == T_BYTE, true);
    generate_string_range_check(dst, dst_offset, length, false, true);
    if (stopped()) {
      return true;
    }
  }

  Node* src_start = array_element_address(src, src_offset, T_CHAR);
  Node* dst_start = array_element_address(dst, dst_offset, dst_elem);
  // 'src_start' points to src array + scaled offset
  // 'dst_start' points to dst array + scaled offset

  const TypeAryPtr* mtype = TypeAryPtr::BYTES;
  Node* enc = new EncodeISOArrayNode(control(), memory(mtype), src_start, dst_start, length, ascii);
  enc = _gvn.transform(enc);
  Node* res_mem = _gvn.transform(new SCMemProjNode(enc));
  set_memory(res_mem, mtype);
  set_result(enc);
  clear_upper_avx();

  return true;
}

//-------------inline_multiplyToLen-----------------------------------
bool LibraryCallKit::inline_multiplyToLen() {
  assert(UseMultiplyToLenIntrinsic, "not implemented on this platform");

  address stubAddr = StubRoutines::multiplyToLen();
  if (stubAddr == nullptr) {
    return false; // Intrinsic's stub is not implemented on this platform
  }
  const char* stubName = "multiplyToLen";

  assert(callee()->signature()->size() == 5, "multiplyToLen has 5 parameters");

  // no receiver because it is a static method
  Node* x    = argument(0);
  Node* xlen = argument(1);
  Node* y    = argument(2);
  Node* ylen = argument(3);
  Node* z    = argument(4);

  x = must_be_not_null(x, true);
  y = must_be_not_null(y, true);

  const TypeAryPtr* x_type = x->Value(&_gvn)->isa_aryptr();
  const TypeAryPtr* y_type = y->Value(&_gvn)->isa_aryptr();
  if (x_type == nullptr || x_type->elem() == Type::BOTTOM ||
      y_type == nullptr || y_type->elem() == Type::BOTTOM) {
    // failed array check
    return false;
  }

  BasicType x_elem = x_type->elem()->array_element_basic_type();
  BasicType y_elem = y_type->elem()->array_element_basic_type();
  if (x_elem != T_INT || y_elem != T_INT) {
    return false;
  }

  Node* x_start = array_element_address(x, intcon(0), x_elem);
  Node* y_start = array_element_address(y, intcon(0), y_elem);
  // 'x_start' points to x array + scaled xlen
  // 'y_start' points to y array + scaled ylen

  Node* z_start = array_element_address(z, intcon(0), T_INT);

  Node* call = make_runtime_call(RC_LEAF|RC_NO_FP,
                                 OptoRuntime::multiplyToLen_Type(),
                                 stubAddr, stubName, TypePtr::BOTTOM,
                                 x_start, xlen, y_start, ylen, z_start);

  C->set_has_split_ifs(true); // Has chance for split-if optimization
  set_result(z);
  return true;
}

//-------------inline_squareToLen------------------------------------
bool LibraryCallKit::inline_squareToLen() {
  assert(UseSquareToLenIntrinsic, "not implemented on this platform");

  address stubAddr = StubRoutines::squareToLen();
  if (stubAddr == nullptr) {
    return false; // Intrinsic's stub is not implemented on this platform
  }
  const char* stubName = "squareToLen";

  assert(callee()->signature()->size() == 4, "implSquareToLen has 4 parameters");

  Node* x    = argument(0);
  Node* len  = argument(1);
  Node* z    = argument(2);
  Node* zlen = argument(3);

  x = must_be_not_null(x, true);
  z = must_be_not_null(z, true);

  const TypeAryPtr* x_type = x->Value(&_gvn)->isa_aryptr();
  const TypeAryPtr* z_type = z->Value(&_gvn)->isa_aryptr();
  if (x_type == nullptr || x_type->elem() == Type::BOTTOM ||
      z_type == nullptr || z_type->elem() == Type::BOTTOM) {
    // failed array check
    return false;
  }

  BasicType x_elem = x_type->elem()->array_element_basic_type();
  BasicType z_elem = z_type->elem()->array_element_basic_type();
  if (x_elem != T_INT || z_elem != T_INT) {
    return false;
  }


  Node* x_start = array_element_address(x, intcon(0), x_elem);
  Node* z_start = array_element_address(z, intcon(0), z_elem);

  Node*  call = make_runtime_call(RC_LEAF|RC_NO_FP,
                                  OptoRuntime::squareToLen_Type(),
                                  stubAddr, stubName, TypePtr::BOTTOM,
                                  x_start, len, z_start, zlen);

  set_result(z);
  return true;
}

//-------------inline_mulAdd------------------------------------------
bool LibraryCallKit::inline_mulAdd() {
  assert(UseMulAddIntrinsic, "not implemented on this platform");

  address stubAddr = StubRoutines::mulAdd();
  if (stubAddr == nullptr) {
    return false; // Intrinsic's stub is not implemented on this platform
  }
  const char* stubName = "mulAdd";

  assert(callee()->signature()->size() == 5, "mulAdd has 5 parameters");

  Node* out      = argument(0);
  Node* in       = argument(1);
  Node* offset   = argument(2);
  Node* len      = argument(3);
  Node* k        = argument(4);

  in = must_be_not_null(in, true);
  out = must_be_not_null(out, true);

  const TypeAryPtr* out_type = out->Value(&_gvn)->isa_aryptr();
  const TypeAryPtr* in_type = in->Value(&_gvn)->isa_aryptr();
  if (out_type == nullptr || out_type->elem() == Type::BOTTOM ||
       in_type == nullptr ||  in_type->elem() == Type::BOTTOM) {
    // failed array check
    return false;
  }

  BasicType out_elem = out_type->elem()->array_element_basic_type();
  BasicType in_elem = in_type->elem()->array_element_basic_type();
  if (out_elem != T_INT || in_elem != T_INT) {
    return false;
  }

  Node* outlen = load_array_length(out);
  Node* new_offset = _gvn.transform(new SubINode(outlen, offset));
  Node* out_start = array_element_address(out, intcon(0), out_elem);
  Node* in_start = array_element_address(in, intcon(0), in_elem);

  Node*  call = make_runtime_call(RC_LEAF|RC_NO_FP,
                                  OptoRuntime::mulAdd_Type(),
                                  stubAddr, stubName, TypePtr::BOTTOM,
                                  out_start,in_start, new_offset, len, k);
  Node* result = _gvn.transform(new ProjNode(call, TypeFunc::Parms));
  set_result(result);
  return true;
}

//-------------inline_montgomeryMultiply-----------------------------------
bool LibraryCallKit::inline_montgomeryMultiply() {
  address stubAddr = StubRoutines::montgomeryMultiply();
  if (stubAddr == nullptr) {
    return false; // Intrinsic's stub is not implemented on this platform
  }

  assert(UseMontgomeryMultiplyIntrinsic, "not implemented on this platform");
  const char* stubName = "montgomery_multiply";

  assert(callee()->signature()->size() == 7, "montgomeryMultiply has 7 parameters");

  Node* a    = argument(0);
  Node* b    = argument(1);
  Node* n    = argument(2);
  Node* len  = argument(3);
  Node* inv  = argument(4);
  Node* m    = argument(6);

  const TypeAryPtr* a_type = a->Value(&_gvn)->isa_aryptr();
  const TypeAryPtr* b_type = b->Value(&_gvn)->isa_aryptr();
  const TypeAryPtr* n_type = n->Value(&_gvn)->isa_aryptr();
  const TypeAryPtr* m_type = m->Value(&_gvn)->isa_aryptr();
  if (a_type == nullptr || a_type->elem() == Type::BOTTOM ||
      b_type == nullptr || b_type->elem() == Type::BOTTOM ||
      n_type == nullptr || n_type->elem() == Type::BOTTOM ||
      m_type == nullptr || m_type->elem() == Type::BOTTOM) {
    // failed array check
    return false;
  }

  BasicType a_elem = a_type->elem()->array_element_basic_type();
  BasicType b_elem = b_type->elem()->array_element_basic_type();
  BasicType n_elem = n_type->elem()->array_element_basic_type();
  BasicType m_elem = m_type->elem()->array_element_basic_type();
  if (a_elem != T_INT || b_elem != T_INT || n_elem != T_INT || m_elem != T_INT) {
    return false;
  }

  // Make the call
  {
    Node* a_start = array_element_address(a, intcon(0), a_elem);
    Node* b_start = array_element_address(b, intcon(0), b_elem);
    Node* n_start = array_element_address(n, intcon(0), n_elem);
    Node* m_start = array_element_address(m, intcon(0), m_elem);

    Node* call = make_runtime_call(RC_LEAF,
                                   OptoRuntime::montgomeryMultiply_Type(),
                                   stubAddr, stubName, TypePtr::BOTTOM,
                                   a_start, b_start, n_start, len, inv, top(),
                                   m_start);
    set_result(m);
  }

  return true;
}

bool LibraryCallKit::inline_montgomerySquare() {
  address stubAddr = StubRoutines::montgomerySquare();
  if (stubAddr == nullptr) {
    return false; // Intrinsic's stub is not implemented on this platform
  }

  assert(UseMontgomerySquareIntrinsic, "not implemented on this platform");
  const char* stubName = "montgomery_square";

  assert(callee()->signature()->size() == 6, "montgomerySquare has 6 parameters");

  Node* a    = argument(0);
  Node* n    = argument(1);
  Node* len  = argument(2);
  Node* inv  = argument(3);
  Node* m    = argument(5);

  const TypeAryPtr* a_type = a->Value(&_gvn)->isa_aryptr();
  const TypeAryPtr* n_type = n->Value(&_gvn)->isa_aryptr();
  const TypeAryPtr* m_type = m->Value(&_gvn)->isa_aryptr();
  if (a_type == nullptr || a_type->elem() == Type::BOTTOM ||
      n_type == nullptr || n_type->elem() == Type::BOTTOM ||
      m_type == nullptr || m_type->elem() == Type::BOTTOM) {
    // failed array check
    return false;
  }

  BasicType a_elem = a_type->elem()->array_element_basic_type();
  BasicType n_elem = n_type->elem()->array_element_basic_type();
  BasicType m_elem = m_type->elem()->array_element_basic_type();
  if (a_elem != T_INT || n_elem != T_INT || m_elem != T_INT) {
    return false;
  }

  // Make the call
  {
    Node* a_start = array_element_address(a, intcon(0), a_elem);
    Node* n_start = array_element_address(n, intcon(0), n_elem);
    Node* m_start = array_element_address(m, intcon(0), m_elem);

    Node* call = make_runtime_call(RC_LEAF,
                                   OptoRuntime::montgomerySquare_Type(),
                                   stubAddr, stubName, TypePtr::BOTTOM,
                                   a_start, n_start, len, inv, top(),
                                   m_start);
    set_result(m);
  }

  return true;
}

bool LibraryCallKit::inline_bigIntegerShift(bool isRightShift) {
  address stubAddr = nullptr;
  const char* stubName = nullptr;

  stubAddr = isRightShift? StubRoutines::bigIntegerRightShift(): StubRoutines::bigIntegerLeftShift();
  if (stubAddr == nullptr) {
    return false; // Intrinsic's stub is not implemented on this platform
  }

  stubName = isRightShift? "bigIntegerRightShiftWorker" : "bigIntegerLeftShiftWorker";

  assert(callee()->signature()->size() == 5, "expected 5 arguments");

  Node* newArr = argument(0);
  Node* oldArr = argument(1);
  Node* newIdx = argument(2);
  Node* shiftCount = argument(3);
  Node* numIter = argument(4);

  const TypeAryPtr* newArr_type = newArr->Value(&_gvn)->isa_aryptr();
  const TypeAryPtr* oldArr_type = oldArr->Value(&_gvn)->isa_aryptr();
  if (newArr_type == nullptr || newArr_type->elem() == Type::BOTTOM ||
      oldArr_type == nullptr || oldArr_type->elem() == Type::BOTTOM) {
    return false;
  }

  BasicType newArr_elem = newArr_type->elem()->array_element_basic_type();
  BasicType oldArr_elem = oldArr_type->elem()->array_element_basic_type();
  if (newArr_elem != T_INT || oldArr_elem != T_INT) {
    return false;
  }

  // Make the call
  {
    Node* newArr_start = array_element_address(newArr, intcon(0), newArr_elem);
    Node* oldArr_start = array_element_address(oldArr, intcon(0), oldArr_elem);

    Node* call = make_runtime_call(RC_LEAF,
                                   OptoRuntime::bigIntegerShift_Type(),
                                   stubAddr,
                                   stubName,
                                   TypePtr::BOTTOM,
                                   newArr_start,
                                   oldArr_start,
                                   newIdx,
                                   shiftCount,
                                   numIter);
  }

  return true;
}

//-------------inline_vectorizedMismatch------------------------------
bool LibraryCallKit::inline_vectorizedMismatch() {
  assert(UseVectorizedMismatchIntrinsic, "not implemented on this platform");

  assert(callee()->signature()->size() == 8, "vectorizedMismatch has 6 parameters");
  Node* obja    = argument(0); // Object
  Node* aoffset = argument(1); // long
  Node* objb    = argument(3); // Object
  Node* boffset = argument(4); // long
  Node* length  = argument(6); // int
  Node* scale   = argument(7); // int

  const TypeAryPtr* obja_t = _gvn.type(obja)->isa_aryptr();
  const TypeAryPtr* objb_t = _gvn.type(objb)->isa_aryptr();
  if (obja_t == nullptr || obja_t->elem() == Type::BOTTOM ||
      objb_t == nullptr || objb_t->elem() == Type::BOTTOM ||
      scale == top()) {
    return false; // failed input validation
  }

  Node* obja_adr = make_unsafe_address(obja, aoffset);
  Node* objb_adr = make_unsafe_address(objb, boffset);

  // Partial inlining handling for inputs smaller than ArrayOperationPartialInlineSize bytes in size.
  //
  //    inline_limit = ArrayOperationPartialInlineSize / element_size;
  //    if (length <= inline_limit) {
  //      inline_path:
  //        vmask   = VectorMaskGen length
  //        vload1  = LoadVectorMasked obja, vmask
  //        vload2  = LoadVectorMasked objb, vmask
  //        result1 = VectorCmpMasked vload1, vload2, vmask
  //    } else {
  //      call_stub_path:
  //        result2 = call vectorizedMismatch_stub(obja, objb, length, scale)
  //    }
  //    exit_block:
  //      return Phi(result1, result2);
  //
  enum { inline_path = 1,  // input is small enough to process it all at once
         stub_path   = 2,  // input is too large; call into the VM
         PATH_LIMIT  = 3
  };

  Node* exit_block = new RegionNode(PATH_LIMIT);
  Node* result_phi = new PhiNode(exit_block, TypeInt::INT);
  Node* memory_phi = new PhiNode(exit_block, Type::MEMORY, TypePtr::BOTTOM);

  Node* call_stub_path = control();

  BasicType elem_bt = T_ILLEGAL;

  const TypeInt* scale_t = _gvn.type(scale)->is_int();
  if (scale_t->is_con()) {
    switch (scale_t->get_con()) {
      case 0: elem_bt = T_BYTE;  break;
      case 1: elem_bt = T_SHORT; break;
      case 2: elem_bt = T_INT;   break;
      case 3: elem_bt = T_LONG;  break;

      default: elem_bt = T_ILLEGAL; break; // not supported
    }
  }

  int inline_limit = 0;
  bool do_partial_inline = false;

  if (elem_bt != T_ILLEGAL && ArrayOperationPartialInlineSize > 0) {
    inline_limit = ArrayOperationPartialInlineSize / type2aelembytes(elem_bt);
    do_partial_inline = inline_limit >= 16;
  }

  if (do_partial_inline) {
    assert(elem_bt != T_ILLEGAL, "sanity");

    if (Matcher::match_rule_supported_vector(Op_VectorMaskGen,    inline_limit, elem_bt) &&
        Matcher::match_rule_supported_vector(Op_LoadVectorMasked, inline_limit, elem_bt) &&
        Matcher::match_rule_supported_vector(Op_VectorCmpMasked,  inline_limit, elem_bt)) {

      const TypeVect* vt = TypeVect::make(elem_bt, inline_limit);
      Node* cmp_length = _gvn.transform(new CmpINode(length, intcon(inline_limit)));
      Node* bol_gt     = _gvn.transform(new BoolNode(cmp_length, BoolTest::gt));

      call_stub_path = generate_guard(bol_gt, nullptr, PROB_MIN);

      if (!stopped()) {
        Node* casted_length = _gvn.transform(new CastIINode(control(), length, TypeInt::make(0, inline_limit, Type::WidenMin)));

        const TypePtr* obja_adr_t = _gvn.type(obja_adr)->isa_ptr();
        const TypePtr* objb_adr_t = _gvn.type(objb_adr)->isa_ptr();
        Node* obja_adr_mem = memory(C->get_alias_index(obja_adr_t));
        Node* objb_adr_mem = memory(C->get_alias_index(objb_adr_t));

        Node* vmask      = _gvn.transform(VectorMaskGenNode::make(ConvI2X(casted_length), elem_bt));
        Node* vload_obja = _gvn.transform(new LoadVectorMaskedNode(control(), obja_adr_mem, obja_adr, obja_adr_t, vt, vmask));
        Node* vload_objb = _gvn.transform(new LoadVectorMaskedNode(control(), objb_adr_mem, objb_adr, objb_adr_t, vt, vmask));
        Node* result     = _gvn.transform(new VectorCmpMaskedNode(vload_obja, vload_objb, vmask, TypeInt::INT));

        exit_block->init_req(inline_path, control());
        memory_phi->init_req(inline_path, map()->memory());
        result_phi->init_req(inline_path, result);

        C->set_max_vector_size(MAX2((uint)ArrayOperationPartialInlineSize, C->max_vector_size()));
        clear_upper_avx();
      }
    }
  }

  if (call_stub_path != nullptr) {
    set_control(call_stub_path);

    Node* call = make_runtime_call(RC_LEAF,
                                   OptoRuntime::vectorizedMismatch_Type(),
                                   StubRoutines::vectorizedMismatch(), "vectorizedMismatch", TypePtr::BOTTOM,
                                   obja_adr, objb_adr, length, scale);

    exit_block->init_req(stub_path, control());
    memory_phi->init_req(stub_path, map()->memory());
    result_phi->init_req(stub_path, _gvn.transform(new ProjNode(call, TypeFunc::Parms)));
  }

  exit_block = _gvn.transform(exit_block);
  memory_phi = _gvn.transform(memory_phi);
  result_phi = _gvn.transform(result_phi);

  record_for_igvn(exit_block);
  record_for_igvn(memory_phi);
  record_for_igvn(result_phi);

  set_control(exit_block);
  set_all_memory(memory_phi);
  set_result(result_phi);

  return true;
}

//------------------------------inline_vectorizedHashcode----------------------------
bool LibraryCallKit::inline_vectorizedHashCode() {
  assert(UseVectorizedHashCodeIntrinsic, "not implemented on this platform");

  assert(callee()->signature()->size() == 5, "vectorizedHashCode has 5 parameters");
  Node* array          = argument(0);
  Node* offset         = argument(1);
  Node* length         = argument(2);
  Node* initialValue   = argument(3);
  Node* basic_type     = argument(4);

  if (basic_type == top()) {
    return false; // failed input validation
  }

  const TypeInt* basic_type_t = _gvn.type(basic_type)->is_int();
  if (!basic_type_t->is_con()) {
    return false; // Only intrinsify if mode argument is constant
  }

  array = must_be_not_null(array, true);

  BasicType bt = (BasicType)basic_type_t->get_con();

  // Resolve address of first element
  Node* array_start = array_element_address(array, offset, bt);

  set_result(_gvn.transform(new VectorizedHashCodeNode(control(), memory(TypeAryPtr::get_array_body_type(bt)),
    array_start, length, initialValue, basic_type)));
  clear_upper_avx();

  return true;
}

/**
 * Calculate CRC32 for byte.
 * int java.util.zip.CRC32.update(int crc, int b)
 */
bool LibraryCallKit::inline_updateCRC32() {
  assert(UseCRC32Intrinsics, "need AVX and CLMUL instructions support");
  assert(callee()->signature()->size() == 2, "update has 2 parameters");
  // no receiver since it is static method
  Node* crc  = argument(0); // type: int
  Node* b    = argument(1); // type: int

  /*
   *    int c = ~ crc;
   *    b = timesXtoThe32[(b ^ c) & 0xFF];
   *    b = b ^ (c >>> 8);
   *    crc = ~b;
   */

  Node* M1 = intcon(-1);
  crc = _gvn.transform(new XorINode(crc, M1));
  Node* result = _gvn.transform(new XorINode(crc, b));
  result = _gvn.transform(new AndINode(result, intcon(0xFF)));

  Node* base = makecon(TypeRawPtr::make(StubRoutines::crc_table_addr()));
  Node* offset = _gvn.transform(new LShiftINode(result, intcon(0x2)));
  Node* adr = basic_plus_adr(top(), base, ConvI2X(offset));
  result = make_load(control(), adr, TypeInt::INT, T_INT, MemNode::unordered);

  crc = _gvn.transform(new URShiftINode(crc, intcon(8)));
  result = _gvn.transform(new XorINode(crc, result));
  result = _gvn.transform(new XorINode(result, M1));
  set_result(result);
  return true;
}

/**
 * Calculate CRC32 for byte[] array.
 * int java.util.zip.CRC32.updateBytes(int crc, byte[] buf, int off, int len)
 */
bool LibraryCallKit::inline_updateBytesCRC32() {
  assert(UseCRC32Intrinsics, "need AVX and CLMUL instructions support");
  assert(callee()->signature()->size() == 4, "updateBytes has 4 parameters");
  // no receiver since it is static method
  Node* crc     = argument(0); // type: int
  Node* src     = argument(1); // type: oop
  Node* offset  = argument(2); // type: int
  Node* length  = argument(3); // type: int

  const TypeAryPtr* src_type = src->Value(&_gvn)->isa_aryptr();
  if (src_type == nullptr || src_type->elem() == Type::BOTTOM) {
    // failed array check
    return false;
  }

  // Figure out the size and type of the elements we will be copying.
  BasicType src_elem = src_type->elem()->array_element_basic_type();
  if (src_elem != T_BYTE) {
    return false;
  }

  // 'src_start' points to src array + scaled offset
  src = must_be_not_null(src, true);
  Node* src_start = array_element_address(src, offset, src_elem);

  // We assume that range check is done by caller.
  // TODO: generate range check (offset+length < src.length) in debug VM.

  // Call the stub.
  address stubAddr = StubRoutines::updateBytesCRC32();
  const char *stubName = "updateBytesCRC32";

  Node* call = make_runtime_call(RC_LEAF|RC_NO_FP, OptoRuntime::updateBytesCRC32_Type(),
                                 stubAddr, stubName, TypePtr::BOTTOM,
                                 crc, src_start, length);
  Node* result = _gvn.transform(new ProjNode(call, TypeFunc::Parms));
  set_result(result);
  return true;
}

/**
 * Calculate CRC32 for ByteBuffer.
 * int java.util.zip.CRC32.updateByteBuffer(int crc, long buf, int off, int len)
 */
bool LibraryCallKit::inline_updateByteBufferCRC32() {
  assert(UseCRC32Intrinsics, "need AVX and CLMUL instructions support");
  assert(callee()->signature()->size() == 5, "updateByteBuffer has 4 parameters and one is long");
  // no receiver since it is static method
  Node* crc     = argument(0); // type: int
  Node* src     = argument(1); // type: long
  Node* offset  = argument(3); // type: int
  Node* length  = argument(4); // type: int

  src = ConvL2X(src);  // adjust Java long to machine word
  Node* base = _gvn.transform(new CastX2PNode(src));
  offset = ConvI2X(offset);

  // 'src_start' points to src array + scaled offset
  Node* src_start = basic_plus_adr(top(), base, offset);

  // Call the stub.
  address stubAddr = StubRoutines::updateBytesCRC32();
  const char *stubName = "updateBytesCRC32";

  Node* call = make_runtime_call(RC_LEAF|RC_NO_FP, OptoRuntime::updateBytesCRC32_Type(),
                                 stubAddr, stubName, TypePtr::BOTTOM,
                                 crc, src_start, length);
  Node* result = _gvn.transform(new ProjNode(call, TypeFunc::Parms));
  set_result(result);
  return true;
}

//------------------------------get_table_from_crc32c_class-----------------------
Node * LibraryCallKit::get_table_from_crc32c_class(ciInstanceKlass *crc32c_class) {
  Node* table = load_field_from_object(nullptr, "byteTable", "[I", /*decorators*/ IN_HEAP, /*is_static*/ true, crc32c_class);
  assert (table != nullptr, "wrong version of java.util.zip.CRC32C");

  return table;
}

//------------------------------inline_updateBytesCRC32C-----------------------
//
// Calculate CRC32C for byte[] array.
// int java.util.zip.CRC32C.updateBytes(int crc, byte[] buf, int off, int end)
//
bool LibraryCallKit::inline_updateBytesCRC32C() {
  assert(UseCRC32CIntrinsics, "need CRC32C instruction support");
  assert(callee()->signature()->size() == 4, "updateBytes has 4 parameters");
  assert(callee()->holder()->is_loaded(), "CRC32C class must be loaded");
  // no receiver since it is a static method
  Node* crc     = argument(0); // type: int
  Node* src     = argument(1); // type: oop
  Node* offset  = argument(2); // type: int
  Node* end     = argument(3); // type: int

  Node* length = _gvn.transform(new SubINode(end, offset));

  const TypeAryPtr* src_type = src->Value(&_gvn)->isa_aryptr();
  if (src_type == nullptr || src_type->elem() == Type::BOTTOM) {
    // failed array check
    return false;
  }

  // Figure out the size and type of the elements we will be copying.
  BasicType src_elem = src_type->elem()->array_element_basic_type();
  if (src_elem != T_BYTE) {
    return false;
  }

  // 'src_start' points to src array + scaled offset
  src = must_be_not_null(src, true);
  Node* src_start = array_element_address(src, offset, src_elem);

  // static final int[] byteTable in class CRC32C
  Node* table = get_table_from_crc32c_class(callee()->holder());
  table = must_be_not_null(table, true);
  Node* table_start = array_element_address(table, intcon(0), T_INT);

  // We assume that range check is done by caller.
  // TODO: generate range check (offset+length < src.length) in debug VM.

  // Call the stub.
  address stubAddr = StubRoutines::updateBytesCRC32C();
  const char *stubName = "updateBytesCRC32C";

  Node* call = make_runtime_call(RC_LEAF, OptoRuntime::updateBytesCRC32C_Type(),
                                 stubAddr, stubName, TypePtr::BOTTOM,
                                 crc, src_start, length, table_start);
  Node* result = _gvn.transform(new ProjNode(call, TypeFunc::Parms));
  set_result(result);
  return true;
}

//------------------------------inline_updateDirectByteBufferCRC32C-----------------------
//
// Calculate CRC32C for DirectByteBuffer.
// int java.util.zip.CRC32C.updateDirectByteBuffer(int crc, long buf, int off, int end)
//
bool LibraryCallKit::inline_updateDirectByteBufferCRC32C() {
  assert(UseCRC32CIntrinsics, "need CRC32C instruction support");
  assert(callee()->signature()->size() == 5, "updateDirectByteBuffer has 4 parameters and one is long");
  assert(callee()->holder()->is_loaded(), "CRC32C class must be loaded");
  // no receiver since it is a static method
  Node* crc     = argument(0); // type: int
  Node* src     = argument(1); // type: long
  Node* offset  = argument(3); // type: int
  Node* end     = argument(4); // type: int

  Node* length = _gvn.transform(new SubINode(end, offset));

  src = ConvL2X(src);  // adjust Java long to machine word
  Node* base = _gvn.transform(new CastX2PNode(src));
  offset = ConvI2X(offset);

  // 'src_start' points to src array + scaled offset
  Node* src_start = basic_plus_adr(top(), base, offset);

  // static final int[] byteTable in class CRC32C
  Node* table = get_table_from_crc32c_class(callee()->holder());
  table = must_be_not_null(table, true);
  Node* table_start = array_element_address(table, intcon(0), T_INT);

  // Call the stub.
  address stubAddr = StubRoutines::updateBytesCRC32C();
  const char *stubName = "updateBytesCRC32C";

  Node* call = make_runtime_call(RC_LEAF, OptoRuntime::updateBytesCRC32C_Type(),
                                 stubAddr, stubName, TypePtr::BOTTOM,
                                 crc, src_start, length, table_start);
  Node* result = _gvn.transform(new ProjNode(call, TypeFunc::Parms));
  set_result(result);
  return true;
}

//------------------------------inline_updateBytesAdler32----------------------
//
// Calculate Adler32 checksum for byte[] array.
// int java.util.zip.Adler32.updateBytes(int crc, byte[] buf, int off, int len)
//
bool LibraryCallKit::inline_updateBytesAdler32() {
  assert(UseAdler32Intrinsics, "Adler32 Intrinsic support need"); // check if we actually need to check this flag or check a different one
  assert(callee()->signature()->size() == 4, "updateBytes has 4 parameters");
  assert(callee()->holder()->is_loaded(), "Adler32 class must be loaded");
  // no receiver since it is static method
  Node* crc     = argument(0); // type: int
  Node* src     = argument(1); // type: oop
  Node* offset  = argument(2); // type: int
  Node* length  = argument(3); // type: int

  const TypeAryPtr* src_type = src->Value(&_gvn)->isa_aryptr();
  if (src_type == nullptr || src_type->elem() == Type::BOTTOM) {
    // failed array check
    return false;
  }

  // Figure out the size and type of the elements we will be copying.
  BasicType src_elem = src_type->elem()->array_element_basic_type();
  if (src_elem != T_BYTE) {
    return false;
  }

  // 'src_start' points to src array + scaled offset
  Node* src_start = array_element_address(src, offset, src_elem);

  // We assume that range check is done by caller.
  // TODO: generate range check (offset+length < src.length) in debug VM.

  // Call the stub.
  address stubAddr = StubRoutines::updateBytesAdler32();
  const char *stubName = "updateBytesAdler32";

  Node* call = make_runtime_call(RC_LEAF, OptoRuntime::updateBytesAdler32_Type(),
                                 stubAddr, stubName, TypePtr::BOTTOM,
                                 crc, src_start, length);
  Node* result = _gvn.transform(new ProjNode(call, TypeFunc::Parms));
  set_result(result);
  return true;
}

//------------------------------inline_updateByteBufferAdler32---------------
//
// Calculate Adler32 checksum for DirectByteBuffer.
// int java.util.zip.Adler32.updateByteBuffer(int crc, long buf, int off, int len)
//
bool LibraryCallKit::inline_updateByteBufferAdler32() {
  assert(UseAdler32Intrinsics, "Adler32 Intrinsic support need"); // check if we actually need to check this flag or check a different one
  assert(callee()->signature()->size() == 5, "updateByteBuffer has 4 parameters and one is long");
  assert(callee()->holder()->is_loaded(), "Adler32 class must be loaded");
  // no receiver since it is static method
  Node* crc     = argument(0); // type: int
  Node* src     = argument(1); // type: long
  Node* offset  = argument(3); // type: int
  Node* length  = argument(4); // type: int

  src = ConvL2X(src);  // adjust Java long to machine word
  Node* base = _gvn.transform(new CastX2PNode(src));
  offset = ConvI2X(offset);

  // 'src_start' points to src array + scaled offset
  Node* src_start = basic_plus_adr(top(), base, offset);

  // Call the stub.
  address stubAddr = StubRoutines::updateBytesAdler32();
  const char *stubName = "updateBytesAdler32";

  Node* call = make_runtime_call(RC_LEAF, OptoRuntime::updateBytesAdler32_Type(),
                                 stubAddr, stubName, TypePtr::BOTTOM,
                                 crc, src_start, length);

  Node* result = _gvn.transform(new ProjNode(call, TypeFunc::Parms));
  set_result(result);
  return true;
}

//----------------------------inline_reference_get0----------------------------
// public T java.lang.ref.Reference.get();
bool LibraryCallKit::inline_reference_get0() {
  const int referent_offset = java_lang_ref_Reference::referent_offset();

  // Get the argument:
  Node* reference_obj = null_check_receiver();
  if (stopped()) return true;

  DecoratorSet decorators = IN_HEAP | ON_WEAK_OOP_REF;
  Node* result = load_field_from_object(reference_obj, "referent", "Ljava/lang/Object;",
                                        decorators, /*is_static*/ false, nullptr);
  if (result == nullptr) return false;

  // Add memory barrier to prevent commoning reads from this field
  // across safepoint since GC can change its value.
  insert_mem_bar(Op_MemBarCPUOrder);

  set_result(result);
  return true;
}

//----------------------------inline_reference_refersTo0----------------------------
// bool java.lang.ref.Reference.refersTo0();
// bool java.lang.ref.PhantomReference.refersTo0();
bool LibraryCallKit::inline_reference_refersTo0(bool is_phantom) {
  // Get arguments:
  Node* reference_obj = null_check_receiver();
  Node* other_obj = argument(1);
  if (stopped()) return true;

  DecoratorSet decorators = IN_HEAP | AS_NO_KEEPALIVE;
  decorators |= (is_phantom ? ON_PHANTOM_OOP_REF : ON_WEAK_OOP_REF);
  Node* referent = load_field_from_object(reference_obj, "referent", "Ljava/lang/Object;",
                                          decorators, /*is_static*/ false, nullptr);
  if (referent == nullptr) return false;

  // Add memory barrier to prevent commoning reads from this field
  // across safepoint since GC can change its value.
  insert_mem_bar(Op_MemBarCPUOrder);

  Node* cmp = _gvn.transform(new CmpPNode(referent, other_obj));
  Node* bol = _gvn.transform(new BoolNode(cmp, BoolTest::eq));
  IfNode* if_node = create_and_map_if(control(), bol, PROB_FAIR, COUNT_UNKNOWN);

  RegionNode* region = new RegionNode(3);
  PhiNode* phi = new PhiNode(region, TypeInt::BOOL);

  Node* if_true = _gvn.transform(new IfTrueNode(if_node));
  region->init_req(1, if_true);
  phi->init_req(1, intcon(1));

  Node* if_false = _gvn.transform(new IfFalseNode(if_node));
  region->init_req(2, if_false);
  phi->init_req(2, intcon(0));

  set_control(_gvn.transform(region));
  record_for_igvn(region);
  set_result(_gvn.transform(phi));
  return true;
}

//----------------------------inline_reference_clear0----------------------------
// void java.lang.ref.Reference.clear0();
// void java.lang.ref.PhantomReference.clear0();
bool LibraryCallKit::inline_reference_clear0(bool is_phantom) {
  // This matches the implementation in JVM_ReferenceClear, see the comments there.

  // Get arguments
  Node* reference_obj = null_check_receiver();
  if (stopped()) return true;

  // Common access parameters
  DecoratorSet decorators = IN_HEAP | AS_NO_KEEPALIVE;
  decorators |= (is_phantom ? ON_PHANTOM_OOP_REF : ON_WEAK_OOP_REF);
  Node* referent_field_addr = basic_plus_adr(reference_obj, java_lang_ref_Reference::referent_offset());
  const TypePtr* referent_field_addr_type = _gvn.type(referent_field_addr)->isa_ptr();
  const Type* val_type = TypeOopPtr::make_from_klass(env()->Object_klass());

  Node* referent = access_load_at(reference_obj,
                                  referent_field_addr,
                                  referent_field_addr_type,
                                  val_type,
                                  T_OBJECT,
                                  decorators);

  IdealKit ideal(this);
#define __ ideal.
  __ if_then(referent, BoolTest::ne, null());
    sync_kit(ideal);
    access_store_at(reference_obj,
                    referent_field_addr,
                    referent_field_addr_type,
                    null(),
                    val_type,
                    T_OBJECT,
                    decorators);
    __ sync_kit(this);
  __ end_if();
  final_sync(ideal);
#undef __

  return true;
}

Node* LibraryCallKit::load_field_from_object(Node* fromObj, const char* fieldName, const char* fieldTypeString,
                                             DecoratorSet decorators, bool is_static,
                                             ciInstanceKlass* fromKls) {
  if (fromKls == nullptr) {
    const TypeInstPtr* tinst = _gvn.type(fromObj)->isa_instptr();
    assert(tinst != nullptr, "obj is null");
    assert(tinst->is_loaded(), "obj is not loaded");
    fromKls = tinst->instance_klass();
  } else {
    assert(is_static, "only for static field access");
  }
  ciField* field = fromKls->get_field_by_name(ciSymbol::make(fieldName),
                                              ciSymbol::make(fieldTypeString),
                                              is_static);

  assert(field != nullptr, "undefined field %s %s %s", fieldTypeString, fromKls->name()->as_utf8(), fieldName);
  if (field == nullptr) return (Node *) nullptr;

  if (is_static) {
    const TypeInstPtr* tip = TypeInstPtr::make(fromKls->java_mirror());
    fromObj = makecon(tip);
  }

  // Next code  copied from Parse::do_get_xxx():

  // Compute address and memory type.
  int offset  = field->offset_in_bytes();
  bool is_vol = field->is_volatile();
  ciType* field_klass = field->type();
  assert(field_klass->is_loaded(), "should be loaded");
  const TypePtr* adr_type = C->alias_type(field)->adr_type();
  Node *adr = basic_plus_adr(fromObj, fromObj, offset);
  assert(C->get_alias_index(adr_type) == C->get_alias_index(_gvn.type(adr)->isa_ptr()),
    "slice of address and input slice don't match");
  BasicType bt = field->layout_type();

  // Build the resultant type of the load
  const Type *type;
  if (bt == T_OBJECT) {
    type = TypeOopPtr::make_from_klass(field_klass->as_klass());
  } else {
    type = Type::get_const_basic_type(bt);
  }

  if (is_vol) {
    decorators |= MO_SEQ_CST;
  }

  return access_load_at(fromObj, adr, adr_type, type, bt, decorators);
}

Node * LibraryCallKit::field_address_from_object(Node * fromObj, const char * fieldName, const char * fieldTypeString,
                                                 bool is_exact /* true */, bool is_static /* false */,
                                                 ciInstanceKlass * fromKls /* nullptr */) {
  if (fromKls == nullptr) {
    const TypeInstPtr* tinst = _gvn.type(fromObj)->isa_instptr();
    assert(tinst != nullptr, "obj is null");
    assert(tinst->is_loaded(), "obj is not loaded");
    assert(!is_exact || tinst->klass_is_exact(), "klass not exact");
    fromKls = tinst->instance_klass();
  }
  else {
    assert(is_static, "only for static field access");
  }
  ciField* field = fromKls->get_field_by_name(ciSymbol::make(fieldName),
    ciSymbol::make(fieldTypeString),
    is_static);

  assert(field != nullptr, "undefined field");
  assert(!field->is_volatile(), "not defined for volatile fields");

  if (is_static) {
    const TypeInstPtr* tip = TypeInstPtr::make(fromKls->java_mirror());
    fromObj = makecon(tip);
  }

  // Next code  copied from Parse::do_get_xxx():

  // Compute address and memory type.
  int offset = field->offset_in_bytes();
  Node *adr = basic_plus_adr(fromObj, fromObj, offset);

  return adr;
}

//------------------------------inline_aescrypt_Block-----------------------
bool LibraryCallKit::inline_aescrypt_Block(vmIntrinsics::ID id) {
  address stubAddr = nullptr;
  const char *stubName;
  assert(UseAES, "need AES instruction support");

  switch(id) {
  case vmIntrinsics::_aescrypt_encryptBlock:
    stubAddr = StubRoutines::aescrypt_encryptBlock();
    stubName = "aescrypt_encryptBlock";
    break;
  case vmIntrinsics::_aescrypt_decryptBlock:
    stubAddr = StubRoutines::aescrypt_decryptBlock();
    stubName = "aescrypt_decryptBlock";
    break;
  default:
    break;
  }
  if (stubAddr == nullptr) return false;

  Node* aescrypt_object = argument(0);
  Node* src             = argument(1);
  Node* src_offset      = argument(2);
  Node* dest            = argument(3);
  Node* dest_offset     = argument(4);

  src = must_be_not_null(src, true);
  dest = must_be_not_null(dest, true);

  // (1) src and dest are arrays.
  const TypeAryPtr* src_type = src->Value(&_gvn)->isa_aryptr();
  const TypeAryPtr* dest_type = dest->Value(&_gvn)->isa_aryptr();
  assert( src_type != nullptr &&  src_type->elem() != Type::BOTTOM &&
         dest_type != nullptr && dest_type->elem() != Type::BOTTOM, "args are strange");

  // for the quick and dirty code we will skip all the checks.
  // we are just trying to get the call to be generated.
  Node* src_start  = src;
  Node* dest_start = dest;
  if (src_offset != nullptr || dest_offset != nullptr) {
    assert(src_offset != nullptr && dest_offset != nullptr, "");
    src_start  = array_element_address(src,  src_offset,  T_BYTE);
    dest_start = array_element_address(dest, dest_offset, T_BYTE);
  }

  // now need to get the start of its expanded key array
  // this requires a newer class file that has this array as littleEndian ints, otherwise we revert to java
  Node* k_start = get_key_start_from_aescrypt_object(aescrypt_object);
  if (k_start == nullptr) return false;

  // Call the stub.
  make_runtime_call(RC_LEAF|RC_NO_FP, OptoRuntime::aescrypt_block_Type(),
                    stubAddr, stubName, TypePtr::BOTTOM,
                    src_start, dest_start, k_start);

  return true;
}

//------------------------------inline_cipherBlockChaining_AESCrypt-----------------------
bool LibraryCallKit::inline_cipherBlockChaining_AESCrypt(vmIntrinsics::ID id) {
  address stubAddr = nullptr;
  const char *stubName = nullptr;

  assert(UseAES, "need AES instruction support");

  switch(id) {
  case vmIntrinsics::_cipherBlockChaining_encryptAESCrypt:
    stubAddr = StubRoutines::cipherBlockChaining_encryptAESCrypt();
    stubName = "cipherBlockChaining_encryptAESCrypt";
    break;
  case vmIntrinsics::_cipherBlockChaining_decryptAESCrypt:
    stubAddr = StubRoutines::cipherBlockChaining_decryptAESCrypt();
    stubName = "cipherBlockChaining_decryptAESCrypt";
    break;
  default:
    break;
  }
  if (stubAddr == nullptr) return false;

  Node* cipherBlockChaining_object = argument(0);
  Node* src                        = argument(1);
  Node* src_offset                 = argument(2);
  Node* len                        = argument(3);
  Node* dest                       = argument(4);
  Node* dest_offset                = argument(5);

  src = must_be_not_null(src, false);
  dest = must_be_not_null(dest, false);

  // (1) src and dest are arrays.
  const TypeAryPtr* src_type = src->Value(&_gvn)->isa_aryptr();
  const TypeAryPtr* dest_type = dest->Value(&_gvn)->isa_aryptr();
  assert( src_type != nullptr &&  src_type->elem() != Type::BOTTOM &&
         dest_type != nullptr && dest_type->elem() != Type::BOTTOM, "args are strange");

  // checks are the responsibility of the caller
  Node* src_start  = src;
  Node* dest_start = dest;
  if (src_offset != nullptr || dest_offset != nullptr) {
    assert(src_offset != nullptr && dest_offset != nullptr, "");
    src_start  = array_element_address(src,  src_offset,  T_BYTE);
    dest_start = array_element_address(dest, dest_offset, T_BYTE);
  }

  // if we are in this set of code, we "know" the embeddedCipher is an AESCrypt object
  // (because of the predicated logic executed earlier).
  // so we cast it here safely.
  // this requires a newer class file that has this array as littleEndian ints, otherwise we revert to java

  Node* embeddedCipherObj = load_field_from_object(cipherBlockChaining_object, "embeddedCipher", "Lcom/sun/crypto/provider/SymmetricCipher;");
  if (embeddedCipherObj == nullptr) return false;

  // cast it to what we know it will be at runtime
  const TypeInstPtr* tinst = _gvn.type(cipherBlockChaining_object)->isa_instptr();
  assert(tinst != nullptr, "CBC obj is null");
  assert(tinst->is_loaded(), "CBC obj is not loaded");
  ciKlass* klass_AESCrypt = tinst->instance_klass()->find_klass(ciSymbol::make("com/sun/crypto/provider/AES_Crypt"));
  assert(klass_AESCrypt->is_loaded(), "predicate checks that this class is loaded");

  ciInstanceKlass* instklass_AESCrypt = klass_AESCrypt->as_instance_klass();
  const TypeKlassPtr* aklass = TypeKlassPtr::make(instklass_AESCrypt);
  const TypeOopPtr* xtype = aklass->as_instance_type()->cast_to_ptr_type(TypePtr::NotNull);
  Node* aescrypt_object = new CheckCastPPNode(control(), embeddedCipherObj, xtype);
  aescrypt_object = _gvn.transform(aescrypt_object);

  // we need to get the start of the aescrypt_object's expanded key array
  Node* k_start = get_key_start_from_aescrypt_object(aescrypt_object);
  if (k_start == nullptr) return false;

  // similarly, get the start address of the r vector
  Node* objRvec = load_field_from_object(cipherBlockChaining_object, "r", "[B");
  if (objRvec == nullptr) return false;
  Node* r_start = array_element_address(objRvec, intcon(0), T_BYTE);

  // Call the stub, passing src_start, dest_start, k_start, r_start and src_len
  Node* cbcCrypt = make_runtime_call(RC_LEAF|RC_NO_FP,
                                     OptoRuntime::cipherBlockChaining_aescrypt_Type(),
                                     stubAddr, stubName, TypePtr::BOTTOM,
                                     src_start, dest_start, k_start, r_start, len);

  // return cipher length (int)
  Node* retvalue = _gvn.transform(new ProjNode(cbcCrypt, TypeFunc::Parms));
  set_result(retvalue);
  return true;
}

//------------------------------inline_electronicCodeBook_AESCrypt-----------------------
bool LibraryCallKit::inline_electronicCodeBook_AESCrypt(vmIntrinsics::ID id) {
  address stubAddr = nullptr;
  const char *stubName = nullptr;

  assert(UseAES, "need AES instruction support");

  switch (id) {
  case vmIntrinsics::_electronicCodeBook_encryptAESCrypt:
    stubAddr = StubRoutines::electronicCodeBook_encryptAESCrypt();
    stubName = "electronicCodeBook_encryptAESCrypt";
    break;
  case vmIntrinsics::_electronicCodeBook_decryptAESCrypt:
    stubAddr = StubRoutines::electronicCodeBook_decryptAESCrypt();
    stubName = "electronicCodeBook_decryptAESCrypt";
    break;
  default:
    break;
  }

  if (stubAddr == nullptr) return false;

  Node* electronicCodeBook_object = argument(0);
  Node* src                       = argument(1);
  Node* src_offset                = argument(2);
  Node* len                       = argument(3);
  Node* dest                      = argument(4);
  Node* dest_offset               = argument(5);

  // (1) src and dest are arrays.
  const TypeAryPtr* src_type = src->Value(&_gvn)->isa_aryptr();
  const TypeAryPtr* dest_type = dest->Value(&_gvn)->isa_aryptr();
  assert( src_type != nullptr &&  src_type->elem() != Type::BOTTOM &&
         dest_type != nullptr && dest_type->elem() != Type::BOTTOM, "args are strange");

  // checks are the responsibility of the caller
  Node* src_start = src;
  Node* dest_start = dest;
  if (src_offset != nullptr || dest_offset != nullptr) {
    assert(src_offset != nullptr && dest_offset != nullptr, "");
    src_start = array_element_address(src, src_offset, T_BYTE);
    dest_start = array_element_address(dest, dest_offset, T_BYTE);
  }

  // if we are in this set of code, we "know" the embeddedCipher is an AESCrypt object
  // (because of the predicated logic executed earlier).
  // so we cast it here safely.
  // this requires a newer class file that has this array as littleEndian ints, otherwise we revert to java

  Node* embeddedCipherObj = load_field_from_object(electronicCodeBook_object, "embeddedCipher", "Lcom/sun/crypto/provider/SymmetricCipher;");
  if (embeddedCipherObj == nullptr) return false;

  // cast it to what we know it will be at runtime
  const TypeInstPtr* tinst = _gvn.type(electronicCodeBook_object)->isa_instptr();
  assert(tinst != nullptr, "ECB obj is null");
  assert(tinst->is_loaded(), "ECB obj is not loaded");
  ciKlass* klass_AESCrypt = tinst->instance_klass()->find_klass(ciSymbol::make("com/sun/crypto/provider/AES_Crypt"));
  assert(klass_AESCrypt->is_loaded(), "predicate checks that this class is loaded");

  ciInstanceKlass* instklass_AESCrypt = klass_AESCrypt->as_instance_klass();
  const TypeKlassPtr* aklass = TypeKlassPtr::make(instklass_AESCrypt);
  const TypeOopPtr* xtype = aklass->as_instance_type()->cast_to_ptr_type(TypePtr::NotNull);
  Node* aescrypt_object = new CheckCastPPNode(control(), embeddedCipherObj, xtype);
  aescrypt_object = _gvn.transform(aescrypt_object);

  // we need to get the start of the aescrypt_object's expanded key array
  Node* k_start = get_key_start_from_aescrypt_object(aescrypt_object);
  if (k_start == nullptr) return false;

  // Call the stub, passing src_start, dest_start, k_start, r_start and src_len
  Node* ecbCrypt = make_runtime_call(RC_LEAF | RC_NO_FP,
                                     OptoRuntime::electronicCodeBook_aescrypt_Type(),
                                     stubAddr, stubName, TypePtr::BOTTOM,
                                     src_start, dest_start, k_start, len);

  // return cipher length (int)
  Node* retvalue = _gvn.transform(new ProjNode(ecbCrypt, TypeFunc::Parms));
  set_result(retvalue);
  return true;
}

//------------------------------inline_counterMode_AESCrypt-----------------------
bool LibraryCallKit::inline_counterMode_AESCrypt(vmIntrinsics::ID id) {
  assert(UseAES, "need AES instruction support");
  if (!UseAESCTRIntrinsics) return false;

  address stubAddr = nullptr;
  const char *stubName = nullptr;
  if (id == vmIntrinsics::_counterMode_AESCrypt) {
    stubAddr = StubRoutines::counterMode_AESCrypt();
    stubName = "counterMode_AESCrypt";
  }
  if (stubAddr == nullptr) return false;

  Node* counterMode_object = argument(0);
  Node* src = argument(1);
  Node* src_offset = argument(2);
  Node* len = argument(3);
  Node* dest = argument(4);
  Node* dest_offset = argument(5);

  // (1) src and dest are arrays.
  const TypeAryPtr* src_type = src->Value(&_gvn)->isa_aryptr();
  const TypeAryPtr* dest_type = dest->Value(&_gvn)->isa_aryptr();
  assert( src_type != nullptr &&  src_type->elem() != Type::BOTTOM &&
         dest_type != nullptr && dest_type->elem() != Type::BOTTOM, "args are strange");

  // checks are the responsibility of the caller
  Node* src_start = src;
  Node* dest_start = dest;
  if (src_offset != nullptr || dest_offset != nullptr) {
    assert(src_offset != nullptr && dest_offset != nullptr, "");
    src_start = array_element_address(src, src_offset, T_BYTE);
    dest_start = array_element_address(dest, dest_offset, T_BYTE);
  }

  // if we are in this set of code, we "know" the embeddedCipher is an AESCrypt object
  // (because of the predicated logic executed earlier).
  // so we cast it here safely.
  // this requires a newer class file that has this array as littleEndian ints, otherwise we revert to java
  Node* embeddedCipherObj = load_field_from_object(counterMode_object, "embeddedCipher", "Lcom/sun/crypto/provider/SymmetricCipher;");
  if (embeddedCipherObj == nullptr) return false;
  // cast it to what we know it will be at runtime
  const TypeInstPtr* tinst = _gvn.type(counterMode_object)->isa_instptr();
  assert(tinst != nullptr, "CTR obj is null");
  assert(tinst->is_loaded(), "CTR obj is not loaded");
  ciKlass* klass_AESCrypt = tinst->instance_klass()->find_klass(ciSymbol::make("com/sun/crypto/provider/AES_Crypt"));
  assert(klass_AESCrypt->is_loaded(), "predicate checks that this class is loaded");
  ciInstanceKlass* instklass_AESCrypt = klass_AESCrypt->as_instance_klass();
  const TypeKlassPtr* aklass = TypeKlassPtr::make(instklass_AESCrypt);
  const TypeOopPtr* xtype = aklass->as_instance_type()->cast_to_ptr_type(TypePtr::NotNull);
  Node* aescrypt_object = new CheckCastPPNode(control(), embeddedCipherObj, xtype);
  aescrypt_object = _gvn.transform(aescrypt_object);
  // we need to get the start of the aescrypt_object's expanded key array
  Node* k_start = get_key_start_from_aescrypt_object(aescrypt_object);
  if (k_start == nullptr) return false;
  // similarly, get the start address of the r vector
  Node* obj_counter = load_field_from_object(counterMode_object, "counter", "[B");
  if (obj_counter == nullptr) return false;
  Node* cnt_start = array_element_address(obj_counter, intcon(0), T_BYTE);

  Node* saved_encCounter = load_field_from_object(counterMode_object, "encryptedCounter", "[B");
  if (saved_encCounter == nullptr) return false;
  Node* saved_encCounter_start = array_element_address(saved_encCounter, intcon(0), T_BYTE);
  Node* used = field_address_from_object(counterMode_object, "used", "I", /*is_exact*/ false);

  // Call the stub, passing src_start, dest_start, k_start, r_start and src_len
  Node* ctrCrypt = make_runtime_call(RC_LEAF|RC_NO_FP,
                                     OptoRuntime::counterMode_aescrypt_Type(),
                                     stubAddr, stubName, TypePtr::BOTTOM,
                                     src_start, dest_start, k_start, cnt_start, len, saved_encCounter_start, used);

  // return cipher length (int)
  Node* retvalue = _gvn.transform(new ProjNode(ctrCrypt, TypeFunc::Parms));
  set_result(retvalue);
  return true;
}

//------------------------------get_key_start_from_aescrypt_object-----------------------
Node * LibraryCallKit::get_key_start_from_aescrypt_object(Node *aescrypt_object) {
#if defined(PPC64) || defined(S390) || defined(RISCV64)
  // MixColumns for decryption can be reduced by preprocessing MixColumns with round keys.
  // Intel's extension is based on this optimization and AESCrypt generates round keys by preprocessing MixColumns.
  // However, ppc64 vncipher processes MixColumns and requires the same round keys with encryption.
  // The ppc64 and riscv64 stubs of encryption and decryption use the same round keys (sessionK[0]).
  Node* objSessionK = load_field_from_object(aescrypt_object, "sessionK", "[[I");
  assert (objSessionK != nullptr, "wrong version of com.sun.crypto.provider.AES_Crypt");
  if (objSessionK == nullptr) {
    return (Node *) nullptr;
  }
  Node* objAESCryptKey = load_array_element(objSessionK, intcon(0), TypeAryPtr::OOPS, /* set_ctrl */ true);
#else
  Node* objAESCryptKey = load_field_from_object(aescrypt_object, "K", "[I");
#endif // PPC64
  assert (objAESCryptKey != nullptr, "wrong version of com.sun.crypto.provider.AES_Crypt");
  if (objAESCryptKey == nullptr) return (Node *) nullptr;

  // now have the array, need to get the start address of the K array
  Node* k_start = array_element_address(objAESCryptKey, intcon(0), T_INT);
  return k_start;
}

//----------------------------inline_cipherBlockChaining_AESCrypt_predicate----------------------------
// Return node representing slow path of predicate check.
// the pseudo code we want to emulate with this predicate is:
// for encryption:
//    if (embeddedCipherObj instanceof AESCrypt) do_intrinsic, else do_javapath
// for decryption:
//    if ((embeddedCipherObj instanceof AESCrypt) && (cipher!=plain)) do_intrinsic, else do_javapath
//    note cipher==plain is more conservative than the original java code but that's OK
//
Node* LibraryCallKit::inline_cipherBlockChaining_AESCrypt_predicate(bool decrypting) {
  // The receiver was checked for null already.
  Node* objCBC = argument(0);

  Node* src = argument(1);
  Node* dest = argument(4);

  // Load embeddedCipher field of CipherBlockChaining object.
  Node* embeddedCipherObj = load_field_from_object(objCBC, "embeddedCipher", "Lcom/sun/crypto/provider/SymmetricCipher;");

  // get AESCrypt klass for instanceOf check
  // AESCrypt might not be loaded yet if some other SymmetricCipher got us to this compile point
  // will have same classloader as CipherBlockChaining object
  const TypeInstPtr* tinst = _gvn.type(objCBC)->isa_instptr();
  assert(tinst != nullptr, "CBCobj is null");
  assert(tinst->is_loaded(), "CBCobj is not loaded");

  // we want to do an instanceof comparison against the AESCrypt class
  ciKlass* klass_AESCrypt = tinst->instance_klass()->find_klass(ciSymbol::make("com/sun/crypto/provider/AES_Crypt"));
  if (!klass_AESCrypt->is_loaded()) {
    // if AESCrypt is not even loaded, we never take the intrinsic fast path
    Node* ctrl = control();
    set_control(top()); // no regular fast path
    return ctrl;
  }

  src = must_be_not_null(src, true);
  dest = must_be_not_null(dest, true);

  // Resolve oops to stable for CmpP below.
  ciInstanceKlass* instklass_AESCrypt = klass_AESCrypt->as_instance_klass();

  Node* instof = gen_instanceof(embeddedCipherObj, makecon(TypeKlassPtr::make(instklass_AESCrypt)));
  Node* cmp_instof  = _gvn.transform(new CmpINode(instof, intcon(1)));
  Node* bool_instof  = _gvn.transform(new BoolNode(cmp_instof, BoolTest::ne));

  Node* instof_false = generate_guard(bool_instof, nullptr, PROB_MIN);

  // for encryption, we are done
  if (!decrypting)
    return instof_false;  // even if it is null

  // for decryption, we need to add a further check to avoid
  // taking the intrinsic path when cipher and plain are the same
  // see the original java code for why.
  RegionNode* region = new RegionNode(3);
  region->init_req(1, instof_false);

  Node* cmp_src_dest = _gvn.transform(new CmpPNode(src, dest));
  Node* bool_src_dest = _gvn.transform(new BoolNode(cmp_src_dest, BoolTest::eq));
  Node* src_dest_conjoint = generate_guard(bool_src_dest, nullptr, PROB_MIN);
  region->init_req(2, src_dest_conjoint);

  record_for_igvn(region);
  return _gvn.transform(region);
}

//----------------------------inline_electronicCodeBook_AESCrypt_predicate----------------------------
// Return node representing slow path of predicate check.
// the pseudo code we want to emulate with this predicate is:
// for encryption:
//    if (embeddedCipherObj instanceof AESCrypt) do_intrinsic, else do_javapath
// for decryption:
//    if ((embeddedCipherObj instanceof AESCrypt) && (cipher!=plain)) do_intrinsic, else do_javapath
//    note cipher==plain is more conservative than the original java code but that's OK
//
Node* LibraryCallKit::inline_electronicCodeBook_AESCrypt_predicate(bool decrypting) {
  // The receiver was checked for null already.
  Node* objECB = argument(0);

  // Load embeddedCipher field of ElectronicCodeBook object.
  Node* embeddedCipherObj = load_field_from_object(objECB, "embeddedCipher", "Lcom/sun/crypto/provider/SymmetricCipher;");

  // get AESCrypt klass for instanceOf check
  // AESCrypt might not be loaded yet if some other SymmetricCipher got us to this compile point
  // will have same classloader as ElectronicCodeBook object
  const TypeInstPtr* tinst = _gvn.type(objECB)->isa_instptr();
  assert(tinst != nullptr, "ECBobj is null");
  assert(tinst->is_loaded(), "ECBobj is not loaded");

  // we want to do an instanceof comparison against the AESCrypt class
  ciKlass* klass_AESCrypt = tinst->instance_klass()->find_klass(ciSymbol::make("com/sun/crypto/provider/AES_Crypt"));
  if (!klass_AESCrypt->is_loaded()) {
    // if AESCrypt is not even loaded, we never take the intrinsic fast path
    Node* ctrl = control();
    set_control(top()); // no regular fast path
    return ctrl;
  }
  ciInstanceKlass* instklass_AESCrypt = klass_AESCrypt->as_instance_klass();

  Node* instof = gen_instanceof(embeddedCipherObj, makecon(TypeKlassPtr::make(instklass_AESCrypt)));
  Node* cmp_instof = _gvn.transform(new CmpINode(instof, intcon(1)));
  Node* bool_instof = _gvn.transform(new BoolNode(cmp_instof, BoolTest::ne));

  Node* instof_false = generate_guard(bool_instof, nullptr, PROB_MIN);

  // for encryption, we are done
  if (!decrypting)
    return instof_false;  // even if it is null

  // for decryption, we need to add a further check to avoid
  // taking the intrinsic path when cipher and plain are the same
  // see the original java code for why.
  RegionNode* region = new RegionNode(3);
  region->init_req(1, instof_false);
  Node* src = argument(1);
  Node* dest = argument(4);
  Node* cmp_src_dest = _gvn.transform(new CmpPNode(src, dest));
  Node* bool_src_dest = _gvn.transform(new BoolNode(cmp_src_dest, BoolTest::eq));
  Node* src_dest_conjoint = generate_guard(bool_src_dest, nullptr, PROB_MIN);
  region->init_req(2, src_dest_conjoint);

  record_for_igvn(region);
  return _gvn.transform(region);
}

//----------------------------inline_counterMode_AESCrypt_predicate----------------------------
// Return node representing slow path of predicate check.
// the pseudo code we want to emulate with this predicate is:
// for encryption:
//    if (embeddedCipherObj instanceof AESCrypt) do_intrinsic, else do_javapath
// for decryption:
//    if ((embeddedCipherObj instanceof AESCrypt) && (cipher!=plain)) do_intrinsic, else do_javapath
//    note cipher==plain is more conservative than the original java code but that's OK
//

Node* LibraryCallKit::inline_counterMode_AESCrypt_predicate() {
  // The receiver was checked for null already.
  Node* objCTR = argument(0);

  // Load embeddedCipher field of CipherBlockChaining object.
  Node* embeddedCipherObj = load_field_from_object(objCTR, "embeddedCipher", "Lcom/sun/crypto/provider/SymmetricCipher;");

  // get AESCrypt klass for instanceOf check
  // AESCrypt might not be loaded yet if some other SymmetricCipher got us to this compile point
  // will have same classloader as CipherBlockChaining object
  const TypeInstPtr* tinst = _gvn.type(objCTR)->isa_instptr();
  assert(tinst != nullptr, "CTRobj is null");
  assert(tinst->is_loaded(), "CTRobj is not loaded");

  // we want to do an instanceof comparison against the AESCrypt class
  ciKlass* klass_AESCrypt = tinst->instance_klass()->find_klass(ciSymbol::make("com/sun/crypto/provider/AES_Crypt"));
  if (!klass_AESCrypt->is_loaded()) {
    // if AESCrypt is not even loaded, we never take the intrinsic fast path
    Node* ctrl = control();
    set_control(top()); // no regular fast path
    return ctrl;
  }

  ciInstanceKlass* instklass_AESCrypt = klass_AESCrypt->as_instance_klass();
  Node* instof = gen_instanceof(embeddedCipherObj, makecon(TypeKlassPtr::make(instklass_AESCrypt)));
  Node* cmp_instof = _gvn.transform(new CmpINode(instof, intcon(1)));
  Node* bool_instof = _gvn.transform(new BoolNode(cmp_instof, BoolTest::ne));
  Node* instof_false = generate_guard(bool_instof, nullptr, PROB_MIN);

  return instof_false; // even if it is null
}

//------------------------------inline_ghash_processBlocks
bool LibraryCallKit::inline_ghash_processBlocks() {
  address stubAddr;
  const char *stubName;
  assert(UseGHASHIntrinsics, "need GHASH intrinsics support");

  stubAddr = StubRoutines::ghash_processBlocks();
  stubName = "ghash_processBlocks";

  Node* data           = argument(0);
  Node* offset         = argument(1);
  Node* len            = argument(2);
  Node* state          = argument(3);
  Node* subkeyH        = argument(4);

  state = must_be_not_null(state, true);
  subkeyH = must_be_not_null(subkeyH, true);
  data = must_be_not_null(data, true);

  Node* state_start  = array_element_address(state, intcon(0), T_LONG);
  assert(state_start, "state is null");
  Node* subkeyH_start  = array_element_address(subkeyH, intcon(0), T_LONG);
  assert(subkeyH_start, "subkeyH is null");
  Node* data_start  = array_element_address(data, offset, T_BYTE);
  assert(data_start, "data is null");

  Node* ghash = make_runtime_call(RC_LEAF|RC_NO_FP,
                                  OptoRuntime::ghash_processBlocks_Type(),
                                  stubAddr, stubName, TypePtr::BOTTOM,
                                  state_start, subkeyH_start, data_start, len);
  return true;
}

//------------------------------inline_chacha20Block
bool LibraryCallKit::inline_chacha20Block() {
  address stubAddr;
  const char *stubName;
  assert(UseChaCha20Intrinsics, "need ChaCha20 intrinsics support");

  stubAddr = StubRoutines::chacha20Block();
  stubName = "chacha20Block";

  Node* state          = argument(0);
  Node* result         = argument(1);

  state = must_be_not_null(state, true);
  result = must_be_not_null(result, true);

  Node* state_start  = array_element_address(state, intcon(0), T_INT);
  assert(state_start, "state is null");
  Node* result_start  = array_element_address(result, intcon(0), T_BYTE);
  assert(result_start, "result is null");

  Node* cc20Blk = make_runtime_call(RC_LEAF|RC_NO_FP,
                                  OptoRuntime::chacha20Block_Type(),
                                  stubAddr, stubName, TypePtr::BOTTOM,
                                  state_start, result_start);
  // return key stream length (int)
  Node* retvalue = _gvn.transform(new ProjNode(cc20Blk, TypeFunc::Parms));
  set_result(retvalue);
  return true;
}

//------------------------------inline_kyberNtt
bool LibraryCallKit::inline_kyberNtt() {
  address stubAddr;
  const char *stubName;
  assert(UseKyberIntrinsics, "need Kyber intrinsics support");
  assert(callee()->signature()->size() == 2, "kyberNtt has 2 parameters");

  stubAddr = StubRoutines::kyberNtt();
  stubName = "kyberNtt";
  if (!stubAddr) return false;

  Node* coeffs          = argument(0);
  Node* ntt_zetas        = argument(1);

  coeffs = must_be_not_null(coeffs, true);
  ntt_zetas = must_be_not_null(ntt_zetas, true);

  Node* coeffs_start  = array_element_address(coeffs, intcon(0), T_SHORT);
  assert(coeffs_start, "coeffs is null");
  Node* ntt_zetas_start  = array_element_address(ntt_zetas, intcon(0), T_SHORT);
  assert(ntt_zetas_start, "ntt_zetas is null");
  Node* kyberNtt = make_runtime_call(RC_LEAF|RC_NO_FP,
                                  OptoRuntime::kyberNtt_Type(),
                                  stubAddr, stubName, TypePtr::BOTTOM,
                                  coeffs_start, ntt_zetas_start);
  // return an int
  Node* retvalue = _gvn.transform(new ProjNode(kyberNtt, TypeFunc::Parms));
  set_result(retvalue);
  return true;
}

//------------------------------inline_kyberInverseNtt
bool LibraryCallKit::inline_kyberInverseNtt() {
  address stubAddr;
  const char *stubName;
  assert(UseKyberIntrinsics, "need Kyber intrinsics support");
  assert(callee()->signature()->size() == 2, "kyberInverseNtt has 2 parameters");

  stubAddr = StubRoutines::kyberInverseNtt();
  stubName = "kyberInverseNtt";
  if (!stubAddr) return false;

  Node* coeffs          = argument(0);
  Node* zetas           = argument(1);

  coeffs = must_be_not_null(coeffs, true);
  zetas = must_be_not_null(zetas, true);

  Node* coeffs_start  = array_element_address(coeffs, intcon(0), T_SHORT);
  assert(coeffs_start, "coeffs is null");
  Node* zetas_start  = array_element_address(zetas, intcon(0), T_SHORT);
  assert(zetas_start, "inverseNtt_zetas is null");
  Node* kyberInverseNtt = make_runtime_call(RC_LEAF|RC_NO_FP,
                                  OptoRuntime::kyberInverseNtt_Type(),
                                  stubAddr, stubName, TypePtr::BOTTOM,
                                  coeffs_start, zetas_start);

  // return an int
  Node* retvalue = _gvn.transform(new ProjNode(kyberInverseNtt, TypeFunc::Parms));
  set_result(retvalue);
  return true;
}

//------------------------------inline_kyberNttMult
bool LibraryCallKit::inline_kyberNttMult() {
  address stubAddr;
  const char *stubName;
  assert(UseKyberIntrinsics, "need Kyber intrinsics support");
  assert(callee()->signature()->size() == 4, "kyberNttMult has 4 parameters");

  stubAddr = StubRoutines::kyberNttMult();
  stubName = "kyberNttMult";
  if (!stubAddr) return false;

  Node* result          = argument(0);
  Node* ntta            = argument(1);
  Node* nttb            = argument(2);
  Node* zetas           = argument(3);

  result = must_be_not_null(result, true);
  ntta = must_be_not_null(ntta, true);
  nttb = must_be_not_null(nttb, true);
  zetas = must_be_not_null(zetas, true);

  Node* result_start  = array_element_address(result, intcon(0), T_SHORT);
  assert(result_start, "result is null");
  Node* ntta_start  = array_element_address(ntta, intcon(0), T_SHORT);
  assert(ntta_start, "ntta is null");
  Node* nttb_start  = array_element_address(nttb, intcon(0), T_SHORT);
  assert(nttb_start, "nttb is null");
  Node* zetas_start  = array_element_address(zetas, intcon(0), T_SHORT);
  assert(zetas_start, "nttMult_zetas is null");
  Node* kyberNttMult = make_runtime_call(RC_LEAF|RC_NO_FP,
                                  OptoRuntime::kyberNttMult_Type(),
                                  stubAddr, stubName, TypePtr::BOTTOM,
                                  result_start, ntta_start, nttb_start,
                                  zetas_start);

  // return an int
  Node* retvalue = _gvn.transform(new ProjNode(kyberNttMult, TypeFunc::Parms));
  set_result(retvalue);

  return true;
}

//------------------------------inline_kyberAddPoly_2
bool LibraryCallKit::inline_kyberAddPoly_2() {
  address stubAddr;
  const char *stubName;
  assert(UseKyberIntrinsics, "need Kyber intrinsics support");
  assert(callee()->signature()->size() == 3, "kyberAddPoly_2 has 3 parameters");

  stubAddr = StubRoutines::kyberAddPoly_2();
  stubName = "kyberAddPoly_2";
  if (!stubAddr) return false;

  Node* result          = argument(0);
  Node* a               = argument(1);
  Node* b               = argument(2);

  result = must_be_not_null(result, true);
  a = must_be_not_null(a, true);
  b = must_be_not_null(b, true);

  Node* result_start  = array_element_address(result, intcon(0), T_SHORT);
  assert(result_start, "result is null");
  Node* a_start  = array_element_address(a, intcon(0), T_SHORT);
  assert(a_start, "a is null");
  Node* b_start  = array_element_address(b, intcon(0), T_SHORT);
  assert(b_start, "b is null");
  Node* kyberAddPoly_2 = make_runtime_call(RC_LEAF|RC_NO_FP,
                                  OptoRuntime::kyberAddPoly_2_Type(),
                                  stubAddr, stubName, TypePtr::BOTTOM,
                                  result_start, a_start, b_start);
  // return an int
  Node* retvalue = _gvn.transform(new ProjNode(kyberAddPoly_2, TypeFunc::Parms));
  set_result(retvalue);
  return true;
}

//------------------------------inline_kyberAddPoly_3
bool LibraryCallKit::inline_kyberAddPoly_3() {
  address stubAddr;
  const char *stubName;
  assert(UseKyberIntrinsics, "need Kyber intrinsics support");
  assert(callee()->signature()->size() == 4, "kyberAddPoly_3 has 4 parameters");

  stubAddr = StubRoutines::kyberAddPoly_3();
  stubName = "kyberAddPoly_3";
  if (!stubAddr) return false;

  Node* result          = argument(0);
  Node* a               = argument(1);
  Node* b               = argument(2);
  Node* c               = argument(3);

  result = must_be_not_null(result, true);
  a = must_be_not_null(a, true);
  b = must_be_not_null(b, true);
  c = must_be_not_null(c, true);

  Node* result_start  = array_element_address(result, intcon(0), T_SHORT);
  assert(result_start, "result is null");
  Node* a_start  = array_element_address(a, intcon(0), T_SHORT);
  assert(a_start, "a is null");
  Node* b_start  = array_element_address(b, intcon(0), T_SHORT);
  assert(b_start, "b is null");
  Node* c_start  = array_element_address(c, intcon(0), T_SHORT);
  assert(c_start, "c is null");
  Node* kyberAddPoly_3 = make_runtime_call(RC_LEAF|RC_NO_FP,
                                  OptoRuntime::kyberAddPoly_3_Type(),
                                  stubAddr, stubName, TypePtr::BOTTOM,
                                  result_start, a_start, b_start, c_start);
  // return an int
  Node* retvalue = _gvn.transform(new ProjNode(kyberAddPoly_3, TypeFunc::Parms));
  set_result(retvalue);
  return true;
}

//------------------------------inline_kyber12To16
bool LibraryCallKit::inline_kyber12To16() {
  address stubAddr;
  const char *stubName;
  assert(UseKyberIntrinsics, "need Kyber intrinsics support");
  assert(callee()->signature()->size() == 4, "kyber12To16 has 4 parameters");

  stubAddr = StubRoutines::kyber12To16();
  stubName = "kyber12To16";
  if (!stubAddr) return false;

  Node* condensed       = argument(0);
  Node* condensedOffs   = argument(1);
  Node* parsed          = argument(2);
  Node* parsedLength    = argument(3);

  condensed = must_be_not_null(condensed, true);
  parsed = must_be_not_null(parsed, true);

  Node* condensed_start  = array_element_address(condensed, intcon(0), T_BYTE);
  assert(condensed_start, "condensed is null");
  Node* parsed_start  = array_element_address(parsed, intcon(0), T_SHORT);
  assert(parsed_start, "parsed is null");
  Node* kyber12To16 = make_runtime_call(RC_LEAF|RC_NO_FP,
                                  OptoRuntime::kyber12To16_Type(),
                                  stubAddr, stubName, TypePtr::BOTTOM,
                                  condensed_start, condensedOffs, parsed_start, parsedLength);
  // return an int
  Node* retvalue = _gvn.transform(new ProjNode(kyber12To16, TypeFunc::Parms));
  set_result(retvalue);
  return true;

}

//------------------------------inline_kyberBarrettReduce
bool LibraryCallKit::inline_kyberBarrettReduce() {
  address stubAddr;
  const char *stubName;
  assert(UseKyberIntrinsics, "need Kyber intrinsics support");
  assert(callee()->signature()->size() == 1, "kyberBarrettReduce has 1 parameters");

  stubAddr = StubRoutines::kyberBarrettReduce();
  stubName = "kyberBarrettReduce";
  if (!stubAddr) return false;

  Node* coeffs          = argument(0);

  coeffs = must_be_not_null(coeffs, true);

  Node* coeffs_start  = array_element_address(coeffs, intcon(0), T_SHORT);
  assert(coeffs_start, "coeffs is null");
  Node* kyberBarrettReduce = make_runtime_call(RC_LEAF|RC_NO_FP,
                                  OptoRuntime::kyberBarrettReduce_Type(),
                                  stubAddr, stubName, TypePtr::BOTTOM,
                                  coeffs_start);
  // return an int
  Node* retvalue = _gvn.transform(new ProjNode(kyberBarrettReduce, TypeFunc::Parms));
  set_result(retvalue);
  return true;
}

//------------------------------inline_dilithiumAlmostNtt
bool LibraryCallKit::inline_dilithiumAlmostNtt() {
  address stubAddr;
  const char *stubName;
  assert(UseDilithiumIntrinsics, "need Dilithium intrinsics support");
  assert(callee()->signature()->size() == 2, "dilithiumAlmostNtt has 2 parameters");

  stubAddr = StubRoutines::dilithiumAlmostNtt();
  stubName = "dilithiumAlmostNtt";
  if (!stubAddr) return false;

  Node* coeffs          = argument(0);
  Node* ntt_zetas        = argument(1);

  coeffs = must_be_not_null(coeffs, true);
  ntt_zetas = must_be_not_null(ntt_zetas, true);

  Node* coeffs_start  = array_element_address(coeffs, intcon(0), T_INT);
  assert(coeffs_start, "coeffs is null");
  Node* ntt_zetas_start  = array_element_address(ntt_zetas, intcon(0), T_INT);
  assert(ntt_zetas_start, "ntt_zetas is null");
  Node* dilithiumAlmostNtt = make_runtime_call(RC_LEAF|RC_NO_FP,
                                  OptoRuntime::dilithiumAlmostNtt_Type(),
                                  stubAddr, stubName, TypePtr::BOTTOM,
                                  coeffs_start, ntt_zetas_start);
  // return an int
  Node* retvalue = _gvn.transform(new ProjNode(dilithiumAlmostNtt, TypeFunc::Parms));
  set_result(retvalue);
  return true;
}

//------------------------------inline_dilithiumAlmostInverseNtt
bool LibraryCallKit::inline_dilithiumAlmostInverseNtt() {
  address stubAddr;
  const char *stubName;
  assert(UseDilithiumIntrinsics, "need Dilithium intrinsics support");
  assert(callee()->signature()->size() == 2, "dilithiumAlmostInverseNtt has 2 parameters");

  stubAddr = StubRoutines::dilithiumAlmostInverseNtt();
  stubName = "dilithiumAlmostInverseNtt";
  if (!stubAddr) return false;

  Node* coeffs          = argument(0);
  Node* zetas           = argument(1);

  coeffs = must_be_not_null(coeffs, true);
  zetas = must_be_not_null(zetas, true);

  Node* coeffs_start  = array_element_address(coeffs, intcon(0), T_INT);
  assert(coeffs_start, "coeffs is null");
  Node* zetas_start  = array_element_address(zetas, intcon(0), T_INT);
  assert(zetas_start, "inverseNtt_zetas is null");
  Node* dilithiumAlmostInverseNtt = make_runtime_call(RC_LEAF|RC_NO_FP,
                                  OptoRuntime::dilithiumAlmostInverseNtt_Type(),
                                  stubAddr, stubName, TypePtr::BOTTOM,
                                  coeffs_start, zetas_start);
  // return an int
  Node* retvalue = _gvn.transform(new ProjNode(dilithiumAlmostInverseNtt, TypeFunc::Parms));
  set_result(retvalue);
  return true;
}

//------------------------------inline_dilithiumNttMult
bool LibraryCallKit::inline_dilithiumNttMult() {
  address stubAddr;
  const char *stubName;
  assert(UseDilithiumIntrinsics, "need Dilithium intrinsics support");
  assert(callee()->signature()->size() == 3, "dilithiumNttMult has 3 parameters");

  stubAddr = StubRoutines::dilithiumNttMult();
  stubName = "dilithiumNttMult";
  if (!stubAddr) return false;

  Node* result          = argument(0);
  Node* ntta            = argument(1);
  Node* nttb            = argument(2);
  Node* zetas           = argument(3);

  result = must_be_not_null(result, true);
  ntta = must_be_not_null(ntta, true);
  nttb = must_be_not_null(nttb, true);
  zetas = must_be_not_null(zetas, true);

  Node* result_start  = array_element_address(result, intcon(0), T_INT);
  assert(result_start, "result is null");
  Node* ntta_start  = array_element_address(ntta, intcon(0), T_INT);
  assert(ntta_start, "ntta is null");
  Node* nttb_start  = array_element_address(nttb, intcon(0), T_INT);
  assert(nttb_start, "nttb is null");
  Node* dilithiumNttMult = make_runtime_call(RC_LEAF|RC_NO_FP,
                                  OptoRuntime::dilithiumNttMult_Type(),
                                  stubAddr, stubName, TypePtr::BOTTOM,
                                  result_start, ntta_start, nttb_start);

  // return an int
  Node* retvalue = _gvn.transform(new ProjNode(dilithiumNttMult, TypeFunc::Parms));
  set_result(retvalue);

  return true;
}

//------------------------------inline_dilithiumMontMulByConstant
bool LibraryCallKit::inline_dilithiumMontMulByConstant() {
  address stubAddr;
  const char *stubName;
  assert(UseDilithiumIntrinsics, "need Dilithium intrinsics support");
  assert(callee()->signature()->size() == 2, "dilithiumMontMulByConstant has 2 parameters");

  stubAddr = StubRoutines::dilithiumMontMulByConstant();
  stubName = "dilithiumMontMulByConstant";
  if (!stubAddr) return false;

  Node* coeffs          = argument(0);
  Node* constant        = argument(1);

  coeffs = must_be_not_null(coeffs, true);

  Node* coeffs_start  = array_element_address(coeffs, intcon(0), T_INT);
  assert(coeffs_start, "coeffs is null");
  Node* dilithiumMontMulByConstant = make_runtime_call(RC_LEAF|RC_NO_FP,
                                  OptoRuntime::dilithiumMontMulByConstant_Type(),
                                  stubAddr, stubName, TypePtr::BOTTOM,
                                  coeffs_start, constant);

  // return an int
  Node* retvalue = _gvn.transform(new ProjNode(dilithiumMontMulByConstant, TypeFunc::Parms));
  set_result(retvalue);
  return true;
}


//------------------------------inline_dilithiumDecomposePoly
bool LibraryCallKit::inline_dilithiumDecomposePoly() {
  address stubAddr;
  const char *stubName;
  assert(UseDilithiumIntrinsics, "need Dilithium intrinsics support");
  assert(callee()->signature()->size() == 5, "dilithiumDecomposePoly has 5 parameters");

  stubAddr = StubRoutines::dilithiumDecomposePoly();
  stubName = "dilithiumDecomposePoly";
  if (!stubAddr) return false;

  Node* input          = argument(0);
  Node* lowPart        = argument(1);
  Node* highPart       = argument(2);
  Node* twoGamma2      = argument(3);
  Node* multiplier     = argument(4);

  input = must_be_not_null(input, true);
  lowPart = must_be_not_null(lowPart, true);
  highPart = must_be_not_null(highPart, true);

  Node* input_start  = array_element_address(input, intcon(0), T_INT);
  assert(input_start, "input is null");
  Node* lowPart_start  = array_element_address(lowPart, intcon(0), T_INT);
  assert(lowPart_start, "lowPart is null");
  Node* highPart_start  = array_element_address(highPart, intcon(0), T_INT);
  assert(highPart_start, "highPart is null");

  Node* dilithiumDecomposePoly = make_runtime_call(RC_LEAF|RC_NO_FP,
                                  OptoRuntime::dilithiumDecomposePoly_Type(),
                                  stubAddr, stubName, TypePtr::BOTTOM,
                                  input_start, lowPart_start, highPart_start,
                                  twoGamma2, multiplier);

  // return an int
  Node* retvalue = _gvn.transform(new ProjNode(dilithiumDecomposePoly, TypeFunc::Parms));
  set_result(retvalue);
  return true;
}

bool LibraryCallKit::inline_base64_encodeBlock() {
  address stubAddr;
  const char *stubName;
  assert(UseBASE64Intrinsics, "need Base64 intrinsics support");
  assert(callee()->signature()->size() == 6, "base64_encodeBlock has 6 parameters");
  stubAddr = StubRoutines::base64_encodeBlock();
  stubName = "encodeBlock";

  if (!stubAddr) return false;
  Node* base64obj = argument(0);
  Node* src = argument(1);
  Node* offset = argument(2);
  Node* len = argument(3);
  Node* dest = argument(4);
  Node* dp = argument(5);
  Node* isURL = argument(6);

  src = must_be_not_null(src, true);
  dest = must_be_not_null(dest, true);

  Node* src_start = array_element_address(src, intcon(0), T_BYTE);
  assert(src_start, "source array is null");
  Node* dest_start = array_element_address(dest, intcon(0), T_BYTE);
  assert(dest_start, "destination array is null");

  Node* base64 = make_runtime_call(RC_LEAF,
                                   OptoRuntime::base64_encodeBlock_Type(),
                                   stubAddr, stubName, TypePtr::BOTTOM,
                                   src_start, offset, len, dest_start, dp, isURL);
  return true;
}

bool LibraryCallKit::inline_base64_decodeBlock() {
  address stubAddr;
  const char *stubName;
  assert(UseBASE64Intrinsics, "need Base64 intrinsics support");
  assert(callee()->signature()->size() == 7, "base64_decodeBlock has 7 parameters");
  stubAddr = StubRoutines::base64_decodeBlock();
  stubName = "decodeBlock";

  if (!stubAddr) return false;
  Node* base64obj = argument(0);
  Node* src = argument(1);
  Node* src_offset = argument(2);
  Node* len = argument(3);
  Node* dest = argument(4);
  Node* dest_offset = argument(5);
  Node* isURL = argument(6);
  Node* isMIME = argument(7);

  src = must_be_not_null(src, true);
  dest = must_be_not_null(dest, true);

  Node* src_start = array_element_address(src, intcon(0), T_BYTE);
  assert(src_start, "source array is null");
  Node* dest_start = array_element_address(dest, intcon(0), T_BYTE);
  assert(dest_start, "destination array is null");

  Node* call = make_runtime_call(RC_LEAF,
                                 OptoRuntime::base64_decodeBlock_Type(),
                                 stubAddr, stubName, TypePtr::BOTTOM,
                                 src_start, src_offset, len, dest_start, dest_offset, isURL, isMIME);
  Node* result = _gvn.transform(new ProjNode(call, TypeFunc::Parms));
  set_result(result);
  return true;
}

bool LibraryCallKit::inline_poly1305_processBlocks() {
  address stubAddr;
  const char *stubName;
  assert(UsePoly1305Intrinsics, "need Poly intrinsics support");
  assert(callee()->signature()->size() == 5, "poly1305_processBlocks has %d parameters", callee()->signature()->size());
  stubAddr = StubRoutines::poly1305_processBlocks();
  stubName = "poly1305_processBlocks";

  if (!stubAddr) return false;
  null_check_receiver();  // null-check receiver
  if (stopped())  return true;

  Node* input = argument(1);
  Node* input_offset = argument(2);
  Node* len = argument(3);
  Node* alimbs = argument(4);
  Node* rlimbs = argument(5);

  input = must_be_not_null(input, true);
  alimbs = must_be_not_null(alimbs, true);
  rlimbs = must_be_not_null(rlimbs, true);

  Node* input_start = array_element_address(input, input_offset, T_BYTE);
  assert(input_start, "input array is null");
  Node* acc_start = array_element_address(alimbs, intcon(0), T_LONG);
  assert(acc_start, "acc array is null");
  Node* r_start = array_element_address(rlimbs, intcon(0), T_LONG);
  assert(r_start, "r array is null");

  Node* call = make_runtime_call(RC_LEAF | RC_NO_FP,
                                 OptoRuntime::poly1305_processBlocks_Type(),
                                 stubAddr, stubName, TypePtr::BOTTOM,
                                 input_start, len, acc_start, r_start);
  return true;
}

bool LibraryCallKit::inline_intpoly_montgomeryMult_P256() {
  address stubAddr;
  const char *stubName;
  assert(UseIntPolyIntrinsics, "need intpoly intrinsics support");
  assert(callee()->signature()->size() == 3, "intpoly_montgomeryMult_P256 has %d parameters", callee()->signature()->size());
  stubAddr = StubRoutines::intpoly_montgomeryMult_P256();
  stubName = "intpoly_montgomeryMult_P256";

  if (!stubAddr) return false;
  null_check_receiver();  // null-check receiver
  if (stopped())  return true;

  Node* a = argument(1);
  Node* b = argument(2);
  Node* r = argument(3);

  a = must_be_not_null(a, true);
  b = must_be_not_null(b, true);
  r = must_be_not_null(r, true);

  Node* a_start = array_element_address(a, intcon(0), T_LONG);
  assert(a_start, "a array is null");
  Node* b_start = array_element_address(b, intcon(0), T_LONG);
  assert(b_start, "b array is null");
  Node* r_start = array_element_address(r, intcon(0), T_LONG);
  assert(r_start, "r array is null");

  Node* call = make_runtime_call(RC_LEAF | RC_NO_FP,
                                 OptoRuntime::intpoly_montgomeryMult_P256_Type(),
                                 stubAddr, stubName, TypePtr::BOTTOM,
                                 a_start, b_start, r_start);
  return true;
}

bool LibraryCallKit::inline_intpoly_assign() {
  assert(UseIntPolyIntrinsics, "need intpoly intrinsics support");
  assert(callee()->signature()->size() == 3, "intpoly_assign has %d parameters", callee()->signature()->size());
  const char *stubName = "intpoly_assign";
  address stubAddr = StubRoutines::intpoly_assign();
  if (!stubAddr) return false;

  Node* set = argument(0);
  Node* a = argument(1);
  Node* b = argument(2);
  Node* arr_length = load_array_length(a);

  a = must_be_not_null(a, true);
  b = must_be_not_null(b, true);

  Node* a_start = array_element_address(a, intcon(0), T_LONG);
  assert(a_start, "a array is null");
  Node* b_start = array_element_address(b, intcon(0), T_LONG);
  assert(b_start, "b array is null");

  Node* call = make_runtime_call(RC_LEAF | RC_NO_FP,
                                 OptoRuntime::intpoly_assign_Type(),
                                 stubAddr, stubName, TypePtr::BOTTOM,
                                 set, a_start, b_start, arr_length);
  return true;
}

//------------------------------inline_digestBase_implCompress-----------------------
//
// Calculate MD5 for single-block byte[] array.
// void com.sun.security.provider.MD5.implCompress(byte[] buf, int ofs)
//
// Calculate SHA (i.e., SHA-1) for single-block byte[] array.
// void com.sun.security.provider.SHA.implCompress(byte[] buf, int ofs)
//
// Calculate SHA2 (i.e., SHA-244 or SHA-256) for single-block byte[] array.
// void com.sun.security.provider.SHA2.implCompress(byte[] buf, int ofs)
//
// Calculate SHA5 (i.e., SHA-384 or SHA-512) for single-block byte[] array.
// void com.sun.security.provider.SHA5.implCompress(byte[] buf, int ofs)
//
// Calculate SHA3 (i.e., SHA3-224 or SHA3-256 or SHA3-384 or SHA3-512) for single-block byte[] array.
// void com.sun.security.provider.SHA3.implCompress(byte[] buf, int ofs)
//
bool LibraryCallKit::inline_digestBase_implCompress(vmIntrinsics::ID id) {
  assert(callee()->signature()->size() == 2, "sha_implCompress has 2 parameters");

  Node* digestBase_obj = argument(0);
  Node* src            = argument(1); // type oop
  Node* ofs            = argument(2); // type int

  const TypeAryPtr* src_type = src->Value(&_gvn)->isa_aryptr();
  if (src_type == nullptr || src_type->elem() == Type::BOTTOM) {
    // failed array check
    return false;
  }
  // Figure out the size and type of the elements we will be copying.
  BasicType src_elem = src_type->elem()->array_element_basic_type();
  if (src_elem != T_BYTE) {
    return false;
  }
  // 'src_start' points to src array + offset
  src = must_be_not_null(src, true);
  Node* src_start = array_element_address(src, ofs, src_elem);
  Node* state = nullptr;
  Node* block_size = nullptr;
  address stubAddr;
  const char *stubName;

  switch(id) {
  case vmIntrinsics::_md5_implCompress:
    assert(UseMD5Intrinsics, "need MD5 instruction support");
    state = get_state_from_digest_object(digestBase_obj, T_INT);
    stubAddr = StubRoutines::md5_implCompress();
    stubName = "md5_implCompress";
    break;
  case vmIntrinsics::_sha_implCompress:
    assert(UseSHA1Intrinsics, "need SHA1 instruction support");
    state = get_state_from_digest_object(digestBase_obj, T_INT);
    stubAddr = StubRoutines::sha1_implCompress();
    stubName = "sha1_implCompress";
    break;
  case vmIntrinsics::_sha2_implCompress:
    assert(UseSHA256Intrinsics, "need SHA256 instruction support");
    state = get_state_from_digest_object(digestBase_obj, T_INT);
    stubAddr = StubRoutines::sha256_implCompress();
    stubName = "sha256_implCompress";
    break;
  case vmIntrinsics::_sha5_implCompress:
    assert(UseSHA512Intrinsics, "need SHA512 instruction support");
    state = get_state_from_digest_object(digestBase_obj, T_LONG);
    stubAddr = StubRoutines::sha512_implCompress();
    stubName = "sha512_implCompress";
    break;
  case vmIntrinsics::_sha3_implCompress:
    assert(UseSHA3Intrinsics, "need SHA3 instruction support");
    state = get_state_from_digest_object(digestBase_obj, T_LONG);
    stubAddr = StubRoutines::sha3_implCompress();
    stubName = "sha3_implCompress";
    block_size = get_block_size_from_digest_object(digestBase_obj);
    if (block_size == nullptr) return false;
    break;
  default:
    fatal_unexpected_iid(id);
    return false;
  }
  if (state == nullptr) return false;

  assert(stubAddr != nullptr, "Stub %s is not generated", stubName);
  if (stubAddr == nullptr) return false;

  // Call the stub.
  Node* call;
  if (block_size == nullptr) {
    call = make_runtime_call(RC_LEAF|RC_NO_FP, OptoRuntime::digestBase_implCompress_Type(false),
                             stubAddr, stubName, TypePtr::BOTTOM,
                             src_start, state);
  } else {
    call = make_runtime_call(RC_LEAF|RC_NO_FP, OptoRuntime::digestBase_implCompress_Type(true),
                             stubAddr, stubName, TypePtr::BOTTOM,
                             src_start, state, block_size);
  }

  return true;
}

//------------------------------inline_double_keccak
bool LibraryCallKit::inline_double_keccak() {
  address stubAddr;
  const char *stubName;
  assert(UseSHA3Intrinsics, "need SHA3 intrinsics support");
  assert(callee()->signature()->size() == 2, "double_keccak has 2 parameters");

  stubAddr = StubRoutines::double_keccak();
  stubName = "double_keccak";
  if (!stubAddr) return false;

  Node* status0        = argument(0);
  Node* status1        = argument(1);

  status0 = must_be_not_null(status0, true);
  status1 = must_be_not_null(status1, true);

  Node* status0_start  = array_element_address(status0, intcon(0), T_LONG);
  assert(status0_start, "status0 is null");
  Node* status1_start  = array_element_address(status1, intcon(0), T_LONG);
  assert(status1_start, "status1 is null");
  Node* double_keccak = make_runtime_call(RC_LEAF|RC_NO_FP,
                                  OptoRuntime::double_keccak_Type(),
                                  stubAddr, stubName, TypePtr::BOTTOM,
                                  status0_start, status1_start);
  // return an int
  Node* retvalue = _gvn.transform(new ProjNode(double_keccak, TypeFunc::Parms));
  set_result(retvalue);
  return true;
}


//------------------------------inline_digestBase_implCompressMB-----------------------
//
// Calculate MD5/SHA/SHA2/SHA5/SHA3 for multi-block byte[] array.
// int com.sun.security.provider.DigestBase.implCompressMultiBlock(byte[] b, int ofs, int limit)
//
bool LibraryCallKit::inline_digestBase_implCompressMB(int predicate) {
  assert(UseMD5Intrinsics || UseSHA1Intrinsics || UseSHA256Intrinsics || UseSHA512Intrinsics || UseSHA3Intrinsics,
         "need MD5/SHA1/SHA256/SHA512/SHA3 instruction support");
  assert((uint)predicate < 5, "sanity");
  assert(callee()->signature()->size() == 3, "digestBase_implCompressMB has 3 parameters");

  Node* digestBase_obj = argument(0); // The receiver was checked for null already.
  Node* src            = argument(1); // byte[] array
  Node* ofs            = argument(2); // type int
  Node* limit          = argument(3); // type int

  const TypeAryPtr* src_type = src->Value(&_gvn)->isa_aryptr();
  if (src_type == nullptr || src_type->elem() == Type::BOTTOM) {
    // failed array check
    return false;
  }
  // Figure out the size and type of the elements we will be copying.
  BasicType src_elem = src_type->elem()->array_element_basic_type();
  if (src_elem != T_BYTE) {
    return false;
  }
  // 'src_start' points to src array + offset
  src = must_be_not_null(src, false);
  Node* src_start = array_element_address(src, ofs, src_elem);

  const char* klass_digestBase_name = nullptr;
  const char* stub_name = nullptr;
  address     stub_addr = nullptr;
  BasicType elem_type = T_INT;

  switch (predicate) {
  case 0:
    if (vmIntrinsics::is_intrinsic_available(vmIntrinsics::_md5_implCompress)) {
      klass_digestBase_name = "sun/security/provider/MD5";
      stub_name = "md5_implCompressMB";
      stub_addr = StubRoutines::md5_implCompressMB();
    }
    break;
  case 1:
    if (vmIntrinsics::is_intrinsic_available(vmIntrinsics::_sha_implCompress)) {
      klass_digestBase_name = "sun/security/provider/SHA";
      stub_name = "sha1_implCompressMB";
      stub_addr = StubRoutines::sha1_implCompressMB();
    }
    break;
  case 2:
    if (vmIntrinsics::is_intrinsic_available(vmIntrinsics::_sha2_implCompress)) {
      klass_digestBase_name = "sun/security/provider/SHA2";
      stub_name = "sha256_implCompressMB";
      stub_addr = StubRoutines::sha256_implCompressMB();
    }
    break;
  case 3:
    if (vmIntrinsics::is_intrinsic_available(vmIntrinsics::_sha5_implCompress)) {
      klass_digestBase_name = "sun/security/provider/SHA5";
      stub_name = "sha512_implCompressMB";
      stub_addr = StubRoutines::sha512_implCompressMB();
      elem_type = T_LONG;
    }
    break;
  case 4:
    if (vmIntrinsics::is_intrinsic_available(vmIntrinsics::_sha3_implCompress)) {
      klass_digestBase_name = "sun/security/provider/SHA3";
      stub_name = "sha3_implCompressMB";
      stub_addr = StubRoutines::sha3_implCompressMB();
      elem_type = T_LONG;
    }
    break;
  default:
    fatal("unknown DigestBase intrinsic predicate: %d", predicate);
  }
  if (klass_digestBase_name != nullptr) {
    assert(stub_addr != nullptr, "Stub is generated");
    if (stub_addr == nullptr) return false;

    // get DigestBase klass to lookup for SHA klass
    const TypeInstPtr* tinst = _gvn.type(digestBase_obj)->isa_instptr();
    assert(tinst != nullptr, "digestBase_obj is not instance???");
    assert(tinst->is_loaded(), "DigestBase is not loaded");

    ciKlass* klass_digestBase = tinst->instance_klass()->find_klass(ciSymbol::make(klass_digestBase_name));
    assert(klass_digestBase->is_loaded(), "predicate checks that this class is loaded");
    ciInstanceKlass* instklass_digestBase = klass_digestBase->as_instance_klass();
    return inline_digestBase_implCompressMB(digestBase_obj, instklass_digestBase, elem_type, stub_addr, stub_name, src_start, ofs, limit);
  }
  return false;
}

//------------------------------inline_digestBase_implCompressMB-----------------------
bool LibraryCallKit::inline_digestBase_implCompressMB(Node* digestBase_obj, ciInstanceKlass* instklass_digestBase,
                                                      BasicType elem_type, address stubAddr, const char *stubName,
                                                      Node* src_start, Node* ofs, Node* limit) {
  const TypeKlassPtr* aklass = TypeKlassPtr::make(instklass_digestBase);
  const TypeOopPtr* xtype = aklass->cast_to_exactness(false)->as_instance_type()->cast_to_ptr_type(TypePtr::NotNull);
  Node* digest_obj = new CheckCastPPNode(control(), digestBase_obj, xtype);
  digest_obj = _gvn.transform(digest_obj);

  Node* state = get_state_from_digest_object(digest_obj, elem_type);
  if (state == nullptr) return false;

  Node* block_size = nullptr;
  if (strcmp("sha3_implCompressMB", stubName) == 0) {
    block_size = get_block_size_from_digest_object(digest_obj);
    if (block_size == nullptr) return false;
  }

  // Call the stub.
  Node* call;
  if (block_size == nullptr) {
    call = make_runtime_call(RC_LEAF|RC_NO_FP,
                             OptoRuntime::digestBase_implCompressMB_Type(false),
                             stubAddr, stubName, TypePtr::BOTTOM,
                             src_start, state, ofs, limit);
  } else {
     call = make_runtime_call(RC_LEAF|RC_NO_FP,
                             OptoRuntime::digestBase_implCompressMB_Type(true),
                             stubAddr, stubName, TypePtr::BOTTOM,
                             src_start, state, block_size, ofs, limit);
  }

  // return ofs (int)
  Node* result = _gvn.transform(new ProjNode(call, TypeFunc::Parms));
  set_result(result);

  return true;
}

//------------------------------inline_galoisCounterMode_AESCrypt-----------------------
bool LibraryCallKit::inline_galoisCounterMode_AESCrypt() {
  assert(UseAES, "need AES instruction support");
  address stubAddr = nullptr;
  const char *stubName = nullptr;
  stubAddr = StubRoutines::galoisCounterMode_AESCrypt();
  stubName = "galoisCounterMode_AESCrypt";

  if (stubAddr == nullptr) return false;

  Node* in      = argument(0);
  Node* inOfs   = argument(1);
  Node* len     = argument(2);
  Node* ct      = argument(3);
  Node* ctOfs   = argument(4);
  Node* out     = argument(5);
  Node* outOfs  = argument(6);
  Node* gctr_object = argument(7);
  Node* ghash_object = argument(8);

  // (1) in, ct and out are arrays.
  const TypeAryPtr* in_type = in->Value(&_gvn)->isa_aryptr();
  const TypeAryPtr* ct_type = ct->Value(&_gvn)->isa_aryptr();
  const TypeAryPtr* out_type = out->Value(&_gvn)->isa_aryptr();
  assert( in_type != nullptr &&  in_type->elem() != Type::BOTTOM &&
          ct_type != nullptr &&  ct_type->elem() != Type::BOTTOM &&
         out_type != nullptr && out_type->elem() != Type::BOTTOM, "args are strange");

  // checks are the responsibility of the caller
  Node* in_start = in;
  Node* ct_start = ct;
  Node* out_start = out;
  if (inOfs != nullptr || ctOfs != nullptr || outOfs != nullptr) {
    assert(inOfs != nullptr && ctOfs != nullptr && outOfs != nullptr, "");
    in_start = array_element_address(in, inOfs, T_BYTE);
    ct_start = array_element_address(ct, ctOfs, T_BYTE);
    out_start = array_element_address(out, outOfs, T_BYTE);
  }

  // if we are in this set of code, we "know" the embeddedCipher is an AESCrypt object
  // (because of the predicated logic executed earlier).
  // so we cast it here safely.
  // this requires a newer class file that has this array as littleEndian ints, otherwise we revert to java
  Node* embeddedCipherObj = load_field_from_object(gctr_object, "embeddedCipher", "Lcom/sun/crypto/provider/SymmetricCipher;");
  Node* counter = load_field_from_object(gctr_object, "counter", "[B");
  Node* subkeyHtbl = load_field_from_object(ghash_object, "subkeyHtbl", "[J");
  Node* state = load_field_from_object(ghash_object, "state", "[J");

  if (embeddedCipherObj == nullptr || counter == nullptr || subkeyHtbl == nullptr || state == nullptr) {
    return false;
  }
  // cast it to what we know it will be at runtime
  const TypeInstPtr* tinst = _gvn.type(gctr_object)->isa_instptr();
  assert(tinst != nullptr, "GCTR obj is null");
  assert(tinst->is_loaded(), "GCTR obj is not loaded");
  ciKlass* klass_AESCrypt = tinst->instance_klass()->find_klass(ciSymbol::make("com/sun/crypto/provider/AES_Crypt"));
  assert(klass_AESCrypt->is_loaded(), "predicate checks that this class is loaded");
  ciInstanceKlass* instklass_AESCrypt = klass_AESCrypt->as_instance_klass();
  const TypeKlassPtr* aklass = TypeKlassPtr::make(instklass_AESCrypt);
  const TypeOopPtr* xtype = aklass->as_instance_type();
  Node* aescrypt_object = new CheckCastPPNode(control(), embeddedCipherObj, xtype);
  aescrypt_object = _gvn.transform(aescrypt_object);
  // we need to get the start of the aescrypt_object's expanded key array
  Node* k_start = get_key_start_from_aescrypt_object(aescrypt_object);
  if (k_start == nullptr) return false;
  // similarly, get the start address of the r vector
  Node* cnt_start = array_element_address(counter, intcon(0), T_BYTE);
  Node* state_start = array_element_address(state, intcon(0), T_LONG);
  Node* subkeyHtbl_start = array_element_address(subkeyHtbl, intcon(0), T_LONG);


  // Call the stub, passing params
  Node* gcmCrypt = make_runtime_call(RC_LEAF|RC_NO_FP,
                               OptoRuntime::galoisCounterMode_aescrypt_Type(),
                               stubAddr, stubName, TypePtr::BOTTOM,
                               in_start, len, ct_start, out_start, k_start, state_start, subkeyHtbl_start, cnt_start);

  // return cipher length (int)
  Node* retvalue = _gvn.transform(new ProjNode(gcmCrypt, TypeFunc::Parms));
  set_result(retvalue);

  return true;
}

//----------------------------inline_galoisCounterMode_AESCrypt_predicate----------------------------
// Return node representing slow path of predicate check.
// the pseudo code we want to emulate with this predicate is:
// for encryption:
//    if (embeddedCipherObj instanceof AESCrypt) do_intrinsic, else do_javapath
// for decryption:
//    if ((embeddedCipherObj instanceof AESCrypt) && (cipher!=plain)) do_intrinsic, else do_javapath
//    note cipher==plain is more conservative than the original java code but that's OK
//

Node* LibraryCallKit::inline_galoisCounterMode_AESCrypt_predicate() {
  // The receiver was checked for null already.
  Node* objGCTR = argument(7);
  // Load embeddedCipher field of GCTR object.
  Node* embeddedCipherObj = load_field_from_object(objGCTR, "embeddedCipher", "Lcom/sun/crypto/provider/SymmetricCipher;");
  assert(embeddedCipherObj != nullptr, "embeddedCipherObj is null");

  // get AESCrypt klass for instanceOf check
  // AESCrypt might not be loaded yet if some other SymmetricCipher got us to this compile point
  // will have same classloader as CipherBlockChaining object
  const TypeInstPtr* tinst = _gvn.type(objGCTR)->isa_instptr();
  assert(tinst != nullptr, "GCTR obj is null");
  assert(tinst->is_loaded(), "GCTR obj is not loaded");

  // we want to do an instanceof comparison against the AESCrypt class
  ciKlass* klass_AESCrypt = tinst->instance_klass()->find_klass(ciSymbol::make("com/sun/crypto/provider/AES_Crypt"));
  if (!klass_AESCrypt->is_loaded()) {
    // if AESCrypt is not even loaded, we never take the intrinsic fast path
    Node* ctrl = control();
    set_control(top()); // no regular fast path
    return ctrl;
  }

  ciInstanceKlass* instklass_AESCrypt = klass_AESCrypt->as_instance_klass();
  Node* instof = gen_instanceof(embeddedCipherObj, makecon(TypeKlassPtr::make(instklass_AESCrypt)));
  Node* cmp_instof = _gvn.transform(new CmpINode(instof, intcon(1)));
  Node* bool_instof = _gvn.transform(new BoolNode(cmp_instof, BoolTest::ne));
  Node* instof_false = generate_guard(bool_instof, nullptr, PROB_MIN);

  return instof_false; // even if it is null
}

//------------------------------get_state_from_digest_object-----------------------
Node * LibraryCallKit::get_state_from_digest_object(Node *digest_object, BasicType elem_type) {
  const char* state_type;
  switch (elem_type) {
    case T_BYTE: state_type = "[B"; break;
    case T_INT:  state_type = "[I"; break;
    case T_LONG: state_type = "[J"; break;
    default: ShouldNotReachHere();
  }
  Node* digest_state = load_field_from_object(digest_object, "state", state_type);
  assert (digest_state != nullptr, "wrong version of sun.security.provider.MD5/SHA/SHA2/SHA5/SHA3");
  if (digest_state == nullptr) return (Node *) nullptr;

  // now have the array, need to get the start address of the state array
  Node* state = array_element_address(digest_state, intcon(0), elem_type);
  return state;
}

//------------------------------get_block_size_from_sha3_object----------------------------------
Node * LibraryCallKit::get_block_size_from_digest_object(Node *digest_object) {
  Node* block_size = load_field_from_object(digest_object, "blockSize", "I");
  assert (block_size != nullptr, "sanity");
  return block_size;
}

//----------------------------inline_digestBase_implCompressMB_predicate----------------------------
// Return node representing slow path of predicate check.
// the pseudo code we want to emulate with this predicate is:
//    if (digestBaseObj instanceof MD5/SHA/SHA2/SHA5/SHA3) do_intrinsic, else do_javapath
//
Node* LibraryCallKit::inline_digestBase_implCompressMB_predicate(int predicate) {
  assert(UseMD5Intrinsics || UseSHA1Intrinsics || UseSHA256Intrinsics || UseSHA512Intrinsics || UseSHA3Intrinsics,
         "need MD5/SHA1/SHA256/SHA512/SHA3 instruction support");
  assert((uint)predicate < 5, "sanity");

  // The receiver was checked for null already.
  Node* digestBaseObj = argument(0);

  // get DigestBase klass for instanceOf check
  const TypeInstPtr* tinst = _gvn.type(digestBaseObj)->isa_instptr();
  assert(tinst != nullptr, "digestBaseObj is null");
  assert(tinst->is_loaded(), "DigestBase is not loaded");

  const char* klass_name = nullptr;
  switch (predicate) {
  case 0:
    if (UseMD5Intrinsics) {
      // we want to do an instanceof comparison against the MD5 class
      klass_name = "sun/security/provider/MD5";
    }
    break;
  case 1:
    if (UseSHA1Intrinsics) {
      // we want to do an instanceof comparison against the SHA class
      klass_name = "sun/security/provider/SHA";
    }
    break;
  case 2:
    if (UseSHA256Intrinsics) {
      // we want to do an instanceof comparison against the SHA2 class
      klass_name = "sun/security/provider/SHA2";
    }
    break;
  case 3:
    if (UseSHA512Intrinsics) {
      // we want to do an instanceof comparison against the SHA5 class
      klass_name = "sun/security/provider/SHA5";
    }
    break;
  case 4:
    if (UseSHA3Intrinsics) {
      // we want to do an instanceof comparison against the SHA3 class
      klass_name = "sun/security/provider/SHA3";
    }
    break;
  default:
    fatal("unknown SHA intrinsic predicate: %d", predicate);
  }

  ciKlass* klass = nullptr;
  if (klass_name != nullptr) {
    klass = tinst->instance_klass()->find_klass(ciSymbol::make(klass_name));
  }
  if ((klass == nullptr) || !klass->is_loaded()) {
    // if none of MD5/SHA/SHA2/SHA5 is loaded, we never take the intrinsic fast path
    Node* ctrl = control();
    set_control(top()); // no intrinsic path
    return ctrl;
  }
  ciInstanceKlass* instklass = klass->as_instance_klass();

  Node* instof = gen_instanceof(digestBaseObj, makecon(TypeKlassPtr::make(instklass)));
  Node* cmp_instof = _gvn.transform(new CmpINode(instof, intcon(1)));
  Node* bool_instof = _gvn.transform(new BoolNode(cmp_instof, BoolTest::ne));
  Node* instof_false = generate_guard(bool_instof, nullptr, PROB_MIN);

  return instof_false;  // even if it is null
}

//-------------inline_fma-----------------------------------
bool LibraryCallKit::inline_fma(vmIntrinsics::ID id) {
  Node *a = nullptr;
  Node *b = nullptr;
  Node *c = nullptr;
  Node* result = nullptr;
  switch (id) {
  case vmIntrinsics::_fmaD:
    assert(callee()->signature()->size() == 6, "fma has 3 parameters of size 2 each.");
    // no receiver since it is static method
    a = argument(0);
    b = argument(2);
    c = argument(4);
    result = _gvn.transform(new FmaDNode(a, b, c));
    break;
  case vmIntrinsics::_fmaF:
    assert(callee()->signature()->size() == 3, "fma has 3 parameters of size 1 each.");
    a = argument(0);
    b = argument(1);
    c = argument(2);
    result = _gvn.transform(new FmaFNode(a, b, c));
    break;
  default:
    fatal_unexpected_iid(id);  break;
  }
  set_result(result);
  return true;
}

bool LibraryCallKit::inline_character_compare(vmIntrinsics::ID id) {
  // argument(0) is receiver
  Node* codePoint = argument(1);
  Node* n = nullptr;

  switch (id) {
    case vmIntrinsics::_isDigit :
      n = new DigitNode(control(), codePoint);
      break;
    case vmIntrinsics::_isLowerCase :
      n = new LowerCaseNode(control(), codePoint);
      break;
    case vmIntrinsics::_isUpperCase :
      n = new UpperCaseNode(control(), codePoint);
      break;
    case vmIntrinsics::_isWhitespace :
      n = new WhitespaceNode(control(), codePoint);
      break;
    default:
      fatal_unexpected_iid(id);
  }

  set_result(_gvn.transform(n));
  return true;
}

bool LibraryCallKit::inline_profileBoolean() {
  Node* counts = argument(1);
  const TypeAryPtr* ary = nullptr;
  ciArray* aobj = nullptr;
  if (counts->is_Con()
      && (ary = counts->bottom_type()->isa_aryptr()) != nullptr
      && (aobj = ary->const_oop()->as_array()) != nullptr
      && (aobj->length() == 2)) {
    // Profile is int[2] where [0] and [1] correspond to false and true value occurrences respectively.
    jint false_cnt = aobj->element_value(0).as_int();
    jint  true_cnt = aobj->element_value(1).as_int();

    if (C->log() != nullptr) {
      C->log()->elem("observe source='profileBoolean' false='%d' true='%d'",
                     false_cnt, true_cnt);
    }

    if (false_cnt + true_cnt == 0) {
      // According to profile, never executed.
      uncommon_trap_exact(Deoptimization::Reason_intrinsic,
                          Deoptimization::Action_reinterpret);
      return true;
    }

    // result is a boolean (0 or 1) and its profile (false_cnt & true_cnt)
    // is a number of each value occurrences.
    Node* result = argument(0);
    if (false_cnt == 0 || true_cnt == 0) {
      // According to profile, one value has been never seen.
      int expected_val = (false_cnt == 0) ? 1 : 0;

      Node* cmp  = _gvn.transform(new CmpINode(result, intcon(expected_val)));
      Node* test = _gvn.transform(new BoolNode(cmp, BoolTest::eq));

      IfNode* check = create_and_map_if(control(), test, PROB_ALWAYS, COUNT_UNKNOWN);
      Node* fast_path = _gvn.transform(new IfTrueNode(check));
      Node* slow_path = _gvn.transform(new IfFalseNode(check));

      { // Slow path: uncommon trap for never seen value and then reexecute
        // MethodHandleImpl::profileBoolean() to bump the count, so JIT knows
        // the value has been seen at least once.
        PreserveJVMState pjvms(this);
        PreserveReexecuteState preexecs(this);
        jvms()->set_should_reexecute(true);

        set_control(slow_path);
        set_i_o(i_o());

        uncommon_trap_exact(Deoptimization::Reason_intrinsic,
                            Deoptimization::Action_reinterpret);
      }
      // The guard for never seen value enables sharpening of the result and
      // returning a constant. It allows to eliminate branches on the same value
      // later on.
      set_control(fast_path);
      result = intcon(expected_val);
    }
    // Stop profiling.
    // MethodHandleImpl::profileBoolean() has profiling logic in its bytecode.
    // By replacing method body with profile data (represented as ProfileBooleanNode
    // on IR level) we effectively disable profiling.
    // It enables full speed execution once optimized code is generated.
    Node* profile = _gvn.transform(new ProfileBooleanNode(result, false_cnt, true_cnt));
    C->record_for_igvn(profile);
    set_result(profile);
    return true;
  } else {
    // Continue profiling.
    // Profile data isn't available at the moment. So, execute method's bytecode version.
    // Usually, when GWT LambdaForms are profiled it means that a stand-alone nmethod
    // is compiled and counters aren't available since corresponding MethodHandle
    // isn't a compile-time constant.
    return false;
  }
}

bool LibraryCallKit::inline_isCompileConstant() {
  Node* n = argument(0);
  set_result(n->is_Con() ? intcon(1) : intcon(0));
  return true;
}

//------------------------------- inline_getObjectSize --------------------------------------
//
// Calculate the runtime size of the object/array.
//   native long sun.instrument.InstrumentationImpl.getObjectSize0(long nativeAgent, Object objectToSize);
//
bool LibraryCallKit::inline_getObjectSize() {
  Node* obj = argument(3);
  Node* klass_node = load_object_klass(obj);

  jint  layout_con = Klass::_lh_neutral_value;
  Node* layout_val = get_layout_helper(klass_node, layout_con);
  int   layout_is_con = (layout_val == nullptr);

  if (layout_is_con) {
    // Layout helper is constant, can figure out things at compile time.

    if (Klass::layout_helper_is_instance(layout_con)) {
      // Instance case:  layout_con contains the size itself.
      Node *size = longcon(Klass::layout_helper_size_in_bytes(layout_con));
      set_result(size);
    } else {
      // Array case: size is round(header + element_size*arraylength).
      // Since arraylength is different for every array instance, we have to
      // compute the whole thing at runtime.

      Node* arr_length = load_array_length(obj);

      int round_mask = MinObjAlignmentInBytes - 1;
      int hsize  = Klass::layout_helper_header_size(layout_con);
      int eshift = Klass::layout_helper_log2_element_size(layout_con);

      if ((round_mask & ~right_n_bits(eshift)) == 0) {
        round_mask = 0;  // strength-reduce it if it goes away completely
      }
      assert((hsize & right_n_bits(eshift)) == 0, "hsize is pre-rounded");
      Node* header_size = intcon(hsize + round_mask);

      Node* lengthx = ConvI2X(arr_length);
      Node* headerx = ConvI2X(header_size);

      Node* abody = lengthx;
      if (eshift != 0) {
        abody = _gvn.transform(new LShiftXNode(lengthx, intcon(eshift)));
      }
      Node* size = _gvn.transform( new AddXNode(headerx, abody) );
      if (round_mask != 0) {
        size = _gvn.transform( new AndXNode(size, MakeConX(~round_mask)) );
      }
      size = ConvX2L(size);
      set_result(size);
    }
  } else {
    // Layout helper is not constant, need to test for array-ness at runtime.

    enum { _instance_path = 1, _array_path, PATH_LIMIT };
    RegionNode* result_reg = new RegionNode(PATH_LIMIT);
    PhiNode* result_val = new PhiNode(result_reg, TypeLong::LONG);
    record_for_igvn(result_reg);

    Node* array_ctl = generate_array_guard(klass_node, nullptr, &obj);
    if (array_ctl != nullptr) {
      // Array case: size is round(header + element_size*arraylength).
      // Since arraylength is different for every array instance, we have to
      // compute the whole thing at runtime.

      PreserveJVMState pjvms(this);
      set_control(array_ctl);
      Node* arr_length = load_array_length(obj);

      int round_mask = MinObjAlignmentInBytes - 1;
      Node* mask = intcon(round_mask);

      Node* hss = intcon(Klass::_lh_header_size_shift);
      Node* hsm = intcon(Klass::_lh_header_size_mask);
      Node* header_size = _gvn.transform(new URShiftINode(layout_val, hss));
      header_size = _gvn.transform(new AndINode(header_size, hsm));
      header_size = _gvn.transform(new AddINode(header_size, mask));

      // There is no need to mask or shift this value.
      // The semantics of LShiftINode include an implicit mask to 0x1F.
      assert(Klass::_lh_log2_element_size_shift == 0, "use shift in place");
      Node* elem_shift = layout_val;

      Node* lengthx = ConvI2X(arr_length);
      Node* headerx = ConvI2X(header_size);

      Node* abody = _gvn.transform(new LShiftXNode(lengthx, elem_shift));
      Node* size = _gvn.transform(new AddXNode(headerx, abody));
      if (round_mask != 0) {
        size = _gvn.transform(new AndXNode(size, MakeConX(~round_mask)));
      }
      size = ConvX2L(size);

      result_reg->init_req(_array_path, control());
      result_val->init_req(_array_path, size);
    }

    if (!stopped()) {
      // Instance case: the layout helper gives us instance size almost directly,
      // but we need to mask out the _lh_instance_slow_path_bit.
      Node* size = ConvI2X(layout_val);
      assert((int) Klass::_lh_instance_slow_path_bit < BytesPerLong, "clear bit");
      Node* mask = MakeConX(~(intptr_t) right_n_bits(LogBytesPerLong));
      size = _gvn.transform(new AndXNode(size, mask));
      size = ConvX2L(size);

      result_reg->init_req(_instance_path, control());
      result_val->init_req(_instance_path, size);
    }

    set_result(result_reg, result_val);
  }

  return true;
}

//------------------------------- inline_blackhole --------------------------------------
//
// Make sure all arguments to this node are alive.
// This matches methods that were requested to be blackholed through compile commands.
//
bool LibraryCallKit::inline_blackhole() {
  assert(callee()->is_static(), "Should have been checked before: only static methods here");
  assert(callee()->is_empty(), "Should have been checked before: only empty methods here");
  assert(callee()->holder()->is_loaded(), "Should have been checked before: only methods for loaded classes here");

  // Blackhole node pinches only the control, not memory. This allows
  // the blackhole to be pinned in the loop that computes blackholed
  // values, but have no other side effects, like breaking the optimizations
  // across the blackhole.

  Node* bh = _gvn.transform(new BlackholeNode(control()));
  set_control(_gvn.transform(new ProjNode(bh, TypeFunc::Control)));

  // Bind call arguments as blackhole arguments to keep them alive
  uint nargs = callee()->arg_size();
  for (uint i = 0; i < nargs; i++) {
    bh->add_req(argument(i));
  }

  return true;
}

Node* LibraryCallKit::unbox_fp16_value(const TypeInstPtr* float16_box_type, ciField* field, Node* box) {
  const TypeInstPtr* box_type = _gvn.type(box)->isa_instptr();
  if (box_type == nullptr || box_type->instance_klass() != float16_box_type->instance_klass()) {
    return nullptr; // box klass is not Float16
  }

  // Null check; get notnull casted pointer
  Node* null_ctl = top();
  Node* not_null_box = null_check_oop(box, &null_ctl, true);
  // If not_null_box is dead, only null-path is taken
  if (stopped()) {
    set_control(null_ctl);
    return nullptr;
  }
  assert(not_null_box->bottom_type()->is_instptr()->maybe_null() == false, "");
  const TypePtr* adr_type = C->alias_type(field)->adr_type();
  Node* adr = basic_plus_adr(not_null_box, field->offset_in_bytes());
  return access_load_at(not_null_box, adr, adr_type, TypeInt::SHORT, T_SHORT, IN_HEAP);
}

Node* LibraryCallKit::box_fp16_value(const TypeInstPtr* float16_box_type, ciField* field, Node* value) {
  PreserveReexecuteState preexecs(this);
  jvms()->set_should_reexecute(true);

  const TypeKlassPtr* klass_type = float16_box_type->as_klass_type();
  Node* klass_node = makecon(klass_type);
  Node* box = new_instance(klass_node);

  Node* value_field = basic_plus_adr(box, field->offset_in_bytes());
  const TypePtr* value_adr_type = value_field->bottom_type()->is_ptr();

  Node* field_store = _gvn.transform(access_store_at(box,
                                                     value_field,
                                                     value_adr_type,
                                                     value,
                                                     TypeInt::SHORT,
                                                     T_SHORT,
                                                     IN_HEAP));
  set_memory(field_store, value_adr_type);
  return box;
}

bool LibraryCallKit::inline_fp16_operations(vmIntrinsics::ID id, int num_args) {
  if (!Matcher::match_rule_supported(Op_ReinterpretS2HF) ||
      !Matcher::match_rule_supported(Op_ReinterpretHF2S)) {
    return false;
  }

  const TypeInstPtr* box_type = _gvn.type(argument(0))->isa_instptr();
  if (box_type == nullptr || box_type->const_oop() == nullptr) {
    return false;
  }

  ciInstanceKlass* float16_klass = box_type->const_oop()->as_instance()->java_lang_Class_klass()->as_instance_klass();
  const TypeInstPtr* float16_box_type = TypeInstPtr::make_exact(TypePtr::NotNull, float16_klass);
  ciField* field = float16_klass->get_field_by_name(ciSymbols::value_name(),
                                                    ciSymbols::short_signature(),
                                                    false);
  assert(field != nullptr, "");

  // Transformed nodes
  Node* fld1 = nullptr;
  Node* fld2 = nullptr;
  Node* fld3 = nullptr;
  switch(num_args) {
    case 3:
      fld3 = unbox_fp16_value(float16_box_type, field, argument(3));
      if (fld3 == nullptr) {
        return false;
      }
      fld3 = _gvn.transform(new ReinterpretS2HFNode(fld3));
    // fall-through
    case 2:
      fld2 = unbox_fp16_value(float16_box_type, field, argument(2));
      if (fld2 == nullptr) {
        return false;
      }
      fld2 = _gvn.transform(new ReinterpretS2HFNode(fld2));
    // fall-through
    case 1:
      fld1 = unbox_fp16_value(float16_box_type, field, argument(1));
      if (fld1 == nullptr) {
        return false;
      }
      fld1 = _gvn.transform(new ReinterpretS2HFNode(fld1));
      break;
    default: fatal("Unsupported number of arguments %d", num_args);
  }

  Node* result = nullptr;
  switch (id) {
    // Unary operations
    case vmIntrinsics::_sqrt_float16:
      result = _gvn.transform(new SqrtHFNode(C, control(), fld1));
      break;
    // Ternary operations
    case vmIntrinsics::_fma_float16:
      result = _gvn.transform(new FmaHFNode(fld1, fld2, fld3));
      break;
    default:
      fatal_unexpected_iid(id);
      break;
  }
  result = _gvn.transform(new ReinterpretHF2SNode(result));
  set_result(box_fp16_value(float16_box_type, field, result));
  return true;
}
<|MERGE_RESOLUTION|>--- conflicted
+++ resolved
@@ -6208,13 +6208,8 @@
     CallProjections* callprojs = alloc->extract_projections(true);
     InitializeNode* init = alloc->initialization();
     Node* alloc_mem = alloc->in(TypeFunc::Memory);
-<<<<<<< HEAD
     C->gvn_replace_by(callprojs->fallthrough_ioproj, alloc->in(TypeFunc::I_O));
-    C->gvn_replace_by(init->proj_out(TypeFunc::Memory), alloc_mem);
-=======
-    C->gvn_replace_by(callprojs.fallthrough_ioproj, alloc->in(TypeFunc::I_O));
     init->replace_mem_projs_by(alloc_mem, C);
->>>>>>> c754e3e0
 
     // The CastIINode created in GraphKit::new_array (in AllocateArrayNode::make_ideal_length) must stay below
     // the allocation (i.e. is only valid if the allocation succeeds):
