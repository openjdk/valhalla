--- conflicted
+++ resolved
@@ -2547,26 +2547,11 @@
         return false;
       }
 
-<<<<<<< HEAD
-        // Skip over direct field access for VectorPayloadMF* class instances since
-        // multifield is loaded into vector, alternatively we can create a lane
-        // extraction logic.
-        ciField* field = vk->get_non_flat_field_by_offset(off);
-        if (field != nullptr && !VectorSupport::is_vector_payload_mf(vk->get_InlineKlass())) {
-          BasicType bt = type2field[field->type()->basic_type()];
-          if (bt == T_ARRAY || bt == T_NARROWOOP) {
-            bt = T_OBJECT;
-          }
-          if (bt == type && (!field->is_flat() || field->type() == inline_klass)) {
-            Node* value = vt->field_value_by_offset(off, false);
-            if (value->is_InlineType()) {
-              value = value->as_InlineType()->adjust_scalarization_depth(this);
-            }
-            set_result(value);
-            return true;
-=======
+      // Skip over direct field access for VectorPayloadMF* class instances since
+      // multifield is loaded into vector, alternatively we can create a lane
+      // extraction logic.
       ciField* field = vk->get_non_flat_field_by_offset(off);
-      if (field != nullptr) {
+      if (field != nullptr && !VectorSupport::is_vector_payload_mf(vk->get_InlineKlass())) {
         BasicType bt = type2field[field->type()->basic_type()];
         if (bt == T_ARRAY || bt == T_NARROWOOP) {
           bt = T_OBJECT;
@@ -2575,7 +2560,6 @@
           Node* value = vt->field_value_by_offset(off, false);
           if (value->is_InlineType()) {
             value = value->as_InlineType()->adjust_scalarization_depth(this);
->>>>>>> cccb5014
           }
           set_result(value);
           return true;
@@ -2799,8 +2783,6 @@
     }
   }
 
-<<<<<<< HEAD
-=======
   return true;
 }
 
@@ -2831,7 +2813,6 @@
     return false;
   }
   C->set_has_unsafe_access(true);
->>>>>>> cccb5014
 
   const TypeInstPtr* value_klass_node = _gvn.type(argument(5))->isa_instptr();
   if (value_klass_node == nullptr || value_klass_node->const_oop() == nullptr) {
