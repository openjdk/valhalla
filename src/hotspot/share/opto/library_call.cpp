--- conflicted
+++ resolved
@@ -3038,7 +3038,6 @@
     test = _gvn.transform(new SubINode(inst, bits));
     // The 'test' is non-zero if we need to take a slow path.
   }
-<<<<<<< HEAD
   Node* obj = nullptr;
   const TypeInstKlassPtr* tkls = _gvn.type(kls)->isa_instklassptr();
   if (tkls != nullptr && tkls->instance_klass()->is_inlinetype()) {
@@ -3046,8 +3045,6 @@
   } else {
     obj = new_instance(kls, test);
   }
-=======
-  Node* obj = new_instance(kls, test);
 #if INCLUDE_JVMTI
   // Check if JvmtiExport::_should_notify_object_alloc is enabled and post notifications
   IdealKit ideal(this);
@@ -3070,7 +3067,6 @@
   final_sync(ideal);
   obj = ideal.value(result);
 #endif //INCLUDE_JVMTI
->>>>>>> b9bdbe9a
   set_result(obj);
   return true;
 }
