--- conflicted
+++ resolved
@@ -3793,7 +3793,7 @@
     BarrierSetC2* bs = BarrierSet::barrier_set()->barrier_set_c2();
     const TypeAryPtr* orig_t = _gvn.type(original)->isa_aryptr();
     ciKlass* klass = _gvn.type(klass_node)->is_klassptr()->klass();
-    bool exclude_flat = UseFlatArray && bs->array_copy_requires_gc_barriers(true, T_OBJECT, false, BarrierSetC2::Parsing) &&
+    bool exclude_flat = UseFlatArray && bs->array_copy_requires_gc_barriers(true, T_OBJECT, false, false, BarrierSetC2::Parsing) &&
                         // Can src array be flat and contain oops?
                         (orig_t == NULL || (!orig_t->is_not_flat() && (!orig_t->is_flat() || orig_t->elem()->inline_klass()->contains_oops()))) &&
                         // Can dest array be flat and contain oops?
@@ -4537,36 +4537,13 @@
       set_control(array_ctl);
 
       BarrierSetC2* bs = BarrierSet::barrier_set()->barrier_set_c2();
-<<<<<<< HEAD
       const TypeAryPtr* ary_ptr = obj_type->isa_aryptr();
-      if (UseFlatArray && bs->array_copy_requires_gc_barriers(true, T_OBJECT, true, BarrierSetC2::Parsing) &&
+      if (UseFlatArray && bs->array_copy_requires_gc_barriers(true, T_OBJECT, true, false, BarrierSetC2::Parsing) &&
           obj_type->klass()->can_be_inline_array_klass() &&
           (ary_ptr == NULL || (!ary_ptr->is_not_flat() && (!ary_ptr->is_flat() || ary_ptr->elem()->inline_klass()->contains_oops())))) {
         // Flattened inline type array may have object field that would require a
         // write barrier. Conservatively, go to slow path.
         generate_flatArray_guard(obj_klass, slow_region);
-=======
-      if (bs->array_copy_requires_gc_barriers(true, T_OBJECT, true, false, BarrierSetC2::Parsing)) {
-        // If it is an oop array, it requires very special treatment,
-        // because gc barriers are required when accessing the array.
-        Node* is_obja = generate_objArray_guard(obj_klass, (RegionNode*)NULL);
-        if (is_obja != NULL) {
-          PreserveJVMState pjvms2(this);
-          set_control(is_obja);
-          // Generate a direct call to the right arraycopy function(s).
-          // Clones are always tightly coupled.
-          ArrayCopyNode* ac = ArrayCopyNode::make(this, true, obj, intcon(0), alloc_obj, intcon(0), obj_length, true, false);
-          ac->set_clone_oop_array();
-          Node* n = _gvn.transform(ac);
-          assert(n == ac, "cannot disappear");
-          ac->connect_outputs(this, /*deoptimize_on_exception=*/true);
-
-          result_reg->init_req(_objArray_path, control());
-          result_val->init_req(_objArray_path, alloc_obj);
-          result_i_o ->set_req(_objArray_path, i_o());
-          result_mem ->set_req(_objArray_path, reset_memory());
-        }
->>>>>>> df65237b
       }
 
       if (!stopped()) {
@@ -4575,7 +4552,7 @@
         Node* alloc_obj = new_array(obj_klass, obj_length, 0, &obj_size, /*deoptimize_on_exception=*/true);
 
         BarrierSetC2* bs = BarrierSet::barrier_set()->barrier_set_c2();
-        if (bs->array_copy_requires_gc_barriers(true, T_OBJECT, true, BarrierSetC2::Parsing)) {
+        if (bs->array_copy_requires_gc_barriers(true, T_OBJECT, true, false, BarrierSetC2::Parsing)) {
           // If it is an oop array, it requires very special treatment,
           // because gc barriers are required when accessing the array.
           Node* is_obja = generate_objArray_guard(obj_klass, (RegionNode*)NULL);
