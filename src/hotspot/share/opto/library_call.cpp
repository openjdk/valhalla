--- conflicted
+++ resolved
@@ -2846,13 +2846,8 @@
     } else {
       if (UseArrayFlattening) {
         // Flat array must have an exact type
-<<<<<<< HEAD
-        bool is_null_free = layout != LayoutKind::NULLABLE_ATOMIC_FLAT;
-        bool is_atomic = layout != LayoutKind::NON_ATOMIC_FLAT;
-=======
         bool is_null_free = !LayoutKindHelper::is_nullable_flat(layout);
         bool is_atomic = LayoutKindHelper::is_atomic_flat(layout);
->>>>>>> 10c0db67
         Node* new_base = cast_to_flat_array_exact(base, value_klass, is_null_free, is_atomic);
         replace_in_map(base, new_base);
         base = new_base;
