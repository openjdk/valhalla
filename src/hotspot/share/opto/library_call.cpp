/*
 * Copyright (c) 1999, 2023, Oracle and/or its affiliates. All rights reserved.
 * DO NOT ALTER OR REMOVE COPYRIGHT NOTICES OR THIS FILE HEADER.
 *
 * This code is free software; you can redistribute it and/or modify it
 * under the terms of the GNU General Public License version 2 only, as
 * published by the Free Software Foundation.
 *
 * This code is distributed in the hope that it will be useful, but WITHOUT
 * ANY WARRANTY; without even the implied warranty of MERCHANTABILITY or
 * FITNESS FOR A PARTICULAR PURPOSE.  See the GNU General Public License
 * version 2 for more details (a copy is included in the LICENSE file that
 * accompanied this code).
 *
 * You should have received a copy of the GNU General Public License version
 * 2 along with this work; if not, write to the Free Software Foundation,
 * Inc., 51 Franklin St, Fifth Floor, Boston, MA 02110-1301 USA.
 *
 * Please contact Oracle, 500 Oracle Parkway, Redwood Shores, CA 94065 USA
 * or visit www.oracle.com if you need additional information or have any
 * questions.
 *
 */

#include "precompiled.hpp"
#include "asm/macroAssembler.hpp"
#include "ci/ciFlatArrayKlass.hpp"
#include "ci/ciUtilities.inline.hpp"
#include "classfile/vmIntrinsics.hpp"
#include "compiler/compileBroker.hpp"
#include "compiler/compileLog.hpp"
#include "gc/shared/barrierSet.hpp"
#include "jfr/support/jfrIntrinsics.hpp"
#include "memory/resourceArea.hpp"
#include "oops/klass.inline.hpp"
#include "oops/objArrayKlass.hpp"
#include "opto/addnode.hpp"
#include "opto/arraycopynode.hpp"
#include "opto/c2compiler.hpp"
#include "opto/castnode.hpp"
#include "opto/cfgnode.hpp"
#include "opto/convertnode.hpp"
#include "opto/countbitsnode.hpp"
#include "opto/idealKit.hpp"
#include "opto/library_call.hpp"
#include "opto/mathexactnode.hpp"
#include "opto/mulnode.hpp"
#include "opto/narrowptrnode.hpp"
#include "opto/opaquenode.hpp"
#include "opto/parse.hpp"
#include "opto/runtime.hpp"
#include "opto/rootnode.hpp"
#include "opto/subnode.hpp"
#include "prims/jvmtiThreadState.hpp"
#include "prims/unsafe.hpp"
#include "runtime/jniHandles.inline.hpp"
#include "runtime/objectMonitor.hpp"
#include "runtime/sharedRuntime.hpp"
#include "runtime/stubRoutines.hpp"
#include "utilities/macros.hpp"
#include "utilities/powerOfTwo.hpp"

//---------------------------make_vm_intrinsic----------------------------
CallGenerator* Compile::make_vm_intrinsic(ciMethod* m, bool is_virtual) {
  vmIntrinsicID id = m->intrinsic_id();
  assert(id != vmIntrinsics::_none, "must be a VM intrinsic");

  if (!m->is_loaded()) {
    // Do not attempt to inline unloaded methods.
    return nullptr;
  }

  C2Compiler* compiler = (C2Compiler*)CompileBroker::compiler(CompLevel_full_optimization);
  bool is_available = false;

  {
    // For calling is_intrinsic_supported and is_intrinsic_disabled_by_flag
    // the compiler must transition to '_thread_in_vm' state because both
    // methods access VM-internal data.
    VM_ENTRY_MARK;
    methodHandle mh(THREAD, m->get_Method());
    is_available = compiler != nullptr && compiler->is_intrinsic_available(mh, C->directive());
    if (is_available && is_virtual) {
      is_available = vmIntrinsics::does_virtual_dispatch(id);
    }
  }

  if (is_available) {
    assert(id <= vmIntrinsics::LAST_COMPILER_INLINE, "caller responsibility");
    assert(id != vmIntrinsics::_Object_init && id != vmIntrinsics::_invoke, "enum out of order?");
    return new LibraryIntrinsic(m, is_virtual,
                                vmIntrinsics::predicates_needed(id),
                                vmIntrinsics::does_virtual_dispatch(id),
                                id);
  } else {
    return nullptr;
  }
}

JVMState* LibraryIntrinsic::generate(JVMState* jvms) {
  LibraryCallKit kit(jvms, this);
  Compile* C = kit.C;
  int nodes = C->unique();
#ifndef PRODUCT
  if ((C->print_intrinsics() || C->print_inlining()) && Verbose) {
    char buf[1000];
    const char* str = vmIntrinsics::short_name_as_C_string(intrinsic_id(), buf, sizeof(buf));
    tty->print_cr("Intrinsic %s", str);
  }
#endif
  ciMethod* callee = kit.callee();
  const int bci    = kit.bci();
#ifdef ASSERT
  Node* ctrl = kit.control();
#endif
  // Try to inline the intrinsic.
  if (callee->check_intrinsic_candidate() &&
      kit.try_to_inline(_last_predicate)) {
    const char *inline_msg = is_virtual() ? "(intrinsic, virtual)"
                                          : "(intrinsic)";
    CompileTask::print_inlining_ul(callee, jvms->depth() - 1, bci, inline_msg);
    if (C->print_intrinsics() || C->print_inlining()) {
      C->print_inlining(callee, jvms->depth() - 1, bci, inline_msg);
    }
    C->gather_intrinsic_statistics(intrinsic_id(), is_virtual(), Compile::_intrinsic_worked);
    if (C->log()) {
      C->log()->elem("intrinsic id='%s'%s nodes='%d'",
                     vmIntrinsics::name_at(intrinsic_id()),
                     (is_virtual() ? " virtual='1'" : ""),
                     C->unique() - nodes);
    }
    // Push the result from the inlined method onto the stack.
    kit.push_result();
    C->print_inlining_update(this);
    return kit.transfer_exceptions_into_jvms();
  }

  // The intrinsic bailed out
  assert(ctrl == kit.control(), "Control flow was added although the intrinsic bailed out");
  if (jvms->has_method()) {
    // Not a root compile.
    const char* msg;
    if (callee->intrinsic_candidate()) {
      msg = is_virtual() ? "failed to inline (intrinsic, virtual)" : "failed to inline (intrinsic)";
    } else {
      msg = is_virtual() ? "failed to inline (intrinsic, virtual), method not annotated"
                         : "failed to inline (intrinsic), method not annotated";
    }
    CompileTask::print_inlining_ul(callee, jvms->depth() - 1, bci, msg);
    if (C->print_intrinsics() || C->print_inlining()) {
      C->print_inlining(callee, jvms->depth() - 1, bci, msg);
    }
  } else {
    // Root compile
    ResourceMark rm;
    stringStream msg_stream;
    msg_stream.print("Did not generate intrinsic %s%s at bci:%d in",
                     vmIntrinsics::name_at(intrinsic_id()),
                     is_virtual() ? " (virtual)" : "", bci);
    const char *msg = msg_stream.freeze();
    log_debug(jit, inlining)("%s", msg);
    if (C->print_intrinsics() || C->print_inlining()) {
      tty->print("%s", msg);
    }
  }
  C->gather_intrinsic_statistics(intrinsic_id(), is_virtual(), Compile::_intrinsic_failed);
  C->print_inlining_update(this);

  return nullptr;
}

Node* LibraryIntrinsic::generate_predicate(JVMState* jvms, int predicate) {
  LibraryCallKit kit(jvms, this);
  Compile* C = kit.C;
  int nodes = C->unique();
  _last_predicate = predicate;
#ifndef PRODUCT
  assert(is_predicated() && predicate < predicates_count(), "sanity");
  if ((C->print_intrinsics() || C->print_inlining()) && Verbose) {
    char buf[1000];
    const char* str = vmIntrinsics::short_name_as_C_string(intrinsic_id(), buf, sizeof(buf));
    tty->print_cr("Predicate for intrinsic %s", str);
  }
#endif
  ciMethod* callee = kit.callee();
  const int bci    = kit.bci();

  Node* slow_ctl = kit.try_to_predicate(predicate);
  if (!kit.failing()) {
    const char *inline_msg = is_virtual() ? "(intrinsic, virtual, predicate)"
                                          : "(intrinsic, predicate)";
    CompileTask::print_inlining_ul(callee, jvms->depth() - 1, bci, inline_msg);
    if (C->print_intrinsics() || C->print_inlining()) {
      C->print_inlining(callee, jvms->depth() - 1, bci, inline_msg);
    }
    C->gather_intrinsic_statistics(intrinsic_id(), is_virtual(), Compile::_intrinsic_worked);
    if (C->log()) {
      C->log()->elem("predicate_intrinsic id='%s'%s nodes='%d'",
                     vmIntrinsics::name_at(intrinsic_id()),
                     (is_virtual() ? " virtual='1'" : ""),
                     C->unique() - nodes);
    }
    return slow_ctl; // Could be null if the check folds.
  }

  // The intrinsic bailed out
  if (jvms->has_method()) {
    // Not a root compile.
    const char* msg = "failed to generate predicate for intrinsic";
    CompileTask::print_inlining_ul(kit.callee(), jvms->depth() - 1, bci, msg);
    if (C->print_intrinsics() || C->print_inlining()) {
      C->print_inlining(kit.callee(), jvms->depth() - 1, bci, msg);
    }
  } else {
    // Root compile
    ResourceMark rm;
    stringStream msg_stream;
    msg_stream.print("Did not generate intrinsic %s%s at bci:%d in",
                     vmIntrinsics::name_at(intrinsic_id()),
                     is_virtual() ? " (virtual)" : "", bci);
    const char *msg = msg_stream.freeze();
    log_debug(jit, inlining)("%s", msg);
    if (C->print_intrinsics() || C->print_inlining()) {
      C->print_inlining_stream()->print("%s", msg);
    }
  }
  C->gather_intrinsic_statistics(intrinsic_id(), is_virtual(), Compile::_intrinsic_failed);
  return nullptr;
}

bool LibraryCallKit::try_to_inline(int predicate) {
  // Handle symbolic names for otherwise undistinguished boolean switches:
  const bool is_store       = true;
  const bool is_compress    = true;
  const bool is_static      = true;
  const bool is_volatile    = true;

  if (!jvms()->has_method()) {
    // Root JVMState has a null method.
    assert(map()->memory()->Opcode() == Op_Parm, "");
    // Insert the memory aliasing node
    set_all_memory(reset_memory());
  }
  assert(merged_memory(), "");

  switch (intrinsic_id()) {
  case vmIntrinsics::_hashCode:                 return inline_native_hashcode(intrinsic()->is_virtual(), !is_static);
  case vmIntrinsics::_identityHashCode:         return inline_native_hashcode(/*!virtual*/ false,         is_static);
  case vmIntrinsics::_getClass:                 return inline_native_getClass();

  case vmIntrinsics::_ceil:
  case vmIntrinsics::_floor:
  case vmIntrinsics::_rint:
  case vmIntrinsics::_dsin:
  case vmIntrinsics::_dcos:
  case vmIntrinsics::_dtan:
  case vmIntrinsics::_dabs:
  case vmIntrinsics::_fabs:
  case vmIntrinsics::_iabs:
  case vmIntrinsics::_labs:
  case vmIntrinsics::_datan2:
  case vmIntrinsics::_dsqrt:
  case vmIntrinsics::_dsqrt_strict:
  case vmIntrinsics::_dexp:
  case vmIntrinsics::_dlog:
  case vmIntrinsics::_dlog10:
  case vmIntrinsics::_dpow:
  case vmIntrinsics::_dcopySign:
  case vmIntrinsics::_fcopySign:
  case vmIntrinsics::_dsignum:
  case vmIntrinsics::_roundF:
  case vmIntrinsics::_roundD:
  case vmIntrinsics::_fsignum:                  return inline_math_native(intrinsic_id());

  case vmIntrinsics::_notify:
  case vmIntrinsics::_notifyAll:
    return inline_notify(intrinsic_id());

  case vmIntrinsics::_addExactI:                return inline_math_addExactI(false /* add */);
  case vmIntrinsics::_addExactL:                return inline_math_addExactL(false /* add */);
  case vmIntrinsics::_decrementExactI:          return inline_math_subtractExactI(true /* decrement */);
  case vmIntrinsics::_decrementExactL:          return inline_math_subtractExactL(true /* decrement */);
  case vmIntrinsics::_incrementExactI:          return inline_math_addExactI(true /* increment */);
  case vmIntrinsics::_incrementExactL:          return inline_math_addExactL(true /* increment */);
  case vmIntrinsics::_multiplyExactI:           return inline_math_multiplyExactI();
  case vmIntrinsics::_multiplyExactL:           return inline_math_multiplyExactL();
  case vmIntrinsics::_multiplyHigh:             return inline_math_multiplyHigh();
  case vmIntrinsics::_unsignedMultiplyHigh:     return inline_math_unsignedMultiplyHigh();
  case vmIntrinsics::_negateExactI:             return inline_math_negateExactI();
  case vmIntrinsics::_negateExactL:             return inline_math_negateExactL();
  case vmIntrinsics::_subtractExactI:           return inline_math_subtractExactI(false /* subtract */);
  case vmIntrinsics::_subtractExactL:           return inline_math_subtractExactL(false /* subtract */);

  case vmIntrinsics::_arraycopy:                return inline_arraycopy();

  case vmIntrinsics::_compareToL:               return inline_string_compareTo(StrIntrinsicNode::LL);
  case vmIntrinsics::_compareToU:               return inline_string_compareTo(StrIntrinsicNode::UU);
  case vmIntrinsics::_compareToLU:              return inline_string_compareTo(StrIntrinsicNode::LU);
  case vmIntrinsics::_compareToUL:              return inline_string_compareTo(StrIntrinsicNode::UL);

  case vmIntrinsics::_indexOfL:                 return inline_string_indexOf(StrIntrinsicNode::LL);
  case vmIntrinsics::_indexOfU:                 return inline_string_indexOf(StrIntrinsicNode::UU);
  case vmIntrinsics::_indexOfUL:                return inline_string_indexOf(StrIntrinsicNode::UL);
  case vmIntrinsics::_indexOfIL:                return inline_string_indexOfI(StrIntrinsicNode::LL);
  case vmIntrinsics::_indexOfIU:                return inline_string_indexOfI(StrIntrinsicNode::UU);
  case vmIntrinsics::_indexOfIUL:               return inline_string_indexOfI(StrIntrinsicNode::UL);
  case vmIntrinsics::_indexOfU_char:            return inline_string_indexOfChar(StrIntrinsicNode::U);
  case vmIntrinsics::_indexOfL_char:            return inline_string_indexOfChar(StrIntrinsicNode::L);

  case vmIntrinsics::_equalsL:                  return inline_string_equals(StrIntrinsicNode::LL);
  case vmIntrinsics::_equalsU:                  return inline_string_equals(StrIntrinsicNode::UU);

  case vmIntrinsics::_vectorizedHashCode:       return inline_vectorizedHashCode();

  case vmIntrinsics::_toBytesStringU:           return inline_string_toBytesU();
  case vmIntrinsics::_getCharsStringU:          return inline_string_getCharsU();
  case vmIntrinsics::_getCharStringU:           return inline_string_char_access(!is_store);
  case vmIntrinsics::_putCharStringU:           return inline_string_char_access( is_store);

  case vmIntrinsics::_compressStringC:
  case vmIntrinsics::_compressStringB:          return inline_string_copy( is_compress);
  case vmIntrinsics::_inflateStringC:
  case vmIntrinsics::_inflateStringB:           return inline_string_copy(!is_compress);

  case vmIntrinsics::_makePrivateBuffer:        return inline_unsafe_make_private_buffer();
  case vmIntrinsics::_finishPrivateBuffer:      return inline_unsafe_finish_private_buffer();
  case vmIntrinsics::_getReference:             return inline_unsafe_access(!is_store, T_OBJECT,   Relaxed, false);
  case vmIntrinsics::_getBoolean:               return inline_unsafe_access(!is_store, T_BOOLEAN,  Relaxed, false);
  case vmIntrinsics::_getByte:                  return inline_unsafe_access(!is_store, T_BYTE,     Relaxed, false);
  case vmIntrinsics::_getShort:                 return inline_unsafe_access(!is_store, T_SHORT,    Relaxed, false);
  case vmIntrinsics::_getChar:                  return inline_unsafe_access(!is_store, T_CHAR,     Relaxed, false);
  case vmIntrinsics::_getInt:                   return inline_unsafe_access(!is_store, T_INT,      Relaxed, false);
  case vmIntrinsics::_getLong:                  return inline_unsafe_access(!is_store, T_LONG,     Relaxed, false);
  case vmIntrinsics::_getFloat:                 return inline_unsafe_access(!is_store, T_FLOAT,    Relaxed, false);
  case vmIntrinsics::_getDouble:                return inline_unsafe_access(!is_store, T_DOUBLE,   Relaxed, false);
  case vmIntrinsics::_getValue:                 return inline_unsafe_access(!is_store, T_PRIMITIVE_OBJECT,Relaxed, false);

  case vmIntrinsics::_putReference:             return inline_unsafe_access( is_store, T_OBJECT,   Relaxed, false);
  case vmIntrinsics::_putBoolean:               return inline_unsafe_access( is_store, T_BOOLEAN,  Relaxed, false);
  case vmIntrinsics::_putByte:                  return inline_unsafe_access( is_store, T_BYTE,     Relaxed, false);
  case vmIntrinsics::_putShort:                 return inline_unsafe_access( is_store, T_SHORT,    Relaxed, false);
  case vmIntrinsics::_putChar:                  return inline_unsafe_access( is_store, T_CHAR,     Relaxed, false);
  case vmIntrinsics::_putInt:                   return inline_unsafe_access( is_store, T_INT,      Relaxed, false);
  case vmIntrinsics::_putLong:                  return inline_unsafe_access( is_store, T_LONG,     Relaxed, false);
  case vmIntrinsics::_putFloat:                 return inline_unsafe_access( is_store, T_FLOAT,    Relaxed, false);
  case vmIntrinsics::_putDouble:                return inline_unsafe_access( is_store, T_DOUBLE,   Relaxed, false);
  case vmIntrinsics::_putValue:                 return inline_unsafe_access( is_store, T_PRIMITIVE_OBJECT,Relaxed, false);

  case vmIntrinsics::_getReferenceVolatile:     return inline_unsafe_access(!is_store, T_OBJECT,   Volatile, false);
  case vmIntrinsics::_getBooleanVolatile:       return inline_unsafe_access(!is_store, T_BOOLEAN,  Volatile, false);
  case vmIntrinsics::_getByteVolatile:          return inline_unsafe_access(!is_store, T_BYTE,     Volatile, false);
  case vmIntrinsics::_getShortVolatile:         return inline_unsafe_access(!is_store, T_SHORT,    Volatile, false);
  case vmIntrinsics::_getCharVolatile:          return inline_unsafe_access(!is_store, T_CHAR,     Volatile, false);
  case vmIntrinsics::_getIntVolatile:           return inline_unsafe_access(!is_store, T_INT,      Volatile, false);
  case vmIntrinsics::_getLongVolatile:          return inline_unsafe_access(!is_store, T_LONG,     Volatile, false);
  case vmIntrinsics::_getFloatVolatile:         return inline_unsafe_access(!is_store, T_FLOAT,    Volatile, false);
  case vmIntrinsics::_getDoubleVolatile:        return inline_unsafe_access(!is_store, T_DOUBLE,   Volatile, false);

  case vmIntrinsics::_putReferenceVolatile:     return inline_unsafe_access( is_store, T_OBJECT,   Volatile, false);
  case vmIntrinsics::_putBooleanVolatile:       return inline_unsafe_access( is_store, T_BOOLEAN,  Volatile, false);
  case vmIntrinsics::_putByteVolatile:          return inline_unsafe_access( is_store, T_BYTE,     Volatile, false);
  case vmIntrinsics::_putShortVolatile:         return inline_unsafe_access( is_store, T_SHORT,    Volatile, false);
  case vmIntrinsics::_putCharVolatile:          return inline_unsafe_access( is_store, T_CHAR,     Volatile, false);
  case vmIntrinsics::_putIntVolatile:           return inline_unsafe_access( is_store, T_INT,      Volatile, false);
  case vmIntrinsics::_putLongVolatile:          return inline_unsafe_access( is_store, T_LONG,     Volatile, false);
  case vmIntrinsics::_putFloatVolatile:         return inline_unsafe_access( is_store, T_FLOAT,    Volatile, false);
  case vmIntrinsics::_putDoubleVolatile:        return inline_unsafe_access( is_store, T_DOUBLE,   Volatile, false);

  case vmIntrinsics::_getShortUnaligned:        return inline_unsafe_access(!is_store, T_SHORT,    Relaxed, true);
  case vmIntrinsics::_getCharUnaligned:         return inline_unsafe_access(!is_store, T_CHAR,     Relaxed, true);
  case vmIntrinsics::_getIntUnaligned:          return inline_unsafe_access(!is_store, T_INT,      Relaxed, true);
  case vmIntrinsics::_getLongUnaligned:         return inline_unsafe_access(!is_store, T_LONG,     Relaxed, true);

  case vmIntrinsics::_putShortUnaligned:        return inline_unsafe_access( is_store, T_SHORT,    Relaxed, true);
  case vmIntrinsics::_putCharUnaligned:         return inline_unsafe_access( is_store, T_CHAR,     Relaxed, true);
  case vmIntrinsics::_putIntUnaligned:          return inline_unsafe_access( is_store, T_INT,      Relaxed, true);
  case vmIntrinsics::_putLongUnaligned:         return inline_unsafe_access( is_store, T_LONG,     Relaxed, true);

  case vmIntrinsics::_getReferenceAcquire:      return inline_unsafe_access(!is_store, T_OBJECT,   Acquire, false);
  case vmIntrinsics::_getBooleanAcquire:        return inline_unsafe_access(!is_store, T_BOOLEAN,  Acquire, false);
  case vmIntrinsics::_getByteAcquire:           return inline_unsafe_access(!is_store, T_BYTE,     Acquire, false);
  case vmIntrinsics::_getShortAcquire:          return inline_unsafe_access(!is_store, T_SHORT,    Acquire, false);
  case vmIntrinsics::_getCharAcquire:           return inline_unsafe_access(!is_store, T_CHAR,     Acquire, false);
  case vmIntrinsics::_getIntAcquire:            return inline_unsafe_access(!is_store, T_INT,      Acquire, false);
  case vmIntrinsics::_getLongAcquire:           return inline_unsafe_access(!is_store, T_LONG,     Acquire, false);
  case vmIntrinsics::_getFloatAcquire:          return inline_unsafe_access(!is_store, T_FLOAT,    Acquire, false);
  case vmIntrinsics::_getDoubleAcquire:         return inline_unsafe_access(!is_store, T_DOUBLE,   Acquire, false);

  case vmIntrinsics::_putReferenceRelease:      return inline_unsafe_access( is_store, T_OBJECT,   Release, false);
  case vmIntrinsics::_putBooleanRelease:        return inline_unsafe_access( is_store, T_BOOLEAN,  Release, false);
  case vmIntrinsics::_putByteRelease:           return inline_unsafe_access( is_store, T_BYTE,     Release, false);
  case vmIntrinsics::_putShortRelease:          return inline_unsafe_access( is_store, T_SHORT,    Release, false);
  case vmIntrinsics::_putCharRelease:           return inline_unsafe_access( is_store, T_CHAR,     Release, false);
  case vmIntrinsics::_putIntRelease:            return inline_unsafe_access( is_store, T_INT,      Release, false);
  case vmIntrinsics::_putLongRelease:           return inline_unsafe_access( is_store, T_LONG,     Release, false);
  case vmIntrinsics::_putFloatRelease:          return inline_unsafe_access( is_store, T_FLOAT,    Release, false);
  case vmIntrinsics::_putDoubleRelease:         return inline_unsafe_access( is_store, T_DOUBLE,   Release, false);

  case vmIntrinsics::_getReferenceOpaque:       return inline_unsafe_access(!is_store, T_OBJECT,   Opaque, false);
  case vmIntrinsics::_getBooleanOpaque:         return inline_unsafe_access(!is_store, T_BOOLEAN,  Opaque, false);
  case vmIntrinsics::_getByteOpaque:            return inline_unsafe_access(!is_store, T_BYTE,     Opaque, false);
  case vmIntrinsics::_getShortOpaque:           return inline_unsafe_access(!is_store, T_SHORT,    Opaque, false);
  case vmIntrinsics::_getCharOpaque:            return inline_unsafe_access(!is_store, T_CHAR,     Opaque, false);
  case vmIntrinsics::_getIntOpaque:             return inline_unsafe_access(!is_store, T_INT,      Opaque, false);
  case vmIntrinsics::_getLongOpaque:            return inline_unsafe_access(!is_store, T_LONG,     Opaque, false);
  case vmIntrinsics::_getFloatOpaque:           return inline_unsafe_access(!is_store, T_FLOAT,    Opaque, false);
  case vmIntrinsics::_getDoubleOpaque:          return inline_unsafe_access(!is_store, T_DOUBLE,   Opaque, false);

  case vmIntrinsics::_putReferenceOpaque:       return inline_unsafe_access( is_store, T_OBJECT,   Opaque, false);
  case vmIntrinsics::_putBooleanOpaque:         return inline_unsafe_access( is_store, T_BOOLEAN,  Opaque, false);
  case vmIntrinsics::_putByteOpaque:            return inline_unsafe_access( is_store, T_BYTE,     Opaque, false);
  case vmIntrinsics::_putShortOpaque:           return inline_unsafe_access( is_store, T_SHORT,    Opaque, false);
  case vmIntrinsics::_putCharOpaque:            return inline_unsafe_access( is_store, T_CHAR,     Opaque, false);
  case vmIntrinsics::_putIntOpaque:             return inline_unsafe_access( is_store, T_INT,      Opaque, false);
  case vmIntrinsics::_putLongOpaque:            return inline_unsafe_access( is_store, T_LONG,     Opaque, false);
  case vmIntrinsics::_putFloatOpaque:           return inline_unsafe_access( is_store, T_FLOAT,    Opaque, false);
  case vmIntrinsics::_putDoubleOpaque:          return inline_unsafe_access( is_store, T_DOUBLE,   Opaque, false);

  case vmIntrinsics::_compareAndSetReference:   return inline_unsafe_load_store(T_OBJECT, LS_cmp_swap,      Volatile);
  case vmIntrinsics::_compareAndSetByte:        return inline_unsafe_load_store(T_BYTE,   LS_cmp_swap,      Volatile);
  case vmIntrinsics::_compareAndSetShort:       return inline_unsafe_load_store(T_SHORT,  LS_cmp_swap,      Volatile);
  case vmIntrinsics::_compareAndSetInt:         return inline_unsafe_load_store(T_INT,    LS_cmp_swap,      Volatile);
  case vmIntrinsics::_compareAndSetLong:        return inline_unsafe_load_store(T_LONG,   LS_cmp_swap,      Volatile);

  case vmIntrinsics::_weakCompareAndSetReferencePlain:     return inline_unsafe_load_store(T_OBJECT, LS_cmp_swap_weak, Relaxed);
  case vmIntrinsics::_weakCompareAndSetReferenceAcquire:   return inline_unsafe_load_store(T_OBJECT, LS_cmp_swap_weak, Acquire);
  case vmIntrinsics::_weakCompareAndSetReferenceRelease:   return inline_unsafe_load_store(T_OBJECT, LS_cmp_swap_weak, Release);
  case vmIntrinsics::_weakCompareAndSetReference:          return inline_unsafe_load_store(T_OBJECT, LS_cmp_swap_weak, Volatile);
  case vmIntrinsics::_weakCompareAndSetBytePlain:          return inline_unsafe_load_store(T_BYTE,   LS_cmp_swap_weak, Relaxed);
  case vmIntrinsics::_weakCompareAndSetByteAcquire:        return inline_unsafe_load_store(T_BYTE,   LS_cmp_swap_weak, Acquire);
  case vmIntrinsics::_weakCompareAndSetByteRelease:        return inline_unsafe_load_store(T_BYTE,   LS_cmp_swap_weak, Release);
  case vmIntrinsics::_weakCompareAndSetByte:               return inline_unsafe_load_store(T_BYTE,   LS_cmp_swap_weak, Volatile);
  case vmIntrinsics::_weakCompareAndSetShortPlain:         return inline_unsafe_load_store(T_SHORT,  LS_cmp_swap_weak, Relaxed);
  case vmIntrinsics::_weakCompareAndSetShortAcquire:       return inline_unsafe_load_store(T_SHORT,  LS_cmp_swap_weak, Acquire);
  case vmIntrinsics::_weakCompareAndSetShortRelease:       return inline_unsafe_load_store(T_SHORT,  LS_cmp_swap_weak, Release);
  case vmIntrinsics::_weakCompareAndSetShort:              return inline_unsafe_load_store(T_SHORT,  LS_cmp_swap_weak, Volatile);
  case vmIntrinsics::_weakCompareAndSetIntPlain:           return inline_unsafe_load_store(T_INT,    LS_cmp_swap_weak, Relaxed);
  case vmIntrinsics::_weakCompareAndSetIntAcquire:         return inline_unsafe_load_store(T_INT,    LS_cmp_swap_weak, Acquire);
  case vmIntrinsics::_weakCompareAndSetIntRelease:         return inline_unsafe_load_store(T_INT,    LS_cmp_swap_weak, Release);
  case vmIntrinsics::_weakCompareAndSetInt:                return inline_unsafe_load_store(T_INT,    LS_cmp_swap_weak, Volatile);
  case vmIntrinsics::_weakCompareAndSetLongPlain:          return inline_unsafe_load_store(T_LONG,   LS_cmp_swap_weak, Relaxed);
  case vmIntrinsics::_weakCompareAndSetLongAcquire:        return inline_unsafe_load_store(T_LONG,   LS_cmp_swap_weak, Acquire);
  case vmIntrinsics::_weakCompareAndSetLongRelease:        return inline_unsafe_load_store(T_LONG,   LS_cmp_swap_weak, Release);
  case vmIntrinsics::_weakCompareAndSetLong:               return inline_unsafe_load_store(T_LONG,   LS_cmp_swap_weak, Volatile);

  case vmIntrinsics::_compareAndExchangeReference:         return inline_unsafe_load_store(T_OBJECT, LS_cmp_exchange,  Volatile);
  case vmIntrinsics::_compareAndExchangeReferenceAcquire:  return inline_unsafe_load_store(T_OBJECT, LS_cmp_exchange,  Acquire);
  case vmIntrinsics::_compareAndExchangeReferenceRelease:  return inline_unsafe_load_store(T_OBJECT, LS_cmp_exchange,  Release);
  case vmIntrinsics::_compareAndExchangeByte:              return inline_unsafe_load_store(T_BYTE,   LS_cmp_exchange,  Volatile);
  case vmIntrinsics::_compareAndExchangeByteAcquire:       return inline_unsafe_load_store(T_BYTE,   LS_cmp_exchange,  Acquire);
  case vmIntrinsics::_compareAndExchangeByteRelease:       return inline_unsafe_load_store(T_BYTE,   LS_cmp_exchange,  Release);
  case vmIntrinsics::_compareAndExchangeShort:             return inline_unsafe_load_store(T_SHORT,  LS_cmp_exchange,  Volatile);
  case vmIntrinsics::_compareAndExchangeShortAcquire:      return inline_unsafe_load_store(T_SHORT,  LS_cmp_exchange,  Acquire);
  case vmIntrinsics::_compareAndExchangeShortRelease:      return inline_unsafe_load_store(T_SHORT,  LS_cmp_exchange,  Release);
  case vmIntrinsics::_compareAndExchangeInt:               return inline_unsafe_load_store(T_INT,    LS_cmp_exchange,  Volatile);
  case vmIntrinsics::_compareAndExchangeIntAcquire:        return inline_unsafe_load_store(T_INT,    LS_cmp_exchange,  Acquire);
  case vmIntrinsics::_compareAndExchangeIntRelease:        return inline_unsafe_load_store(T_INT,    LS_cmp_exchange,  Release);
  case vmIntrinsics::_compareAndExchangeLong:              return inline_unsafe_load_store(T_LONG,   LS_cmp_exchange,  Volatile);
  case vmIntrinsics::_compareAndExchangeLongAcquire:       return inline_unsafe_load_store(T_LONG,   LS_cmp_exchange,  Acquire);
  case vmIntrinsics::_compareAndExchangeLongRelease:       return inline_unsafe_load_store(T_LONG,   LS_cmp_exchange,  Release);

  case vmIntrinsics::_getAndAddByte:                    return inline_unsafe_load_store(T_BYTE,   LS_get_add,       Volatile);
  case vmIntrinsics::_getAndAddShort:                   return inline_unsafe_load_store(T_SHORT,  LS_get_add,       Volatile);
  case vmIntrinsics::_getAndAddInt:                     return inline_unsafe_load_store(T_INT,    LS_get_add,       Volatile);
  case vmIntrinsics::_getAndAddLong:                    return inline_unsafe_load_store(T_LONG,   LS_get_add,       Volatile);

  case vmIntrinsics::_getAndSetByte:                    return inline_unsafe_load_store(T_BYTE,   LS_get_set,       Volatile);
  case vmIntrinsics::_getAndSetShort:                   return inline_unsafe_load_store(T_SHORT,  LS_get_set,       Volatile);
  case vmIntrinsics::_getAndSetInt:                     return inline_unsafe_load_store(T_INT,    LS_get_set,       Volatile);
  case vmIntrinsics::_getAndSetLong:                    return inline_unsafe_load_store(T_LONG,   LS_get_set,       Volatile);
  case vmIntrinsics::_getAndSetReference:               return inline_unsafe_load_store(T_OBJECT, LS_get_set,       Volatile);

  case vmIntrinsics::_loadFence:
  case vmIntrinsics::_storeFence:
  case vmIntrinsics::_storeStoreFence:
  case vmIntrinsics::_fullFence:                return inline_unsafe_fence(intrinsic_id());

  case vmIntrinsics::_onSpinWait:               return inline_onspinwait();

  case vmIntrinsics::_currentCarrierThread:     return inline_native_currentCarrierThread();
  case vmIntrinsics::_currentThread:            return inline_native_currentThread();
  case vmIntrinsics::_setCurrentThread:         return inline_native_setCurrentThread();

  case vmIntrinsics::_scopedValueCache:          return inline_native_scopedValueCache();
  case vmIntrinsics::_setScopedValueCache:       return inline_native_setScopedValueCache();

#if INCLUDE_JVMTI
  case vmIntrinsics::_notifyJvmtiVThreadStart:   return inline_native_notify_jvmti_funcs(CAST_FROM_FN_PTR(address, OptoRuntime::notify_jvmti_vthread_start()),
                                                                                         "notifyJvmtiStart", true, false);
  case vmIntrinsics::_notifyJvmtiVThreadEnd:     return inline_native_notify_jvmti_funcs(CAST_FROM_FN_PTR(address, OptoRuntime::notify_jvmti_vthread_end()),
                                                                                         "notifyJvmtiEnd", false, true);
  case vmIntrinsics::_notifyJvmtiVThreadMount:   return inline_native_notify_jvmti_funcs(CAST_FROM_FN_PTR(address, OptoRuntime::notify_jvmti_vthread_mount()),
                                                                                         "notifyJvmtiMount", false, false);
  case vmIntrinsics::_notifyJvmtiVThreadUnmount: return inline_native_notify_jvmti_funcs(CAST_FROM_FN_PTR(address, OptoRuntime::notify_jvmti_vthread_unmount()),
                                                                                         "notifyJvmtiUnmount", false, false);
  case vmIntrinsics::_notifyJvmtiVThreadHideFrames: return inline_native_notify_jvmti_hide();
#endif

#ifdef JFR_HAVE_INTRINSICS
  case vmIntrinsics::_counterTime:              return inline_native_time_funcs(CAST_FROM_FN_PTR(address, JfrTime::time_function()), "counterTime");
  case vmIntrinsics::_getEventWriter:           return inline_native_getEventWriter();
  case vmIntrinsics::_jvm_commit:               return inline_native_jvm_commit();
#endif
  case vmIntrinsics::_currentTimeMillis:        return inline_native_time_funcs(CAST_FROM_FN_PTR(address, os::javaTimeMillis), "currentTimeMillis");
  case vmIntrinsics::_nanoTime:                 return inline_native_time_funcs(CAST_FROM_FN_PTR(address, os::javaTimeNanos), "nanoTime");
  case vmIntrinsics::_writeback0:               return inline_unsafe_writeback0();
  case vmIntrinsics::_writebackPreSync0:        return inline_unsafe_writebackSync0(true);
  case vmIntrinsics::_writebackPostSync0:       return inline_unsafe_writebackSync0(false);
  case vmIntrinsics::_allocateInstance:         return inline_unsafe_allocate();
  case vmIntrinsics::_copyMemory:               return inline_unsafe_copyMemory();
  case vmIntrinsics::_getLength:                return inline_native_getLength();
  case vmIntrinsics::_copyOf:                   return inline_array_copyOf(false);
  case vmIntrinsics::_copyOfRange:              return inline_array_copyOf(true);
  case vmIntrinsics::_equalsB:                  return inline_array_equals(StrIntrinsicNode::LL);
  case vmIntrinsics::_equalsC:                  return inline_array_equals(StrIntrinsicNode::UU);
  case vmIntrinsics::_Preconditions_checkIndex: return inline_preconditions_checkIndex(T_INT);
  case vmIntrinsics::_Preconditions_checkLongIndex: return inline_preconditions_checkIndex(T_LONG);
  case vmIntrinsics::_clone:                    return inline_native_clone(intrinsic()->is_virtual());

  case vmIntrinsics::_allocateUninitializedArray: return inline_unsafe_newArray(true);
  case vmIntrinsics::_newArray:                   return inline_unsafe_newArray(false);

  case vmIntrinsics::_isAssignableFrom:         return inline_native_subtype_check();

  case vmIntrinsics::_isInstance:
  case vmIntrinsics::_getModifiers:
  case vmIntrinsics::_isInterface:
  case vmIntrinsics::_isArray:
  case vmIntrinsics::_isPrimitive:
  case vmIntrinsics::_isHidden:
  case vmIntrinsics::_getSuperclass:
  case vmIntrinsics::_getClassAccessFlags:      return inline_native_Class_query(intrinsic_id());

  case vmIntrinsics::_asPrimaryType:
  case vmIntrinsics::_asPrimaryTypeArg:
  case vmIntrinsics::_asValueType:
  case vmIntrinsics::_asValueTypeArg:           return inline_primitive_Class_conversion(intrinsic_id());

  case vmIntrinsics::_floatToRawIntBits:
  case vmIntrinsics::_floatToIntBits:
  case vmIntrinsics::_intBitsToFloat:
  case vmIntrinsics::_doubleToRawLongBits:
  case vmIntrinsics::_doubleToLongBits:
  case vmIntrinsics::_longBitsToDouble:
  case vmIntrinsics::_floatToFloat16:
  case vmIntrinsics::_float16ToFloat:           return inline_fp_conversions(intrinsic_id());

  case vmIntrinsics::_floatIsFinite:
  case vmIntrinsics::_floatIsInfinite:
  case vmIntrinsics::_doubleIsFinite:
  case vmIntrinsics::_doubleIsInfinite:         return inline_fp_range_check(intrinsic_id());

  case vmIntrinsics::_numberOfLeadingZeros_i:
  case vmIntrinsics::_numberOfLeadingZeros_l:
  case vmIntrinsics::_numberOfTrailingZeros_i:
  case vmIntrinsics::_numberOfTrailingZeros_l:
  case vmIntrinsics::_bitCount_i:
  case vmIntrinsics::_bitCount_l:
  case vmIntrinsics::_reverse_i:
  case vmIntrinsics::_reverse_l:
  case vmIntrinsics::_reverseBytes_i:
  case vmIntrinsics::_reverseBytes_l:
  case vmIntrinsics::_reverseBytes_s:
  case vmIntrinsics::_reverseBytes_c:           return inline_number_methods(intrinsic_id());

  case vmIntrinsics::_compress_i:
  case vmIntrinsics::_compress_l:
  case vmIntrinsics::_expand_i:
  case vmIntrinsics::_expand_l:                 return inline_bitshuffle_methods(intrinsic_id());

  case vmIntrinsics::_compareUnsigned_i:
  case vmIntrinsics::_compareUnsigned_l:        return inline_compare_unsigned(intrinsic_id());

  case vmIntrinsics::_divideUnsigned_i:
  case vmIntrinsics::_divideUnsigned_l:
  case vmIntrinsics::_remainderUnsigned_i:
  case vmIntrinsics::_remainderUnsigned_l:      return inline_divmod_methods(intrinsic_id());

  case vmIntrinsics::_getCallerClass:           return inline_native_Reflection_getCallerClass();

  case vmIntrinsics::_Reference_get:            return inline_reference_get();
  case vmIntrinsics::_Reference_refersTo0:      return inline_reference_refersTo0(false);
  case vmIntrinsics::_PhantomReference_refersTo0: return inline_reference_refersTo0(true);

  case vmIntrinsics::_Class_cast:               return inline_Class_cast();

  case vmIntrinsics::_aescrypt_encryptBlock:
  case vmIntrinsics::_aescrypt_decryptBlock:    return inline_aescrypt_Block(intrinsic_id());

  case vmIntrinsics::_cipherBlockChaining_encryptAESCrypt:
  case vmIntrinsics::_cipherBlockChaining_decryptAESCrypt:
    return inline_cipherBlockChaining_AESCrypt(intrinsic_id());

  case vmIntrinsics::_electronicCodeBook_encryptAESCrypt:
  case vmIntrinsics::_electronicCodeBook_decryptAESCrypt:
    return inline_electronicCodeBook_AESCrypt(intrinsic_id());

  case vmIntrinsics::_counterMode_AESCrypt:
    return inline_counterMode_AESCrypt(intrinsic_id());

  case vmIntrinsics::_galoisCounterMode_AESCrypt:
    return inline_galoisCounterMode_AESCrypt();

  case vmIntrinsics::_md5_implCompress:
  case vmIntrinsics::_sha_implCompress:
  case vmIntrinsics::_sha2_implCompress:
  case vmIntrinsics::_sha5_implCompress:
  case vmIntrinsics::_sha3_implCompress:
    return inline_digestBase_implCompress(intrinsic_id());

  case vmIntrinsics::_digestBase_implCompressMB:
    return inline_digestBase_implCompressMB(predicate);

  case vmIntrinsics::_multiplyToLen:
    return inline_multiplyToLen();

  case vmIntrinsics::_squareToLen:
    return inline_squareToLen();

  case vmIntrinsics::_mulAdd:
    return inline_mulAdd();

  case vmIntrinsics::_montgomeryMultiply:
    return inline_montgomeryMultiply();
  case vmIntrinsics::_montgomerySquare:
    return inline_montgomerySquare();

  case vmIntrinsics::_bigIntegerRightShiftWorker:
    return inline_bigIntegerShift(true);
  case vmIntrinsics::_bigIntegerLeftShiftWorker:
    return inline_bigIntegerShift(false);

  case vmIntrinsics::_vectorizedMismatch:
    return inline_vectorizedMismatch();

  case vmIntrinsics::_ghash_processBlocks:
    return inline_ghash_processBlocks();
  case vmIntrinsics::_chacha20Block:
    return inline_chacha20Block();
  case vmIntrinsics::_base64_encodeBlock:
    return inline_base64_encodeBlock();
  case vmIntrinsics::_base64_decodeBlock:
    return inline_base64_decodeBlock();
  case vmIntrinsics::_poly1305_processBlocks:
    return inline_poly1305_processBlocks();

  case vmIntrinsics::_encodeISOArray:
  case vmIntrinsics::_encodeByteISOArray:
    return inline_encodeISOArray(false);
  case vmIntrinsics::_encodeAsciiArray:
    return inline_encodeISOArray(true);

  case vmIntrinsics::_updateCRC32:
    return inline_updateCRC32();
  case vmIntrinsics::_updateBytesCRC32:
    return inline_updateBytesCRC32();
  case vmIntrinsics::_updateByteBufferCRC32:
    return inline_updateByteBufferCRC32();

  case vmIntrinsics::_updateBytesCRC32C:
    return inline_updateBytesCRC32C();
  case vmIntrinsics::_updateDirectByteBufferCRC32C:
    return inline_updateDirectByteBufferCRC32C();

  case vmIntrinsics::_updateBytesAdler32:
    return inline_updateBytesAdler32();
  case vmIntrinsics::_updateByteBufferAdler32:
    return inline_updateByteBufferAdler32();

  case vmIntrinsics::_profileBoolean:
    return inline_profileBoolean();
  case vmIntrinsics::_isCompileConstant:
    return inline_isCompileConstant();

  case vmIntrinsics::_countPositives:
    return inline_countPositives();

  case vmIntrinsics::_fmaD:
  case vmIntrinsics::_fmaF:
    return inline_fma(intrinsic_id());

  case vmIntrinsics::_isDigit:
  case vmIntrinsics::_isLowerCase:
  case vmIntrinsics::_isUpperCase:
  case vmIntrinsics::_isWhitespace:
    return inline_character_compare(intrinsic_id());

  case vmIntrinsics::_min:
  case vmIntrinsics::_max:
  case vmIntrinsics::_min_strict:
  case vmIntrinsics::_max_strict:
    return inline_min_max(intrinsic_id());

  case vmIntrinsics::_maxF:
  case vmIntrinsics::_minF:
  case vmIntrinsics::_maxD:
  case vmIntrinsics::_minD:
  case vmIntrinsics::_maxF_strict:
  case vmIntrinsics::_minF_strict:
  case vmIntrinsics::_maxD_strict:
  case vmIntrinsics::_minD_strict:
      return inline_fp_min_max(intrinsic_id());

  case vmIntrinsics::_VectorUnaryOp:
    return inline_vector_nary_operation(1);
  case vmIntrinsics::_VectorBinaryOp:
    return inline_vector_nary_operation(2);
  case vmIntrinsics::_VectorTernaryOp:
    return inline_vector_nary_operation(3);
  case vmIntrinsics::_VectorFromBitsCoerced:
    return inline_vector_frombits_coerced();
  case vmIntrinsics::_VectorShuffleIota:
    return inline_vector_shuffle_iota();
  case vmIntrinsics::_VectorMaskOp:
    return inline_vector_mask_operation();
  case vmIntrinsics::_VectorShuffleToVector:
    return inline_vector_shuffle_to_vector();
  case vmIntrinsics::_VectorLoadOp:
    return inline_vector_mem_operation(/*is_store=*/false);
  case vmIntrinsics::_VectorLoadMaskedOp:
    return inline_vector_mem_masked_operation(/*is_store*/false);
  case vmIntrinsics::_VectorStoreOp:
    return inline_vector_mem_operation(/*is_store=*/true);
  case vmIntrinsics::_VectorStoreMaskedOp:
    return inline_vector_mem_masked_operation(/*is_store=*/true);
  case vmIntrinsics::_VectorGatherOp:
    return inline_vector_gather_scatter(/*is_scatter*/ false);
  case vmIntrinsics::_VectorScatterOp:
    return inline_vector_gather_scatter(/*is_scatter*/ true);
  case vmIntrinsics::_VectorReductionCoerced:
    return inline_vector_reduction();
  case vmIntrinsics::_VectorTest:
    return inline_vector_test();
  case vmIntrinsics::_VectorBlend:
    return inline_vector_blend();
  case vmIntrinsics::_VectorRearrange:
    return inline_vector_rearrange();
  case vmIntrinsics::_VectorCompare:
    return inline_vector_compare();
  case vmIntrinsics::_VectorBroadcastInt:
    return inline_vector_broadcast_int();
  case vmIntrinsics::_VectorConvert:
    return inline_vector_convert();
  case vmIntrinsics::_VectorInsert:
    return inline_vector_insert();
  case vmIntrinsics::_VectorExtract:
    return inline_vector_extract();
  case vmIntrinsics::_VectorCompressExpand:
    return inline_vector_compress_expand();
  case vmIntrinsics::_IndexVector:
    return inline_index_vector();
  case vmIntrinsics::_IndexPartiallyInUpperRange:
    return inline_index_partially_in_upper_range();

  case vmIntrinsics::_getObjectSize:
    return inline_getObjectSize();

  case vmIntrinsics::_blackhole:
    return inline_blackhole();

  default:
    // If you get here, it may be that someone has added a new intrinsic
    // to the list in vmIntrinsics.hpp without implementing it here.
#ifndef PRODUCT
    if ((PrintMiscellaneous && (Verbose || WizardMode)) || PrintOpto) {
      tty->print_cr("*** Warning: Unimplemented intrinsic %s(%d)",
                    vmIntrinsics::name_at(intrinsic_id()), vmIntrinsics::as_int(intrinsic_id()));
    }
#endif
    return false;
  }
}

Node* LibraryCallKit::try_to_predicate(int predicate) {
  if (!jvms()->has_method()) {
    // Root JVMState has a null method.
    assert(map()->memory()->Opcode() == Op_Parm, "");
    // Insert the memory aliasing node
    set_all_memory(reset_memory());
  }
  assert(merged_memory(), "");

  switch (intrinsic_id()) {
  case vmIntrinsics::_cipherBlockChaining_encryptAESCrypt:
    return inline_cipherBlockChaining_AESCrypt_predicate(false);
  case vmIntrinsics::_cipherBlockChaining_decryptAESCrypt:
    return inline_cipherBlockChaining_AESCrypt_predicate(true);
  case vmIntrinsics::_electronicCodeBook_encryptAESCrypt:
    return inline_electronicCodeBook_AESCrypt_predicate(false);
  case vmIntrinsics::_electronicCodeBook_decryptAESCrypt:
    return inline_electronicCodeBook_AESCrypt_predicate(true);
  case vmIntrinsics::_counterMode_AESCrypt:
    return inline_counterMode_AESCrypt_predicate();
  case vmIntrinsics::_digestBase_implCompressMB:
    return inline_digestBase_implCompressMB_predicate(predicate);
  case vmIntrinsics::_galoisCounterMode_AESCrypt:
    return inline_galoisCounterMode_AESCrypt_predicate();

  default:
    // If you get here, it may be that someone has added a new intrinsic
    // to the list in vmIntrinsics.hpp without implementing it here.
#ifndef PRODUCT
    if ((PrintMiscellaneous && (Verbose || WizardMode)) || PrintOpto) {
      tty->print_cr("*** Warning: Unimplemented predicate for intrinsic %s(%d)",
                    vmIntrinsics::name_at(intrinsic_id()), vmIntrinsics::as_int(intrinsic_id()));
    }
#endif
    Node* slow_ctl = control();
    set_control(top()); // No fast path intrinsic
    return slow_ctl;
  }
}

//------------------------------set_result-------------------------------
// Helper function for finishing intrinsics.
void LibraryCallKit::set_result(RegionNode* region, PhiNode* value) {
  record_for_igvn(region);
  set_control(_gvn.transform(region));
  set_result( _gvn.transform(value));
  assert(value->type()->basic_type() == result()->bottom_type()->basic_type(), "sanity");
}

//------------------------------generate_guard---------------------------
// Helper function for generating guarded fast-slow graph structures.
// The given 'test', if true, guards a slow path.  If the test fails
// then a fast path can be taken.  (We generally hope it fails.)
// In all cases, GraphKit::control() is updated to the fast path.
// The returned value represents the control for the slow path.
// The return value is never 'top'; it is either a valid control
// or null if it is obvious that the slow path can never be taken.
// Also, if region and the slow control are not null, the slow edge
// is appended to the region.
Node* LibraryCallKit::generate_guard(Node* test, RegionNode* region, float true_prob) {
  if (stopped()) {
    // Already short circuited.
    return nullptr;
  }

  // Build an if node and its projections.
  // If test is true we take the slow path, which we assume is uncommon.
  if (_gvn.type(test) == TypeInt::ZERO) {
    // The slow branch is never taken.  No need to build this guard.
    return nullptr;
  }

  IfNode* iff = create_and_map_if(control(), test, true_prob, COUNT_UNKNOWN);

  Node* if_slow = _gvn.transform(new IfTrueNode(iff));
  if (if_slow == top()) {
    // The slow branch is never taken.  No need to build this guard.
    return nullptr;
  }

  if (region != nullptr)
    region->add_req(if_slow);

  Node* if_fast = _gvn.transform(new IfFalseNode(iff));
  set_control(if_fast);

  return if_slow;
}

inline Node* LibraryCallKit::generate_slow_guard(Node* test, RegionNode* region) {
  return generate_guard(test, region, PROB_UNLIKELY_MAG(3));
}
inline Node* LibraryCallKit::generate_fair_guard(Node* test, RegionNode* region) {
  return generate_guard(test, region, PROB_FAIR);
}

inline Node* LibraryCallKit::generate_negative_guard(Node* index, RegionNode* region,
                                                     Node* *pos_index) {
  if (stopped())
    return nullptr;                // already stopped
  if (_gvn.type(index)->higher_equal(TypeInt::POS)) // [0,maxint]
    return nullptr;                // index is already adequately typed
  Node* cmp_lt = _gvn.transform(new CmpINode(index, intcon(0)));
  Node* bol_lt = _gvn.transform(new BoolNode(cmp_lt, BoolTest::lt));
  Node* is_neg = generate_guard(bol_lt, region, PROB_MIN);
  if (is_neg != nullptr && pos_index != nullptr) {
    // Emulate effect of Parse::adjust_map_after_if.
    Node* ccast = new CastIINode(index, TypeInt::POS);
    ccast->set_req(0, control());
    (*pos_index) = _gvn.transform(ccast);
  }
  return is_neg;
}

// Make sure that 'position' is a valid limit index, in [0..length].
// There are two equivalent plans for checking this:
//   A. (offset + copyLength)  unsigned<=  arrayLength
//   B. offset  <=  (arrayLength - copyLength)
// We require that all of the values above, except for the sum and
// difference, are already known to be non-negative.
// Plan A is robust in the face of overflow, if offset and copyLength
// are both hugely positive.
//
// Plan B is less direct and intuitive, but it does not overflow at
// all, since the difference of two non-negatives is always
// representable.  Whenever Java methods must perform the equivalent
// check they generally use Plan B instead of Plan A.
// For the moment we use Plan A.
inline Node* LibraryCallKit::generate_limit_guard(Node* offset,
                                                  Node* subseq_length,
                                                  Node* array_length,
                                                  RegionNode* region) {
  if (stopped())
    return nullptr;                // already stopped
  bool zero_offset = _gvn.type(offset) == TypeInt::ZERO;
  if (zero_offset && subseq_length->eqv_uncast(array_length))
    return nullptr;                // common case of whole-array copy
  Node* last = subseq_length;
  if (!zero_offset)             // last += offset
    last = _gvn.transform(new AddINode(last, offset));
  Node* cmp_lt = _gvn.transform(new CmpUNode(array_length, last));
  Node* bol_lt = _gvn.transform(new BoolNode(cmp_lt, BoolTest::lt));
  Node* is_over = generate_guard(bol_lt, region, PROB_MIN);
  return is_over;
}

// Emit range checks for the given String.value byte array
void LibraryCallKit::generate_string_range_check(Node* array, Node* offset, Node* count, bool char_count) {
  if (stopped()) {
    return; // already stopped
  }
  RegionNode* bailout = new RegionNode(1);
  record_for_igvn(bailout);
  if (char_count) {
    // Convert char count to byte count
    count = _gvn.transform(new LShiftINode(count, intcon(1)));
  }

  // Offset and count must not be negative
  generate_negative_guard(offset, bailout);
  generate_negative_guard(count, bailout);
  // Offset + count must not exceed length of array
  generate_limit_guard(offset, count, load_array_length(array), bailout);

  if (bailout->req() > 1) {
    PreserveJVMState pjvms(this);
    set_control(_gvn.transform(bailout));
    uncommon_trap(Deoptimization::Reason_intrinsic,
                  Deoptimization::Action_maybe_recompile);
  }
}

Node* LibraryCallKit::current_thread_helper(Node*& tls_output, ByteSize handle_offset,
                                            bool is_immutable) {
  ciKlass* thread_klass = env()->Thread_klass();
  const Type* thread_type
    = TypeOopPtr::make_from_klass(thread_klass)->cast_to_ptr_type(TypePtr::NotNull);

  Node* thread = _gvn.transform(new ThreadLocalNode());
  Node* p = basic_plus_adr(top()/*!oop*/, thread, in_bytes(handle_offset));
  tls_output = thread;

  Node* thread_obj_handle
    = (is_immutable
      ? LoadNode::make(_gvn, nullptr, immutable_memory(), p, p->bottom_type()->is_ptr(),
        TypeRawPtr::NOTNULL, T_ADDRESS, MemNode::unordered)
      : make_load(nullptr, p, p->bottom_type()->is_ptr(), T_ADDRESS, MemNode::unordered));
  thread_obj_handle = _gvn.transform(thread_obj_handle);

  DecoratorSet decorators = IN_NATIVE;
  if (is_immutable) {
    decorators |= C2_IMMUTABLE_MEMORY;
  }
  return access_load(thread_obj_handle, thread_type, T_OBJECT, decorators);
}

//--------------------------generate_current_thread--------------------
Node* LibraryCallKit::generate_current_thread(Node* &tls_output) {
  return current_thread_helper(tls_output, JavaThread::threadObj_offset(),
                               /*is_immutable*/false);
}

//--------------------------generate_virtual_thread--------------------
Node* LibraryCallKit::generate_virtual_thread(Node* tls_output) {
  return current_thread_helper(tls_output, JavaThread::vthread_offset(),
                               !C->method()->changes_current_thread());
}

//------------------------------make_string_method_node------------------------
// Helper method for String intrinsic functions. This version is called with
// str1 and str2 pointing to byte[] nodes containing Latin1 or UTF16 encoded
// characters (depending on 'is_byte'). cnt1 and cnt2 are pointing to Int nodes
// containing the lengths of str1 and str2.
Node* LibraryCallKit::make_string_method_node(int opcode, Node* str1_start, Node* cnt1, Node* str2_start, Node* cnt2, StrIntrinsicNode::ArgEnc ae) {
  Node* result = nullptr;
  switch (opcode) {
  case Op_StrIndexOf:
    result = new StrIndexOfNode(control(), memory(TypeAryPtr::BYTES),
                                str1_start, cnt1, str2_start, cnt2, ae);
    break;
  case Op_StrComp:
    result = new StrCompNode(control(), memory(TypeAryPtr::BYTES),
                             str1_start, cnt1, str2_start, cnt2, ae);
    break;
  case Op_StrEquals:
    // We already know that cnt1 == cnt2 here (checked in 'inline_string_equals').
    // Use the constant length if there is one because optimized match rule may exist.
    result = new StrEqualsNode(control(), memory(TypeAryPtr::BYTES),
                               str1_start, str2_start, cnt2->is_Con() ? cnt2 : cnt1, ae);
    break;
  default:
    ShouldNotReachHere();
    return nullptr;
  }

  // All these intrinsics have checks.
  C->set_has_split_ifs(true); // Has chance for split-if optimization
  clear_upper_avx();

  return _gvn.transform(result);
}

//------------------------------inline_string_compareTo------------------------
bool LibraryCallKit::inline_string_compareTo(StrIntrinsicNode::ArgEnc ae) {
  Node* arg1 = argument(0);
  Node* arg2 = argument(1);

  arg1 = must_be_not_null(arg1, true);
  arg2 = must_be_not_null(arg2, true);

  // Get start addr and length of first argument
  Node* arg1_start  = array_element_address(arg1, intcon(0), T_BYTE);
  Node* arg1_cnt    = load_array_length(arg1);

  // Get start addr and length of second argument
  Node* arg2_start  = array_element_address(arg2, intcon(0), T_BYTE);
  Node* arg2_cnt    = load_array_length(arg2);

  Node* result = make_string_method_node(Op_StrComp, arg1_start, arg1_cnt, arg2_start, arg2_cnt, ae);
  set_result(result);
  return true;
}

//------------------------------inline_string_equals------------------------
bool LibraryCallKit::inline_string_equals(StrIntrinsicNode::ArgEnc ae) {
  Node* arg1 = argument(0);
  Node* arg2 = argument(1);

  // paths (plus control) merge
  RegionNode* region = new RegionNode(3);
  Node* phi = new PhiNode(region, TypeInt::BOOL);

  if (!stopped()) {

    arg1 = must_be_not_null(arg1, true);
    arg2 = must_be_not_null(arg2, true);

    // Get start addr and length of first argument
    Node* arg1_start  = array_element_address(arg1, intcon(0), T_BYTE);
    Node* arg1_cnt    = load_array_length(arg1);

    // Get start addr and length of second argument
    Node* arg2_start  = array_element_address(arg2, intcon(0), T_BYTE);
    Node* arg2_cnt    = load_array_length(arg2);

    // Check for arg1_cnt != arg2_cnt
    Node* cmp = _gvn.transform(new CmpINode(arg1_cnt, arg2_cnt));
    Node* bol = _gvn.transform(new BoolNode(cmp, BoolTest::ne));
    Node* if_ne = generate_slow_guard(bol, nullptr);
    if (if_ne != nullptr) {
      phi->init_req(2, intcon(0));
      region->init_req(2, if_ne);
    }

    // Check for count == 0 is done by assembler code for StrEquals.

    if (!stopped()) {
      Node* equals = make_string_method_node(Op_StrEquals, arg1_start, arg1_cnt, arg2_start, arg2_cnt, ae);
      phi->init_req(1, equals);
      region->init_req(1, control());
    }
  }

  // post merge
  set_control(_gvn.transform(region));
  record_for_igvn(region);

  set_result(_gvn.transform(phi));
  return true;
}

//------------------------------inline_array_equals----------------------------
bool LibraryCallKit::inline_array_equals(StrIntrinsicNode::ArgEnc ae) {
  assert(ae == StrIntrinsicNode::UU || ae == StrIntrinsicNode::LL, "unsupported array types");
  Node* arg1 = argument(0);
  Node* arg2 = argument(1);

  const TypeAryPtr* mtype = (ae == StrIntrinsicNode::UU) ? TypeAryPtr::CHARS : TypeAryPtr::BYTES;
  set_result(_gvn.transform(new AryEqNode(control(), memory(mtype), arg1, arg2, ae)));
  clear_upper_avx();

  return true;
}


//------------------------------inline_countPositives------------------------------
bool LibraryCallKit::inline_countPositives() {
  if (too_many_traps(Deoptimization::Reason_intrinsic)) {
    return false;
  }

  assert(callee()->signature()->size() == 3, "countPositives has 3 parameters");
  // no receiver since it is static method
  Node* ba         = argument(0);
  Node* offset     = argument(1);
  Node* len        = argument(2);

  ba = must_be_not_null(ba, true);

  // Range checks
  generate_string_range_check(ba, offset, len, false);
  if (stopped()) {
    return true;
  }
  Node* ba_start = array_element_address(ba, offset, T_BYTE);
  Node* result = new CountPositivesNode(control(), memory(TypeAryPtr::BYTES), ba_start, len);
  set_result(_gvn.transform(result));
  return true;
}

bool LibraryCallKit::inline_preconditions_checkIndex(BasicType bt) {
  Node* index = argument(0);
  Node* length = bt == T_INT ? argument(1) : argument(2);
  if (too_many_traps(Deoptimization::Reason_intrinsic) || too_many_traps(Deoptimization::Reason_range_check)) {
    return false;
  }

  // check that length is positive
  Node* len_pos_cmp = _gvn.transform(CmpNode::make(length, integercon(0, bt), bt));
  Node* len_pos_bol = _gvn.transform(new BoolNode(len_pos_cmp, BoolTest::ge));

  {
    BuildCutout unless(this, len_pos_bol, PROB_MAX);
    uncommon_trap(Deoptimization::Reason_intrinsic,
                  Deoptimization::Action_make_not_entrant);
  }

  if (stopped()) {
    // Length is known to be always negative during compilation and the IR graph so far constructed is good so return success
    return true;
  }

  // length is now known positive, add a cast node to make this explicit
  jlong upper_bound = _gvn.type(length)->is_integer(bt)->hi_as_long();
  Node* casted_length = ConstraintCastNode::make(control(), length, TypeInteger::make(0, upper_bound, Type::WidenMax, bt), ConstraintCastNode::RegularDependency, bt);
  casted_length = _gvn.transform(casted_length);
  replace_in_map(length, casted_length);
  length = casted_length;

  // Use an unsigned comparison for the range check itself
  Node* rc_cmp = _gvn.transform(CmpNode::make(index, length, bt, true));
  BoolTest::mask btest = BoolTest::lt;
  Node* rc_bool = _gvn.transform(new BoolNode(rc_cmp, btest));
  RangeCheckNode* rc = new RangeCheckNode(control(), rc_bool, PROB_MAX, COUNT_UNKNOWN);
  _gvn.set_type(rc, rc->Value(&_gvn));
  if (!rc_bool->is_Con()) {
    record_for_igvn(rc);
  }
  set_control(_gvn.transform(new IfTrueNode(rc)));
  {
    PreserveJVMState pjvms(this);
    set_control(_gvn.transform(new IfFalseNode(rc)));
    uncommon_trap(Deoptimization::Reason_range_check,
                  Deoptimization::Action_make_not_entrant);
  }

  if (stopped()) {
    // Range check is known to always fail during compilation and the IR graph so far constructed is good so return success
    return true;
  }

  // index is now known to be >= 0 and < length, cast it
  Node* result = ConstraintCastNode::make(control(), index, TypeInteger::make(0, upper_bound, Type::WidenMax, bt), ConstraintCastNode::RegularDependency, bt);
  result = _gvn.transform(result);
  set_result(result);
  replace_in_map(index, result);
  return true;
}

//------------------------------inline_string_indexOf------------------------
bool LibraryCallKit::inline_string_indexOf(StrIntrinsicNode::ArgEnc ae) {
  if (!Matcher::match_rule_supported(Op_StrIndexOf)) {
    return false;
  }
  Node* src = argument(0);
  Node* tgt = argument(1);

  // Make the merge point
  RegionNode* result_rgn = new RegionNode(4);
  Node*       result_phi = new PhiNode(result_rgn, TypeInt::INT);

  src = must_be_not_null(src, true);
  tgt = must_be_not_null(tgt, true);

  // Get start addr and length of source string
  Node* src_start = array_element_address(src, intcon(0), T_BYTE);
  Node* src_count = load_array_length(src);

  // Get start addr and length of substring
  Node* tgt_start = array_element_address(tgt, intcon(0), T_BYTE);
  Node* tgt_count = load_array_length(tgt);

  if (ae == StrIntrinsicNode::UU || ae == StrIntrinsicNode::UL) {
    // Divide src size by 2 if String is UTF16 encoded
    src_count = _gvn.transform(new RShiftINode(src_count, intcon(1)));
  }
  if (ae == StrIntrinsicNode::UU) {
    // Divide substring size by 2 if String is UTF16 encoded
    tgt_count = _gvn.transform(new RShiftINode(tgt_count, intcon(1)));
  }

  Node* result = make_indexOf_node(src_start, src_count, tgt_start, tgt_count, result_rgn, result_phi, ae);
  if (result != nullptr) {
    result_phi->init_req(3, result);
    result_rgn->init_req(3, control());
  }
  set_control(_gvn.transform(result_rgn));
  record_for_igvn(result_rgn);
  set_result(_gvn.transform(result_phi));

  return true;
}

//-----------------------------inline_string_indexOf-----------------------
bool LibraryCallKit::inline_string_indexOfI(StrIntrinsicNode::ArgEnc ae) {
  if (too_many_traps(Deoptimization::Reason_intrinsic)) {
    return false;
  }
  if (!Matcher::match_rule_supported(Op_StrIndexOf)) {
    return false;
  }
  assert(callee()->signature()->size() == 5, "String.indexOf() has 5 arguments");
  Node* src         = argument(0); // byte[]
  Node* src_count   = argument(1); // char count
  Node* tgt         = argument(2); // byte[]
  Node* tgt_count   = argument(3); // char count
  Node* from_index  = argument(4); // char index

  src = must_be_not_null(src, true);
  tgt = must_be_not_null(tgt, true);

  // Multiply byte array index by 2 if String is UTF16 encoded
  Node* src_offset = (ae == StrIntrinsicNode::LL) ? from_index : _gvn.transform(new LShiftINode(from_index, intcon(1)));
  src_count = _gvn.transform(new SubINode(src_count, from_index));
  Node* src_start = array_element_address(src, src_offset, T_BYTE);
  Node* tgt_start = array_element_address(tgt, intcon(0), T_BYTE);

  // Range checks
  generate_string_range_check(src, src_offset, src_count, ae != StrIntrinsicNode::LL);
  generate_string_range_check(tgt, intcon(0), tgt_count, ae == StrIntrinsicNode::UU);
  if (stopped()) {
    return true;
  }

  RegionNode* region = new RegionNode(5);
  Node* phi = new PhiNode(region, TypeInt::INT);

  Node* result = make_indexOf_node(src_start, src_count, tgt_start, tgt_count, region, phi, ae);
  if (result != nullptr) {
    // The result is index relative to from_index if substring was found, -1 otherwise.
    // Generate code which will fold into cmove.
    Node* cmp = _gvn.transform(new CmpINode(result, intcon(0)));
    Node* bol = _gvn.transform(new BoolNode(cmp, BoolTest::lt));

    Node* if_lt = generate_slow_guard(bol, nullptr);
    if (if_lt != nullptr) {
      // result == -1
      phi->init_req(3, result);
      region->init_req(3, if_lt);
    }
    if (!stopped()) {
      result = _gvn.transform(new AddINode(result, from_index));
      phi->init_req(4, result);
      region->init_req(4, control());
    }
  }

  set_control(_gvn.transform(region));
  record_for_igvn(region);
  set_result(_gvn.transform(phi));
  clear_upper_avx();

  return true;
}

// Create StrIndexOfNode with fast path checks
Node* LibraryCallKit::make_indexOf_node(Node* src_start, Node* src_count, Node* tgt_start, Node* tgt_count,
                                        RegionNode* region, Node* phi, StrIntrinsicNode::ArgEnc ae) {
  // Check for substr count > string count
  Node* cmp = _gvn.transform(new CmpINode(tgt_count, src_count));
  Node* bol = _gvn.transform(new BoolNode(cmp, BoolTest::gt));
  Node* if_gt = generate_slow_guard(bol, nullptr);
  if (if_gt != nullptr) {
    phi->init_req(1, intcon(-1));
    region->init_req(1, if_gt);
  }
  if (!stopped()) {
    // Check for substr count == 0
    cmp = _gvn.transform(new CmpINode(tgt_count, intcon(0)));
    bol = _gvn.transform(new BoolNode(cmp, BoolTest::eq));
    Node* if_zero = generate_slow_guard(bol, nullptr);
    if (if_zero != nullptr) {
      phi->init_req(2, intcon(0));
      region->init_req(2, if_zero);
    }
  }
  if (!stopped()) {
    return make_string_method_node(Op_StrIndexOf, src_start, src_count, tgt_start, tgt_count, ae);
  }
  return nullptr;
}

//-----------------------------inline_string_indexOfChar-----------------------
bool LibraryCallKit::inline_string_indexOfChar(StrIntrinsicNode::ArgEnc ae) {
  if (too_many_traps(Deoptimization::Reason_intrinsic)) {
    return false;
  }
  if (!Matcher::match_rule_supported(Op_StrIndexOfChar)) {
    return false;
  }
  assert(callee()->signature()->size() == 4, "String.indexOfChar() has 4 arguments");
  Node* src         = argument(0); // byte[]
  Node* int_ch      = argument(1);
  Node* from_index  = argument(2);
  Node* max         = argument(3);

  src = must_be_not_null(src, true);

  Node* src_offset = ae == StrIntrinsicNode::L ? from_index : _gvn.transform(new LShiftINode(from_index, intcon(1)));
  Node* src_start = array_element_address(src, src_offset, T_BYTE);
  Node* src_count = _gvn.transform(new SubINode(max, from_index));

  // Range checks
  generate_string_range_check(src, src_offset, src_count, ae == StrIntrinsicNode::U);

  // Check for int_ch >= 0
  Node* int_ch_cmp = _gvn.transform(new CmpINode(int_ch, intcon(0)));
  Node* int_ch_bol = _gvn.transform(new BoolNode(int_ch_cmp, BoolTest::ge));
  {
    BuildCutout unless(this, int_ch_bol, PROB_MAX);
    uncommon_trap(Deoptimization::Reason_intrinsic,
                  Deoptimization::Action_maybe_recompile);
  }
  if (stopped()) {
    return true;
  }

  RegionNode* region = new RegionNode(3);
  Node* phi = new PhiNode(region, TypeInt::INT);

  Node* result = new StrIndexOfCharNode(control(), memory(TypeAryPtr::BYTES), src_start, src_count, int_ch, ae);
  C->set_has_split_ifs(true); // Has chance for split-if optimization
  _gvn.transform(result);

  Node* cmp = _gvn.transform(new CmpINode(result, intcon(0)));
  Node* bol = _gvn.transform(new BoolNode(cmp, BoolTest::lt));

  Node* if_lt = generate_slow_guard(bol, nullptr);
  if (if_lt != nullptr) {
    // result == -1
    phi->init_req(2, result);
    region->init_req(2, if_lt);
  }
  if (!stopped()) {
    result = _gvn.transform(new AddINode(result, from_index));
    phi->init_req(1, result);
    region->init_req(1, control());
  }
  set_control(_gvn.transform(region));
  record_for_igvn(region);
  set_result(_gvn.transform(phi));

  return true;
}
//---------------------------inline_string_copy---------------------
// compressIt == true --> generate a compressed copy operation (compress char[]/byte[] to byte[])
//   int StringUTF16.compress(char[] src, int srcOff, byte[] dst, int dstOff, int len)
//   int StringUTF16.compress(byte[] src, int srcOff, byte[] dst, int dstOff, int len)
// compressIt == false --> generate an inflated copy operation (inflate byte[] to char[]/byte[])
//   void StringLatin1.inflate(byte[] src, int srcOff, char[] dst, int dstOff, int len)
//   void StringLatin1.inflate(byte[] src, int srcOff, byte[] dst, int dstOff, int len)
bool LibraryCallKit::inline_string_copy(bool compress) {
  if (too_many_traps(Deoptimization::Reason_intrinsic)) {
    return false;
  }
  int nargs = 5;  // 2 oops, 3 ints
  assert(callee()->signature()->size() == nargs, "string copy has 5 arguments");

  Node* src         = argument(0);
  Node* src_offset  = argument(1);
  Node* dst         = argument(2);
  Node* dst_offset  = argument(3);
  Node* length      = argument(4);

  // Check for allocation before we add nodes that would confuse
  // tightly_coupled_allocation()
  AllocateArrayNode* alloc = tightly_coupled_allocation(dst);

  // Figure out the size and type of the elements we will be copying.
  const TypeAryPtr* src_type = src->Value(&_gvn)->isa_aryptr();
  const TypeAryPtr* dst_type = dst->Value(&_gvn)->isa_aryptr();
  if (src_type == nullptr || dst_type == nullptr) {
    return false;
  }
  BasicType src_elem = src_type->elem()->array_element_basic_type();
  BasicType dst_elem = dst_type->elem()->array_element_basic_type();
  assert((compress && dst_elem == T_BYTE && (src_elem == T_BYTE || src_elem == T_CHAR)) ||
         (!compress && src_elem == T_BYTE && (dst_elem == T_BYTE || dst_elem == T_CHAR)),
         "Unsupported array types for inline_string_copy");

  src = must_be_not_null(src, true);
  dst = must_be_not_null(dst, true);

  // Convert char[] offsets to byte[] offsets
  bool convert_src = (compress && src_elem == T_BYTE);
  bool convert_dst = (!compress && dst_elem == T_BYTE);
  if (convert_src) {
    src_offset = _gvn.transform(new LShiftINode(src_offset, intcon(1)));
  } else if (convert_dst) {
    dst_offset = _gvn.transform(new LShiftINode(dst_offset, intcon(1)));
  }

  // Range checks
  generate_string_range_check(src, src_offset, length, convert_src);
  generate_string_range_check(dst, dst_offset, length, convert_dst);
  if (stopped()) {
    return true;
  }

  Node* src_start = array_element_address(src, src_offset, src_elem);
  Node* dst_start = array_element_address(dst, dst_offset, dst_elem);
  // 'src_start' points to src array + scaled offset
  // 'dst_start' points to dst array + scaled offset
  Node* count = nullptr;
  if (compress) {
    count = compress_string(src_start, TypeAryPtr::get_array_body_type(src_elem), dst_start, length);
  } else {
    inflate_string(src_start, dst_start, TypeAryPtr::get_array_body_type(dst_elem), length);
  }

  if (alloc != nullptr) {
    if (alloc->maybe_set_complete(&_gvn)) {
      // "You break it, you buy it."
      InitializeNode* init = alloc->initialization();
      assert(init->is_complete(), "we just did this");
      init->set_complete_with_arraycopy();
      assert(dst->is_CheckCastPP(), "sanity");
      assert(dst->in(0)->in(0) == init, "dest pinned");
    }
    // Do not let stores that initialize this object be reordered with
    // a subsequent store that would make this object accessible by
    // other threads.
    // Record what AllocateNode this StoreStore protects so that
    // escape analysis can go from the MemBarStoreStoreNode to the
    // AllocateNode and eliminate the MemBarStoreStoreNode if possible
    // based on the escape status of the AllocateNode.
    insert_mem_bar(Op_MemBarStoreStore, alloc->proj_out_or_null(AllocateNode::RawAddress));
  }
  if (compress) {
    set_result(_gvn.transform(count));
  }
  clear_upper_avx();

  return true;
}

#ifdef _LP64
#define XTOP ,top() /*additional argument*/
#else  //_LP64
#define XTOP        /*no additional argument*/
#endif //_LP64

//------------------------inline_string_toBytesU--------------------------
// public static byte[] StringUTF16.toBytes(char[] value, int off, int len)
bool LibraryCallKit::inline_string_toBytesU() {
  if (too_many_traps(Deoptimization::Reason_intrinsic)) {
    return false;
  }
  // Get the arguments.
  Node* value     = argument(0);
  Node* offset    = argument(1);
  Node* length    = argument(2);

  Node* newcopy = nullptr;

  // Set the original stack and the reexecute bit for the interpreter to reexecute
  // the bytecode that invokes StringUTF16.toBytes() if deoptimization happens.
  { PreserveReexecuteState preexecs(this);
    jvms()->set_should_reexecute(true);

    // Check if a null path was taken unconditionally.
    value = null_check(value);

    RegionNode* bailout = new RegionNode(1);
    record_for_igvn(bailout);

    // Range checks
    generate_negative_guard(offset, bailout);
    generate_negative_guard(length, bailout);
    generate_limit_guard(offset, length, load_array_length(value), bailout);
    // Make sure that resulting byte[] length does not overflow Integer.MAX_VALUE
    generate_limit_guard(length, intcon(0), intcon(max_jint/2), bailout);

    if (bailout->req() > 1) {
      PreserveJVMState pjvms(this);
      set_control(_gvn.transform(bailout));
      uncommon_trap(Deoptimization::Reason_intrinsic,
                    Deoptimization::Action_maybe_recompile);
    }
    if (stopped()) {
      return true;
    }

    Node* size = _gvn.transform(new LShiftINode(length, intcon(1)));
    Node* klass_node = makecon(TypeKlassPtr::make(ciTypeArrayKlass::make(T_BYTE)));
    newcopy = new_array(klass_node, size, 0);  // no arguments to push
    AllocateArrayNode* alloc = tightly_coupled_allocation(newcopy);
    guarantee(alloc != nullptr, "created above");

    // Calculate starting addresses.
    Node* src_start = array_element_address(value, offset, T_CHAR);
    Node* dst_start = basic_plus_adr(newcopy, arrayOopDesc::base_offset_in_bytes(T_BYTE));

    // Check if src array address is aligned to HeapWordSize (dst is always aligned)
    const TypeInt* toffset = gvn().type(offset)->is_int();
    bool aligned = toffset->is_con() && ((toffset->get_con() * type2aelembytes(T_CHAR)) % HeapWordSize == 0);

    // Figure out which arraycopy runtime method to call (disjoint, uninitialized).
    const char* copyfunc_name = "arraycopy";
    address     copyfunc_addr = StubRoutines::select_arraycopy_function(T_CHAR, aligned, true, copyfunc_name, true);
    Node* call = make_runtime_call(RC_LEAF|RC_NO_FP,
                      OptoRuntime::fast_arraycopy_Type(),
                      copyfunc_addr, copyfunc_name, TypeRawPtr::BOTTOM,
                      src_start, dst_start, ConvI2X(length) XTOP);
    // Do not let reads from the cloned object float above the arraycopy.
    if (alloc->maybe_set_complete(&_gvn)) {
      // "You break it, you buy it."
      InitializeNode* init = alloc->initialization();
      assert(init->is_complete(), "we just did this");
      init->set_complete_with_arraycopy();
      assert(newcopy->is_CheckCastPP(), "sanity");
      assert(newcopy->in(0)->in(0) == init, "dest pinned");
    }
    // Do not let stores that initialize this object be reordered with
    // a subsequent store that would make this object accessible by
    // other threads.
    // Record what AllocateNode this StoreStore protects so that
    // escape analysis can go from the MemBarStoreStoreNode to the
    // AllocateNode and eliminate the MemBarStoreStoreNode if possible
    // based on the escape status of the AllocateNode.
    insert_mem_bar(Op_MemBarStoreStore, alloc->proj_out_or_null(AllocateNode::RawAddress));
  } // original reexecute is set back here

  C->set_has_split_ifs(true); // Has chance for split-if optimization
  if (!stopped()) {
    set_result(newcopy);
  }
  clear_upper_avx();

  return true;
}

//------------------------inline_string_getCharsU--------------------------
// public void StringUTF16.getChars(byte[] src, int srcBegin, int srcEnd, char dst[], int dstBegin)
bool LibraryCallKit::inline_string_getCharsU() {
  if (too_many_traps(Deoptimization::Reason_intrinsic)) {
    return false;
  }

  // Get the arguments.
  Node* src       = argument(0);
  Node* src_begin = argument(1);
  Node* src_end   = argument(2); // exclusive offset (i < src_end)
  Node* dst       = argument(3);
  Node* dst_begin = argument(4);

  // Check for allocation before we add nodes that would confuse
  // tightly_coupled_allocation()
  AllocateArrayNode* alloc = tightly_coupled_allocation(dst);

  // Check if a null path was taken unconditionally.
  src = null_check(src);
  dst = null_check(dst);
  if (stopped()) {
    return true;
  }

  // Get length and convert char[] offset to byte[] offset
  Node* length = _gvn.transform(new SubINode(src_end, src_begin));
  src_begin = _gvn.transform(new LShiftINode(src_begin, intcon(1)));

  // Range checks
  generate_string_range_check(src, src_begin, length, true);
  generate_string_range_check(dst, dst_begin, length, false);
  if (stopped()) {
    return true;
  }

  if (!stopped()) {
    // Calculate starting addresses.
    Node* src_start = array_element_address(src, src_begin, T_BYTE);
    Node* dst_start = array_element_address(dst, dst_begin, T_CHAR);

    // Check if array addresses are aligned to HeapWordSize
    const TypeInt* tsrc = gvn().type(src_begin)->is_int();
    const TypeInt* tdst = gvn().type(dst_begin)->is_int();
    bool aligned = tsrc->is_con() && ((tsrc->get_con() * type2aelembytes(T_BYTE)) % HeapWordSize == 0) &&
                   tdst->is_con() && ((tdst->get_con() * type2aelembytes(T_CHAR)) % HeapWordSize == 0);

    // Figure out which arraycopy runtime method to call (disjoint, uninitialized).
    const char* copyfunc_name = "arraycopy";
    address     copyfunc_addr = StubRoutines::select_arraycopy_function(T_CHAR, aligned, true, copyfunc_name, true);
    Node* call = make_runtime_call(RC_LEAF|RC_NO_FP,
                      OptoRuntime::fast_arraycopy_Type(),
                      copyfunc_addr, copyfunc_name, TypeRawPtr::BOTTOM,
                      src_start, dst_start, ConvI2X(length) XTOP);
    // Do not let reads from the cloned object float above the arraycopy.
    if (alloc != nullptr) {
      if (alloc->maybe_set_complete(&_gvn)) {
        // "You break it, you buy it."
        InitializeNode* init = alloc->initialization();
        assert(init->is_complete(), "we just did this");
        init->set_complete_with_arraycopy();
        assert(dst->is_CheckCastPP(), "sanity");
        assert(dst->in(0)->in(0) == init, "dest pinned");
      }
      // Do not let stores that initialize this object be reordered with
      // a subsequent store that would make this object accessible by
      // other threads.
      // Record what AllocateNode this StoreStore protects so that
      // escape analysis can go from the MemBarStoreStoreNode to the
      // AllocateNode and eliminate the MemBarStoreStoreNode if possible
      // based on the escape status of the AllocateNode.
      insert_mem_bar(Op_MemBarStoreStore, alloc->proj_out_or_null(AllocateNode::RawAddress));
    } else {
      insert_mem_bar(Op_MemBarCPUOrder);
    }
  }

  C->set_has_split_ifs(true); // Has chance for split-if optimization
  return true;
}

//----------------------inline_string_char_access----------------------------
// Store/Load char to/from byte[] array.
// static void StringUTF16.putChar(byte[] val, int index, int c)
// static char StringUTF16.getChar(byte[] val, int index)
bool LibraryCallKit::inline_string_char_access(bool is_store) {
  Node* value  = argument(0);
  Node* index  = argument(1);
  Node* ch = is_store ? argument(2) : nullptr;

  // This intrinsic accesses byte[] array as char[] array. Computing the offsets
  // correctly requires matched array shapes.
  assert (arrayOopDesc::base_offset_in_bytes(T_CHAR) == arrayOopDesc::base_offset_in_bytes(T_BYTE),
          "sanity: byte[] and char[] bases agree");
  assert (type2aelembytes(T_CHAR) == type2aelembytes(T_BYTE)*2,
          "sanity: byte[] and char[] scales agree");

  // Bail when getChar over constants is requested: constant folding would
  // reject folding mismatched char access over byte[]. A normal inlining for getChar
  // Java method would constant fold nicely instead.
  if (!is_store && value->is_Con() && index->is_Con()) {
    return false;
  }

  // Save state and restore on bailout
  uint old_sp = sp();
  SafePointNode* old_map = clone_map();

  value = must_be_not_null(value, true);

  Node* adr = array_element_address(value, index, T_CHAR);
  if (adr->is_top()) {
    set_map(old_map);
    set_sp(old_sp);
    return false;
  }
  destruct_map_clone(old_map);
  if (is_store) {
    access_store_at(value, adr, TypeAryPtr::BYTES, ch, TypeInt::CHAR, T_CHAR, IN_HEAP | MO_UNORDERED | C2_MISMATCHED);
  } else {
    ch = access_load_at(value, adr, TypeAryPtr::BYTES, TypeInt::CHAR, T_CHAR, IN_HEAP | MO_UNORDERED | C2_MISMATCHED | C2_CONTROL_DEPENDENT_LOAD | C2_UNKNOWN_CONTROL_LOAD);
    set_result(ch);
  }
  return true;
}

//--------------------------round_double_node--------------------------------
// Round a double node if necessary.
Node* LibraryCallKit::round_double_node(Node* n) {
  if (Matcher::strict_fp_requires_explicit_rounding) {
#ifdef IA32
    if (UseSSE < 2) {
      n = _gvn.transform(new RoundDoubleNode(nullptr, n));
    }
#else
    Unimplemented();
#endif // IA32
  }
  return n;
}

//------------------------------inline_math-----------------------------------
// public static double Math.abs(double)
// public static double Math.sqrt(double)
// public static double Math.log(double)
// public static double Math.log10(double)
// public static double Math.round(double)
bool LibraryCallKit::inline_double_math(vmIntrinsics::ID id) {
  Node* arg = round_double_node(argument(0));
  Node* n = nullptr;
  switch (id) {
  case vmIntrinsics::_dabs:   n = new AbsDNode(                arg);  break;
  case vmIntrinsics::_dsqrt:
  case vmIntrinsics::_dsqrt_strict:
                              n = new SqrtDNode(C, control(),  arg);  break;
  case vmIntrinsics::_ceil:   n = RoundDoubleModeNode::make(_gvn, arg, RoundDoubleModeNode::rmode_ceil); break;
  case vmIntrinsics::_floor:  n = RoundDoubleModeNode::make(_gvn, arg, RoundDoubleModeNode::rmode_floor); break;
  case vmIntrinsics::_rint:   n = RoundDoubleModeNode::make(_gvn, arg, RoundDoubleModeNode::rmode_rint); break;
  case vmIntrinsics::_roundD: n = new RoundDNode(arg); break;
  case vmIntrinsics::_dcopySign: n = CopySignDNode::make(_gvn, arg, round_double_node(argument(2))); break;
  case vmIntrinsics::_dsignum: n = SignumDNode::make(_gvn, arg); break;
  default:  fatal_unexpected_iid(id);  break;
  }
  set_result(_gvn.transform(n));
  return true;
}

//------------------------------inline_math-----------------------------------
// public static float Math.abs(float)
// public static int Math.abs(int)
// public static long Math.abs(long)
bool LibraryCallKit::inline_math(vmIntrinsics::ID id) {
  Node* arg = argument(0);
  Node* n = nullptr;
  switch (id) {
  case vmIntrinsics::_fabs:   n = new AbsFNode(                arg);  break;
  case vmIntrinsics::_iabs:   n = new AbsINode(                arg);  break;
  case vmIntrinsics::_labs:   n = new AbsLNode(                arg);  break;
  case vmIntrinsics::_fcopySign: n = new CopySignFNode(arg, argument(1)); break;
  case vmIntrinsics::_fsignum: n = SignumFNode::make(_gvn, arg); break;
  case vmIntrinsics::_roundF: n = new RoundFNode(arg); break;
  default:  fatal_unexpected_iid(id);  break;
  }
  set_result(_gvn.transform(n));
  return true;
}

//------------------------------runtime_math-----------------------------
bool LibraryCallKit::runtime_math(const TypeFunc* call_type, address funcAddr, const char* funcName) {
  assert(call_type == OptoRuntime::Math_DD_D_Type() || call_type == OptoRuntime::Math_D_D_Type(),
         "must be (DD)D or (D)D type");

  // Inputs
  Node* a = round_double_node(argument(0));
  Node* b = (call_type == OptoRuntime::Math_DD_D_Type()) ? round_double_node(argument(2)) : nullptr;

  const TypePtr* no_memory_effects = nullptr;
  Node* trig = make_runtime_call(RC_LEAF, call_type, funcAddr, funcName,
                                 no_memory_effects,
                                 a, top(), b, b ? top() : nullptr);
  Node* value = _gvn.transform(new ProjNode(trig, TypeFunc::Parms+0));
#ifdef ASSERT
  Node* value_top = _gvn.transform(new ProjNode(trig, TypeFunc::Parms+1));
  assert(value_top == top(), "second value must be top");
#endif

  set_result(value);
  return true;
}

//------------------------------inline_math_pow-----------------------------
bool LibraryCallKit::inline_math_pow() {
  Node* exp = round_double_node(argument(2));
  const TypeD* d = _gvn.type(exp)->isa_double_constant();
  if (d != nullptr) {
    if (d->getd() == 2.0) {
      // Special case: pow(x, 2.0) => x * x
      Node* base = round_double_node(argument(0));
      set_result(_gvn.transform(new MulDNode(base, base)));
      return true;
    } else if (d->getd() == 0.5 && Matcher::match_rule_supported(Op_SqrtD)) {
      // Special case: pow(x, 0.5) => sqrt(x)
      Node* base = round_double_node(argument(0));
      Node* zero = _gvn.zerocon(T_DOUBLE);

      RegionNode* region = new RegionNode(3);
      Node* phi = new PhiNode(region, Type::DOUBLE);

      Node* cmp  = _gvn.transform(new CmpDNode(base, zero));
      // According to the API specs, pow(-0.0, 0.5) = 0.0 and sqrt(-0.0) = -0.0.
      // So pow(-0.0, 0.5) shouldn't be replaced with sqrt(-0.0).
      // -0.0/+0.0 are both excluded since floating-point comparison doesn't distinguish -0.0 from +0.0.
      Node* test = _gvn.transform(new BoolNode(cmp, BoolTest::le));

      Node* if_pow = generate_slow_guard(test, nullptr);
      Node* value_sqrt = _gvn.transform(new SqrtDNode(C, control(), base));
      phi->init_req(1, value_sqrt);
      region->init_req(1, control());

      if (if_pow != nullptr) {
        set_control(if_pow);
        address target = StubRoutines::dpow() != nullptr ? StubRoutines::dpow() :
                                                        CAST_FROM_FN_PTR(address, SharedRuntime::dpow);
        const TypePtr* no_memory_effects = nullptr;
        Node* trig = make_runtime_call(RC_LEAF, OptoRuntime::Math_DD_D_Type(), target, "POW",
                                       no_memory_effects, base, top(), exp, top());
        Node* value_pow = _gvn.transform(new ProjNode(trig, TypeFunc::Parms+0));
#ifdef ASSERT
        Node* value_top = _gvn.transform(new ProjNode(trig, TypeFunc::Parms+1));
        assert(value_top == top(), "second value must be top");
#endif
        phi->init_req(2, value_pow);
        region->init_req(2, _gvn.transform(new ProjNode(trig, TypeFunc::Control)));
      }

      C->set_has_split_ifs(true); // Has chance for split-if optimization
      set_control(_gvn.transform(region));
      record_for_igvn(region);
      set_result(_gvn.transform(phi));

      return true;
    }
  }

  return StubRoutines::dpow() != nullptr ?
    runtime_math(OptoRuntime::Math_DD_D_Type(), StubRoutines::dpow(),  "dpow") :
    runtime_math(OptoRuntime::Math_DD_D_Type(), CAST_FROM_FN_PTR(address, SharedRuntime::dpow),  "POW");
}

//------------------------------inline_math_native-----------------------------
bool LibraryCallKit::inline_math_native(vmIntrinsics::ID id) {
  switch (id) {
  case vmIntrinsics::_dsin:
    return StubRoutines::dsin() != nullptr ?
      runtime_math(OptoRuntime::Math_D_D_Type(), StubRoutines::dsin(), "dsin") :
      runtime_math(OptoRuntime::Math_D_D_Type(), CAST_FROM_FN_PTR(address, SharedRuntime::dsin),   "SIN");
  case vmIntrinsics::_dcos:
    return StubRoutines::dcos() != nullptr ?
      runtime_math(OptoRuntime::Math_D_D_Type(), StubRoutines::dcos(), "dcos") :
      runtime_math(OptoRuntime::Math_D_D_Type(), CAST_FROM_FN_PTR(address, SharedRuntime::dcos),   "COS");
  case vmIntrinsics::_dtan:
    return StubRoutines::dtan() != nullptr ?
      runtime_math(OptoRuntime::Math_D_D_Type(), StubRoutines::dtan(), "dtan") :
      runtime_math(OptoRuntime::Math_D_D_Type(), CAST_FROM_FN_PTR(address, SharedRuntime::dtan), "TAN");
  case vmIntrinsics::_dexp:
    return StubRoutines::dexp() != nullptr ?
      runtime_math(OptoRuntime::Math_D_D_Type(), StubRoutines::dexp(),  "dexp") :
      runtime_math(OptoRuntime::Math_D_D_Type(), CAST_FROM_FN_PTR(address, SharedRuntime::dexp),  "EXP");
  case vmIntrinsics::_dlog:
    return StubRoutines::dlog() != nullptr ?
      runtime_math(OptoRuntime::Math_D_D_Type(), StubRoutines::dlog(), "dlog") :
      runtime_math(OptoRuntime::Math_D_D_Type(), CAST_FROM_FN_PTR(address, SharedRuntime::dlog),   "LOG");
  case vmIntrinsics::_dlog10:
    return StubRoutines::dlog10() != nullptr ?
      runtime_math(OptoRuntime::Math_D_D_Type(), StubRoutines::dlog10(), "dlog10") :
      runtime_math(OptoRuntime::Math_D_D_Type(), CAST_FROM_FN_PTR(address, SharedRuntime::dlog10), "LOG10");

  case vmIntrinsics::_roundD: return Matcher::match_rule_supported(Op_RoundD) ? inline_double_math(id) : false;
  case vmIntrinsics::_ceil:
  case vmIntrinsics::_floor:
  case vmIntrinsics::_rint:   return Matcher::match_rule_supported(Op_RoundDoubleMode) ? inline_double_math(id) : false;

  case vmIntrinsics::_dsqrt:
  case vmIntrinsics::_dsqrt_strict:
                              return Matcher::match_rule_supported(Op_SqrtD) ? inline_double_math(id) : false;
  case vmIntrinsics::_dabs:   return Matcher::has_match_rule(Op_AbsD)   ? inline_double_math(id) : false;
  case vmIntrinsics::_fabs:   return Matcher::match_rule_supported(Op_AbsF)   ? inline_math(id) : false;
  case vmIntrinsics::_iabs:   return Matcher::match_rule_supported(Op_AbsI)   ? inline_math(id) : false;
  case vmIntrinsics::_labs:   return Matcher::match_rule_supported(Op_AbsL)   ? inline_math(id) : false;

  case vmIntrinsics::_dpow:      return inline_math_pow();
  case vmIntrinsics::_dcopySign: return inline_double_math(id);
  case vmIntrinsics::_fcopySign: return inline_math(id);
  case vmIntrinsics::_dsignum: return Matcher::match_rule_supported(Op_SignumD) ? inline_double_math(id) : false;
  case vmIntrinsics::_fsignum: return Matcher::match_rule_supported(Op_SignumF) ? inline_math(id) : false;
  case vmIntrinsics::_roundF: return Matcher::match_rule_supported(Op_RoundF) ? inline_math(id) : false;

   // These intrinsics are not yet correctly implemented
  case vmIntrinsics::_datan2:
    return false;

  default:
    fatal_unexpected_iid(id);
    return false;
  }
}

//----------------------------inline_notify-----------------------------------*
bool LibraryCallKit::inline_notify(vmIntrinsics::ID id) {
  const TypeFunc* ftype = OptoRuntime::monitor_notify_Type();
  address func;
  if (id == vmIntrinsics::_notify) {
    func = OptoRuntime::monitor_notify_Java();
  } else {
    func = OptoRuntime::monitor_notifyAll_Java();
  }
  Node* call = make_runtime_call(RC_NO_LEAF, ftype, func, nullptr, TypeRawPtr::BOTTOM, argument(0));
  make_slow_call_ex(call, env()->Throwable_klass(), false);
  return true;
}


//----------------------------inline_min_max-----------------------------------
bool LibraryCallKit::inline_min_max(vmIntrinsics::ID id) {
  set_result(generate_min_max(id, argument(0), argument(1)));
  return true;
}

void LibraryCallKit::inline_math_mathExact(Node* math, Node *test) {
  Node* bol = _gvn.transform( new BoolNode(test, BoolTest::overflow) );
  IfNode* check = create_and_map_if(control(), bol, PROB_UNLIKELY_MAG(3), COUNT_UNKNOWN);
  Node* fast_path = _gvn.transform( new IfFalseNode(check));
  Node* slow_path = _gvn.transform( new IfTrueNode(check) );

  {
    PreserveJVMState pjvms(this);
    PreserveReexecuteState preexecs(this);
    jvms()->set_should_reexecute(true);

    set_control(slow_path);
    set_i_o(i_o());

    uncommon_trap(Deoptimization::Reason_intrinsic,
                  Deoptimization::Action_none);
  }

  set_control(fast_path);
  set_result(math);
}

template <typename OverflowOp>
bool LibraryCallKit::inline_math_overflow(Node* arg1, Node* arg2) {
  typedef typename OverflowOp::MathOp MathOp;

  MathOp* mathOp = new MathOp(arg1, arg2);
  Node* operation = _gvn.transform( mathOp );
  Node* ofcheck = _gvn.transform( new OverflowOp(arg1, arg2) );
  inline_math_mathExact(operation, ofcheck);
  return true;
}

bool LibraryCallKit::inline_math_addExactI(bool is_increment) {
  return inline_math_overflow<OverflowAddINode>(argument(0), is_increment ? intcon(1) : argument(1));
}

bool LibraryCallKit::inline_math_addExactL(bool is_increment) {
  return inline_math_overflow<OverflowAddLNode>(argument(0), is_increment ? longcon(1) : argument(2));
}

bool LibraryCallKit::inline_math_subtractExactI(bool is_decrement) {
  return inline_math_overflow<OverflowSubINode>(argument(0), is_decrement ? intcon(1) : argument(1));
}

bool LibraryCallKit::inline_math_subtractExactL(bool is_decrement) {
  return inline_math_overflow<OverflowSubLNode>(argument(0), is_decrement ? longcon(1) : argument(2));
}

bool LibraryCallKit::inline_math_negateExactI() {
  return inline_math_overflow<OverflowSubINode>(intcon(0), argument(0));
}

bool LibraryCallKit::inline_math_negateExactL() {
  return inline_math_overflow<OverflowSubLNode>(longcon(0), argument(0));
}

bool LibraryCallKit::inline_math_multiplyExactI() {
  return inline_math_overflow<OverflowMulINode>(argument(0), argument(1));
}

bool LibraryCallKit::inline_math_multiplyExactL() {
  return inline_math_overflow<OverflowMulLNode>(argument(0), argument(2));
}

bool LibraryCallKit::inline_math_multiplyHigh() {
  set_result(_gvn.transform(new MulHiLNode(argument(0), argument(2))));
  return true;
}

bool LibraryCallKit::inline_math_unsignedMultiplyHigh() {
  set_result(_gvn.transform(new UMulHiLNode(argument(0), argument(2))));
  return true;
}

Node*
LibraryCallKit::generate_min_max(vmIntrinsics::ID id, Node* x0, Node* y0) {
  Node* result_val = nullptr;
  switch (id) {
  case vmIntrinsics::_min:
  case vmIntrinsics::_min_strict:
    result_val = _gvn.transform(new MinINode(x0, y0));
    break;
  case vmIntrinsics::_max:
  case vmIntrinsics::_max_strict:
    result_val = _gvn.transform(new MaxINode(x0, y0));
    break;
  default:
    fatal_unexpected_iid(id);
    break;
  }
  return result_val;
}

inline int
LibraryCallKit::classify_unsafe_addr(Node* &base, Node* &offset, BasicType type) {
  const TypePtr* base_type = TypePtr::NULL_PTR;
  if (base != nullptr)  base_type = _gvn.type(base)->isa_ptr();
  if (base_type == nullptr) {
    // Unknown type.
    return Type::AnyPtr;
  } else if (base_type == TypePtr::NULL_PTR) {
    // Since this is a null+long form, we have to switch to a rawptr.
    base   = _gvn.transform(new CastX2PNode(offset));
    offset = MakeConX(0);
    return Type::RawPtr;
  } else if (base_type->base() == Type::RawPtr) {
    return Type::RawPtr;
  } else if (base_type->isa_oopptr()) {
    // Base is never null => always a heap address.
    if (!TypePtr::NULL_PTR->higher_equal(base_type)) {
      return Type::OopPtr;
    }
    // Offset is small => always a heap address.
    const TypeX* offset_type = _gvn.type(offset)->isa_intptr_t();
    if (offset_type != nullptr &&
        base_type->offset() == 0 &&     // (should always be?)
        offset_type->_lo >= 0 &&
        !MacroAssembler::needs_explicit_null_check(offset_type->_hi)) {
      return Type::OopPtr;
    } else if (type == T_OBJECT || type == T_PRIMITIVE_OBJECT) {
      // off heap access to an oop doesn't make any sense. Has to be on
      // heap.
      return Type::OopPtr;
    }
    // Otherwise, it might either be oop+off or null+addr.
    return Type::AnyPtr;
  } else {
    // No information:
    return Type::AnyPtr;
  }
}

Node* LibraryCallKit::make_unsafe_address(Node*& base, Node* offset, BasicType type, bool can_cast) {
  Node* uncasted_base = base;
  int kind = classify_unsafe_addr(uncasted_base, offset, type);
  if (kind == Type::RawPtr) {
    return basic_plus_adr(top(), uncasted_base, offset);
  } else if (kind == Type::AnyPtr) {
    assert(base == uncasted_base, "unexpected base change");
    if (can_cast) {
      if (!_gvn.type(base)->speculative_maybe_null() &&
          !too_many_traps(Deoptimization::Reason_speculate_null_check)) {
        // According to profiling, this access is always on
        // heap. Casting the base to not null and thus avoiding membars
        // around the access should allow better optimizations
        Node* null_ctl = top();
        base = null_check_oop(base, &null_ctl, true, true, true);
        assert(null_ctl->is_top(), "no null control here");
        return basic_plus_adr(base, offset);
      } else if (_gvn.type(base)->speculative_always_null() &&
                 !too_many_traps(Deoptimization::Reason_speculate_null_assert)) {
        // According to profiling, this access is always off
        // heap.
        base = null_assert(base);
        Node* raw_base = _gvn.transform(new CastX2PNode(offset));
        offset = MakeConX(0);
        return basic_plus_adr(top(), raw_base, offset);
      }
    }
    // We don't know if it's an on heap or off heap access. Fall back
    // to raw memory access.
    Node* raw = _gvn.transform(new CheckCastPPNode(control(), base, TypeRawPtr::BOTTOM));
    return basic_plus_adr(top(), raw, offset);
  } else {
    assert(base == uncasted_base, "unexpected base change");
    // We know it's an on heap access so base can't be null
    if (TypePtr::NULL_PTR->higher_equal(_gvn.type(base))) {
      base = must_be_not_null(base, true);
    }
    return basic_plus_adr(base, offset);
  }
}

//--------------------------inline_number_methods-----------------------------
// inline int     Integer.numberOfLeadingZeros(int)
// inline int        Long.numberOfLeadingZeros(long)
//
// inline int     Integer.numberOfTrailingZeros(int)
// inline int        Long.numberOfTrailingZeros(long)
//
// inline int     Integer.bitCount(int)
// inline int        Long.bitCount(long)
//
// inline char  Character.reverseBytes(char)
// inline short     Short.reverseBytes(short)
// inline int     Integer.reverseBytes(int)
// inline long       Long.reverseBytes(long)
bool LibraryCallKit::inline_number_methods(vmIntrinsics::ID id) {
  Node* arg = argument(0);
  Node* n = nullptr;
  switch (id) {
  case vmIntrinsics::_numberOfLeadingZeros_i:   n = new CountLeadingZerosINode( arg);  break;
  case vmIntrinsics::_numberOfLeadingZeros_l:   n = new CountLeadingZerosLNode( arg);  break;
  case vmIntrinsics::_numberOfTrailingZeros_i:  n = new CountTrailingZerosINode(arg);  break;
  case vmIntrinsics::_numberOfTrailingZeros_l:  n = new CountTrailingZerosLNode(arg);  break;
  case vmIntrinsics::_bitCount_i:               n = new PopCountINode(          arg);  break;
  case vmIntrinsics::_bitCount_l:               n = new PopCountLNode(          arg);  break;
  case vmIntrinsics::_reverseBytes_c:           n = new ReverseBytesUSNode(0,   arg);  break;
  case vmIntrinsics::_reverseBytes_s:           n = new ReverseBytesSNode( 0,   arg);  break;
  case vmIntrinsics::_reverseBytes_i:           n = new ReverseBytesINode( 0,   arg);  break;
  case vmIntrinsics::_reverseBytes_l:           n = new ReverseBytesLNode( 0,   arg);  break;
  case vmIntrinsics::_reverse_i:                n = new ReverseINode(0, arg); break;
  case vmIntrinsics::_reverse_l:                n = new ReverseLNode(0, arg); break;
  default:  fatal_unexpected_iid(id);  break;
  }
  set_result(_gvn.transform(n));
  return true;
}

//--------------------------inline_bitshuffle_methods-----------------------------
// inline int Integer.compress(int, int)
// inline int Integer.expand(int, int)
// inline long Long.compress(long, long)
// inline long Long.expand(long, long)
bool LibraryCallKit::inline_bitshuffle_methods(vmIntrinsics::ID id) {
  Node* n = nullptr;
  switch (id) {
    case vmIntrinsics::_compress_i:  n = new CompressBitsNode(argument(0), argument(1), TypeInt::INT); break;
    case vmIntrinsics::_expand_i:    n = new ExpandBitsNode(argument(0),  argument(1), TypeInt::INT); break;
    case vmIntrinsics::_compress_l:  n = new CompressBitsNode(argument(0), argument(2), TypeLong::LONG); break;
    case vmIntrinsics::_expand_l:    n = new ExpandBitsNode(argument(0), argument(2), TypeLong::LONG); break;
    default:  fatal_unexpected_iid(id);  break;
  }
  set_result(_gvn.transform(n));
  return true;
}

//--------------------------inline_number_methods-----------------------------
// inline int Integer.compareUnsigned(int, int)
// inline int    Long.compareUnsigned(long, long)
bool LibraryCallKit::inline_compare_unsigned(vmIntrinsics::ID id) {
  Node* arg1 = argument(0);
  Node* arg2 = (id == vmIntrinsics::_compareUnsigned_l) ? argument(2) : argument(1);
  Node* n = nullptr;
  switch (id) {
    case vmIntrinsics::_compareUnsigned_i:   n = new CmpU3Node(arg1, arg2);  break;
    case vmIntrinsics::_compareUnsigned_l:   n = new CmpUL3Node(arg1, arg2); break;
    default:  fatal_unexpected_iid(id);  break;
  }
  set_result(_gvn.transform(n));
  return true;
}

//--------------------------inline_unsigned_divmod_methods-----------------------------
// inline int Integer.divideUnsigned(int, int)
// inline int Integer.remainderUnsigned(int, int)
// inline long Long.divideUnsigned(long, long)
// inline long Long.remainderUnsigned(long, long)
bool LibraryCallKit::inline_divmod_methods(vmIntrinsics::ID id) {
  Node* n = nullptr;
  switch (id) {
    case vmIntrinsics::_divideUnsigned_i: {
      zero_check_int(argument(1));
      // Compile-time detect of null-exception
      if (stopped()) {
        return true; // keep the graph constructed so far
      }
      n = new UDivINode(control(), argument(0), argument(1));
      break;
    }
    case vmIntrinsics::_divideUnsigned_l: {
      zero_check_long(argument(2));
      // Compile-time detect of null-exception
      if (stopped()) {
        return true; // keep the graph constructed so far
      }
      n = new UDivLNode(control(), argument(0), argument(2));
      break;
    }
    case vmIntrinsics::_remainderUnsigned_i: {
      zero_check_int(argument(1));
      // Compile-time detect of null-exception
      if (stopped()) {
        return true; // keep the graph constructed so far
      }
      n = new UModINode(control(), argument(0), argument(1));
      break;
    }
    case vmIntrinsics::_remainderUnsigned_l: {
      zero_check_long(argument(2));
      // Compile-time detect of null-exception
      if (stopped()) {
        return true; // keep the graph constructed so far
      }
      n = new UModLNode(control(), argument(0), argument(2));
      break;
    }
    default:  fatal_unexpected_iid(id);  break;
  }
  set_result(_gvn.transform(n));
  return true;
}

//----------------------------inline_unsafe_access----------------------------

const TypeOopPtr* LibraryCallKit::sharpen_unsafe_type(Compile::AliasType* alias_type, const TypePtr *adr_type) {
  // Attempt to infer a sharper value type from the offset and base type.
  ciKlass* sharpened_klass = nullptr;
  bool null_free = false;

  // See if it is an instance field, with an object type.
  if (alias_type->field() != nullptr) {
    if (alias_type->field()->type()->is_klass()) {
      sharpened_klass = alias_type->field()->type()->as_klass();
      null_free = alias_type->field()->is_null_free();
    }
  }

  const TypeOopPtr* result = nullptr;
  // See if it is a narrow oop array.
  if (adr_type->isa_aryptr()) {
    if (adr_type->offset() >= objArrayOopDesc::base_offset_in_bytes()) {
      const TypeOopPtr* elem_type = adr_type->is_aryptr()->elem()->make_oopptr();
      null_free = adr_type->is_aryptr()->is_null_free();
      if (elem_type != nullptr && elem_type->is_loaded()) {
        // Sharpen the value type.
        result = elem_type;
      }
    }
  }

  // The sharpened class might be unloaded if there is no class loader
  // contraint in place.
  if (result == nullptr && sharpened_klass != nullptr && sharpened_klass->is_loaded()) {
    // Sharpen the value type.
    result = TypeOopPtr::make_from_klass(sharpened_klass);
    if (null_free) {
      result = result->join_speculative(TypePtr::NOTNULL)->is_oopptr();
    }
  }
  if (result != nullptr) {
#ifndef PRODUCT
    if (C->print_intrinsics() || C->print_inlining()) {
      tty->print("  from base type:  ");  adr_type->dump(); tty->cr();
      tty->print("  sharpened value: ");  result->dump();    tty->cr();
    }
#endif
  }
  return result;
}

DecoratorSet LibraryCallKit::mo_decorator_for_access_kind(AccessKind kind) {
  switch (kind) {
      case Relaxed:
        return MO_UNORDERED;
      case Opaque:
        return MO_RELAXED;
      case Acquire:
        return MO_ACQUIRE;
      case Release:
        return MO_RELEASE;
      case Volatile:
        return MO_SEQ_CST;
      default:
        ShouldNotReachHere();
        return 0;
  }
}

bool LibraryCallKit::inline_unsafe_access(bool is_store, const BasicType type, const AccessKind kind, const bool unaligned) {
  if (callee()->is_static())  return false;  // caller must have the capability!
  DecoratorSet decorators = C2_UNSAFE_ACCESS;
  guarantee(!is_store || kind != Acquire, "Acquire accesses can be produced only for loads");
  guarantee( is_store || kind != Release, "Release accesses can be produced only for stores");
  assert(type != T_OBJECT || !unaligned, "unaligned access not supported with object type");

  if (is_reference_type(type)) {
    decorators |= ON_UNKNOWN_OOP_REF;
  }

  if (unaligned) {
    decorators |= C2_UNALIGNED;
  }

#ifndef PRODUCT
  {
    ResourceMark rm;
    // Check the signatures.
    ciSignature* sig = callee()->signature();
#ifdef ASSERT
    if (!is_store) {
      // Object getReference(Object base, int/long offset), etc.
      BasicType rtype = sig->return_type()->basic_type();
      assert(rtype == type || (rtype == T_OBJECT && type == T_PRIMITIVE_OBJECT), "getter must return the expected value");
      assert(sig->count() == 2 || (type == T_PRIMITIVE_OBJECT && sig->count() == 3), "oop getter has 2 or 3 arguments");
      assert(sig->type_at(0)->basic_type() == T_OBJECT, "getter base is object");
      assert(sig->type_at(1)->basic_type() == T_LONG, "getter offset is correct");
    } else {
      // void putReference(Object base, int/long offset, Object x), etc.
      assert(sig->return_type()->basic_type() == T_VOID, "putter must not return a value");
      assert(sig->count() == 3 || (type == T_PRIMITIVE_OBJECT && sig->count() == 4), "oop putter has 3 arguments");
      assert(sig->type_at(0)->basic_type() == T_OBJECT, "putter base is object");
      assert(sig->type_at(1)->basic_type() == T_LONG, "putter offset is correct");
      BasicType vtype = sig->type_at(sig->count()-1)->basic_type();
      assert(vtype == type || (type == T_PRIMITIVE_OBJECT && vtype == T_OBJECT), "putter must accept the expected value");
    }
#endif // ASSERT
  }
#endif //PRODUCT

  C->set_has_unsafe_access(true);  // Mark eventual nmethod as "unsafe".

  Node* receiver = argument(0);  // type: oop

  // Build address expression.
  Node* heap_base_oop = top();

  // The base is either a Java object or a value produced by Unsafe.staticFieldBase
  Node* base = argument(1);  // type: oop
  // The offset is a value produced by Unsafe.staticFieldOffset or Unsafe.objectFieldOffset
  Node* offset = argument(2);  // type: long
  // We currently rely on the cookies produced by Unsafe.xxxFieldOffset
  // to be plain byte offsets, which are also the same as those accepted
  // by oopDesc::field_addr.
  assert(Unsafe_field_offset_to_byte_offset(11) == 11,
         "fieldOffset must be byte-scaled");

  ciInlineKlass* inline_klass = nullptr;
  if (type == T_PRIMITIVE_OBJECT) {
    const TypeInstPtr* cls = _gvn.type(argument(4))->isa_instptr();
    if (cls == nullptr || cls->const_oop() == nullptr) {
      return false;
    }
    ciType* mirror_type = cls->const_oop()->as_instance()->java_mirror_type();
    if (!mirror_type->is_inlinetype()) {
      return false;
    }
    inline_klass = mirror_type->as_inline_klass();
  }

  if (base->is_InlineType()) {
    InlineTypeNode* vt = base->as_InlineType();
    if (is_store) {
      if (!vt->is_allocated(&_gvn)) {
        return false;
      }
      base = vt->get_oop();
      // FIXME: Larval bit check is needed to preserve the semantics of value
      // objects which can be mutated only if its _larval bit is set. Since
      // the oop is not always an AllocateNode, we have to find an utility way
      // to check the larval state for all kind of oops.
      AllocateNode* alloc = AllocateNode::Ideal_allocation(base);
      if (alloc != nullptr) {
        assert(alloc->_larval, "InlineType instance must be in _larval state for unsafe put operation.\n");
      }
    } else {
      if (offset->is_Con()) {
        long off = find_long_con(offset, 0);
        ciInlineKlass* vk = vt->type()->inline_klass();
        if ((long)(int)off != off || !vk->contains_field_offset(off)) {
          return false;
        }

<<<<<<< HEAD
        ciField* field = vk->get_non_flattened_field_by_offset(off);
        // Skip over direct field access for VectorPayloadMF* class instances since
        // multifield is loaded into vector, alternatively we can create a lane
        // extraction logic. Given that unsafe put operations over vector payloads are part
        // of fallback implementation, for the time being suboptimality should not be major
        // concern.
        if (field != nullptr && !VectorSupport::is_vector_payload_mf(vk->get_InlineKlass())) {
=======
        ciField* field = vk->get_non_flat_field_by_offset(off);
        if (field != nullptr) {
>>>>>>> 0263bd93
          BasicType bt = type2field[field->type()->basic_type()];
          if (bt == T_ARRAY || bt == T_NARROWOOP || (bt == T_PRIMITIVE_OBJECT && !field->is_flat())) {
            bt = T_OBJECT;
          }
          if (bt == type && (bt != T_PRIMITIVE_OBJECT || field->type() == inline_klass)) {
            Node* value = vt->field_value_by_offset(off, false);
            if (value->is_InlineType()) {
              value = value->as_InlineType()->adjust_scalarization_depth(this);
            }
            set_result(value);
            return true;
          }
        }
      }
      {
        // Re-execute the unsafe access if allocation triggers deoptimization.
        PreserveReexecuteState preexecs(this);
        jvms()->set_should_reexecute(true);
        vt = vt->buffer(this);
      }
      base = vt->get_oop();
    }
  }

  // 32-bit machines ignore the high half!
  offset = ConvL2X(offset);

  // Save state and restore on bailout
  uint old_sp = sp();
  SafePointNode* old_map = clone_map();

  Node* adr = make_unsafe_address(base, offset, type, kind == Relaxed);

  if (_gvn.type(base)->isa_ptr() == TypePtr::NULL_PTR) {
    if (type != T_OBJECT && (inline_klass == nullptr || !inline_klass->has_object_fields())) {
      decorators |= IN_NATIVE; // off-heap primitive access
    } else {
      set_map(old_map);
      set_sp(old_sp);
      return false; // off-heap oop accesses are not supported
    }
  } else {
    heap_base_oop = base; // on-heap or mixed access
  }

  // Can base be null? Otherwise, always on-heap access.
  bool can_access_non_heap = TypePtr::NULL_PTR->higher_equal(_gvn.type(base));

  if (!can_access_non_heap) {
    decorators |= IN_HEAP;
  }

  Node* val = is_store ? argument(4 + (type == T_PRIMITIVE_OBJECT ? 1 : 0)) : nullptr;

  const TypePtr* adr_type = _gvn.type(adr)->isa_ptr();
  if (adr_type == TypePtr::NULL_PTR) {
    set_map(old_map);
    set_sp(old_sp);
    return false; // off-heap access with zero address
  }

  // Try to categorize the address.
  Compile::AliasType* alias_type = C->alias_type(adr_type);
  assert(alias_type->index() != Compile::AliasIdxBot, "no bare pointers here");

  if (alias_type->adr_type() == TypeInstPtr::KLASS ||
      alias_type->adr_type() == TypeAryPtr::RANGE) {
    set_map(old_map);
    set_sp(old_sp);
    return false; // not supported
  }

  bool mismatched = false;
  BasicType bt = T_ILLEGAL;
  ciField* field = nullptr;
  if (adr_type->isa_instptr()) {
    const TypeInstPtr* instptr = adr_type->is_instptr();
    ciInstanceKlass* k = instptr->instance_klass();
    int off = instptr->offset();
    if (instptr->const_oop() != nullptr &&
        k == ciEnv::current()->Class_klass() &&
        instptr->offset() >= (k->size_helper() * wordSize)) {
      k = instptr->const_oop()->as_instance()->java_lang_Class_klass()->as_instance_klass();
      field = k->get_field_by_offset(off, true);
    } else {
      field = k->get_non_flat_field_by_offset(off);
    }
    if (field != nullptr) {
      bt = type2field[field->type()->basic_type()];
    }
    assert(bt == alias_type->basic_type() || bt == T_PRIMITIVE_OBJECT, "should match");
    if (field != nullptr && bt == T_PRIMITIVE_OBJECT && !field->is_flat()) {
      bt = T_OBJECT;
    }
  } else {
    bt = alias_type->basic_type();
  }

  if (bt != T_ILLEGAL) {
    assert(alias_type->adr_type()->is_oopptr(), "should be on-heap access");
    if (adr_type->is_flat()) {
      bt = T_PRIMITIVE_OBJECT;
    }
    if (bt == T_BYTE && adr_type->isa_aryptr()) {
      // Alias type doesn't differentiate between byte[] and boolean[]).
      // Use address type to get the element type.
      bt = adr_type->is_aryptr()->elem()->array_element_basic_type();
    }
    if (bt != T_PRIMITIVE_OBJECT && is_reference_type(bt, true)) {
      // accessing an array field with getReference is not a mismatch
      bt = T_OBJECT;
    }
    if ((bt == T_OBJECT) != (type == T_OBJECT)) {
      // Don't intrinsify mismatched object accesses
      set_map(old_map);
      set_sp(old_sp);
      return false;
    }
    mismatched = (bt != type);
  } else if (alias_type->adr_type()->isa_oopptr()) {
    mismatched = true; // conservatively mark all "wide" on-heap accesses as mismatched
  }

  if (type == T_PRIMITIVE_OBJECT) {
    if (adr_type->isa_instptr()) {
      if (field == nullptr || field->type() != inline_klass) {
        mismatched = true;
      }
    } else if (adr_type->isa_aryptr()) {
      const Type* elem = adr_type->is_aryptr()->elem();
      if (!adr_type->is_flat() || elem->inline_klass() != inline_klass) {
        mismatched = true;
      }
    } else {
      mismatched = true;
    }
    if (is_store) {
      const Type* val_t = _gvn.type(val);
      if (!val_t->is_inlinetypeptr() || val_t->inline_klass() != inline_klass) {
        set_map(old_map);
        set_sp(old_sp);
        return false;
      }
    }
  }

  destruct_map_clone(old_map);
  assert(!mismatched || type == T_PRIMITIVE_OBJECT || alias_type->adr_type()->is_oopptr(), "off-heap access can't be mismatched");

  if (mismatched) {
    decorators |= C2_MISMATCHED;
  }

  // First guess at the value type.
  const Type *value_type = Type::get_const_basic_type(type);

  // Figure out the memory ordering.
  decorators |= mo_decorator_for_access_kind(kind);

  if (!is_store) {
    if (type == T_OBJECT) {
      const TypeOopPtr* tjp = sharpen_unsafe_type(alias_type, adr_type);
      if (tjp != nullptr) {
        value_type = tjp;
      }
    } else if (type == T_PRIMITIVE_OBJECT) {
      value_type = nullptr;
    }
  }

  receiver = null_check(receiver);
  if (stopped()) {
    return true;
  }
  // Heap pointers get a null-check from the interpreter,
  // as a courtesy.  However, this is not guaranteed by Unsafe,
  // and it is not possible to fully distinguish unintended nulls
  // from intended ones in this API.

  if (!is_store) {
    Node* p = nullptr;
    // Try to constant fold a load from a constant field

    if (heap_base_oop != top() && field != nullptr && field->is_constant() && !field->is_flat() && !mismatched) {
      // final or stable field
      p = make_constant_from_field(field, heap_base_oop);
    }

    if (p == nullptr) { // Could not constant fold the load
      if (type == T_PRIMITIVE_OBJECT) {
        if (adr_type->isa_instptr() && !mismatched) {
          ciInstanceKlass* holder = adr_type->is_instptr()->instance_klass();
          int offset = adr_type->is_instptr()->offset();
          p = InlineTypeNode::make_from_flat(this, inline_klass, base, base, holder, offset, decorators);
        } else {
          p = InlineTypeNode::make_from_flat(this, inline_klass, base, adr, nullptr, 0, decorators);
        }
      } else {
        p = access_load_at(heap_base_oop, adr, adr_type, value_type, type, decorators);
        const TypeOopPtr* ptr = value_type->make_oopptr();
        if (ptr != nullptr && ptr->is_inlinetypeptr()) {
          // Load a non-flattened inline type from memory
          p = InlineTypeNode::make_from_oop(this, p, ptr->inline_klass(), !ptr->maybe_null());
        }
      }
      // Normalize the value returned by getBoolean in the following cases
      if (type == T_BOOLEAN &&
          (mismatched ||
           heap_base_oop == top() ||                  // - heap_base_oop is null or
           (can_access_non_heap && field == nullptr)) // - heap_base_oop is potentially null
                                                      //   and the unsafe access is made to large offset
                                                      //   (i.e., larger than the maximum offset necessary for any
                                                      //   field access)
            ) {
          IdealKit ideal = IdealKit(this);
#define __ ideal.
          IdealVariable normalized_result(ideal);
          __ declarations_done();
          __ set(normalized_result, p);
          __ if_then(p, BoolTest::ne, ideal.ConI(0));
          __ set(normalized_result, ideal.ConI(1));
          ideal.end_if();
          final_sync(ideal);
          p = __ value(normalized_result);
#undef __
      }
    }
    if (type == T_ADDRESS) {
      p = gvn().transform(new CastP2XNode(nullptr, p));
      p = ConvX2UL(p);
    }
    // The load node has the control of the preceding MemBarCPUOrder.  All
    // following nodes will have the control of the MemBarCPUOrder inserted at
    // the end of this method.  So, pushing the load onto the stack at a later
    // point is fine.
    set_result(p);
  } else {
    if (bt == T_ADDRESS) {
      // Repackage the long as a pointer.
      val = ConvL2X(val);
      val = gvn().transform(new CastX2PNode(val));
    }
    if (type == T_PRIMITIVE_OBJECT) {
      if (adr_type->isa_instptr() && !mismatched) {
        ciInstanceKlass* holder = adr_type->is_instptr()->instance_klass();
        int offset = adr_type->is_instptr()->offset();
        val->as_InlineType()->store_flat(this, base, base, holder, offset, decorators);
      } else {
        val->as_InlineType()->store_flat(this, base, adr, nullptr, 0, decorators);
      }
    } else {
      access_store_at(heap_base_oop, adr, adr_type, val, value_type, type, decorators);
    }
  }

  if (argument(1)->is_InlineType() && is_store) {
    InlineTypeNode* value = InlineTypeNode::make_from_oop(this, base, _gvn.type(argument(1))->inline_klass());
    value = value->make_larval(this, false);
    replace_in_map(argument(1), value);
  }

  return true;
}

bool LibraryCallKit::inline_unsafe_make_private_buffer() {
  Node* receiver = argument(0);
  Node* value = argument(1);
  if (!value->is_InlineType()) {
    return false;
  }

  receiver = null_check(receiver);
  if (stopped()) {
    return true;
  }

  set_result(value->as_InlineType()->make_larval(this, true));
  return true;
}

bool LibraryCallKit::inline_unsafe_finish_private_buffer() {
  Node* receiver = argument(0);
  Node* buffer = argument(1);
  if (!buffer->is_InlineType()) {
    return false;
  }
  InlineTypeNode* vt = buffer->as_InlineType();
  if (!vt->is_allocated(&_gvn) || VectorSupport::is_vector_payload_mf(vt->inline_klass()->get_InlineKlass())) {
    return false;
  }
  // TODO 8239003 Why is this needed?
  if (AllocateNode::Ideal_allocation(vt->get_oop()) == nullptr) {
    return false;
  }

  receiver = null_check(receiver);
  if (stopped()) {
    return true;
  }

  set_result(vt->finish_larval(this));
  return true;
}

//----------------------------inline_unsafe_load_store----------------------------
// This method serves a couple of different customers (depending on LoadStoreKind):
//
// LS_cmp_swap:
//
//   boolean compareAndSetReference(Object o, long offset, Object expected, Object x);
//   boolean compareAndSetInt(   Object o, long offset, int    expected, int    x);
//   boolean compareAndSetLong(  Object o, long offset, long   expected, long   x);
//
// LS_cmp_swap_weak:
//
//   boolean weakCompareAndSetReference(       Object o, long offset, Object expected, Object x);
//   boolean weakCompareAndSetReferencePlain(  Object o, long offset, Object expected, Object x);
//   boolean weakCompareAndSetReferenceAcquire(Object o, long offset, Object expected, Object x);
//   boolean weakCompareAndSetReferenceRelease(Object o, long offset, Object expected, Object x);
//
//   boolean weakCompareAndSetInt(          Object o, long offset, int    expected, int    x);
//   boolean weakCompareAndSetIntPlain(     Object o, long offset, int    expected, int    x);
//   boolean weakCompareAndSetIntAcquire(   Object o, long offset, int    expected, int    x);
//   boolean weakCompareAndSetIntRelease(   Object o, long offset, int    expected, int    x);
//
//   boolean weakCompareAndSetLong(         Object o, long offset, long   expected, long   x);
//   boolean weakCompareAndSetLongPlain(    Object o, long offset, long   expected, long   x);
//   boolean weakCompareAndSetLongAcquire(  Object o, long offset, long   expected, long   x);
//   boolean weakCompareAndSetLongRelease(  Object o, long offset, long   expected, long   x);
//
// LS_cmp_exchange:
//
//   Object compareAndExchangeReferenceVolatile(Object o, long offset, Object expected, Object x);
//   Object compareAndExchangeReferenceAcquire( Object o, long offset, Object expected, Object x);
//   Object compareAndExchangeReferenceRelease( Object o, long offset, Object expected, Object x);
//
//   Object compareAndExchangeIntVolatile(   Object o, long offset, Object expected, Object x);
//   Object compareAndExchangeIntAcquire(    Object o, long offset, Object expected, Object x);
//   Object compareAndExchangeIntRelease(    Object o, long offset, Object expected, Object x);
//
//   Object compareAndExchangeLongVolatile(  Object o, long offset, Object expected, Object x);
//   Object compareAndExchangeLongAcquire(   Object o, long offset, Object expected, Object x);
//   Object compareAndExchangeLongRelease(   Object o, long offset, Object expected, Object x);
//
// LS_get_add:
//
//   int  getAndAddInt( Object o, long offset, int  delta)
//   long getAndAddLong(Object o, long offset, long delta)
//
// LS_get_set:
//
//   int    getAndSet(Object o, long offset, int    newValue)
//   long   getAndSet(Object o, long offset, long   newValue)
//   Object getAndSet(Object o, long offset, Object newValue)
//
bool LibraryCallKit::inline_unsafe_load_store(const BasicType type, const LoadStoreKind kind, const AccessKind access_kind) {
  // This basic scheme here is the same as inline_unsafe_access, but
  // differs in enough details that combining them would make the code
  // overly confusing.  (This is a true fact! I originally combined
  // them, but even I was confused by it!) As much code/comments as
  // possible are retained from inline_unsafe_access though to make
  // the correspondences clearer. - dl

  if (callee()->is_static())  return false;  // caller must have the capability!

  DecoratorSet decorators = C2_UNSAFE_ACCESS;
  decorators |= mo_decorator_for_access_kind(access_kind);

#ifndef PRODUCT
  BasicType rtype;
  {
    ResourceMark rm;
    // Check the signatures.
    ciSignature* sig = callee()->signature();
    rtype = sig->return_type()->basic_type();
    switch(kind) {
      case LS_get_add:
      case LS_get_set: {
      // Check the signatures.
#ifdef ASSERT
      assert(rtype == type, "get and set must return the expected type");
      assert(sig->count() == 3, "get and set has 3 arguments");
      assert(sig->type_at(0)->basic_type() == T_OBJECT, "get and set base is object");
      assert(sig->type_at(1)->basic_type() == T_LONG, "get and set offset is long");
      assert(sig->type_at(2)->basic_type() == type, "get and set must take expected type as new value/delta");
      assert(access_kind == Volatile, "mo is not passed to intrinsic nodes in current implementation");
#endif // ASSERT
        break;
      }
      case LS_cmp_swap:
      case LS_cmp_swap_weak: {
      // Check the signatures.
#ifdef ASSERT
      assert(rtype == T_BOOLEAN, "CAS must return boolean");
      assert(sig->count() == 4, "CAS has 4 arguments");
      assert(sig->type_at(0)->basic_type() == T_OBJECT, "CAS base is object");
      assert(sig->type_at(1)->basic_type() == T_LONG, "CAS offset is long");
#endif // ASSERT
        break;
      }
      case LS_cmp_exchange: {
      // Check the signatures.
#ifdef ASSERT
      assert(rtype == type, "CAS must return the expected type");
      assert(sig->count() == 4, "CAS has 4 arguments");
      assert(sig->type_at(0)->basic_type() == T_OBJECT, "CAS base is object");
      assert(sig->type_at(1)->basic_type() == T_LONG, "CAS offset is long");
#endif // ASSERT
        break;
      }
      default:
        ShouldNotReachHere();
    }
  }
#endif //PRODUCT

  C->set_has_unsafe_access(true);  // Mark eventual nmethod as "unsafe".

  // Get arguments:
  Node* receiver = nullptr;
  Node* base     = nullptr;
  Node* offset   = nullptr;
  Node* oldval   = nullptr;
  Node* newval   = nullptr;
  switch(kind) {
    case LS_cmp_swap:
    case LS_cmp_swap_weak:
    case LS_cmp_exchange: {
      const bool two_slot_type = type2size[type] == 2;
      receiver = argument(0);  // type: oop
      base     = argument(1);  // type: oop
      offset   = argument(2);  // type: long
      oldval   = argument(4);  // type: oop, int, or long
      newval   = argument(two_slot_type ? 6 : 5);  // type: oop, int, or long
      break;
    }
    case LS_get_add:
    case LS_get_set: {
      receiver = argument(0);  // type: oop
      base     = argument(1);  // type: oop
      offset   = argument(2);  // type: long
      oldval   = nullptr;
      newval   = argument(4);  // type: oop, int, or long
      break;
    }
    default:
      ShouldNotReachHere();
  }

  // Build field offset expression.
  // We currently rely on the cookies produced by Unsafe.xxxFieldOffset
  // to be plain byte offsets, which are also the same as those accepted
  // by oopDesc::field_addr.
  assert(Unsafe_field_offset_to_byte_offset(11) == 11, "fieldOffset must be byte-scaled");
  // 32-bit machines ignore the high half of long offsets
  offset = ConvL2X(offset);
  // Save state and restore on bailout
  uint old_sp = sp();
  SafePointNode* old_map = clone_map();
  Node* adr = make_unsafe_address(base, offset,type, false);
  const TypePtr *adr_type = _gvn.type(adr)->isa_ptr();

  Compile::AliasType* alias_type = C->alias_type(adr_type);
  BasicType bt = alias_type->basic_type();
  if (bt != T_ILLEGAL &&
      (is_reference_type(bt) != (type == T_OBJECT))) {
    // Don't intrinsify mismatched object accesses.
    set_map(old_map);
    set_sp(old_sp);
    return false;
  }

  destruct_map_clone(old_map);

  // For CAS, unlike inline_unsafe_access, there seems no point in
  // trying to refine types. Just use the coarse types here.
  assert(alias_type->index() != Compile::AliasIdxBot, "no bare pointers here");
  const Type *value_type = Type::get_const_basic_type(type);

  switch (kind) {
    case LS_get_set:
    case LS_cmp_exchange: {
      if (type == T_OBJECT) {
        const TypeOopPtr* tjp = sharpen_unsafe_type(alias_type, adr_type);
        if (tjp != nullptr) {
          value_type = tjp;
        }
      }
      break;
    }
    case LS_cmp_swap:
    case LS_cmp_swap_weak:
    case LS_get_add:
      break;
    default:
      ShouldNotReachHere();
  }

  // Null check receiver.
  receiver = null_check(receiver);
  if (stopped()) {
    return true;
  }

  int alias_idx = C->get_alias_index(adr_type);

  if (is_reference_type(type)) {
    decorators |= IN_HEAP | ON_UNKNOWN_OOP_REF;

    if (oldval != nullptr && oldval->is_InlineType()) {
      // Re-execute the unsafe access if allocation triggers deoptimization.
      PreserveReexecuteState preexecs(this);
      jvms()->set_should_reexecute(true);
      oldval = oldval->as_InlineType()->buffer(this)->get_oop();
    }
    if (newval != nullptr && newval->is_InlineType()) {
      // Re-execute the unsafe access if allocation triggers deoptimization.
      PreserveReexecuteState preexecs(this);
      jvms()->set_should_reexecute(true);
      newval = newval->as_InlineType()->buffer(this)->get_oop();
    }

    // Transformation of a value which could be null pointer (CastPP #null)
    // could be delayed during Parse (for example, in adjust_map_after_if()).
    // Execute transformation here to avoid barrier generation in such case.
    if (_gvn.type(newval) == TypePtr::NULL_PTR)
      newval = _gvn.makecon(TypePtr::NULL_PTR);

    if (oldval != nullptr && _gvn.type(oldval) == TypePtr::NULL_PTR) {
      // Refine the value to a null constant, when it is known to be null
      oldval = _gvn.makecon(TypePtr::NULL_PTR);
    }
  }

  Node* result = nullptr;
  switch (kind) {
    case LS_cmp_exchange: {
      result = access_atomic_cmpxchg_val_at(base, adr, adr_type, alias_idx,
                                            oldval, newval, value_type, type, decorators);
      break;
    }
    case LS_cmp_swap_weak:
      decorators |= C2_WEAK_CMPXCHG;
    case LS_cmp_swap: {
      result = access_atomic_cmpxchg_bool_at(base, adr, adr_type, alias_idx,
                                             oldval, newval, value_type, type, decorators);
      break;
    }
    case LS_get_set: {
      result = access_atomic_xchg_at(base, adr, adr_type, alias_idx,
                                     newval, value_type, type, decorators);
      break;
    }
    case LS_get_add: {
      result = access_atomic_add_at(base, adr, adr_type, alias_idx,
                                    newval, value_type, type, decorators);
      break;
    }
    default:
      ShouldNotReachHere();
  }

  assert(type2size[result->bottom_type()->basic_type()] == type2size[rtype], "result type should match");
  set_result(result);
  return true;
}

bool LibraryCallKit::inline_unsafe_fence(vmIntrinsics::ID id) {
  // Regardless of form, don't allow previous ld/st to move down,
  // then issue acquire, release, or volatile mem_bar.
  insert_mem_bar(Op_MemBarCPUOrder);
  switch(id) {
    case vmIntrinsics::_loadFence:
      insert_mem_bar(Op_LoadFence);
      return true;
    case vmIntrinsics::_storeFence:
      insert_mem_bar(Op_StoreFence);
      return true;
    case vmIntrinsics::_storeStoreFence:
      insert_mem_bar(Op_StoreStoreFence);
      return true;
    case vmIntrinsics::_fullFence:
      insert_mem_bar(Op_MemBarVolatile);
      return true;
    default:
      fatal_unexpected_iid(id);
      return false;
  }
}

bool LibraryCallKit::inline_onspinwait() {
  insert_mem_bar(Op_OnSpinWait);
  return true;
}

bool LibraryCallKit::klass_needs_init_guard(Node* kls) {
  if (!kls->is_Con()) {
    return true;
  }
  const TypeInstKlassPtr* klsptr = kls->bottom_type()->isa_instklassptr();
  if (klsptr == nullptr) {
    return true;
  }
  ciInstanceKlass* ik = klsptr->instance_klass();
  // don't need a guard for a klass that is already initialized
  return !ik->is_initialized();
}

//----------------------------inline_unsafe_writeback0-------------------------
// public native void Unsafe.writeback0(long address)
bool LibraryCallKit::inline_unsafe_writeback0() {
  if (!Matcher::has_match_rule(Op_CacheWB)) {
    return false;
  }
#ifndef PRODUCT
  assert(Matcher::has_match_rule(Op_CacheWBPreSync), "found match rule for CacheWB but not CacheWBPreSync");
  assert(Matcher::has_match_rule(Op_CacheWBPostSync), "found match rule for CacheWB but not CacheWBPostSync");
  ciSignature* sig = callee()->signature();
  assert(sig->type_at(0)->basic_type() == T_LONG, "Unsafe_writeback0 address is long!");
#endif
  null_check_receiver();  // null-check, then ignore
  Node *addr = argument(1);
  addr = new CastX2PNode(addr);
  addr = _gvn.transform(addr);
  Node *flush = new CacheWBNode(control(), memory(TypeRawPtr::BOTTOM), addr);
  flush = _gvn.transform(flush);
  set_memory(flush, TypeRawPtr::BOTTOM);
  return true;
}

//----------------------------inline_unsafe_writeback0-------------------------
// public native void Unsafe.writeback0(long address)
bool LibraryCallKit::inline_unsafe_writebackSync0(bool is_pre) {
  if (is_pre && !Matcher::has_match_rule(Op_CacheWBPreSync)) {
    return false;
  }
  if (!is_pre && !Matcher::has_match_rule(Op_CacheWBPostSync)) {
    return false;
  }
#ifndef PRODUCT
  assert(Matcher::has_match_rule(Op_CacheWB),
         (is_pre ? "found match rule for CacheWBPreSync but not CacheWB"
                : "found match rule for CacheWBPostSync but not CacheWB"));

#endif
  null_check_receiver();  // null-check, then ignore
  Node *sync;
  if (is_pre) {
    sync = new CacheWBPreSyncNode(control(), memory(TypeRawPtr::BOTTOM));
  } else {
    sync = new CacheWBPostSyncNode(control(), memory(TypeRawPtr::BOTTOM));
  }
  sync = _gvn.transform(sync);
  set_memory(sync, TypeRawPtr::BOTTOM);
  return true;
}

//----------------------------inline_unsafe_allocate---------------------------
// public native Object Unsafe.allocateInstance(Class<?> cls);
bool LibraryCallKit::inline_unsafe_allocate() {
  if (callee()->is_static())  return false;  // caller must have the capability!

  null_check_receiver();  // null-check, then ignore
  Node* cls = null_check(argument(1));
  if (stopped())  return true;

  Node* kls = load_klass_from_mirror(cls, false, nullptr, 0);
  kls = null_check(kls);
  if (stopped())  return true;  // argument was like int.class

  Node* test = nullptr;
  if (LibraryCallKit::klass_needs_init_guard(kls)) {
    // Note:  The argument might still be an illegal value like
    // Serializable.class or Object[].class.   The runtime will handle it.
    // But we must make an explicit check for initialization.
    Node* insp = basic_plus_adr(kls, in_bytes(InstanceKlass::init_state_offset()));
    // Use T_BOOLEAN for InstanceKlass::_init_state so the compiler
    // can generate code to load it as unsigned byte.
    Node* inst = make_load(nullptr, insp, TypeInt::UBYTE, T_BOOLEAN, MemNode::unordered);
    Node* bits = intcon(InstanceKlass::fully_initialized);
    test = _gvn.transform(new SubINode(inst, bits));
    // The 'test' is non-zero if we need to take a slow path.
  }
  Node* obj = nullptr;
  const TypeInstKlassPtr* tkls = _gvn.type(kls)->isa_instklassptr();
  if (tkls != nullptr && tkls->instance_klass()->is_inlinetype()) {
    obj = InlineTypeNode::make_default(_gvn, tkls->instance_klass()->as_inline_klass())->buffer(this);
  } else {
    obj = new_instance(kls, test);
  }
  set_result(obj);
  return true;
}

//------------------------inline_native_time_funcs--------------
// inline code for System.currentTimeMillis() and System.nanoTime()
// these have the same type and signature
bool LibraryCallKit::inline_native_time_funcs(address funcAddr, const char* funcName) {
  const TypeFunc* tf = OptoRuntime::void_long_Type();
  const TypePtr* no_memory_effects = nullptr;
  Node* time = make_runtime_call(RC_LEAF, tf, funcAddr, funcName, no_memory_effects);
  Node* value = _gvn.transform(new ProjNode(time, TypeFunc::Parms+0));
#ifdef ASSERT
  Node* value_top = _gvn.transform(new ProjNode(time, TypeFunc::Parms+1));
  assert(value_top == top(), "second value must be top");
#endif
  set_result(value);
  return true;
}


#if INCLUDE_JVMTI

// When notifications are disabled then just update the VTMS transition bit and return.
// Otherwise, the bit is updated in the given function call implementing JVMTI notification protocol.
bool LibraryCallKit::inline_native_notify_jvmti_funcs(address funcAddr, const char* funcName, bool is_start, bool is_end) {
  if (!DoJVMTIVirtualThreadTransitions) {
    return true;
  }
  IdealKit ideal(this);

  Node* ONE = ideal.ConI(1);
  Node* hide = is_start ? ideal.ConI(0) : (is_end ? ideal.ConI(1) : _gvn.transform(argument(1)));
  Node* addr = makecon(TypeRawPtr::make((address)&JvmtiVTMSTransitionDisabler::_VTMS_notify_jvmti_events));
  Node* notify_jvmti_enabled = ideal.load(ideal.ctrl(), addr, TypeInt::BOOL, T_BOOLEAN, Compile::AliasIdxRaw);

  ideal.if_then(notify_jvmti_enabled, BoolTest::eq, ONE); {
    // if notifyJvmti enabled then make a call to the given SharedRuntime function
    const TypeFunc* tf = OptoRuntime::notify_jvmti_vthread_Type();
    Node* vt_oop = _gvn.transform(must_be_not_null(argument(0), true)); // VirtualThread this argument

    sync_kit(ideal);
    make_runtime_call(RC_NO_LEAF, tf, funcAddr, funcName, TypePtr::BOTTOM, vt_oop, hide);
    ideal.sync_kit(this);
  } ideal.else_(); {
    // set hide value to the VTMS transition bit in current JavaThread and VirtualThread object
    Node* vt_oop = _gvn.transform(argument(0)); // this argument - VirtualThread oop
    Node* thread = ideal.thread();
    Node* jt_addr = basic_plus_adr(thread, in_bytes(JavaThread::is_in_VTMS_transition_offset()));
    Node* vt_addr = basic_plus_adr(vt_oop, java_lang_Thread::is_in_VTMS_transition_offset());
    const TypePtr *addr_type = _gvn.type(addr)->isa_ptr();

    sync_kit(ideal);
    access_store_at(nullptr, jt_addr, addr_type, hide, _gvn.type(hide), T_BOOLEAN, IN_NATIVE | MO_UNORDERED);
    access_store_at(nullptr, vt_addr, addr_type, hide, _gvn.type(hide), T_BOOLEAN, IN_NATIVE | MO_UNORDERED);

    ideal.sync_kit(this);
  } ideal.end_if();
  final_sync(ideal);

  return true;
}

// Always update the temporary VTMS transition bit.
bool LibraryCallKit::inline_native_notify_jvmti_hide() {
  if (!DoJVMTIVirtualThreadTransitions) {
    return true;
  }
  IdealKit ideal(this);

  {
    // unconditionally update the temporary VTMS transition bit in current JavaThread
    Node* thread = ideal.thread();
    Node* hide = _gvn.transform(argument(1)); // hide argument for temporary VTMS transition notification
    Node* addr = basic_plus_adr(thread, in_bytes(JavaThread::is_in_tmp_VTMS_transition_offset()));
    const TypePtr *addr_type = _gvn.type(addr)->isa_ptr();

    sync_kit(ideal);
    access_store_at(nullptr, addr, addr_type, hide, _gvn.type(hide), T_BOOLEAN, IN_NATIVE | MO_UNORDERED);
    ideal.sync_kit(this);
  }
  final_sync(ideal);

  return true;
}

#endif // INCLUDE_JVMTI

#ifdef JFR_HAVE_INTRINSICS

/**
 * if oop->klass != null
 *   // normal class
 *   epoch = _epoch_state ? 2 : 1
 *   if oop->klass->trace_id & ((epoch << META_SHIFT) | epoch)) != epoch {
 *     ... // enter slow path when the klass is first recorded or the epoch of JFR shifts
 *   }
 *   id = oop->klass->trace_id >> TRACE_ID_SHIFT // normal class path
 * else
 *   // primitive class
 *   if oop->array_klass != null
 *     id = (oop->array_klass->trace_id >> TRACE_ID_SHIFT) + 1 // primitive class path
 *   else
 *     id = LAST_TYPE_ID + 1 // void class path
 *   if (!signaled)
 *     signaled = true
 */
bool LibraryCallKit::inline_native_classID() {
  Node* cls = argument(0);

  IdealKit ideal(this);
#define __ ideal.
  IdealVariable result(ideal); __ declarations_done();
  Node* kls = _gvn.transform(LoadKlassNode::make(_gvn, nullptr, immutable_memory(),
                                                 basic_plus_adr(cls, java_lang_Class::klass_offset()),
                                                 TypeRawPtr::BOTTOM, TypeInstKlassPtr::OBJECT_OR_NULL));


  __ if_then(kls, BoolTest::ne, null()); {
    Node* kls_trace_id_addr = basic_plus_adr(kls, in_bytes(KLASS_TRACE_ID_OFFSET));
    Node* kls_trace_id_raw = ideal.load(ideal.ctrl(), kls_trace_id_addr,TypeLong::LONG, T_LONG, Compile::AliasIdxRaw);

    Node* epoch_address = makecon(TypeRawPtr::make(JfrIntrinsicSupport::epoch_address()));
    Node* epoch = ideal.load(ideal.ctrl(), epoch_address, TypeInt::BOOL, T_BOOLEAN, Compile::AliasIdxRaw);
    epoch = _gvn.transform(new LShiftLNode(longcon(1), epoch));
    Node* mask = _gvn.transform(new LShiftLNode(epoch, intcon(META_SHIFT)));
    mask = _gvn.transform(new OrLNode(mask, epoch));
    Node* kls_trace_id_raw_and_mask = _gvn.transform(new AndLNode(kls_trace_id_raw, mask));

    float unlikely  = PROB_UNLIKELY(0.999);
    __ if_then(kls_trace_id_raw_and_mask, BoolTest::ne, epoch, unlikely); {
      sync_kit(ideal);
      make_runtime_call(RC_LEAF,
                        OptoRuntime::class_id_load_barrier_Type(),
                        CAST_FROM_FN_PTR(address, JfrIntrinsicSupport::load_barrier),
                        "class id load barrier",
                        TypePtr::BOTTOM,
                        kls);
      ideal.sync_kit(this);
    } __ end_if();

    ideal.set(result,  _gvn.transform(new URShiftLNode(kls_trace_id_raw, ideal.ConI(TRACE_ID_SHIFT))));
  } __ else_(); {
    Node* array_kls = _gvn.transform(LoadKlassNode::make(_gvn, nullptr, immutable_memory(),
                                                   basic_plus_adr(cls, java_lang_Class::array_klass_offset()),
                                                   TypeRawPtr::BOTTOM, TypeInstKlassPtr::OBJECT_OR_NULL));
    __ if_then(array_kls, BoolTest::ne, null()); {
      Node* array_kls_trace_id_addr = basic_plus_adr(array_kls, in_bytes(KLASS_TRACE_ID_OFFSET));
      Node* array_kls_trace_id_raw = ideal.load(ideal.ctrl(), array_kls_trace_id_addr, TypeLong::LONG, T_LONG, Compile::AliasIdxRaw);
      Node* array_kls_trace_id = _gvn.transform(new URShiftLNode(array_kls_trace_id_raw, ideal.ConI(TRACE_ID_SHIFT)));
      ideal.set(result, _gvn.transform(new AddLNode(array_kls_trace_id, longcon(1))));
    } __ else_(); {
      // void class case
      ideal.set(result, _gvn.transform(longcon(LAST_TYPE_ID + 1)));
    } __ end_if();

    Node* signaled_flag_address = makecon(TypeRawPtr::make(JfrIntrinsicSupport::signal_address()));
    Node* signaled = ideal.load(ideal.ctrl(), signaled_flag_address, TypeInt::BOOL, T_BOOLEAN, Compile::AliasIdxRaw, true, MemNode::acquire);
    __ if_then(signaled, BoolTest::ne, ideal.ConI(1)); {
      ideal.store(ideal.ctrl(), signaled_flag_address, ideal.ConI(1), T_BOOLEAN, Compile::AliasIdxRaw, MemNode::release, true);
    } __ end_if();
  } __ end_if();

  final_sync(ideal);
  set_result(ideal.value(result));
#undef __
  return true;
}

//------------------------inline_native_jvm_commit------------------
bool LibraryCallKit::inline_native_jvm_commit() {
  enum { _true_path = 1, _false_path = 2, PATH_LIMIT };

  // Save input memory and i_o state.
  Node* input_memory_state = reset_memory();
  set_all_memory(input_memory_state);
  Node* input_io_state = i_o();

  // TLS.
  Node* tls_ptr = _gvn.transform(new ThreadLocalNode());
  // Jfr java buffer.
  Node* java_buffer_offset = _gvn.transform(new AddPNode(top(), tls_ptr, _gvn.transform(MakeConX(in_bytes(JAVA_BUFFER_OFFSET_JFR)))));
  Node* java_buffer = _gvn.transform(new LoadPNode(control(), input_memory_state, java_buffer_offset, TypePtr::BOTTOM, TypeRawPtr::NOTNULL, MemNode::unordered));
  Node* java_buffer_pos_offset = _gvn.transform(new AddPNode(top(), java_buffer, _gvn.transform(MakeConX(in_bytes(JFR_BUFFER_POS_OFFSET)))));

  // Load the current value of the notified field in the JfrThreadLocal.
  Node* notified_offset = basic_plus_adr(top(), tls_ptr, in_bytes(NOTIFY_OFFSET_JFR));
  Node* notified = make_load(control(), notified_offset, TypeInt::BOOL, T_BOOLEAN, MemNode::unordered);

  // Test for notification.
  Node* notified_cmp = _gvn.transform(new CmpINode(notified, _gvn.intcon(1)));
  Node* test_notified = _gvn.transform(new BoolNode(notified_cmp, BoolTest::eq));
  IfNode* iff_notified = create_and_map_if(control(), test_notified, PROB_MIN, COUNT_UNKNOWN);

  // True branch, is notified.
  Node* is_notified = _gvn.transform(new IfTrueNode(iff_notified));
  set_control(is_notified);

  // Reset notified state.
  Node* notified_reset_memory = store_to_memory(control(), notified_offset, _gvn.intcon(0), T_BOOLEAN, Compile::AliasIdxRaw, MemNode::unordered);

  // Iff notified, the return address of the commit method is the current position of the backing java buffer. This is used to reset the event writer.
  Node* current_pos_X = _gvn.transform(new LoadXNode(control(), input_memory_state, java_buffer_pos_offset, TypeRawPtr::NOTNULL, TypeX_X, MemNode::unordered));
  // Convert the machine-word to a long.
  Node* current_pos = _gvn.transform(ConvX2L(current_pos_X));

  // False branch, not notified.
  Node* not_notified = _gvn.transform(new IfFalseNode(iff_notified));
  set_control(not_notified);
  set_all_memory(input_memory_state);

  // Arg is the next position as a long.
  Node* arg = argument(0);
  // Convert long to machine-word.
  Node* next_pos_X = _gvn.transform(ConvL2X(arg));

  // Store the next_position to the underlying jfr java buffer.
  Node* commit_memory;
#ifdef _LP64
  commit_memory = store_to_memory(control(), java_buffer_pos_offset, next_pos_X, T_LONG, Compile::AliasIdxRaw, MemNode::release);
#else
  commit_memory = store_to_memory(control(), java_buffer_pos_offset, next_pos_X, T_INT, Compile::AliasIdxRaw, MemNode::release);
#endif

  // Now load the flags from off the java buffer and decide if the buffer is a lease. If so, it needs to be returned post-commit.
  Node* java_buffer_flags_offset = _gvn.transform(new AddPNode(top(), java_buffer, _gvn.transform(MakeConX(in_bytes(JFR_BUFFER_FLAGS_OFFSET)))));
  Node* flags = make_load(control(), java_buffer_flags_offset, TypeInt::UBYTE, T_BYTE, MemNode::unordered);
  Node* lease_constant = _gvn.transform(_gvn.intcon(4));

  // And flags with lease constant.
  Node* lease = _gvn.transform(new AndINode(flags, lease_constant));

  // Branch on lease to conditionalize returning the leased java buffer.
  Node* lease_cmp = _gvn.transform(new CmpINode(lease, lease_constant));
  Node* test_lease = _gvn.transform(new BoolNode(lease_cmp, BoolTest::eq));
  IfNode* iff_lease = create_and_map_if(control(), test_lease, PROB_MIN, COUNT_UNKNOWN);

  // False branch, not a lease.
  Node* not_lease = _gvn.transform(new IfFalseNode(iff_lease));

  // True branch, is lease.
  Node* is_lease = _gvn.transform(new IfTrueNode(iff_lease));
  set_control(is_lease);

  // Make a runtime call, which can safepoint, to return the leased buffer. This updates both the JfrThreadLocal and the Java event writer oop.
  Node* call_return_lease = make_runtime_call(RC_NO_LEAF,
                                              OptoRuntime::void_void_Type(),
                                              StubRoutines::jfr_return_lease(),
                                              "return_lease", TypePtr::BOTTOM);
  Node* call_return_lease_control = _gvn.transform(new ProjNode(call_return_lease, TypeFunc::Control));

  RegionNode* lease_compare_rgn = new RegionNode(PATH_LIMIT);
  record_for_igvn(lease_compare_rgn);
  PhiNode* lease_compare_mem = new PhiNode(lease_compare_rgn, Type::MEMORY, TypePtr::BOTTOM);
  record_for_igvn(lease_compare_mem);
  PhiNode* lease_compare_io = new PhiNode(lease_compare_rgn, Type::ABIO);
  record_for_igvn(lease_compare_io);
  PhiNode* lease_result_value = new PhiNode(lease_compare_rgn, TypeLong::LONG);
  record_for_igvn(lease_result_value);

  // Update control and phi nodes.
  lease_compare_rgn->init_req(_true_path, call_return_lease_control);
  lease_compare_rgn->init_req(_false_path, not_lease);

  lease_compare_mem->init_req(_true_path, _gvn.transform(reset_memory()));
  lease_compare_mem->init_req(_false_path, commit_memory);

  lease_compare_io->init_req(_true_path, i_o());
  lease_compare_io->init_req(_false_path, input_io_state);

  lease_result_value->init_req(_true_path, null()); // if the lease was returned, return 0.
  lease_result_value->init_req(_false_path, arg); // if not lease, return new updated position.

  RegionNode* result_rgn = new RegionNode(PATH_LIMIT);
  PhiNode* result_mem = new PhiNode(result_rgn, Type::MEMORY, TypePtr::BOTTOM);
  PhiNode* result_io = new PhiNode(result_rgn, Type::ABIO);
  PhiNode* result_value = new PhiNode(result_rgn, TypeLong::LONG);

  // Update control and phi nodes.
  result_rgn->init_req(_true_path, is_notified);
  result_rgn->init_req(_false_path, _gvn.transform(lease_compare_rgn));

  result_mem->init_req(_true_path, notified_reset_memory);
  result_mem->init_req(_false_path, _gvn.transform(lease_compare_mem));

  result_io->init_req(_true_path, input_io_state);
  result_io->init_req(_false_path, _gvn.transform(lease_compare_io));

  result_value->init_req(_true_path, current_pos);
  result_value->init_req(_false_path, _gvn.transform(lease_result_value));

  // Set output state.
  set_control(_gvn.transform(result_rgn));
  set_all_memory(_gvn.transform(result_mem));
  set_i_o(_gvn.transform(result_io));
  set_result(result_rgn, result_value);
  return true;
}

/*
 * The intrinsic is a model of this pseudo-code:
 *
 * JfrThreadLocal* const tl = Thread::jfr_thread_local()
 * jobject h_event_writer = tl->java_event_writer();
 * if (h_event_writer == nullptr) {
 *   return nullptr;
 * }
 * oop threadObj = Thread::threadObj();
 * oop vthread = java_lang_Thread::vthread(threadObj);
 * traceid tid;
 * bool excluded;
 * if (vthread != threadObj) {  // i.e. current thread is virtual
 *   tid = java_lang_Thread::tid(vthread);
 *   u2 vthread_epoch_raw = java_lang_Thread::jfr_epoch(vthread);
 *   excluded = vthread_epoch_raw & excluded_mask;
 *   if (!excluded) {
 *     traceid current_epoch = JfrTraceIdEpoch::current_generation();
 *     u2 vthread_epoch = vthread_epoch_raw & epoch_mask;
 *     if (vthread_epoch != current_epoch) {
 *       write_checkpoint();
 *     }
 *   }
 * } else {
 *   tid = java_lang_Thread::tid(threadObj);
 *   u2 thread_epoch_raw = java_lang_Thread::jfr_epoch(threadObj);
 *   excluded = thread_epoch_raw & excluded_mask;
 * }
 * oop event_writer = JNIHandles::resolve_non_null(h_event_writer);
 * traceid tid_in_event_writer = getField(event_writer, "threadID");
 * if (tid_in_event_writer != tid) {
 *   setField(event_writer, "threadID", tid);
 *   setField(event_writer, "excluded", excluded);
 * }
 * return event_writer
 */
bool LibraryCallKit::inline_native_getEventWriter() {
  enum { _true_path = 1, _false_path = 2, PATH_LIMIT };

  // Save input memory and i_o state.
  Node* input_memory_state = reset_memory();
  set_all_memory(input_memory_state);
  Node* input_io_state = i_o();

  Node* excluded_mask = _gvn.intcon(32768);
  Node* epoch_mask = _gvn.intcon(32767);

  // TLS
  Node* tls_ptr = _gvn.transform(new ThreadLocalNode());

  // Load the address of java event writer jobject handle from the jfr_thread_local structure.
  Node* jobj_ptr = basic_plus_adr(top(), tls_ptr, in_bytes(THREAD_LOCAL_WRITER_OFFSET_JFR));

  // Load the eventwriter jobject handle.
  Node* jobj = make_load(control(), jobj_ptr, TypeRawPtr::BOTTOM, T_ADDRESS, MemNode::unordered);

  // Null check the jobject handle.
  Node* jobj_cmp_null = _gvn.transform(new CmpPNode(jobj, null()));
  Node* test_jobj_not_equal_null = _gvn.transform(new BoolNode(jobj_cmp_null, BoolTest::ne));
  IfNode* iff_jobj_not_equal_null = create_and_map_if(control(), test_jobj_not_equal_null, PROB_MAX, COUNT_UNKNOWN);

  // False path, jobj is null.
  Node* jobj_is_null = _gvn.transform(new IfFalseNode(iff_jobj_not_equal_null));

  // True path, jobj is not null.
  Node* jobj_is_not_null = _gvn.transform(new IfTrueNode(iff_jobj_not_equal_null));

  set_control(jobj_is_not_null);

  // Load the threadObj for the CarrierThread.
  Node* threadObj = generate_current_thread(tls_ptr);

  // Load the vthread.
  Node* vthread = generate_virtual_thread(tls_ptr);

  // If vthread != threadObj, this is a virtual thread.
  Node* vthread_cmp_threadObj = _gvn.transform(new CmpPNode(vthread, threadObj));
  Node* test_vthread_not_equal_threadObj = _gvn.transform(new BoolNode(vthread_cmp_threadObj, BoolTest::ne));
  IfNode* iff_vthread_not_equal_threadObj =
    create_and_map_if(jobj_is_not_null, test_vthread_not_equal_threadObj, PROB_FAIR, COUNT_UNKNOWN);

  // False branch, fallback to threadObj.
  Node* vthread_equal_threadObj = _gvn.transform(new IfFalseNode(iff_vthread_not_equal_threadObj));
  set_control(vthread_equal_threadObj);

  // Load the tid field from the vthread object.
  Node* thread_obj_tid = load_field_from_object(threadObj, "tid", "J");

  // Load the raw epoch value from the threadObj.
  Node* threadObj_epoch_offset = basic_plus_adr(threadObj, java_lang_Thread::jfr_epoch_offset());
  Node* threadObj_epoch_raw = access_load_at(threadObj, threadObj_epoch_offset, TypeRawPtr::BOTTOM, TypeInt::CHAR, T_CHAR,
                                             IN_HEAP | MO_UNORDERED | C2_MISMATCHED | C2_CONTROL_DEPENDENT_LOAD);

  // Mask off the excluded information from the epoch.
  Node * threadObj_is_excluded = _gvn.transform(new AndINode(threadObj_epoch_raw, excluded_mask));

  // True branch, this is a virtual thread.
  Node* vthread_not_equal_threadObj = _gvn.transform(new IfTrueNode(iff_vthread_not_equal_threadObj));
  set_control(vthread_not_equal_threadObj);

  // Load the tid field from the vthread object.
  Node* vthread_tid = load_field_from_object(vthread, "tid", "J");

  // Load the raw epoch value from the vthread.
  Node* vthread_epoch_offset = basic_plus_adr(vthread, java_lang_Thread::jfr_epoch_offset());
  Node* vthread_epoch_raw = access_load_at(vthread, vthread_epoch_offset, TypeRawPtr::BOTTOM, TypeInt::CHAR, T_CHAR,
                                           IN_HEAP | MO_UNORDERED | C2_MISMATCHED | C2_CONTROL_DEPENDENT_LOAD);

  // Mask off the excluded information from the epoch.
  Node * vthread_is_excluded = _gvn.transform(new AndINode(vthread_epoch_raw, _gvn.transform(excluded_mask)));

  // Branch on excluded to conditionalize updating the epoch for the virtual thread.
  Node* is_excluded_cmp = _gvn.transform(new CmpINode(vthread_is_excluded, _gvn.transform(excluded_mask)));
  Node* test_not_excluded = _gvn.transform(new BoolNode(is_excluded_cmp, BoolTest::ne));
  IfNode* iff_not_excluded = create_and_map_if(control(), test_not_excluded, PROB_MAX, COUNT_UNKNOWN);

  // False branch, vthread is excluded, no need to write epoch info.
  Node* excluded = _gvn.transform(new IfFalseNode(iff_not_excluded));

  // True branch, vthread is included, update epoch info.
  Node* included = _gvn.transform(new IfTrueNode(iff_not_excluded));
  set_control(included);

  // Get epoch value.
  Node* epoch = _gvn.transform(new AndINode(vthread_epoch_raw, _gvn.transform(epoch_mask)));

  // Load the current epoch generation. The value is unsigned 16-bit, so we type it as T_CHAR.
  Node* epoch_generation_address = makecon(TypeRawPtr::make(JfrIntrinsicSupport::epoch_generation_address()));
  Node* current_epoch_generation = make_load(control(), epoch_generation_address, TypeInt::CHAR, T_CHAR, MemNode::unordered);

  // Compare the epoch in the vthread to the current epoch generation.
  Node* const epoch_cmp = _gvn.transform(new CmpUNode(current_epoch_generation, epoch));
  Node* test_epoch_not_equal = _gvn.transform(new BoolNode(epoch_cmp, BoolTest::ne));
  IfNode* iff_epoch_not_equal = create_and_map_if(control(), test_epoch_not_equal, PROB_FAIR, COUNT_UNKNOWN);

  // False path, epoch is equal, checkpoint information is valid.
  Node* epoch_is_equal = _gvn.transform(new IfFalseNode(iff_epoch_not_equal));

  // True path, epoch is not equal, write a checkpoint for the vthread.
  Node* epoch_is_not_equal = _gvn.transform(new IfTrueNode(iff_epoch_not_equal));

  set_control(epoch_is_not_equal);

  // Make a runtime call, which can safepoint, to write a checkpoint for the vthread for this epoch.
  // The call also updates the native thread local thread id and the vthread with the current epoch.
  Node* call_write_checkpoint = make_runtime_call(RC_NO_LEAF,
                                                  OptoRuntime::jfr_write_checkpoint_Type(),
                                                  StubRoutines::jfr_write_checkpoint(),
                                                  "write_checkpoint", TypePtr::BOTTOM);
  Node* call_write_checkpoint_control = _gvn.transform(new ProjNode(call_write_checkpoint, TypeFunc::Control));

  // vthread epoch != current epoch
  RegionNode* epoch_compare_rgn = new RegionNode(PATH_LIMIT);
  record_for_igvn(epoch_compare_rgn);
  PhiNode* epoch_compare_mem = new PhiNode(epoch_compare_rgn, Type::MEMORY, TypePtr::BOTTOM);
  record_for_igvn(epoch_compare_mem);
  PhiNode* epoch_compare_io = new PhiNode(epoch_compare_rgn, Type::ABIO);
  record_for_igvn(epoch_compare_io);

  // Update control and phi nodes.
  epoch_compare_rgn->init_req(_true_path, call_write_checkpoint_control);
  epoch_compare_rgn->init_req(_false_path, epoch_is_equal);
  epoch_compare_mem->init_req(_true_path, _gvn.transform(reset_memory()));
  epoch_compare_mem->init_req(_false_path, input_memory_state);
  epoch_compare_io->init_req(_true_path, i_o());
  epoch_compare_io->init_req(_false_path, input_io_state);

  // excluded != true
  RegionNode* exclude_compare_rgn = new RegionNode(PATH_LIMIT);
  record_for_igvn(exclude_compare_rgn);
  PhiNode* exclude_compare_mem = new PhiNode(exclude_compare_rgn, Type::MEMORY, TypePtr::BOTTOM);
  record_for_igvn(exclude_compare_mem);
  PhiNode* exclude_compare_io = new PhiNode(exclude_compare_rgn, Type::ABIO);
  record_for_igvn(exclude_compare_io);

  // Update control and phi nodes.
  exclude_compare_rgn->init_req(_true_path, _gvn.transform(epoch_compare_rgn));
  exclude_compare_rgn->init_req(_false_path, excluded);
  exclude_compare_mem->init_req(_true_path, _gvn.transform(epoch_compare_mem));
  exclude_compare_mem->init_req(_false_path, input_memory_state);
  exclude_compare_io->init_req(_true_path, _gvn.transform(epoch_compare_io));
  exclude_compare_io->init_req(_false_path, input_io_state);

  // vthread != threadObj
  RegionNode* vthread_compare_rgn = new RegionNode(PATH_LIMIT);
  record_for_igvn(vthread_compare_rgn);
  PhiNode* vthread_compare_mem = new PhiNode(vthread_compare_rgn, Type::MEMORY, TypePtr::BOTTOM);
  PhiNode* vthread_compare_io = new PhiNode(vthread_compare_rgn, Type::ABIO);
  record_for_igvn(vthread_compare_io);
  PhiNode* tid = new PhiNode(vthread_compare_rgn, TypeLong::LONG);
  record_for_igvn(tid);
  PhiNode* exclusion = new PhiNode(vthread_compare_rgn, TypeInt::BOOL);
  record_for_igvn(exclusion);

  // Update control and phi nodes.
  vthread_compare_rgn->init_req(_true_path, _gvn.transform(exclude_compare_rgn));
  vthread_compare_rgn->init_req(_false_path, vthread_equal_threadObj);
  vthread_compare_mem->init_req(_true_path, _gvn.transform(exclude_compare_mem));
  vthread_compare_mem->init_req(_false_path, input_memory_state);
  vthread_compare_io->init_req(_true_path, _gvn.transform(exclude_compare_io));
  vthread_compare_io->init_req(_false_path, input_io_state);
  tid->init_req(_true_path, _gvn.transform(vthread_tid));
  tid->init_req(_false_path, _gvn.transform(thread_obj_tid));
  exclusion->init_req(_true_path, _gvn.transform(vthread_is_excluded));
  exclusion->init_req(_false_path, _gvn.transform(threadObj_is_excluded));

  // Update branch state.
  set_control(_gvn.transform(vthread_compare_rgn));
  set_all_memory(_gvn.transform(vthread_compare_mem));
  set_i_o(_gvn.transform(vthread_compare_io));

  // Load the event writer oop by dereferencing the jobject handle.
  ciKlass* klass_EventWriter = env()->find_system_klass(ciSymbol::make("jdk/jfr/internal/event/EventWriter"));
  assert(klass_EventWriter->is_loaded(), "invariant");
  ciInstanceKlass* const instklass_EventWriter = klass_EventWriter->as_instance_klass();
  const TypeKlassPtr* const aklass = TypeKlassPtr::make(instklass_EventWriter);
  const TypeOopPtr* const xtype = aklass->as_instance_type();
  Node* jobj_untagged = _gvn.transform(new AddPNode(top(), jobj, _gvn.MakeConX(-JNIHandles::TypeTag::global)));
  Node* event_writer = access_load(jobj_untagged, xtype, T_OBJECT, IN_NATIVE | C2_CONTROL_DEPENDENT_LOAD);

  // Load the current thread id from the event writer object.
  Node* const event_writer_tid = load_field_from_object(event_writer, "threadID", "J");
  // Get the field offset to, conditionally, store an updated tid value later.
  Node* const event_writer_tid_field = field_address_from_object(event_writer, "threadID", "J", false);
  const TypePtr* event_writer_tid_field_type = _gvn.type(event_writer_tid_field)->isa_ptr();
  // Get the field offset to, conditionally, store an updated exclusion value later.
  Node* const event_writer_excluded_field = field_address_from_object(event_writer, "excluded", "Z", false);
  const TypePtr* event_writer_excluded_field_type = _gvn.type(event_writer_excluded_field)->isa_ptr();

  RegionNode* event_writer_tid_compare_rgn = new RegionNode(PATH_LIMIT);
  record_for_igvn(event_writer_tid_compare_rgn);
  PhiNode* event_writer_tid_compare_mem = new PhiNode(event_writer_tid_compare_rgn, Type::MEMORY, TypePtr::BOTTOM);
  record_for_igvn(event_writer_tid_compare_mem);
  PhiNode* event_writer_tid_compare_io = new PhiNode(event_writer_tid_compare_rgn, Type::ABIO);
  record_for_igvn(event_writer_tid_compare_io);

  // Compare the current tid from the thread object to what is currently stored in the event writer object.
  Node* const tid_cmp = _gvn.transform(new CmpLNode(event_writer_tid, _gvn.transform(tid)));
  Node* test_tid_not_equal = _gvn.transform(new BoolNode(tid_cmp, BoolTest::ne));
  IfNode* iff_tid_not_equal = create_and_map_if(_gvn.transform(vthread_compare_rgn), test_tid_not_equal, PROB_FAIR, COUNT_UNKNOWN);

  // False path, tids are the same.
  Node* tid_is_equal = _gvn.transform(new IfFalseNode(iff_tid_not_equal));

  // True path, tid is not equal, need to update the tid in the event writer.
  Node* tid_is_not_equal = _gvn.transform(new IfTrueNode(iff_tid_not_equal));
  record_for_igvn(tid_is_not_equal);

  // Store the exclusion state to the event writer.
  store_to_memory(tid_is_not_equal, event_writer_excluded_field, _gvn.transform(exclusion), T_BOOLEAN, event_writer_excluded_field_type, MemNode::unordered);

  // Store the tid to the event writer.
  store_to_memory(tid_is_not_equal, event_writer_tid_field, tid, T_LONG, event_writer_tid_field_type, MemNode::unordered);

  // Update control and phi nodes.
  event_writer_tid_compare_rgn->init_req(_true_path, tid_is_not_equal);
  event_writer_tid_compare_rgn->init_req(_false_path, tid_is_equal);
  event_writer_tid_compare_mem->init_req(_true_path, _gvn.transform(reset_memory()));
  event_writer_tid_compare_mem->init_req(_false_path, _gvn.transform(vthread_compare_mem));
  event_writer_tid_compare_io->init_req(_true_path, _gvn.transform(i_o()));
  event_writer_tid_compare_io->init_req(_false_path, _gvn.transform(vthread_compare_io));

  // Result of top level CFG, Memory, IO and Value.
  RegionNode* result_rgn = new RegionNode(PATH_LIMIT);
  PhiNode* result_mem = new PhiNode(result_rgn, Type::MEMORY, TypePtr::BOTTOM);
  PhiNode* result_io = new PhiNode(result_rgn, Type::ABIO);
  PhiNode* result_value = new PhiNode(result_rgn, TypeInstPtr::BOTTOM);

  // Result control.
  result_rgn->init_req(_true_path, _gvn.transform(event_writer_tid_compare_rgn));
  result_rgn->init_req(_false_path, jobj_is_null);

  // Result memory.
  result_mem->init_req(_true_path, _gvn.transform(event_writer_tid_compare_mem));
  result_mem->init_req(_false_path, _gvn.transform(input_memory_state));

  // Result IO.
  result_io->init_req(_true_path, _gvn.transform(event_writer_tid_compare_io));
  result_io->init_req(_false_path, _gvn.transform(input_io_state));

  // Result value.
  result_value->init_req(_true_path, _gvn.transform(event_writer)); // return event writer oop
  result_value->init_req(_false_path, null()); // return null

  // Set output state.
  set_control(_gvn.transform(result_rgn));
  set_all_memory(_gvn.transform(result_mem));
  set_i_o(_gvn.transform(result_io));
  set_result(result_rgn, result_value);
  return true;
}

/*
 * The intrinsic is a model of this pseudo-code:
 *
 * JfrThreadLocal* const tl = thread->jfr_thread_local();
 * if (carrierThread != thread) { // is virtual thread
 *   const u2 vthread_epoch_raw = java_lang_Thread::jfr_epoch(thread);
 *   bool excluded = vthread_epoch_raw & excluded_mask;
 *   Atomic::store(&tl->_contextual_tid, java_lang_Thread::tid(thread));
 *   Atomic::store(&tl->_contextual_thread_excluded, is_excluded);
 *   if (!excluded) {
 *     const u2 vthread_epoch = vthread_epoch_raw & epoch_mask;
 *     Atomic::store(&tl->_vthread_epoch, vthread_epoch);
 *   }
 *   Atomic::release_store(&tl->_vthread, true);
 *   return;
 * }
 * Atomic::release_store(&tl->_vthread, false);
 */
void LibraryCallKit::extend_setCurrentThread(Node* jt, Node* thread) {
  enum { _true_path = 1, _false_path = 2, PATH_LIMIT };

  Node* input_memory_state = reset_memory();
  set_all_memory(input_memory_state);

  Node* excluded_mask = _gvn.intcon(32768);
  Node* epoch_mask = _gvn.intcon(32767);

  Node* const carrierThread = generate_current_thread(jt);
  // If thread != carrierThread, this is a virtual thread.
  Node* thread_cmp_carrierThread = _gvn.transform(new CmpPNode(thread, carrierThread));
  Node* test_thread_not_equal_carrierThread = _gvn.transform(new BoolNode(thread_cmp_carrierThread, BoolTest::ne));
  IfNode* iff_thread_not_equal_carrierThread =
    create_and_map_if(control(), test_thread_not_equal_carrierThread, PROB_FAIR, COUNT_UNKNOWN);

  Node* vthread_offset = basic_plus_adr(jt, in_bytes(THREAD_LOCAL_OFFSET_JFR + VTHREAD_OFFSET_JFR));

  // False branch, is carrierThread.
  Node* thread_equal_carrierThread = _gvn.transform(new IfFalseNode(iff_thread_not_equal_carrierThread));
  // Store release
  Node* vthread_false_memory = store_to_memory(thread_equal_carrierThread, vthread_offset, _gvn.intcon(0), T_BOOLEAN, Compile::AliasIdxRaw, MemNode::release, true);

  set_all_memory(input_memory_state);

  // True branch, is virtual thread.
  Node* thread_not_equal_carrierThread = _gvn.transform(new IfTrueNode(iff_thread_not_equal_carrierThread));
  set_control(thread_not_equal_carrierThread);

  // Load the raw epoch value from the vthread.
  Node* epoch_offset = basic_plus_adr(thread, java_lang_Thread::jfr_epoch_offset());
  Node* epoch_raw = access_load_at(thread, epoch_offset, TypeRawPtr::BOTTOM, TypeInt::CHAR, T_CHAR,
                                   IN_HEAP | MO_UNORDERED | C2_MISMATCHED | C2_CONTROL_DEPENDENT_LOAD);

  // Mask off the excluded information from the epoch.
  Node * const is_excluded = _gvn.transform(new AndINode(epoch_raw, _gvn.transform(excluded_mask)));

  // Load the tid field from the thread.
  Node* tid = load_field_from_object(thread, "tid", "J");

  // Store the vthread tid to the jfr thread local.
  Node* thread_id_offset = basic_plus_adr(jt, in_bytes(THREAD_LOCAL_OFFSET_JFR + VTHREAD_ID_OFFSET_JFR));
  Node* tid_memory = store_to_memory(control(), thread_id_offset, tid, T_LONG, Compile::AliasIdxRaw, MemNode::unordered, true);

  // Branch is_excluded to conditionalize updating the epoch .
  Node* excluded_cmp = _gvn.transform(new CmpINode(is_excluded, _gvn.transform(excluded_mask)));
  Node* test_excluded = _gvn.transform(new BoolNode(excluded_cmp, BoolTest::eq));
  IfNode* iff_excluded = create_and_map_if(control(), test_excluded, PROB_MIN, COUNT_UNKNOWN);

  // True branch, vthread is excluded, no need to write epoch info.
  Node* excluded = _gvn.transform(new IfTrueNode(iff_excluded));
  set_control(excluded);
  Node* vthread_is_excluded = _gvn.intcon(1);

  // False branch, vthread is included, update epoch info.
  Node* included = _gvn.transform(new IfFalseNode(iff_excluded));
  set_control(included);
  Node* vthread_is_included = _gvn.intcon(0);

  // Get epoch value.
  Node* epoch = _gvn.transform(new AndINode(epoch_raw, _gvn.transform(epoch_mask)));

  // Store the vthread epoch to the jfr thread local.
  Node* vthread_epoch_offset = basic_plus_adr(jt, in_bytes(THREAD_LOCAL_OFFSET_JFR + VTHREAD_EPOCH_OFFSET_JFR));
  Node* included_memory = store_to_memory(control(), vthread_epoch_offset, epoch, T_CHAR, Compile::AliasIdxRaw, MemNode::unordered, true);

  RegionNode* excluded_rgn = new RegionNode(PATH_LIMIT);
  record_for_igvn(excluded_rgn);
  PhiNode* excluded_mem = new PhiNode(excluded_rgn, Type::MEMORY, TypePtr::BOTTOM);
  record_for_igvn(excluded_mem);
  PhiNode* exclusion = new PhiNode(excluded_rgn, TypeInt::BOOL);
  record_for_igvn(exclusion);

  // Merge the excluded control and memory.
  excluded_rgn->init_req(_true_path, excluded);
  excluded_rgn->init_req(_false_path, included);
  excluded_mem->init_req(_true_path, tid_memory);
  excluded_mem->init_req(_false_path, included_memory);
  exclusion->init_req(_true_path, _gvn.transform(vthread_is_excluded));
  exclusion->init_req(_false_path, _gvn.transform(vthread_is_included));

  // Set intermediate state.
  set_control(_gvn.transform(excluded_rgn));
  set_all_memory(excluded_mem);

  // Store the vthread exclusion state to the jfr thread local.
  Node* thread_local_excluded_offset = basic_plus_adr(jt, in_bytes(THREAD_LOCAL_OFFSET_JFR + VTHREAD_EXCLUDED_OFFSET_JFR));
  store_to_memory(control(), thread_local_excluded_offset, _gvn.transform(exclusion), T_BOOLEAN, Compile::AliasIdxRaw, MemNode::unordered, true);

  // Store release
  Node * vthread_true_memory = store_to_memory(control(), vthread_offset, _gvn.intcon(1), T_BOOLEAN, Compile::AliasIdxRaw, MemNode::release, true);

  RegionNode* thread_compare_rgn = new RegionNode(PATH_LIMIT);
  record_for_igvn(thread_compare_rgn);
  PhiNode* thread_compare_mem = new PhiNode(thread_compare_rgn, Type::MEMORY, TypePtr::BOTTOM);
  record_for_igvn(thread_compare_mem);
  PhiNode* vthread = new PhiNode(thread_compare_rgn, TypeInt::BOOL);
  record_for_igvn(vthread);

  // Merge the thread_compare control and memory.
  thread_compare_rgn->init_req(_true_path, control());
  thread_compare_rgn->init_req(_false_path, thread_equal_carrierThread);
  thread_compare_mem->init_req(_true_path, vthread_true_memory);
  thread_compare_mem->init_req(_false_path, vthread_false_memory);

  // Set output state.
  set_control(_gvn.transform(thread_compare_rgn));
  set_all_memory(_gvn.transform(thread_compare_mem));
}

#endif // JFR_HAVE_INTRINSICS

//------------------------inline_native_currentCarrierThread------------------
bool LibraryCallKit::inline_native_currentCarrierThread() {
  Node* junk = nullptr;
  set_result(generate_current_thread(junk));
  return true;
}

//------------------------inline_native_currentThread------------------
bool LibraryCallKit::inline_native_currentThread() {
  Node* junk = nullptr;
  set_result(generate_virtual_thread(junk));
  return true;
}

//------------------------inline_native_setVthread------------------
bool LibraryCallKit::inline_native_setCurrentThread() {
  assert(C->method()->changes_current_thread(),
         "method changes current Thread but is not annotated ChangesCurrentThread");
  Node* arr = argument(1);
  Node* thread = _gvn.transform(new ThreadLocalNode());
  Node* p = basic_plus_adr(top()/*!oop*/, thread, in_bytes(JavaThread::vthread_offset()));
  Node* thread_obj_handle
    = make_load(nullptr, p, p->bottom_type()->is_ptr(), T_OBJECT, MemNode::unordered);
  thread_obj_handle = _gvn.transform(thread_obj_handle);
  const TypePtr *adr_type = _gvn.type(thread_obj_handle)->isa_ptr();
  access_store_at(nullptr, thread_obj_handle, adr_type, arr, _gvn.type(arr), T_OBJECT, IN_NATIVE | MO_UNORDERED);
  JFR_ONLY(extend_setCurrentThread(thread, arr);)
  return true;
}

Node* LibraryCallKit::scopedValueCache_helper() {
  ciKlass *objects_klass = ciObjArrayKlass::make(env()->Object_klass());
  const TypeOopPtr *etype = TypeOopPtr::make_from_klass(env()->Object_klass());

  bool xk = etype->klass_is_exact();

  Node* thread = _gvn.transform(new ThreadLocalNode());
  Node* p = basic_plus_adr(top()/*!oop*/, thread, in_bytes(JavaThread::scopedValueCache_offset()));
  // We cannot use immutable_memory() because we might flip onto a
  // different carrier thread, at which point we'll need to use that
  // carrier thread's cache.
  // return _gvn.transform(LoadNode::make(_gvn, nullptr, immutable_memory(), p, p->bottom_type()->is_ptr(),
  //       TypeRawPtr::NOTNULL, T_ADDRESS, MemNode::unordered));
  return make_load(nullptr, p, p->bottom_type()->is_ptr(), T_ADDRESS, MemNode::unordered);
}

//------------------------inline_native_scopedValueCache------------------
bool LibraryCallKit::inline_native_scopedValueCache() {
  ciKlass *objects_klass = ciObjArrayKlass::make(env()->Object_klass());
  const TypeOopPtr *etype = TypeOopPtr::make_from_klass(env()->Object_klass());
  const TypeAry* arr0 = TypeAry::make(etype, TypeInt::POS, /* stable= */ false, /* flat= */ false, /* not_flat= */ true, /* not_null_free= */ true);

  // Because we create the scopedValue cache lazily we have to make the
  // type of the result BotPTR.
  bool xk = etype->klass_is_exact();
  const Type* objects_type = TypeAryPtr::make(TypePtr::BotPTR, arr0, objects_klass, xk, TypeAryPtr::Offset(0));
  Node* cache_obj_handle = scopedValueCache_helper();
  set_result(access_load(cache_obj_handle, objects_type, T_OBJECT, IN_NATIVE));

  return true;
}

//------------------------inline_native_setScopedValueCache------------------
bool LibraryCallKit::inline_native_setScopedValueCache() {
  Node* arr = argument(0);
  Node* cache_obj_handle = scopedValueCache_helper();

  const TypePtr *adr_type = _gvn.type(cache_obj_handle)->isa_ptr();
  access_store_at(nullptr, cache_obj_handle, adr_type, arr, _gvn.type(arr), T_OBJECT, IN_NATIVE | MO_UNORDERED);

  return true;
}

//-----------------------load_klass_from_mirror_common-------------------------
// Given a java mirror (a java.lang.Class oop), load its corresponding klass oop.
// Test the klass oop for null (signifying a primitive Class like Integer.TYPE),
// and branch to the given path on the region.
// If never_see_null, take an uncommon trap on null, so we can optimistically
// compile for the non-null case.
// If the region is null, force never_see_null = true.
Node* LibraryCallKit::load_klass_from_mirror_common(Node* mirror,
                                                    bool never_see_null,
                                                    RegionNode* region,
                                                    int null_path,
                                                    int offset) {
  if (region == nullptr)  never_see_null = true;
  Node* p = basic_plus_adr(mirror, offset);
  const TypeKlassPtr*  kls_type = TypeInstKlassPtr::OBJECT_OR_NULL;
  Node* kls = _gvn.transform(LoadKlassNode::make(_gvn, nullptr, immutable_memory(), p, TypeRawPtr::BOTTOM, kls_type));
  Node* null_ctl = top();
  kls = null_check_oop(kls, &null_ctl, never_see_null);
  if (region != nullptr) {
    // Set region->in(null_path) if the mirror is a primitive (e.g, int.class).
    region->init_req(null_path, null_ctl);
  } else {
    assert(null_ctl == top(), "no loose ends");
  }
  return kls;
}

//--------------------(inline_native_Class_query helpers)---------------------
// Use this for JVM_ACC_INTERFACE, JVM_ACC_IS_CLONEABLE_FAST, JVM_ACC_HAS_FINALIZER.
// Fall through if (mods & mask) == bits, take the guard otherwise.
Node* LibraryCallKit::generate_access_flags_guard(Node* kls, int modifier_mask, int modifier_bits, RegionNode* region) {
  // Branch around if the given klass has the given modifier bit set.
  // Like generate_guard, adds a new path onto the region.
  Node* modp = basic_plus_adr(kls, in_bytes(Klass::access_flags_offset()));
  Node* mods = make_load(nullptr, modp, TypeInt::INT, T_INT, MemNode::unordered);
  Node* mask = intcon(modifier_mask);
  Node* bits = intcon(modifier_bits);
  Node* mbit = _gvn.transform(new AndINode(mods, mask));
  Node* cmp  = _gvn.transform(new CmpINode(mbit, bits));
  Node* bol  = _gvn.transform(new BoolNode(cmp, BoolTest::ne));
  return generate_fair_guard(bol, region);
}

Node* LibraryCallKit::generate_interface_guard(Node* kls, RegionNode* region) {
  return generate_access_flags_guard(kls, JVM_ACC_INTERFACE, 0, region);
}
Node* LibraryCallKit::generate_hidden_class_guard(Node* kls, RegionNode* region) {
  return generate_access_flags_guard(kls, JVM_ACC_IS_HIDDEN_CLASS, 0, region);
}

//-------------------------inline_native_Class_query-------------------
bool LibraryCallKit::inline_native_Class_query(vmIntrinsics::ID id) {
  const Type* return_type = TypeInt::BOOL;
  Node* prim_return_value = top();  // what happens if it's a primitive class?
  bool never_see_null = !too_many_traps(Deoptimization::Reason_null_check);
  bool expect_prim = false;     // most of these guys expect to work on refs

  enum { _normal_path = 1, _prim_path = 2, PATH_LIMIT };

  Node* mirror = argument(0);
  Node* obj    = top();

  switch (id) {
  case vmIntrinsics::_isInstance:
    // nothing is an instance of a primitive type
    prim_return_value = intcon(0);
    obj = argument(1);
    break;
  case vmIntrinsics::_getModifiers:
    prim_return_value = intcon(JVM_ACC_ABSTRACT | JVM_ACC_FINAL | JVM_ACC_PUBLIC);
    assert(is_power_of_2((int)JVM_ACC_WRITTEN_FLAGS+1), "change next line");
    return_type = TypeInt::make(0, JVM_ACC_WRITTEN_FLAGS, Type::WidenMin);
    break;
  case vmIntrinsics::_isInterface:
    prim_return_value = intcon(0);
    break;
  case vmIntrinsics::_isArray:
    prim_return_value = intcon(0);
    expect_prim = true;  // cf. ObjectStreamClass.getClassSignature
    break;
  case vmIntrinsics::_isPrimitive:
    prim_return_value = intcon(1);
    expect_prim = true;  // obviously
    break;
  case vmIntrinsics::_isHidden:
    prim_return_value = intcon(0);
    break;
  case vmIntrinsics::_getSuperclass:
    prim_return_value = null();
    return_type = TypeInstPtr::MIRROR->cast_to_ptr_type(TypePtr::BotPTR);
    break;
  case vmIntrinsics::_getClassAccessFlags:
    prim_return_value = intcon(JVM_ACC_ABSTRACT | JVM_ACC_FINAL | JVM_ACC_PUBLIC);
    return_type = TypeInt::INT;  // not bool!  6297094
    break;
  default:
    fatal_unexpected_iid(id);
    break;
  }

  const TypeInstPtr* mirror_con = _gvn.type(mirror)->isa_instptr();
  if (mirror_con == nullptr)  return false;  // cannot happen?

#ifndef PRODUCT
  if (C->print_intrinsics() || C->print_inlining()) {
    ciType* k = mirror_con->java_mirror_type();
    if (k) {
      tty->print("Inlining %s on constant Class ", vmIntrinsics::name_at(intrinsic_id()));
      k->print_name();
      tty->cr();
    }
  }
#endif

  // Null-check the mirror, and the mirror's klass ptr (in case it is a primitive).
  RegionNode* region = new RegionNode(PATH_LIMIT);
  record_for_igvn(region);
  PhiNode* phi = new PhiNode(region, return_type);

  // The mirror will never be null of Reflection.getClassAccessFlags, however
  // it may be null for Class.isInstance or Class.getModifiers. Throw a NPE
  // if it is. See bug 4774291.

  // For Reflection.getClassAccessFlags(), the null check occurs in
  // the wrong place; see inline_unsafe_access(), above, for a similar
  // situation.
  mirror = null_check(mirror);
  // If mirror or obj is dead, only null-path is taken.
  if (stopped())  return true;

  if (expect_prim)  never_see_null = false;  // expect nulls (meaning prims)

  // Now load the mirror's klass metaobject, and null-check it.
  // Side-effects region with the control path if the klass is null.
  Node* kls = load_klass_from_mirror(mirror, never_see_null, region, _prim_path);
  // If kls is null, we have a primitive mirror.
  phi->init_req(_prim_path, prim_return_value);
  if (stopped()) { set_result(region, phi); return true; }
  bool safe_for_replace = (region->in(_prim_path) == top());

  Node* p;  // handy temp
  Node* null_ctl;

  // Now that we have the non-null klass, we can perform the real query.
  // For constant classes, the query will constant-fold in LoadNode::Value.
  Node* query_value = top();
  switch (id) {
  case vmIntrinsics::_isInstance:
    // nothing is an instance of a primitive type
    query_value = gen_instanceof(obj, kls, safe_for_replace);
    break;

  case vmIntrinsics::_getModifiers:
    p = basic_plus_adr(kls, in_bytes(Klass::modifier_flags_offset()));
    query_value = make_load(nullptr, p, TypeInt::INT, T_INT, MemNode::unordered);
    break;

  case vmIntrinsics::_isInterface:
    // (To verify this code sequence, check the asserts in JVM_IsInterface.)
    if (generate_interface_guard(kls, region) != nullptr)
      // A guard was added.  If the guard is taken, it was an interface.
      phi->add_req(intcon(1));
    // If we fall through, it's a plain class.
    query_value = intcon(0);
    break;

  case vmIntrinsics::_isArray:
    // (To verify this code sequence, check the asserts in JVM_IsArrayClass.)
    if (generate_array_guard(kls, region) != nullptr)
      // A guard was added.  If the guard is taken, it was an array.
      phi->add_req(intcon(1));
    // If we fall through, it's a plain class.
    query_value = intcon(0);
    break;

  case vmIntrinsics::_isPrimitive:
    query_value = intcon(0); // "normal" path produces false
    break;

  case vmIntrinsics::_isHidden:
    // (To verify this code sequence, check the asserts in JVM_IsHiddenClass.)
    if (generate_hidden_class_guard(kls, region) != nullptr)
      // A guard was added.  If the guard is taken, it was an hidden class.
      phi->add_req(intcon(1));
    // If we fall through, it's a plain class.
    query_value = intcon(0);
    break;


  case vmIntrinsics::_getSuperclass:
    // The rules here are somewhat unfortunate, but we can still do better
    // with random logic than with a JNI call.
    // Interfaces store null or Object as _super, but must report null.
    // Arrays store an intermediate super as _super, but must report Object.
    // Other types can report the actual _super.
    // (To verify this code sequence, check the asserts in JVM_IsInterface.)
    if (generate_interface_guard(kls, region) != nullptr)
      // A guard was added.  If the guard is taken, it was an interface.
      phi->add_req(null());
    if (generate_array_guard(kls, region) != nullptr)
      // A guard was added.  If the guard is taken, it was an array.
      phi->add_req(makecon(TypeInstPtr::make(env()->Object_klass()->java_mirror())));
    // If we fall through, it's a plain class.  Get its _super.
    p = basic_plus_adr(kls, in_bytes(Klass::super_offset()));
    kls = _gvn.transform(LoadKlassNode::make(_gvn, nullptr, immutable_memory(), p, TypeRawPtr::BOTTOM, TypeInstKlassPtr::OBJECT_OR_NULL));
    null_ctl = top();
    kls = null_check_oop(kls, &null_ctl);
    if (null_ctl != top()) {
      // If the guard is taken, Object.superClass is null (both klass and mirror).
      region->add_req(null_ctl);
      phi   ->add_req(null());
    }
    if (!stopped()) {
      query_value = load_mirror_from_klass(kls);
    }
    break;

  case vmIntrinsics::_getClassAccessFlags:
    p = basic_plus_adr(kls, in_bytes(Klass::access_flags_offset()));
    query_value = make_load(nullptr, p, TypeInt::INT, T_INT, MemNode::unordered);
    break;

  default:
    fatal_unexpected_iid(id);
    break;
  }

  // Fall-through is the normal case of a query to a real class.
  phi->init_req(1, query_value);
  region->init_req(1, control());

  C->set_has_split_ifs(true); // Has chance for split-if optimization
  set_result(region, phi);
  return true;
}

//-------------------------inline_primitive_Class_conversion-------------------
//               Class<T> java.lang.Class                  .asPrimaryType()
// public static Class<T> jdk.internal.value.PrimitiveClass.asPrimaryType(Class<T>)
//               Class<T> java.lang.Class                  .asValueType()
// public static Class<T> jdk.internal.value.PrimitiveClass.asValueType(Class<T>)
bool LibraryCallKit::inline_primitive_Class_conversion(vmIntrinsics::ID id) {
  Node* mirror = argument(0); // Receiver/argument Class
  const TypeInstPtr* mirror_con = _gvn.type(mirror)->isa_instptr();
  if (mirror_con == nullptr) {
    return false;
  }

  bool is_val_mirror = true;
  ciType* tm = mirror_con->java_mirror_type(&is_val_mirror);
  if (tm != nullptr) {
    Node* result = mirror;
    if ((id == vmIntrinsics::_asPrimaryType || id == vmIntrinsics::_asPrimaryTypeArg) && is_val_mirror) {
      result = _gvn.makecon(TypeInstPtr::make(tm->as_inline_klass()->ref_mirror()));
    } else if (id == vmIntrinsics::_asValueType || id == vmIntrinsics::_asValueTypeArg) {
      if (!tm->is_inlinetype()) {
        return false; // Throw UnsupportedOperationException
      } else if (!is_val_mirror) {
        result = _gvn.makecon(TypeInstPtr::make(tm->as_inline_klass()->val_mirror()));
      }
    }
    set_result(result);
    return true;
  }
  return false;
}

//-------------------------inline_Class_cast-------------------
bool LibraryCallKit::inline_Class_cast() {
  Node* mirror = argument(0); // Class
  Node* obj    = argument(1);
  const TypeInstPtr* mirror_con = _gvn.type(mirror)->isa_instptr();
  if (mirror_con == nullptr) {
    return false;  // dead path (mirror->is_top()).
  }
  if (obj == nullptr || obj->is_top()) {
    return false;  // dead path
  }
  const TypeOopPtr* tp = _gvn.type(obj)->isa_oopptr();

  // First, see if Class.cast() can be folded statically.
  // java_mirror_type() returns non-null for compile-time Class constants.
  bool requires_null_check = false;
  ciType* tm = mirror_con->java_mirror_type(&requires_null_check);
  if (tm != nullptr && tm->is_klass() &&
      tp != nullptr) {
    if (!tp->is_loaded()) {
      // Don't use intrinsic when class is not loaded.
      return false;
    } else {
      int static_res = C->static_subtype_check(TypeKlassPtr::make(tm->as_klass(), Type::trust_interfaces), tp->as_klass_type());
      if (static_res == Compile::SSC_always_true) {
        // isInstance() is true - fold the code.
        if (requires_null_check) {
          obj = null_check(obj);
        }
        set_result(obj);
        return true;
      } else if (static_res == Compile::SSC_always_false) {
        // Don't use intrinsic, have to throw ClassCastException.
        // If the reference is null, the non-intrinsic bytecode will
        // be optimized appropriately.
        return false;
      }
    }
  }

  // Bailout intrinsic and do normal inlining if exception path is frequent.
  if (too_many_traps(Deoptimization::Reason_intrinsic)) {
    return false;
  }

  // Generate dynamic checks.
  // Class.cast() is java implementation of _checkcast bytecode.
  // Do checkcast (Parse::do_checkcast()) optimizations here.

  if (requires_null_check) {
    obj = null_check(obj);
  }
  mirror = null_check(mirror);
  // If mirror is dead, only null-path is taken.
  if (stopped()) {
    return true;
  }

  // Not-subtype or the mirror's klass ptr is nullptr (in case it is a primitive).
  enum { _bad_type_path = 1, _prim_path = 2, _npe_path = 3, PATH_LIMIT };
  RegionNode* region = new RegionNode(PATH_LIMIT);
  record_for_igvn(region);

  // Now load the mirror's klass metaobject, and null-check it.
  // If kls is null, we have a primitive mirror and
  // nothing is an instance of a primitive type.
  Node* kls = load_klass_from_mirror(mirror, false, region, _prim_path);

  Node* res = top();
  Node* io = i_o();
  Node* mem = merged_memory();
  if (!stopped()) {
    if (EnableValhalla && !requires_null_check) {
      // Check if we are casting to QMyValue
      Node* ctrl_val_mirror = generate_fair_guard(is_val_mirror(mirror), nullptr);
      if (ctrl_val_mirror != nullptr) {
        RegionNode* r = new RegionNode(3);
        record_for_igvn(r);
        r->init_req(1, control());

        // Casting to QMyValue, check for null
        set_control(ctrl_val_mirror);
        { // PreserveJVMState because null check replaces obj in map
          PreserveJVMState pjvms(this);
          Node* null_ctr = top();
          null_check_oop(obj, &null_ctr);
          region->init_req(_npe_path, null_ctr);
          r->init_req(2, control());
        }
        set_control(_gvn.transform(r));
      }
    }

    Node* bad_type_ctrl = top();
    // Do checkcast optimizations.
    res = gen_checkcast(obj, kls, &bad_type_ctrl);
    region->init_req(_bad_type_path, bad_type_ctrl);
  }
  if (region->in(_prim_path) != top() ||
      region->in(_bad_type_path) != top() ||
      region->in(_npe_path) != top()) {
    // Let Interpreter throw ClassCastException.
    PreserveJVMState pjvms(this);
    set_control(_gvn.transform(region));
    // Set IO and memory because gen_checkcast may override them when buffering inline types
    set_i_o(io);
    set_all_memory(mem);
    uncommon_trap(Deoptimization::Reason_intrinsic,
                  Deoptimization::Action_maybe_recompile);
  }
  if (!stopped()) {
    set_result(res);
  }
  return true;
}


//--------------------------inline_native_subtype_check------------------------
// This intrinsic takes the JNI calls out of the heart of
// UnsafeFieldAccessorImpl.set, which improves Field.set, readObject, etc.
bool LibraryCallKit::inline_native_subtype_check() {
  // Pull both arguments off the stack.
  Node* args[2];                // two java.lang.Class mirrors: superc, subc
  args[0] = argument(0);
  args[1] = argument(1);
  Node* klasses[2];             // corresponding Klasses: superk, subk
  klasses[0] = klasses[1] = top();

  enum {
    // A full decision tree on {superc is prim, subc is prim}:
    _prim_0_path = 1,           // {P,N} => false
                                // {P,P} & superc!=subc => false
    _prim_same_path,            // {P,P} & superc==subc => true
    _prim_1_path,               // {N,P} => false
    _ref_subtype_path,          // {N,N} & subtype check wins => true
    _both_ref_path,             // {N,N} & subtype check loses => false
    PATH_LIMIT
  };

  RegionNode* region = new RegionNode(PATH_LIMIT);
  RegionNode* prim_region = new RegionNode(2);
  Node*       phi    = new PhiNode(region, TypeInt::BOOL);
  record_for_igvn(region);
  record_for_igvn(prim_region);

  const TypePtr* adr_type = TypeRawPtr::BOTTOM;   // memory type of loads
  const TypeKlassPtr* kls_type = TypeInstKlassPtr::OBJECT_OR_NULL;
  int class_klass_offset = java_lang_Class::klass_offset();

  // First null-check both mirrors and load each mirror's klass metaobject.
  int which_arg;
  for (which_arg = 0; which_arg <= 1; which_arg++) {
    Node* arg = args[which_arg];
    arg = null_check(arg);
    if (stopped())  break;
    args[which_arg] = arg;

    Node* p = basic_plus_adr(arg, class_klass_offset);
    Node* kls = LoadKlassNode::make(_gvn, nullptr, immutable_memory(), p, adr_type, kls_type);
    klasses[which_arg] = _gvn.transform(kls);
  }

  // Having loaded both klasses, test each for null.
  bool never_see_null = !too_many_traps(Deoptimization::Reason_null_check);
  for (which_arg = 0; which_arg <= 1; which_arg++) {
    Node* kls = klasses[which_arg];
    Node* null_ctl = top();
    kls = null_check_oop(kls, &null_ctl, never_see_null);
    if (which_arg == 0) {
      prim_region->init_req(1, null_ctl);
    } else {
      region->init_req(_prim_1_path, null_ctl);
    }
    if (stopped())  break;
    klasses[which_arg] = kls;
  }

  if (!stopped()) {
    // now we have two reference types, in klasses[0..1]
    Node* subk   = klasses[1];  // the argument to isAssignableFrom
    Node* superk = klasses[0];  // the receiver
    region->set_req(_both_ref_path, gen_subtype_check(subk, superk));
    // If superc is an inline mirror, we also need to check if superc == subc because LMyValue
    // is not a subtype of QMyValue but due to subk == superk the subtype check will pass.
    generate_fair_guard(is_val_mirror(args[0]), prim_region);
    // now we have a successful reference subtype check
    region->set_req(_ref_subtype_path, control());
  }

  // If both operands are primitive (both klasses null), then
  // we must return true when they are identical primitives.
  // It is convenient to test this after the first null klass check.
  // This path is also used if superc is a value mirror.
  set_control(_gvn.transform(prim_region));
  if (!stopped()) {
    // Since superc is primitive, make a guard for the superc==subc case.
    Node* cmp_eq = _gvn.transform(new CmpPNode(args[0], args[1]));
    Node* bol_eq = _gvn.transform(new BoolNode(cmp_eq, BoolTest::eq));
    generate_fair_guard(bol_eq, region);
    if (region->req() == PATH_LIMIT+1) {
      // A guard was added.  If the added guard is taken, superc==subc.
      region->swap_edges(PATH_LIMIT, _prim_same_path);
      region->del_req(PATH_LIMIT);
    }
    region->set_req(_prim_0_path, control()); // Not equal after all.
  }

  // these are the only paths that produce 'true':
  phi->set_req(_prim_same_path,   intcon(1));
  phi->set_req(_ref_subtype_path, intcon(1));

  // pull together the cases:
  assert(region->req() == PATH_LIMIT, "sane region");
  for (uint i = 1; i < region->req(); i++) {
    Node* ctl = region->in(i);
    if (ctl == nullptr || ctl == top()) {
      region->set_req(i, top());
      phi   ->set_req(i, top());
    } else if (phi->in(i) == nullptr) {
      phi->set_req(i, intcon(0)); // all other paths produce 'false'
    }
  }

  set_control(_gvn.transform(region));
  set_result(_gvn.transform(phi));
  return true;
}

//---------------------generate_array_guard_common------------------------
Node* LibraryCallKit::generate_array_guard_common(Node* kls, RegionNode* region, ArrayKind kind) {

  if (stopped()) {
    return nullptr;
  }

  // Like generate_guard, adds a new path onto the region.
  jint  layout_con = 0;
  Node* layout_val = get_layout_helper(kls, layout_con);
  if (layout_val == nullptr) {
    bool query = 0;
    switch(kind) {
      case ObjectArray:    query = Klass::layout_helper_is_objArray(layout_con); break;
      case NonObjectArray: query = !Klass::layout_helper_is_objArray(layout_con); break;
      case TypeArray:      query = Klass::layout_helper_is_typeArray(layout_con); break;
      case AnyArray:       query = Klass::layout_helper_is_array(layout_con); break;
      case NonArray:       query = !Klass::layout_helper_is_array(layout_con); break;
      default:
        ShouldNotReachHere();
    }
    if (!query) {
      return nullptr;                       // never a branch
    } else {                             // always a branch
      Node* always_branch = control();
      if (region != nullptr)
        region->add_req(always_branch);
      set_control(top());
      return always_branch;
    }
  }
  unsigned int value = 0;
  BoolTest::mask btest = BoolTest::illegal;
  switch(kind) {
    case ObjectArray:
    case NonObjectArray: {
      value = Klass::_lh_array_tag_obj_value;
      layout_val = _gvn.transform(new RShiftINode(layout_val, intcon(Klass::_lh_array_tag_shift)));
      btest = (kind == ObjectArray) ? BoolTest::eq : BoolTest::ne;
      break;
    }
    case TypeArray: {
      value = Klass::_lh_array_tag_type_value;
      layout_val = _gvn.transform(new RShiftINode(layout_val, intcon(Klass::_lh_array_tag_shift)));
      btest = BoolTest::eq;
      break;
    }
    case AnyArray:    value = Klass::_lh_neutral_value; btest = BoolTest::lt; break;
    case NonArray:    value = Klass::_lh_neutral_value; btest = BoolTest::gt; break;
    default:
      ShouldNotReachHere();
  }
  // Now test the correct condition.
  jint nval = (jint)value;
  Node* cmp = _gvn.transform(new CmpINode(layout_val, intcon(nval)));
  Node* bol = _gvn.transform(new BoolNode(cmp, btest));
  return generate_fair_guard(bol, region);
}


//-----------------------inline_native_newArray--------------------------
// private static native Object java.lang.reflect.Array.newArray(Class<?> componentType, int length);
// private        native Object Unsafe.allocateUninitializedArray0(Class<?> cls, int size);
bool LibraryCallKit::inline_unsafe_newArray(bool uninitialized) {
  Node* mirror;
  Node* count_val;
  if (uninitialized) {
    null_check_receiver();
    mirror    = argument(1);
    count_val = argument(2);
  } else {
    mirror    = argument(0);
    count_val = argument(1);
  }

  mirror = null_check(mirror);
  // If mirror or obj is dead, only null-path is taken.
  if (stopped())  return true;

  enum { _normal_path = 1, _slow_path = 2, PATH_LIMIT };
  RegionNode* result_reg = new RegionNode(PATH_LIMIT);
  PhiNode*    result_val = new PhiNode(result_reg, TypeInstPtr::NOTNULL);
  PhiNode*    result_io  = new PhiNode(result_reg, Type::ABIO);
  PhiNode*    result_mem = new PhiNode(result_reg, Type::MEMORY, TypePtr::BOTTOM);

  bool never_see_null = !too_many_traps(Deoptimization::Reason_null_check);
  Node* klass_node = load_array_klass_from_mirror(mirror, never_see_null,
                                                  result_reg, _slow_path);
  Node* normal_ctl   = control();
  Node* no_array_ctl = result_reg->in(_slow_path);

  // Generate code for the slow case.  We make a call to newArray().
  set_control(no_array_ctl);
  if (!stopped()) {
    // Either the input type is void.class, or else the
    // array klass has not yet been cached.  Either the
    // ensuing call will throw an exception, or else it
    // will cache the array klass for next time.
    PreserveJVMState pjvms(this);
    CallJavaNode* slow_call = nullptr;
    if (uninitialized) {
      // Generate optimized virtual call (holder class 'Unsafe' is final)
      slow_call = generate_method_call(vmIntrinsics::_allocateUninitializedArray, false, false, true);
    } else {
      slow_call = generate_method_call_static(vmIntrinsics::_newArray, true);
    }
    Node* slow_result = set_results_for_java_call(slow_call);
    // this->control() comes from set_results_for_java_call
    result_reg->set_req(_slow_path, control());
    result_val->set_req(_slow_path, slow_result);
    result_io ->set_req(_slow_path, i_o());
    result_mem->set_req(_slow_path, reset_memory());
  }

  set_control(normal_ctl);
  if (!stopped()) {
    // Normal case:  The array type has been cached in the java.lang.Class.
    // The following call works fine even if the array type is polymorphic.
    // It could be a dynamic mix of int[], boolean[], Object[], etc.
    Node* obj = new_array(klass_node, count_val, 0);  // no arguments to push
    result_reg->init_req(_normal_path, control());
    result_val->init_req(_normal_path, obj);
    result_io ->init_req(_normal_path, i_o());
    result_mem->init_req(_normal_path, reset_memory());

    if (uninitialized) {
      // Mark the allocation so that zeroing is skipped
      AllocateArrayNode* alloc = AllocateArrayNode::Ideal_array_allocation(obj);
      alloc->maybe_set_complete(&_gvn);
    }
  }

  // Return the combined state.
  set_i_o(        _gvn.transform(result_io)  );
  set_all_memory( _gvn.transform(result_mem));

  C->set_has_split_ifs(true); // Has chance for split-if optimization
  set_result(result_reg, result_val);
  return true;
}

//----------------------inline_native_getLength--------------------------
// public static native int java.lang.reflect.Array.getLength(Object array);
bool LibraryCallKit::inline_native_getLength() {
  if (too_many_traps(Deoptimization::Reason_intrinsic))  return false;

  Node* array = null_check(argument(0));
  // If array is dead, only null-path is taken.
  if (stopped())  return true;

  // Deoptimize if it is a non-array.
  Node* non_array = generate_non_array_guard(load_object_klass(array), nullptr);

  if (non_array != nullptr) {
    PreserveJVMState pjvms(this);
    set_control(non_array);
    uncommon_trap(Deoptimization::Reason_intrinsic,
                  Deoptimization::Action_maybe_recompile);
  }

  // If control is dead, only non-array-path is taken.
  if (stopped())  return true;

  // The works fine even if the array type is polymorphic.
  // It could be a dynamic mix of int[], boolean[], Object[], etc.
  Node* result = load_array_length(array);

  C->set_has_split_ifs(true);  // Has chance for split-if optimization
  set_result(result);
  return true;
}

//------------------------inline_array_copyOf----------------------------
// public static <T,U> T[] java.util.Arrays.copyOf(     U[] original, int newLength,         Class<? extends T[]> newType);
// public static <T,U> T[] java.util.Arrays.copyOfRange(U[] original, int from,      int to, Class<? extends T[]> newType);
bool LibraryCallKit::inline_array_copyOf(bool is_copyOfRange) {
  if (too_many_traps(Deoptimization::Reason_intrinsic))  return false;

  // Get the arguments.
  Node* original          = argument(0);
  Node* start             = is_copyOfRange? argument(1): intcon(0);
  Node* end               = is_copyOfRange? argument(2): argument(1);
  Node* array_type_mirror = is_copyOfRange? argument(3): argument(2);

  Node* newcopy = nullptr;

  // Set the original stack and the reexecute bit for the interpreter to reexecute
  // the bytecode that invokes Arrays.copyOf if deoptimization happens.
  { PreserveReexecuteState preexecs(this);
    jvms()->set_should_reexecute(true);

    array_type_mirror = null_check(array_type_mirror);
    original          = null_check(original);

    // Check if a null path was taken unconditionally.
    if (stopped())  return true;

    Node* orig_length = load_array_length(original);

    Node* klass_node = load_klass_from_mirror(array_type_mirror, false, nullptr, 0);
    klass_node = null_check(klass_node);

    RegionNode* bailout = new RegionNode(1);
    record_for_igvn(bailout);

    // Despite the generic type of Arrays.copyOf, the mirror might be int, int[], etc.
    // Bail out if that is so.
    // Inline type array may have object field that would require a
    // write barrier. Conservatively, go to slow path.
    // TODO 8251971: Optimize for the case when flat src/dst are later found
    // to not contain oops (i.e., move this check to the macro expansion phase).
    BarrierSetC2* bs = BarrierSet::barrier_set()->barrier_set_c2();
    const TypeAryPtr* orig_t = _gvn.type(original)->isa_aryptr();
    const TypeKlassPtr* tklass = _gvn.type(klass_node)->is_klassptr();
    bool exclude_flat = UseFlatArray && bs->array_copy_requires_gc_barriers(true, T_OBJECT, false, false, BarrierSetC2::Parsing) &&
                        // Can src array be flat and contain oops?
                        (orig_t == nullptr || (!orig_t->is_not_flat() && (!orig_t->is_flat() || orig_t->elem()->inline_klass()->contains_oops()))) &&
                        // Can dest array be flat and contain oops?
                        tklass->can_be_inline_array() && (!tklass->is_flat() || tklass->is_aryklassptr()->elem()->is_instklassptr()->instance_klass()->as_inline_klass()->contains_oops());
    Node* not_objArray = exclude_flat ? generate_non_objArray_guard(klass_node, bailout) : generate_typeArray_guard(klass_node, bailout);
    if (not_objArray != nullptr) {
      // Improve the klass node's type from the new optimistic assumption:
      ciKlass* ak = ciArrayKlass::make(env()->Object_klass());
      const Type* akls = TypeKlassPtr::make(TypePtr::NotNull, ak, Type::Offset(0));
      Node* cast = new CastPPNode(klass_node, akls);
      cast->init_req(0, control());
      klass_node = _gvn.transform(cast);
    }

    // Bail out if either start or end is negative.
    generate_negative_guard(start, bailout, &start);
    generate_negative_guard(end,   bailout, &end);

    Node* length = end;
    if (_gvn.type(start) != TypeInt::ZERO) {
      length = _gvn.transform(new SubINode(end, start));
    }

    // Bail out if length is negative.
    // Without this the new_array would throw
    // NegativeArraySizeException but IllegalArgumentException is what
    // should be thrown
    generate_negative_guard(length, bailout, &length);

    // Handle inline type arrays
    bool can_validate = !too_many_traps(Deoptimization::Reason_class_check);
    if (!stopped()) {
      orig_t = _gvn.type(original)->isa_aryptr();
      if (orig_t != nullptr && orig_t->is_flat()) {
        // Src is flat, check that dest is flat as well
        if (exclude_flat) {
          // Dest can't be flat, bail out
          bailout->add_req(control());
          set_control(top());
        } else {
          generate_fair_guard(flat_array_test(klass_node, /* flat = */ false), bailout);
        }
      } else if (UseFlatArray && (orig_t == nullptr || !orig_t->is_not_flat()) &&
                 // If dest is flat, src must be flat as well (guaranteed by src <: dest check if validated).
                 ((!tklass->is_flat() && tklass->can_be_inline_array()) || !can_validate)) {
        // Src might be flat and dest might not be flat. Go to the slow path if src is flat.
        // TODO 8251971: Optimize for the case when src/dest are later found to be both flat.
        generate_fair_guard(flat_array_test(load_object_klass(original)), bailout);
        if (orig_t != nullptr) {
          orig_t = orig_t->cast_to_not_flat();
          original = _gvn.transform(new CheckCastPPNode(control(), original, orig_t));
        }
      }
      if (!can_validate) {
        // No validation. The subtype check emitted at macro expansion time will not go to the slow
        // path but call checkcast_arraycopy which can not handle flat/null-free inline type arrays.
        // TODO 8251971: Optimize for the case when src/dest are later found to be both flat/null-free.
        generate_fair_guard(null_free_array_test(klass_node), bailout);
      }
    }

    if (bailout->req() > 1) {
      PreserveJVMState pjvms(this);
      set_control(_gvn.transform(bailout));
      uncommon_trap(Deoptimization::Reason_intrinsic,
                    Deoptimization::Action_maybe_recompile);
    }

    if (!stopped()) {
      // How many elements will we copy from the original?
      // The answer is MinI(orig_length - start, length).
      Node* orig_tail = _gvn.transform(new SubINode(orig_length, start));
      Node* moved = generate_min_max(vmIntrinsics::_min, orig_tail, length);

      // Generate a direct call to the right arraycopy function(s).
      // We know the copy is disjoint but we might not know if the
      // oop stores need checking.
      // Extreme case:  Arrays.copyOf((Integer[])x, 10, String[].class).
      // This will fail a store-check if x contains any non-nulls.

      // ArrayCopyNode:Ideal may transform the ArrayCopyNode to
      // loads/stores but it is legal only if we're sure the
      // Arrays.copyOf would succeed. So we need all input arguments
      // to the copyOf to be validated, including that the copy to the
      // new array won't trigger an ArrayStoreException. That subtype
      // check can be optimized if we know something on the type of
      // the input array from type speculation.
      if (_gvn.type(klass_node)->singleton()) {
        const TypeKlassPtr* subk = _gvn.type(load_object_klass(original))->is_klassptr();
        const TypeKlassPtr* superk = _gvn.type(klass_node)->is_klassptr();

        int test = C->static_subtype_check(superk, subk);
        if (test != Compile::SSC_always_true && test != Compile::SSC_always_false) {
          const TypeOopPtr* t_original = _gvn.type(original)->is_oopptr();
          if (t_original->speculative_type() != nullptr) {
            original = maybe_cast_profiled_obj(original, t_original->speculative_type(), true);
          }
        }
      }

      bool validated = false;
      // Reason_class_check rather than Reason_intrinsic because we
      // want to intrinsify even if this traps.
      if (can_validate) {
        Node* not_subtype_ctrl = gen_subtype_check(original, klass_node);

        if (not_subtype_ctrl != top()) {
          PreserveJVMState pjvms(this);
          set_control(not_subtype_ctrl);
          uncommon_trap(Deoptimization::Reason_class_check,
                        Deoptimization::Action_make_not_entrant);
          assert(stopped(), "Should be stopped");
        }
        validated = true;
      }

      if (!stopped()) {
        newcopy = new_array(klass_node, length, 0);  // no arguments to push

        ArrayCopyNode* ac = ArrayCopyNode::make(this, true, original, start, newcopy, intcon(0), moved, true, false,
                                                load_object_klass(original), klass_node);
        if (!is_copyOfRange) {
          ac->set_copyof(validated);
        } else {
          ac->set_copyofrange(validated);
        }
        Node* n = _gvn.transform(ac);
        if (n == ac) {
          ac->connect_outputs(this);
        } else {
          assert(validated, "shouldn't transform if all arguments not validated");
          set_all_memory(n);
        }
      }
    }
  } // original reexecute is set back here

  C->set_has_split_ifs(true); // Has chance for split-if optimization
  if (!stopped()) {
    set_result(newcopy);
  }
  return true;
}


//----------------------generate_virtual_guard---------------------------
// Helper for hashCode and clone.  Peeks inside the vtable to avoid a call.
Node* LibraryCallKit::generate_virtual_guard(Node* obj_klass,
                                             RegionNode* slow_region) {
  ciMethod* method = callee();
  int vtable_index = method->vtable_index();
  assert(vtable_index >= 0 || vtable_index == Method::nonvirtual_vtable_index,
         "bad index %d", vtable_index);
  // Get the Method* out of the appropriate vtable entry.
  int entry_offset  = in_bytes(Klass::vtable_start_offset()) +
                     vtable_index*vtableEntry::size_in_bytes() +
                     in_bytes(vtableEntry::method_offset());
  Node* entry_addr  = basic_plus_adr(obj_klass, entry_offset);
  Node* target_call = make_load(nullptr, entry_addr, TypePtr::NOTNULL, T_ADDRESS, MemNode::unordered);

  // Compare the target method with the expected method (e.g., Object.hashCode).
  const TypePtr* native_call_addr = TypeMetadataPtr::make(method);

  Node* native_call = makecon(native_call_addr);
  Node* chk_native  = _gvn.transform(new CmpPNode(target_call, native_call));
  Node* test_native = _gvn.transform(new BoolNode(chk_native, BoolTest::ne));

  return generate_slow_guard(test_native, slow_region);
}

//-----------------------generate_method_call----------------------------
// Use generate_method_call to make a slow-call to the real
// method if the fast path fails.  An alternative would be to
// use a stub like OptoRuntime::slow_arraycopy_Java.
// This only works for expanding the current library call,
// not another intrinsic.  (E.g., don't use this for making an
// arraycopy call inside of the copyOf intrinsic.)
CallJavaNode*
LibraryCallKit::generate_method_call(vmIntrinsicID method_id, bool is_virtual, bool is_static, bool res_not_null) {
  // When compiling the intrinsic method itself, do not use this technique.
  guarantee(callee() != C->method(), "cannot make slow-call to self");

  ciMethod* method = callee();
  // ensure the JVMS we have will be correct for this call
  guarantee(method_id == method->intrinsic_id(), "must match");

  const TypeFunc* tf = TypeFunc::make(method);
  if (res_not_null) {
    assert(tf->return_type() == T_OBJECT, "");
    const TypeTuple* range = tf->range_cc();
    const Type** fields = TypeTuple::fields(range->cnt());
    fields[TypeFunc::Parms] = range->field_at(TypeFunc::Parms)->filter_speculative(TypePtr::NOTNULL);
    const TypeTuple* new_range = TypeTuple::make(range->cnt(), fields);
    tf = TypeFunc::make(tf->domain_cc(), new_range);
  }
  CallJavaNode* slow_call;
  if (is_static) {
    assert(!is_virtual, "");
    slow_call = new CallStaticJavaNode(C, tf,
                           SharedRuntime::get_resolve_static_call_stub(), method);
  } else if (is_virtual) {
    assert(!gvn().type(argument(0))->maybe_null(), "should not be null");
    int vtable_index = Method::invalid_vtable_index;
    if (UseInlineCaches) {
      // Suppress the vtable call
    } else {
      // hashCode and clone are not a miranda methods,
      // so the vtable index is fixed.
      // No need to use the linkResolver to get it.
       vtable_index = method->vtable_index();
       assert(vtable_index >= 0 || vtable_index == Method::nonvirtual_vtable_index,
              "bad index %d", vtable_index);
    }
    slow_call = new CallDynamicJavaNode(tf,
                          SharedRuntime::get_resolve_virtual_call_stub(),
                          method, vtable_index);
  } else {  // neither virtual nor static:  opt_virtual
    assert(!gvn().type(argument(0))->maybe_null(), "should not be null");
    slow_call = new CallStaticJavaNode(C, tf,
                                SharedRuntime::get_resolve_opt_virtual_call_stub(), method);
    slow_call->set_optimized_virtual(true);
  }
  if (CallGenerator::is_inlined_method_handle_intrinsic(this->method(), bci(), callee())) {
    // To be able to issue a direct call (optimized virtual or virtual)
    // and skip a call to MH.linkTo*/invokeBasic adapter, additional information
    // about the method being invoked should be attached to the call site to
    // make resolution logic work (see SharedRuntime::resolve_{virtual,opt_virtual}_call_C).
    slow_call->set_override_symbolic_info(true);
  }
  set_arguments_for_java_call(slow_call);
  set_edges_for_java_call(slow_call);
  return slow_call;
}


/**
 * Build special case code for calls to hashCode on an object. This call may
 * be virtual (invokevirtual) or bound (invokespecial). For each case we generate
 * slightly different code.
 */
bool LibraryCallKit::inline_native_hashcode(bool is_virtual, bool is_static) {
  assert(is_static == callee()->is_static(), "correct intrinsic selection");
  assert(!(is_virtual && is_static), "either virtual, special, or static");

  enum { _slow_path = 1, _fast_path, _null_path, PATH_LIMIT };

  RegionNode* result_reg = new RegionNode(PATH_LIMIT);
  PhiNode*    result_val = new PhiNode(result_reg, TypeInt::INT);
  PhiNode*    result_io  = new PhiNode(result_reg, Type::ABIO);
  PhiNode*    result_mem = new PhiNode(result_reg, Type::MEMORY, TypePtr::BOTTOM);
  Node* obj = argument(0);

  if (gvn().type(obj)->is_inlinetypeptr()) {
    return false;
  }

  if (!is_static) {
    // Check for hashing null object
    obj = null_check_receiver();
    if (stopped())  return true;        // unconditionally null
    result_reg->init_req(_null_path, top());
    result_val->init_req(_null_path, top());
  } else {
    // Do a null check, and return zero if null.
    // System.identityHashCode(null) == 0
    Node* null_ctl = top();
    obj = null_check_oop(obj, &null_ctl);
    result_reg->init_req(_null_path, null_ctl);
    result_val->init_req(_null_path, _gvn.intcon(0));
  }

  // Unconditionally null?  Then return right away.
  if (stopped()) {
    set_control( result_reg->in(_null_path));
    if (!stopped())
      set_result(result_val->in(_null_path));
    return true;
  }

  // We only go to the fast case code if we pass a number of guards.  The
  // paths which do not pass are accumulated in the slow_region.
  RegionNode* slow_region = new RegionNode(1);
  record_for_igvn(slow_region);

  // If this is a virtual call, we generate a funny guard.  We pull out
  // the vtable entry corresponding to hashCode() from the target object.
  // If the target method which we are calling happens to be the native
  // Object hashCode() method, we pass the guard.  We do not need this
  // guard for non-virtual calls -- the caller is known to be the native
  // Object hashCode().
  if (is_virtual) {
    // After null check, get the object's klass.
    Node* obj_klass = load_object_klass(obj);
    generate_virtual_guard(obj_klass, slow_region);
  }

  // Get the header out of the object, use LoadMarkNode when available
  Node* header_addr = basic_plus_adr(obj, oopDesc::mark_offset_in_bytes());
  // The control of the load must be null. Otherwise, the load can move before
  // the null check after castPP removal.
  Node* no_ctrl = nullptr;
  Node* header = make_load(no_ctrl, header_addr, TypeX_X, TypeX_X->basic_type(), MemNode::unordered);

  // Test the header to see if it is unlocked.
  // This also serves as guard against inline types
  Node *lock_mask      = _gvn.MakeConX(markWord::inline_type_mask_in_place);
  Node *lmasked_header = _gvn.transform(new AndXNode(header, lock_mask));
  Node *unlocked_val   = _gvn.MakeConX(markWord::unlocked_value);
  Node *chk_unlocked   = _gvn.transform(new CmpXNode( lmasked_header, unlocked_val));
  Node *test_unlocked  = _gvn.transform(new BoolNode( chk_unlocked, BoolTest::ne));

  generate_slow_guard(test_unlocked, slow_region);

  // Get the hash value and check to see that it has been properly assigned.
  // We depend on hash_mask being at most 32 bits and avoid the use of
  // hash_mask_in_place because it could be larger than 32 bits in a 64-bit
  // vm: see markWord.hpp.
  Node *hash_mask      = _gvn.intcon(markWord::hash_mask);
  Node *hash_shift     = _gvn.intcon(markWord::hash_shift);
  Node *hshifted_header= _gvn.transform(new URShiftXNode(header, hash_shift));
  // This hack lets the hash bits live anywhere in the mark object now, as long
  // as the shift drops the relevant bits into the low 32 bits.  Note that
  // Java spec says that HashCode is an int so there's no point in capturing
  // an 'X'-sized hashcode (32 in 32-bit build or 64 in 64-bit build).
  hshifted_header      = ConvX2I(hshifted_header);
  Node *hash_val       = _gvn.transform(new AndINode(hshifted_header, hash_mask));

  Node *no_hash_val    = _gvn.intcon(markWord::no_hash);
  Node *chk_assigned   = _gvn.transform(new CmpINode( hash_val, no_hash_val));
  Node *test_assigned  = _gvn.transform(new BoolNode( chk_assigned, BoolTest::eq));

  generate_slow_guard(test_assigned, slow_region);

  Node* init_mem = reset_memory();
  // fill in the rest of the null path:
  result_io ->init_req(_null_path, i_o());
  result_mem->init_req(_null_path, init_mem);

  result_val->init_req(_fast_path, hash_val);
  result_reg->init_req(_fast_path, control());
  result_io ->init_req(_fast_path, i_o());
  result_mem->init_req(_fast_path, init_mem);

  // Generate code for the slow case.  We make a call to hashCode().
  set_control(_gvn.transform(slow_region));
  if (!stopped()) {
    // No need for PreserveJVMState, because we're using up the present state.
    set_all_memory(init_mem);
    vmIntrinsics::ID hashCode_id = is_static ? vmIntrinsics::_identityHashCode : vmIntrinsics::_hashCode;
    CallJavaNode* slow_call = generate_method_call(hashCode_id, is_virtual, is_static, false);
    Node* slow_result = set_results_for_java_call(slow_call);
    // this->control() comes from set_results_for_java_call
    result_reg->init_req(_slow_path, control());
    result_val->init_req(_slow_path, slow_result);
    result_io  ->set_req(_slow_path, i_o());
    result_mem ->set_req(_slow_path, reset_memory());
  }

  // Return the combined state.
  set_i_o(        _gvn.transform(result_io)  );
  set_all_memory( _gvn.transform(result_mem));

  set_result(result_reg, result_val);
  return true;
}

//---------------------------inline_native_getClass----------------------------
// public final native Class<?> java.lang.Object.getClass();
//
// Build special case code for calls to getClass on an object.
bool LibraryCallKit::inline_native_getClass() {
  Node* obj = argument(0);
  if (obj->is_InlineType()) {
    const Type* t = _gvn.type(obj);
    if (t->maybe_null()) {
      null_check(obj);
    }
    set_result(makecon(TypeInstPtr::make(t->inline_klass()->java_mirror())));
    return true;
  }
  obj = null_check_receiver();
  if (stopped())  return true;
  set_result(load_mirror_from_klass(load_object_klass(obj)));
  return true;
}

//-----------------inline_native_Reflection_getCallerClass---------------------
// public static native Class<?> sun.reflect.Reflection.getCallerClass();
//
// In the presence of deep enough inlining, getCallerClass() becomes a no-op.
//
// NOTE: This code must perform the same logic as JVM_GetCallerClass
// in that it must skip particular security frames and checks for
// caller sensitive methods.
bool LibraryCallKit::inline_native_Reflection_getCallerClass() {
#ifndef PRODUCT
  if ((C->print_intrinsics() || C->print_inlining()) && Verbose) {
    tty->print_cr("Attempting to inline sun.reflect.Reflection.getCallerClass");
  }
#endif

  if (!jvms()->has_method()) {
#ifndef PRODUCT
    if ((C->print_intrinsics() || C->print_inlining()) && Verbose) {
      tty->print_cr("  Bailing out because intrinsic was inlined at top level");
    }
#endif
    return false;
  }

  // Walk back up the JVM state to find the caller at the required
  // depth.
  JVMState* caller_jvms = jvms();

  // Cf. JVM_GetCallerClass
  // NOTE: Start the loop at depth 1 because the current JVM state does
  // not include the Reflection.getCallerClass() frame.
  for (int n = 1; caller_jvms != nullptr; caller_jvms = caller_jvms->caller(), n++) {
    ciMethod* m = caller_jvms->method();
    switch (n) {
    case 0:
      fatal("current JVM state does not include the Reflection.getCallerClass frame");
      break;
    case 1:
      // Frame 0 and 1 must be caller sensitive (see JVM_GetCallerClass).
      if (!m->caller_sensitive()) {
#ifndef PRODUCT
        if ((C->print_intrinsics() || C->print_inlining()) && Verbose) {
          tty->print_cr("  Bailing out: CallerSensitive annotation expected at frame %d", n);
        }
#endif
        return false;  // bail-out; let JVM_GetCallerClass do the work
      }
      break;
    default:
      if (!m->is_ignored_by_security_stack_walk()) {
        // We have reached the desired frame; return the holder class.
        // Acquire method holder as java.lang.Class and push as constant.
        ciInstanceKlass* caller_klass = caller_jvms->method()->holder();
        ciInstance* caller_mirror = caller_klass->java_mirror();
        set_result(makecon(TypeInstPtr::make(caller_mirror)));

#ifndef PRODUCT
        if ((C->print_intrinsics() || C->print_inlining()) && Verbose) {
          tty->print_cr("  Succeeded: caller = %d) %s.%s, JVMS depth = %d", n, caller_klass->name()->as_utf8(), caller_jvms->method()->name()->as_utf8(), jvms()->depth());
          tty->print_cr("  JVM state at this point:");
          for (int i = jvms()->depth(), n = 1; i >= 1; i--, n++) {
            ciMethod* m = jvms()->of_depth(i)->method();
            tty->print_cr("   %d) %s.%s", n, m->holder()->name()->as_utf8(), m->name()->as_utf8());
          }
        }
#endif
        return true;
      }
      break;
    }
  }

#ifndef PRODUCT
  if ((C->print_intrinsics() || C->print_inlining()) && Verbose) {
    tty->print_cr("  Bailing out because caller depth exceeded inlining depth = %d", jvms()->depth());
    tty->print_cr("  JVM state at this point:");
    for (int i = jvms()->depth(), n = 1; i >= 1; i--, n++) {
      ciMethod* m = jvms()->of_depth(i)->method();
      tty->print_cr("   %d) %s.%s", n, m->holder()->name()->as_utf8(), m->name()->as_utf8());
    }
  }
#endif

  return false;  // bail-out; let JVM_GetCallerClass do the work
}

bool LibraryCallKit::inline_fp_conversions(vmIntrinsics::ID id) {
  Node* arg = argument(0);
  Node* result = nullptr;

  switch (id) {
  case vmIntrinsics::_floatToRawIntBits:    result = new MoveF2INode(arg);  break;
  case vmIntrinsics::_intBitsToFloat:       result = new MoveI2FNode(arg);  break;
  case vmIntrinsics::_doubleToRawLongBits:  result = new MoveD2LNode(arg);  break;
  case vmIntrinsics::_longBitsToDouble:     result = new MoveL2DNode(arg);  break;
  case vmIntrinsics::_floatToFloat16:       result = new ConvF2HFNode(arg); break;
  case vmIntrinsics::_float16ToFloat:       result = new ConvHF2FNode(arg); break;

  case vmIntrinsics::_doubleToLongBits: {
    // two paths (plus control) merge in a wood
    RegionNode *r = new RegionNode(3);
    Node *phi = new PhiNode(r, TypeLong::LONG);

    Node *cmpisnan = _gvn.transform(new CmpDNode(arg, arg));
    // Build the boolean node
    Node *bolisnan = _gvn.transform(new BoolNode(cmpisnan, BoolTest::ne));

    // Branch either way.
    // NaN case is less traveled, which makes all the difference.
    IfNode *ifisnan = create_and_xform_if(control(), bolisnan, PROB_STATIC_FREQUENT, COUNT_UNKNOWN);
    Node *opt_isnan = _gvn.transform(ifisnan);
    assert( opt_isnan->is_If(), "Expect an IfNode");
    IfNode *opt_ifisnan = (IfNode*)opt_isnan;
    Node *iftrue = _gvn.transform(new IfTrueNode(opt_ifisnan));

    set_control(iftrue);

    static const jlong nan_bits = CONST64(0x7ff8000000000000);
    Node *slow_result = longcon(nan_bits); // return NaN
    phi->init_req(1, _gvn.transform( slow_result ));
    r->init_req(1, iftrue);

    // Else fall through
    Node *iffalse = _gvn.transform(new IfFalseNode(opt_ifisnan));
    set_control(iffalse);

    phi->init_req(2, _gvn.transform(new MoveD2LNode(arg)));
    r->init_req(2, iffalse);

    // Post merge
    set_control(_gvn.transform(r));
    record_for_igvn(r);

    C->set_has_split_ifs(true); // Has chance for split-if optimization
    result = phi;
    assert(result->bottom_type()->isa_long(), "must be");
    break;
  }

  case vmIntrinsics::_floatToIntBits: {
    // two paths (plus control) merge in a wood
    RegionNode *r = new RegionNode(3);
    Node *phi = new PhiNode(r, TypeInt::INT);

    Node *cmpisnan = _gvn.transform(new CmpFNode(arg, arg));
    // Build the boolean node
    Node *bolisnan = _gvn.transform(new BoolNode(cmpisnan, BoolTest::ne));

    // Branch either way.
    // NaN case is less traveled, which makes all the difference.
    IfNode *ifisnan = create_and_xform_if(control(), bolisnan, PROB_STATIC_FREQUENT, COUNT_UNKNOWN);
    Node *opt_isnan = _gvn.transform(ifisnan);
    assert( opt_isnan->is_If(), "Expect an IfNode");
    IfNode *opt_ifisnan = (IfNode*)opt_isnan;
    Node *iftrue = _gvn.transform(new IfTrueNode(opt_ifisnan));

    set_control(iftrue);

    static const jint nan_bits = 0x7fc00000;
    Node *slow_result = makecon(TypeInt::make(nan_bits)); // return NaN
    phi->init_req(1, _gvn.transform( slow_result ));
    r->init_req(1, iftrue);

    // Else fall through
    Node *iffalse = _gvn.transform(new IfFalseNode(opt_ifisnan));
    set_control(iffalse);

    phi->init_req(2, _gvn.transform(new MoveF2INode(arg)));
    r->init_req(2, iffalse);

    // Post merge
    set_control(_gvn.transform(r));
    record_for_igvn(r);

    C->set_has_split_ifs(true); // Has chance for split-if optimization
    result = phi;
    assert(result->bottom_type()->isa_int(), "must be");
    break;
  }

  default:
    fatal_unexpected_iid(id);
    break;
  }
  set_result(_gvn.transform(result));
  return true;
}

bool LibraryCallKit::inline_fp_range_check(vmIntrinsics::ID id) {
  Node* arg = argument(0);
  Node* result = nullptr;

  switch (id) {
  case vmIntrinsics::_floatIsInfinite:
    result = new IsInfiniteFNode(arg);
    break;
  case vmIntrinsics::_floatIsFinite:
    result = new IsFiniteFNode(arg);
    break;
  case vmIntrinsics::_doubleIsInfinite:
    result = new IsInfiniteDNode(arg);
    break;
  case vmIntrinsics::_doubleIsFinite:
    result = new IsFiniteDNode(arg);
    break;
  default:
    fatal_unexpected_iid(id);
    break;
  }
  set_result(_gvn.transform(result));
  return true;
}

//----------------------inline_unsafe_copyMemory-------------------------
// public native void Unsafe.copyMemory0(Object srcBase, long srcOffset, Object destBase, long destOffset, long bytes);

static bool has_wide_mem(PhaseGVN& gvn, Node* addr, Node* base) {
  const TypeAryPtr* addr_t = gvn.type(addr)->isa_aryptr();
  const Type*       base_t = gvn.type(base);

  bool in_native = (base_t == TypePtr::NULL_PTR);
  bool in_heap   = !TypePtr::NULL_PTR->higher_equal(base_t);
  bool is_mixed  = !in_heap && !in_native;

  if (is_mixed) {
    return true; // mixed accesses can touch both on-heap and off-heap memory
  }
  if (in_heap) {
    bool is_prim_array = (addr_t != nullptr) && (addr_t->elem() != Type::BOTTOM);
    if (!is_prim_array) {
      // Though Unsafe.copyMemory() ensures at runtime for on-heap accesses that base is a primitive array,
      // there's not enough type information available to determine proper memory slice for it.
      return true;
    }
  }
  return false;
}

bool LibraryCallKit::inline_unsafe_copyMemory() {
  if (callee()->is_static())  return false;  // caller must have the capability!
  null_check_receiver();  // null-check receiver
  if (stopped())  return true;

  C->set_has_unsafe_access(true);  // Mark eventual nmethod as "unsafe".

  Node* src_base =         argument(1);  // type: oop
  Node* src_off  = ConvL2X(argument(2)); // type: long
  Node* dst_base =         argument(4);  // type: oop
  Node* dst_off  = ConvL2X(argument(5)); // type: long
  Node* size     = ConvL2X(argument(7)); // type: long

  assert(Unsafe_field_offset_to_byte_offset(11) == 11,
         "fieldOffset must be byte-scaled");

  Node* src_addr = make_unsafe_address(src_base, src_off);
  Node* dst_addr = make_unsafe_address(dst_base, dst_off);

  Node* thread = _gvn.transform(new ThreadLocalNode());
  Node* doing_unsafe_access_addr = basic_plus_adr(top(), thread, in_bytes(JavaThread::doing_unsafe_access_offset()));
  BasicType doing_unsafe_access_bt = T_BYTE;
  assert((sizeof(bool) * CHAR_BIT) == 8, "not implemented");

  // update volatile field
  store_to_memory(control(), doing_unsafe_access_addr, intcon(1), doing_unsafe_access_bt, Compile::AliasIdxRaw, MemNode::unordered);

  int flags = RC_LEAF | RC_NO_FP;

  const TypePtr* dst_type = TypePtr::BOTTOM;

  // Adjust memory effects of the runtime call based on input values.
  if (!has_wide_mem(_gvn, src_addr, src_base) &&
      !has_wide_mem(_gvn, dst_addr, dst_base)) {
    dst_type = _gvn.type(dst_addr)->is_ptr(); // narrow out memory

    const TypePtr* src_type = _gvn.type(src_addr)->is_ptr();
    if (C->get_alias_index(src_type) == C->get_alias_index(dst_type)) {
      flags |= RC_NARROW_MEM; // narrow in memory
    }
  }

  // Call it.  Note that the length argument is not scaled.
  make_runtime_call(flags,
                    OptoRuntime::fast_arraycopy_Type(),
                    StubRoutines::unsafe_arraycopy(),
                    "unsafe_arraycopy",
                    dst_type,
                    src_addr, dst_addr, size XTOP);

  store_to_memory(control(), doing_unsafe_access_addr, intcon(0), doing_unsafe_access_bt, Compile::AliasIdxRaw, MemNode::unordered);

  return true;
}

#undef XTOP

//------------------------clone_coping-----------------------------------
// Helper function for inline_native_clone.
void LibraryCallKit::copy_to_clone(Node* obj, Node* alloc_obj, Node* obj_size, bool is_array) {
  assert(obj_size != nullptr, "");
  Node* raw_obj = alloc_obj->in(1);
  assert(alloc_obj->is_CheckCastPP() && raw_obj->is_Proj() && raw_obj->in(0)->is_Allocate(), "");

  AllocateNode* alloc = nullptr;
  if (ReduceBulkZeroing) {
    // We will be completely responsible for initializing this object -
    // mark Initialize node as complete.
    alloc = AllocateNode::Ideal_allocation(alloc_obj);
    // The object was just allocated - there should be no any stores!
    guarantee(alloc != nullptr && alloc->maybe_set_complete(&_gvn), "");
    // Mark as complete_with_arraycopy so that on AllocateNode
    // expansion, we know this AllocateNode is initialized by an array
    // copy and a StoreStore barrier exists after the array copy.
    alloc->initialization()->set_complete_with_arraycopy();
  }

  Node* size = _gvn.transform(obj_size);
  access_clone(obj, alloc_obj, size, is_array);

  // Do not let reads from the cloned object float above the arraycopy.
  if (alloc != nullptr) {
    // Do not let stores that initialize this object be reordered with
    // a subsequent store that would make this object accessible by
    // other threads.
    // Record what AllocateNode this StoreStore protects so that
    // escape analysis can go from the MemBarStoreStoreNode to the
    // AllocateNode and eliminate the MemBarStoreStoreNode if possible
    // based on the escape status of the AllocateNode.
    insert_mem_bar(Op_MemBarStoreStore, alloc->proj_out_or_null(AllocateNode::RawAddress));
  } else {
    insert_mem_bar(Op_MemBarCPUOrder);
  }
}

//------------------------inline_native_clone----------------------------
// protected native Object java.lang.Object.clone();
//
// Here are the simple edge cases:
//  null receiver => normal trap
//  virtual and clone was overridden => slow path to out-of-line clone
//  not cloneable or finalizer => slow path to out-of-line Object.clone
//
// The general case has two steps, allocation and copying.
// Allocation has two cases, and uses GraphKit::new_instance or new_array.
//
// Copying also has two cases, oop arrays and everything else.
// Oop arrays use arrayof_oop_arraycopy (same as System.arraycopy).
// Everything else uses the tight inline loop supplied by CopyArrayNode.
//
// These steps fold up nicely if and when the cloned object's klass
// can be sharply typed as an object array, a type array, or an instance.
//
bool LibraryCallKit::inline_native_clone(bool is_virtual) {
  PhiNode* result_val;

  // Set the reexecute bit for the interpreter to reexecute
  // the bytecode that invokes Object.clone if deoptimization happens.
  { PreserveReexecuteState preexecs(this);
    jvms()->set_should_reexecute(true);

    Node* obj = argument(0);
    obj = null_check_receiver();
    if (stopped())  return true;

    const TypeOopPtr* obj_type = _gvn.type(obj)->is_oopptr();

    // If we are going to clone an instance, we need its exact type to
    // know the number and types of fields to convert the clone to
    // loads/stores. Maybe a speculative type can help us.
    if (!obj_type->klass_is_exact() &&
        obj_type->speculative_type() != nullptr &&
        obj_type->speculative_type()->is_instance_klass() &&
        !obj_type->speculative_type()->is_inlinetype()) {
      ciInstanceKlass* spec_ik = obj_type->speculative_type()->as_instance_klass();
      if (spec_ik->nof_nonstatic_fields() <= ArrayCopyLoadStoreMaxElem &&
          !spec_ik->has_injected_fields()) {
        if (!obj_type->isa_instptr() ||
            obj_type->is_instptr()->instance_klass()->has_subklass()) {
          obj = maybe_cast_profiled_obj(obj, obj_type->speculative_type(), false);
        }
      }
    }

    // Conservatively insert a memory barrier on all memory slices.
    // Do not let writes into the original float below the clone.
    insert_mem_bar(Op_MemBarCPUOrder);

    // paths into result_reg:
    enum {
      _slow_path = 1,     // out-of-line call to clone method (virtual or not)
      _objArray_path,     // plain array allocation, plus arrayof_oop_arraycopy
      _array_path,        // plain array allocation, plus arrayof_long_arraycopy
      _instance_path,     // plain instance allocation, plus arrayof_long_arraycopy
      PATH_LIMIT
    };
    RegionNode* result_reg = new RegionNode(PATH_LIMIT);
    result_val             = new PhiNode(result_reg, TypeInstPtr::NOTNULL);
    PhiNode*    result_i_o = new PhiNode(result_reg, Type::ABIO);
    PhiNode*    result_mem = new PhiNode(result_reg, Type::MEMORY, TypePtr::BOTTOM);
    record_for_igvn(result_reg);

    Node* obj_klass = load_object_klass(obj);
    // We only go to the fast case code if we pass a number of guards.
    // The paths which do not pass are accumulated in the slow_region.
    RegionNode* slow_region = new RegionNode(1);
    record_for_igvn(slow_region);

    Node* array_ctl = generate_array_guard(obj_klass, (RegionNode*)nullptr);
    if (array_ctl != nullptr) {
      // It's an array.
      PreserveJVMState pjvms(this);
      set_control(array_ctl);

      BarrierSetC2* bs = BarrierSet::barrier_set()->barrier_set_c2();
      const TypeAryPtr* ary_ptr = obj_type->isa_aryptr();
      if (UseFlatArray && bs->array_copy_requires_gc_barriers(true, T_OBJECT, true, false, BarrierSetC2::Expansion) &&
          obj_type->can_be_inline_array() &&
          (ary_ptr == nullptr || (!ary_ptr->is_not_flat() && (!ary_ptr->is_flat() || ary_ptr->elem()->inline_klass()->contains_oops())))) {
        // Flat inline type array may have object field that would require a
        // write barrier. Conservatively, go to slow path.
        generate_fair_guard(flat_array_test(obj_klass), slow_region);
      }

      if (!stopped()) {
        Node* obj_length = load_array_length(obj);
        Node* obj_size  = nullptr;
        Node* alloc_obj = new_array(obj_klass, obj_length, 0, &obj_size, /*deoptimize_on_exception=*/true);

        BarrierSetC2* bs = BarrierSet::barrier_set()->barrier_set_c2();
        if (bs->array_copy_requires_gc_barriers(true, T_OBJECT, true, false, BarrierSetC2::Parsing)) {
          // If it is an oop array, it requires very special treatment,
          // because gc barriers are required when accessing the array.
          Node* is_obja = generate_objArray_guard(obj_klass, (RegionNode*)nullptr);
          if (is_obja != nullptr) {
            PreserveJVMState pjvms2(this);
            set_control(is_obja);
            // Generate a direct call to the right arraycopy function(s).
            // Clones are always tightly coupled.
            ArrayCopyNode* ac = ArrayCopyNode::make(this, true, obj, intcon(0), alloc_obj, intcon(0), obj_length, true, false);
            ac->set_clone_oop_array();
            Node* n = _gvn.transform(ac);
            assert(n == ac, "cannot disappear");
            ac->connect_outputs(this, /*deoptimize_on_exception=*/true);

            result_reg->init_req(_objArray_path, control());
            result_val->init_req(_objArray_path, alloc_obj);
            result_i_o ->set_req(_objArray_path, i_o());
            result_mem ->set_req(_objArray_path, reset_memory());
          }
        }
        // Otherwise, there are no barriers to worry about.
        // (We can dispense with card marks if we know the allocation
        //  comes out of eden (TLAB)...  In fact, ReduceInitialCardMarks
        //  causes the non-eden paths to take compensating steps to
        //  simulate a fresh allocation, so that no further
        //  card marks are required in compiled code to initialize
        //  the object.)

        if (!stopped()) {
          copy_to_clone(obj, alloc_obj, obj_size, true);

          // Present the results of the copy.
          result_reg->init_req(_array_path, control());
          result_val->init_req(_array_path, alloc_obj);
          result_i_o ->set_req(_array_path, i_o());
          result_mem ->set_req(_array_path, reset_memory());
        }
      }
    }

    if (!stopped()) {
      // It's an instance (we did array above).  Make the slow-path tests.
      // If this is a virtual call, we generate a funny guard.  We grab
      // the vtable entry corresponding to clone() from the target object.
      // If the target method which we are calling happens to be the
      // Object clone() method, we pass the guard.  We do not need this
      // guard for non-virtual calls; the caller is known to be the native
      // Object clone().
      if (is_virtual) {
        generate_virtual_guard(obj_klass, slow_region);
      }

      // The object must be easily cloneable and must not have a finalizer.
      // Both of these conditions may be checked in a single test.
      // We could optimize the test further, but we don't care.
      generate_access_flags_guard(obj_klass,
                                  // Test both conditions:
                                  JVM_ACC_IS_CLONEABLE_FAST | JVM_ACC_HAS_FINALIZER,
                                  // Must be cloneable but not finalizer:
                                  JVM_ACC_IS_CLONEABLE_FAST,
                                  slow_region);
    }

    if (!stopped()) {
      // It's an instance, and it passed the slow-path tests.
      PreserveJVMState pjvms(this);
      Node* obj_size  = nullptr;
      // Need to deoptimize on exception from allocation since Object.clone intrinsic
      // is reexecuted if deoptimization occurs and there could be problems when merging
      // exception state between multiple Object.clone versions (reexecute=true vs reexecute=false).
      Node* alloc_obj = new_instance(obj_klass, nullptr, &obj_size, /*deoptimize_on_exception=*/true);

      copy_to_clone(obj, alloc_obj, obj_size, false);

      // Present the results of the slow call.
      result_reg->init_req(_instance_path, control());
      result_val->init_req(_instance_path, alloc_obj);
      result_i_o ->set_req(_instance_path, i_o());
      result_mem ->set_req(_instance_path, reset_memory());
    }

    // Generate code for the slow case.  We make a call to clone().
    set_control(_gvn.transform(slow_region));
    if (!stopped()) {
      PreserveJVMState pjvms(this);
      CallJavaNode* slow_call = generate_method_call(vmIntrinsics::_clone, is_virtual, false, true);
      // We need to deoptimize on exception (see comment above)
      Node* slow_result = set_results_for_java_call(slow_call, false, /* deoptimize */ true);
      // this->control() comes from set_results_for_java_call
      result_reg->init_req(_slow_path, control());
      result_val->init_req(_slow_path, slow_result);
      result_i_o ->set_req(_slow_path, i_o());
      result_mem ->set_req(_slow_path, reset_memory());
    }

    // Return the combined state.
    set_control(    _gvn.transform(result_reg));
    set_i_o(        _gvn.transform(result_i_o));
    set_all_memory( _gvn.transform(result_mem));
  } // original reexecute is set back here

  set_result(_gvn.transform(result_val));
  return true;
}

// If we have a tightly coupled allocation, the arraycopy may take care
// of the array initialization. If one of the guards we insert between
// the allocation and the arraycopy causes a deoptimization, an
// uninitialized array will escape the compiled method. To prevent that
// we set the JVM state for uncommon traps between the allocation and
// the arraycopy to the state before the allocation so, in case of
// deoptimization, we'll reexecute the allocation and the
// initialization.
JVMState* LibraryCallKit::arraycopy_restore_alloc_state(AllocateArrayNode* alloc, int& saved_reexecute_sp) {
  if (alloc != nullptr) {
    ciMethod* trap_method = alloc->jvms()->method();
    int trap_bci = alloc->jvms()->bci();

    if (!C->too_many_traps(trap_method, trap_bci, Deoptimization::Reason_intrinsic) &&
        !C->too_many_traps(trap_method, trap_bci, Deoptimization::Reason_null_check)) {
      // Make sure there's no store between the allocation and the
      // arraycopy otherwise visible side effects could be rexecuted
      // in case of deoptimization and cause incorrect execution.
      bool no_interfering_store = true;
      Node* mem = alloc->in(TypeFunc::Memory);
      if (mem->is_MergeMem()) {
        for (MergeMemStream mms(merged_memory(), mem->as_MergeMem()); mms.next_non_empty2(); ) {
          Node* n = mms.memory();
          if (n != mms.memory2() && !(n->is_Proj() && n->in(0) == alloc->initialization())) {
            assert(n->is_Store(), "what else?");
            no_interfering_store = false;
            break;
          }
        }
      } else {
        for (MergeMemStream mms(merged_memory()); mms.next_non_empty(); ) {
          Node* n = mms.memory();
          if (n != mem && !(n->is_Proj() && n->in(0) == alloc->initialization())) {
            assert(n->is_Store(), "what else?");
            no_interfering_store = false;
            break;
          }
        }
      }

      if (no_interfering_store) {
        SafePointNode* sfpt = create_safepoint_with_state_before_array_allocation(alloc);

        JVMState* saved_jvms = jvms();
        saved_reexecute_sp = _reexecute_sp;

        set_jvms(sfpt->jvms());
        _reexecute_sp = jvms()->sp();

        return saved_jvms;
      }
    }
  }
  return nullptr;
}

// Clone the JVMState of the array allocation and create a new safepoint with it. Re-push the array length to the stack
// such that uncommon traps can be emitted to re-execute the array allocation in the interpreter.
SafePointNode* LibraryCallKit::create_safepoint_with_state_before_array_allocation(const AllocateArrayNode* alloc) const {
  JVMState* old_jvms = alloc->jvms()->clone_shallow(C);
  uint size = alloc->req();
  SafePointNode* sfpt = new SafePointNode(size, old_jvms);
  old_jvms->set_map(sfpt);
  for (uint i = 0; i < size; i++) {
    sfpt->init_req(i, alloc->in(i));
  }
  // re-push array length for deoptimization
  sfpt->ins_req(old_jvms->stkoff() + old_jvms->sp(), alloc->in(AllocateNode::ALength));
  old_jvms->set_sp(old_jvms->sp()+1);
  old_jvms->set_monoff(old_jvms->monoff()+1);
  old_jvms->set_scloff(old_jvms->scloff()+1);
  old_jvms->set_endoff(old_jvms->endoff()+1);
  old_jvms->set_should_reexecute(true);

  sfpt->set_i_o(map()->i_o());
  sfpt->set_memory(map()->memory());
  sfpt->set_control(map()->control());
  return sfpt;
}

// In case of a deoptimization, we restart execution at the
// allocation, allocating a new array. We would leave an uninitialized
// array in the heap that GCs wouldn't expect. Move the allocation
// after the traps so we don't allocate the array if we
// deoptimize. This is possible because tightly_coupled_allocation()
// guarantees there's no observer of the allocated array at this point
// and the control flow is simple enough.
void LibraryCallKit::arraycopy_move_allocation_here(AllocateArrayNode* alloc, Node* dest, JVMState* saved_jvms_before_guards,
                                                    int saved_reexecute_sp, uint new_idx) {
  if (saved_jvms_before_guards != nullptr && !stopped()) {
    replace_unrelated_uncommon_traps_with_alloc_state(alloc, saved_jvms_before_guards);

    assert(alloc != nullptr, "only with a tightly coupled allocation");
    // restore JVM state to the state at the arraycopy
    saved_jvms_before_guards->map()->set_control(map()->control());
    assert(saved_jvms_before_guards->map()->memory() == map()->memory(), "memory state changed?");
    assert(saved_jvms_before_guards->map()->i_o() == map()->i_o(), "IO state changed?");
    // If we've improved the types of some nodes (null check) while
    // emitting the guards, propagate them to the current state
    map()->replaced_nodes().apply(saved_jvms_before_guards->map(), new_idx);
    set_jvms(saved_jvms_before_guards);
    _reexecute_sp = saved_reexecute_sp;

    // Remove the allocation from above the guards
    CallProjections* callprojs = alloc->extract_projections(true);
    InitializeNode* init = alloc->initialization();
    Node* alloc_mem = alloc->in(TypeFunc::Memory);
    C->gvn_replace_by(callprojs->fallthrough_ioproj, alloc->in(TypeFunc::I_O));
    C->gvn_replace_by(init->proj_out(TypeFunc::Memory), alloc_mem);

    // The CastIINode created in GraphKit::new_array (in AllocateArrayNode::make_ideal_length) must stay below
    // the allocation (i.e. is only valid if the allocation succeeds):
    // 1) replace CastIINode with AllocateArrayNode's length here
    // 2) Create CastIINode again once allocation has moved (see below) at the end of this method
    //
    // Multiple identical CastIINodes might exist here. Each GraphKit::load_array_length() call will generate
    // new separate CastIINode (arraycopy guard checks or any array length use between array allocation and ararycopy)
    Node* init_control = init->proj_out(TypeFunc::Control);
    Node* alloc_length = alloc->Ideal_length();
#ifdef ASSERT
    Node* prev_cast = nullptr;
#endif
    for (uint i = 0; i < init_control->outcnt(); i++) {
      Node* init_out = init_control->raw_out(i);
      if (init_out->is_CastII() && init_out->in(TypeFunc::Control) == init_control && init_out->in(1) == alloc_length) {
#ifdef ASSERT
        if (prev_cast == nullptr) {
          prev_cast = init_out;
        } else {
          if (prev_cast->cmp(*init_out) == false) {
            prev_cast->dump();
            init_out->dump();
            assert(false, "not equal CastIINode");
          }
        }
#endif
        C->gvn_replace_by(init_out, alloc_length);
      }
    }
    C->gvn_replace_by(init->proj_out(TypeFunc::Control), alloc->in(0));

    // move the allocation here (after the guards)
    _gvn.hash_delete(alloc);
    alloc->set_req(TypeFunc::Control, control());
    alloc->set_req(TypeFunc::I_O, i_o());
    Node *mem = reset_memory();
    set_all_memory(mem);
    alloc->set_req(TypeFunc::Memory, mem);
    set_control(init->proj_out_or_null(TypeFunc::Control));
    set_i_o(callprojs->fallthrough_ioproj);

    // Update memory as done in GraphKit::set_output_for_allocation()
    const TypeInt* length_type = _gvn.find_int_type(alloc->in(AllocateNode::ALength));
    const TypeOopPtr* ary_type = _gvn.type(alloc->in(AllocateNode::KlassNode))->is_klassptr()->as_instance_type();
    if (ary_type->isa_aryptr() && length_type != nullptr) {
      ary_type = ary_type->is_aryptr()->cast_to_size(length_type);
    }
    const TypePtr* telemref = ary_type->add_offset(Type::OffsetBot);
    int            elemidx  = C->get_alias_index(telemref);
    set_memory(init->proj_out_or_null(TypeFunc::Memory), Compile::AliasIdxRaw);
    set_memory(init->proj_out_or_null(TypeFunc::Memory), elemidx);

    Node* allocx = _gvn.transform(alloc);
    assert(allocx == alloc, "where has the allocation gone?");
    assert(dest->is_CheckCastPP(), "not an allocation result?");

    _gvn.hash_delete(dest);
    dest->set_req(0, control());
    Node* destx = _gvn.transform(dest);
    assert(destx == dest, "where has the allocation result gone?");

    array_ideal_length(alloc, ary_type, true);
  }
}

// Unrelated UCTs between the array allocation and the array copy, which are considered safe by tightly_coupled_allocation(),
// need to be replaced by an UCT with a state before the array allocation (including the array length). This is necessary
// because we could hit one of these UCTs (which are executed before the emitted array copy guards and the actual array
// allocation which is moved down in arraycopy_move_allocation_here()). When later resuming execution in the interpreter,
// we would have wrongly skipped the array allocation. To prevent this, we resume execution at the array allocation in
// the interpreter similar to what we are doing for the newly emitted guards for the array copy.
void LibraryCallKit::replace_unrelated_uncommon_traps_with_alloc_state(AllocateArrayNode* alloc,
                                                                       JVMState* saved_jvms_before_guards) {
  if (saved_jvms_before_guards->map()->control()->is_IfProj()) {
    // There is at least one unrelated uncommon trap which needs to be replaced.
    SafePointNode* sfpt = create_safepoint_with_state_before_array_allocation(alloc);

    JVMState* saved_jvms = jvms();
    const int saved_reexecute_sp = _reexecute_sp;
    set_jvms(sfpt->jvms());
    _reexecute_sp = jvms()->sp();

    replace_unrelated_uncommon_traps_with_alloc_state(saved_jvms_before_guards);

    // Restore state
    set_jvms(saved_jvms);
    _reexecute_sp = saved_reexecute_sp;
  }
}

// Replace the unrelated uncommon traps with new uncommon trap nodes by reusing the action and reason. The new uncommon
// traps will have the state of the array allocation. Let the old uncommon trap nodes die.
void LibraryCallKit::replace_unrelated_uncommon_traps_with_alloc_state(JVMState* saved_jvms_before_guards) {
  Node* if_proj = saved_jvms_before_guards->map()->control(); // Start the search right before the newly emitted guards
  while (if_proj->is_IfProj()) {
    CallStaticJavaNode* uncommon_trap = get_uncommon_trap_from_success_proj(if_proj);
    if (uncommon_trap != nullptr) {
      create_new_uncommon_trap(uncommon_trap);
    }
    assert(if_proj->in(0)->is_If(), "must be If");
    if_proj = if_proj->in(0)->in(0);
  }
  assert(if_proj->is_Proj() && if_proj->in(0)->is_Initialize(),
         "must have reached control projection of init node");
}

void LibraryCallKit::create_new_uncommon_trap(CallStaticJavaNode* uncommon_trap_call) {
  const int trap_request = uncommon_trap_call->uncommon_trap_request();
  assert(trap_request != 0, "no valid UCT trap request");
  PreserveJVMState pjvms(this);
  set_control(uncommon_trap_call->in(0));
  uncommon_trap(Deoptimization::trap_request_reason(trap_request),
                Deoptimization::trap_request_action(trap_request));
  assert(stopped(), "Should be stopped");
  _gvn.hash_delete(uncommon_trap_call);
  uncommon_trap_call->set_req(0, top()); // not used anymore, kill it
}

//------------------------------inline_arraycopy-----------------------
// public static native void java.lang.System.arraycopy(Object src,  int  srcPos,
//                                                      Object dest, int destPos,
//                                                      int length);
bool LibraryCallKit::inline_arraycopy() {
  // Get the arguments.
  Node* src         = argument(0);  // type: oop
  Node* src_offset  = argument(1);  // type: int
  Node* dest        = argument(2);  // type: oop
  Node* dest_offset = argument(3);  // type: int
  Node* length      = argument(4);  // type: int

  uint new_idx = C->unique();

  // Check for allocation before we add nodes that would confuse
  // tightly_coupled_allocation()
  AllocateArrayNode* alloc = tightly_coupled_allocation(dest);

  int saved_reexecute_sp = -1;
  JVMState* saved_jvms_before_guards = arraycopy_restore_alloc_state(alloc, saved_reexecute_sp);
  // See arraycopy_restore_alloc_state() comment
  // if alloc == null we don't have to worry about a tightly coupled allocation so we can emit all needed guards
  // if saved_jvms_before_guards is not null (then alloc is not null) then we can handle guards and a tightly coupled allocation
  // if saved_jvms_before_guards is null and alloc is not null, we can't emit any guards
  bool can_emit_guards = (alloc == nullptr || saved_jvms_before_guards != nullptr);

  // The following tests must be performed
  // (1) src and dest are arrays.
  // (2) src and dest arrays must have elements of the same BasicType
  // (3) src and dest must not be null.
  // (4) src_offset must not be negative.
  // (5) dest_offset must not be negative.
  // (6) length must not be negative.
  // (7) src_offset + length must not exceed length of src.
  // (8) dest_offset + length must not exceed length of dest.
  // (9) each element of an oop array must be assignable

  // (3) src and dest must not be null.
  // always do this here because we need the JVM state for uncommon traps
  Node* null_ctl = top();
  src  = saved_jvms_before_guards != nullptr ? null_check_oop(src, &null_ctl, true, true) : null_check(src, T_ARRAY);
  assert(null_ctl->is_top(), "no null control here");
  dest = null_check(dest, T_ARRAY);

  if (!can_emit_guards) {
    // if saved_jvms_before_guards is null and alloc is not null, we don't emit any
    // guards but the arraycopy node could still take advantage of a
    // tightly allocated allocation. tightly_coupled_allocation() is
    // called again to make sure it takes the null check above into
    // account: the null check is mandatory and if it caused an
    // uncommon trap to be emitted then the allocation can't be
    // considered tightly coupled in this context.
    alloc = tightly_coupled_allocation(dest);
  }

  bool validated = false;

  const Type* src_type  = _gvn.type(src);
  const Type* dest_type = _gvn.type(dest);
  const TypeAryPtr* top_src  = src_type->isa_aryptr();
  const TypeAryPtr* top_dest = dest_type->isa_aryptr();

  // Do we have the type of src?
  bool has_src = (top_src != nullptr && top_src->elem() != Type::BOTTOM);
  // Do we have the type of dest?
  bool has_dest = (top_dest != nullptr && top_dest->elem() != Type::BOTTOM);
  // Is the type for src from speculation?
  bool src_spec = false;
  // Is the type for dest from speculation?
  bool dest_spec = false;

  if ((!has_src || !has_dest) && can_emit_guards) {
    // We don't have sufficient type information, let's see if
    // speculative types can help. We need to have types for both src
    // and dest so that it pays off.

    // Do we already have or could we have type information for src
    bool could_have_src = has_src;
    // Do we already have or could we have type information for dest
    bool could_have_dest = has_dest;

    ciKlass* src_k = nullptr;
    if (!has_src) {
      src_k = src_type->speculative_type_not_null();
      if (src_k != nullptr && src_k->is_array_klass()) {
        could_have_src = true;
      }
    }

    ciKlass* dest_k = nullptr;
    if (!has_dest) {
      dest_k = dest_type->speculative_type_not_null();
      if (dest_k != nullptr && dest_k->is_array_klass()) {
        could_have_dest = true;
      }
    }

    if (could_have_src && could_have_dest) {
      // This is going to pay off so emit the required guards
      if (!has_src) {
        src = maybe_cast_profiled_obj(src, src_k, true);
        src_type  = _gvn.type(src);
        top_src  = src_type->isa_aryptr();
        has_src = (top_src != nullptr && top_src->elem() != Type::BOTTOM);
        src_spec = true;
      }
      if (!has_dest) {
        dest = maybe_cast_profiled_obj(dest, dest_k, true);
        dest_type  = _gvn.type(dest);
        top_dest  = dest_type->isa_aryptr();
        has_dest = (top_dest != nullptr && top_dest->elem() != Type::BOTTOM);
        dest_spec = true;
      }
    }
  }

  if (has_src && has_dest && can_emit_guards) {
    BasicType src_elem = top_src->isa_aryptr()->elem()->array_element_basic_type();
    BasicType dest_elem = top_dest->isa_aryptr()->elem()->array_element_basic_type();
    if (is_reference_type(src_elem, true)) src_elem = T_OBJECT;
    if (is_reference_type(dest_elem, true)) dest_elem = T_OBJECT;

    if (src_elem == dest_elem && top_src->is_flat() == top_dest->is_flat() && src_elem == T_OBJECT) {
      // If both arrays are object arrays then having the exact types
      // for both will remove the need for a subtype check at runtime
      // before the call and may make it possible to pick a faster copy
      // routine (without a subtype check on every element)
      // Do we have the exact type of src?
      bool could_have_src = src_spec;
      // Do we have the exact type of dest?
      bool could_have_dest = dest_spec;
      ciKlass* src_k = nullptr;
      ciKlass* dest_k = nullptr;
      if (!src_spec) {
        src_k = src_type->speculative_type_not_null();
        if (src_k != nullptr && src_k->is_array_klass()) {
          could_have_src = true;
        }
      }
      if (!dest_spec) {
        dest_k = dest_type->speculative_type_not_null();
        if (dest_k != nullptr && dest_k->is_array_klass()) {
          could_have_dest = true;
        }
      }
      if (could_have_src && could_have_dest) {
        // If we can have both exact types, emit the missing guards
        if (could_have_src && !src_spec) {
          src = maybe_cast_profiled_obj(src, src_k, true);
          src_type = _gvn.type(src);
          top_src = src_type->isa_aryptr();
        }
        if (could_have_dest && !dest_spec) {
          dest = maybe_cast_profiled_obj(dest, dest_k, true);
          dest_type = _gvn.type(dest);
          top_dest = dest_type->isa_aryptr();
        }
      }
    }
  }

  ciMethod* trap_method = method();
  int trap_bci = bci();
  if (saved_jvms_before_guards != nullptr) {
    trap_method = alloc->jvms()->method();
    trap_bci = alloc->jvms()->bci();
  }

  bool negative_length_guard_generated = false;

  if (!C->too_many_traps(trap_method, trap_bci, Deoptimization::Reason_intrinsic) &&
      can_emit_guards && !src->is_top() && !dest->is_top()) {
    // validate arguments: enables transformation the ArrayCopyNode
    validated = true;

    RegionNode* slow_region = new RegionNode(1);
    record_for_igvn(slow_region);

    // (1) src and dest are arrays.
    generate_non_array_guard(load_object_klass(src), slow_region);
    generate_non_array_guard(load_object_klass(dest), slow_region);

    // (2) src and dest arrays must have elements of the same BasicType
    // done at macro expansion or at Ideal transformation time

    // (4) src_offset must not be negative.
    generate_negative_guard(src_offset, slow_region);

    // (5) dest_offset must not be negative.
    generate_negative_guard(dest_offset, slow_region);

    // (7) src_offset + length must not exceed length of src.
    generate_limit_guard(src_offset, length,
                         load_array_length(src),
                         slow_region);

    // (8) dest_offset + length must not exceed length of dest.
    generate_limit_guard(dest_offset, length,
                         load_array_length(dest),
                         slow_region);

    // (6) length must not be negative.
    // This is also checked in generate_arraycopy() during macro expansion, but
    // we also have to check it here for the case where the ArrayCopyNode will
    // be eliminated by Escape Analysis.
    if (EliminateAllocations) {
      generate_negative_guard(length, slow_region);
      negative_length_guard_generated = true;
    }

    // (9) each element of an oop array must be assignable
    Node* dest_klass = load_object_klass(dest);
    if (src != dest) {
      Node* not_subtype_ctrl = gen_subtype_check(src, dest_klass);
      slow_region->add_req(not_subtype_ctrl);
    }

    const TypeKlassPtr* dest_klass_t = _gvn.type(dest_klass)->is_klassptr();
    const Type* toop = dest_klass_t->cast_to_exactness(false)->as_instance_type();
    src = _gvn.transform(new CheckCastPPNode(control(), src, toop));
    src_type = _gvn.type(src);
    top_src  = src_type->isa_aryptr();

    // Handle flat inline type arrays (null-free arrays are handled by the subtype check above)
    if (!stopped() && UseFlatArray) {
      // If dest is flat, src must be flat as well (guaranteed by src <: dest check). Handle flat src here.
      assert(top_dest == nullptr || !top_dest->is_flat() || top_src->is_flat(), "src array must be flat");
      if (top_src != nullptr && top_src->is_flat()) {
        // Src is flat, check that dest is flat as well
        if (top_dest != nullptr && !top_dest->is_flat()) {
          generate_fair_guard(flat_array_test(dest_klass, /* flat = */ false), slow_region);
          // Since dest is flat and src <: dest, dest must have the same type as src.
          top_dest = top_src->cast_to_exactness(false);
          assert(top_dest->is_flat(), "dest must be flat");
          dest = _gvn.transform(new CheckCastPPNode(control(), dest, top_dest));
        }
      } else if (top_src == nullptr || !top_src->is_not_flat()) {
        // Src might be flat and dest might not be flat. Go to the slow path if src is flat.
        // TODO 8251971: Optimize for the case when src/dest are later found to be both flat.
        assert(top_dest == nullptr || !top_dest->is_flat(), "dest array must not be flat");
        generate_fair_guard(flat_array_test(src), slow_region);
        if (top_src != nullptr) {
          top_src = top_src->cast_to_not_flat();
          src = _gvn.transform(new CheckCastPPNode(control(), src, top_src));
        }
      }
    }

    {
      PreserveJVMState pjvms(this);
      set_control(_gvn.transform(slow_region));
      uncommon_trap(Deoptimization::Reason_intrinsic,
                    Deoptimization::Action_make_not_entrant);
      assert(stopped(), "Should be stopped");
    }
    arraycopy_move_allocation_here(alloc, dest, saved_jvms_before_guards, saved_reexecute_sp, new_idx);
  }

  if (stopped()) {
    return true;
  }

  ArrayCopyNode* ac = ArrayCopyNode::make(this, true, src, src_offset, dest, dest_offset, length, alloc != nullptr, negative_length_guard_generated,
                                          // Create LoadRange and LoadKlass nodes for use during macro expansion here
                                          // so the compiler has a chance to eliminate them: during macro expansion,
                                          // we have to set their control (CastPP nodes are eliminated).
                                          load_object_klass(src), load_object_klass(dest),
                                          load_array_length(src), load_array_length(dest));

  ac->set_arraycopy(validated);

  Node* n = _gvn.transform(ac);
  if (n == ac) {
    ac->connect_outputs(this);
  } else {
    assert(validated, "shouldn't transform if all arguments not validated");
    set_all_memory(n);
  }
  clear_upper_avx();


  return true;
}


// Helper function which determines if an arraycopy immediately follows
// an allocation, with no intervening tests or other escapes for the object.
AllocateArrayNode*
LibraryCallKit::tightly_coupled_allocation(Node* ptr) {
  if (stopped())             return nullptr;  // no fast path
  if (!C->do_aliasing())     return nullptr;  // no MergeMems around

  AllocateArrayNode* alloc = AllocateArrayNode::Ideal_array_allocation(ptr);
  if (alloc == nullptr)  return nullptr;

  Node* rawmem = memory(Compile::AliasIdxRaw);
  // Is the allocation's memory state untouched?
  if (!(rawmem->is_Proj() && rawmem->in(0)->is_Initialize())) {
    // Bail out if there have been raw-memory effects since the allocation.
    // (Example:  There might have been a call or safepoint.)
    return nullptr;
  }
  rawmem = rawmem->in(0)->as_Initialize()->memory(Compile::AliasIdxRaw);
  if (!(rawmem->is_Proj() && rawmem->in(0) == alloc)) {
    return nullptr;
  }

  // There must be no unexpected observers of this allocation.
  for (DUIterator_Fast imax, i = ptr->fast_outs(imax); i < imax; i++) {
    Node* obs = ptr->fast_out(i);
    if (obs != this->map()) {
      return nullptr;
    }
  }

  // This arraycopy must unconditionally follow the allocation of the ptr.
  Node* alloc_ctl = ptr->in(0);
  Node* ctl = control();
  while (ctl != alloc_ctl) {
    // There may be guards which feed into the slow_region.
    // Any other control flow means that we might not get a chance
    // to finish initializing the allocated object.
    // Various low-level checks bottom out in uncommon traps. These
    // are considered safe since we've already checked above that
    // there is no unexpected observer of this allocation.
    if (get_uncommon_trap_from_success_proj(ctl) != nullptr) {
      assert(ctl->in(0)->is_If(), "must be If");
      ctl = ctl->in(0)->in(0);
    } else {
      return nullptr;
    }
  }

  // If we get this far, we have an allocation which immediately
  // precedes the arraycopy, and we can take over zeroing the new object.
  // The arraycopy will finish the initialization, and provide
  // a new control state to which we will anchor the destination pointer.

  return alloc;
}

CallStaticJavaNode* LibraryCallKit::get_uncommon_trap_from_success_proj(Node* node) {
  if (node->is_IfProj()) {
    Node* other_proj = node->as_IfProj()->other_if_proj();
    for (DUIterator_Fast jmax, j = other_proj->fast_outs(jmax); j < jmax; j++) {
      Node* obs = other_proj->fast_out(j);
      if (obs->in(0) == other_proj && obs->is_CallStaticJava() &&
          (obs->as_CallStaticJava()->entry_point() == SharedRuntime::uncommon_trap_blob()->entry_point())) {
        return obs->as_CallStaticJava();
      }
    }
  }
  return nullptr;
}

//-------------inline_encodeISOArray-----------------------------------
// encode char[] to byte[] in ISO_8859_1 or ASCII
bool LibraryCallKit::inline_encodeISOArray(bool ascii) {
  assert(callee()->signature()->size() == 5, "encodeISOArray has 5 parameters");
  // no receiver since it is static method
  Node *src         = argument(0);
  Node *src_offset  = argument(1);
  Node *dst         = argument(2);
  Node *dst_offset  = argument(3);
  Node *length      = argument(4);

  src = must_be_not_null(src, true);
  dst = must_be_not_null(dst, true);

  const TypeAryPtr* src_type = src->Value(&_gvn)->isa_aryptr();
  const TypeAryPtr* dst_type = dst->Value(&_gvn)->isa_aryptr();
  if (src_type == nullptr || src_type->elem() == Type::BOTTOM ||
      dst_type == nullptr || dst_type->elem() == Type::BOTTOM) {
    // failed array check
    return false;
  }

  // Figure out the size and type of the elements we will be copying.
  BasicType src_elem = src_type->elem()->array_element_basic_type();
  BasicType dst_elem = dst_type->elem()->array_element_basic_type();
  if (!((src_elem == T_CHAR) || (src_elem== T_BYTE)) || dst_elem != T_BYTE) {
    return false;
  }

  Node* src_start = array_element_address(src, src_offset, T_CHAR);
  Node* dst_start = array_element_address(dst, dst_offset, dst_elem);
  // 'src_start' points to src array + scaled offset
  // 'dst_start' points to dst array + scaled offset

  const TypeAryPtr* mtype = TypeAryPtr::BYTES;
  Node* enc = new EncodeISOArrayNode(control(), memory(mtype), src_start, dst_start, length, ascii);
  enc = _gvn.transform(enc);
  Node* res_mem = _gvn.transform(new SCMemProjNode(enc));
  set_memory(res_mem, mtype);
  set_result(enc);
  clear_upper_avx();

  return true;
}

//-------------inline_multiplyToLen-----------------------------------
bool LibraryCallKit::inline_multiplyToLen() {
  assert(UseMultiplyToLenIntrinsic, "not implemented on this platform");

  address stubAddr = StubRoutines::multiplyToLen();
  if (stubAddr == nullptr) {
    return false; // Intrinsic's stub is not implemented on this platform
  }
  const char* stubName = "multiplyToLen";

  assert(callee()->signature()->size() == 5, "multiplyToLen has 5 parameters");

  // no receiver because it is a static method
  Node* x    = argument(0);
  Node* xlen = argument(1);
  Node* y    = argument(2);
  Node* ylen = argument(3);
  Node* z    = argument(4);

  x = must_be_not_null(x, true);
  y = must_be_not_null(y, true);

  const TypeAryPtr* x_type = x->Value(&_gvn)->isa_aryptr();
  const TypeAryPtr* y_type = y->Value(&_gvn)->isa_aryptr();
  if (x_type == nullptr || x_type->elem() == Type::BOTTOM ||
      y_type == nullptr || y_type->elem() == Type::BOTTOM) {
    // failed array check
    return false;
  }

  BasicType x_elem = x_type->elem()->array_element_basic_type();
  BasicType y_elem = y_type->elem()->array_element_basic_type();
  if (x_elem != T_INT || y_elem != T_INT) {
    return false;
  }

  // Set the original stack and the reexecute bit for the interpreter to reexecute
  // the bytecode that invokes BigInteger.multiplyToLen() if deoptimization happens
  // on the return from z array allocation in runtime.
  { PreserveReexecuteState preexecs(this);
    jvms()->set_should_reexecute(true);

    Node* x_start = array_element_address(x, intcon(0), x_elem);
    Node* y_start = array_element_address(y, intcon(0), y_elem);
    // 'x_start' points to x array + scaled xlen
    // 'y_start' points to y array + scaled ylen

    // Allocate the result array
    Node* zlen = _gvn.transform(new AddINode(xlen, ylen));
    ciKlass* klass = ciTypeArrayKlass::make(T_INT);
    Node* klass_node = makecon(TypeKlassPtr::make(klass));

    IdealKit ideal(this);

#define __ ideal.
     Node* one = __ ConI(1);
     Node* zero = __ ConI(0);
     IdealVariable need_alloc(ideal), z_alloc(ideal);  __ declarations_done();
     __ set(need_alloc, zero);
     __ set(z_alloc, z);
     __ if_then(z, BoolTest::eq, null()); {
       __ increment (need_alloc, one);
     } __ else_(); {
       // Update graphKit memory and control from IdealKit.
       sync_kit(ideal);
       Node *cast = new CastPPNode(z, TypePtr::NOTNULL);
       cast->init_req(0, control());
       _gvn.set_type(cast, cast->bottom_type());
       C->record_for_igvn(cast);

       Node* zlen_arg = load_array_length(cast);
       // Update IdealKit memory and control from graphKit.
       __ sync_kit(this);
       __ if_then(zlen_arg, BoolTest::lt, zlen); {
         __ increment (need_alloc, one);
       } __ end_if();
     } __ end_if();

     __ if_then(__ value(need_alloc), BoolTest::ne, zero); {
       // Update graphKit memory and control from IdealKit.
       sync_kit(ideal);
       Node * narr = new_array(klass_node, zlen, 1);
       // Update IdealKit memory and control from graphKit.
       __ sync_kit(this);
       __ set(z_alloc, narr);
     } __ end_if();

     sync_kit(ideal);
     z = __ value(z_alloc);
     // Can't use TypeAryPtr::INTS which uses Bottom offset.
     _gvn.set_type(z, TypeOopPtr::make_from_klass(klass));
     // Final sync IdealKit and GraphKit.
     final_sync(ideal);
#undef __

    Node* z_start = array_element_address(z, intcon(0), T_INT);

    Node* call = make_runtime_call(RC_LEAF|RC_NO_FP,
                                   OptoRuntime::multiplyToLen_Type(),
                                   stubAddr, stubName, TypePtr::BOTTOM,
                                   x_start, xlen, y_start, ylen, z_start, zlen);
  } // original reexecute is set back here

  C->set_has_split_ifs(true); // Has chance for split-if optimization
  set_result(z);
  return true;
}

//-------------inline_squareToLen------------------------------------
bool LibraryCallKit::inline_squareToLen() {
  assert(UseSquareToLenIntrinsic, "not implemented on this platform");

  address stubAddr = StubRoutines::squareToLen();
  if (stubAddr == nullptr) {
    return false; // Intrinsic's stub is not implemented on this platform
  }
  const char* stubName = "squareToLen";

  assert(callee()->signature()->size() == 4, "implSquareToLen has 4 parameters");

  Node* x    = argument(0);
  Node* len  = argument(1);
  Node* z    = argument(2);
  Node* zlen = argument(3);

  x = must_be_not_null(x, true);
  z = must_be_not_null(z, true);

  const TypeAryPtr* x_type = x->Value(&_gvn)->isa_aryptr();
  const TypeAryPtr* z_type = z->Value(&_gvn)->isa_aryptr();
  if (x_type == nullptr || x_type->elem() == Type::BOTTOM ||
      z_type == nullptr || z_type->elem() == Type::BOTTOM) {
    // failed array check
    return false;
  }

  BasicType x_elem = x_type->elem()->array_element_basic_type();
  BasicType z_elem = z_type->elem()->array_element_basic_type();
  if (x_elem != T_INT || z_elem != T_INT) {
    return false;
  }


  Node* x_start = array_element_address(x, intcon(0), x_elem);
  Node* z_start = array_element_address(z, intcon(0), z_elem);

  Node*  call = make_runtime_call(RC_LEAF|RC_NO_FP,
                                  OptoRuntime::squareToLen_Type(),
                                  stubAddr, stubName, TypePtr::BOTTOM,
                                  x_start, len, z_start, zlen);

  set_result(z);
  return true;
}

//-------------inline_mulAdd------------------------------------------
bool LibraryCallKit::inline_mulAdd() {
  assert(UseMulAddIntrinsic, "not implemented on this platform");

  address stubAddr = StubRoutines::mulAdd();
  if (stubAddr == nullptr) {
    return false; // Intrinsic's stub is not implemented on this platform
  }
  const char* stubName = "mulAdd";

  assert(callee()->signature()->size() == 5, "mulAdd has 5 parameters");

  Node* out      = argument(0);
  Node* in       = argument(1);
  Node* offset   = argument(2);
  Node* len      = argument(3);
  Node* k        = argument(4);

  in = must_be_not_null(in, true);
  out = must_be_not_null(out, true);

  const TypeAryPtr* out_type = out->Value(&_gvn)->isa_aryptr();
  const TypeAryPtr* in_type = in->Value(&_gvn)->isa_aryptr();
  if (out_type == nullptr || out_type->elem() == Type::BOTTOM ||
       in_type == nullptr ||  in_type->elem() == Type::BOTTOM) {
    // failed array check
    return false;
  }

  BasicType out_elem = out_type->elem()->array_element_basic_type();
  BasicType in_elem = in_type->elem()->array_element_basic_type();
  if (out_elem != T_INT || in_elem != T_INT) {
    return false;
  }

  Node* outlen = load_array_length(out);
  Node* new_offset = _gvn.transform(new SubINode(outlen, offset));
  Node* out_start = array_element_address(out, intcon(0), out_elem);
  Node* in_start = array_element_address(in, intcon(0), in_elem);

  Node*  call = make_runtime_call(RC_LEAF|RC_NO_FP,
                                  OptoRuntime::mulAdd_Type(),
                                  stubAddr, stubName, TypePtr::BOTTOM,
                                  out_start,in_start, new_offset, len, k);
  Node* result = _gvn.transform(new ProjNode(call, TypeFunc::Parms));
  set_result(result);
  return true;
}

//-------------inline_montgomeryMultiply-----------------------------------
bool LibraryCallKit::inline_montgomeryMultiply() {
  address stubAddr = StubRoutines::montgomeryMultiply();
  if (stubAddr == nullptr) {
    return false; // Intrinsic's stub is not implemented on this platform
  }

  assert(UseMontgomeryMultiplyIntrinsic, "not implemented on this platform");
  const char* stubName = "montgomery_multiply";

  assert(callee()->signature()->size() == 7, "montgomeryMultiply has 7 parameters");

  Node* a    = argument(0);
  Node* b    = argument(1);
  Node* n    = argument(2);
  Node* len  = argument(3);
  Node* inv  = argument(4);
  Node* m    = argument(6);

  const TypeAryPtr* a_type = a->Value(&_gvn)->isa_aryptr();
  const TypeAryPtr* b_type = b->Value(&_gvn)->isa_aryptr();
  const TypeAryPtr* n_type = n->Value(&_gvn)->isa_aryptr();
  const TypeAryPtr* m_type = m->Value(&_gvn)->isa_aryptr();
  if (a_type == nullptr || a_type->elem() == Type::BOTTOM ||
      b_type == nullptr || b_type->elem() == Type::BOTTOM ||
      n_type == nullptr || n_type->elem() == Type::BOTTOM ||
      m_type == nullptr || m_type->elem() == Type::BOTTOM) {
    // failed array check
    return false;
  }

  BasicType a_elem = a_type->elem()->array_element_basic_type();
  BasicType b_elem = b_type->elem()->array_element_basic_type();
  BasicType n_elem = n_type->elem()->array_element_basic_type();
  BasicType m_elem = m_type->elem()->array_element_basic_type();
  if (a_elem != T_INT || b_elem != T_INT || n_elem != T_INT || m_elem != T_INT) {
    return false;
  }

  // Make the call
  {
    Node* a_start = array_element_address(a, intcon(0), a_elem);
    Node* b_start = array_element_address(b, intcon(0), b_elem);
    Node* n_start = array_element_address(n, intcon(0), n_elem);
    Node* m_start = array_element_address(m, intcon(0), m_elem);

    Node* call = make_runtime_call(RC_LEAF,
                                   OptoRuntime::montgomeryMultiply_Type(),
                                   stubAddr, stubName, TypePtr::BOTTOM,
                                   a_start, b_start, n_start, len, inv, top(),
                                   m_start);
    set_result(m);
  }

  return true;
}

bool LibraryCallKit::inline_montgomerySquare() {
  address stubAddr = StubRoutines::montgomerySquare();
  if (stubAddr == nullptr) {
    return false; // Intrinsic's stub is not implemented on this platform
  }

  assert(UseMontgomerySquareIntrinsic, "not implemented on this platform");
  const char* stubName = "montgomery_square";

  assert(callee()->signature()->size() == 6, "montgomerySquare has 6 parameters");

  Node* a    = argument(0);
  Node* n    = argument(1);
  Node* len  = argument(2);
  Node* inv  = argument(3);
  Node* m    = argument(5);

  const TypeAryPtr* a_type = a->Value(&_gvn)->isa_aryptr();
  const TypeAryPtr* n_type = n->Value(&_gvn)->isa_aryptr();
  const TypeAryPtr* m_type = m->Value(&_gvn)->isa_aryptr();
  if (a_type == nullptr || a_type->elem() == Type::BOTTOM ||
      n_type == nullptr || n_type->elem() == Type::BOTTOM ||
      m_type == nullptr || m_type->elem() == Type::BOTTOM) {
    // failed array check
    return false;
  }

  BasicType a_elem = a_type->elem()->array_element_basic_type();
  BasicType n_elem = n_type->elem()->array_element_basic_type();
  BasicType m_elem = m_type->elem()->array_element_basic_type();
  if (a_elem != T_INT || n_elem != T_INT || m_elem != T_INT) {
    return false;
  }

  // Make the call
  {
    Node* a_start = array_element_address(a, intcon(0), a_elem);
    Node* n_start = array_element_address(n, intcon(0), n_elem);
    Node* m_start = array_element_address(m, intcon(0), m_elem);

    Node* call = make_runtime_call(RC_LEAF,
                                   OptoRuntime::montgomerySquare_Type(),
                                   stubAddr, stubName, TypePtr::BOTTOM,
                                   a_start, n_start, len, inv, top(),
                                   m_start);
    set_result(m);
  }

  return true;
}

bool LibraryCallKit::inline_bigIntegerShift(bool isRightShift) {
  address stubAddr = nullptr;
  const char* stubName = nullptr;

  stubAddr = isRightShift? StubRoutines::bigIntegerRightShift(): StubRoutines::bigIntegerLeftShift();
  if (stubAddr == nullptr) {
    return false; // Intrinsic's stub is not implemented on this platform
  }

  stubName = isRightShift? "bigIntegerRightShiftWorker" : "bigIntegerLeftShiftWorker";

  assert(callee()->signature()->size() == 5, "expected 5 arguments");

  Node* newArr = argument(0);
  Node* oldArr = argument(1);
  Node* newIdx = argument(2);
  Node* shiftCount = argument(3);
  Node* numIter = argument(4);

  const TypeAryPtr* newArr_type = newArr->Value(&_gvn)->isa_aryptr();
  const TypeAryPtr* oldArr_type = oldArr->Value(&_gvn)->isa_aryptr();
  if (newArr_type == nullptr || newArr_type->elem() == Type::BOTTOM ||
      oldArr_type == nullptr || oldArr_type->elem() == Type::BOTTOM) {
    return false;
  }

  BasicType newArr_elem = newArr_type->elem()->array_element_basic_type();
  BasicType oldArr_elem = oldArr_type->elem()->array_element_basic_type();
  if (newArr_elem != T_INT || oldArr_elem != T_INT) {
    return false;
  }

  // Make the call
  {
    Node* newArr_start = array_element_address(newArr, intcon(0), newArr_elem);
    Node* oldArr_start = array_element_address(oldArr, intcon(0), oldArr_elem);

    Node* call = make_runtime_call(RC_LEAF,
                                   OptoRuntime::bigIntegerShift_Type(),
                                   stubAddr,
                                   stubName,
                                   TypePtr::BOTTOM,
                                   newArr_start,
                                   oldArr_start,
                                   newIdx,
                                   shiftCount,
                                   numIter);
  }

  return true;
}

//-------------inline_vectorizedMismatch------------------------------
bool LibraryCallKit::inline_vectorizedMismatch() {
  assert(UseVectorizedMismatchIntrinsic, "not implemented on this platform");

  assert(callee()->signature()->size() == 8, "vectorizedMismatch has 6 parameters");
  Node* obja    = argument(0); // Object
  Node* aoffset = argument(1); // long
  Node* objb    = argument(3); // Object
  Node* boffset = argument(4); // long
  Node* length  = argument(6); // int
  Node* scale   = argument(7); // int

  const TypeAryPtr* obja_t = _gvn.type(obja)->isa_aryptr();
  const TypeAryPtr* objb_t = _gvn.type(objb)->isa_aryptr();
  if (obja_t == nullptr || obja_t->elem() == Type::BOTTOM ||
      objb_t == nullptr || objb_t->elem() == Type::BOTTOM ||
      scale == top()) {
    return false; // failed input validation
  }

  Node* obja_adr = make_unsafe_address(obja, aoffset);
  Node* objb_adr = make_unsafe_address(objb, boffset);

  // Partial inlining handling for inputs smaller than ArrayOperationPartialInlineSize bytes in size.
  //
  //    inline_limit = ArrayOperationPartialInlineSize / element_size;
  //    if (length <= inline_limit) {
  //      inline_path:
  //        vmask   = VectorMaskGen length
  //        vload1  = LoadVectorMasked obja, vmask
  //        vload2  = LoadVectorMasked objb, vmask
  //        result1 = VectorCmpMasked vload1, vload2, vmask
  //    } else {
  //      call_stub_path:
  //        result2 = call vectorizedMismatch_stub(obja, objb, length, scale)
  //    }
  //    exit_block:
  //      return Phi(result1, result2);
  //
  enum { inline_path = 1,  // input is small enough to process it all at once
         stub_path   = 2,  // input is too large; call into the VM
         PATH_LIMIT  = 3
  };

  Node* exit_block = new RegionNode(PATH_LIMIT);
  Node* result_phi = new PhiNode(exit_block, TypeInt::INT);
  Node* memory_phi = new PhiNode(exit_block, Type::MEMORY, TypePtr::BOTTOM);

  Node* call_stub_path = control();

  BasicType elem_bt = T_ILLEGAL;

  const TypeInt* scale_t = _gvn.type(scale)->is_int();
  if (scale_t->is_con()) {
    switch (scale_t->get_con()) {
      case 0: elem_bt = T_BYTE;  break;
      case 1: elem_bt = T_SHORT; break;
      case 2: elem_bt = T_INT;   break;
      case 3: elem_bt = T_LONG;  break;

      default: elem_bt = T_ILLEGAL; break; // not supported
    }
  }

  int inline_limit = 0;
  bool do_partial_inline = false;

  if (elem_bt != T_ILLEGAL && ArrayOperationPartialInlineSize > 0) {
    inline_limit = ArrayOperationPartialInlineSize / type2aelembytes(elem_bt);
    do_partial_inline = inline_limit >= 16;
  }

  if (do_partial_inline) {
    assert(elem_bt != T_ILLEGAL, "sanity");

    if (Matcher::match_rule_supported_vector(Op_VectorMaskGen,    inline_limit, elem_bt) &&
        Matcher::match_rule_supported_vector(Op_LoadVectorMasked, inline_limit, elem_bt) &&
        Matcher::match_rule_supported_vector(Op_VectorCmpMasked,  inline_limit, elem_bt)) {

      const TypeVect* vt = TypeVect::make(elem_bt, inline_limit);
      Node* cmp_length = _gvn.transform(new CmpINode(length, intcon(inline_limit)));
      Node* bol_gt     = _gvn.transform(new BoolNode(cmp_length, BoolTest::gt));

      call_stub_path = generate_guard(bol_gt, nullptr, PROB_MIN);

      if (!stopped()) {
        Node* casted_length = _gvn.transform(new CastIINode(control(), length, TypeInt::make(0, inline_limit, Type::WidenMin)));

        const TypePtr* obja_adr_t = _gvn.type(obja_adr)->isa_ptr();
        const TypePtr* objb_adr_t = _gvn.type(objb_adr)->isa_ptr();
        Node* obja_adr_mem = memory(C->get_alias_index(obja_adr_t));
        Node* objb_adr_mem = memory(C->get_alias_index(objb_adr_t));

        Node* vmask      = _gvn.transform(VectorMaskGenNode::make(ConvI2X(casted_length), elem_bt));
        Node* vload_obja = _gvn.transform(new LoadVectorMaskedNode(control(), obja_adr_mem, obja_adr, obja_adr_t, vt, vmask));
        Node* vload_objb = _gvn.transform(new LoadVectorMaskedNode(control(), objb_adr_mem, objb_adr, objb_adr_t, vt, vmask));
        Node* result     = _gvn.transform(new VectorCmpMaskedNode(vload_obja, vload_objb, vmask, TypeInt::INT));

        exit_block->init_req(inline_path, control());
        memory_phi->init_req(inline_path, map()->memory());
        result_phi->init_req(inline_path, result);

        C->set_max_vector_size(MAX2((uint)ArrayOperationPartialInlineSize, C->max_vector_size()));
        clear_upper_avx();
      }
    }
  }

  if (call_stub_path != nullptr) {
    set_control(call_stub_path);

    Node* call = make_runtime_call(RC_LEAF,
                                   OptoRuntime::vectorizedMismatch_Type(),
                                   StubRoutines::vectorizedMismatch(), "vectorizedMismatch", TypePtr::BOTTOM,
                                   obja_adr, objb_adr, length, scale);

    exit_block->init_req(stub_path, control());
    memory_phi->init_req(stub_path, map()->memory());
    result_phi->init_req(stub_path, _gvn.transform(new ProjNode(call, TypeFunc::Parms)));
  }

  exit_block = _gvn.transform(exit_block);
  memory_phi = _gvn.transform(memory_phi);
  result_phi = _gvn.transform(result_phi);

  set_control(exit_block);
  set_all_memory(memory_phi);
  set_result(result_phi);

  return true;
}

//------------------------------inline_vectorizedHashcode----------------------------
bool LibraryCallKit::inline_vectorizedHashCode() {
  assert(UseVectorizedHashCodeIntrinsic, "not implemented on this platform");

  assert(callee()->signature()->size() == 5, "vectorizedHashCode has 5 parameters");
  Node* array          = argument(0);
  Node* offset         = argument(1);
  Node* length         = argument(2);
  Node* initialValue   = argument(3);
  Node* basic_type     = argument(4);

  if (basic_type == top()) {
    return false; // failed input validation
  }

  const TypeInt* basic_type_t = _gvn.type(basic_type)->is_int();
  if (!basic_type_t->is_con()) {
    return false; // Only intrinsify if mode argument is constant
  }

  array = must_be_not_null(array, true);

  BasicType bt = (BasicType)basic_type_t->get_con();

  // Resolve address of first element
  Node* array_start = array_element_address(array, offset, bt);

  set_result(_gvn.transform(new VectorizedHashCodeNode(control(), memory(TypeAryPtr::get_array_body_type(bt)),
    array_start, length, initialValue, basic_type)));
  clear_upper_avx();

  return true;
}

/**
 * Calculate CRC32 for byte.
 * int java.util.zip.CRC32.update(int crc, int b)
 */
bool LibraryCallKit::inline_updateCRC32() {
  assert(UseCRC32Intrinsics, "need AVX and LCMUL instructions support");
  assert(callee()->signature()->size() == 2, "update has 2 parameters");
  // no receiver since it is static method
  Node* crc  = argument(0); // type: int
  Node* b    = argument(1); // type: int

  /*
   *    int c = ~ crc;
   *    b = timesXtoThe32[(b ^ c) & 0xFF];
   *    b = b ^ (c >>> 8);
   *    crc = ~b;
   */

  Node* M1 = intcon(-1);
  crc = _gvn.transform(new XorINode(crc, M1));
  Node* result = _gvn.transform(new XorINode(crc, b));
  result = _gvn.transform(new AndINode(result, intcon(0xFF)));

  Node* base = makecon(TypeRawPtr::make(StubRoutines::crc_table_addr()));
  Node* offset = _gvn.transform(new LShiftINode(result, intcon(0x2)));
  Node* adr = basic_plus_adr(top(), base, ConvI2X(offset));
  result = make_load(control(), adr, TypeInt::INT, T_INT, MemNode::unordered);

  crc = _gvn.transform(new URShiftINode(crc, intcon(8)));
  result = _gvn.transform(new XorINode(crc, result));
  result = _gvn.transform(new XorINode(result, M1));
  set_result(result);
  return true;
}

/**
 * Calculate CRC32 for byte[] array.
 * int java.util.zip.CRC32.updateBytes(int crc, byte[] buf, int off, int len)
 */
bool LibraryCallKit::inline_updateBytesCRC32() {
  assert(UseCRC32Intrinsics, "need AVX and LCMUL instructions support");
  assert(callee()->signature()->size() == 4, "updateBytes has 4 parameters");
  // no receiver since it is static method
  Node* crc     = argument(0); // type: int
  Node* src     = argument(1); // type: oop
  Node* offset  = argument(2); // type: int
  Node* length  = argument(3); // type: int

  const TypeAryPtr* src_type = src->Value(&_gvn)->isa_aryptr();
  if (src_type == nullptr || src_type->elem() == Type::BOTTOM) {
    // failed array check
    return false;
  }

  // Figure out the size and type of the elements we will be copying.
  BasicType src_elem = src_type->elem()->array_element_basic_type();
  if (src_elem != T_BYTE) {
    return false;
  }

  // 'src_start' points to src array + scaled offset
  src = must_be_not_null(src, true);
  Node* src_start = array_element_address(src, offset, src_elem);

  // We assume that range check is done by caller.
  // TODO: generate range check (offset+length < src.length) in debug VM.

  // Call the stub.
  address stubAddr = StubRoutines::updateBytesCRC32();
  const char *stubName = "updateBytesCRC32";

  Node* call = make_runtime_call(RC_LEAF|RC_NO_FP, OptoRuntime::updateBytesCRC32_Type(),
                                 stubAddr, stubName, TypePtr::BOTTOM,
                                 crc, src_start, length);
  Node* result = _gvn.transform(new ProjNode(call, TypeFunc::Parms));
  set_result(result);
  return true;
}

/**
 * Calculate CRC32 for ByteBuffer.
 * int java.util.zip.CRC32.updateByteBuffer(int crc, long buf, int off, int len)
 */
bool LibraryCallKit::inline_updateByteBufferCRC32() {
  assert(UseCRC32Intrinsics, "need AVX and LCMUL instructions support");
  assert(callee()->signature()->size() == 5, "updateByteBuffer has 4 parameters and one is long");
  // no receiver since it is static method
  Node* crc     = argument(0); // type: int
  Node* src     = argument(1); // type: long
  Node* offset  = argument(3); // type: int
  Node* length  = argument(4); // type: int

  src = ConvL2X(src);  // adjust Java long to machine word
  Node* base = _gvn.transform(new CastX2PNode(src));
  offset = ConvI2X(offset);

  // 'src_start' points to src array + scaled offset
  Node* src_start = basic_plus_adr(top(), base, offset);

  // Call the stub.
  address stubAddr = StubRoutines::updateBytesCRC32();
  const char *stubName = "updateBytesCRC32";

  Node* call = make_runtime_call(RC_LEAF|RC_NO_FP, OptoRuntime::updateBytesCRC32_Type(),
                                 stubAddr, stubName, TypePtr::BOTTOM,
                                 crc, src_start, length);
  Node* result = _gvn.transform(new ProjNode(call, TypeFunc::Parms));
  set_result(result);
  return true;
}

//------------------------------get_table_from_crc32c_class-----------------------
Node * LibraryCallKit::get_table_from_crc32c_class(ciInstanceKlass *crc32c_class) {
  Node* table = load_field_from_object(nullptr, "byteTable", "[I", /*decorators*/ IN_HEAP, /*is_static*/ true, crc32c_class);
  assert (table != nullptr, "wrong version of java.util.zip.CRC32C");

  return table;
}

//------------------------------inline_updateBytesCRC32C-----------------------
//
// Calculate CRC32C for byte[] array.
// int java.util.zip.CRC32C.updateBytes(int crc, byte[] buf, int off, int end)
//
bool LibraryCallKit::inline_updateBytesCRC32C() {
  assert(UseCRC32CIntrinsics, "need CRC32C instruction support");
  assert(callee()->signature()->size() == 4, "updateBytes has 4 parameters");
  assert(callee()->holder()->is_loaded(), "CRC32C class must be loaded");
  // no receiver since it is a static method
  Node* crc     = argument(0); // type: int
  Node* src     = argument(1); // type: oop
  Node* offset  = argument(2); // type: int
  Node* end     = argument(3); // type: int

  Node* length = _gvn.transform(new SubINode(end, offset));

  const TypeAryPtr* src_type = src->Value(&_gvn)->isa_aryptr();
  if (src_type == nullptr || src_type->elem() == Type::BOTTOM) {
    // failed array check
    return false;
  }

  // Figure out the size and type of the elements we will be copying.
  BasicType src_elem = src_type->elem()->array_element_basic_type();
  if (src_elem != T_BYTE) {
    return false;
  }

  // 'src_start' points to src array + scaled offset
  src = must_be_not_null(src, true);
  Node* src_start = array_element_address(src, offset, src_elem);

  // static final int[] byteTable in class CRC32C
  Node* table = get_table_from_crc32c_class(callee()->holder());
  table = must_be_not_null(table, true);
  Node* table_start = array_element_address(table, intcon(0), T_INT);

  // We assume that range check is done by caller.
  // TODO: generate range check (offset+length < src.length) in debug VM.

  // Call the stub.
  address stubAddr = StubRoutines::updateBytesCRC32C();
  const char *stubName = "updateBytesCRC32C";

  Node* call = make_runtime_call(RC_LEAF, OptoRuntime::updateBytesCRC32C_Type(),
                                 stubAddr, stubName, TypePtr::BOTTOM,
                                 crc, src_start, length, table_start);
  Node* result = _gvn.transform(new ProjNode(call, TypeFunc::Parms));
  set_result(result);
  return true;
}

//------------------------------inline_updateDirectByteBufferCRC32C-----------------------
//
// Calculate CRC32C for DirectByteBuffer.
// int java.util.zip.CRC32C.updateDirectByteBuffer(int crc, long buf, int off, int end)
//
bool LibraryCallKit::inline_updateDirectByteBufferCRC32C() {
  assert(UseCRC32CIntrinsics, "need CRC32C instruction support");
  assert(callee()->signature()->size() == 5, "updateDirectByteBuffer has 4 parameters and one is long");
  assert(callee()->holder()->is_loaded(), "CRC32C class must be loaded");
  // no receiver since it is a static method
  Node* crc     = argument(0); // type: int
  Node* src     = argument(1); // type: long
  Node* offset  = argument(3); // type: int
  Node* end     = argument(4); // type: int

  Node* length = _gvn.transform(new SubINode(end, offset));

  src = ConvL2X(src);  // adjust Java long to machine word
  Node* base = _gvn.transform(new CastX2PNode(src));
  offset = ConvI2X(offset);

  // 'src_start' points to src array + scaled offset
  Node* src_start = basic_plus_adr(top(), base, offset);

  // static final int[] byteTable in class CRC32C
  Node* table = get_table_from_crc32c_class(callee()->holder());
  table = must_be_not_null(table, true);
  Node* table_start = array_element_address(table, intcon(0), T_INT);

  // Call the stub.
  address stubAddr = StubRoutines::updateBytesCRC32C();
  const char *stubName = "updateBytesCRC32C";

  Node* call = make_runtime_call(RC_LEAF, OptoRuntime::updateBytesCRC32C_Type(),
                                 stubAddr, stubName, TypePtr::BOTTOM,
                                 crc, src_start, length, table_start);
  Node* result = _gvn.transform(new ProjNode(call, TypeFunc::Parms));
  set_result(result);
  return true;
}

//------------------------------inline_updateBytesAdler32----------------------
//
// Calculate Adler32 checksum for byte[] array.
// int java.util.zip.Adler32.updateBytes(int crc, byte[] buf, int off, int len)
//
bool LibraryCallKit::inline_updateBytesAdler32() {
  assert(UseAdler32Intrinsics, "Adler32 Intrinsic support need"); // check if we actually need to check this flag or check a different one
  assert(callee()->signature()->size() == 4, "updateBytes has 4 parameters");
  assert(callee()->holder()->is_loaded(), "Adler32 class must be loaded");
  // no receiver since it is static method
  Node* crc     = argument(0); // type: int
  Node* src     = argument(1); // type: oop
  Node* offset  = argument(2); // type: int
  Node* length  = argument(3); // type: int

  const TypeAryPtr* src_type = src->Value(&_gvn)->isa_aryptr();
  if (src_type == nullptr || src_type->elem() == Type::BOTTOM) {
    // failed array check
    return false;
  }

  // Figure out the size and type of the elements we will be copying.
  BasicType src_elem = src_type->elem()->array_element_basic_type();
  if (src_elem != T_BYTE) {
    return false;
  }

  // 'src_start' points to src array + scaled offset
  Node* src_start = array_element_address(src, offset, src_elem);

  // We assume that range check is done by caller.
  // TODO: generate range check (offset+length < src.length) in debug VM.

  // Call the stub.
  address stubAddr = StubRoutines::updateBytesAdler32();
  const char *stubName = "updateBytesAdler32";

  Node* call = make_runtime_call(RC_LEAF, OptoRuntime::updateBytesAdler32_Type(),
                                 stubAddr, stubName, TypePtr::BOTTOM,
                                 crc, src_start, length);
  Node* result = _gvn.transform(new ProjNode(call, TypeFunc::Parms));
  set_result(result);
  return true;
}

//------------------------------inline_updateByteBufferAdler32---------------
//
// Calculate Adler32 checksum for DirectByteBuffer.
// int java.util.zip.Adler32.updateByteBuffer(int crc, long buf, int off, int len)
//
bool LibraryCallKit::inline_updateByteBufferAdler32() {
  assert(UseAdler32Intrinsics, "Adler32 Intrinsic support need"); // check if we actually need to check this flag or check a different one
  assert(callee()->signature()->size() == 5, "updateByteBuffer has 4 parameters and one is long");
  assert(callee()->holder()->is_loaded(), "Adler32 class must be loaded");
  // no receiver since it is static method
  Node* crc     = argument(0); // type: int
  Node* src     = argument(1); // type: long
  Node* offset  = argument(3); // type: int
  Node* length  = argument(4); // type: int

  src = ConvL2X(src);  // adjust Java long to machine word
  Node* base = _gvn.transform(new CastX2PNode(src));
  offset = ConvI2X(offset);

  // 'src_start' points to src array + scaled offset
  Node* src_start = basic_plus_adr(top(), base, offset);

  // Call the stub.
  address stubAddr = StubRoutines::updateBytesAdler32();
  const char *stubName = "updateBytesAdler32";

  Node* call = make_runtime_call(RC_LEAF, OptoRuntime::updateBytesAdler32_Type(),
                                 stubAddr, stubName, TypePtr::BOTTOM,
                                 crc, src_start, length);

  Node* result = _gvn.transform(new ProjNode(call, TypeFunc::Parms));
  set_result(result);
  return true;
}

//----------------------------inline_reference_get----------------------------
// public T java.lang.ref.Reference.get();
bool LibraryCallKit::inline_reference_get() {
  const int referent_offset = java_lang_ref_Reference::referent_offset();

  // Get the argument:
  Node* reference_obj = null_check_receiver();
  if (stopped()) return true;

  DecoratorSet decorators = IN_HEAP | ON_WEAK_OOP_REF;
  Node* result = load_field_from_object(reference_obj, "referent", "Ljava/lang/Object;",
                                        decorators, /*is_static*/ false, nullptr);
  if (result == nullptr) return false;

  // Add memory barrier to prevent commoning reads from this field
  // across safepoint since GC can change its value.
  insert_mem_bar(Op_MemBarCPUOrder);

  set_result(result);
  return true;
}

//----------------------------inline_reference_refersTo0----------------------------
// bool java.lang.ref.Reference.refersTo0();
// bool java.lang.ref.PhantomReference.refersTo0();
bool LibraryCallKit::inline_reference_refersTo0(bool is_phantom) {
  // Get arguments:
  Node* reference_obj = null_check_receiver();
  Node* other_obj = argument(1);
  if (stopped()) return true;

  DecoratorSet decorators = IN_HEAP | AS_NO_KEEPALIVE;
  decorators |= (is_phantom ? ON_PHANTOM_OOP_REF : ON_WEAK_OOP_REF);
  Node* referent = load_field_from_object(reference_obj, "referent", "Ljava/lang/Object;",
                                          decorators, /*is_static*/ false, nullptr);
  if (referent == nullptr) return false;

  // Add memory barrier to prevent commoning reads from this field
  // across safepoint since GC can change its value.
  insert_mem_bar(Op_MemBarCPUOrder);

  Node* cmp = _gvn.transform(new CmpPNode(referent, other_obj));
  Node* bol = _gvn.transform(new BoolNode(cmp, BoolTest::eq));
  IfNode* if_node = create_and_map_if(control(), bol, PROB_FAIR, COUNT_UNKNOWN);

  RegionNode* region = new RegionNode(3);
  PhiNode* phi = new PhiNode(region, TypeInt::BOOL);

  Node* if_true = _gvn.transform(new IfTrueNode(if_node));
  region->init_req(1, if_true);
  phi->init_req(1, intcon(1));

  Node* if_false = _gvn.transform(new IfFalseNode(if_node));
  region->init_req(2, if_false);
  phi->init_req(2, intcon(0));

  set_control(_gvn.transform(region));
  record_for_igvn(region);
  set_result(_gvn.transform(phi));
  return true;
}


Node* LibraryCallKit::load_field_from_object(Node* fromObj, const char* fieldName, const char* fieldTypeString,
                                             DecoratorSet decorators, bool is_static,
                                             ciInstanceKlass* fromKls) {
  if (fromKls == nullptr) {
    const TypeInstPtr* tinst = _gvn.type(fromObj)->isa_instptr();
    assert(tinst != nullptr, "obj is null");
    assert(tinst->is_loaded(), "obj is not loaded");
    fromKls = tinst->instance_klass();
  } else {
    assert(is_static, "only for static field access");
  }
  ciField* field = fromKls->get_field_by_name(ciSymbol::make(fieldName),
                                              ciSymbol::make(fieldTypeString),
                                              is_static);

  assert(field != nullptr, "undefined field %s %s %s", fieldTypeString, fromKls->name()->as_utf8(), fieldName);
  if (field == nullptr) return (Node *) nullptr;

  if (is_static) {
    const TypeInstPtr* tip = TypeInstPtr::make(fromKls->java_mirror());
    fromObj = makecon(tip);
  }

  // Next code  copied from Parse::do_get_xxx():

  // Compute address and memory type.
  int offset  = field->offset_in_bytes();
  bool is_vol = field->is_volatile();
  ciType* field_klass = field->type();
  assert(field_klass->is_loaded(), "should be loaded");
  const TypePtr* adr_type = C->alias_type(field)->adr_type();
  Node *adr = basic_plus_adr(fromObj, fromObj, offset);
  BasicType bt = field->layout_type();

  // Build the resultant type of the load
  const Type *type;
  if (bt == T_OBJECT) {
    type = TypeOopPtr::make_from_klass(field_klass->as_klass());
  } else {
    type = Type::get_const_basic_type(bt);
  }

  if (is_vol) {
    decorators |= MO_SEQ_CST;
  }

  return access_load_at(fromObj, adr, adr_type, type, bt, decorators);
}

Node * LibraryCallKit::field_address_from_object(Node * fromObj, const char * fieldName, const char * fieldTypeString,
                                                 bool is_exact /* true */, bool is_static /* false */,
                                                 ciInstanceKlass * fromKls /* nullptr */) {
  if (fromKls == nullptr) {
    const TypeInstPtr* tinst = _gvn.type(fromObj)->isa_instptr();
    assert(tinst != nullptr, "obj is null");
    assert(tinst->is_loaded(), "obj is not loaded");
    assert(!is_exact || tinst->klass_is_exact(), "klass not exact");
    fromKls = tinst->instance_klass();
  }
  else {
    assert(is_static, "only for static field access");
  }
  ciField* field = fromKls->get_field_by_name(ciSymbol::make(fieldName),
    ciSymbol::make(fieldTypeString),
    is_static);

  assert(field != nullptr, "undefined field");
  assert(!field->is_volatile(), "not defined for volatile fields");

  if (is_static) {
    const TypeInstPtr* tip = TypeInstPtr::make(fromKls->java_mirror());
    fromObj = makecon(tip);
  }

  // Next code  copied from Parse::do_get_xxx():

  // Compute address and memory type.
  int offset = field->offset_in_bytes();
  Node *adr = basic_plus_adr(fromObj, fromObj, offset);

  return adr;
}

//------------------------------inline_aescrypt_Block-----------------------
bool LibraryCallKit::inline_aescrypt_Block(vmIntrinsics::ID id) {
  address stubAddr = nullptr;
  const char *stubName;
  assert(UseAES, "need AES instruction support");

  switch(id) {
  case vmIntrinsics::_aescrypt_encryptBlock:
    stubAddr = StubRoutines::aescrypt_encryptBlock();
    stubName = "aescrypt_encryptBlock";
    break;
  case vmIntrinsics::_aescrypt_decryptBlock:
    stubAddr = StubRoutines::aescrypt_decryptBlock();
    stubName = "aescrypt_decryptBlock";
    break;
  default:
    break;
  }
  if (stubAddr == nullptr) return false;

  Node* aescrypt_object = argument(0);
  Node* src             = argument(1);
  Node* src_offset      = argument(2);
  Node* dest            = argument(3);
  Node* dest_offset     = argument(4);

  src = must_be_not_null(src, true);
  dest = must_be_not_null(dest, true);

  // (1) src and dest are arrays.
  const TypeAryPtr* src_type = src->Value(&_gvn)->isa_aryptr();
  const TypeAryPtr* dest_type = dest->Value(&_gvn)->isa_aryptr();
  assert( src_type != nullptr &&  src_type->elem() != Type::BOTTOM &&
         dest_type != nullptr && dest_type->elem() != Type::BOTTOM, "args are strange");

  // for the quick and dirty code we will skip all the checks.
  // we are just trying to get the call to be generated.
  Node* src_start  = src;
  Node* dest_start = dest;
  if (src_offset != nullptr || dest_offset != nullptr) {
    assert(src_offset != nullptr && dest_offset != nullptr, "");
    src_start  = array_element_address(src,  src_offset,  T_BYTE);
    dest_start = array_element_address(dest, dest_offset, T_BYTE);
  }

  // now need to get the start of its expanded key array
  // this requires a newer class file that has this array as littleEndian ints, otherwise we revert to java
  Node* k_start = get_key_start_from_aescrypt_object(aescrypt_object);
  if (k_start == nullptr) return false;

  // Call the stub.
  make_runtime_call(RC_LEAF|RC_NO_FP, OptoRuntime::aescrypt_block_Type(),
                    stubAddr, stubName, TypePtr::BOTTOM,
                    src_start, dest_start, k_start);

  return true;
}

//------------------------------inline_cipherBlockChaining_AESCrypt-----------------------
bool LibraryCallKit::inline_cipherBlockChaining_AESCrypt(vmIntrinsics::ID id) {
  address stubAddr = nullptr;
  const char *stubName = nullptr;

  assert(UseAES, "need AES instruction support");

  switch(id) {
  case vmIntrinsics::_cipherBlockChaining_encryptAESCrypt:
    stubAddr = StubRoutines::cipherBlockChaining_encryptAESCrypt();
    stubName = "cipherBlockChaining_encryptAESCrypt";
    break;
  case vmIntrinsics::_cipherBlockChaining_decryptAESCrypt:
    stubAddr = StubRoutines::cipherBlockChaining_decryptAESCrypt();
    stubName = "cipherBlockChaining_decryptAESCrypt";
    break;
  default:
    break;
  }
  if (stubAddr == nullptr) return false;

  Node* cipherBlockChaining_object = argument(0);
  Node* src                        = argument(1);
  Node* src_offset                 = argument(2);
  Node* len                        = argument(3);
  Node* dest                       = argument(4);
  Node* dest_offset                = argument(5);

  src = must_be_not_null(src, false);
  dest = must_be_not_null(dest, false);

  // (1) src and dest are arrays.
  const TypeAryPtr* src_type = src->Value(&_gvn)->isa_aryptr();
  const TypeAryPtr* dest_type = dest->Value(&_gvn)->isa_aryptr();
  assert( src_type != nullptr &&  src_type->elem() != Type::BOTTOM &&
         dest_type != nullptr && dest_type->elem() != Type::BOTTOM, "args are strange");

  // checks are the responsibility of the caller
  Node* src_start  = src;
  Node* dest_start = dest;
  if (src_offset != nullptr || dest_offset != nullptr) {
    assert(src_offset != nullptr && dest_offset != nullptr, "");
    src_start  = array_element_address(src,  src_offset,  T_BYTE);
    dest_start = array_element_address(dest, dest_offset, T_BYTE);
  }

  // if we are in this set of code, we "know" the embeddedCipher is an AESCrypt object
  // (because of the predicated logic executed earlier).
  // so we cast it here safely.
  // this requires a newer class file that has this array as littleEndian ints, otherwise we revert to java

  Node* embeddedCipherObj = load_field_from_object(cipherBlockChaining_object, "embeddedCipher", "Lcom/sun/crypto/provider/SymmetricCipher;");
  if (embeddedCipherObj == nullptr) return false;

  // cast it to what we know it will be at runtime
  const TypeInstPtr* tinst = _gvn.type(cipherBlockChaining_object)->isa_instptr();
  assert(tinst != nullptr, "CBC obj is null");
  assert(tinst->is_loaded(), "CBC obj is not loaded");
  ciKlass* klass_AESCrypt = tinst->instance_klass()->find_klass(ciSymbol::make("com/sun/crypto/provider/AESCrypt"));
  assert(klass_AESCrypt->is_loaded(), "predicate checks that this class is loaded");

  ciInstanceKlass* instklass_AESCrypt = klass_AESCrypt->as_instance_klass();
  const TypeKlassPtr* aklass = TypeKlassPtr::make(instklass_AESCrypt);
  const TypeOopPtr* xtype = aklass->as_instance_type()->cast_to_ptr_type(TypePtr::NotNull);
  Node* aescrypt_object = new CheckCastPPNode(control(), embeddedCipherObj, xtype);
  aescrypt_object = _gvn.transform(aescrypt_object);

  // we need to get the start of the aescrypt_object's expanded key array
  Node* k_start = get_key_start_from_aescrypt_object(aescrypt_object);
  if (k_start == nullptr) return false;

  // similarly, get the start address of the r vector
  Node* objRvec = load_field_from_object(cipherBlockChaining_object, "r", "[B");
  if (objRvec == nullptr) return false;
  Node* r_start = array_element_address(objRvec, intcon(0), T_BYTE);

  // Call the stub, passing src_start, dest_start, k_start, r_start and src_len
  Node* cbcCrypt = make_runtime_call(RC_LEAF|RC_NO_FP,
                                     OptoRuntime::cipherBlockChaining_aescrypt_Type(),
                                     stubAddr, stubName, TypePtr::BOTTOM,
                                     src_start, dest_start, k_start, r_start, len);

  // return cipher length (int)
  Node* retvalue = _gvn.transform(new ProjNode(cbcCrypt, TypeFunc::Parms));
  set_result(retvalue);
  return true;
}

//------------------------------inline_electronicCodeBook_AESCrypt-----------------------
bool LibraryCallKit::inline_electronicCodeBook_AESCrypt(vmIntrinsics::ID id) {
  address stubAddr = nullptr;
  const char *stubName = nullptr;

  assert(UseAES, "need AES instruction support");

  switch (id) {
  case vmIntrinsics::_electronicCodeBook_encryptAESCrypt:
    stubAddr = StubRoutines::electronicCodeBook_encryptAESCrypt();
    stubName = "electronicCodeBook_encryptAESCrypt";
    break;
  case vmIntrinsics::_electronicCodeBook_decryptAESCrypt:
    stubAddr = StubRoutines::electronicCodeBook_decryptAESCrypt();
    stubName = "electronicCodeBook_decryptAESCrypt";
    break;
  default:
    break;
  }

  if (stubAddr == nullptr) return false;

  Node* electronicCodeBook_object = argument(0);
  Node* src                       = argument(1);
  Node* src_offset                = argument(2);
  Node* len                       = argument(3);
  Node* dest                      = argument(4);
  Node* dest_offset               = argument(5);

  // (1) src and dest are arrays.
  const TypeAryPtr* src_type = src->Value(&_gvn)->isa_aryptr();
  const TypeAryPtr* dest_type = dest->Value(&_gvn)->isa_aryptr();
  assert( src_type != nullptr &&  src_type->elem() != Type::BOTTOM &&
         dest_type != nullptr && dest_type->elem() != Type::BOTTOM, "args are strange");

  // checks are the responsibility of the caller
  Node* src_start = src;
  Node* dest_start = dest;
  if (src_offset != nullptr || dest_offset != nullptr) {
    assert(src_offset != nullptr && dest_offset != nullptr, "");
    src_start = array_element_address(src, src_offset, T_BYTE);
    dest_start = array_element_address(dest, dest_offset, T_BYTE);
  }

  // if we are in this set of code, we "know" the embeddedCipher is an AESCrypt object
  // (because of the predicated logic executed earlier).
  // so we cast it here safely.
  // this requires a newer class file that has this array as littleEndian ints, otherwise we revert to java

  Node* embeddedCipherObj = load_field_from_object(electronicCodeBook_object, "embeddedCipher", "Lcom/sun/crypto/provider/SymmetricCipher;");
  if (embeddedCipherObj == nullptr) return false;

  // cast it to what we know it will be at runtime
  const TypeInstPtr* tinst = _gvn.type(electronicCodeBook_object)->isa_instptr();
  assert(tinst != nullptr, "ECB obj is null");
  assert(tinst->is_loaded(), "ECB obj is not loaded");
  ciKlass* klass_AESCrypt = tinst->instance_klass()->find_klass(ciSymbol::make("com/sun/crypto/provider/AESCrypt"));
  assert(klass_AESCrypt->is_loaded(), "predicate checks that this class is loaded");

  ciInstanceKlass* instklass_AESCrypt = klass_AESCrypt->as_instance_klass();
  const TypeKlassPtr* aklass = TypeKlassPtr::make(instklass_AESCrypt);
  const TypeOopPtr* xtype = aklass->as_instance_type()->cast_to_ptr_type(TypePtr::NotNull);
  Node* aescrypt_object = new CheckCastPPNode(control(), embeddedCipherObj, xtype);
  aescrypt_object = _gvn.transform(aescrypt_object);

  // we need to get the start of the aescrypt_object's expanded key array
  Node* k_start = get_key_start_from_aescrypt_object(aescrypt_object);
  if (k_start == nullptr) return false;

  // Call the stub, passing src_start, dest_start, k_start, r_start and src_len
  Node* ecbCrypt = make_runtime_call(RC_LEAF | RC_NO_FP,
                                     OptoRuntime::electronicCodeBook_aescrypt_Type(),
                                     stubAddr, stubName, TypePtr::BOTTOM,
                                     src_start, dest_start, k_start, len);

  // return cipher length (int)
  Node* retvalue = _gvn.transform(new ProjNode(ecbCrypt, TypeFunc::Parms));
  set_result(retvalue);
  return true;
}

//------------------------------inline_counterMode_AESCrypt-----------------------
bool LibraryCallKit::inline_counterMode_AESCrypt(vmIntrinsics::ID id) {
  assert(UseAES, "need AES instruction support");
  if (!UseAESCTRIntrinsics) return false;

  address stubAddr = nullptr;
  const char *stubName = nullptr;
  if (id == vmIntrinsics::_counterMode_AESCrypt) {
    stubAddr = StubRoutines::counterMode_AESCrypt();
    stubName = "counterMode_AESCrypt";
  }
  if (stubAddr == nullptr) return false;

  Node* counterMode_object = argument(0);
  Node* src = argument(1);
  Node* src_offset = argument(2);
  Node* len = argument(3);
  Node* dest = argument(4);
  Node* dest_offset = argument(5);

  // (1) src and dest are arrays.
  const TypeAryPtr* src_type = src->Value(&_gvn)->isa_aryptr();
  const TypeAryPtr* dest_type = dest->Value(&_gvn)->isa_aryptr();
  assert( src_type != nullptr &&  src_type->elem() != Type::BOTTOM &&
         dest_type != nullptr && dest_type->elem() != Type::BOTTOM, "args are strange");

  // checks are the responsibility of the caller
  Node* src_start = src;
  Node* dest_start = dest;
  if (src_offset != nullptr || dest_offset != nullptr) {
    assert(src_offset != nullptr && dest_offset != nullptr, "");
    src_start = array_element_address(src, src_offset, T_BYTE);
    dest_start = array_element_address(dest, dest_offset, T_BYTE);
  }

  // if we are in this set of code, we "know" the embeddedCipher is an AESCrypt object
  // (because of the predicated logic executed earlier).
  // so we cast it here safely.
  // this requires a newer class file that has this array as littleEndian ints, otherwise we revert to java
  Node* embeddedCipherObj = load_field_from_object(counterMode_object, "embeddedCipher", "Lcom/sun/crypto/provider/SymmetricCipher;");
  if (embeddedCipherObj == nullptr) return false;
  // cast it to what we know it will be at runtime
  const TypeInstPtr* tinst = _gvn.type(counterMode_object)->isa_instptr();
  assert(tinst != nullptr, "CTR obj is null");
  assert(tinst->is_loaded(), "CTR obj is not loaded");
  ciKlass* klass_AESCrypt = tinst->instance_klass()->find_klass(ciSymbol::make("com/sun/crypto/provider/AESCrypt"));
  assert(klass_AESCrypt->is_loaded(), "predicate checks that this class is loaded");
  ciInstanceKlass* instklass_AESCrypt = klass_AESCrypt->as_instance_klass();
  const TypeKlassPtr* aklass = TypeKlassPtr::make(instklass_AESCrypt);
  const TypeOopPtr* xtype = aklass->as_instance_type()->cast_to_ptr_type(TypePtr::NotNull);
  Node* aescrypt_object = new CheckCastPPNode(control(), embeddedCipherObj, xtype);
  aescrypt_object = _gvn.transform(aescrypt_object);
  // we need to get the start of the aescrypt_object's expanded key array
  Node* k_start = get_key_start_from_aescrypt_object(aescrypt_object);
  if (k_start == nullptr) return false;
  // similarly, get the start address of the r vector
  Node* obj_counter = load_field_from_object(counterMode_object, "counter", "[B");
  if (obj_counter == nullptr) return false;
  Node* cnt_start = array_element_address(obj_counter, intcon(0), T_BYTE);

  Node* saved_encCounter = load_field_from_object(counterMode_object, "encryptedCounter", "[B");
  if (saved_encCounter == nullptr) return false;
  Node* saved_encCounter_start = array_element_address(saved_encCounter, intcon(0), T_BYTE);
  Node* used = field_address_from_object(counterMode_object, "used", "I", /*is_exact*/ false);

  // Call the stub, passing src_start, dest_start, k_start, r_start and src_len
  Node* ctrCrypt = make_runtime_call(RC_LEAF|RC_NO_FP,
                                     OptoRuntime::counterMode_aescrypt_Type(),
                                     stubAddr, stubName, TypePtr::BOTTOM,
                                     src_start, dest_start, k_start, cnt_start, len, saved_encCounter_start, used);

  // return cipher length (int)
  Node* retvalue = _gvn.transform(new ProjNode(ctrCrypt, TypeFunc::Parms));
  set_result(retvalue);
  return true;
}

//------------------------------get_key_start_from_aescrypt_object-----------------------
Node * LibraryCallKit::get_key_start_from_aescrypt_object(Node *aescrypt_object) {
#if defined(PPC64) || defined(S390)
  // MixColumns for decryption can be reduced by preprocessing MixColumns with round keys.
  // Intel's extension is based on this optimization and AESCrypt generates round keys by preprocessing MixColumns.
  // However, ppc64 vncipher processes MixColumns and requires the same round keys with encryption.
  // The ppc64 stubs of encryption and decryption use the same round keys (sessionK[0]).
  Node* objSessionK = load_field_from_object(aescrypt_object, "sessionK", "[[I");
  assert (objSessionK != nullptr, "wrong version of com.sun.crypto.provider.AESCrypt");
  if (objSessionK == nullptr) {
    return (Node *) nullptr;
  }
  Node* objAESCryptKey = load_array_element(objSessionK, intcon(0), TypeAryPtr::OOPS, /* set_ctrl */ true);
#else
  Node* objAESCryptKey = load_field_from_object(aescrypt_object, "K", "[I");
#endif // PPC64
  assert (objAESCryptKey != nullptr, "wrong version of com.sun.crypto.provider.AESCrypt");
  if (objAESCryptKey == nullptr) return (Node *) nullptr;

  // now have the array, need to get the start address of the K array
  Node* k_start = array_element_address(objAESCryptKey, intcon(0), T_INT);
  return k_start;
}

//----------------------------inline_cipherBlockChaining_AESCrypt_predicate----------------------------
// Return node representing slow path of predicate check.
// the pseudo code we want to emulate with this predicate is:
// for encryption:
//    if (embeddedCipherObj instanceof AESCrypt) do_intrinsic, else do_javapath
// for decryption:
//    if ((embeddedCipherObj instanceof AESCrypt) && (cipher!=plain)) do_intrinsic, else do_javapath
//    note cipher==plain is more conservative than the original java code but that's OK
//
Node* LibraryCallKit::inline_cipherBlockChaining_AESCrypt_predicate(bool decrypting) {
  // The receiver was checked for null already.
  Node* objCBC = argument(0);

  Node* src = argument(1);
  Node* dest = argument(4);

  // Load embeddedCipher field of CipherBlockChaining object.
  Node* embeddedCipherObj = load_field_from_object(objCBC, "embeddedCipher", "Lcom/sun/crypto/provider/SymmetricCipher;");

  // get AESCrypt klass for instanceOf check
  // AESCrypt might not be loaded yet if some other SymmetricCipher got us to this compile point
  // will have same classloader as CipherBlockChaining object
  const TypeInstPtr* tinst = _gvn.type(objCBC)->isa_instptr();
  assert(tinst != nullptr, "CBCobj is null");
  assert(tinst->is_loaded(), "CBCobj is not loaded");

  // we want to do an instanceof comparison against the AESCrypt class
  ciKlass* klass_AESCrypt = tinst->instance_klass()->find_klass(ciSymbol::make("com/sun/crypto/provider/AESCrypt"));
  if (!klass_AESCrypt->is_loaded()) {
    // if AESCrypt is not even loaded, we never take the intrinsic fast path
    Node* ctrl = control();
    set_control(top()); // no regular fast path
    return ctrl;
  }

  src = must_be_not_null(src, true);
  dest = must_be_not_null(dest, true);

  // Resolve oops to stable for CmpP below.
  ciInstanceKlass* instklass_AESCrypt = klass_AESCrypt->as_instance_klass();

  Node* instof = gen_instanceof(embeddedCipherObj, makecon(TypeKlassPtr::make(instklass_AESCrypt)));
  Node* cmp_instof  = _gvn.transform(new CmpINode(instof, intcon(1)));
  Node* bool_instof  = _gvn.transform(new BoolNode(cmp_instof, BoolTest::ne));

  Node* instof_false = generate_guard(bool_instof, nullptr, PROB_MIN);

  // for encryption, we are done
  if (!decrypting)
    return instof_false;  // even if it is null

  // for decryption, we need to add a further check to avoid
  // taking the intrinsic path when cipher and plain are the same
  // see the original java code for why.
  RegionNode* region = new RegionNode(3);
  region->init_req(1, instof_false);

  Node* cmp_src_dest = _gvn.transform(new CmpPNode(src, dest));
  Node* bool_src_dest = _gvn.transform(new BoolNode(cmp_src_dest, BoolTest::eq));
  Node* src_dest_conjoint = generate_guard(bool_src_dest, nullptr, PROB_MIN);
  region->init_req(2, src_dest_conjoint);

  record_for_igvn(region);
  return _gvn.transform(region);
}

//----------------------------inline_electronicCodeBook_AESCrypt_predicate----------------------------
// Return node representing slow path of predicate check.
// the pseudo code we want to emulate with this predicate is:
// for encryption:
//    if (embeddedCipherObj instanceof AESCrypt) do_intrinsic, else do_javapath
// for decryption:
//    if ((embeddedCipherObj instanceof AESCrypt) && (cipher!=plain)) do_intrinsic, else do_javapath
//    note cipher==plain is more conservative than the original java code but that's OK
//
Node* LibraryCallKit::inline_electronicCodeBook_AESCrypt_predicate(bool decrypting) {
  // The receiver was checked for null already.
  Node* objECB = argument(0);

  // Load embeddedCipher field of ElectronicCodeBook object.
  Node* embeddedCipherObj = load_field_from_object(objECB, "embeddedCipher", "Lcom/sun/crypto/provider/SymmetricCipher;");

  // get AESCrypt klass for instanceOf check
  // AESCrypt might not be loaded yet if some other SymmetricCipher got us to this compile point
  // will have same classloader as ElectronicCodeBook object
  const TypeInstPtr* tinst = _gvn.type(objECB)->isa_instptr();
  assert(tinst != nullptr, "ECBobj is null");
  assert(tinst->is_loaded(), "ECBobj is not loaded");

  // we want to do an instanceof comparison against the AESCrypt class
  ciKlass* klass_AESCrypt = tinst->instance_klass()->find_klass(ciSymbol::make("com/sun/crypto/provider/AESCrypt"));
  if (!klass_AESCrypt->is_loaded()) {
    // if AESCrypt is not even loaded, we never take the intrinsic fast path
    Node* ctrl = control();
    set_control(top()); // no regular fast path
    return ctrl;
  }
  ciInstanceKlass* instklass_AESCrypt = klass_AESCrypt->as_instance_klass();

  Node* instof = gen_instanceof(embeddedCipherObj, makecon(TypeKlassPtr::make(instklass_AESCrypt)));
  Node* cmp_instof = _gvn.transform(new CmpINode(instof, intcon(1)));
  Node* bool_instof = _gvn.transform(new BoolNode(cmp_instof, BoolTest::ne));

  Node* instof_false = generate_guard(bool_instof, nullptr, PROB_MIN);

  // for encryption, we are done
  if (!decrypting)
    return instof_false;  // even if it is null

  // for decryption, we need to add a further check to avoid
  // taking the intrinsic path when cipher and plain are the same
  // see the original java code for why.
  RegionNode* region = new RegionNode(3);
  region->init_req(1, instof_false);
  Node* src = argument(1);
  Node* dest = argument(4);
  Node* cmp_src_dest = _gvn.transform(new CmpPNode(src, dest));
  Node* bool_src_dest = _gvn.transform(new BoolNode(cmp_src_dest, BoolTest::eq));
  Node* src_dest_conjoint = generate_guard(bool_src_dest, nullptr, PROB_MIN);
  region->init_req(2, src_dest_conjoint);

  record_for_igvn(region);
  return _gvn.transform(region);
}

//----------------------------inline_counterMode_AESCrypt_predicate----------------------------
// Return node representing slow path of predicate check.
// the pseudo code we want to emulate with this predicate is:
// for encryption:
//    if (embeddedCipherObj instanceof AESCrypt) do_intrinsic, else do_javapath
// for decryption:
//    if ((embeddedCipherObj instanceof AESCrypt) && (cipher!=plain)) do_intrinsic, else do_javapath
//    note cipher==plain is more conservative than the original java code but that's OK
//

Node* LibraryCallKit::inline_counterMode_AESCrypt_predicate() {
  // The receiver was checked for null already.
  Node* objCTR = argument(0);

  // Load embeddedCipher field of CipherBlockChaining object.
  Node* embeddedCipherObj = load_field_from_object(objCTR, "embeddedCipher", "Lcom/sun/crypto/provider/SymmetricCipher;");

  // get AESCrypt klass for instanceOf check
  // AESCrypt might not be loaded yet if some other SymmetricCipher got us to this compile point
  // will have same classloader as CipherBlockChaining object
  const TypeInstPtr* tinst = _gvn.type(objCTR)->isa_instptr();
  assert(tinst != nullptr, "CTRobj is null");
  assert(tinst->is_loaded(), "CTRobj is not loaded");

  // we want to do an instanceof comparison against the AESCrypt class
  ciKlass* klass_AESCrypt = tinst->instance_klass()->find_klass(ciSymbol::make("com/sun/crypto/provider/AESCrypt"));
  if (!klass_AESCrypt->is_loaded()) {
    // if AESCrypt is not even loaded, we never take the intrinsic fast path
    Node* ctrl = control();
    set_control(top()); // no regular fast path
    return ctrl;
  }

  ciInstanceKlass* instklass_AESCrypt = klass_AESCrypt->as_instance_klass();
  Node* instof = gen_instanceof(embeddedCipherObj, makecon(TypeKlassPtr::make(instklass_AESCrypt)));
  Node* cmp_instof = _gvn.transform(new CmpINode(instof, intcon(1)));
  Node* bool_instof = _gvn.transform(new BoolNode(cmp_instof, BoolTest::ne));
  Node* instof_false = generate_guard(bool_instof, nullptr, PROB_MIN);

  return instof_false; // even if it is null
}

//------------------------------inline_ghash_processBlocks
bool LibraryCallKit::inline_ghash_processBlocks() {
  address stubAddr;
  const char *stubName;
  assert(UseGHASHIntrinsics, "need GHASH intrinsics support");

  stubAddr = StubRoutines::ghash_processBlocks();
  stubName = "ghash_processBlocks";

  Node* data           = argument(0);
  Node* offset         = argument(1);
  Node* len            = argument(2);
  Node* state          = argument(3);
  Node* subkeyH        = argument(4);

  state = must_be_not_null(state, true);
  subkeyH = must_be_not_null(subkeyH, true);
  data = must_be_not_null(data, true);

  Node* state_start  = array_element_address(state, intcon(0), T_LONG);
  assert(state_start, "state is null");
  Node* subkeyH_start  = array_element_address(subkeyH, intcon(0), T_LONG);
  assert(subkeyH_start, "subkeyH is null");
  Node* data_start  = array_element_address(data, offset, T_BYTE);
  assert(data_start, "data is null");

  Node* ghash = make_runtime_call(RC_LEAF|RC_NO_FP,
                                  OptoRuntime::ghash_processBlocks_Type(),
                                  stubAddr, stubName, TypePtr::BOTTOM,
                                  state_start, subkeyH_start, data_start, len);
  return true;
}

//------------------------------inline_chacha20Block
bool LibraryCallKit::inline_chacha20Block() {
  address stubAddr;
  const char *stubName;
  assert(UseChaCha20Intrinsics, "need ChaCha20 intrinsics support");

  stubAddr = StubRoutines::chacha20Block();
  stubName = "chacha20Block";

  Node* state          = argument(0);
  Node* result         = argument(1);

  state = must_be_not_null(state, true);
  result = must_be_not_null(result, true);

  Node* state_start  = array_element_address(state, intcon(0), T_INT);
  assert(state_start, "state is null");
  Node* result_start  = array_element_address(result, intcon(0), T_BYTE);
  assert(result_start, "result is null");

  Node* cc20Blk = make_runtime_call(RC_LEAF|RC_NO_FP,
                                  OptoRuntime::chacha20Block_Type(),
                                  stubAddr, stubName, TypePtr::BOTTOM,
                                  state_start, result_start);
  // return key stream length (int)
  Node* retvalue = _gvn.transform(new ProjNode(cc20Blk, TypeFunc::Parms));
  set_result(retvalue);
  return true;
}

bool LibraryCallKit::inline_base64_encodeBlock() {
  address stubAddr;
  const char *stubName;
  assert(UseBASE64Intrinsics, "need Base64 intrinsics support");
  assert(callee()->signature()->size() == 6, "base64_encodeBlock has 6 parameters");
  stubAddr = StubRoutines::base64_encodeBlock();
  stubName = "encodeBlock";

  if (!stubAddr) return false;
  Node* base64obj = argument(0);
  Node* src = argument(1);
  Node* offset = argument(2);
  Node* len = argument(3);
  Node* dest = argument(4);
  Node* dp = argument(5);
  Node* isURL = argument(6);

  src = must_be_not_null(src, true);
  dest = must_be_not_null(dest, true);

  Node* src_start = array_element_address(src, intcon(0), T_BYTE);
  assert(src_start, "source array is null");
  Node* dest_start = array_element_address(dest, intcon(0), T_BYTE);
  assert(dest_start, "destination array is null");

  Node* base64 = make_runtime_call(RC_LEAF,
                                   OptoRuntime::base64_encodeBlock_Type(),
                                   stubAddr, stubName, TypePtr::BOTTOM,
                                   src_start, offset, len, dest_start, dp, isURL);
  return true;
}

bool LibraryCallKit::inline_base64_decodeBlock() {
  address stubAddr;
  const char *stubName;
  assert(UseBASE64Intrinsics, "need Base64 intrinsics support");
  assert(callee()->signature()->size() == 7, "base64_decodeBlock has 7 parameters");
  stubAddr = StubRoutines::base64_decodeBlock();
  stubName = "decodeBlock";

  if (!stubAddr) return false;
  Node* base64obj = argument(0);
  Node* src = argument(1);
  Node* src_offset = argument(2);
  Node* len = argument(3);
  Node* dest = argument(4);
  Node* dest_offset = argument(5);
  Node* isURL = argument(6);
  Node* isMIME = argument(7);

  src = must_be_not_null(src, true);
  dest = must_be_not_null(dest, true);

  Node* src_start = array_element_address(src, intcon(0), T_BYTE);
  assert(src_start, "source array is null");
  Node* dest_start = array_element_address(dest, intcon(0), T_BYTE);
  assert(dest_start, "destination array is null");

  Node* call = make_runtime_call(RC_LEAF,
                                 OptoRuntime::base64_decodeBlock_Type(),
                                 stubAddr, stubName, TypePtr::BOTTOM,
                                 src_start, src_offset, len, dest_start, dest_offset, isURL, isMIME);
  Node* result = _gvn.transform(new ProjNode(call, TypeFunc::Parms));
  set_result(result);
  return true;
}

bool LibraryCallKit::inline_poly1305_processBlocks() {
  address stubAddr;
  const char *stubName;
  assert(UsePoly1305Intrinsics, "need Poly intrinsics support");
  assert(callee()->signature()->size() == 5, "poly1305_processBlocks has %d parameters", callee()->signature()->size());
  stubAddr = StubRoutines::poly1305_processBlocks();
  stubName = "poly1305_processBlocks";

  if (!stubAddr) return false;
  null_check_receiver();  // null-check receiver
  if (stopped())  return true;

  Node* input = argument(1);
  Node* input_offset = argument(2);
  Node* len = argument(3);
  Node* alimbs = argument(4);
  Node* rlimbs = argument(5);

  input = must_be_not_null(input, true);
  alimbs = must_be_not_null(alimbs, true);
  rlimbs = must_be_not_null(rlimbs, true);

  Node* input_start = array_element_address(input, input_offset, T_BYTE);
  assert(input_start, "input array is null");
  Node* acc_start = array_element_address(alimbs, intcon(0), T_LONG);
  assert(acc_start, "acc array is null");
  Node* r_start = array_element_address(rlimbs, intcon(0), T_LONG);
  assert(r_start, "r array is null");

  Node* call = make_runtime_call(RC_LEAF | RC_NO_FP,
                                 OptoRuntime::poly1305_processBlocks_Type(),
                                 stubAddr, stubName, TypePtr::BOTTOM,
                                 input_start, len, acc_start, r_start);
  return true;
}

//------------------------------inline_digestBase_implCompress-----------------------
//
// Calculate MD5 for single-block byte[] array.
// void com.sun.security.provider.MD5.implCompress(byte[] buf, int ofs)
//
// Calculate SHA (i.e., SHA-1) for single-block byte[] array.
// void com.sun.security.provider.SHA.implCompress(byte[] buf, int ofs)
//
// Calculate SHA2 (i.e., SHA-244 or SHA-256) for single-block byte[] array.
// void com.sun.security.provider.SHA2.implCompress(byte[] buf, int ofs)
//
// Calculate SHA5 (i.e., SHA-384 or SHA-512) for single-block byte[] array.
// void com.sun.security.provider.SHA5.implCompress(byte[] buf, int ofs)
//
// Calculate SHA3 (i.e., SHA3-224 or SHA3-256 or SHA3-384 or SHA3-512) for single-block byte[] array.
// void com.sun.security.provider.SHA3.implCompress(byte[] buf, int ofs)
//
bool LibraryCallKit::inline_digestBase_implCompress(vmIntrinsics::ID id) {
  assert(callee()->signature()->size() == 2, "sha_implCompress has 2 parameters");

  Node* digestBase_obj = argument(0);
  Node* src            = argument(1); // type oop
  Node* ofs            = argument(2); // type int

  const TypeAryPtr* src_type = src->Value(&_gvn)->isa_aryptr();
  if (src_type == nullptr || src_type->elem() == Type::BOTTOM) {
    // failed array check
    return false;
  }
  // Figure out the size and type of the elements we will be copying.
  BasicType src_elem = src_type->elem()->array_element_basic_type();
  if (src_elem != T_BYTE) {
    return false;
  }
  // 'src_start' points to src array + offset
  src = must_be_not_null(src, true);
  Node* src_start = array_element_address(src, ofs, src_elem);
  Node* state = nullptr;
  Node* block_size = nullptr;
  address stubAddr;
  const char *stubName;

  switch(id) {
  case vmIntrinsics::_md5_implCompress:
    assert(UseMD5Intrinsics, "need MD5 instruction support");
    state = get_state_from_digest_object(digestBase_obj, T_INT);
    stubAddr = StubRoutines::md5_implCompress();
    stubName = "md5_implCompress";
    break;
  case vmIntrinsics::_sha_implCompress:
    assert(UseSHA1Intrinsics, "need SHA1 instruction support");
    state = get_state_from_digest_object(digestBase_obj, T_INT);
    stubAddr = StubRoutines::sha1_implCompress();
    stubName = "sha1_implCompress";
    break;
  case vmIntrinsics::_sha2_implCompress:
    assert(UseSHA256Intrinsics, "need SHA256 instruction support");
    state = get_state_from_digest_object(digestBase_obj, T_INT);
    stubAddr = StubRoutines::sha256_implCompress();
    stubName = "sha256_implCompress";
    break;
  case vmIntrinsics::_sha5_implCompress:
    assert(UseSHA512Intrinsics, "need SHA512 instruction support");
    state = get_state_from_digest_object(digestBase_obj, T_LONG);
    stubAddr = StubRoutines::sha512_implCompress();
    stubName = "sha512_implCompress";
    break;
  case vmIntrinsics::_sha3_implCompress:
    assert(UseSHA3Intrinsics, "need SHA3 instruction support");
    state = get_state_from_digest_object(digestBase_obj, T_BYTE);
    stubAddr = StubRoutines::sha3_implCompress();
    stubName = "sha3_implCompress";
    block_size = get_block_size_from_digest_object(digestBase_obj);
    if (block_size == nullptr) return false;
    break;
  default:
    fatal_unexpected_iid(id);
    return false;
  }
  if (state == nullptr) return false;

  assert(stubAddr != nullptr, "Stub %s is not generated", stubName);
  if (stubAddr == nullptr) return false;

  // Call the stub.
  Node* call;
  if (block_size == nullptr) {
    call = make_runtime_call(RC_LEAF|RC_NO_FP, OptoRuntime::digestBase_implCompress_Type(false),
                             stubAddr, stubName, TypePtr::BOTTOM,
                             src_start, state);
  } else {
    call = make_runtime_call(RC_LEAF|RC_NO_FP, OptoRuntime::digestBase_implCompress_Type(true),
                             stubAddr, stubName, TypePtr::BOTTOM,
                             src_start, state, block_size);
  }

  return true;
}

//------------------------------inline_digestBase_implCompressMB-----------------------
//
// Calculate MD5/SHA/SHA2/SHA5/SHA3 for multi-block byte[] array.
// int com.sun.security.provider.DigestBase.implCompressMultiBlock(byte[] b, int ofs, int limit)
//
bool LibraryCallKit::inline_digestBase_implCompressMB(int predicate) {
  assert(UseMD5Intrinsics || UseSHA1Intrinsics || UseSHA256Intrinsics || UseSHA512Intrinsics || UseSHA3Intrinsics,
         "need MD5/SHA1/SHA256/SHA512/SHA3 instruction support");
  assert((uint)predicate < 5, "sanity");
  assert(callee()->signature()->size() == 3, "digestBase_implCompressMB has 3 parameters");

  Node* digestBase_obj = argument(0); // The receiver was checked for null already.
  Node* src            = argument(1); // byte[] array
  Node* ofs            = argument(2); // type int
  Node* limit          = argument(3); // type int

  const TypeAryPtr* src_type = src->Value(&_gvn)->isa_aryptr();
  if (src_type == nullptr || src_type->elem() == Type::BOTTOM) {
    // failed array check
    return false;
  }
  // Figure out the size and type of the elements we will be copying.
  BasicType src_elem = src_type->elem()->array_element_basic_type();
  if (src_elem != T_BYTE) {
    return false;
  }
  // 'src_start' points to src array + offset
  src = must_be_not_null(src, false);
  Node* src_start = array_element_address(src, ofs, src_elem);

  const char* klass_digestBase_name = nullptr;
  const char* stub_name = nullptr;
  address     stub_addr = nullptr;
  BasicType elem_type = T_INT;

  switch (predicate) {
  case 0:
    if (vmIntrinsics::is_intrinsic_available(vmIntrinsics::_md5_implCompress)) {
      klass_digestBase_name = "sun/security/provider/MD5";
      stub_name = "md5_implCompressMB";
      stub_addr = StubRoutines::md5_implCompressMB();
    }
    break;
  case 1:
    if (vmIntrinsics::is_intrinsic_available(vmIntrinsics::_sha_implCompress)) {
      klass_digestBase_name = "sun/security/provider/SHA";
      stub_name = "sha1_implCompressMB";
      stub_addr = StubRoutines::sha1_implCompressMB();
    }
    break;
  case 2:
    if (vmIntrinsics::is_intrinsic_available(vmIntrinsics::_sha2_implCompress)) {
      klass_digestBase_name = "sun/security/provider/SHA2";
      stub_name = "sha256_implCompressMB";
      stub_addr = StubRoutines::sha256_implCompressMB();
    }
    break;
  case 3:
    if (vmIntrinsics::is_intrinsic_available(vmIntrinsics::_sha5_implCompress)) {
      klass_digestBase_name = "sun/security/provider/SHA5";
      stub_name = "sha512_implCompressMB";
      stub_addr = StubRoutines::sha512_implCompressMB();
      elem_type = T_LONG;
    }
    break;
  case 4:
    if (vmIntrinsics::is_intrinsic_available(vmIntrinsics::_sha3_implCompress)) {
      klass_digestBase_name = "sun/security/provider/SHA3";
      stub_name = "sha3_implCompressMB";
      stub_addr = StubRoutines::sha3_implCompressMB();
      elem_type = T_BYTE;
    }
    break;
  default:
    fatal("unknown DigestBase intrinsic predicate: %d", predicate);
  }
  if (klass_digestBase_name != nullptr) {
    assert(stub_addr != nullptr, "Stub is generated");
    if (stub_addr == nullptr) return false;

    // get DigestBase klass to lookup for SHA klass
    const TypeInstPtr* tinst = _gvn.type(digestBase_obj)->isa_instptr();
    assert(tinst != nullptr, "digestBase_obj is not instance???");
    assert(tinst->is_loaded(), "DigestBase is not loaded");

    ciKlass* klass_digestBase = tinst->instance_klass()->find_klass(ciSymbol::make(klass_digestBase_name));
    assert(klass_digestBase->is_loaded(), "predicate checks that this class is loaded");
    ciInstanceKlass* instklass_digestBase = klass_digestBase->as_instance_klass();
    return inline_digestBase_implCompressMB(digestBase_obj, instklass_digestBase, elem_type, stub_addr, stub_name, src_start, ofs, limit);
  }
  return false;
}

//------------------------------inline_digestBase_implCompressMB-----------------------
bool LibraryCallKit::inline_digestBase_implCompressMB(Node* digestBase_obj, ciInstanceKlass* instklass_digestBase,
                                                      BasicType elem_type, address stubAddr, const char *stubName,
                                                      Node* src_start, Node* ofs, Node* limit) {
  const TypeKlassPtr* aklass = TypeKlassPtr::make(instklass_digestBase);
  const TypeOopPtr* xtype = aklass->cast_to_exactness(false)->as_instance_type()->cast_to_ptr_type(TypePtr::NotNull);
  Node* digest_obj = new CheckCastPPNode(control(), digestBase_obj, xtype);
  digest_obj = _gvn.transform(digest_obj);

  Node* state = get_state_from_digest_object(digest_obj, elem_type);
  if (state == nullptr) return false;

  Node* block_size = nullptr;
  if (strcmp("sha3_implCompressMB", stubName) == 0) {
    block_size = get_block_size_from_digest_object(digest_obj);
    if (block_size == nullptr) return false;
  }

  // Call the stub.
  Node* call;
  if (block_size == nullptr) {
    call = make_runtime_call(RC_LEAF|RC_NO_FP,
                             OptoRuntime::digestBase_implCompressMB_Type(false),
                             stubAddr, stubName, TypePtr::BOTTOM,
                             src_start, state, ofs, limit);
  } else {
     call = make_runtime_call(RC_LEAF|RC_NO_FP,
                             OptoRuntime::digestBase_implCompressMB_Type(true),
                             stubAddr, stubName, TypePtr::BOTTOM,
                             src_start, state, block_size, ofs, limit);
  }

  // return ofs (int)
  Node* result = _gvn.transform(new ProjNode(call, TypeFunc::Parms));
  set_result(result);

  return true;
}

//------------------------------inline_galoisCounterMode_AESCrypt-----------------------
bool LibraryCallKit::inline_galoisCounterMode_AESCrypt() {
  assert(UseAES, "need AES instruction support");
  address stubAddr = nullptr;
  const char *stubName = nullptr;
  stubAddr = StubRoutines::galoisCounterMode_AESCrypt();
  stubName = "galoisCounterMode_AESCrypt";

  if (stubAddr == nullptr) return false;

  Node* in      = argument(0);
  Node* inOfs   = argument(1);
  Node* len     = argument(2);
  Node* ct      = argument(3);
  Node* ctOfs   = argument(4);
  Node* out     = argument(5);
  Node* outOfs  = argument(6);
  Node* gctr_object = argument(7);
  Node* ghash_object = argument(8);

  // (1) in, ct and out are arrays.
  const TypeAryPtr* in_type = in->Value(&_gvn)->isa_aryptr();
  const TypeAryPtr* ct_type = ct->Value(&_gvn)->isa_aryptr();
  const TypeAryPtr* out_type = out->Value(&_gvn)->isa_aryptr();
  assert( in_type != nullptr &&  in_type->elem() != Type::BOTTOM &&
          ct_type != nullptr &&  ct_type->elem() != Type::BOTTOM &&
         out_type != nullptr && out_type->elem() != Type::BOTTOM, "args are strange");

  // checks are the responsibility of the caller
  Node* in_start = in;
  Node* ct_start = ct;
  Node* out_start = out;
  if (inOfs != nullptr || ctOfs != nullptr || outOfs != nullptr) {
    assert(inOfs != nullptr && ctOfs != nullptr && outOfs != nullptr, "");
    in_start = array_element_address(in, inOfs, T_BYTE);
    ct_start = array_element_address(ct, ctOfs, T_BYTE);
    out_start = array_element_address(out, outOfs, T_BYTE);
  }

  // if we are in this set of code, we "know" the embeddedCipher is an AESCrypt object
  // (because of the predicated logic executed earlier).
  // so we cast it here safely.
  // this requires a newer class file that has this array as littleEndian ints, otherwise we revert to java
  Node* embeddedCipherObj = load_field_from_object(gctr_object, "embeddedCipher", "Lcom/sun/crypto/provider/SymmetricCipher;");
  Node* counter = load_field_from_object(gctr_object, "counter", "[B");
  Node* subkeyHtbl = load_field_from_object(ghash_object, "subkeyHtbl", "[J");
  Node* state = load_field_from_object(ghash_object, "state", "[J");

  if (embeddedCipherObj == nullptr || counter == nullptr || subkeyHtbl == nullptr || state == nullptr) {
    return false;
  }
  // cast it to what we know it will be at runtime
  const TypeInstPtr* tinst = _gvn.type(gctr_object)->isa_instptr();
  assert(tinst != nullptr, "GCTR obj is null");
  assert(tinst->is_loaded(), "GCTR obj is not loaded");
  ciKlass* klass_AESCrypt = tinst->instance_klass()->find_klass(ciSymbol::make("com/sun/crypto/provider/AESCrypt"));
  assert(klass_AESCrypt->is_loaded(), "predicate checks that this class is loaded");
  ciInstanceKlass* instklass_AESCrypt = klass_AESCrypt->as_instance_klass();
  const TypeKlassPtr* aklass = TypeKlassPtr::make(instklass_AESCrypt);
  const TypeOopPtr* xtype = aklass->as_instance_type();
  Node* aescrypt_object = new CheckCastPPNode(control(), embeddedCipherObj, xtype);
  aescrypt_object = _gvn.transform(aescrypt_object);
  // we need to get the start of the aescrypt_object's expanded key array
  Node* k_start = get_key_start_from_aescrypt_object(aescrypt_object);
  if (k_start == nullptr) return false;
  // similarly, get the start address of the r vector
  Node* cnt_start = array_element_address(counter, intcon(0), T_BYTE);
  Node* state_start = array_element_address(state, intcon(0), T_LONG);
  Node* subkeyHtbl_start = array_element_address(subkeyHtbl, intcon(0), T_LONG);


  // Call the stub, passing params
  Node* gcmCrypt = make_runtime_call(RC_LEAF|RC_NO_FP,
                               OptoRuntime::galoisCounterMode_aescrypt_Type(),
                               stubAddr, stubName, TypePtr::BOTTOM,
                               in_start, len, ct_start, out_start, k_start, state_start, subkeyHtbl_start, cnt_start);

  // return cipher length (int)
  Node* retvalue = _gvn.transform(new ProjNode(gcmCrypt, TypeFunc::Parms));
  set_result(retvalue);

  return true;
}

//----------------------------inline_galoisCounterMode_AESCrypt_predicate----------------------------
// Return node representing slow path of predicate check.
// the pseudo code we want to emulate with this predicate is:
// for encryption:
//    if (embeddedCipherObj instanceof AESCrypt) do_intrinsic, else do_javapath
// for decryption:
//    if ((embeddedCipherObj instanceof AESCrypt) && (cipher!=plain)) do_intrinsic, else do_javapath
//    note cipher==plain is more conservative than the original java code but that's OK
//

Node* LibraryCallKit::inline_galoisCounterMode_AESCrypt_predicate() {
  // The receiver was checked for null already.
  Node* objGCTR = argument(7);
  // Load embeddedCipher field of GCTR object.
  Node* embeddedCipherObj = load_field_from_object(objGCTR, "embeddedCipher", "Lcom/sun/crypto/provider/SymmetricCipher;");
  assert(embeddedCipherObj != nullptr, "embeddedCipherObj is null");

  // get AESCrypt klass for instanceOf check
  // AESCrypt might not be loaded yet if some other SymmetricCipher got us to this compile point
  // will have same classloader as CipherBlockChaining object
  const TypeInstPtr* tinst = _gvn.type(objGCTR)->isa_instptr();
  assert(tinst != nullptr, "GCTR obj is null");
  assert(tinst->is_loaded(), "GCTR obj is not loaded");

  // we want to do an instanceof comparison against the AESCrypt class
  ciKlass* klass_AESCrypt = tinst->instance_klass()->find_klass(ciSymbol::make("com/sun/crypto/provider/AESCrypt"));
  if (!klass_AESCrypt->is_loaded()) {
    // if AESCrypt is not even loaded, we never take the intrinsic fast path
    Node* ctrl = control();
    set_control(top()); // no regular fast path
    return ctrl;
  }

  ciInstanceKlass* instklass_AESCrypt = klass_AESCrypt->as_instance_klass();
  Node* instof = gen_instanceof(embeddedCipherObj, makecon(TypeKlassPtr::make(instklass_AESCrypt)));
  Node* cmp_instof = _gvn.transform(new CmpINode(instof, intcon(1)));
  Node* bool_instof = _gvn.transform(new BoolNode(cmp_instof, BoolTest::ne));
  Node* instof_false = generate_guard(bool_instof, nullptr, PROB_MIN);

  return instof_false; // even if it is null
}

//------------------------------get_state_from_digest_object-----------------------
Node * LibraryCallKit::get_state_from_digest_object(Node *digest_object, BasicType elem_type) {
  const char* state_type;
  switch (elem_type) {
    case T_BYTE: state_type = "[B"; break;
    case T_INT:  state_type = "[I"; break;
    case T_LONG: state_type = "[J"; break;
    default: ShouldNotReachHere();
  }
  Node* digest_state = load_field_from_object(digest_object, "state", state_type);
  assert (digest_state != nullptr, "wrong version of sun.security.provider.MD5/SHA/SHA2/SHA5/SHA3");
  if (digest_state == nullptr) return (Node *) nullptr;

  // now have the array, need to get the start address of the state array
  Node* state = array_element_address(digest_state, intcon(0), elem_type);
  return state;
}

//------------------------------get_block_size_from_sha3_object----------------------------------
Node * LibraryCallKit::get_block_size_from_digest_object(Node *digest_object) {
  Node* block_size = load_field_from_object(digest_object, "blockSize", "I");
  assert (block_size != nullptr, "sanity");
  return block_size;
}

//----------------------------inline_digestBase_implCompressMB_predicate----------------------------
// Return node representing slow path of predicate check.
// the pseudo code we want to emulate with this predicate is:
//    if (digestBaseObj instanceof MD5/SHA/SHA2/SHA5/SHA3) do_intrinsic, else do_javapath
//
Node* LibraryCallKit::inline_digestBase_implCompressMB_predicate(int predicate) {
  assert(UseMD5Intrinsics || UseSHA1Intrinsics || UseSHA256Intrinsics || UseSHA512Intrinsics || UseSHA3Intrinsics,
         "need MD5/SHA1/SHA256/SHA512/SHA3 instruction support");
  assert((uint)predicate < 5, "sanity");

  // The receiver was checked for null already.
  Node* digestBaseObj = argument(0);

  // get DigestBase klass for instanceOf check
  const TypeInstPtr* tinst = _gvn.type(digestBaseObj)->isa_instptr();
  assert(tinst != nullptr, "digestBaseObj is null");
  assert(tinst->is_loaded(), "DigestBase is not loaded");

  const char* klass_name = nullptr;
  switch (predicate) {
  case 0:
    if (UseMD5Intrinsics) {
      // we want to do an instanceof comparison against the MD5 class
      klass_name = "sun/security/provider/MD5";
    }
    break;
  case 1:
    if (UseSHA1Intrinsics) {
      // we want to do an instanceof comparison against the SHA class
      klass_name = "sun/security/provider/SHA";
    }
    break;
  case 2:
    if (UseSHA256Intrinsics) {
      // we want to do an instanceof comparison against the SHA2 class
      klass_name = "sun/security/provider/SHA2";
    }
    break;
  case 3:
    if (UseSHA512Intrinsics) {
      // we want to do an instanceof comparison against the SHA5 class
      klass_name = "sun/security/provider/SHA5";
    }
    break;
  case 4:
    if (UseSHA3Intrinsics) {
      // we want to do an instanceof comparison against the SHA3 class
      klass_name = "sun/security/provider/SHA3";
    }
    break;
  default:
    fatal("unknown SHA intrinsic predicate: %d", predicate);
  }

  ciKlass* klass = nullptr;
  if (klass_name != nullptr) {
    klass = tinst->instance_klass()->find_klass(ciSymbol::make(klass_name));
  }
  if ((klass == nullptr) || !klass->is_loaded()) {
    // if none of MD5/SHA/SHA2/SHA5 is loaded, we never take the intrinsic fast path
    Node* ctrl = control();
    set_control(top()); // no intrinsic path
    return ctrl;
  }
  ciInstanceKlass* instklass = klass->as_instance_klass();

  Node* instof = gen_instanceof(digestBaseObj, makecon(TypeKlassPtr::make(instklass)));
  Node* cmp_instof = _gvn.transform(new CmpINode(instof, intcon(1)));
  Node* bool_instof = _gvn.transform(new BoolNode(cmp_instof, BoolTest::ne));
  Node* instof_false = generate_guard(bool_instof, nullptr, PROB_MIN);

  return instof_false;  // even if it is null
}

//-------------inline_fma-----------------------------------
bool LibraryCallKit::inline_fma(vmIntrinsics::ID id) {
  Node *a = nullptr;
  Node *b = nullptr;
  Node *c = nullptr;
  Node* result = nullptr;
  switch (id) {
  case vmIntrinsics::_fmaD:
    assert(callee()->signature()->size() == 6, "fma has 3 parameters of size 2 each.");
    // no receiver since it is static method
    a = round_double_node(argument(0));
    b = round_double_node(argument(2));
    c = round_double_node(argument(4));
    result = _gvn.transform(new FmaDNode(control(), a, b, c));
    break;
  case vmIntrinsics::_fmaF:
    assert(callee()->signature()->size() == 3, "fma has 3 parameters of size 1 each.");
    a = argument(0);
    b = argument(1);
    c = argument(2);
    result = _gvn.transform(new FmaFNode(control(), a, b, c));
    break;
  default:
    fatal_unexpected_iid(id);  break;
  }
  set_result(result);
  return true;
}

bool LibraryCallKit::inline_character_compare(vmIntrinsics::ID id) {
  // argument(0) is receiver
  Node* codePoint = argument(1);
  Node* n = nullptr;

  switch (id) {
    case vmIntrinsics::_isDigit :
      n = new DigitNode(control(), codePoint);
      break;
    case vmIntrinsics::_isLowerCase :
      n = new LowerCaseNode(control(), codePoint);
      break;
    case vmIntrinsics::_isUpperCase :
      n = new UpperCaseNode(control(), codePoint);
      break;
    case vmIntrinsics::_isWhitespace :
      n = new WhitespaceNode(control(), codePoint);
      break;
    default:
      fatal_unexpected_iid(id);
  }

  set_result(_gvn.transform(n));
  return true;
}

//------------------------------inline_fp_min_max------------------------------
bool LibraryCallKit::inline_fp_min_max(vmIntrinsics::ID id) {
/* DISABLED BECAUSE METHOD DATA ISN'T COLLECTED PER CALL-SITE, SEE JDK-8015416.

  // The intrinsic should be used only when the API branches aren't predictable,
  // the last one performing the most important comparison. The following heuristic
  // uses the branch statistics to eventually bail out if necessary.

  ciMethodData *md = callee()->method_data();

  if ( md != nullptr && md->is_mature() && md->invocation_count() > 0 ) {
    ciCallProfile cp = caller()->call_profile_at_bci(bci());

    if ( ((double)cp.count()) / ((double)md->invocation_count()) < 0.8 ) {
      // Bail out if the call-site didn't contribute enough to the statistics.
      return false;
    }

    uint taken = 0, not_taken = 0;

    for (ciProfileData *p = md->first_data(); md->is_valid(p); p = md->next_data(p)) {
      if (p->is_BranchData()) {
        taken = ((ciBranchData*)p)->taken();
        not_taken = ((ciBranchData*)p)->not_taken();
      }
    }

    double balance = (((double)taken) - ((double)not_taken)) / ((double)md->invocation_count());
    balance = balance < 0 ? -balance : balance;
    if ( balance > 0.2 ) {
      // Bail out if the most important branch is predictable enough.
      return false;
    }
  }
*/

  Node *a = nullptr;
  Node *b = nullptr;
  Node *n = nullptr;
  switch (id) {
  case vmIntrinsics::_maxF:
  case vmIntrinsics::_minF:
  case vmIntrinsics::_maxF_strict:
  case vmIntrinsics::_minF_strict:
    assert(callee()->signature()->size() == 2, "minF/maxF has 2 parameters of size 1 each.");
    a = argument(0);
    b = argument(1);
    break;
  case vmIntrinsics::_maxD:
  case vmIntrinsics::_minD:
  case vmIntrinsics::_maxD_strict:
  case vmIntrinsics::_minD_strict:
    assert(callee()->signature()->size() == 4, "minD/maxD has 2 parameters of size 2 each.");
    a = round_double_node(argument(0));
    b = round_double_node(argument(2));
    break;
  default:
    fatal_unexpected_iid(id);
    break;
  }
  switch (id) {
  case vmIntrinsics::_maxF:
  case vmIntrinsics::_maxF_strict:
    n = new MaxFNode(a, b);
    break;
  case vmIntrinsics::_minF:
  case vmIntrinsics::_minF_strict:
    n = new MinFNode(a, b);
    break;
  case vmIntrinsics::_maxD:
  case vmIntrinsics::_maxD_strict:
    n = new MaxDNode(a, b);
    break;
  case vmIntrinsics::_minD:
  case vmIntrinsics::_minD_strict:
    n = new MinDNode(a, b);
    break;
  default:
    fatal_unexpected_iid(id);
    break;
  }
  set_result(_gvn.transform(n));
  return true;
}

bool LibraryCallKit::inline_profileBoolean() {
  Node* counts = argument(1);
  const TypeAryPtr* ary = nullptr;
  ciArray* aobj = nullptr;
  if (counts->is_Con()
      && (ary = counts->bottom_type()->isa_aryptr()) != nullptr
      && (aobj = ary->const_oop()->as_array()) != nullptr
      && (aobj->length() == 2)) {
    // Profile is int[2] where [0] and [1] correspond to false and true value occurrences respectively.
    jint false_cnt = aobj->element_value(0).as_int();
    jint  true_cnt = aobj->element_value(1).as_int();

    if (C->log() != nullptr) {
      C->log()->elem("observe source='profileBoolean' false='%d' true='%d'",
                     false_cnt, true_cnt);
    }

    if (false_cnt + true_cnt == 0) {
      // According to profile, never executed.
      uncommon_trap_exact(Deoptimization::Reason_intrinsic,
                          Deoptimization::Action_reinterpret);
      return true;
    }

    // result is a boolean (0 or 1) and its profile (false_cnt & true_cnt)
    // is a number of each value occurrences.
    Node* result = argument(0);
    if (false_cnt == 0 || true_cnt == 0) {
      // According to profile, one value has been never seen.
      int expected_val = (false_cnt == 0) ? 1 : 0;

      Node* cmp  = _gvn.transform(new CmpINode(result, intcon(expected_val)));
      Node* test = _gvn.transform(new BoolNode(cmp, BoolTest::eq));

      IfNode* check = create_and_map_if(control(), test, PROB_ALWAYS, COUNT_UNKNOWN);
      Node* fast_path = _gvn.transform(new IfTrueNode(check));
      Node* slow_path = _gvn.transform(new IfFalseNode(check));

      { // Slow path: uncommon trap for never seen value and then reexecute
        // MethodHandleImpl::profileBoolean() to bump the count, so JIT knows
        // the value has been seen at least once.
        PreserveJVMState pjvms(this);
        PreserveReexecuteState preexecs(this);
        jvms()->set_should_reexecute(true);

        set_control(slow_path);
        set_i_o(i_o());

        uncommon_trap_exact(Deoptimization::Reason_intrinsic,
                            Deoptimization::Action_reinterpret);
      }
      // The guard for never seen value enables sharpening of the result and
      // returning a constant. It allows to eliminate branches on the same value
      // later on.
      set_control(fast_path);
      result = intcon(expected_val);
    }
    // Stop profiling.
    // MethodHandleImpl::profileBoolean() has profiling logic in its bytecode.
    // By replacing method body with profile data (represented as ProfileBooleanNode
    // on IR level) we effectively disable profiling.
    // It enables full speed execution once optimized code is generated.
    Node* profile = _gvn.transform(new ProfileBooleanNode(result, false_cnt, true_cnt));
    C->record_for_igvn(profile);
    set_result(profile);
    return true;
  } else {
    // Continue profiling.
    // Profile data isn't available at the moment. So, execute method's bytecode version.
    // Usually, when GWT LambdaForms are profiled it means that a stand-alone nmethod
    // is compiled and counters aren't available since corresponding MethodHandle
    // isn't a compile-time constant.
    return false;
  }
}

bool LibraryCallKit::inline_isCompileConstant() {
  Node* n = argument(0);
  set_result(n->is_Con() ? intcon(1) : intcon(0));
  return true;
}

//------------------------------- inline_getObjectSize --------------------------------------
//
// Calculate the runtime size of the object/array.
//   native long sun.instrument.InstrumentationImpl.getObjectSize0(long nativeAgent, Object objectToSize);
//
bool LibraryCallKit::inline_getObjectSize() {
  Node* obj = argument(3);
  Node* klass_node = load_object_klass(obj);

  jint  layout_con = Klass::_lh_neutral_value;
  Node* layout_val = get_layout_helper(klass_node, layout_con);
  int   layout_is_con = (layout_val == nullptr);

  if (layout_is_con) {
    // Layout helper is constant, can figure out things at compile time.

    if (Klass::layout_helper_is_instance(layout_con)) {
      // Instance case:  layout_con contains the size itself.
      Node *size = longcon(Klass::layout_helper_size_in_bytes(layout_con));
      set_result(size);
    } else {
      // Array case: size is round(header + element_size*arraylength).
      // Since arraylength is different for every array instance, we have to
      // compute the whole thing at runtime.

      Node* arr_length = load_array_length(obj);

      int round_mask = MinObjAlignmentInBytes - 1;
      int hsize  = Klass::layout_helper_header_size(layout_con);
      int eshift = Klass::layout_helper_log2_element_size(layout_con);

      if ((round_mask & ~right_n_bits(eshift)) == 0) {
        round_mask = 0;  // strength-reduce it if it goes away completely
      }
      assert((hsize & right_n_bits(eshift)) == 0, "hsize is pre-rounded");
      Node* header_size = intcon(hsize + round_mask);

      Node* lengthx = ConvI2X(arr_length);
      Node* headerx = ConvI2X(header_size);

      Node* abody = lengthx;
      if (eshift != 0) {
        abody = _gvn.transform(new LShiftXNode(lengthx, intcon(eshift)));
      }
      Node* size = _gvn.transform( new AddXNode(headerx, abody) );
      if (round_mask != 0) {
        size = _gvn.transform( new AndXNode(size, MakeConX(~round_mask)) );
      }
      size = ConvX2L(size);
      set_result(size);
    }
  } else {
    // Layout helper is not constant, need to test for array-ness at runtime.

    enum { _instance_path = 1, _array_path, PATH_LIMIT };
    RegionNode* result_reg = new RegionNode(PATH_LIMIT);
    PhiNode* result_val = new PhiNode(result_reg, TypeLong::LONG);
    record_for_igvn(result_reg);

    Node* array_ctl = generate_array_guard(klass_node, nullptr);
    if (array_ctl != nullptr) {
      // Array case: size is round(header + element_size*arraylength).
      // Since arraylength is different for every array instance, we have to
      // compute the whole thing at runtime.

      PreserveJVMState pjvms(this);
      set_control(array_ctl);
      Node* arr_length = load_array_length(obj);

      int round_mask = MinObjAlignmentInBytes - 1;
      Node* mask = intcon(round_mask);

      Node* hss = intcon(Klass::_lh_header_size_shift);
      Node* hsm = intcon(Klass::_lh_header_size_mask);
      Node* header_size = _gvn.transform(new URShiftINode(layout_val, hss));
      header_size = _gvn.transform(new AndINode(header_size, hsm));
      header_size = _gvn.transform(new AddINode(header_size, mask));

      // There is no need to mask or shift this value.
      // The semantics of LShiftINode include an implicit mask to 0x1F.
      assert(Klass::_lh_log2_element_size_shift == 0, "use shift in place");
      Node* elem_shift = layout_val;

      Node* lengthx = ConvI2X(arr_length);
      Node* headerx = ConvI2X(header_size);

      Node* abody = _gvn.transform(new LShiftXNode(lengthx, elem_shift));
      Node* size = _gvn.transform(new AddXNode(headerx, abody));
      if (round_mask != 0) {
        size = _gvn.transform(new AndXNode(size, MakeConX(~round_mask)));
      }
      size = ConvX2L(size);

      result_reg->init_req(_array_path, control());
      result_val->init_req(_array_path, size);
    }

    if (!stopped()) {
      // Instance case: the layout helper gives us instance size almost directly,
      // but we need to mask out the _lh_instance_slow_path_bit.
      Node* size = ConvI2X(layout_val);
      assert((int) Klass::_lh_instance_slow_path_bit < BytesPerLong, "clear bit");
      Node* mask = MakeConX(~(intptr_t) right_n_bits(LogBytesPerLong));
      size = _gvn.transform(new AndXNode(size, mask));
      size = ConvX2L(size);

      result_reg->init_req(_instance_path, control());
      result_val->init_req(_instance_path, size);
    }

    set_result(result_reg, result_val);
  }

  return true;
}

//------------------------------- inline_blackhole --------------------------------------
//
// Make sure all arguments to this node are alive.
// This matches methods that were requested to be blackholed through compile commands.
//
bool LibraryCallKit::inline_blackhole() {
  assert(callee()->is_static(), "Should have been checked before: only static methods here");
  assert(callee()->is_empty(), "Should have been checked before: only empty methods here");
  assert(callee()->holder()->is_loaded(), "Should have been checked before: only methods for loaded classes here");

  // Blackhole node pinches only the control, not memory. This allows
  // the blackhole to be pinned in the loop that computes blackholed
  // values, but have no other side effects, like breaking the optimizations
  // across the blackhole.

  Node* bh = _gvn.transform(new BlackholeNode(control()));
  set_control(_gvn.transform(new ProjNode(bh, TypeFunc::Control)));

  // Bind call arguments as blackhole arguments to keep them alive
  uint nargs = callee()->arg_size();
  for (uint i = 0; i < nargs; i++) {
    bh->add_req(argument(i));
  }

  return true;
}<|MERGE_RESOLUTION|>--- conflicted
+++ resolved
@@ -2365,18 +2365,13 @@
           return false;
         }
 
-<<<<<<< HEAD
-        ciField* field = vk->get_non_flattened_field_by_offset(off);
         // Skip over direct field access for VectorPayloadMF* class instances since
         // multifield is loaded into vector, alternatively we can create a lane
         // extraction logic. Given that unsafe put operations over vector payloads are part
         // of fallback implementation, for the time being suboptimality should not be major
         // concern.
+        ciField* field = vk->get_non_flat_field_by_offset(off);
         if (field != nullptr && !VectorSupport::is_vector_payload_mf(vk->get_InlineKlass())) {
-=======
-        ciField* field = vk->get_non_flat_field_by_offset(off);
-        if (field != nullptr) {
->>>>>>> 0263bd93
           BasicType bt = type2field[field->type()->basic_type()];
           if (bt == T_ARRAY || bt == T_NARROWOOP || (bt == T_PRIMITIVE_OBJECT && !field->is_flat())) {
             bt = T_OBJECT;
