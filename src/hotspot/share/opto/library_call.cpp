/*
 * Copyright (c) 1999, 2025, Oracle and/or its affiliates. All rights reserved.
 * DO NOT ALTER OR REMOVE COPYRIGHT NOTICES OR THIS FILE HEADER.
 *
 * This code is free software; you can redistribute it and/or modify it
 * under the terms of the GNU General Public License version 2 only, as
 * published by the Free Software Foundation.
 *
 * This code is distributed in the hope that it will be useful, but WITHOUT
 * ANY WARRANTY; without even the implied warranty of MERCHANTABILITY or
 * FITNESS FOR A PARTICULAR PURPOSE.  See the GNU General Public License
 * version 2 for more details (a copy is included in the LICENSE file that
 * accompanied this code).
 *
 * You should have received a copy of the GNU General Public License version
 * 2 along with this work; if not, write to the Free Software Foundation,
 * Inc., 51 Franklin St, Fifth Floor, Boston, MA 02110-1301 USA.
 *
 * Please contact Oracle, 500 Oracle Parkway, Redwood Shores, CA 94065 USA
 * or visit www.oracle.com if you need additional information or have any
 * questions.
 *
 */

#include "asm/macroAssembler.hpp"
#include "ci/ciArrayKlass.hpp"
#include "ci/ciFlatArrayKlass.hpp"
#include "ci/ciInstanceKlass.hpp"
#include "ci/ciSymbols.hpp"
#include "ci/ciUtilities.inline.hpp"
#include "classfile/vmIntrinsics.hpp"
#include "compiler/compileBroker.hpp"
#include "compiler/compileLog.hpp"
#include "gc/shared/barrierSet.hpp"
#include "gc/shared/c2/barrierSetC2.hpp"
#include "jfr/support/jfrIntrinsics.hpp"
#include "memory/resourceArea.hpp"
#include "oops/accessDecorators.hpp"
#include "oops/klass.inline.hpp"
#include "oops/layoutKind.hpp"
#include "oops/objArrayKlass.hpp"
#include "opto/addnode.hpp"
#include "opto/arraycopynode.hpp"
#include "opto/c2compiler.hpp"
#include "opto/castnode.hpp"
#include "opto/cfgnode.hpp"
#include "opto/convertnode.hpp"
#include "opto/countbitsnode.hpp"
#include "opto/graphKit.hpp"
#include "opto/idealKit.hpp"
#include "opto/inlinetypenode.hpp"
#include "opto/library_call.hpp"
#include "opto/mathexactnode.hpp"
#include "opto/mulnode.hpp"
#include "opto/narrowptrnode.hpp"
#include "opto/opaquenode.hpp"
#include "opto/opcodes.hpp"
#include "opto/parse.hpp"
#include "opto/rootnode.hpp"
#include "opto/runtime.hpp"
#include "opto/subnode.hpp"
#include "opto/type.hpp"
#include "opto/vectornode.hpp"
#include "prims/jvmtiExport.hpp"
#include "prims/jvmtiThreadState.hpp"
#include "prims/unsafe.hpp"
#include "runtime/jniHandles.inline.hpp"
#include "runtime/objectMonitor.hpp"
#include "runtime/sharedRuntime.hpp"
#include "runtime/stubRoutines.hpp"
#include "utilities/globalDefinitions.hpp"
#include "utilities/macros.hpp"
#include "utilities/powerOfTwo.hpp"

//---------------------------make_vm_intrinsic----------------------------
CallGenerator* Compile::make_vm_intrinsic(ciMethod* m, bool is_virtual) {
  vmIntrinsicID id = m->intrinsic_id();
  assert(id != vmIntrinsics::_none, "must be a VM intrinsic");

  if (!m->is_loaded()) {
    // Do not attempt to inline unloaded methods.
    return nullptr;
  }

  C2Compiler* compiler = (C2Compiler*)CompileBroker::compiler(CompLevel_full_optimization);
  bool is_available = false;

  {
    // For calling is_intrinsic_supported and is_intrinsic_disabled_by_flag
    // the compiler must transition to '_thread_in_vm' state because both
    // methods access VM-internal data.
    VM_ENTRY_MARK;
    methodHandle mh(THREAD, m->get_Method());
    is_available = compiler != nullptr && compiler->is_intrinsic_available(mh, C->directive());
    if (is_available && is_virtual) {
      is_available = vmIntrinsics::does_virtual_dispatch(id);
    }
  }

  if (is_available) {
    assert(id <= vmIntrinsics::LAST_COMPILER_INLINE, "caller responsibility");
    assert(id != vmIntrinsics::_Object_init && id != vmIntrinsics::_invoke, "enum out of order?");
    return new LibraryIntrinsic(m, is_virtual,
                                vmIntrinsics::predicates_needed(id),
                                vmIntrinsics::does_virtual_dispatch(id),
                                id);
  } else {
    return nullptr;
  }
}

JVMState* LibraryIntrinsic::generate(JVMState* jvms) {
  LibraryCallKit kit(jvms, this);
  Compile* C = kit.C;
  int nodes = C->unique();
#ifndef PRODUCT
  if ((C->print_intrinsics() || C->print_inlining()) && Verbose) {
    char buf[1000];
    const char* str = vmIntrinsics::short_name_as_C_string(intrinsic_id(), buf, sizeof(buf));
    tty->print_cr("Intrinsic %s", str);
  }
#endif
  ciMethod* callee = kit.callee();
  const int bci    = kit.bci();
#ifdef ASSERT
  Node* ctrl = kit.control();
#endif
  // Try to inline the intrinsic.
  if (callee->check_intrinsic_candidate() &&
      kit.try_to_inline(_last_predicate)) {
    const char *inline_msg = is_virtual() ? "(intrinsic, virtual)"
                                          : "(intrinsic)";
    CompileTask::print_inlining_ul(callee, jvms->depth() - 1, bci, InliningResult::SUCCESS, inline_msg);
    C->inline_printer()->record(callee, jvms, InliningResult::SUCCESS, inline_msg);
    C->gather_intrinsic_statistics(intrinsic_id(), is_virtual(), Compile::_intrinsic_worked);
    if (C->log()) {
      C->log()->elem("intrinsic id='%s'%s nodes='%d'",
                     vmIntrinsics::name_at(intrinsic_id()),
                     (is_virtual() ? " virtual='1'" : ""),
                     C->unique() - nodes);
    }
    // Push the result from the inlined method onto the stack.
    kit.push_result();
    return kit.transfer_exceptions_into_jvms();
  }

  // The intrinsic bailed out
  assert(ctrl == kit.control(), "Control flow was added although the intrinsic bailed out");
  assert(jvms->map() == kit.map(), "Out of sync JVM state");
  if (jvms->has_method()) {
    // Not a root compile.
    const char* msg;
    if (callee->intrinsic_candidate()) {
      msg = is_virtual() ? "failed to inline (intrinsic, virtual)" : "failed to inline (intrinsic)";
    } else {
      msg = is_virtual() ? "failed to inline (intrinsic, virtual), method not annotated"
                         : "failed to inline (intrinsic), method not annotated";
    }
    CompileTask::print_inlining_ul(callee, jvms->depth() - 1, bci, InliningResult::FAILURE, msg);
    C->inline_printer()->record(callee, jvms, InliningResult::FAILURE, msg);
  } else {
    // Root compile
    ResourceMark rm;
    stringStream msg_stream;
    msg_stream.print("Did not generate intrinsic %s%s at bci:%d in",
                     vmIntrinsics::name_at(intrinsic_id()),
                     is_virtual() ? " (virtual)" : "", bci);
    const char *msg = msg_stream.freeze();
    log_debug(jit, inlining)("%s", msg);
    if (C->print_intrinsics() || C->print_inlining()) {
      tty->print("%s", msg);
    }
  }
  C->gather_intrinsic_statistics(intrinsic_id(), is_virtual(), Compile::_intrinsic_failed);

  return nullptr;
}

Node* LibraryIntrinsic::generate_predicate(JVMState* jvms, int predicate) {
  LibraryCallKit kit(jvms, this);
  Compile* C = kit.C;
  int nodes = C->unique();
  _last_predicate = predicate;
#ifndef PRODUCT
  assert(is_predicated() && predicate < predicates_count(), "sanity");
  if ((C->print_intrinsics() || C->print_inlining()) && Verbose) {
    char buf[1000];
    const char* str = vmIntrinsics::short_name_as_C_string(intrinsic_id(), buf, sizeof(buf));
    tty->print_cr("Predicate for intrinsic %s", str);
  }
#endif
  ciMethod* callee = kit.callee();
  const int bci    = kit.bci();

  Node* slow_ctl = kit.try_to_predicate(predicate);
  if (!kit.failing()) {
    const char *inline_msg = is_virtual() ? "(intrinsic, virtual, predicate)"
                                          : "(intrinsic, predicate)";
    CompileTask::print_inlining_ul(callee, jvms->depth() - 1, bci, InliningResult::SUCCESS, inline_msg);
    C->inline_printer()->record(callee, jvms, InliningResult::SUCCESS, inline_msg);

    C->gather_intrinsic_statistics(intrinsic_id(), is_virtual(), Compile::_intrinsic_worked);
    if (C->log()) {
      C->log()->elem("predicate_intrinsic id='%s'%s nodes='%d'",
                     vmIntrinsics::name_at(intrinsic_id()),
                     (is_virtual() ? " virtual='1'" : ""),
                     C->unique() - nodes);
    }
    return slow_ctl; // Could be null if the check folds.
  }

  // The intrinsic bailed out
  if (jvms->has_method()) {
    // Not a root compile.
    const char* msg = "failed to generate predicate for intrinsic";
    CompileTask::print_inlining_ul(kit.callee(), jvms->depth() - 1, bci, InliningResult::FAILURE, msg);
    C->inline_printer()->record(kit.callee(), jvms, InliningResult::FAILURE, msg);
  } else {
    // Root compile
    ResourceMark rm;
    stringStream msg_stream;
    msg_stream.print("Did not generate intrinsic %s%s at bci:%d in",
                     vmIntrinsics::name_at(intrinsic_id()),
                     is_virtual() ? " (virtual)" : "", bci);
    const char *msg = msg_stream.freeze();
    log_debug(jit, inlining)("%s", msg);
    C->inline_printer()->record(kit.callee(), jvms, InliningResult::FAILURE, msg);
  }
  C->gather_intrinsic_statistics(intrinsic_id(), is_virtual(), Compile::_intrinsic_failed);
  return nullptr;
}

bool LibraryCallKit::try_to_inline(int predicate) {
  // Handle symbolic names for otherwise undistinguished boolean switches:
  const bool is_store       = true;
  const bool is_compress    = true;
  const bool is_static      = true;
  const bool is_volatile    = true;

  if (!jvms()->has_method()) {
    // Root JVMState has a null method.
    assert(map()->memory()->Opcode() == Op_Parm, "");
    // Insert the memory aliasing node
    set_all_memory(reset_memory());
  }
  assert(merged_memory(), "");

  switch (intrinsic_id()) {
  case vmIntrinsics::_hashCode:                 return inline_native_hashcode(intrinsic()->is_virtual(), !is_static);
  case vmIntrinsics::_identityHashCode:         return inline_native_hashcode(/*!virtual*/ false,         is_static);
  case vmIntrinsics::_getClass:                 return inline_native_getClass();

  case vmIntrinsics::_ceil:
  case vmIntrinsics::_floor:
  case vmIntrinsics::_rint:
  case vmIntrinsics::_dsin:
  case vmIntrinsics::_dcos:
  case vmIntrinsics::_dtan:
  case vmIntrinsics::_dsinh:
  case vmIntrinsics::_dtanh:
  case vmIntrinsics::_dcbrt:
  case vmIntrinsics::_dabs:
  case vmIntrinsics::_fabs:
  case vmIntrinsics::_iabs:
  case vmIntrinsics::_labs:
  case vmIntrinsics::_datan2:
  case vmIntrinsics::_dsqrt:
  case vmIntrinsics::_dsqrt_strict:
  case vmIntrinsics::_dexp:
  case vmIntrinsics::_dlog:
  case vmIntrinsics::_dlog10:
  case vmIntrinsics::_dpow:
  case vmIntrinsics::_dcopySign:
  case vmIntrinsics::_fcopySign:
  case vmIntrinsics::_dsignum:
  case vmIntrinsics::_roundF:
  case vmIntrinsics::_roundD:
  case vmIntrinsics::_fsignum:                  return inline_math_native(intrinsic_id());

  case vmIntrinsics::_notify:
  case vmIntrinsics::_notifyAll:
    return inline_notify(intrinsic_id());

  case vmIntrinsics::_addExactI:                return inline_math_addExactI(false /* add */);
  case vmIntrinsics::_addExactL:                return inline_math_addExactL(false /* add */);
  case vmIntrinsics::_decrementExactI:          return inline_math_subtractExactI(true /* decrement */);
  case vmIntrinsics::_decrementExactL:          return inline_math_subtractExactL(true /* decrement */);
  case vmIntrinsics::_incrementExactI:          return inline_math_addExactI(true /* increment */);
  case vmIntrinsics::_incrementExactL:          return inline_math_addExactL(true /* increment */);
  case vmIntrinsics::_multiplyExactI:           return inline_math_multiplyExactI();
  case vmIntrinsics::_multiplyExactL:           return inline_math_multiplyExactL();
  case vmIntrinsics::_multiplyHigh:             return inline_math_multiplyHigh();
  case vmIntrinsics::_unsignedMultiplyHigh:     return inline_math_unsignedMultiplyHigh();
  case vmIntrinsics::_negateExactI:             return inline_math_negateExactI();
  case vmIntrinsics::_negateExactL:             return inline_math_negateExactL();
  case vmIntrinsics::_subtractExactI:           return inline_math_subtractExactI(false /* subtract */);
  case vmIntrinsics::_subtractExactL:           return inline_math_subtractExactL(false /* subtract */);

  case vmIntrinsics::_arraycopy:                return inline_arraycopy();

  case vmIntrinsics::_arraySort:                return inline_array_sort();
  case vmIntrinsics::_arrayPartition:           return inline_array_partition();

  case vmIntrinsics::_compareToL:               return inline_string_compareTo(StrIntrinsicNode::LL);
  case vmIntrinsics::_compareToU:               return inline_string_compareTo(StrIntrinsicNode::UU);
  case vmIntrinsics::_compareToLU:              return inline_string_compareTo(StrIntrinsicNode::LU);
  case vmIntrinsics::_compareToUL:              return inline_string_compareTo(StrIntrinsicNode::UL);

  case vmIntrinsics::_indexOfL:                 return inline_string_indexOf(StrIntrinsicNode::LL);
  case vmIntrinsics::_indexOfU:                 return inline_string_indexOf(StrIntrinsicNode::UU);
  case vmIntrinsics::_indexOfUL:                return inline_string_indexOf(StrIntrinsicNode::UL);
  case vmIntrinsics::_indexOfIL:                return inline_string_indexOfI(StrIntrinsicNode::LL);
  case vmIntrinsics::_indexOfIU:                return inline_string_indexOfI(StrIntrinsicNode::UU);
  case vmIntrinsics::_indexOfIUL:               return inline_string_indexOfI(StrIntrinsicNode::UL);
  case vmIntrinsics::_indexOfU_char:            return inline_string_indexOfChar(StrIntrinsicNode::U);
  case vmIntrinsics::_indexOfL_char:            return inline_string_indexOfChar(StrIntrinsicNode::L);

  case vmIntrinsics::_equalsL:                  return inline_string_equals(StrIntrinsicNode::LL);

  case vmIntrinsics::_vectorizedHashCode:       return inline_vectorizedHashCode();

  case vmIntrinsics::_toBytesStringU:           return inline_string_toBytesU();
  case vmIntrinsics::_getCharsStringU:          return inline_string_getCharsU();
  case vmIntrinsics::_getCharStringU:           return inline_string_char_access(!is_store);
  case vmIntrinsics::_putCharStringU:           return inline_string_char_access( is_store);

  case vmIntrinsics::_compressStringC:
  case vmIntrinsics::_compressStringB:          return inline_string_copy( is_compress);
  case vmIntrinsics::_inflateStringC:
  case vmIntrinsics::_inflateStringB:           return inline_string_copy(!is_compress);

  case vmIntrinsics::_makePrivateBuffer:        return inline_unsafe_make_private_buffer();
  case vmIntrinsics::_finishPrivateBuffer:      return inline_unsafe_finish_private_buffer();
  case vmIntrinsics::_getReference:             return inline_unsafe_access(!is_store, T_OBJECT,   Relaxed, false);
  case vmIntrinsics::_getBoolean:               return inline_unsafe_access(!is_store, T_BOOLEAN,  Relaxed, false);
  case vmIntrinsics::_getByte:                  return inline_unsafe_access(!is_store, T_BYTE,     Relaxed, false);
  case vmIntrinsics::_getShort:                 return inline_unsafe_access(!is_store, T_SHORT,    Relaxed, false);
  case vmIntrinsics::_getChar:                  return inline_unsafe_access(!is_store, T_CHAR,     Relaxed, false);
  case vmIntrinsics::_getInt:                   return inline_unsafe_access(!is_store, T_INT,      Relaxed, false);
  case vmIntrinsics::_getLong:                  return inline_unsafe_access(!is_store, T_LONG,     Relaxed, false);
  case vmIntrinsics::_getFloat:                 return inline_unsafe_access(!is_store, T_FLOAT,    Relaxed, false);
  case vmIntrinsics::_getDouble:                return inline_unsafe_access(!is_store, T_DOUBLE,   Relaxed, false);

  case vmIntrinsics::_putReference:             return inline_unsafe_access( is_store, T_OBJECT,   Relaxed, false);
  case vmIntrinsics::_putBoolean:               return inline_unsafe_access( is_store, T_BOOLEAN,  Relaxed, false);
  case vmIntrinsics::_putByte:                  return inline_unsafe_access( is_store, T_BYTE,     Relaxed, false);
  case vmIntrinsics::_putShort:                 return inline_unsafe_access( is_store, T_SHORT,    Relaxed, false);
  case vmIntrinsics::_putChar:                  return inline_unsafe_access( is_store, T_CHAR,     Relaxed, false);
  case vmIntrinsics::_putInt:                   return inline_unsafe_access( is_store, T_INT,      Relaxed, false);
  case vmIntrinsics::_putLong:                  return inline_unsafe_access( is_store, T_LONG,     Relaxed, false);
  case vmIntrinsics::_putFloat:                 return inline_unsafe_access( is_store, T_FLOAT,    Relaxed, false);
  case vmIntrinsics::_putDouble:                return inline_unsafe_access( is_store, T_DOUBLE,   Relaxed, false);

  case vmIntrinsics::_getReferenceVolatile:     return inline_unsafe_access(!is_store, T_OBJECT,   Volatile, false);
  case vmIntrinsics::_getBooleanVolatile:       return inline_unsafe_access(!is_store, T_BOOLEAN,  Volatile, false);
  case vmIntrinsics::_getByteVolatile:          return inline_unsafe_access(!is_store, T_BYTE,     Volatile, false);
  case vmIntrinsics::_getShortVolatile:         return inline_unsafe_access(!is_store, T_SHORT,    Volatile, false);
  case vmIntrinsics::_getCharVolatile:          return inline_unsafe_access(!is_store, T_CHAR,     Volatile, false);
  case vmIntrinsics::_getIntVolatile:           return inline_unsafe_access(!is_store, T_INT,      Volatile, false);
  case vmIntrinsics::_getLongVolatile:          return inline_unsafe_access(!is_store, T_LONG,     Volatile, false);
  case vmIntrinsics::_getFloatVolatile:         return inline_unsafe_access(!is_store, T_FLOAT,    Volatile, false);
  case vmIntrinsics::_getDoubleVolatile:        return inline_unsafe_access(!is_store, T_DOUBLE,   Volatile, false);

  case vmIntrinsics::_putReferenceVolatile:     return inline_unsafe_access( is_store, T_OBJECT,   Volatile, false);
  case vmIntrinsics::_putBooleanVolatile:       return inline_unsafe_access( is_store, T_BOOLEAN,  Volatile, false);
  case vmIntrinsics::_putByteVolatile:          return inline_unsafe_access( is_store, T_BYTE,     Volatile, false);
  case vmIntrinsics::_putShortVolatile:         return inline_unsafe_access( is_store, T_SHORT,    Volatile, false);
  case vmIntrinsics::_putCharVolatile:          return inline_unsafe_access( is_store, T_CHAR,     Volatile, false);
  case vmIntrinsics::_putIntVolatile:           return inline_unsafe_access( is_store, T_INT,      Volatile, false);
  case vmIntrinsics::_putLongVolatile:          return inline_unsafe_access( is_store, T_LONG,     Volatile, false);
  case vmIntrinsics::_putFloatVolatile:         return inline_unsafe_access( is_store, T_FLOAT,    Volatile, false);
  case vmIntrinsics::_putDoubleVolatile:        return inline_unsafe_access( is_store, T_DOUBLE,   Volatile, false);

  case vmIntrinsics::_getShortUnaligned:        return inline_unsafe_access(!is_store, T_SHORT,    Relaxed, true);
  case vmIntrinsics::_getCharUnaligned:         return inline_unsafe_access(!is_store, T_CHAR,     Relaxed, true);
  case vmIntrinsics::_getIntUnaligned:          return inline_unsafe_access(!is_store, T_INT,      Relaxed, true);
  case vmIntrinsics::_getLongUnaligned:         return inline_unsafe_access(!is_store, T_LONG,     Relaxed, true);

  case vmIntrinsics::_putShortUnaligned:        return inline_unsafe_access( is_store, T_SHORT,    Relaxed, true);
  case vmIntrinsics::_putCharUnaligned:         return inline_unsafe_access( is_store, T_CHAR,     Relaxed, true);
  case vmIntrinsics::_putIntUnaligned:          return inline_unsafe_access( is_store, T_INT,      Relaxed, true);
  case vmIntrinsics::_putLongUnaligned:         return inline_unsafe_access( is_store, T_LONG,     Relaxed, true);

  case vmIntrinsics::_getReferenceAcquire:      return inline_unsafe_access(!is_store, T_OBJECT,   Acquire, false);
  case vmIntrinsics::_getBooleanAcquire:        return inline_unsafe_access(!is_store, T_BOOLEAN,  Acquire, false);
  case vmIntrinsics::_getByteAcquire:           return inline_unsafe_access(!is_store, T_BYTE,     Acquire, false);
  case vmIntrinsics::_getShortAcquire:          return inline_unsafe_access(!is_store, T_SHORT,    Acquire, false);
  case vmIntrinsics::_getCharAcquire:           return inline_unsafe_access(!is_store, T_CHAR,     Acquire, false);
  case vmIntrinsics::_getIntAcquire:            return inline_unsafe_access(!is_store, T_INT,      Acquire, false);
  case vmIntrinsics::_getLongAcquire:           return inline_unsafe_access(!is_store, T_LONG,     Acquire, false);
  case vmIntrinsics::_getFloatAcquire:          return inline_unsafe_access(!is_store, T_FLOAT,    Acquire, false);
  case vmIntrinsics::_getDoubleAcquire:         return inline_unsafe_access(!is_store, T_DOUBLE,   Acquire, false);

  case vmIntrinsics::_putReferenceRelease:      return inline_unsafe_access( is_store, T_OBJECT,   Release, false);
  case vmIntrinsics::_putBooleanRelease:        return inline_unsafe_access( is_store, T_BOOLEAN,  Release, false);
  case vmIntrinsics::_putByteRelease:           return inline_unsafe_access( is_store, T_BYTE,     Release, false);
  case vmIntrinsics::_putShortRelease:          return inline_unsafe_access( is_store, T_SHORT,    Release, false);
  case vmIntrinsics::_putCharRelease:           return inline_unsafe_access( is_store, T_CHAR,     Release, false);
  case vmIntrinsics::_putIntRelease:            return inline_unsafe_access( is_store, T_INT,      Release, false);
  case vmIntrinsics::_putLongRelease:           return inline_unsafe_access( is_store, T_LONG,     Release, false);
  case vmIntrinsics::_putFloatRelease:          return inline_unsafe_access( is_store, T_FLOAT,    Release, false);
  case vmIntrinsics::_putDoubleRelease:         return inline_unsafe_access( is_store, T_DOUBLE,   Release, false);

  case vmIntrinsics::_getReferenceOpaque:       return inline_unsafe_access(!is_store, T_OBJECT,   Opaque, false);
  case vmIntrinsics::_getBooleanOpaque:         return inline_unsafe_access(!is_store, T_BOOLEAN,  Opaque, false);
  case vmIntrinsics::_getByteOpaque:            return inline_unsafe_access(!is_store, T_BYTE,     Opaque, false);
  case vmIntrinsics::_getShortOpaque:           return inline_unsafe_access(!is_store, T_SHORT,    Opaque, false);
  case vmIntrinsics::_getCharOpaque:            return inline_unsafe_access(!is_store, T_CHAR,     Opaque, false);
  case vmIntrinsics::_getIntOpaque:             return inline_unsafe_access(!is_store, T_INT,      Opaque, false);
  case vmIntrinsics::_getLongOpaque:            return inline_unsafe_access(!is_store, T_LONG,     Opaque, false);
  case vmIntrinsics::_getFloatOpaque:           return inline_unsafe_access(!is_store, T_FLOAT,    Opaque, false);
  case vmIntrinsics::_getDoubleOpaque:          return inline_unsafe_access(!is_store, T_DOUBLE,   Opaque, false);

  case vmIntrinsics::_putReferenceOpaque:       return inline_unsafe_access( is_store, T_OBJECT,   Opaque, false);
  case vmIntrinsics::_putBooleanOpaque:         return inline_unsafe_access( is_store, T_BOOLEAN,  Opaque, false);
  case vmIntrinsics::_putByteOpaque:            return inline_unsafe_access( is_store, T_BYTE,     Opaque, false);
  case vmIntrinsics::_putShortOpaque:           return inline_unsafe_access( is_store, T_SHORT,    Opaque, false);
  case vmIntrinsics::_putCharOpaque:            return inline_unsafe_access( is_store, T_CHAR,     Opaque, false);
  case vmIntrinsics::_putIntOpaque:             return inline_unsafe_access( is_store, T_INT,      Opaque, false);
  case vmIntrinsics::_putLongOpaque:            return inline_unsafe_access( is_store, T_LONG,     Opaque, false);
  case vmIntrinsics::_putFloatOpaque:           return inline_unsafe_access( is_store, T_FLOAT,    Opaque, false);
  case vmIntrinsics::_putDoubleOpaque:          return inline_unsafe_access( is_store, T_DOUBLE,   Opaque, false);

  case vmIntrinsics::_getFlatValue:             return inline_unsafe_flat_access(!is_store, Relaxed);
  case vmIntrinsics::_putFlatValue:             return inline_unsafe_flat_access( is_store, Relaxed);

  case vmIntrinsics::_compareAndSetReference:   return inline_unsafe_load_store(T_OBJECT, LS_cmp_swap,      Volatile);
  case vmIntrinsics::_compareAndSetByte:        return inline_unsafe_load_store(T_BYTE,   LS_cmp_swap,      Volatile);
  case vmIntrinsics::_compareAndSetShort:       return inline_unsafe_load_store(T_SHORT,  LS_cmp_swap,      Volatile);
  case vmIntrinsics::_compareAndSetInt:         return inline_unsafe_load_store(T_INT,    LS_cmp_swap,      Volatile);
  case vmIntrinsics::_compareAndSetLong:        return inline_unsafe_load_store(T_LONG,   LS_cmp_swap,      Volatile);

  case vmIntrinsics::_weakCompareAndSetReferencePlain:     return inline_unsafe_load_store(T_OBJECT, LS_cmp_swap_weak, Relaxed);
  case vmIntrinsics::_weakCompareAndSetReferenceAcquire:   return inline_unsafe_load_store(T_OBJECT, LS_cmp_swap_weak, Acquire);
  case vmIntrinsics::_weakCompareAndSetReferenceRelease:   return inline_unsafe_load_store(T_OBJECT, LS_cmp_swap_weak, Release);
  case vmIntrinsics::_weakCompareAndSetReference:          return inline_unsafe_load_store(T_OBJECT, LS_cmp_swap_weak, Volatile);
  case vmIntrinsics::_weakCompareAndSetBytePlain:          return inline_unsafe_load_store(T_BYTE,   LS_cmp_swap_weak, Relaxed);
  case vmIntrinsics::_weakCompareAndSetByteAcquire:        return inline_unsafe_load_store(T_BYTE,   LS_cmp_swap_weak, Acquire);
  case vmIntrinsics::_weakCompareAndSetByteRelease:        return inline_unsafe_load_store(T_BYTE,   LS_cmp_swap_weak, Release);
  case vmIntrinsics::_weakCompareAndSetByte:               return inline_unsafe_load_store(T_BYTE,   LS_cmp_swap_weak, Volatile);
  case vmIntrinsics::_weakCompareAndSetShortPlain:         return inline_unsafe_load_store(T_SHORT,  LS_cmp_swap_weak, Relaxed);
  case vmIntrinsics::_weakCompareAndSetShortAcquire:       return inline_unsafe_load_store(T_SHORT,  LS_cmp_swap_weak, Acquire);
  case vmIntrinsics::_weakCompareAndSetShortRelease:       return inline_unsafe_load_store(T_SHORT,  LS_cmp_swap_weak, Release);
  case vmIntrinsics::_weakCompareAndSetShort:              return inline_unsafe_load_store(T_SHORT,  LS_cmp_swap_weak, Volatile);
  case vmIntrinsics::_weakCompareAndSetIntPlain:           return inline_unsafe_load_store(T_INT,    LS_cmp_swap_weak, Relaxed);
  case vmIntrinsics::_weakCompareAndSetIntAcquire:         return inline_unsafe_load_store(T_INT,    LS_cmp_swap_weak, Acquire);
  case vmIntrinsics::_weakCompareAndSetIntRelease:         return inline_unsafe_load_store(T_INT,    LS_cmp_swap_weak, Release);
  case vmIntrinsics::_weakCompareAndSetInt:                return inline_unsafe_load_store(T_INT,    LS_cmp_swap_weak, Volatile);
  case vmIntrinsics::_weakCompareAndSetLongPlain:          return inline_unsafe_load_store(T_LONG,   LS_cmp_swap_weak, Relaxed);
  case vmIntrinsics::_weakCompareAndSetLongAcquire:        return inline_unsafe_load_store(T_LONG,   LS_cmp_swap_weak, Acquire);
  case vmIntrinsics::_weakCompareAndSetLongRelease:        return inline_unsafe_load_store(T_LONG,   LS_cmp_swap_weak, Release);
  case vmIntrinsics::_weakCompareAndSetLong:               return inline_unsafe_load_store(T_LONG,   LS_cmp_swap_weak, Volatile);

  case vmIntrinsics::_compareAndExchangeReference:         return inline_unsafe_load_store(T_OBJECT, LS_cmp_exchange,  Volatile);
  case vmIntrinsics::_compareAndExchangeReferenceAcquire:  return inline_unsafe_load_store(T_OBJECT, LS_cmp_exchange,  Acquire);
  case vmIntrinsics::_compareAndExchangeReferenceRelease:  return inline_unsafe_load_store(T_OBJECT, LS_cmp_exchange,  Release);
  case vmIntrinsics::_compareAndExchangeByte:              return inline_unsafe_load_store(T_BYTE,   LS_cmp_exchange,  Volatile);
  case vmIntrinsics::_compareAndExchangeByteAcquire:       return inline_unsafe_load_store(T_BYTE,   LS_cmp_exchange,  Acquire);
  case vmIntrinsics::_compareAndExchangeByteRelease:       return inline_unsafe_load_store(T_BYTE,   LS_cmp_exchange,  Release);
  case vmIntrinsics::_compareAndExchangeShort:             return inline_unsafe_load_store(T_SHORT,  LS_cmp_exchange,  Volatile);
  case vmIntrinsics::_compareAndExchangeShortAcquire:      return inline_unsafe_load_store(T_SHORT,  LS_cmp_exchange,  Acquire);
  case vmIntrinsics::_compareAndExchangeShortRelease:      return inline_unsafe_load_store(T_SHORT,  LS_cmp_exchange,  Release);
  case vmIntrinsics::_compareAndExchangeInt:               return inline_unsafe_load_store(T_INT,    LS_cmp_exchange,  Volatile);
  case vmIntrinsics::_compareAndExchangeIntAcquire:        return inline_unsafe_load_store(T_INT,    LS_cmp_exchange,  Acquire);
  case vmIntrinsics::_compareAndExchangeIntRelease:        return inline_unsafe_load_store(T_INT,    LS_cmp_exchange,  Release);
  case vmIntrinsics::_compareAndExchangeLong:              return inline_unsafe_load_store(T_LONG,   LS_cmp_exchange,  Volatile);
  case vmIntrinsics::_compareAndExchangeLongAcquire:       return inline_unsafe_load_store(T_LONG,   LS_cmp_exchange,  Acquire);
  case vmIntrinsics::_compareAndExchangeLongRelease:       return inline_unsafe_load_store(T_LONG,   LS_cmp_exchange,  Release);

  case vmIntrinsics::_getAndAddByte:                    return inline_unsafe_load_store(T_BYTE,   LS_get_add,       Volatile);
  case vmIntrinsics::_getAndAddShort:                   return inline_unsafe_load_store(T_SHORT,  LS_get_add,       Volatile);
  case vmIntrinsics::_getAndAddInt:                     return inline_unsafe_load_store(T_INT,    LS_get_add,       Volatile);
  case vmIntrinsics::_getAndAddLong:                    return inline_unsafe_load_store(T_LONG,   LS_get_add,       Volatile);

  case vmIntrinsics::_getAndSetByte:                    return inline_unsafe_load_store(T_BYTE,   LS_get_set,       Volatile);
  case vmIntrinsics::_getAndSetShort:                   return inline_unsafe_load_store(T_SHORT,  LS_get_set,       Volatile);
  case vmIntrinsics::_getAndSetInt:                     return inline_unsafe_load_store(T_INT,    LS_get_set,       Volatile);
  case vmIntrinsics::_getAndSetLong:                    return inline_unsafe_load_store(T_LONG,   LS_get_set,       Volatile);
  case vmIntrinsics::_getAndSetReference:               return inline_unsafe_load_store(T_OBJECT, LS_get_set,       Volatile);

  case vmIntrinsics::_loadFence:
  case vmIntrinsics::_storeFence:
  case vmIntrinsics::_storeStoreFence:
  case vmIntrinsics::_fullFence:                return inline_unsafe_fence(intrinsic_id());

  case vmIntrinsics::_arrayInstanceBaseOffset:  return inline_arrayInstanceBaseOffset();
  case vmIntrinsics::_arrayInstanceIndexScale:  return inline_arrayInstanceIndexScale();
  case vmIntrinsics::_arrayLayout:              return inline_arrayLayout();

  case vmIntrinsics::_onSpinWait:               return inline_onspinwait();

  case vmIntrinsics::_currentCarrierThread:     return inline_native_currentCarrierThread();
  case vmIntrinsics::_currentThread:            return inline_native_currentThread();
  case vmIntrinsics::_setCurrentThread:         return inline_native_setCurrentThread();

  case vmIntrinsics::_scopedValueCache:          return inline_native_scopedValueCache();
  case vmIntrinsics::_setScopedValueCache:       return inline_native_setScopedValueCache();

  case vmIntrinsics::_Continuation_pin:          return inline_native_Continuation_pinning(false);
  case vmIntrinsics::_Continuation_unpin:        return inline_native_Continuation_pinning(true);

#if INCLUDE_JVMTI
  case vmIntrinsics::_notifyJvmtiVThreadStart:   return inline_native_notify_jvmti_funcs(CAST_FROM_FN_PTR(address, OptoRuntime::notify_jvmti_vthread_start()),
                                                                                         "notifyJvmtiStart", true, false);
  case vmIntrinsics::_notifyJvmtiVThreadEnd:     return inline_native_notify_jvmti_funcs(CAST_FROM_FN_PTR(address, OptoRuntime::notify_jvmti_vthread_end()),
                                                                                         "notifyJvmtiEnd", false, true);
  case vmIntrinsics::_notifyJvmtiVThreadMount:   return inline_native_notify_jvmti_funcs(CAST_FROM_FN_PTR(address, OptoRuntime::notify_jvmti_vthread_mount()),
                                                                                         "notifyJvmtiMount", false, false);
  case vmIntrinsics::_notifyJvmtiVThreadUnmount: return inline_native_notify_jvmti_funcs(CAST_FROM_FN_PTR(address, OptoRuntime::notify_jvmti_vthread_unmount()),
                                                                                         "notifyJvmtiUnmount", false, false);
  case vmIntrinsics::_notifyJvmtiVThreadDisableSuspend: return inline_native_notify_jvmti_sync();
#endif

#ifdef JFR_HAVE_INTRINSICS
  case vmIntrinsics::_counterTime:              return inline_native_time_funcs(CAST_FROM_FN_PTR(address, JfrTime::time_function()), "counterTime");
  case vmIntrinsics::_getEventWriter:           return inline_native_getEventWriter();
  case vmIntrinsics::_jvm_commit:               return inline_native_jvm_commit();
#endif
  case vmIntrinsics::_currentTimeMillis:        return inline_native_time_funcs(CAST_FROM_FN_PTR(address, os::javaTimeMillis), "currentTimeMillis");
  case vmIntrinsics::_nanoTime:                 return inline_native_time_funcs(CAST_FROM_FN_PTR(address, os::javaTimeNanos), "nanoTime");
  case vmIntrinsics::_writeback0:               return inline_unsafe_writeback0();
  case vmIntrinsics::_writebackPreSync0:        return inline_unsafe_writebackSync0(true);
  case vmIntrinsics::_writebackPostSync0:       return inline_unsafe_writebackSync0(false);
  case vmIntrinsics::_allocateInstance:         return inline_unsafe_allocate();
  case vmIntrinsics::_copyMemory:               return inline_unsafe_copyMemory();
  case vmIntrinsics::_setMemory:                return inline_unsafe_setMemory();
  case vmIntrinsics::_getLength:                return inline_native_getLength();
  case vmIntrinsics::_copyOf:                   return inline_array_copyOf(false);
  case vmIntrinsics::_copyOfRange:              return inline_array_copyOf(true);
  case vmIntrinsics::_equalsB:                  return inline_array_equals(StrIntrinsicNode::LL);
  case vmIntrinsics::_equalsC:                  return inline_array_equals(StrIntrinsicNode::UU);
  case vmIntrinsics::_Preconditions_checkIndex: return inline_preconditions_checkIndex(T_INT);
  case vmIntrinsics::_Preconditions_checkLongIndex: return inline_preconditions_checkIndex(T_LONG);
  case vmIntrinsics::_clone:                    return inline_native_clone(intrinsic()->is_virtual());

  case vmIntrinsics::_allocateUninitializedArray: return inline_unsafe_newArray(true);
  case vmIntrinsics::_newArray:                   return inline_unsafe_newArray(false);
  case vmIntrinsics::_newNullRestrictedNonAtomicArray: return inline_newArray(/* null_free */ true, /* atomic */ false);
  case vmIntrinsics::_newNullRestrictedAtomicArray: return inline_newArray(/* null_free */ true, /* atomic */ true);
  case vmIntrinsics::_newNullableAtomicArray:     return inline_newArray(/* null_free */ false, /* atomic */ true);
  case vmIntrinsics::_isFlatArray:              return inline_getArrayProperties(IsFlat);
  case vmIntrinsics::_isNullRestrictedArray:    return inline_getArrayProperties(IsNullRestricted);
  case vmIntrinsics::_isAtomicArray:            return inline_getArrayProperties(IsAtomic);

  case vmIntrinsics::_isAssignableFrom:         return inline_native_subtype_check();

  case vmIntrinsics::_isInstance:
  case vmIntrinsics::_isHidden:
  case vmIntrinsics::_getSuperclass:            return inline_native_Class_query(intrinsic_id());

  case vmIntrinsics::_floatToRawIntBits:
  case vmIntrinsics::_floatToIntBits:
  case vmIntrinsics::_intBitsToFloat:
  case vmIntrinsics::_doubleToRawLongBits:
  case vmIntrinsics::_doubleToLongBits:
  case vmIntrinsics::_longBitsToDouble:
  case vmIntrinsics::_floatToFloat16:
  case vmIntrinsics::_float16ToFloat:           return inline_fp_conversions(intrinsic_id());
  case vmIntrinsics::_sqrt_float16:             return inline_fp16_operations(intrinsic_id(), 1);
  case vmIntrinsics::_fma_float16:              return inline_fp16_operations(intrinsic_id(), 3);
  case vmIntrinsics::_floatIsFinite:
  case vmIntrinsics::_floatIsInfinite:
  case vmIntrinsics::_doubleIsFinite:
  case vmIntrinsics::_doubleIsInfinite:         return inline_fp_range_check(intrinsic_id());

  case vmIntrinsics::_numberOfLeadingZeros_i:
  case vmIntrinsics::_numberOfLeadingZeros_l:
  case vmIntrinsics::_numberOfTrailingZeros_i:
  case vmIntrinsics::_numberOfTrailingZeros_l:
  case vmIntrinsics::_bitCount_i:
  case vmIntrinsics::_bitCount_l:
  case vmIntrinsics::_reverse_i:
  case vmIntrinsics::_reverse_l:
  case vmIntrinsics::_reverseBytes_i:
  case vmIntrinsics::_reverseBytes_l:
  case vmIntrinsics::_reverseBytes_s:
  case vmIntrinsics::_reverseBytes_c:           return inline_number_methods(intrinsic_id());

  case vmIntrinsics::_compress_i:
  case vmIntrinsics::_compress_l:
  case vmIntrinsics::_expand_i:
  case vmIntrinsics::_expand_l:                 return inline_bitshuffle_methods(intrinsic_id());

  case vmIntrinsics::_compareUnsigned_i:
  case vmIntrinsics::_compareUnsigned_l:        return inline_compare_unsigned(intrinsic_id());

  case vmIntrinsics::_divideUnsigned_i:
  case vmIntrinsics::_divideUnsigned_l:
  case vmIntrinsics::_remainderUnsigned_i:
  case vmIntrinsics::_remainderUnsigned_l:      return inline_divmod_methods(intrinsic_id());

  case vmIntrinsics::_getCallerClass:           return inline_native_Reflection_getCallerClass();

  case vmIntrinsics::_Reference_get0:           return inline_reference_get0();
  case vmIntrinsics::_Reference_refersTo0:      return inline_reference_refersTo0(false);
  case vmIntrinsics::_PhantomReference_refersTo0: return inline_reference_refersTo0(true);
  case vmIntrinsics::_Reference_clear0:         return inline_reference_clear0(false);
  case vmIntrinsics::_PhantomReference_clear0:  return inline_reference_clear0(true);

  case vmIntrinsics::_Class_cast:               return inline_Class_cast();

  case vmIntrinsics::_aescrypt_encryptBlock:
  case vmIntrinsics::_aescrypt_decryptBlock:    return inline_aescrypt_Block(intrinsic_id());

  case vmIntrinsics::_cipherBlockChaining_encryptAESCrypt:
  case vmIntrinsics::_cipherBlockChaining_decryptAESCrypt:
    return inline_cipherBlockChaining_AESCrypt(intrinsic_id());

  case vmIntrinsics::_electronicCodeBook_encryptAESCrypt:
  case vmIntrinsics::_electronicCodeBook_decryptAESCrypt:
    return inline_electronicCodeBook_AESCrypt(intrinsic_id());

  case vmIntrinsics::_counterMode_AESCrypt:
    return inline_counterMode_AESCrypt(intrinsic_id());

  case vmIntrinsics::_galoisCounterMode_AESCrypt:
    return inline_galoisCounterMode_AESCrypt();

  case vmIntrinsics::_md5_implCompress:
  case vmIntrinsics::_sha_implCompress:
  case vmIntrinsics::_sha2_implCompress:
  case vmIntrinsics::_sha5_implCompress:
  case vmIntrinsics::_sha3_implCompress:
    return inline_digestBase_implCompress(intrinsic_id());
  case vmIntrinsics::_double_keccak:
    return inline_double_keccak();

  case vmIntrinsics::_digestBase_implCompressMB:
    return inline_digestBase_implCompressMB(predicate);

  case vmIntrinsics::_multiplyToLen:
    return inline_multiplyToLen();

  case vmIntrinsics::_squareToLen:
    return inline_squareToLen();

  case vmIntrinsics::_mulAdd:
    return inline_mulAdd();

  case vmIntrinsics::_montgomeryMultiply:
    return inline_montgomeryMultiply();
  case vmIntrinsics::_montgomerySquare:
    return inline_montgomerySquare();

  case vmIntrinsics::_bigIntegerRightShiftWorker:
    return inline_bigIntegerShift(true);
  case vmIntrinsics::_bigIntegerLeftShiftWorker:
    return inline_bigIntegerShift(false);

  case vmIntrinsics::_vectorizedMismatch:
    return inline_vectorizedMismatch();

  case vmIntrinsics::_ghash_processBlocks:
    return inline_ghash_processBlocks();
  case vmIntrinsics::_chacha20Block:
    return inline_chacha20Block();
  case vmIntrinsics::_kyberNtt:
    return inline_kyberNtt();
  case vmIntrinsics::_kyberInverseNtt:
    return inline_kyberInverseNtt();
  case vmIntrinsics::_kyberNttMult:
    return inline_kyberNttMult();
  case vmIntrinsics::_kyberAddPoly_2:
    return inline_kyberAddPoly_2();
  case vmIntrinsics::_kyberAddPoly_3:
    return inline_kyberAddPoly_3();
  case vmIntrinsics::_kyber12To16:
    return inline_kyber12To16();
  case vmIntrinsics::_kyberBarrettReduce:
    return inline_kyberBarrettReduce();
  case vmIntrinsics::_dilithiumAlmostNtt:
    return inline_dilithiumAlmostNtt();
  case vmIntrinsics::_dilithiumAlmostInverseNtt:
    return inline_dilithiumAlmostInverseNtt();
  case vmIntrinsics::_dilithiumNttMult:
    return inline_dilithiumNttMult();
  case vmIntrinsics::_dilithiumMontMulByConstant:
    return inline_dilithiumMontMulByConstant();
  case vmIntrinsics::_dilithiumDecomposePoly:
    return inline_dilithiumDecomposePoly();
  case vmIntrinsics::_base64_encodeBlock:
    return inline_base64_encodeBlock();
  case vmIntrinsics::_base64_decodeBlock:
    return inline_base64_decodeBlock();
  case vmIntrinsics::_poly1305_processBlocks:
    return inline_poly1305_processBlocks();
  case vmIntrinsics::_intpoly_montgomeryMult_P256:
    return inline_intpoly_montgomeryMult_P256();
  case vmIntrinsics::_intpoly_assign:
    return inline_intpoly_assign();
  case vmIntrinsics::_encodeISOArray:
  case vmIntrinsics::_encodeByteISOArray:
    return inline_encodeISOArray(false);
  case vmIntrinsics::_encodeAsciiArray:
    return inline_encodeISOArray(true);

  case vmIntrinsics::_updateCRC32:
    return inline_updateCRC32();
  case vmIntrinsics::_updateBytesCRC32:
    return inline_updateBytesCRC32();
  case vmIntrinsics::_updateByteBufferCRC32:
    return inline_updateByteBufferCRC32();

  case vmIntrinsics::_updateBytesCRC32C:
    return inline_updateBytesCRC32C();
  case vmIntrinsics::_updateDirectByteBufferCRC32C:
    return inline_updateDirectByteBufferCRC32C();

  case vmIntrinsics::_updateBytesAdler32:
    return inline_updateBytesAdler32();
  case vmIntrinsics::_updateByteBufferAdler32:
    return inline_updateByteBufferAdler32();

  case vmIntrinsics::_profileBoolean:
    return inline_profileBoolean();
  case vmIntrinsics::_isCompileConstant:
    return inline_isCompileConstant();

  case vmIntrinsics::_countPositives:
    return inline_countPositives();

  case vmIntrinsics::_fmaD:
  case vmIntrinsics::_fmaF:
    return inline_fma(intrinsic_id());

  case vmIntrinsics::_isDigit:
  case vmIntrinsics::_isLowerCase:
  case vmIntrinsics::_isUpperCase:
  case vmIntrinsics::_isWhitespace:
    return inline_character_compare(intrinsic_id());

  case vmIntrinsics::_min:
  case vmIntrinsics::_max:
  case vmIntrinsics::_min_strict:
  case vmIntrinsics::_max_strict:
  case vmIntrinsics::_minL:
  case vmIntrinsics::_maxL:
  case vmIntrinsics::_minF:
  case vmIntrinsics::_maxF:
  case vmIntrinsics::_minD:
  case vmIntrinsics::_maxD:
  case vmIntrinsics::_minF_strict:
  case vmIntrinsics::_maxF_strict:
  case vmIntrinsics::_minD_strict:
  case vmIntrinsics::_maxD_strict:
    return inline_min_max(intrinsic_id());

  case vmIntrinsics::_VectorUnaryOp:
    return inline_vector_nary_operation(1);
  case vmIntrinsics::_VectorBinaryOp:
    return inline_vector_nary_operation(2);
  case vmIntrinsics::_VectorUnaryLibOp:
    return inline_vector_call(1);
  case vmIntrinsics::_VectorBinaryLibOp:
    return inline_vector_call(2);
  case vmIntrinsics::_VectorTernaryOp:
    return inline_vector_nary_operation(3);
  case vmIntrinsics::_VectorFromBitsCoerced:
    return inline_vector_frombits_coerced();
  case vmIntrinsics::_VectorMaskOp:
    return inline_vector_mask_operation();
  case vmIntrinsics::_VectorLoadOp:
    return inline_vector_mem_operation(/*is_store=*/false);
  case vmIntrinsics::_VectorLoadMaskedOp:
    return inline_vector_mem_masked_operation(/*is_store*/false);
  case vmIntrinsics::_VectorStoreOp:
    return inline_vector_mem_operation(/*is_store=*/true);
  case vmIntrinsics::_VectorStoreMaskedOp:
    return inline_vector_mem_masked_operation(/*is_store=*/true);
  case vmIntrinsics::_VectorGatherOp:
    return inline_vector_gather_scatter(/*is_scatter*/ false);
  case vmIntrinsics::_VectorScatterOp:
    return inline_vector_gather_scatter(/*is_scatter*/ true);
  case vmIntrinsics::_VectorReductionCoerced:
    return inline_vector_reduction();
  case vmIntrinsics::_VectorTest:
    return inline_vector_test();
  case vmIntrinsics::_VectorBlend:
    return inline_vector_blend();
  case vmIntrinsics::_VectorRearrange:
    return inline_vector_rearrange();
  case vmIntrinsics::_VectorSelectFrom:
    return inline_vector_select_from();
  case vmIntrinsics::_VectorCompare:
    return inline_vector_compare();
  case vmIntrinsics::_VectorBroadcastInt:
    return inline_vector_broadcast_int();
  case vmIntrinsics::_VectorConvert:
    return inline_vector_convert();
  case vmIntrinsics::_VectorInsert:
    return inline_vector_insert();
  case vmIntrinsics::_VectorExtract:
    return inline_vector_extract();
  case vmIntrinsics::_VectorCompressExpand:
    return inline_vector_compress_expand();
  case vmIntrinsics::_VectorSelectFromTwoVectorOp:
    return inline_vector_select_from_two_vectors();
  case vmIntrinsics::_IndexVector:
    return inline_index_vector();
  case vmIntrinsics::_IndexPartiallyInUpperRange:
    return inline_index_partially_in_upper_range();

  case vmIntrinsics::_getObjectSize:
    return inline_getObjectSize();

  case vmIntrinsics::_blackhole:
    return inline_blackhole();

  default:
    // If you get here, it may be that someone has added a new intrinsic
    // to the list in vmIntrinsics.hpp without implementing it here.
#ifndef PRODUCT
    if ((PrintMiscellaneous && (Verbose || WizardMode)) || PrintOpto) {
      tty->print_cr("*** Warning: Unimplemented intrinsic %s(%d)",
                    vmIntrinsics::name_at(intrinsic_id()), vmIntrinsics::as_int(intrinsic_id()));
    }
#endif
    return false;
  }
}

Node* LibraryCallKit::try_to_predicate(int predicate) {
  if (!jvms()->has_method()) {
    // Root JVMState has a null method.
    assert(map()->memory()->Opcode() == Op_Parm, "");
    // Insert the memory aliasing node
    set_all_memory(reset_memory());
  }
  assert(merged_memory(), "");

  switch (intrinsic_id()) {
  case vmIntrinsics::_cipherBlockChaining_encryptAESCrypt:
    return inline_cipherBlockChaining_AESCrypt_predicate(false);
  case vmIntrinsics::_cipherBlockChaining_decryptAESCrypt:
    return inline_cipherBlockChaining_AESCrypt_predicate(true);
  case vmIntrinsics::_electronicCodeBook_encryptAESCrypt:
    return inline_electronicCodeBook_AESCrypt_predicate(false);
  case vmIntrinsics::_electronicCodeBook_decryptAESCrypt:
    return inline_electronicCodeBook_AESCrypt_predicate(true);
  case vmIntrinsics::_counterMode_AESCrypt:
    return inline_counterMode_AESCrypt_predicate();
  case vmIntrinsics::_digestBase_implCompressMB:
    return inline_digestBase_implCompressMB_predicate(predicate);
  case vmIntrinsics::_galoisCounterMode_AESCrypt:
    return inline_galoisCounterMode_AESCrypt_predicate();

  default:
    // If you get here, it may be that someone has added a new intrinsic
    // to the list in vmIntrinsics.hpp without implementing it here.
#ifndef PRODUCT
    if ((PrintMiscellaneous && (Verbose || WizardMode)) || PrintOpto) {
      tty->print_cr("*** Warning: Unimplemented predicate for intrinsic %s(%d)",
                    vmIntrinsics::name_at(intrinsic_id()), vmIntrinsics::as_int(intrinsic_id()));
    }
#endif
    Node* slow_ctl = control();
    set_control(top()); // No fast path intrinsic
    return slow_ctl;
  }
}

//------------------------------set_result-------------------------------
// Helper function for finishing intrinsics.
void LibraryCallKit::set_result(RegionNode* region, PhiNode* value) {
  record_for_igvn(region);
  set_control(_gvn.transform(region));
  set_result( _gvn.transform(value));
  assert(value->type()->basic_type() == result()->bottom_type()->basic_type(), "sanity");
}

//------------------------------generate_guard---------------------------
// Helper function for generating guarded fast-slow graph structures.
// The given 'test', if true, guards a slow path.  If the test fails
// then a fast path can be taken.  (We generally hope it fails.)
// In all cases, GraphKit::control() is updated to the fast path.
// The returned value represents the control for the slow path.
// The return value is never 'top'; it is either a valid control
// or null if it is obvious that the slow path can never be taken.
// Also, if region and the slow control are not null, the slow edge
// is appended to the region.
Node* LibraryCallKit::generate_guard(Node* test, RegionNode* region, float true_prob) {
  if (stopped()) {
    // Already short circuited.
    return nullptr;
  }

  // Build an if node and its projections.
  // If test is true we take the slow path, which we assume is uncommon.
  if (_gvn.type(test) == TypeInt::ZERO) {
    // The slow branch is never taken.  No need to build this guard.
    return nullptr;
  }

  IfNode* iff = create_and_map_if(control(), test, true_prob, COUNT_UNKNOWN);

  Node* if_slow = _gvn.transform(new IfTrueNode(iff));
  if (if_slow == top()) {
    // The slow branch is never taken.  No need to build this guard.
    return nullptr;
  }

  if (region != nullptr)
    region->add_req(if_slow);

  Node* if_fast = _gvn.transform(new IfFalseNode(iff));
  set_control(if_fast);

  return if_slow;
}

inline Node* LibraryCallKit::generate_slow_guard(Node* test, RegionNode* region) {
  return generate_guard(test, region, PROB_UNLIKELY_MAG(3));
}
inline Node* LibraryCallKit::generate_fair_guard(Node* test, RegionNode* region) {
  return generate_guard(test, region, PROB_FAIR);
}

inline Node* LibraryCallKit::generate_negative_guard(Node* index, RegionNode* region,
                                                     Node* *pos_index) {
  if (stopped())
    return nullptr;                // already stopped
  if (_gvn.type(index)->higher_equal(TypeInt::POS)) // [0,maxint]
    return nullptr;                // index is already adequately typed
  Node* cmp_lt = _gvn.transform(new CmpINode(index, intcon(0)));
  Node* bol_lt = _gvn.transform(new BoolNode(cmp_lt, BoolTest::lt));
  Node* is_neg = generate_guard(bol_lt, region, PROB_MIN);
  if (is_neg != nullptr && pos_index != nullptr) {
    // Emulate effect of Parse::adjust_map_after_if.
    Node* ccast = new CastIINode(control(), index, TypeInt::POS);
    (*pos_index) = _gvn.transform(ccast);
  }
  return is_neg;
}

// Make sure that 'position' is a valid limit index, in [0..length].
// There are two equivalent plans for checking this:
//   A. (offset + copyLength)  unsigned<=  arrayLength
//   B. offset  <=  (arrayLength - copyLength)
// We require that all of the values above, except for the sum and
// difference, are already known to be non-negative.
// Plan A is robust in the face of overflow, if offset and copyLength
// are both hugely positive.
//
// Plan B is less direct and intuitive, but it does not overflow at
// all, since the difference of two non-negatives is always
// representable.  Whenever Java methods must perform the equivalent
// check they generally use Plan B instead of Plan A.
// For the moment we use Plan A.
inline Node* LibraryCallKit::generate_limit_guard(Node* offset,
                                                  Node* subseq_length,
                                                  Node* array_length,
                                                  RegionNode* region) {
  if (stopped())
    return nullptr;                // already stopped
  bool zero_offset = _gvn.type(offset) == TypeInt::ZERO;
  if (zero_offset && subseq_length->eqv_uncast(array_length))
    return nullptr;                // common case of whole-array copy
  Node* last = subseq_length;
  if (!zero_offset)             // last += offset
    last = _gvn.transform(new AddINode(last, offset));
  Node* cmp_lt = _gvn.transform(new CmpUNode(array_length, last));
  Node* bol_lt = _gvn.transform(new BoolNode(cmp_lt, BoolTest::lt));
  Node* is_over = generate_guard(bol_lt, region, PROB_MIN);
  return is_over;
}

// Emit range checks for the given String.value byte array
void LibraryCallKit::generate_string_range_check(Node* array,
                                                 Node* offset,
                                                 Node* count,
                                                 bool char_count,
                                                 bool halt_on_oob) {
  if (stopped()) {
    return; // already stopped
  }
  RegionNode* bailout = new RegionNode(1);
  record_for_igvn(bailout);
  if (char_count) {
    // Convert char count to byte count
    count = _gvn.transform(new LShiftINode(count, intcon(1)));
  }

  // Offset and count must not be negative
  generate_negative_guard(offset, bailout);
  generate_negative_guard(count, bailout);
  // Offset + count must not exceed length of array
  generate_limit_guard(offset, count, load_array_length(array), bailout);

  if (bailout->req() > 1) {
    if (halt_on_oob) {
      bailout = _gvn.transform(bailout)->as_Region();
      Node* frame = _gvn.transform(new ParmNode(C->start(), TypeFunc::FramePtr));
      Node* halt = _gvn.transform(new HaltNode(bailout, frame, "unexpected guard failure in intrinsic"));
      C->root()->add_req(halt);
    } else {
      PreserveJVMState pjvms(this);
      set_control(_gvn.transform(bailout));
      uncommon_trap(Deoptimization::Reason_intrinsic,
                    Deoptimization::Action_maybe_recompile);
    }
  }
}

Node* LibraryCallKit::current_thread_helper(Node*& tls_output, ByteSize handle_offset,
                                            bool is_immutable) {
  ciKlass* thread_klass = env()->Thread_klass();
  const Type* thread_type
    = TypeOopPtr::make_from_klass(thread_klass)->cast_to_ptr_type(TypePtr::NotNull);

  Node* thread = _gvn.transform(new ThreadLocalNode());
  Node* p = basic_plus_adr(top()/*!oop*/, thread, in_bytes(handle_offset));
  tls_output = thread;

  Node* thread_obj_handle
    = (is_immutable
      ? LoadNode::make(_gvn, nullptr, immutable_memory(), p, p->bottom_type()->is_ptr(),
        TypeRawPtr::NOTNULL, T_ADDRESS, MemNode::unordered)
      : make_load(nullptr, p, p->bottom_type()->is_ptr(), T_ADDRESS, MemNode::unordered));
  thread_obj_handle = _gvn.transform(thread_obj_handle);

  DecoratorSet decorators = IN_NATIVE;
  if (is_immutable) {
    decorators |= C2_IMMUTABLE_MEMORY;
  }
  return access_load(thread_obj_handle, thread_type, T_OBJECT, decorators);
}

//--------------------------generate_current_thread--------------------
Node* LibraryCallKit::generate_current_thread(Node* &tls_output) {
  return current_thread_helper(tls_output, JavaThread::threadObj_offset(),
                               /*is_immutable*/false);
}

//--------------------------generate_virtual_thread--------------------
Node* LibraryCallKit::generate_virtual_thread(Node* tls_output) {
  return current_thread_helper(tls_output, JavaThread::vthread_offset(),
                               !C->method()->changes_current_thread());
}

//------------------------------make_string_method_node------------------------
// Helper method for String intrinsic functions. This version is called with
// str1 and str2 pointing to byte[] nodes containing Latin1 or UTF16 encoded
// characters (depending on 'is_byte'). cnt1 and cnt2 are pointing to Int nodes
// containing the lengths of str1 and str2.
Node* LibraryCallKit::make_string_method_node(int opcode, Node* str1_start, Node* cnt1, Node* str2_start, Node* cnt2, StrIntrinsicNode::ArgEnc ae) {
  Node* result = nullptr;
  switch (opcode) {
  case Op_StrIndexOf:
    result = new StrIndexOfNode(control(), memory(TypeAryPtr::BYTES),
                                str1_start, cnt1, str2_start, cnt2, ae);
    break;
  case Op_StrComp:
    result = new StrCompNode(control(), memory(TypeAryPtr::BYTES),
                             str1_start, cnt1, str2_start, cnt2, ae);
    break;
  case Op_StrEquals:
    // We already know that cnt1 == cnt2 here (checked in 'inline_string_equals').
    // Use the constant length if there is one because optimized match rule may exist.
    result = new StrEqualsNode(control(), memory(TypeAryPtr::BYTES),
                               str1_start, str2_start, cnt2->is_Con() ? cnt2 : cnt1, ae);
    break;
  default:
    ShouldNotReachHere();
    return nullptr;
  }

  // All these intrinsics have checks.
  C->set_has_split_ifs(true); // Has chance for split-if optimization
  clear_upper_avx();

  return _gvn.transform(result);
}

//------------------------------inline_string_compareTo------------------------
bool LibraryCallKit::inline_string_compareTo(StrIntrinsicNode::ArgEnc ae) {
  Node* arg1 = argument(0);
  Node* arg2 = argument(1);

  arg1 = must_be_not_null(arg1, true);
  arg2 = must_be_not_null(arg2, true);

  // Get start addr and length of first argument
  Node* arg1_start  = array_element_address(arg1, intcon(0), T_BYTE);
  Node* arg1_cnt    = load_array_length(arg1);

  // Get start addr and length of second argument
  Node* arg2_start  = array_element_address(arg2, intcon(0), T_BYTE);
  Node* arg2_cnt    = load_array_length(arg2);

  Node* result = make_string_method_node(Op_StrComp, arg1_start, arg1_cnt, arg2_start, arg2_cnt, ae);
  set_result(result);
  return true;
}

//------------------------------inline_string_equals------------------------
bool LibraryCallKit::inline_string_equals(StrIntrinsicNode::ArgEnc ae) {
  Node* arg1 = argument(0);
  Node* arg2 = argument(1);

  // paths (plus control) merge
  RegionNode* region = new RegionNode(3);
  Node* phi = new PhiNode(region, TypeInt::BOOL);

  if (!stopped()) {

    arg1 = must_be_not_null(arg1, true);
    arg2 = must_be_not_null(arg2, true);

    // Get start addr and length of first argument
    Node* arg1_start  = array_element_address(arg1, intcon(0), T_BYTE);
    Node* arg1_cnt    = load_array_length(arg1);

    // Get start addr and length of second argument
    Node* arg2_start  = array_element_address(arg2, intcon(0), T_BYTE);
    Node* arg2_cnt    = load_array_length(arg2);

    // Check for arg1_cnt != arg2_cnt
    Node* cmp = _gvn.transform(new CmpINode(arg1_cnt, arg2_cnt));
    Node* bol = _gvn.transform(new BoolNode(cmp, BoolTest::ne));
    Node* if_ne = generate_slow_guard(bol, nullptr);
    if (if_ne != nullptr) {
      phi->init_req(2, intcon(0));
      region->init_req(2, if_ne);
    }

    // Check for count == 0 is done by assembler code for StrEquals.

    if (!stopped()) {
      Node* equals = make_string_method_node(Op_StrEquals, arg1_start, arg1_cnt, arg2_start, arg2_cnt, ae);
      phi->init_req(1, equals);
      region->init_req(1, control());
    }
  }

  // post merge
  set_control(_gvn.transform(region));
  record_for_igvn(region);

  set_result(_gvn.transform(phi));
  return true;
}

//------------------------------inline_array_equals----------------------------
bool LibraryCallKit::inline_array_equals(StrIntrinsicNode::ArgEnc ae) {
  assert(ae == StrIntrinsicNode::UU || ae == StrIntrinsicNode::LL, "unsupported array types");
  Node* arg1 = argument(0);
  Node* arg2 = argument(1);

  const TypeAryPtr* mtype = (ae == StrIntrinsicNode::UU) ? TypeAryPtr::CHARS : TypeAryPtr::BYTES;
  set_result(_gvn.transform(new AryEqNode(control(), memory(mtype), arg1, arg2, ae)));
  clear_upper_avx();

  return true;
}


//------------------------------inline_countPositives------------------------------
// int java.lang.StringCoding#countPositives0(byte[] ba, int off, int len)
bool LibraryCallKit::inline_countPositives() {
  if (too_many_traps(Deoptimization::Reason_intrinsic)) {
    return false;
  }

  assert(callee()->signature()->size() == 3, "countPositives has 3 parameters");
  // no receiver since it is static method
  Node* ba         = argument(0);
  Node* offset     = argument(1);
  Node* len        = argument(2);

  if (VerifyIntrinsicChecks) {
    ba = must_be_not_null(ba, true);
    generate_string_range_check(ba, offset, len, false, true);
    if (stopped()) {
      return true;
    }
  }

  Node* ba_start = array_element_address(ba, offset, T_BYTE);
  Node* result = new CountPositivesNode(control(), memory(TypeAryPtr::BYTES), ba_start, len);
  set_result(_gvn.transform(result));
  clear_upper_avx();
  return true;
}

bool LibraryCallKit::inline_preconditions_checkIndex(BasicType bt) {
  Node* index = argument(0);
  Node* length = bt == T_INT ? argument(1) : argument(2);
  if (too_many_traps(Deoptimization::Reason_intrinsic) || too_many_traps(Deoptimization::Reason_range_check)) {
    return false;
  }

  // check that length is positive
  Node* len_pos_cmp = _gvn.transform(CmpNode::make(length, integercon(0, bt), bt));
  Node* len_pos_bol = _gvn.transform(new BoolNode(len_pos_cmp, BoolTest::ge));

  {
    BuildCutout unless(this, len_pos_bol, PROB_MAX);
    uncommon_trap(Deoptimization::Reason_intrinsic,
                  Deoptimization::Action_make_not_entrant);
  }

  if (stopped()) {
    // Length is known to be always negative during compilation and the IR graph so far constructed is good so return success
    return true;
  }

  // length is now known positive, add a cast node to make this explicit
  jlong upper_bound = _gvn.type(length)->is_integer(bt)->hi_as_long();
  Node* casted_length = ConstraintCastNode::make_cast_for_basic_type(
      control(), length, TypeInteger::make(0, upper_bound, Type::WidenMax, bt),
      ConstraintCastNode::RegularDependency, bt);
  casted_length = _gvn.transform(casted_length);
  replace_in_map(length, casted_length);
  length = casted_length;

  // Use an unsigned comparison for the range check itself
  Node* rc_cmp = _gvn.transform(CmpNode::make(index, length, bt, true));
  BoolTest::mask btest = BoolTest::lt;
  Node* rc_bool = _gvn.transform(new BoolNode(rc_cmp, btest));
  RangeCheckNode* rc = new RangeCheckNode(control(), rc_bool, PROB_MAX, COUNT_UNKNOWN);
  _gvn.set_type(rc, rc->Value(&_gvn));
  if (!rc_bool->is_Con()) {
    record_for_igvn(rc);
  }
  set_control(_gvn.transform(new IfTrueNode(rc)));
  {
    PreserveJVMState pjvms(this);
    set_control(_gvn.transform(new IfFalseNode(rc)));
    uncommon_trap(Deoptimization::Reason_range_check,
                  Deoptimization::Action_make_not_entrant);
  }

  if (stopped()) {
    // Range check is known to always fail during compilation and the IR graph so far constructed is good so return success
    return true;
  }

  // index is now known to be >= 0 and < length, cast it
  Node* result = ConstraintCastNode::make_cast_for_basic_type(
      control(), index, TypeInteger::make(0, upper_bound, Type::WidenMax, bt),
      ConstraintCastNode::RegularDependency, bt);
  result = _gvn.transform(result);
  set_result(result);
  replace_in_map(index, result);
  return true;
}

//------------------------------inline_string_indexOf------------------------
bool LibraryCallKit::inline_string_indexOf(StrIntrinsicNode::ArgEnc ae) {
  if (!Matcher::match_rule_supported(Op_StrIndexOf)) {
    return false;
  }
  Node* src = argument(0);
  Node* tgt = argument(1);

  // Make the merge point
  RegionNode* result_rgn = new RegionNode(4);
  Node*       result_phi = new PhiNode(result_rgn, TypeInt::INT);

  src = must_be_not_null(src, true);
  tgt = must_be_not_null(tgt, true);

  // Get start addr and length of source string
  Node* src_start = array_element_address(src, intcon(0), T_BYTE);
  Node* src_count = load_array_length(src);

  // Get start addr and length of substring
  Node* tgt_start = array_element_address(tgt, intcon(0), T_BYTE);
  Node* tgt_count = load_array_length(tgt);

  Node* result = nullptr;
  bool call_opt_stub = (StubRoutines::_string_indexof_array[ae] != nullptr);

  if (ae == StrIntrinsicNode::UU || ae == StrIntrinsicNode::UL) {
    // Divide src size by 2 if String is UTF16 encoded
    src_count = _gvn.transform(new RShiftINode(src_count, intcon(1)));
  }
  if (ae == StrIntrinsicNode::UU) {
    // Divide substring size by 2 if String is UTF16 encoded
    tgt_count = _gvn.transform(new RShiftINode(tgt_count, intcon(1)));
  }

  if (call_opt_stub) {
    Node* call = make_runtime_call(RC_LEAF, OptoRuntime::string_IndexOf_Type(),
                                   StubRoutines::_string_indexof_array[ae],
                                   "stringIndexOf", TypePtr::BOTTOM, src_start,
                                   src_count, tgt_start, tgt_count);
    result = _gvn.transform(new ProjNode(call, TypeFunc::Parms));
  } else {
    result = make_indexOf_node(src_start, src_count, tgt_start, tgt_count,
                               result_rgn, result_phi, ae);
  }
  if (result != nullptr) {
    result_phi->init_req(3, result);
    result_rgn->init_req(3, control());
  }
  set_control(_gvn.transform(result_rgn));
  record_for_igvn(result_rgn);
  set_result(_gvn.transform(result_phi));

  return true;
}

//-----------------------------inline_string_indexOfI-----------------------
bool LibraryCallKit::inline_string_indexOfI(StrIntrinsicNode::ArgEnc ae) {
  if (too_many_traps(Deoptimization::Reason_intrinsic)) {
    return false;
  }
  if (!Matcher::match_rule_supported(Op_StrIndexOf)) {
    return false;
  }

  assert(callee()->signature()->size() == 5, "String.indexOf() has 5 arguments");
  Node* src         = argument(0); // byte[]
  Node* src_count   = argument(1); // char count
  Node* tgt         = argument(2); // byte[]
  Node* tgt_count   = argument(3); // char count
  Node* from_index  = argument(4); // char index

  src = must_be_not_null(src, true);
  tgt = must_be_not_null(tgt, true);

  // Multiply byte array index by 2 if String is UTF16 encoded
  Node* src_offset = (ae == StrIntrinsicNode::LL) ? from_index : _gvn.transform(new LShiftINode(from_index, intcon(1)));
  src_count = _gvn.transform(new SubINode(src_count, from_index));
  Node* src_start = array_element_address(src, src_offset, T_BYTE);
  Node* tgt_start = array_element_address(tgt, intcon(0), T_BYTE);

  // Range checks
  generate_string_range_check(src, src_offset, src_count, ae != StrIntrinsicNode::LL);
  generate_string_range_check(tgt, intcon(0), tgt_count, ae == StrIntrinsicNode::UU);
  if (stopped()) {
    return true;
  }

  RegionNode* region = new RegionNode(5);
  Node* phi = new PhiNode(region, TypeInt::INT);
  Node* result = nullptr;

  bool call_opt_stub = (StubRoutines::_string_indexof_array[ae] != nullptr);

  if (call_opt_stub) {
    Node* call = make_runtime_call(RC_LEAF, OptoRuntime::string_IndexOf_Type(),
                                   StubRoutines::_string_indexof_array[ae],
                                   "stringIndexOf", TypePtr::BOTTOM, src_start,
                                   src_count, tgt_start, tgt_count);
    result = _gvn.transform(new ProjNode(call, TypeFunc::Parms));
  } else {
    result = make_indexOf_node(src_start, src_count, tgt_start, tgt_count,
                               region, phi, ae);
  }
  if (result != nullptr) {
    // The result is index relative to from_index if substring was found, -1 otherwise.
    // Generate code which will fold into cmove.
    Node* cmp = _gvn.transform(new CmpINode(result, intcon(0)));
    Node* bol = _gvn.transform(new BoolNode(cmp, BoolTest::lt));

    Node* if_lt = generate_slow_guard(bol, nullptr);
    if (if_lt != nullptr) {
      // result == -1
      phi->init_req(3, result);
      region->init_req(3, if_lt);
    }
    if (!stopped()) {
      result = _gvn.transform(new AddINode(result, from_index));
      phi->init_req(4, result);
      region->init_req(4, control());
    }
  }

  set_control(_gvn.transform(region));
  record_for_igvn(region);
  set_result(_gvn.transform(phi));
  clear_upper_avx();

  return true;
}

// Create StrIndexOfNode with fast path checks
Node* LibraryCallKit::make_indexOf_node(Node* src_start, Node* src_count, Node* tgt_start, Node* tgt_count,
                                        RegionNode* region, Node* phi, StrIntrinsicNode::ArgEnc ae) {
  // Check for substr count > string count
  Node* cmp = _gvn.transform(new CmpINode(tgt_count, src_count));
  Node* bol = _gvn.transform(new BoolNode(cmp, BoolTest::gt));
  Node* if_gt = generate_slow_guard(bol, nullptr);
  if (if_gt != nullptr) {
    phi->init_req(1, intcon(-1));
    region->init_req(1, if_gt);
  }
  if (!stopped()) {
    // Check for substr count == 0
    cmp = _gvn.transform(new CmpINode(tgt_count, intcon(0)));
    bol = _gvn.transform(new BoolNode(cmp, BoolTest::eq));
    Node* if_zero = generate_slow_guard(bol, nullptr);
    if (if_zero != nullptr) {
      phi->init_req(2, intcon(0));
      region->init_req(2, if_zero);
    }
  }
  if (!stopped()) {
    return make_string_method_node(Op_StrIndexOf, src_start, src_count, tgt_start, tgt_count, ae);
  }
  return nullptr;
}

//-----------------------------inline_string_indexOfChar-----------------------
bool LibraryCallKit::inline_string_indexOfChar(StrIntrinsicNode::ArgEnc ae) {
  if (too_many_traps(Deoptimization::Reason_intrinsic)) {
    return false;
  }
  if (!Matcher::match_rule_supported(Op_StrIndexOfChar)) {
    return false;
  }
  assert(callee()->signature()->size() == 4, "String.indexOfChar() has 4 arguments");
  Node* src         = argument(0); // byte[]
  Node* int_ch      = argument(1);
  Node* from_index  = argument(2);
  Node* max         = argument(3);

  src = must_be_not_null(src, true);

  Node* src_offset = ae == StrIntrinsicNode::L ? from_index : _gvn.transform(new LShiftINode(from_index, intcon(1)));
  Node* src_start = array_element_address(src, src_offset, T_BYTE);
  Node* src_count = _gvn.transform(new SubINode(max, from_index));

  // Range checks
  generate_string_range_check(src, src_offset, src_count, ae == StrIntrinsicNode::U);

  // Check for int_ch >= 0
  Node* int_ch_cmp = _gvn.transform(new CmpINode(int_ch, intcon(0)));
  Node* int_ch_bol = _gvn.transform(new BoolNode(int_ch_cmp, BoolTest::ge));
  {
    BuildCutout unless(this, int_ch_bol, PROB_MAX);
    uncommon_trap(Deoptimization::Reason_intrinsic,
                  Deoptimization::Action_maybe_recompile);
  }
  if (stopped()) {
    return true;
  }

  RegionNode* region = new RegionNode(3);
  Node* phi = new PhiNode(region, TypeInt::INT);

  Node* result = new StrIndexOfCharNode(control(), memory(TypeAryPtr::BYTES), src_start, src_count, int_ch, ae);
  C->set_has_split_ifs(true); // Has chance for split-if optimization
  _gvn.transform(result);

  Node* cmp = _gvn.transform(new CmpINode(result, intcon(0)));
  Node* bol = _gvn.transform(new BoolNode(cmp, BoolTest::lt));

  Node* if_lt = generate_slow_guard(bol, nullptr);
  if (if_lt != nullptr) {
    // result == -1
    phi->init_req(2, result);
    region->init_req(2, if_lt);
  }
  if (!stopped()) {
    result = _gvn.transform(new AddINode(result, from_index));
    phi->init_req(1, result);
    region->init_req(1, control());
  }
  set_control(_gvn.transform(region));
  record_for_igvn(region);
  set_result(_gvn.transform(phi));
  clear_upper_avx();

  return true;
}
//---------------------------inline_string_copy---------------------
// compressIt == true --> generate a compressed copy operation (compress char[]/byte[] to byte[])
//   int StringUTF16.compress(char[] src, int srcOff, byte[] dst, int dstOff, int len)
//   int StringUTF16.compress(byte[] src, int srcOff, byte[] dst, int dstOff, int len)
// compressIt == false --> generate an inflated copy operation (inflate byte[] to char[]/byte[])
//   void StringLatin1.inflate(byte[] src, int srcOff, char[] dst, int dstOff, int len)
//   void StringLatin1.inflate(byte[] src, int srcOff, byte[] dst, int dstOff, int len)
bool LibraryCallKit::inline_string_copy(bool compress) {
  if (too_many_traps(Deoptimization::Reason_intrinsic)) {
    return false;
  }
  int nargs = 5;  // 2 oops, 3 ints
  assert(callee()->signature()->size() == nargs, "string copy has 5 arguments");

  Node* src         = argument(0);
  Node* src_offset  = argument(1);
  Node* dst         = argument(2);
  Node* dst_offset  = argument(3);
  Node* length      = argument(4);

  // Check for allocation before we add nodes that would confuse
  // tightly_coupled_allocation()
  AllocateArrayNode* alloc = tightly_coupled_allocation(dst);

  // Figure out the size and type of the elements we will be copying.
  const TypeAryPtr* src_type = src->Value(&_gvn)->isa_aryptr();
  const TypeAryPtr* dst_type = dst->Value(&_gvn)->isa_aryptr();
  if (src_type == nullptr || dst_type == nullptr) {
    return false;
  }
  BasicType src_elem = src_type->elem()->array_element_basic_type();
  BasicType dst_elem = dst_type->elem()->array_element_basic_type();
  assert((compress && dst_elem == T_BYTE && (src_elem == T_BYTE || src_elem == T_CHAR)) ||
         (!compress && src_elem == T_BYTE && (dst_elem == T_BYTE || dst_elem == T_CHAR)),
         "Unsupported array types for inline_string_copy");

  src = must_be_not_null(src, true);
  dst = must_be_not_null(dst, true);

  // Convert char[] offsets to byte[] offsets
  bool convert_src = (compress && src_elem == T_BYTE);
  bool convert_dst = (!compress && dst_elem == T_BYTE);
  if (convert_src) {
    src_offset = _gvn.transform(new LShiftINode(src_offset, intcon(1)));
  } else if (convert_dst) {
    dst_offset = _gvn.transform(new LShiftINode(dst_offset, intcon(1)));
  }

  // Range checks
  generate_string_range_check(src, src_offset, length, convert_src);
  generate_string_range_check(dst, dst_offset, length, convert_dst);
  if (stopped()) {
    return true;
  }

  Node* src_start = array_element_address(src, src_offset, src_elem);
  Node* dst_start = array_element_address(dst, dst_offset, dst_elem);
  // 'src_start' points to src array + scaled offset
  // 'dst_start' points to dst array + scaled offset
  Node* count = nullptr;
  if (compress) {
    count = compress_string(src_start, TypeAryPtr::get_array_body_type(src_elem), dst_start, length);
  } else {
    inflate_string(src_start, dst_start, TypeAryPtr::get_array_body_type(dst_elem), length);
  }

  if (alloc != nullptr) {
    if (alloc->maybe_set_complete(&_gvn)) {
      // "You break it, you buy it."
      InitializeNode* init = alloc->initialization();
      assert(init->is_complete(), "we just did this");
      init->set_complete_with_arraycopy();
      assert(dst->is_CheckCastPP(), "sanity");
      assert(dst->in(0)->in(0) == init, "dest pinned");
    }
    // Do not let stores that initialize this object be reordered with
    // a subsequent store that would make this object accessible by
    // other threads.
    // Record what AllocateNode this StoreStore protects so that
    // escape analysis can go from the MemBarStoreStoreNode to the
    // AllocateNode and eliminate the MemBarStoreStoreNode if possible
    // based on the escape status of the AllocateNode.
    insert_mem_bar(Op_MemBarStoreStore, alloc->proj_out_or_null(AllocateNode::RawAddress));
  }
  if (compress) {
    set_result(_gvn.transform(count));
  }
  clear_upper_avx();

  return true;
}

#ifdef _LP64
#define XTOP ,top() /*additional argument*/
#else  //_LP64
#define XTOP        /*no additional argument*/
#endif //_LP64

//------------------------inline_string_toBytesU--------------------------
// public static byte[] StringUTF16.toBytes(char[] value, int off, int len)
bool LibraryCallKit::inline_string_toBytesU() {
  if (too_many_traps(Deoptimization::Reason_intrinsic)) {
    return false;
  }
  // Get the arguments.
  Node* value     = argument(0);
  Node* offset    = argument(1);
  Node* length    = argument(2);

  Node* newcopy = nullptr;

  // Set the original stack and the reexecute bit for the interpreter to reexecute
  // the bytecode that invokes StringUTF16.toBytes() if deoptimization happens.
  { PreserveReexecuteState preexecs(this);
    jvms()->set_should_reexecute(true);

    // Check if a null path was taken unconditionally.
    value = null_check(value);

    RegionNode* bailout = new RegionNode(1);
    record_for_igvn(bailout);

    // Range checks
    generate_negative_guard(offset, bailout);
    generate_negative_guard(length, bailout);
    generate_limit_guard(offset, length, load_array_length(value), bailout);
    // Make sure that resulting byte[] length does not overflow Integer.MAX_VALUE
    generate_limit_guard(length, intcon(0), intcon(max_jint/2), bailout);

    if (bailout->req() > 1) {
      PreserveJVMState pjvms(this);
      set_control(_gvn.transform(bailout));
      uncommon_trap(Deoptimization::Reason_intrinsic,
                    Deoptimization::Action_maybe_recompile);
    }
    if (stopped()) {
      return true;
    }

    Node* size = _gvn.transform(new LShiftINode(length, intcon(1)));
    Node* klass_node = makecon(TypeKlassPtr::make(ciTypeArrayKlass::make(T_BYTE)));
    newcopy = new_array(klass_node, size, 0);  // no arguments to push
    AllocateArrayNode* alloc = tightly_coupled_allocation(newcopy);
    guarantee(alloc != nullptr, "created above");

    // Calculate starting addresses.
    Node* src_start = array_element_address(value, offset, T_CHAR);
    Node* dst_start = basic_plus_adr(newcopy, arrayOopDesc::base_offset_in_bytes(T_BYTE));

    // Check if dst array address is aligned to HeapWordSize
    bool aligned = (arrayOopDesc::base_offset_in_bytes(T_BYTE) % HeapWordSize == 0);
    // If true, then check if src array address is aligned to HeapWordSize
    if (aligned) {
      const TypeInt* toffset = gvn().type(offset)->is_int();
      aligned = toffset->is_con() && ((arrayOopDesc::base_offset_in_bytes(T_CHAR) +
                                       toffset->get_con() * type2aelembytes(T_CHAR)) % HeapWordSize == 0);
    }

    // Figure out which arraycopy runtime method to call (disjoint, uninitialized).
    const char* copyfunc_name = "arraycopy";
    address     copyfunc_addr = StubRoutines::select_arraycopy_function(T_CHAR, aligned, true, copyfunc_name, true);
    Node* call = make_runtime_call(RC_LEAF|RC_NO_FP,
                      OptoRuntime::fast_arraycopy_Type(),
                      copyfunc_addr, copyfunc_name, TypeRawPtr::BOTTOM,
                      src_start, dst_start, ConvI2X(length) XTOP);
    // Do not let reads from the cloned object float above the arraycopy.
    if (alloc->maybe_set_complete(&_gvn)) {
      // "You break it, you buy it."
      InitializeNode* init = alloc->initialization();
      assert(init->is_complete(), "we just did this");
      init->set_complete_with_arraycopy();
      assert(newcopy->is_CheckCastPP(), "sanity");
      assert(newcopy->in(0)->in(0) == init, "dest pinned");
    }
    // Do not let stores that initialize this object be reordered with
    // a subsequent store that would make this object accessible by
    // other threads.
    // Record what AllocateNode this StoreStore protects so that
    // escape analysis can go from the MemBarStoreStoreNode to the
    // AllocateNode and eliminate the MemBarStoreStoreNode if possible
    // based on the escape status of the AllocateNode.
    insert_mem_bar(Op_MemBarStoreStore, alloc->proj_out_or_null(AllocateNode::RawAddress));
  } // original reexecute is set back here

  C->set_has_split_ifs(true); // Has chance for split-if optimization
  if (!stopped()) {
    set_result(newcopy);
  }
  clear_upper_avx();

  return true;
}

//------------------------inline_string_getCharsU--------------------------
// public void StringUTF16.getChars(byte[] src, int srcBegin, int srcEnd, char dst[], int dstBegin)
bool LibraryCallKit::inline_string_getCharsU() {
  if (too_many_traps(Deoptimization::Reason_intrinsic)) {
    return false;
  }

  // Get the arguments.
  Node* src       = argument(0);
  Node* src_begin = argument(1);
  Node* src_end   = argument(2); // exclusive offset (i < src_end)
  Node* dst       = argument(3);
  Node* dst_begin = argument(4);

  // Check for allocation before we add nodes that would confuse
  // tightly_coupled_allocation()
  AllocateArrayNode* alloc = tightly_coupled_allocation(dst);

  // Check if a null path was taken unconditionally.
  src = null_check(src);
  dst = null_check(dst);
  if (stopped()) {
    return true;
  }

  // Get length and convert char[] offset to byte[] offset
  Node* length = _gvn.transform(new SubINode(src_end, src_begin));
  src_begin = _gvn.transform(new LShiftINode(src_begin, intcon(1)));

  // Range checks
  generate_string_range_check(src, src_begin, length, true);
  generate_string_range_check(dst, dst_begin, length, false);
  if (stopped()) {
    return true;
  }

  if (!stopped()) {
    // Calculate starting addresses.
    Node* src_start = array_element_address(src, src_begin, T_BYTE);
    Node* dst_start = array_element_address(dst, dst_begin, T_CHAR);

    // Check if array addresses are aligned to HeapWordSize
    const TypeInt* tsrc = gvn().type(src_begin)->is_int();
    const TypeInt* tdst = gvn().type(dst_begin)->is_int();
    bool aligned = tsrc->is_con() && ((arrayOopDesc::base_offset_in_bytes(T_BYTE) + tsrc->get_con() * type2aelembytes(T_BYTE)) % HeapWordSize == 0) &&
                   tdst->is_con() && ((arrayOopDesc::base_offset_in_bytes(T_CHAR) + tdst->get_con() * type2aelembytes(T_CHAR)) % HeapWordSize == 0);

    // Figure out which arraycopy runtime method to call (disjoint, uninitialized).
    const char* copyfunc_name = "arraycopy";
    address     copyfunc_addr = StubRoutines::select_arraycopy_function(T_CHAR, aligned, true, copyfunc_name, true);
    Node* call = make_runtime_call(RC_LEAF|RC_NO_FP,
                      OptoRuntime::fast_arraycopy_Type(),
                      copyfunc_addr, copyfunc_name, TypeRawPtr::BOTTOM,
                      src_start, dst_start, ConvI2X(length) XTOP);
    // Do not let reads from the cloned object float above the arraycopy.
    if (alloc != nullptr) {
      if (alloc->maybe_set_complete(&_gvn)) {
        // "You break it, you buy it."
        InitializeNode* init = alloc->initialization();
        assert(init->is_complete(), "we just did this");
        init->set_complete_with_arraycopy();
        assert(dst->is_CheckCastPP(), "sanity");
        assert(dst->in(0)->in(0) == init, "dest pinned");
      }
      // Do not let stores that initialize this object be reordered with
      // a subsequent store that would make this object accessible by
      // other threads.
      // Record what AllocateNode this StoreStore protects so that
      // escape analysis can go from the MemBarStoreStoreNode to the
      // AllocateNode and eliminate the MemBarStoreStoreNode if possible
      // based on the escape status of the AllocateNode.
      insert_mem_bar(Op_MemBarStoreStore, alloc->proj_out_or_null(AllocateNode::RawAddress));
    } else {
      insert_mem_bar(Op_MemBarCPUOrder);
    }
  }

  C->set_has_split_ifs(true); // Has chance for split-if optimization
  return true;
}

//----------------------inline_string_char_access----------------------------
// Store/Load char to/from byte[] array.
// static void StringUTF16.putChar(byte[] val, int index, int c)
// static char StringUTF16.getChar(byte[] val, int index)
bool LibraryCallKit::inline_string_char_access(bool is_store) {
  Node* value  = argument(0);
  Node* index  = argument(1);
  Node* ch = is_store ? argument(2) : nullptr;

  // This intrinsic accesses byte[] array as char[] array. Computing the offsets
  // correctly requires matched array shapes.
  assert (arrayOopDesc::base_offset_in_bytes(T_CHAR) == arrayOopDesc::base_offset_in_bytes(T_BYTE),
          "sanity: byte[] and char[] bases agree");
  assert (type2aelembytes(T_CHAR) == type2aelembytes(T_BYTE)*2,
          "sanity: byte[] and char[] scales agree");

  // Bail when getChar over constants is requested: constant folding would
  // reject folding mismatched char access over byte[]. A normal inlining for getChar
  // Java method would constant fold nicely instead.
  if (!is_store && value->is_Con() && index->is_Con()) {
    return false;
  }

  // Save state and restore on bailout
  SavedState old_state(this);

  value = must_be_not_null(value, true);

  Node* adr = array_element_address(value, index, T_CHAR);
  if (adr->is_top()) {
    return false;
  }
  old_state.discard();
  if (is_store) {
    access_store_at(value, adr, TypeAryPtr::BYTES, ch, TypeInt::CHAR, T_CHAR, IN_HEAP | MO_UNORDERED | C2_MISMATCHED);
  } else {
    ch = access_load_at(value, adr, TypeAryPtr::BYTES, TypeInt::CHAR, T_CHAR, IN_HEAP | MO_UNORDERED | C2_MISMATCHED | C2_CONTROL_DEPENDENT_LOAD | C2_UNKNOWN_CONTROL_LOAD);
    set_result(ch);
  }
  return true;
}


//------------------------------inline_math-----------------------------------
// public static double Math.abs(double)
// public static double Math.sqrt(double)
// public static double Math.log(double)
// public static double Math.log10(double)
// public static double Math.round(double)
bool LibraryCallKit::inline_double_math(vmIntrinsics::ID id) {
  Node* arg = argument(0);
  Node* n = nullptr;
  switch (id) {
  case vmIntrinsics::_dabs:   n = new AbsDNode(                arg);  break;
  case vmIntrinsics::_dsqrt:
  case vmIntrinsics::_dsqrt_strict:
                              n = new SqrtDNode(C, control(),  arg);  break;
  case vmIntrinsics::_ceil:   n = RoundDoubleModeNode::make(_gvn, arg, RoundDoubleModeNode::rmode_ceil); break;
  case vmIntrinsics::_floor:  n = RoundDoubleModeNode::make(_gvn, arg, RoundDoubleModeNode::rmode_floor); break;
  case vmIntrinsics::_rint:   n = RoundDoubleModeNode::make(_gvn, arg, RoundDoubleModeNode::rmode_rint); break;
  case vmIntrinsics::_roundD: n = new RoundDNode(arg); break;
  case vmIntrinsics::_dcopySign: n = CopySignDNode::make(_gvn, arg, argument(2)); break;
  case vmIntrinsics::_dsignum: n = SignumDNode::make(_gvn, arg); break;
  default:  fatal_unexpected_iid(id);  break;
  }
  set_result(_gvn.transform(n));
  return true;
}

//------------------------------inline_math-----------------------------------
// public static float Math.abs(float)
// public static int Math.abs(int)
// public static long Math.abs(long)
bool LibraryCallKit::inline_math(vmIntrinsics::ID id) {
  Node* arg = argument(0);
  Node* n = nullptr;
  switch (id) {
  case vmIntrinsics::_fabs:   n = new AbsFNode(                arg);  break;
  case vmIntrinsics::_iabs:   n = new AbsINode(                arg);  break;
  case vmIntrinsics::_labs:   n = new AbsLNode(                arg);  break;
  case vmIntrinsics::_fcopySign: n = new CopySignFNode(arg, argument(1)); break;
  case vmIntrinsics::_fsignum: n = SignumFNode::make(_gvn, arg); break;
  case vmIntrinsics::_roundF: n = new RoundFNode(arg); break;
  default:  fatal_unexpected_iid(id);  break;
  }
  set_result(_gvn.transform(n));
  return true;
}

//------------------------------runtime_math-----------------------------
bool LibraryCallKit::runtime_math(const TypeFunc* call_type, address funcAddr, const char* funcName) {
  assert(call_type == OptoRuntime::Math_DD_D_Type() || call_type == OptoRuntime::Math_D_D_Type(),
         "must be (DD)D or (D)D type");

  // Inputs
  Node* a = argument(0);
  Node* b = (call_type == OptoRuntime::Math_DD_D_Type()) ? argument(2) : nullptr;

  const TypePtr* no_memory_effects = nullptr;
  Node* trig = make_runtime_call(RC_LEAF | RC_PURE, call_type, funcAddr, funcName,
                                 no_memory_effects,
                                 a, top(), b, b ? top() : nullptr);
  Node* value = _gvn.transform(new ProjNode(trig, TypeFunc::Parms+0));
#ifdef ASSERT
  Node* value_top = _gvn.transform(new ProjNode(trig, TypeFunc::Parms+1));
  assert(value_top == top(), "second value must be top");
#endif

  set_result(value);
  return true;
}

//------------------------------inline_math_pow-----------------------------
bool LibraryCallKit::inline_math_pow() {
  Node* exp = argument(2);
  const TypeD* d = _gvn.type(exp)->isa_double_constant();
  if (d != nullptr) {
    if (d->getd() == 2.0) {
      // Special case: pow(x, 2.0) => x * x
      Node* base = argument(0);
      set_result(_gvn.transform(new MulDNode(base, base)));
      return true;
    } else if (d->getd() == 0.5 && Matcher::match_rule_supported(Op_SqrtD)) {
      // Special case: pow(x, 0.5) => sqrt(x)
      Node* base = argument(0);
      Node* zero = _gvn.zerocon(T_DOUBLE);

      RegionNode* region = new RegionNode(3);
      Node* phi = new PhiNode(region, Type::DOUBLE);

      Node* cmp  = _gvn.transform(new CmpDNode(base, zero));
      // According to the API specs, pow(-0.0, 0.5) = 0.0 and sqrt(-0.0) = -0.0.
      // So pow(-0.0, 0.5) shouldn't be replaced with sqrt(-0.0).
      // -0.0/+0.0 are both excluded since floating-point comparison doesn't distinguish -0.0 from +0.0.
      Node* test = _gvn.transform(new BoolNode(cmp, BoolTest::le));

      Node* if_pow = generate_slow_guard(test, nullptr);
      Node* value_sqrt = _gvn.transform(new SqrtDNode(C, control(), base));
      phi->init_req(1, value_sqrt);
      region->init_req(1, control());

      if (if_pow != nullptr) {
        set_control(if_pow);
        address target = StubRoutines::dpow() != nullptr ? StubRoutines::dpow() :
                                                        CAST_FROM_FN_PTR(address, SharedRuntime::dpow);
        const TypePtr* no_memory_effects = nullptr;
        Node* trig = make_runtime_call(RC_LEAF, OptoRuntime::Math_DD_D_Type(), target, "POW",
                                       no_memory_effects, base, top(), exp, top());
        Node* value_pow = _gvn.transform(new ProjNode(trig, TypeFunc::Parms+0));
#ifdef ASSERT
        Node* value_top = _gvn.transform(new ProjNode(trig, TypeFunc::Parms+1));
        assert(value_top == top(), "second value must be top");
#endif
        phi->init_req(2, value_pow);
        region->init_req(2, _gvn.transform(new ProjNode(trig, TypeFunc::Control)));
      }

      C->set_has_split_ifs(true); // Has chance for split-if optimization
      set_control(_gvn.transform(region));
      record_for_igvn(region);
      set_result(_gvn.transform(phi));

      return true;
    }
  }

  return StubRoutines::dpow() != nullptr ?
    runtime_math(OptoRuntime::Math_DD_D_Type(), StubRoutines::dpow(),  "dpow") :
    runtime_math(OptoRuntime::Math_DD_D_Type(), CAST_FROM_FN_PTR(address, SharedRuntime::dpow),  "POW");
}

//------------------------------inline_math_native-----------------------------
bool LibraryCallKit::inline_math_native(vmIntrinsics::ID id) {
  switch (id) {
  case vmIntrinsics::_dsin:
    return StubRoutines::dsin() != nullptr ?
      runtime_math(OptoRuntime::Math_D_D_Type(), StubRoutines::dsin(), "dsin") :
      runtime_math(OptoRuntime::Math_D_D_Type(), CAST_FROM_FN_PTR(address, SharedRuntime::dsin),   "SIN");
  case vmIntrinsics::_dcos:
    return StubRoutines::dcos() != nullptr ?
      runtime_math(OptoRuntime::Math_D_D_Type(), StubRoutines::dcos(), "dcos") :
      runtime_math(OptoRuntime::Math_D_D_Type(), CAST_FROM_FN_PTR(address, SharedRuntime::dcos),   "COS");
  case vmIntrinsics::_dtan:
    return StubRoutines::dtan() != nullptr ?
      runtime_math(OptoRuntime::Math_D_D_Type(), StubRoutines::dtan(), "dtan") :
      runtime_math(OptoRuntime::Math_D_D_Type(), CAST_FROM_FN_PTR(address, SharedRuntime::dtan), "TAN");
  case vmIntrinsics::_dsinh:
    return StubRoutines::dsinh() != nullptr ?
      runtime_math(OptoRuntime::Math_D_D_Type(), StubRoutines::dsinh(), "dsinh") : false;
  case vmIntrinsics::_dtanh:
    return StubRoutines::dtanh() != nullptr ?
      runtime_math(OptoRuntime::Math_D_D_Type(), StubRoutines::dtanh(), "dtanh") : false;
  case vmIntrinsics::_dcbrt:
    return StubRoutines::dcbrt() != nullptr ?
      runtime_math(OptoRuntime::Math_D_D_Type(), StubRoutines::dcbrt(), "dcbrt") : false;
  case vmIntrinsics::_dexp:
    return StubRoutines::dexp() != nullptr ?
      runtime_math(OptoRuntime::Math_D_D_Type(), StubRoutines::dexp(),  "dexp") :
      runtime_math(OptoRuntime::Math_D_D_Type(), CAST_FROM_FN_PTR(address, SharedRuntime::dexp),  "EXP");
  case vmIntrinsics::_dlog:
    return StubRoutines::dlog() != nullptr ?
      runtime_math(OptoRuntime::Math_D_D_Type(), StubRoutines::dlog(), "dlog") :
      runtime_math(OptoRuntime::Math_D_D_Type(), CAST_FROM_FN_PTR(address, SharedRuntime::dlog),   "LOG");
  case vmIntrinsics::_dlog10:
    return StubRoutines::dlog10() != nullptr ?
      runtime_math(OptoRuntime::Math_D_D_Type(), StubRoutines::dlog10(), "dlog10") :
      runtime_math(OptoRuntime::Math_D_D_Type(), CAST_FROM_FN_PTR(address, SharedRuntime::dlog10), "LOG10");

  case vmIntrinsics::_roundD: return Matcher::match_rule_supported(Op_RoundD) ? inline_double_math(id) : false;
  case vmIntrinsics::_ceil:
  case vmIntrinsics::_floor:
  case vmIntrinsics::_rint:   return Matcher::match_rule_supported(Op_RoundDoubleMode) ? inline_double_math(id) : false;

  case vmIntrinsics::_dsqrt:
  case vmIntrinsics::_dsqrt_strict:
                              return Matcher::match_rule_supported(Op_SqrtD) ? inline_double_math(id) : false;
  case vmIntrinsics::_dabs:   return Matcher::has_match_rule(Op_AbsD)   ? inline_double_math(id) : false;
  case vmIntrinsics::_fabs:   return Matcher::match_rule_supported(Op_AbsF)   ? inline_math(id) : false;
  case vmIntrinsics::_iabs:   return Matcher::match_rule_supported(Op_AbsI)   ? inline_math(id) : false;
  case vmIntrinsics::_labs:   return Matcher::match_rule_supported(Op_AbsL)   ? inline_math(id) : false;

  case vmIntrinsics::_dpow:      return inline_math_pow();
  case vmIntrinsics::_dcopySign: return inline_double_math(id);
  case vmIntrinsics::_fcopySign: return inline_math(id);
  case vmIntrinsics::_dsignum: return Matcher::match_rule_supported(Op_SignumD) ? inline_double_math(id) : false;
  case vmIntrinsics::_fsignum: return Matcher::match_rule_supported(Op_SignumF) ? inline_math(id) : false;
  case vmIntrinsics::_roundF: return Matcher::match_rule_supported(Op_RoundF) ? inline_math(id) : false;

   // These intrinsics are not yet correctly implemented
  case vmIntrinsics::_datan2:
    return false;

  default:
    fatal_unexpected_iid(id);
    return false;
  }
}

//----------------------------inline_notify-----------------------------------*
bool LibraryCallKit::inline_notify(vmIntrinsics::ID id) {
  const TypeFunc* ftype = OptoRuntime::monitor_notify_Type();
  address func;
  if (id == vmIntrinsics::_notify) {
    func = OptoRuntime::monitor_notify_Java();
  } else {
    func = OptoRuntime::monitor_notifyAll_Java();
  }
  Node* call = make_runtime_call(RC_NO_LEAF, ftype, func, nullptr, TypeRawPtr::BOTTOM, argument(0));
  make_slow_call_ex(call, env()->Throwable_klass(), false);
  return true;
}


//----------------------------inline_min_max-----------------------------------
bool LibraryCallKit::inline_min_max(vmIntrinsics::ID id) {
  Node* a = nullptr;
  Node* b = nullptr;
  Node* n = nullptr;
  switch (id) {
    case vmIntrinsics::_min:
    case vmIntrinsics::_max:
    case vmIntrinsics::_minF:
    case vmIntrinsics::_maxF:
    case vmIntrinsics::_minF_strict:
    case vmIntrinsics::_maxF_strict:
    case vmIntrinsics::_min_strict:
    case vmIntrinsics::_max_strict:
      assert(callee()->signature()->size() == 2, "minF/maxF has 2 parameters of size 1 each.");
      a = argument(0);
      b = argument(1);
      break;
    case vmIntrinsics::_minD:
    case vmIntrinsics::_maxD:
    case vmIntrinsics::_minD_strict:
    case vmIntrinsics::_maxD_strict:
      assert(callee()->signature()->size() == 4, "minD/maxD has 2 parameters of size 2 each.");
      a = argument(0);
      b = argument(2);
      break;
    case vmIntrinsics::_minL:
    case vmIntrinsics::_maxL:
      assert(callee()->signature()->size() == 4, "minL/maxL has 2 parameters of size 2 each.");
      a = argument(0);
      b = argument(2);
      break;
    default:
      fatal_unexpected_iid(id);
      break;
  }

  switch (id) {
    case vmIntrinsics::_min:
    case vmIntrinsics::_min_strict:
      n = new MinINode(a, b);
      break;
    case vmIntrinsics::_max:
    case vmIntrinsics::_max_strict:
      n = new MaxINode(a, b);
      break;
    case vmIntrinsics::_minF:
    case vmIntrinsics::_minF_strict:
      n = new MinFNode(a, b);
      break;
    case vmIntrinsics::_maxF:
    case vmIntrinsics::_maxF_strict:
      n = new MaxFNode(a, b);
      break;
    case vmIntrinsics::_minD:
    case vmIntrinsics::_minD_strict:
      n = new MinDNode(a, b);
      break;
    case vmIntrinsics::_maxD:
    case vmIntrinsics::_maxD_strict:
      n = new MaxDNode(a, b);
      break;
    case vmIntrinsics::_minL:
      n = new MinLNode(_gvn.C, a, b);
      break;
    case vmIntrinsics::_maxL:
      n = new MaxLNode(_gvn.C, a, b);
      break;
    default:
      fatal_unexpected_iid(id);
      break;
  }

  set_result(_gvn.transform(n));
  return true;
}

bool LibraryCallKit::inline_math_mathExact(Node* math, Node* test) {
  if (builtin_throw_too_many_traps(Deoptimization::Reason_intrinsic,
                                   env()->ArithmeticException_instance())) {
    // It has been already too many times, but we cannot use builtin_throw (e.g. we care about backtraces),
    // so let's bail out intrinsic rather than risking deopting again.
    return false;
  }

  Node* bol = _gvn.transform( new BoolNode(test, BoolTest::overflow) );
  IfNode* check = create_and_map_if(control(), bol, PROB_UNLIKELY_MAG(3), COUNT_UNKNOWN);
  Node* fast_path = _gvn.transform( new IfFalseNode(check));
  Node* slow_path = _gvn.transform( new IfTrueNode(check) );

  {
    PreserveJVMState pjvms(this);
    PreserveReexecuteState preexecs(this);
    jvms()->set_should_reexecute(true);

    set_control(slow_path);
    set_i_o(i_o());

    builtin_throw(Deoptimization::Reason_intrinsic,
                  env()->ArithmeticException_instance(),
                  /*allow_too_many_traps*/ false);
  }

  set_control(fast_path);
  set_result(math);
  return true;
}

template <typename OverflowOp>
bool LibraryCallKit::inline_math_overflow(Node* arg1, Node* arg2) {
  typedef typename OverflowOp::MathOp MathOp;

  MathOp* mathOp = new MathOp(arg1, arg2);
  Node* operation = _gvn.transform( mathOp );
  Node* ofcheck = _gvn.transform( new OverflowOp(arg1, arg2) );
  return inline_math_mathExact(operation, ofcheck);
}

bool LibraryCallKit::inline_math_addExactI(bool is_increment) {
  return inline_math_overflow<OverflowAddINode>(argument(0), is_increment ? intcon(1) : argument(1));
}

bool LibraryCallKit::inline_math_addExactL(bool is_increment) {
  return inline_math_overflow<OverflowAddLNode>(argument(0), is_increment ? longcon(1) : argument(2));
}

bool LibraryCallKit::inline_math_subtractExactI(bool is_decrement) {
  return inline_math_overflow<OverflowSubINode>(argument(0), is_decrement ? intcon(1) : argument(1));
}

bool LibraryCallKit::inline_math_subtractExactL(bool is_decrement) {
  return inline_math_overflow<OverflowSubLNode>(argument(0), is_decrement ? longcon(1) : argument(2));
}

bool LibraryCallKit::inline_math_negateExactI() {
  return inline_math_overflow<OverflowSubINode>(intcon(0), argument(0));
}

bool LibraryCallKit::inline_math_negateExactL() {
  return inline_math_overflow<OverflowSubLNode>(longcon(0), argument(0));
}

bool LibraryCallKit::inline_math_multiplyExactI() {
  return inline_math_overflow<OverflowMulINode>(argument(0), argument(1));
}

bool LibraryCallKit::inline_math_multiplyExactL() {
  return inline_math_overflow<OverflowMulLNode>(argument(0), argument(2));
}

bool LibraryCallKit::inline_math_multiplyHigh() {
  set_result(_gvn.transform(new MulHiLNode(argument(0), argument(2))));
  return true;
}

bool LibraryCallKit::inline_math_unsignedMultiplyHigh() {
  set_result(_gvn.transform(new UMulHiLNode(argument(0), argument(2))));
  return true;
}

inline int
LibraryCallKit::classify_unsafe_addr(Node* &base, Node* &offset, BasicType type) {
  const TypePtr* base_type = TypePtr::NULL_PTR;
  if (base != nullptr)  base_type = _gvn.type(base)->isa_ptr();
  if (base_type == nullptr) {
    // Unknown type.
    return Type::AnyPtr;
  } else if (_gvn.type(base->uncast()) == TypePtr::NULL_PTR) {
    // Since this is a null+long form, we have to switch to a rawptr.
    base   = _gvn.transform(new CastX2PNode(offset));
    offset = MakeConX(0);
    return Type::RawPtr;
  } else if (base_type->base() == Type::RawPtr) {
    return Type::RawPtr;
  } else if (base_type->isa_oopptr()) {
    // Base is never null => always a heap address.
    if (!TypePtr::NULL_PTR->higher_equal(base_type)) {
      return Type::OopPtr;
    }
    // Offset is small => always a heap address.
    const TypeX* offset_type = _gvn.type(offset)->isa_intptr_t();
    if (offset_type != nullptr &&
        base_type->offset() == 0 &&     // (should always be?)
        offset_type->_lo >= 0 &&
        !MacroAssembler::needs_explicit_null_check(offset_type->_hi)) {
      return Type::OopPtr;
    } else if (type == T_OBJECT) {
      // off heap access to an oop doesn't make any sense. Has to be on
      // heap.
      return Type::OopPtr;
    }
    // Otherwise, it might either be oop+off or null+addr.
    return Type::AnyPtr;
  } else {
    // No information:
    return Type::AnyPtr;
  }
}

Node* LibraryCallKit::make_unsafe_address(Node*& base, Node* offset, BasicType type, bool can_cast) {
  Node* uncasted_base = base;
  int kind = classify_unsafe_addr(uncasted_base, offset, type);
  if (kind == Type::RawPtr) {
    return basic_plus_adr(top(), uncasted_base, offset);
  } else if (kind == Type::AnyPtr) {
    assert(base == uncasted_base, "unexpected base change");
    if (can_cast) {
      if (!_gvn.type(base)->speculative_maybe_null() &&
          !too_many_traps(Deoptimization::Reason_speculate_null_check)) {
        // According to profiling, this access is always on
        // heap. Casting the base to not null and thus avoiding membars
        // around the access should allow better optimizations
        Node* null_ctl = top();
        base = null_check_oop(base, &null_ctl, true, true, true);
        assert(null_ctl->is_top(), "no null control here");
        return basic_plus_adr(base, offset);
      } else if (_gvn.type(base)->speculative_always_null() &&
                 !too_many_traps(Deoptimization::Reason_speculate_null_assert)) {
        // According to profiling, this access is always off
        // heap.
        base = null_assert(base);
        Node* raw_base = _gvn.transform(new CastX2PNode(offset));
        offset = MakeConX(0);
        return basic_plus_adr(top(), raw_base, offset);
      }
    }
    // We don't know if it's an on heap or off heap access. Fall back
    // to raw memory access.
    Node* raw = _gvn.transform(new CheckCastPPNode(control(), base, TypeRawPtr::BOTTOM));
    return basic_plus_adr(top(), raw, offset);
  } else {
    assert(base == uncasted_base, "unexpected base change");
    // We know it's an on heap access so base can't be null
    if (TypePtr::NULL_PTR->higher_equal(_gvn.type(base))) {
      base = must_be_not_null(base, true);
    }
    return basic_plus_adr(base, offset);
  }
}

//--------------------------inline_number_methods-----------------------------
// inline int     Integer.numberOfLeadingZeros(int)
// inline int        Long.numberOfLeadingZeros(long)
//
// inline int     Integer.numberOfTrailingZeros(int)
// inline int        Long.numberOfTrailingZeros(long)
//
// inline int     Integer.bitCount(int)
// inline int        Long.bitCount(long)
//
// inline char  Character.reverseBytes(char)
// inline short     Short.reverseBytes(short)
// inline int     Integer.reverseBytes(int)
// inline long       Long.reverseBytes(long)
bool LibraryCallKit::inline_number_methods(vmIntrinsics::ID id) {
  Node* arg = argument(0);
  Node* n = nullptr;
  switch (id) {
  case vmIntrinsics::_numberOfLeadingZeros_i:   n = new CountLeadingZerosINode( arg); break;
  case vmIntrinsics::_numberOfLeadingZeros_l:   n = new CountLeadingZerosLNode( arg); break;
  case vmIntrinsics::_numberOfTrailingZeros_i:  n = new CountTrailingZerosINode(arg); break;
  case vmIntrinsics::_numberOfTrailingZeros_l:  n = new CountTrailingZerosLNode(arg); break;
  case vmIntrinsics::_bitCount_i:               n = new PopCountINode(          arg); break;
  case vmIntrinsics::_bitCount_l:               n = new PopCountLNode(          arg); break;
  case vmIntrinsics::_reverseBytes_c:           n = new ReverseBytesUSNode(     arg); break;
  case vmIntrinsics::_reverseBytes_s:           n = new ReverseBytesSNode(      arg); break;
  case vmIntrinsics::_reverseBytes_i:           n = new ReverseBytesINode(      arg); break;
  case vmIntrinsics::_reverseBytes_l:           n = new ReverseBytesLNode(      arg); break;
  case vmIntrinsics::_reverse_i:                n = new ReverseINode(           arg); break;
  case vmIntrinsics::_reverse_l:                n = new ReverseLNode(           arg); break;
  default:  fatal_unexpected_iid(id);  break;
  }
  set_result(_gvn.transform(n));
  return true;
}

//--------------------------inline_bitshuffle_methods-----------------------------
// inline int Integer.compress(int, int)
// inline int Integer.expand(int, int)
// inline long Long.compress(long, long)
// inline long Long.expand(long, long)
bool LibraryCallKit::inline_bitshuffle_methods(vmIntrinsics::ID id) {
  Node* n = nullptr;
  switch (id) {
    case vmIntrinsics::_compress_i:  n = new CompressBitsNode(argument(0), argument(1), TypeInt::INT); break;
    case vmIntrinsics::_expand_i:    n = new ExpandBitsNode(argument(0),  argument(1), TypeInt::INT); break;
    case vmIntrinsics::_compress_l:  n = new CompressBitsNode(argument(0), argument(2), TypeLong::LONG); break;
    case vmIntrinsics::_expand_l:    n = new ExpandBitsNode(argument(0), argument(2), TypeLong::LONG); break;
    default:  fatal_unexpected_iid(id);  break;
  }
  set_result(_gvn.transform(n));
  return true;
}

//--------------------------inline_number_methods-----------------------------
// inline int Integer.compareUnsigned(int, int)
// inline int    Long.compareUnsigned(long, long)
bool LibraryCallKit::inline_compare_unsigned(vmIntrinsics::ID id) {
  Node* arg1 = argument(0);
  Node* arg2 = (id == vmIntrinsics::_compareUnsigned_l) ? argument(2) : argument(1);
  Node* n = nullptr;
  switch (id) {
    case vmIntrinsics::_compareUnsigned_i:   n = new CmpU3Node(arg1, arg2);  break;
    case vmIntrinsics::_compareUnsigned_l:   n = new CmpUL3Node(arg1, arg2); break;
    default:  fatal_unexpected_iid(id);  break;
  }
  set_result(_gvn.transform(n));
  return true;
}

//--------------------------inline_unsigned_divmod_methods-----------------------------
// inline int Integer.divideUnsigned(int, int)
// inline int Integer.remainderUnsigned(int, int)
// inline long Long.divideUnsigned(long, long)
// inline long Long.remainderUnsigned(long, long)
bool LibraryCallKit::inline_divmod_methods(vmIntrinsics::ID id) {
  Node* n = nullptr;
  switch (id) {
    case vmIntrinsics::_divideUnsigned_i: {
      zero_check_int(argument(1));
      // Compile-time detect of null-exception
      if (stopped()) {
        return true; // keep the graph constructed so far
      }
      n = new UDivINode(control(), argument(0), argument(1));
      break;
    }
    case vmIntrinsics::_divideUnsigned_l: {
      zero_check_long(argument(2));
      // Compile-time detect of null-exception
      if (stopped()) {
        return true; // keep the graph constructed so far
      }
      n = new UDivLNode(control(), argument(0), argument(2));
      break;
    }
    case vmIntrinsics::_remainderUnsigned_i: {
      zero_check_int(argument(1));
      // Compile-time detect of null-exception
      if (stopped()) {
        return true; // keep the graph constructed so far
      }
      n = new UModINode(control(), argument(0), argument(1));
      break;
    }
    case vmIntrinsics::_remainderUnsigned_l: {
      zero_check_long(argument(2));
      // Compile-time detect of null-exception
      if (stopped()) {
        return true; // keep the graph constructed so far
      }
      n = new UModLNode(control(), argument(0), argument(2));
      break;
    }
    default:  fatal_unexpected_iid(id);  break;
  }
  set_result(_gvn.transform(n));
  return true;
}

//----------------------------inline_unsafe_access----------------------------

const TypeOopPtr* LibraryCallKit::sharpen_unsafe_type(Compile::AliasType* alias_type, const TypePtr *adr_type) {
  // Attempt to infer a sharper value type from the offset and base type.
  ciKlass* sharpened_klass = nullptr;
  bool null_free = false;

  // See if it is an instance field, with an object type.
  if (alias_type->field() != nullptr) {
    if (alias_type->field()->type()->is_klass()) {
      sharpened_klass = alias_type->field()->type()->as_klass();
      null_free = alias_type->field()->is_null_free();
    }
  }

  const TypeOopPtr* result = nullptr;
  // See if it is a narrow oop array.
  if (adr_type->isa_aryptr()) {
    if (adr_type->offset() >= refArrayOopDesc::base_offset_in_bytes()) {
      const TypeOopPtr* elem_type = adr_type->is_aryptr()->elem()->make_oopptr();
      null_free = adr_type->is_aryptr()->is_null_free();
      if (elem_type != nullptr && elem_type->is_loaded()) {
        // Sharpen the value type.
        result = elem_type;
      }
    }
  }

  // The sharpened class might be unloaded if there is no class loader
  // contraint in place.
  if (result == nullptr && sharpened_klass != nullptr && sharpened_klass->is_loaded()) {
    // Sharpen the value type.
    result = TypeOopPtr::make_from_klass(sharpened_klass);
    if (null_free) {
      result = result->join_speculative(TypePtr::NOTNULL)->is_oopptr();
    }
  }
  if (result != nullptr) {
#ifndef PRODUCT
    if (C->print_intrinsics() || C->print_inlining()) {
      tty->print("  from base type:  ");  adr_type->dump(); tty->cr();
      tty->print("  sharpened value: ");  result->dump();    tty->cr();
    }
#endif
  }
  return result;
}

DecoratorSet LibraryCallKit::mo_decorator_for_access_kind(AccessKind kind) {
  switch (kind) {
      case Relaxed:
        return MO_UNORDERED;
      case Opaque:
        return MO_RELAXED;
      case Acquire:
        return MO_ACQUIRE;
      case Release:
        return MO_RELEASE;
      case Volatile:
        return MO_SEQ_CST;
      default:
        ShouldNotReachHere();
        return 0;
  }
}

LibraryCallKit::SavedState::SavedState(LibraryCallKit* kit) :
  _kit(kit),
  _sp(kit->sp()),
  _jvms(kit->jvms()),
  _map(kit->clone_map()),
  _discarded(false)
{
  for (DUIterator_Fast imax, i = kit->control()->fast_outs(imax); i < imax; i++) {
    Node* out = kit->control()->fast_out(i);
    if (out->is_CFG()) {
      _ctrl_succ.push(out);
    }
  }
}

LibraryCallKit::SavedState::~SavedState() {
  if (_discarded) {
    _kit->destruct_map_clone(_map);
    return;
  }
  _kit->jvms()->set_map(_map);
  _kit->jvms()->set_sp(_sp);
  _map->set_jvms(_kit->jvms());
  _kit->set_map(_map);
  _kit->set_sp(_sp);
  for (DUIterator_Fast imax, i = _kit->control()->fast_outs(imax); i < imax; i++) {
    Node* out = _kit->control()->fast_out(i);
    if (out->is_CFG() && out->in(0) == _kit->control() && out != _kit->map() && !_ctrl_succ.member(out)) {
      _kit->_gvn.hash_delete(out);
      out->set_req(0, _kit->C->top());
      _kit->C->record_for_igvn(out);
      --i; --imax;
      _kit->_gvn.hash_find_insert(out);
    }
  }
}

void LibraryCallKit::SavedState::discard() {
  _discarded = true;
}

bool LibraryCallKit::inline_unsafe_access(bool is_store, const BasicType type, const AccessKind kind, const bool unaligned) {
  if (callee()->is_static())  return false;  // caller must have the capability!
  DecoratorSet decorators = C2_UNSAFE_ACCESS;
  guarantee(!is_store || kind != Acquire, "Acquire accesses can be produced only for loads");
  guarantee( is_store || kind != Release, "Release accesses can be produced only for stores");
  assert(type != T_OBJECT || !unaligned, "unaligned access not supported with object type");

  if (is_reference_type(type)) {
    decorators |= ON_UNKNOWN_OOP_REF;
  }

  if (unaligned) {
    decorators |= C2_UNALIGNED;
  }

#ifndef PRODUCT
  {
    ResourceMark rm;
    // Check the signatures.
    ciSignature* sig = callee()->signature();
#ifdef ASSERT
    if (!is_store) {
      // Object getReference(Object base, int/long offset), etc.
      BasicType rtype = sig->return_type()->basic_type();
      assert(rtype == type, "getter must return the expected value");
      assert(sig->count() == 2, "oop getter has 2 arguments");
      assert(sig->type_at(0)->basic_type() == T_OBJECT, "getter base is object");
      assert(sig->type_at(1)->basic_type() == T_LONG, "getter offset is correct");
    } else {
      // void putReference(Object base, int/long offset, Object x), etc.
      assert(sig->return_type()->basic_type() == T_VOID, "putter must not return a value");
      assert(sig->count() == 3, "oop putter has 3 arguments");
      assert(sig->type_at(0)->basic_type() == T_OBJECT, "putter base is object");
      assert(sig->type_at(1)->basic_type() == T_LONG, "putter offset is correct");
      BasicType vtype = sig->type_at(sig->count()-1)->basic_type();
      assert(vtype == type, "putter must accept the expected value");
    }
#endif // ASSERT
  }
#endif //PRODUCT

  C->set_has_unsafe_access(true);  // Mark eventual nmethod as "unsafe".

  Node* receiver = argument(0);  // type: oop

  // Build address expression.
  Node* heap_base_oop = top();

  // The base is either a Java object or a value produced by Unsafe.staticFieldBase
  Node* base = argument(1);  // type: oop
  // The offset is a value produced by Unsafe.staticFieldOffset or Unsafe.objectFieldOffset
  Node* offset = argument(2);  // type: long
  // We currently rely on the cookies produced by Unsafe.xxxFieldOffset
  // to be plain byte offsets, which are also the same as those accepted
  // by oopDesc::field_addr.
  assert(Unsafe_field_offset_to_byte_offset(11) == 11,
         "fieldOffset must be byte-scaled");

<<<<<<< HEAD
  if (_gvn.type(base)->is_inlinetypeptr() && is_store) {
    // FIXME: Larval bit check is needed to preserve the semantics of value
    // objects which can be mutated only if its _larval bit is set. Since
    // the oop is not always an AllocateNode, we have to find an utility way
    // to check the larval state for all kind of oops.
    AllocateNode* alloc = AllocateNode::Ideal_allocation(base);
    if (alloc != nullptr) {
      assert(alloc->_larval, "InlineType instance must be in _larval state for unsafe put operation.\n");
    }
  }

  ciInlineKlass* inline_klass = nullptr;
  if (is_flat) {
    const TypeInstPtr* cls = _gvn.type(argument(4))->isa_instptr();
    if (cls == nullptr || cls->const_oop() == nullptr) {
      return false;
    }
    ciType* mirror_type = cls->const_oop()->as_instance()->java_mirror_type();
    if (!mirror_type->is_inlinetype()) {
      return false;
    }
    inline_klass = mirror_type->as_inline_klass();
  }

=======
>>>>>>> a07dfe93
  if (base->is_InlineType()) {
    assert(!is_store, "InlineTypeNodes are non-larval value objects");
    InlineTypeNode* vt = base->as_InlineType();
    if (offset->is_Con()) {
      long off = find_long_con(offset, 0);
      ciInlineKlass* vk = vt->type()->inline_klass();
      if ((long)(int)off != off || !vk->contains_field_offset(off)) {
        return false;
      }

<<<<<<< HEAD
        // Skip over direct field access for VectorPayloadMF* class instances since
        // multifield is loaded into vector, alternatively we can create a lane
        // extraction logic.
        ciField* field = vk->get_non_flat_field_by_offset(off);
        if (field != nullptr && !VectorSupport::is_vector_payload_mf(vk->get_InlineKlass())) {
          BasicType bt = type2field[field->type()->basic_type()];
          if (bt == T_ARRAY || bt == T_NARROWOOP) {
            bt = T_OBJECT;
          }
          if (bt == type && (!field->is_flat() || field->type() == inline_klass)) {
            Node* value = vt->field_value_by_offset(off, false);
            if (value->is_InlineType()) {
              value = value->as_InlineType()->adjust_scalarization_depth(this);
            }
            set_result(value);
            return true;
=======
      ciField* field = vk->get_non_flat_field_by_offset(off);
      if (field != nullptr) {
        BasicType bt = type2field[field->type()->basic_type()];
        if (bt == T_ARRAY || bt == T_NARROWOOP) {
          bt = T_OBJECT;
        }
        if (bt == type && !field->is_flat()) {
          Node* value = vt->field_value_by_offset(off, false);
          if (value->is_InlineType()) {
            value = value->as_InlineType()->adjust_scalarization_depth(this);
>>>>>>> a07dfe93
          }
          set_result(value);
          return true;
        }
      }
    }
    {
      // Re-execute the unsafe access if allocation triggers deoptimization.
      PreserveReexecuteState preexecs(this);
      jvms()->set_should_reexecute(true);
      vt = vt->buffer(this);
    }
    base = vt->get_oop();
  }

  // 32-bit machines ignore the high half!
  offset = ConvL2X(offset);

  // Save state and restore on bailout
  SavedState old_state(this);

  Node* adr = make_unsafe_address(base, offset, type, kind == Relaxed);
  assert(!stopped(), "Inlining of unsafe access failed: address construction stopped unexpectedly");

  if (_gvn.type(base->uncast())->isa_ptr() == TypePtr::NULL_PTR) {
    if (type != T_OBJECT) {
      decorators |= IN_NATIVE; // off-heap primitive access
    } else {
      return false; // off-heap oop accesses are not supported
    }
  } else {
    heap_base_oop = base; // on-heap or mixed access
  }

  // Can base be null? Otherwise, always on-heap access.
  bool can_access_non_heap = TypePtr::NULL_PTR->higher_equal(_gvn.type(base));

  if (!can_access_non_heap) {
    decorators |= IN_HEAP;
  }

  Node* val = is_store ? argument(4) : nullptr;

  const TypePtr* adr_type = _gvn.type(adr)->isa_ptr();
  if (adr_type == TypePtr::NULL_PTR) {
    return false; // off-heap access with zero address
  }

  // Try to categorize the address.
  Compile::AliasType* alias_type = C->alias_type(adr_type);
  assert(alias_type->index() != Compile::AliasIdxBot, "no bare pointers here");

  if (alias_type->adr_type() == TypeInstPtr::KLASS ||
      alias_type->adr_type() == TypeAryPtr::RANGE) {
    return false; // not supported
  }

  bool mismatched = false;
  BasicType bt = T_ILLEGAL;
  ciField* field = nullptr;
  if (adr_type->isa_instptr()) {
    const TypeInstPtr* instptr = adr_type->is_instptr();
    ciInstanceKlass* k = instptr->instance_klass();
    int off = instptr->offset();
    if (instptr->const_oop() != nullptr &&
        k == ciEnv::current()->Class_klass() &&
        instptr->offset() >= (k->size_helper() * wordSize)) {
      k = instptr->const_oop()->as_instance()->java_lang_Class_klass()->as_instance_klass();
      field = k->get_field_by_offset(off, true);
    } else {
      field = k->get_non_flat_field_by_offset(off);
    }
    if (field != nullptr) {
      bt = type2field[field->type()->basic_type()];
    }
    if (bt != alias_type->basic_type()) {
      // Type mismatch. Is it an access to a nested flat field?
      field = k->get_field_by_offset(off, false);
      if (field != nullptr) {
        bt = type2field[field->type()->basic_type()];
      }
    }
    assert(bt == alias_type->basic_type(), "should match");
  } else {
    bt = alias_type->basic_type();
  }

  if (bt != T_ILLEGAL) {
    assert(alias_type->adr_type()->is_oopptr(), "should be on-heap access");
    if (bt == T_BYTE && adr_type->isa_aryptr()) {
      // Alias type doesn't differentiate between byte[] and boolean[]).
      // Use address type to get the element type.
      bt = adr_type->is_aryptr()->elem()->array_element_basic_type();
    }
    if (is_reference_type(bt, true)) {
      // accessing an array field with getReference is not a mismatch
      bt = T_OBJECT;
    }
    if ((bt == T_OBJECT) != (type == T_OBJECT)) {
      // Don't intrinsify mismatched object accesses
      return false;
    }
    mismatched = (bt != type);
  } else if (alias_type->adr_type()->isa_oopptr()) {
    mismatched = true; // conservatively mark all "wide" on-heap accesses as mismatched
  }

  old_state.discard();
  assert(!mismatched || alias_type->adr_type()->is_oopptr(), "off-heap access can't be mismatched");

  if (mismatched) {
    decorators |= C2_MISMATCHED;
  }

  // First guess at the value type.
  const Type *value_type = Type::get_const_basic_type(type);

  // Figure out the memory ordering.
  decorators |= mo_decorator_for_access_kind(kind);

  if (!is_store) {
    if (type == T_OBJECT) {
      const TypeOopPtr* tjp = sharpen_unsafe_type(alias_type, adr_type);
      if (tjp != nullptr) {
        value_type = tjp;
      }
    }
  }

  receiver = null_check(receiver);
  if (stopped()) {
    return true;
  }
  // Heap pointers get a null-check from the interpreter,
  // as a courtesy.  However, this is not guaranteed by Unsafe,
  // and it is not possible to fully distinguish unintended nulls
  // from intended ones in this API.

  if (!is_store) {
    Node* p = nullptr;
    // Try to constant fold a load from a constant field

    if (heap_base_oop != top() && field != nullptr && field->is_constant() && !field->is_flat() && !mismatched) {
      // final or stable field
      p = make_constant_from_field(field, heap_base_oop);
    }

    if (p == nullptr) { // Could not constant fold the load
      p = access_load_at(heap_base_oop, adr, adr_type, value_type, type, decorators);
      const TypeOopPtr* ptr = value_type->make_oopptr();
      if (ptr != nullptr && ptr->is_inlinetypeptr()) {
        // Load a non-flattened inline type from memory
        p = InlineTypeNode::make_from_oop(this, p, ptr->inline_klass());
      }
      // Normalize the value returned by getBoolean in the following cases
      if (type == T_BOOLEAN &&
          (mismatched ||
           heap_base_oop == top() ||                  // - heap_base_oop is null or
           (can_access_non_heap && field == nullptr)) // - heap_base_oop is potentially null
                                                      //   and the unsafe access is made to large offset
                                                      //   (i.e., larger than the maximum offset necessary for any
                                                      //   field access)
            ) {
          IdealKit ideal = IdealKit(this);
#define __ ideal.
          IdealVariable normalized_result(ideal);
          __ declarations_done();
          __ set(normalized_result, p);
          __ if_then(p, BoolTest::ne, ideal.ConI(0));
          __ set(normalized_result, ideal.ConI(1));
          ideal.end_if();
          final_sync(ideal);
          p = __ value(normalized_result);
#undef __
      }
    }
    if (type == T_ADDRESS) {
      p = gvn().transform(new CastP2XNode(nullptr, p));
      p = ConvX2UL(p);
    }
    // The load node has the control of the preceding MemBarCPUOrder.  All
    // following nodes will have the control of the MemBarCPUOrder inserted at
    // the end of this method.  So, pushing the load onto the stack at a later
    // point is fine.
    set_result(p);
  } else {
    if (bt == T_ADDRESS) {
      // Repackage the long as a pointer.
      val = ConvL2X(val);
      val = gvn().transform(new CastX2PNode(val));
    }
    access_store_at(heap_base_oop, adr, adr_type, val, value_type, type, decorators);
  }

  return true;
}

bool LibraryCallKit::inline_unsafe_flat_access(bool is_store, AccessKind kind) {
#ifdef ASSERT
  {
    ResourceMark rm;
    // Check the signatures.
    ciSignature* sig = callee()->signature();
    assert(sig->type_at(0)->basic_type() == T_OBJECT, "base should be object, but is %s", type2name(sig->type_at(0)->basic_type()));
    assert(sig->type_at(1)->basic_type() == T_LONG, "offset should be long, but is %s", type2name(sig->type_at(1)->basic_type()));
    assert(sig->type_at(2)->basic_type() == T_INT, "layout kind should be int, but is %s", type2name(sig->type_at(3)->basic_type()));
    assert(sig->type_at(3)->basic_type() == T_OBJECT, "value klass should be object, but is %s", type2name(sig->type_at(4)->basic_type()));
    if (is_store) {
      assert(sig->return_type()->basic_type() == T_VOID, "putter must not return a value, but returns %s", type2name(sig->return_type()->basic_type()));
      assert(sig->count() == 5, "flat putter should have 5 arguments, but has %d", sig->count());
      assert(sig->type_at(4)->basic_type() == T_OBJECT, "put value should be object, but is %s", type2name(sig->type_at(5)->basic_type()));
    } else {
      assert(sig->return_type()->basic_type() == T_OBJECT, "getter must return an object, but returns %s", type2name(sig->return_type()->basic_type()));
      assert(sig->count() == 4, "flat getter should have 4 arguments, but has %d", sig->count());
    }
 }
#endif // ASSERT

  assert(kind == Relaxed, "Only plain accesses for now");
  if (callee()->is_static()) {
    // caller must have the capability!
    return false;
  }
  C->set_has_unsafe_access(true);

  const TypeInstPtr* value_klass_node = _gvn.type(argument(5))->isa_instptr();
  if (value_klass_node == nullptr || value_klass_node->const_oop() == nullptr) {
    // parameter valueType is not a constant
    return false;
  }
  ciType* mirror_type = value_klass_node->const_oop()->as_instance()->java_mirror_type();
  if (!mirror_type->is_inlinetype()) {
    // Dead code
    return false;
  }
  ciInlineKlass* value_klass = mirror_type->as_inline_klass();

  const TypeInt* layout_type = _gvn.type(argument(4))->isa_int();
  if (layout_type == nullptr || !layout_type->is_con()) {
    // parameter layoutKind is not a constant
    return false;
  }
  assert(layout_type->get_con() >= static_cast<int>(LayoutKind::REFERENCE) &&
         layout_type->get_con() <= static_cast<int>(LayoutKind::UNKNOWN),
         "invalid layoutKind %d", layout_type->get_con());
  LayoutKind layout = static_cast<LayoutKind>(layout_type->get_con());
  assert(layout == LayoutKind::REFERENCE || layout == LayoutKind::NON_ATOMIC_FLAT ||
         layout == LayoutKind::ATOMIC_FLAT || layout == LayoutKind::NULLABLE_ATOMIC_FLAT,
         "unexpected layoutKind %d", layout_type->get_con());

  null_check(argument(0));
  if (stopped()) {
    return true;
  }

  Node* base = must_be_not_null(argument(1), true);
  Node* offset = argument(2);
  const Type* base_type = _gvn.type(base);

  Node* ptr;
  bool immutable_memory = false;
  DecoratorSet decorators = C2_UNSAFE_ACCESS | IN_HEAP | MO_UNORDERED;
  if (base_type->isa_instptr()) {
    const TypeLong* offset_type = _gvn.type(offset)->isa_long();
    if (offset_type == nullptr || !offset_type->is_con()) {
      // Offset into a non-array should be a constant
      decorators |= C2_MISMATCHED;
    } else {
      int offset_con = checked_cast<int>(offset_type->get_con());
      ciInstanceKlass* base_klass = base_type->is_instptr()->instance_klass();
      ciField* field = base_klass->get_non_flat_field_by_offset(offset_con);
      if (field == nullptr) {
        assert(!base_klass->is_final(), "non-existence field at offset %d of class %s", offset_con, base_klass->name()->as_utf8());
        decorators |= C2_MISMATCHED;
      } else {
        assert(field->type() == value_klass, "field at offset %d of %s is of type %s, but valueType is %s",
               offset_con, base_klass->name()->as_utf8(), field->type()->name(), value_klass->name()->as_utf8());
        immutable_memory = field->is_strict() && field->is_final();

        if (base->is_InlineType()) {
          assert(!is_store, "Cannot store into a non-larval value object");
          set_result(base->as_InlineType()->field_value_by_offset(offset_con, false));
          return true;
        }
      }
    }

    if (base->is_InlineType()) {
      assert(!is_store, "Cannot store into a non-larval value object");
      base = base->as_InlineType()->buffer(this, true);
    }
    ptr = basic_plus_adr(base, ConvL2X(offset));
  } else if (base_type->isa_aryptr()) {
    decorators |= IS_ARRAY;
    if (layout == LayoutKind::REFERENCE) {
      if (!base_type->is_aryptr()->is_not_flat()) {
        const TypeAryPtr* array_type = base_type->is_aryptr()->cast_to_not_flat();
        Node* new_base = _gvn.transform(new CastPPNode(control(), base, array_type, ConstraintCastNode::StrongDependency));
        replace_in_map(base, new_base);
        base = new_base;
      }
      ptr = basic_plus_adr(base, ConvL2X(offset));
    } else {
      if (UseArrayFlattening) {
        // Flat array must have an exact type
        bool is_null_free = !LayoutKindHelper::is_nullable_flat(layout);
        bool is_atomic = LayoutKindHelper::is_atomic_flat(layout);
        Node* new_base = cast_to_flat_array(base, value_klass, is_null_free, !is_null_free, is_atomic);
        replace_in_map(base, new_base);
        base = new_base;
        ptr = basic_plus_adr(base, ConvL2X(offset));
        const TypeAryPtr* ptr_type = _gvn.type(ptr)->is_aryptr();
        if (ptr_type->field_offset().get() != 0) {
          ptr = _gvn.transform(new CastPPNode(control(), ptr, ptr_type->with_field_offset(0), ConstraintCastNode::StrongDependency));
        }
      } else {
        uncommon_trap(Deoptimization::Reason_intrinsic,
                      Deoptimization::Action_none);
        return true;
      }
    }
  } else {
    decorators |= C2_MISMATCHED;
    ptr = basic_plus_adr(base, ConvL2X(offset));
  }

<<<<<<< HEAD
=======
  if (is_store) {
    Node* value = argument(6);
    const Type* value_type = _gvn.type(value);
    if (!value_type->is_inlinetypeptr()) {
      value_type = Type::get_const_type(value_klass)->filter_speculative(value_type);
      Node* new_value = _gvn.transform(new CastPPNode(control(), value, value_type, ConstraintCastNode::StrongDependency));
      new_value = InlineTypeNode::make_from_oop(this, new_value, value_klass);
      replace_in_map(value, new_value);
      value = new_value;
    }

    assert(value_type->inline_klass() == value_klass, "value is of type %s while valueType is %s", value_type->inline_klass()->name()->as_utf8(), value_klass->name()->as_utf8());
    if (layout == LayoutKind::REFERENCE) {
      const TypePtr* ptr_type = (decorators & C2_MISMATCHED) != 0 ? TypeRawPtr::BOTTOM : _gvn.type(ptr)->is_ptr();
      access_store_at(base, ptr, ptr_type, value, value_type, T_OBJECT, decorators);
    } else {
      bool atomic = LayoutKindHelper::is_atomic_flat(layout);
      bool null_free = !LayoutKindHelper::is_nullable_flat(layout);
      value->as_InlineType()->store_flat(this, base, ptr, atomic, immutable_memory, null_free, decorators);
    }
>>>>>>> a07dfe93

    return true;
  } else {
    decorators |= (C2_CONTROL_DEPENDENT_LOAD | C2_UNKNOWN_CONTROL_LOAD);
    InlineTypeNode* result;
    if (layout == LayoutKind::REFERENCE) {
      const TypePtr* ptr_type = (decorators & C2_MISMATCHED) != 0 ? TypeRawPtr::BOTTOM : _gvn.type(ptr)->is_ptr();
      Node* oop = access_load_at(base, ptr, ptr_type, Type::get_const_type(value_klass), T_OBJECT, decorators);
      result = InlineTypeNode::make_from_oop(this, oop, value_klass);
    } else {
      bool atomic = LayoutKindHelper::is_atomic_flat(layout);
      bool null_free = !LayoutKindHelper::is_nullable_flat(layout);
      result = InlineTypeNode::make_from_flat(this, value_klass, base, ptr, atomic, immutable_memory, null_free, decorators);
    }

    set_result(result);
    return true;
  }
}

bool LibraryCallKit::inline_unsafe_make_private_buffer() {
  Node* receiver = argument(0);
  Node* value = argument(1);

  const Type* type = gvn().type(value);
  if (!type->is_inlinetypeptr()) {
    C->record_method_not_compilable("value passed to Unsafe::makePrivateBuffer is not of a constant value type");
    return false;
  }

  null_check(receiver);
  if (stopped()) {
    return true;
  }

  value = null_check(value);
  if (stopped()) {
    return true;
  }

  ciInlineKlass* vk = type->inline_klass();
  Node* klass = makecon(TypeKlassPtr::make(vk));
  Node* obj = new_instance(klass);
  AllocateNode::Ideal_allocation(obj)->_larval = true;

  assert(value->is_InlineType(), "must be an InlineTypeNode");
  Node* payload_ptr = basic_plus_adr(obj, vk->payload_offset());
  value->as_InlineType()->store_flat(this, obj, payload_ptr, false, true, true, IN_HEAP | MO_UNORDERED);

  set_result(obj);
  return true;
}

bool LibraryCallKit::inline_unsafe_finish_private_buffer() {
  Node* receiver = argument(0);
  Node* buffer = argument(1);

  const Type* type = gvn().type(buffer);
  if (!type->is_inlinetypeptr()) {
    C->record_method_not_compilable("value passed to Unsafe::finishPrivateBuffer is not of a constant value type");
    return false;
  }

  AllocateNode* alloc = AllocateNode::Ideal_allocation(buffer);
  if (alloc == nullptr) {
    C->record_method_not_compilable("value passed to Unsafe::finishPrivateBuffer must be allocated by Unsafe::makePrivateBuffer");
    return false;
  }

  null_check(receiver);
  if (stopped()) {
    return true;
  }

  // Unset the larval bit in the object header
  Node* old_header = make_load(control(), buffer, TypeX_X, TypeX_X->basic_type(), MemNode::unordered, LoadNode::Pinned);
  Node* new_header = gvn().transform(new AndXNode(old_header, MakeConX(~markWord::larval_bit_in_place)));
  access_store_at(buffer, buffer, type->is_ptr(), new_header, TypeX_X, TypeX_X->basic_type(), MO_UNORDERED | IN_HEAP);

  // We must ensure that the buffer is properly published
  insert_mem_bar(Op_MemBarStoreStore, alloc->proj_out(AllocateNode::RawAddress));
  assert(!type->maybe_null(), "result of an allocation should not be null");
  set_result(InlineTypeNode::make_from_oop(this, buffer, type->inline_klass()));
  return true;
}

//----------------------------inline_unsafe_load_store----------------------------
// This method serves a couple of different customers (depending on LoadStoreKind):
//
// LS_cmp_swap:
//
//   boolean compareAndSetReference(Object o, long offset, Object expected, Object x);
//   boolean compareAndSetInt(   Object o, long offset, int    expected, int    x);
//   boolean compareAndSetLong(  Object o, long offset, long   expected, long   x);
//
// LS_cmp_swap_weak:
//
//   boolean weakCompareAndSetReference(       Object o, long offset, Object expected, Object x);
//   boolean weakCompareAndSetReferencePlain(  Object o, long offset, Object expected, Object x);
//   boolean weakCompareAndSetReferenceAcquire(Object o, long offset, Object expected, Object x);
//   boolean weakCompareAndSetReferenceRelease(Object o, long offset, Object expected, Object x);
//
//   boolean weakCompareAndSetInt(          Object o, long offset, int    expected, int    x);
//   boolean weakCompareAndSetIntPlain(     Object o, long offset, int    expected, int    x);
//   boolean weakCompareAndSetIntAcquire(   Object o, long offset, int    expected, int    x);
//   boolean weakCompareAndSetIntRelease(   Object o, long offset, int    expected, int    x);
//
//   boolean weakCompareAndSetLong(         Object o, long offset, long   expected, long   x);
//   boolean weakCompareAndSetLongPlain(    Object o, long offset, long   expected, long   x);
//   boolean weakCompareAndSetLongAcquire(  Object o, long offset, long   expected, long   x);
//   boolean weakCompareAndSetLongRelease(  Object o, long offset, long   expected, long   x);
//
// LS_cmp_exchange:
//
//   Object compareAndExchangeReferenceVolatile(Object o, long offset, Object expected, Object x);
//   Object compareAndExchangeReferenceAcquire( Object o, long offset, Object expected, Object x);
//   Object compareAndExchangeReferenceRelease( Object o, long offset, Object expected, Object x);
//
//   Object compareAndExchangeIntVolatile(   Object o, long offset, Object expected, Object x);
//   Object compareAndExchangeIntAcquire(    Object o, long offset, Object expected, Object x);
//   Object compareAndExchangeIntRelease(    Object o, long offset, Object expected, Object x);
//
//   Object compareAndExchangeLongVolatile(  Object o, long offset, Object expected, Object x);
//   Object compareAndExchangeLongAcquire(   Object o, long offset, Object expected, Object x);
//   Object compareAndExchangeLongRelease(   Object o, long offset, Object expected, Object x);
//
// LS_get_add:
//
//   int  getAndAddInt( Object o, long offset, int  delta)
//   long getAndAddLong(Object o, long offset, long delta)
//
// LS_get_set:
//
//   int    getAndSet(Object o, long offset, int    newValue)
//   long   getAndSet(Object o, long offset, long   newValue)
//   Object getAndSet(Object o, long offset, Object newValue)
//
bool LibraryCallKit::inline_unsafe_load_store(const BasicType type, const LoadStoreKind kind, const AccessKind access_kind) {
  // This basic scheme here is the same as inline_unsafe_access, but
  // differs in enough details that combining them would make the code
  // overly confusing.  (This is a true fact! I originally combined
  // them, but even I was confused by it!) As much code/comments as
  // possible are retained from inline_unsafe_access though to make
  // the correspondences clearer. - dl

  if (callee()->is_static())  return false;  // caller must have the capability!

  DecoratorSet decorators = C2_UNSAFE_ACCESS;
  decorators |= mo_decorator_for_access_kind(access_kind);

#ifndef PRODUCT
  BasicType rtype;
  {
    ResourceMark rm;
    // Check the signatures.
    ciSignature* sig = callee()->signature();
    rtype = sig->return_type()->basic_type();
    switch(kind) {
      case LS_get_add:
      case LS_get_set: {
      // Check the signatures.
#ifdef ASSERT
      assert(rtype == type, "get and set must return the expected type");
      assert(sig->count() == 3, "get and set has 3 arguments");
      assert(sig->type_at(0)->basic_type() == T_OBJECT, "get and set base is object");
      assert(sig->type_at(1)->basic_type() == T_LONG, "get and set offset is long");
      assert(sig->type_at(2)->basic_type() == type, "get and set must take expected type as new value/delta");
      assert(access_kind == Volatile, "mo is not passed to intrinsic nodes in current implementation");
#endif // ASSERT
        break;
      }
      case LS_cmp_swap:
      case LS_cmp_swap_weak: {
      // Check the signatures.
#ifdef ASSERT
      assert(rtype == T_BOOLEAN, "CAS must return boolean");
      assert(sig->count() == 4, "CAS has 4 arguments");
      assert(sig->type_at(0)->basic_type() == T_OBJECT, "CAS base is object");
      assert(sig->type_at(1)->basic_type() == T_LONG, "CAS offset is long");
#endif // ASSERT
        break;
      }
      case LS_cmp_exchange: {
      // Check the signatures.
#ifdef ASSERT
      assert(rtype == type, "CAS must return the expected type");
      assert(sig->count() == 4, "CAS has 4 arguments");
      assert(sig->type_at(0)->basic_type() == T_OBJECT, "CAS base is object");
      assert(sig->type_at(1)->basic_type() == T_LONG, "CAS offset is long");
#endif // ASSERT
        break;
      }
      default:
        ShouldNotReachHere();
    }
  }
#endif //PRODUCT

  C->set_has_unsafe_access(true);  // Mark eventual nmethod as "unsafe".

  // Get arguments:
  Node* receiver = nullptr;
  Node* base     = nullptr;
  Node* offset   = nullptr;
  Node* oldval   = nullptr;
  Node* newval   = nullptr;
  switch(kind) {
    case LS_cmp_swap:
    case LS_cmp_swap_weak:
    case LS_cmp_exchange: {
      const bool two_slot_type = type2size[type] == 2;
      receiver = argument(0);  // type: oop
      base     = argument(1);  // type: oop
      offset   = argument(2);  // type: long
      oldval   = argument(4);  // type: oop, int, or long
      newval   = argument(two_slot_type ? 6 : 5);  // type: oop, int, or long
      break;
    }
    case LS_get_add:
    case LS_get_set: {
      receiver = argument(0);  // type: oop
      base     = argument(1);  // type: oop
      offset   = argument(2);  // type: long
      oldval   = nullptr;
      newval   = argument(4);  // type: oop, int, or long
      break;
    }
    default:
      ShouldNotReachHere();
  }

  // Build field offset expression.
  // We currently rely on the cookies produced by Unsafe.xxxFieldOffset
  // to be plain byte offsets, which are also the same as those accepted
  // by oopDesc::field_addr.
  assert(Unsafe_field_offset_to_byte_offset(11) == 11, "fieldOffset must be byte-scaled");
  // 32-bit machines ignore the high half of long offsets
  offset = ConvL2X(offset);
  // Save state and restore on bailout
  SavedState old_state(this);
  Node* adr = make_unsafe_address(base, offset,type, false);
  const TypePtr *adr_type = _gvn.type(adr)->isa_ptr();

  Compile::AliasType* alias_type = C->alias_type(adr_type);
  BasicType bt = alias_type->basic_type();
  if (bt != T_ILLEGAL &&
      (is_reference_type(bt) != (type == T_OBJECT))) {
    // Don't intrinsify mismatched object accesses.
    return false;
  }

  old_state.discard();

  // For CAS, unlike inline_unsafe_access, there seems no point in
  // trying to refine types. Just use the coarse types here.
  assert(alias_type->index() != Compile::AliasIdxBot, "no bare pointers here");
  const Type *value_type = Type::get_const_basic_type(type);

  switch (kind) {
    case LS_get_set:
    case LS_cmp_exchange: {
      if (type == T_OBJECT) {
        const TypeOopPtr* tjp = sharpen_unsafe_type(alias_type, adr_type);
        if (tjp != nullptr) {
          value_type = tjp;
        }
      }
      break;
    }
    case LS_cmp_swap:
    case LS_cmp_swap_weak:
    case LS_get_add:
      break;
    default:
      ShouldNotReachHere();
  }

  // Null check receiver.
  receiver = null_check(receiver);
  if (stopped()) {
    return true;
  }

  int alias_idx = C->get_alias_index(adr_type);

  if (is_reference_type(type)) {
    decorators |= IN_HEAP | ON_UNKNOWN_OOP_REF;

    if (oldval != nullptr && oldval->is_InlineType()) {
      // Re-execute the unsafe access if allocation triggers deoptimization.
      PreserveReexecuteState preexecs(this);
      jvms()->set_should_reexecute(true);
      oldval = oldval->as_InlineType()->buffer(this)->get_oop();
    }
    if (newval != nullptr && newval->is_InlineType()) {
      // Re-execute the unsafe access if allocation triggers deoptimization.
      PreserveReexecuteState preexecs(this);
      jvms()->set_should_reexecute(true);
      newval = newval->as_InlineType()->buffer(this)->get_oop();
    }

    // Transformation of a value which could be null pointer (CastPP #null)
    // could be delayed during Parse (for example, in adjust_map_after_if()).
    // Execute transformation here to avoid barrier generation in such case.
    if (_gvn.type(newval) == TypePtr::NULL_PTR)
      newval = _gvn.makecon(TypePtr::NULL_PTR);

    if (oldval != nullptr && _gvn.type(oldval) == TypePtr::NULL_PTR) {
      // Refine the value to a null constant, when it is known to be null
      oldval = _gvn.makecon(TypePtr::NULL_PTR);
    }
  }

  Node* result = nullptr;
  switch (kind) {
    case LS_cmp_exchange: {
      result = access_atomic_cmpxchg_val_at(base, adr, adr_type, alias_idx,
                                            oldval, newval, value_type, type, decorators);
      break;
    }
    case LS_cmp_swap_weak:
      decorators |= C2_WEAK_CMPXCHG;
    case LS_cmp_swap: {
      result = access_atomic_cmpxchg_bool_at(base, adr, adr_type, alias_idx,
                                             oldval, newval, value_type, type, decorators);
      break;
    }
    case LS_get_set: {
      result = access_atomic_xchg_at(base, adr, adr_type, alias_idx,
                                     newval, value_type, type, decorators);
      break;
    }
    case LS_get_add: {
      result = access_atomic_add_at(base, adr, adr_type, alias_idx,
                                    newval, value_type, type, decorators);
      break;
    }
    default:
      ShouldNotReachHere();
  }

  assert(type2size[result->bottom_type()->basic_type()] == type2size[rtype], "result type should match");
  set_result(result);
  return true;
}

bool LibraryCallKit::inline_unsafe_fence(vmIntrinsics::ID id) {
  // Regardless of form, don't allow previous ld/st to move down,
  // then issue acquire, release, or volatile mem_bar.
  insert_mem_bar(Op_MemBarCPUOrder);
  switch(id) {
    case vmIntrinsics::_loadFence:
      insert_mem_bar(Op_LoadFence);
      return true;
    case vmIntrinsics::_storeFence:
      insert_mem_bar(Op_StoreFence);
      return true;
    case vmIntrinsics::_storeStoreFence:
      insert_mem_bar(Op_StoreStoreFence);
      return true;
    case vmIntrinsics::_fullFence:
      insert_mem_bar(Op_MemBarVolatile);
      return true;
    default:
      fatal_unexpected_iid(id);
      return false;
  }
}

// private native int arrayInstanceBaseOffset0(Object[] array);
bool LibraryCallKit::inline_arrayInstanceBaseOffset() {
  Node* array = argument(1);
  Node* klass_node = load_object_klass(array);

  jint  layout_con = Klass::_lh_neutral_value;
  Node* layout_val = get_layout_helper(klass_node, layout_con);
  int   layout_is_con = (layout_val == nullptr);

  Node* header_size = nullptr;
  if (layout_is_con) {
    int hsize = Klass::layout_helper_header_size(layout_con);
    header_size = intcon(hsize);
  } else {
    Node* hss = intcon(Klass::_lh_header_size_shift);
    Node* hsm = intcon(Klass::_lh_header_size_mask);
    header_size = _gvn.transform(new URShiftINode(layout_val, hss));
    header_size = _gvn.transform(new AndINode(header_size, hsm));
  }
  set_result(header_size);
  return true;
}

// private native int arrayInstanceIndexScale0(Object[] array);
bool LibraryCallKit::inline_arrayInstanceIndexScale() {
  Node* array = argument(1);
  Node* klass_node = load_object_klass(array);

  jint  layout_con = Klass::_lh_neutral_value;
  Node* layout_val = get_layout_helper(klass_node, layout_con);
  int   layout_is_con = (layout_val == nullptr);

  Node* element_size = nullptr;
  if (layout_is_con) {
    int log_element_size  = Klass::layout_helper_log2_element_size(layout_con);
    int elem_size = 1 << log_element_size;
    element_size = intcon(elem_size);
  } else {
    Node* ess = intcon(Klass::_lh_log2_element_size_shift);
    Node* esm = intcon(Klass::_lh_log2_element_size_mask);
    Node* log_element_size = _gvn.transform(new URShiftINode(layout_val, ess));
    log_element_size = _gvn.transform(new AndINode(log_element_size, esm));
    element_size = _gvn.transform(new LShiftINode(intcon(1), log_element_size));
  }
  set_result(element_size);
  return true;
}

// private native int arrayLayout0(Object[] array);
bool LibraryCallKit::inline_arrayLayout() {
  RegionNode* region = new RegionNode(2);
  Node* phi = new PhiNode(region, TypeInt::POS);

  Node* array = argument(1);
  Node* klass_node = load_object_klass(array);
  generate_refArray_guard(klass_node, region);
  if (region->req() == 3) {
    phi->add_req(intcon((jint)LayoutKind::REFERENCE));
  }

  int layout_kind_offset = in_bytes(FlatArrayKlass::layout_kind_offset());
  Node* layout_kind_addr = basic_plus_adr(klass_node, klass_node, layout_kind_offset);
  Node* layout_kind = make_load(nullptr, layout_kind_addr, TypeInt::POS, T_INT, MemNode::unordered);

  region->init_req(1, control());
  phi->init_req(1, layout_kind);

  set_control(_gvn.transform(region));
  set_result(_gvn.transform(phi));
  return true;
}

bool LibraryCallKit::inline_onspinwait() {
  insert_mem_bar(Op_OnSpinWait);
  return true;
}

bool LibraryCallKit::klass_needs_init_guard(Node* kls) {
  if (!kls->is_Con()) {
    return true;
  }
  const TypeInstKlassPtr* klsptr = kls->bottom_type()->isa_instklassptr();
  if (klsptr == nullptr) {
    return true;
  }
  ciInstanceKlass* ik = klsptr->instance_klass();
  // don't need a guard for a klass that is already initialized
  return !ik->is_initialized();
}

//----------------------------inline_unsafe_writeback0-------------------------
// public native void Unsafe.writeback0(long address)
bool LibraryCallKit::inline_unsafe_writeback0() {
  if (!Matcher::has_match_rule(Op_CacheWB)) {
    return false;
  }
#ifndef PRODUCT
  assert(Matcher::has_match_rule(Op_CacheWBPreSync), "found match rule for CacheWB but not CacheWBPreSync");
  assert(Matcher::has_match_rule(Op_CacheWBPostSync), "found match rule for CacheWB but not CacheWBPostSync");
  ciSignature* sig = callee()->signature();
  assert(sig->type_at(0)->basic_type() == T_LONG, "Unsafe_writeback0 address is long!");
#endif
  null_check_receiver();  // null-check, then ignore
  Node *addr = argument(1);
  addr = new CastX2PNode(addr);
  addr = _gvn.transform(addr);
  Node *flush = new CacheWBNode(control(), memory(TypeRawPtr::BOTTOM), addr);
  flush = _gvn.transform(flush);
  set_memory(flush, TypeRawPtr::BOTTOM);
  return true;
}

//----------------------------inline_unsafe_writeback0-------------------------
// public native void Unsafe.writeback0(long address)
bool LibraryCallKit::inline_unsafe_writebackSync0(bool is_pre) {
  if (is_pre && !Matcher::has_match_rule(Op_CacheWBPreSync)) {
    return false;
  }
  if (!is_pre && !Matcher::has_match_rule(Op_CacheWBPostSync)) {
    return false;
  }
#ifndef PRODUCT
  assert(Matcher::has_match_rule(Op_CacheWB),
         (is_pre ? "found match rule for CacheWBPreSync but not CacheWB"
                : "found match rule for CacheWBPostSync but not CacheWB"));

#endif
  null_check_receiver();  // null-check, then ignore
  Node *sync;
  if (is_pre) {
    sync = new CacheWBPreSyncNode(control(), memory(TypeRawPtr::BOTTOM));
  } else {
    sync = new CacheWBPostSyncNode(control(), memory(TypeRawPtr::BOTTOM));
  }
  sync = _gvn.transform(sync);
  set_memory(sync, TypeRawPtr::BOTTOM);
  return true;
}

//----------------------------inline_unsafe_allocate---------------------------
// public native Object Unsafe.allocateInstance(Class<?> cls);
bool LibraryCallKit::inline_unsafe_allocate() {

#if INCLUDE_JVMTI
  if (too_many_traps(Deoptimization::Reason_intrinsic)) {
    return false;
  }
#endif //INCLUDE_JVMTI

  if (callee()->is_static())  return false;  // caller must have the capability!

  null_check_receiver();  // null-check, then ignore
  Node* cls = null_check(argument(1));
  if (stopped())  return true;

  Node* kls = load_klass_from_mirror(cls, false, nullptr, 0);
  kls = null_check(kls);
  if (stopped())  return true;  // argument was like int.class

#if INCLUDE_JVMTI
    // Don't try to access new allocated obj in the intrinsic.
    // It causes perfomance issues even when jvmti event VmObjectAlloc is disabled.
    // Deoptimize and allocate in interpreter instead.
    Node* addr = makecon(TypeRawPtr::make((address) &JvmtiExport::_should_notify_object_alloc));
    Node* should_post_vm_object_alloc = make_load(this->control(), addr, TypeInt::INT, T_INT, MemNode::unordered);
    Node* chk = _gvn.transform(new CmpINode(should_post_vm_object_alloc, intcon(0)));
    Node* tst = _gvn.transform(new BoolNode(chk, BoolTest::eq));
    {
      BuildCutout unless(this, tst, PROB_MAX);
      uncommon_trap(Deoptimization::Reason_intrinsic,
                    Deoptimization::Action_make_not_entrant);
    }
    if (stopped()) {
      return true;
    }
#endif //INCLUDE_JVMTI

  Node* test = nullptr;
  if (LibraryCallKit::klass_needs_init_guard(kls)) {
    // Note:  The argument might still be an illegal value like
    // Serializable.class or Object[].class.   The runtime will handle it.
    // But we must make an explicit check for initialization.
    Node* insp = basic_plus_adr(kls, in_bytes(InstanceKlass::init_state_offset()));
    // Use T_BOOLEAN for InstanceKlass::_init_state so the compiler
    // can generate code to load it as unsigned byte.
    Node* inst = make_load(nullptr, insp, TypeInt::UBYTE, T_BOOLEAN, MemNode::acquire);
    Node* bits = intcon(InstanceKlass::fully_initialized);
    test = _gvn.transform(new SubINode(inst, bits));
    // The 'test' is non-zero if we need to take a slow path.
  }
  Node* obj = nullptr;
  const TypeInstKlassPtr* tkls = _gvn.type(kls)->isa_instklassptr();
  if (tkls != nullptr && tkls->instance_klass()->is_inlinetype()) {
    obj = InlineTypeNode::make_all_zero(_gvn, tkls->instance_klass()->as_inline_klass())->buffer(this);
  } else {
    obj = new_instance(kls, test);
  }
  set_result(obj);
  return true;
}

//------------------------inline_native_time_funcs--------------
// inline code for System.currentTimeMillis() and System.nanoTime()
// these have the same type and signature
bool LibraryCallKit::inline_native_time_funcs(address funcAddr, const char* funcName) {
  const TypeFunc* tf = OptoRuntime::void_long_Type();
  const TypePtr* no_memory_effects = nullptr;
  Node* time = make_runtime_call(RC_LEAF, tf, funcAddr, funcName, no_memory_effects);
  Node* value = _gvn.transform(new ProjNode(time, TypeFunc::Parms+0));
#ifdef ASSERT
  Node* value_top = _gvn.transform(new ProjNode(time, TypeFunc::Parms+1));
  assert(value_top == top(), "second value must be top");
#endif
  set_result(value);
  return true;
}


#if INCLUDE_JVMTI

// When notifications are disabled then just update the VTMS transition bit and return.
// Otherwise, the bit is updated in the given function call implementing JVMTI notification protocol.
bool LibraryCallKit::inline_native_notify_jvmti_funcs(address funcAddr, const char* funcName, bool is_start, bool is_end) {
  if (!DoJVMTIVirtualThreadTransitions) {
    return true;
  }
  Node* vt_oop = _gvn.transform(must_be_not_null(argument(0), true)); // VirtualThread this argument
  IdealKit ideal(this);

  Node* ONE = ideal.ConI(1);
  Node* hide = is_start ? ideal.ConI(0) : (is_end ? ideal.ConI(1) : _gvn.transform(argument(1)));
  Node* addr = makecon(TypeRawPtr::make((address)&JvmtiVTMSTransitionDisabler::_VTMS_notify_jvmti_events));
  Node* notify_jvmti_enabled = ideal.load(ideal.ctrl(), addr, TypeInt::BOOL, T_BOOLEAN, Compile::AliasIdxRaw);

  ideal.if_then(notify_jvmti_enabled, BoolTest::eq, ONE); {
    sync_kit(ideal);
    // if notifyJvmti enabled then make a call to the given SharedRuntime function
    const TypeFunc* tf = OptoRuntime::notify_jvmti_vthread_Type();
    make_runtime_call(RC_NO_LEAF, tf, funcAddr, funcName, TypePtr::BOTTOM, vt_oop, hide);
    ideal.sync_kit(this);
  } ideal.else_(); {
    // set hide value to the VTMS transition bit in current JavaThread and VirtualThread object
    Node* thread = ideal.thread();
    Node* jt_addr = basic_plus_adr(thread, in_bytes(JavaThread::is_in_VTMS_transition_offset()));
    Node* vt_addr = basic_plus_adr(vt_oop, java_lang_Thread::is_in_VTMS_transition_offset());

    sync_kit(ideal);
    access_store_at(nullptr, jt_addr, _gvn.type(jt_addr)->is_ptr(), hide, _gvn.type(hide), T_BOOLEAN, IN_NATIVE | MO_UNORDERED);
    access_store_at(nullptr, vt_addr, _gvn.type(vt_addr)->is_ptr(), hide, _gvn.type(hide), T_BOOLEAN, IN_NATIVE | MO_UNORDERED);

    ideal.sync_kit(this);
  } ideal.end_if();
  final_sync(ideal);

  return true;
}

// Always update the is_disable_suspend bit.
bool LibraryCallKit::inline_native_notify_jvmti_sync() {
  if (!DoJVMTIVirtualThreadTransitions) {
    return true;
  }
  IdealKit ideal(this);

  {
    // unconditionally update the is_disable_suspend bit in current JavaThread
    Node* thread = ideal.thread();
    Node* arg = _gvn.transform(argument(0)); // argument for notification
    Node* addr = basic_plus_adr(thread, in_bytes(JavaThread::is_disable_suspend_offset()));
    const TypePtr *addr_type = _gvn.type(addr)->isa_ptr();

    sync_kit(ideal);
    access_store_at(nullptr, addr, addr_type, arg, _gvn.type(arg), T_BOOLEAN, IN_NATIVE | MO_UNORDERED);
    ideal.sync_kit(this);
  }
  final_sync(ideal);

  return true;
}

#endif // INCLUDE_JVMTI

#ifdef JFR_HAVE_INTRINSICS

/**
 * if oop->klass != null
 *   // normal class
 *   epoch = _epoch_state ? 2 : 1
 *   if oop->klass->trace_id & ((epoch << META_SHIFT) | epoch)) != epoch {
 *     ... // enter slow path when the klass is first recorded or the epoch of JFR shifts
 *   }
 *   id = oop->klass->trace_id >> TRACE_ID_SHIFT // normal class path
 * else
 *   // primitive class
 *   if oop->array_klass != null
 *     id = (oop->array_klass->trace_id >> TRACE_ID_SHIFT) + 1 // primitive class path
 *   else
 *     id = LAST_TYPE_ID + 1 // void class path
 *   if (!signaled)
 *     signaled = true
 */
bool LibraryCallKit::inline_native_classID() {
  Node* cls = argument(0);

  IdealKit ideal(this);
#define __ ideal.
  IdealVariable result(ideal); __ declarations_done();
  Node* kls = _gvn.transform(LoadKlassNode::make(_gvn, immutable_memory(),
                                                 basic_plus_adr(cls, java_lang_Class::klass_offset()),
                                                 TypeRawPtr::BOTTOM, TypeInstKlassPtr::OBJECT_OR_NULL));


  __ if_then(kls, BoolTest::ne, null()); {
    Node* kls_trace_id_addr = basic_plus_adr(kls, in_bytes(KLASS_TRACE_ID_OFFSET));
    Node* kls_trace_id_raw = ideal.load(ideal.ctrl(), kls_trace_id_addr,TypeLong::LONG, T_LONG, Compile::AliasIdxRaw);

    Node* epoch_address = makecon(TypeRawPtr::make(JfrIntrinsicSupport::epoch_address()));
    Node* epoch = ideal.load(ideal.ctrl(), epoch_address, TypeInt::BOOL, T_BOOLEAN, Compile::AliasIdxRaw);
    epoch = _gvn.transform(new LShiftLNode(longcon(1), epoch));
    Node* mask = _gvn.transform(new LShiftLNode(epoch, intcon(META_SHIFT)));
    mask = _gvn.transform(new OrLNode(mask, epoch));
    Node* kls_trace_id_raw_and_mask = _gvn.transform(new AndLNode(kls_trace_id_raw, mask));

    float unlikely  = PROB_UNLIKELY(0.999);
    __ if_then(kls_trace_id_raw_and_mask, BoolTest::ne, epoch, unlikely); {
      sync_kit(ideal);
      make_runtime_call(RC_LEAF,
                        OptoRuntime::class_id_load_barrier_Type(),
                        CAST_FROM_FN_PTR(address, JfrIntrinsicSupport::load_barrier),
                        "class id load barrier",
                        TypePtr::BOTTOM,
                        kls);
      ideal.sync_kit(this);
    } __ end_if();

    ideal.set(result,  _gvn.transform(new URShiftLNode(kls_trace_id_raw, ideal.ConI(TRACE_ID_SHIFT))));
  } __ else_(); {
    Node* array_kls = _gvn.transform(LoadKlassNode::make(_gvn, immutable_memory(),
                                                   basic_plus_adr(cls, java_lang_Class::array_klass_offset()),
                                                   TypeRawPtr::BOTTOM, TypeInstKlassPtr::OBJECT_OR_NULL));
    __ if_then(array_kls, BoolTest::ne, null()); {
      Node* array_kls_trace_id_addr = basic_plus_adr(array_kls, in_bytes(KLASS_TRACE_ID_OFFSET));
      Node* array_kls_trace_id_raw = ideal.load(ideal.ctrl(), array_kls_trace_id_addr, TypeLong::LONG, T_LONG, Compile::AliasIdxRaw);
      Node* array_kls_trace_id = _gvn.transform(new URShiftLNode(array_kls_trace_id_raw, ideal.ConI(TRACE_ID_SHIFT)));
      ideal.set(result, _gvn.transform(new AddLNode(array_kls_trace_id, longcon(1))));
    } __ else_(); {
      // void class case
      ideal.set(result, _gvn.transform(longcon(LAST_TYPE_ID + 1)));
    } __ end_if();

    Node* signaled_flag_address = makecon(TypeRawPtr::make(JfrIntrinsicSupport::signal_address()));
    Node* signaled = ideal.load(ideal.ctrl(), signaled_flag_address, TypeInt::BOOL, T_BOOLEAN, Compile::AliasIdxRaw, true, MemNode::acquire);
    __ if_then(signaled, BoolTest::ne, ideal.ConI(1)); {
      ideal.store(ideal.ctrl(), signaled_flag_address, ideal.ConI(1), T_BOOLEAN, Compile::AliasIdxRaw, MemNode::release, true);
    } __ end_if();
  } __ end_if();

  final_sync(ideal);
  set_result(ideal.value(result));
#undef __
  return true;
}

//------------------------inline_native_jvm_commit------------------
bool LibraryCallKit::inline_native_jvm_commit() {
  enum { _true_path = 1, _false_path = 2, PATH_LIMIT };

  // Save input memory and i_o state.
  Node* input_memory_state = reset_memory();
  set_all_memory(input_memory_state);
  Node* input_io_state = i_o();

  // TLS.
  Node* tls_ptr = _gvn.transform(new ThreadLocalNode());
  // Jfr java buffer.
  Node* java_buffer_offset = _gvn.transform(new AddPNode(top(), tls_ptr, _gvn.transform(MakeConX(in_bytes(JAVA_BUFFER_OFFSET_JFR)))));
  Node* java_buffer = _gvn.transform(new LoadPNode(control(), input_memory_state, java_buffer_offset, TypePtr::BOTTOM, TypeRawPtr::NOTNULL, MemNode::unordered));
  Node* java_buffer_pos_offset = _gvn.transform(new AddPNode(top(), java_buffer, _gvn.transform(MakeConX(in_bytes(JFR_BUFFER_POS_OFFSET)))));

  // Load the current value of the notified field in the JfrThreadLocal.
  Node* notified_offset = basic_plus_adr(top(), tls_ptr, in_bytes(NOTIFY_OFFSET_JFR));
  Node* notified = make_load(control(), notified_offset, TypeInt::BOOL, T_BOOLEAN, MemNode::unordered);

  // Test for notification.
  Node* notified_cmp = _gvn.transform(new CmpINode(notified, _gvn.intcon(1)));
  Node* test_notified = _gvn.transform(new BoolNode(notified_cmp, BoolTest::eq));
  IfNode* iff_notified = create_and_map_if(control(), test_notified, PROB_MIN, COUNT_UNKNOWN);

  // True branch, is notified.
  Node* is_notified = _gvn.transform(new IfTrueNode(iff_notified));
  set_control(is_notified);

  // Reset notified state.
  store_to_memory(control(), notified_offset, _gvn.intcon(0), T_BOOLEAN, MemNode::unordered);
  Node* notified_reset_memory = reset_memory();

  // Iff notified, the return address of the commit method is the current position of the backing java buffer. This is used to reset the event writer.
  Node* current_pos_X = _gvn.transform(new LoadXNode(control(), input_memory_state, java_buffer_pos_offset, TypeRawPtr::NOTNULL, TypeX_X, MemNode::unordered));
  // Convert the machine-word to a long.
  Node* current_pos = _gvn.transform(ConvX2L(current_pos_X));

  // False branch, not notified.
  Node* not_notified = _gvn.transform(new IfFalseNode(iff_notified));
  set_control(not_notified);
  set_all_memory(input_memory_state);

  // Arg is the next position as a long.
  Node* arg = argument(0);
  // Convert long to machine-word.
  Node* next_pos_X = _gvn.transform(ConvL2X(arg));

  // Store the next_position to the underlying jfr java buffer.
  store_to_memory(control(), java_buffer_pos_offset, next_pos_X, LP64_ONLY(T_LONG) NOT_LP64(T_INT), MemNode::release);

  Node* commit_memory = reset_memory();
  set_all_memory(commit_memory);

  // Now load the flags from off the java buffer and decide if the buffer is a lease. If so, it needs to be returned post-commit.
  Node* java_buffer_flags_offset = _gvn.transform(new AddPNode(top(), java_buffer, _gvn.transform(MakeConX(in_bytes(JFR_BUFFER_FLAGS_OFFSET)))));
  Node* flags = make_load(control(), java_buffer_flags_offset, TypeInt::UBYTE, T_BYTE, MemNode::unordered);
  Node* lease_constant = _gvn.transform(_gvn.intcon(4));

  // And flags with lease constant.
  Node* lease = _gvn.transform(new AndINode(flags, lease_constant));

  // Branch on lease to conditionalize returning the leased java buffer.
  Node* lease_cmp = _gvn.transform(new CmpINode(lease, lease_constant));
  Node* test_lease = _gvn.transform(new BoolNode(lease_cmp, BoolTest::eq));
  IfNode* iff_lease = create_and_map_if(control(), test_lease, PROB_MIN, COUNT_UNKNOWN);

  // False branch, not a lease.
  Node* not_lease = _gvn.transform(new IfFalseNode(iff_lease));

  // True branch, is lease.
  Node* is_lease = _gvn.transform(new IfTrueNode(iff_lease));
  set_control(is_lease);

  // Make a runtime call, which can safepoint, to return the leased buffer. This updates both the JfrThreadLocal and the Java event writer oop.
  Node* call_return_lease = make_runtime_call(RC_NO_LEAF,
                                              OptoRuntime::void_void_Type(),
                                              SharedRuntime::jfr_return_lease(),
                                              "return_lease", TypePtr::BOTTOM);
  Node* call_return_lease_control = _gvn.transform(new ProjNode(call_return_lease, TypeFunc::Control));

  RegionNode* lease_compare_rgn = new RegionNode(PATH_LIMIT);
  record_for_igvn(lease_compare_rgn);
  PhiNode* lease_compare_mem = new PhiNode(lease_compare_rgn, Type::MEMORY, TypePtr::BOTTOM);
  record_for_igvn(lease_compare_mem);
  PhiNode* lease_compare_io = new PhiNode(lease_compare_rgn, Type::ABIO);
  record_for_igvn(lease_compare_io);
  PhiNode* lease_result_value = new PhiNode(lease_compare_rgn, TypeLong::LONG);
  record_for_igvn(lease_result_value);

  // Update control and phi nodes.
  lease_compare_rgn->init_req(_true_path, call_return_lease_control);
  lease_compare_rgn->init_req(_false_path, not_lease);

  lease_compare_mem->init_req(_true_path, _gvn.transform(reset_memory()));
  lease_compare_mem->init_req(_false_path, commit_memory);

  lease_compare_io->init_req(_true_path, i_o());
  lease_compare_io->init_req(_false_path, input_io_state);

  lease_result_value->init_req(_true_path, _gvn.longcon(0)); // if the lease was returned, return 0L.
  lease_result_value->init_req(_false_path, arg); // if not lease, return new updated position.

  RegionNode* result_rgn = new RegionNode(PATH_LIMIT);
  PhiNode* result_mem = new PhiNode(result_rgn, Type::MEMORY, TypePtr::BOTTOM);
  PhiNode* result_io = new PhiNode(result_rgn, Type::ABIO);
  PhiNode* result_value = new PhiNode(result_rgn, TypeLong::LONG);

  // Update control and phi nodes.
  result_rgn->init_req(_true_path, is_notified);
  result_rgn->init_req(_false_path, _gvn.transform(lease_compare_rgn));

  result_mem->init_req(_true_path, notified_reset_memory);
  result_mem->init_req(_false_path, _gvn.transform(lease_compare_mem));

  result_io->init_req(_true_path, input_io_state);
  result_io->init_req(_false_path, _gvn.transform(lease_compare_io));

  result_value->init_req(_true_path, current_pos);
  result_value->init_req(_false_path, _gvn.transform(lease_result_value));

  // Set output state.
  set_control(_gvn.transform(result_rgn));
  set_all_memory(_gvn.transform(result_mem));
  set_i_o(_gvn.transform(result_io));
  set_result(result_rgn, result_value);
  return true;
}

/*
 * The intrinsic is a model of this pseudo-code:
 *
 * JfrThreadLocal* const tl = Thread::jfr_thread_local()
 * jobject h_event_writer = tl->java_event_writer();
 * if (h_event_writer == nullptr) {
 *   return nullptr;
 * }
 * oop threadObj = Thread::threadObj();
 * oop vthread = java_lang_Thread::vthread(threadObj);
 * traceid tid;
 * bool pinVirtualThread;
 * bool excluded;
 * if (vthread != threadObj) {  // i.e. current thread is virtual
 *   tid = java_lang_Thread::tid(vthread);
 *   u2 vthread_epoch_raw = java_lang_Thread::jfr_epoch(vthread);
 *   pinVirtualThread = VMContinuations;
 *   excluded = vthread_epoch_raw & excluded_mask;
 *   if (!excluded) {
 *     traceid current_epoch = JfrTraceIdEpoch::current_generation();
 *     u2 vthread_epoch = vthread_epoch_raw & epoch_mask;
 *     if (vthread_epoch != current_epoch) {
 *       write_checkpoint();
 *     }
 *   }
 * } else {
 *   tid = java_lang_Thread::tid(threadObj);
 *   u2 thread_epoch_raw = java_lang_Thread::jfr_epoch(threadObj);
 *   pinVirtualThread = false;
 *   excluded = thread_epoch_raw & excluded_mask;
 * }
 * oop event_writer = JNIHandles::resolve_non_null(h_event_writer);
 * traceid tid_in_event_writer = getField(event_writer, "threadID");
 * if (tid_in_event_writer != tid) {
 *   setField(event_writer, "pinVirtualThread", pinVirtualThread);
 *   setField(event_writer, "excluded", excluded);
 *   setField(event_writer, "threadID", tid);
 * }
 * return event_writer
 */
bool LibraryCallKit::inline_native_getEventWriter() {
  enum { _true_path = 1, _false_path = 2, PATH_LIMIT };

  // Save input memory and i_o state.
  Node* input_memory_state = reset_memory();
  set_all_memory(input_memory_state);
  Node* input_io_state = i_o();

  // The most significant bit of the u2 is used to denote thread exclusion
  Node* excluded_shift = _gvn.intcon(15);
  Node* excluded_mask = _gvn.intcon(1 << 15);
  // The epoch generation is the range [1-32767]
  Node* epoch_mask = _gvn.intcon(32767);

  // TLS
  Node* tls_ptr = _gvn.transform(new ThreadLocalNode());

  // Load the address of java event writer jobject handle from the jfr_thread_local structure.
  Node* jobj_ptr = basic_plus_adr(top(), tls_ptr, in_bytes(THREAD_LOCAL_WRITER_OFFSET_JFR));

  // Load the eventwriter jobject handle.
  Node* jobj = make_load(control(), jobj_ptr, TypeRawPtr::BOTTOM, T_ADDRESS, MemNode::unordered);

  // Null check the jobject handle.
  Node* jobj_cmp_null = _gvn.transform(new CmpPNode(jobj, null()));
  Node* test_jobj_not_equal_null = _gvn.transform(new BoolNode(jobj_cmp_null, BoolTest::ne));
  IfNode* iff_jobj_not_equal_null = create_and_map_if(control(), test_jobj_not_equal_null, PROB_MAX, COUNT_UNKNOWN);

  // False path, jobj is null.
  Node* jobj_is_null = _gvn.transform(new IfFalseNode(iff_jobj_not_equal_null));

  // True path, jobj is not null.
  Node* jobj_is_not_null = _gvn.transform(new IfTrueNode(iff_jobj_not_equal_null));

  set_control(jobj_is_not_null);

  // Load the threadObj for the CarrierThread.
  Node* threadObj = generate_current_thread(tls_ptr);

  // Load the vthread.
  Node* vthread = generate_virtual_thread(tls_ptr);

  // If vthread != threadObj, this is a virtual thread.
  Node* vthread_cmp_threadObj = _gvn.transform(new CmpPNode(vthread, threadObj));
  Node* test_vthread_not_equal_threadObj = _gvn.transform(new BoolNode(vthread_cmp_threadObj, BoolTest::ne));
  IfNode* iff_vthread_not_equal_threadObj =
    create_and_map_if(jobj_is_not_null, test_vthread_not_equal_threadObj, PROB_FAIR, COUNT_UNKNOWN);

  // False branch, fallback to threadObj.
  Node* vthread_equal_threadObj = _gvn.transform(new IfFalseNode(iff_vthread_not_equal_threadObj));
  set_control(vthread_equal_threadObj);

  // Load the tid field from the vthread object.
  Node* thread_obj_tid = load_field_from_object(threadObj, "tid", "J");

  // Load the raw epoch value from the threadObj.
  Node* threadObj_epoch_offset = basic_plus_adr(threadObj, java_lang_Thread::jfr_epoch_offset());
  Node* threadObj_epoch_raw = access_load_at(threadObj, threadObj_epoch_offset,
                                             _gvn.type(threadObj_epoch_offset)->isa_ptr(),
                                             TypeInt::CHAR, T_CHAR,
                                             IN_HEAP | MO_UNORDERED | C2_MISMATCHED | C2_CONTROL_DEPENDENT_LOAD);

  // Mask off the excluded information from the epoch.
  Node * threadObj_is_excluded = _gvn.transform(new AndINode(threadObj_epoch_raw, excluded_mask));

  // True branch, this is a virtual thread.
  Node* vthread_not_equal_threadObj = _gvn.transform(new IfTrueNode(iff_vthread_not_equal_threadObj));
  set_control(vthread_not_equal_threadObj);

  // Load the tid field from the vthread object.
  Node* vthread_tid = load_field_from_object(vthread, "tid", "J");

  // Continuation support determines if a virtual thread should be pinned.
  Node* global_addr = makecon(TypeRawPtr::make((address)&VMContinuations));
  Node* continuation_support = make_load(control(), global_addr, TypeInt::BOOL, T_BOOLEAN, MemNode::unordered);

  // Load the raw epoch value from the vthread.
  Node* vthread_epoch_offset = basic_plus_adr(vthread, java_lang_Thread::jfr_epoch_offset());
  Node* vthread_epoch_raw = access_load_at(vthread, vthread_epoch_offset, _gvn.type(vthread_epoch_offset)->is_ptr(),
                                           TypeInt::CHAR, T_CHAR,
                                           IN_HEAP | MO_UNORDERED | C2_MISMATCHED | C2_CONTROL_DEPENDENT_LOAD);

  // Mask off the excluded information from the epoch.
  Node * vthread_is_excluded = _gvn.transform(new AndINode(vthread_epoch_raw, _gvn.transform(excluded_mask)));

  // Branch on excluded to conditionalize updating the epoch for the virtual thread.
  Node* is_excluded_cmp = _gvn.transform(new CmpINode(vthread_is_excluded, _gvn.transform(excluded_mask)));
  Node* test_not_excluded = _gvn.transform(new BoolNode(is_excluded_cmp, BoolTest::ne));
  IfNode* iff_not_excluded = create_and_map_if(control(), test_not_excluded, PROB_MAX, COUNT_UNKNOWN);

  // False branch, vthread is excluded, no need to write epoch info.
  Node* excluded = _gvn.transform(new IfFalseNode(iff_not_excluded));

  // True branch, vthread is included, update epoch info.
  Node* included = _gvn.transform(new IfTrueNode(iff_not_excluded));
  set_control(included);

  // Get epoch value.
  Node* epoch = _gvn.transform(new AndINode(vthread_epoch_raw, _gvn.transform(epoch_mask)));

  // Load the current epoch generation. The value is unsigned 16-bit, so we type it as T_CHAR.
  Node* epoch_generation_address = makecon(TypeRawPtr::make(JfrIntrinsicSupport::epoch_generation_address()));
  Node* current_epoch_generation = make_load(control(), epoch_generation_address, TypeInt::CHAR, T_CHAR, MemNode::unordered);

  // Compare the epoch in the vthread to the current epoch generation.
  Node* const epoch_cmp = _gvn.transform(new CmpUNode(current_epoch_generation, epoch));
  Node* test_epoch_not_equal = _gvn.transform(new BoolNode(epoch_cmp, BoolTest::ne));
  IfNode* iff_epoch_not_equal = create_and_map_if(control(), test_epoch_not_equal, PROB_FAIR, COUNT_UNKNOWN);

  // False path, epoch is equal, checkpoint information is valid.
  Node* epoch_is_equal = _gvn.transform(new IfFalseNode(iff_epoch_not_equal));

  // True path, epoch is not equal, write a checkpoint for the vthread.
  Node* epoch_is_not_equal = _gvn.transform(new IfTrueNode(iff_epoch_not_equal));

  set_control(epoch_is_not_equal);

  // Make a runtime call, which can safepoint, to write a checkpoint for the vthread for this epoch.
  // The call also updates the native thread local thread id and the vthread with the current epoch.
  Node* call_write_checkpoint = make_runtime_call(RC_NO_LEAF,
                                                  OptoRuntime::jfr_write_checkpoint_Type(),
                                                  SharedRuntime::jfr_write_checkpoint(),
                                                  "write_checkpoint", TypePtr::BOTTOM);
  Node* call_write_checkpoint_control = _gvn.transform(new ProjNode(call_write_checkpoint, TypeFunc::Control));

  // vthread epoch != current epoch
  RegionNode* epoch_compare_rgn = new RegionNode(PATH_LIMIT);
  record_for_igvn(epoch_compare_rgn);
  PhiNode* epoch_compare_mem = new PhiNode(epoch_compare_rgn, Type::MEMORY, TypePtr::BOTTOM);
  record_for_igvn(epoch_compare_mem);
  PhiNode* epoch_compare_io = new PhiNode(epoch_compare_rgn, Type::ABIO);
  record_for_igvn(epoch_compare_io);

  // Update control and phi nodes.
  epoch_compare_rgn->init_req(_true_path, call_write_checkpoint_control);
  epoch_compare_rgn->init_req(_false_path, epoch_is_equal);
  epoch_compare_mem->init_req(_true_path, _gvn.transform(reset_memory()));
  epoch_compare_mem->init_req(_false_path, input_memory_state);
  epoch_compare_io->init_req(_true_path, i_o());
  epoch_compare_io->init_req(_false_path, input_io_state);

  // excluded != true
  RegionNode* exclude_compare_rgn = new RegionNode(PATH_LIMIT);
  record_for_igvn(exclude_compare_rgn);
  PhiNode* exclude_compare_mem = new PhiNode(exclude_compare_rgn, Type::MEMORY, TypePtr::BOTTOM);
  record_for_igvn(exclude_compare_mem);
  PhiNode* exclude_compare_io = new PhiNode(exclude_compare_rgn, Type::ABIO);
  record_for_igvn(exclude_compare_io);

  // Update control and phi nodes.
  exclude_compare_rgn->init_req(_true_path, _gvn.transform(epoch_compare_rgn));
  exclude_compare_rgn->init_req(_false_path, excluded);
  exclude_compare_mem->init_req(_true_path, _gvn.transform(epoch_compare_mem));
  exclude_compare_mem->init_req(_false_path, input_memory_state);
  exclude_compare_io->init_req(_true_path, _gvn.transform(epoch_compare_io));
  exclude_compare_io->init_req(_false_path, input_io_state);

  // vthread != threadObj
  RegionNode* vthread_compare_rgn = new RegionNode(PATH_LIMIT);
  record_for_igvn(vthread_compare_rgn);
  PhiNode* vthread_compare_mem = new PhiNode(vthread_compare_rgn, Type::MEMORY, TypePtr::BOTTOM);
  PhiNode* vthread_compare_io = new PhiNode(vthread_compare_rgn, Type::ABIO);
  record_for_igvn(vthread_compare_io);
  PhiNode* tid = new PhiNode(vthread_compare_rgn, TypeLong::LONG);
  record_for_igvn(tid);
  PhiNode* exclusion = new PhiNode(vthread_compare_rgn, TypeInt::CHAR);
  record_for_igvn(exclusion);
  PhiNode* pinVirtualThread = new PhiNode(vthread_compare_rgn, TypeInt::BOOL);
  record_for_igvn(pinVirtualThread);

  // Update control and phi nodes.
  vthread_compare_rgn->init_req(_true_path, _gvn.transform(exclude_compare_rgn));
  vthread_compare_rgn->init_req(_false_path, vthread_equal_threadObj);
  vthread_compare_mem->init_req(_true_path, _gvn.transform(exclude_compare_mem));
  vthread_compare_mem->init_req(_false_path, input_memory_state);
  vthread_compare_io->init_req(_true_path, _gvn.transform(exclude_compare_io));
  vthread_compare_io->init_req(_false_path, input_io_state);
  tid->init_req(_true_path, _gvn.transform(vthread_tid));
  tid->init_req(_false_path, _gvn.transform(thread_obj_tid));
  exclusion->init_req(_true_path, _gvn.transform(vthread_is_excluded));
  exclusion->init_req(_false_path, _gvn.transform(threadObj_is_excluded));
  pinVirtualThread->init_req(_true_path, _gvn.transform(continuation_support));
  pinVirtualThread->init_req(_false_path, _gvn.intcon(0));

  // Update branch state.
  set_control(_gvn.transform(vthread_compare_rgn));
  set_all_memory(_gvn.transform(vthread_compare_mem));
  set_i_o(_gvn.transform(vthread_compare_io));

  // Load the event writer oop by dereferencing the jobject handle.
  ciKlass* klass_EventWriter = env()->find_system_klass(ciSymbol::make("jdk/jfr/internal/event/EventWriter"));
  assert(klass_EventWriter->is_loaded(), "invariant");
  ciInstanceKlass* const instklass_EventWriter = klass_EventWriter->as_instance_klass();
  const TypeKlassPtr* const aklass = TypeKlassPtr::make(instklass_EventWriter);
  const TypeOopPtr* const xtype = aklass->as_instance_type();
  Node* jobj_untagged = _gvn.transform(new AddPNode(top(), jobj, _gvn.MakeConX(-JNIHandles::TypeTag::global)));
  Node* event_writer = access_load(jobj_untagged, xtype, T_OBJECT, IN_NATIVE | C2_CONTROL_DEPENDENT_LOAD);

  // Load the current thread id from the event writer object.
  Node* const event_writer_tid = load_field_from_object(event_writer, "threadID", "J");
  // Get the field offset to, conditionally, store an updated tid value later.
  Node* const event_writer_tid_field = field_address_from_object(event_writer, "threadID", "J", false);
  // Get the field offset to, conditionally, store an updated exclusion value later.
  Node* const event_writer_excluded_field = field_address_from_object(event_writer, "excluded", "Z", false);
  // Get the field offset to, conditionally, store an updated pinVirtualThread value later.
  Node* const event_writer_pin_field = field_address_from_object(event_writer, "pinVirtualThread", "Z", false);

  RegionNode* event_writer_tid_compare_rgn = new RegionNode(PATH_LIMIT);
  record_for_igvn(event_writer_tid_compare_rgn);
  PhiNode* event_writer_tid_compare_mem = new PhiNode(event_writer_tid_compare_rgn, Type::MEMORY, TypePtr::BOTTOM);
  record_for_igvn(event_writer_tid_compare_mem);
  PhiNode* event_writer_tid_compare_io = new PhiNode(event_writer_tid_compare_rgn, Type::ABIO);
  record_for_igvn(event_writer_tid_compare_io);

  // Compare the current tid from the thread object to what is currently stored in the event writer object.
  Node* const tid_cmp = _gvn.transform(new CmpLNode(event_writer_tid, _gvn.transform(tid)));
  Node* test_tid_not_equal = _gvn.transform(new BoolNode(tid_cmp, BoolTest::ne));
  IfNode* iff_tid_not_equal = create_and_map_if(_gvn.transform(vthread_compare_rgn), test_tid_not_equal, PROB_FAIR, COUNT_UNKNOWN);

  // False path, tids are the same.
  Node* tid_is_equal = _gvn.transform(new IfFalseNode(iff_tid_not_equal));

  // True path, tid is not equal, need to update the tid in the event writer.
  Node* tid_is_not_equal = _gvn.transform(new IfTrueNode(iff_tid_not_equal));
  record_for_igvn(tid_is_not_equal);

  // Store the pin state to the event writer.
  store_to_memory(tid_is_not_equal, event_writer_pin_field, _gvn.transform(pinVirtualThread), T_BOOLEAN, MemNode::unordered);

  // Store the exclusion state to the event writer.
  Node* excluded_bool = _gvn.transform(new URShiftINode(_gvn.transform(exclusion), excluded_shift));
  store_to_memory(tid_is_not_equal, event_writer_excluded_field, excluded_bool, T_BOOLEAN, MemNode::unordered);

  // Store the tid to the event writer.
  store_to_memory(tid_is_not_equal, event_writer_tid_field, tid, T_LONG, MemNode::unordered);

  // Update control and phi nodes.
  event_writer_tid_compare_rgn->init_req(_true_path, tid_is_not_equal);
  event_writer_tid_compare_rgn->init_req(_false_path, tid_is_equal);
  event_writer_tid_compare_mem->init_req(_true_path, _gvn.transform(reset_memory()));
  event_writer_tid_compare_mem->init_req(_false_path, _gvn.transform(vthread_compare_mem));
  event_writer_tid_compare_io->init_req(_true_path, _gvn.transform(i_o()));
  event_writer_tid_compare_io->init_req(_false_path, _gvn.transform(vthread_compare_io));

  // Result of top level CFG, Memory, IO and Value.
  RegionNode* result_rgn = new RegionNode(PATH_LIMIT);
  PhiNode* result_mem = new PhiNode(result_rgn, Type::MEMORY, TypePtr::BOTTOM);
  PhiNode* result_io = new PhiNode(result_rgn, Type::ABIO);
  PhiNode* result_value = new PhiNode(result_rgn, TypeInstPtr::BOTTOM);

  // Result control.
  result_rgn->init_req(_true_path, _gvn.transform(event_writer_tid_compare_rgn));
  result_rgn->init_req(_false_path, jobj_is_null);

  // Result memory.
  result_mem->init_req(_true_path, _gvn.transform(event_writer_tid_compare_mem));
  result_mem->init_req(_false_path, _gvn.transform(input_memory_state));

  // Result IO.
  result_io->init_req(_true_path, _gvn.transform(event_writer_tid_compare_io));
  result_io->init_req(_false_path, _gvn.transform(input_io_state));

  // Result value.
  result_value->init_req(_true_path, _gvn.transform(event_writer)); // return event writer oop
  result_value->init_req(_false_path, null()); // return null

  // Set output state.
  set_control(_gvn.transform(result_rgn));
  set_all_memory(_gvn.transform(result_mem));
  set_i_o(_gvn.transform(result_io));
  set_result(result_rgn, result_value);
  return true;
}

/*
 * The intrinsic is a model of this pseudo-code:
 *
 * JfrThreadLocal* const tl = thread->jfr_thread_local();
 * if (carrierThread != thread) { // is virtual thread
 *   const u2 vthread_epoch_raw = java_lang_Thread::jfr_epoch(thread);
 *   bool excluded = vthread_epoch_raw & excluded_mask;
 *   AtomicAccess::store(&tl->_contextual_tid, java_lang_Thread::tid(thread));
 *   AtomicAccess::store(&tl->_contextual_thread_excluded, is_excluded);
 *   if (!excluded) {
 *     const u2 vthread_epoch = vthread_epoch_raw & epoch_mask;
 *     AtomicAccess::store(&tl->_vthread_epoch, vthread_epoch);
 *   }
 *   AtomicAccess::release_store(&tl->_vthread, true);
 *   return;
 * }
 * AtomicAccess::release_store(&tl->_vthread, false);
 */
void LibraryCallKit::extend_setCurrentThread(Node* jt, Node* thread) {
  enum { _true_path = 1, _false_path = 2, PATH_LIMIT };

  Node* input_memory_state = reset_memory();
  set_all_memory(input_memory_state);

  // The most significant bit of the u2 is used to denote thread exclusion
  Node* excluded_mask = _gvn.intcon(1 << 15);
  // The epoch generation is the range [1-32767]
  Node* epoch_mask = _gvn.intcon(32767);

  Node* const carrierThread = generate_current_thread(jt);
  // If thread != carrierThread, this is a virtual thread.
  Node* thread_cmp_carrierThread = _gvn.transform(new CmpPNode(thread, carrierThread));
  Node* test_thread_not_equal_carrierThread = _gvn.transform(new BoolNode(thread_cmp_carrierThread, BoolTest::ne));
  IfNode* iff_thread_not_equal_carrierThread =
    create_and_map_if(control(), test_thread_not_equal_carrierThread, PROB_FAIR, COUNT_UNKNOWN);

  Node* vthread_offset = basic_plus_adr(jt, in_bytes(THREAD_LOCAL_OFFSET_JFR + VTHREAD_OFFSET_JFR));

  // False branch, is carrierThread.
  Node* thread_equal_carrierThread = _gvn.transform(new IfFalseNode(iff_thread_not_equal_carrierThread));
  // Store release
  Node* vthread_false_memory = store_to_memory(thread_equal_carrierThread, vthread_offset, _gvn.intcon(0), T_BOOLEAN, MemNode::release, true);

  set_all_memory(input_memory_state);

  // True branch, is virtual thread.
  Node* thread_not_equal_carrierThread = _gvn.transform(new IfTrueNode(iff_thread_not_equal_carrierThread));
  set_control(thread_not_equal_carrierThread);

  // Load the raw epoch value from the vthread.
  Node* epoch_offset = basic_plus_adr(thread, java_lang_Thread::jfr_epoch_offset());
  Node* epoch_raw = access_load_at(thread, epoch_offset, _gvn.type(epoch_offset)->is_ptr(), TypeInt::CHAR, T_CHAR,
                                   IN_HEAP | MO_UNORDERED | C2_MISMATCHED | C2_CONTROL_DEPENDENT_LOAD);

  // Mask off the excluded information from the epoch.
  Node * const is_excluded = _gvn.transform(new AndINode(epoch_raw, _gvn.transform(excluded_mask)));

  // Load the tid field from the thread.
  Node* tid = load_field_from_object(thread, "tid", "J");

  // Store the vthread tid to the jfr thread local.
  Node* thread_id_offset = basic_plus_adr(jt, in_bytes(THREAD_LOCAL_OFFSET_JFR + VTHREAD_ID_OFFSET_JFR));
  Node* tid_memory = store_to_memory(control(), thread_id_offset, tid, T_LONG, MemNode::unordered, true);

  // Branch is_excluded to conditionalize updating the epoch .
  Node* excluded_cmp = _gvn.transform(new CmpINode(is_excluded, _gvn.transform(excluded_mask)));
  Node* test_excluded = _gvn.transform(new BoolNode(excluded_cmp, BoolTest::eq));
  IfNode* iff_excluded = create_and_map_if(control(), test_excluded, PROB_MIN, COUNT_UNKNOWN);

  // True branch, vthread is excluded, no need to write epoch info.
  Node* excluded = _gvn.transform(new IfTrueNode(iff_excluded));
  set_control(excluded);
  Node* vthread_is_excluded = _gvn.intcon(1);

  // False branch, vthread is included, update epoch info.
  Node* included = _gvn.transform(new IfFalseNode(iff_excluded));
  set_control(included);
  Node* vthread_is_included = _gvn.intcon(0);

  // Get epoch value.
  Node* epoch = _gvn.transform(new AndINode(epoch_raw, _gvn.transform(epoch_mask)));

  // Store the vthread epoch to the jfr thread local.
  Node* vthread_epoch_offset = basic_plus_adr(jt, in_bytes(THREAD_LOCAL_OFFSET_JFR + VTHREAD_EPOCH_OFFSET_JFR));
  Node* included_memory = store_to_memory(control(), vthread_epoch_offset, epoch, T_CHAR, MemNode::unordered, true);

  RegionNode* excluded_rgn = new RegionNode(PATH_LIMIT);
  record_for_igvn(excluded_rgn);
  PhiNode* excluded_mem = new PhiNode(excluded_rgn, Type::MEMORY, TypePtr::BOTTOM);
  record_for_igvn(excluded_mem);
  PhiNode* exclusion = new PhiNode(excluded_rgn, TypeInt::BOOL);
  record_for_igvn(exclusion);

  // Merge the excluded control and memory.
  excluded_rgn->init_req(_true_path, excluded);
  excluded_rgn->init_req(_false_path, included);
  excluded_mem->init_req(_true_path, tid_memory);
  excluded_mem->init_req(_false_path, included_memory);
  exclusion->init_req(_true_path, _gvn.transform(vthread_is_excluded));
  exclusion->init_req(_false_path, _gvn.transform(vthread_is_included));

  // Set intermediate state.
  set_control(_gvn.transform(excluded_rgn));
  set_all_memory(excluded_mem);

  // Store the vthread exclusion state to the jfr thread local.
  Node* thread_local_excluded_offset = basic_plus_adr(jt, in_bytes(THREAD_LOCAL_OFFSET_JFR + VTHREAD_EXCLUDED_OFFSET_JFR));
  store_to_memory(control(), thread_local_excluded_offset, _gvn.transform(exclusion), T_BOOLEAN, MemNode::unordered, true);

  // Store release
  Node * vthread_true_memory = store_to_memory(control(), vthread_offset, _gvn.intcon(1), T_BOOLEAN, MemNode::release, true);

  RegionNode* thread_compare_rgn = new RegionNode(PATH_LIMIT);
  record_for_igvn(thread_compare_rgn);
  PhiNode* thread_compare_mem = new PhiNode(thread_compare_rgn, Type::MEMORY, TypePtr::BOTTOM);
  record_for_igvn(thread_compare_mem);
  PhiNode* vthread = new PhiNode(thread_compare_rgn, TypeInt::BOOL);
  record_for_igvn(vthread);

  // Merge the thread_compare control and memory.
  thread_compare_rgn->init_req(_true_path, control());
  thread_compare_rgn->init_req(_false_path, thread_equal_carrierThread);
  thread_compare_mem->init_req(_true_path, vthread_true_memory);
  thread_compare_mem->init_req(_false_path, vthread_false_memory);

  // Set output state.
  set_control(_gvn.transform(thread_compare_rgn));
  set_all_memory(_gvn.transform(thread_compare_mem));
}

#endif // JFR_HAVE_INTRINSICS

//------------------------inline_native_currentCarrierThread------------------
bool LibraryCallKit::inline_native_currentCarrierThread() {
  Node* junk = nullptr;
  set_result(generate_current_thread(junk));
  return true;
}

//------------------------inline_native_currentThread------------------
bool LibraryCallKit::inline_native_currentThread() {
  Node* junk = nullptr;
  set_result(generate_virtual_thread(junk));
  return true;
}

//------------------------inline_native_setVthread------------------
bool LibraryCallKit::inline_native_setCurrentThread() {
  assert(C->method()->changes_current_thread(),
         "method changes current Thread but is not annotated ChangesCurrentThread");
  Node* arr = argument(1);
  Node* thread = _gvn.transform(new ThreadLocalNode());
  Node* p = basic_plus_adr(top()/*!oop*/, thread, in_bytes(JavaThread::vthread_offset()));
  Node* thread_obj_handle
    = make_load(nullptr, p, p->bottom_type()->is_ptr(), T_OBJECT, MemNode::unordered);
  thread_obj_handle = _gvn.transform(thread_obj_handle);
  const TypePtr *adr_type = _gvn.type(thread_obj_handle)->isa_ptr();
  access_store_at(nullptr, thread_obj_handle, adr_type, arr, _gvn.type(arr), T_OBJECT, IN_NATIVE | MO_UNORDERED);

  // Change the _monitor_owner_id of the JavaThread
  Node* tid = load_field_from_object(arr, "tid", "J");
  Node* monitor_owner_id_offset = basic_plus_adr(thread, in_bytes(JavaThread::monitor_owner_id_offset()));
  store_to_memory(control(), monitor_owner_id_offset, tid, T_LONG, MemNode::unordered, true);

  JFR_ONLY(extend_setCurrentThread(thread, arr);)
  return true;
}

const Type* LibraryCallKit::scopedValueCache_type() {
  ciKlass* objects_klass = ciObjArrayKlass::make(env()->Object_klass());
  const TypeOopPtr* etype = TypeOopPtr::make_from_klass(env()->Object_klass());
  const TypeAry* arr0 = TypeAry::make(etype, TypeInt::POS, /* stable= */ false, /* flat= */ false, /* not_flat= */ true, /* not_null_free= */ true);

  // Because we create the scopedValue cache lazily we have to make the
  // type of the result BotPTR.
  bool xk = etype->klass_is_exact();
  const Type* objects_type = TypeAryPtr::make(TypePtr::BotPTR, arr0, objects_klass, xk, TypeAryPtr::Offset(0));
  return objects_type;
}

Node* LibraryCallKit::scopedValueCache_helper() {
  Node* thread = _gvn.transform(new ThreadLocalNode());
  Node* p = basic_plus_adr(top()/*!oop*/, thread, in_bytes(JavaThread::scopedValueCache_offset()));
  // We cannot use immutable_memory() because we might flip onto a
  // different carrier thread, at which point we'll need to use that
  // carrier thread's cache.
  // return _gvn.transform(LoadNode::make(_gvn, nullptr, immutable_memory(), p, p->bottom_type()->is_ptr(),
  //       TypeRawPtr::NOTNULL, T_ADDRESS, MemNode::unordered));
  return make_load(nullptr, p, p->bottom_type()->is_ptr(), T_ADDRESS, MemNode::unordered);
}

//------------------------inline_native_scopedValueCache------------------
bool LibraryCallKit::inline_native_scopedValueCache() {
  Node* cache_obj_handle = scopedValueCache_helper();
  const Type* objects_type = scopedValueCache_type();
  set_result(access_load(cache_obj_handle, objects_type, T_OBJECT, IN_NATIVE));

  return true;
}

//------------------------inline_native_setScopedValueCache------------------
bool LibraryCallKit::inline_native_setScopedValueCache() {
  Node* arr = argument(0);
  Node* cache_obj_handle = scopedValueCache_helper();
  const Type* objects_type = scopedValueCache_type();

  const TypePtr *adr_type = _gvn.type(cache_obj_handle)->isa_ptr();
  access_store_at(nullptr, cache_obj_handle, adr_type, arr, objects_type, T_OBJECT, IN_NATIVE | MO_UNORDERED);

  return true;
}

//------------------------inline_native_Continuation_pin and unpin-----------

// Shared implementation routine for both pin and unpin.
bool LibraryCallKit::inline_native_Continuation_pinning(bool unpin) {
  enum { _true_path = 1, _false_path = 2, PATH_LIMIT };

  // Save input memory.
  Node* input_memory_state = reset_memory();
  set_all_memory(input_memory_state);

  // TLS
  Node* tls_ptr = _gvn.transform(new ThreadLocalNode());
  Node* last_continuation_offset = basic_plus_adr(top(), tls_ptr, in_bytes(JavaThread::cont_entry_offset()));
  Node* last_continuation = make_load(control(), last_continuation_offset, last_continuation_offset->get_ptr_type(), T_ADDRESS, MemNode::unordered);

  // Null check the last continuation object.
  Node* continuation_cmp_null = _gvn.transform(new CmpPNode(last_continuation, null()));
  Node* test_continuation_not_equal_null = _gvn.transform(new BoolNode(continuation_cmp_null, BoolTest::ne));
  IfNode* iff_continuation_not_equal_null = create_and_map_if(control(), test_continuation_not_equal_null, PROB_MAX, COUNT_UNKNOWN);

  // False path, last continuation is null.
  Node* continuation_is_null = _gvn.transform(new IfFalseNode(iff_continuation_not_equal_null));

  // True path, last continuation is not null.
  Node* continuation_is_not_null = _gvn.transform(new IfTrueNode(iff_continuation_not_equal_null));

  set_control(continuation_is_not_null);

  // Load the pin count from the last continuation.
  Node* pin_count_offset = basic_plus_adr(top(), last_continuation, in_bytes(ContinuationEntry::pin_count_offset()));
  Node* pin_count = make_load(control(), pin_count_offset, TypeInt::INT, T_INT, MemNode::unordered);

  // The loaded pin count is compared against a context specific rhs for over/underflow detection.
  Node* pin_count_rhs;
  if (unpin) {
    pin_count_rhs = _gvn.intcon(0);
  } else {
    pin_count_rhs = _gvn.intcon(UINT32_MAX);
  }
  Node* pin_count_cmp = _gvn.transform(new CmpUNode(_gvn.transform(pin_count), pin_count_rhs));
  Node* test_pin_count_over_underflow = _gvn.transform(new BoolNode(pin_count_cmp, BoolTest::eq));
  IfNode* iff_pin_count_over_underflow = create_and_map_if(control(), test_pin_count_over_underflow, PROB_MIN, COUNT_UNKNOWN);

  // True branch, pin count over/underflow.
  Node* pin_count_over_underflow = _gvn.transform(new IfTrueNode(iff_pin_count_over_underflow));
  {
    // Trap (but not deoptimize (Action_none)) and continue in the interpreter
    // which will throw IllegalStateException for pin count over/underflow.
    // No memory changed so far - we can use memory create by reset_memory()
    // at the beginning of this intrinsic. No need to call reset_memory() again.
    PreserveJVMState pjvms(this);
    set_control(pin_count_over_underflow);
    uncommon_trap(Deoptimization::Reason_intrinsic,
                  Deoptimization::Action_none);
    assert(stopped(), "invariant");
  }

  // False branch, no pin count over/underflow. Increment or decrement pin count and store back.
  Node* valid_pin_count = _gvn.transform(new IfFalseNode(iff_pin_count_over_underflow));
  set_control(valid_pin_count);

  Node* next_pin_count;
  if (unpin) {
    next_pin_count = _gvn.transform(new SubINode(pin_count, _gvn.intcon(1)));
  } else {
    next_pin_count = _gvn.transform(new AddINode(pin_count, _gvn.intcon(1)));
  }

  store_to_memory(control(), pin_count_offset, next_pin_count, T_INT, MemNode::unordered);

  // Result of top level CFG and Memory.
  RegionNode* result_rgn = new RegionNode(PATH_LIMIT);
  record_for_igvn(result_rgn);
  PhiNode* result_mem = new PhiNode(result_rgn, Type::MEMORY, TypePtr::BOTTOM);
  record_for_igvn(result_mem);

  result_rgn->init_req(_true_path, _gvn.transform(valid_pin_count));
  result_rgn->init_req(_false_path, _gvn.transform(continuation_is_null));
  result_mem->init_req(_true_path, _gvn.transform(reset_memory()));
  result_mem->init_req(_false_path, _gvn.transform(input_memory_state));

  // Set output state.
  set_control(_gvn.transform(result_rgn));
  set_all_memory(_gvn.transform(result_mem));

  return true;
}

//-----------------------load_klass_from_mirror_common-------------------------
// Given a java mirror (a java.lang.Class oop), load its corresponding klass oop.
// Test the klass oop for null (signifying a primitive Class like Integer.TYPE),
// and branch to the given path on the region.
// If never_see_null, take an uncommon trap on null, so we can optimistically
// compile for the non-null case.
// If the region is null, force never_see_null = true.
Node* LibraryCallKit::load_klass_from_mirror_common(Node* mirror,
                                                    bool never_see_null,
                                                    RegionNode* region,
                                                    int null_path,
                                                    int offset) {
  if (region == nullptr)  never_see_null = true;
  Node* p = basic_plus_adr(mirror, offset);
  const TypeKlassPtr*  kls_type = TypeInstKlassPtr::OBJECT_OR_NULL;
  Node* kls = _gvn.transform(LoadKlassNode::make(_gvn, immutable_memory(), p, TypeRawPtr::BOTTOM, kls_type));
  Node* null_ctl = top();
  kls = null_check_oop(kls, &null_ctl, never_see_null);
  if (region != nullptr) {
    // Set region->in(null_path) if the mirror is a primitive (e.g, int.class).
    region->init_req(null_path, null_ctl);
  } else {
    assert(null_ctl == top(), "no loose ends");
  }
  return kls;
}

//--------------------(inline_native_Class_query helpers)---------------------
// Use this for JVM_ACC_INTERFACE.
// Fall through if (mods & mask) == bits, take the guard otherwise.
Node* LibraryCallKit::generate_klass_flags_guard(Node* kls, int modifier_mask, int modifier_bits, RegionNode* region,
                                                 ByteSize offset, const Type* type, BasicType bt) {
  // Branch around if the given klass has the given modifier bit set.
  // Like generate_guard, adds a new path onto the region.
  Node* modp = basic_plus_adr(kls, in_bytes(offset));
  Node* mods = make_load(nullptr, modp, type, bt, MemNode::unordered);
  Node* mask = intcon(modifier_mask);
  Node* bits = intcon(modifier_bits);
  Node* mbit = _gvn.transform(new AndINode(mods, mask));
  Node* cmp  = _gvn.transform(new CmpINode(mbit, bits));
  Node* bol  = _gvn.transform(new BoolNode(cmp, BoolTest::ne));
  return generate_fair_guard(bol, region);
}

Node* LibraryCallKit::generate_interface_guard(Node* kls, RegionNode* region) {
  return generate_klass_flags_guard(kls, JVM_ACC_INTERFACE, 0, region,
                                    Klass::access_flags_offset(), TypeInt::CHAR, T_CHAR);
}

// Use this for testing if Klass is_hidden, has_finalizer, and is_cloneable_fast.
Node* LibraryCallKit::generate_misc_flags_guard(Node* kls, int modifier_mask, int modifier_bits, RegionNode* region) {
  return generate_klass_flags_guard(kls, modifier_mask, modifier_bits, region,
                                    Klass::misc_flags_offset(), TypeInt::UBYTE, T_BOOLEAN);
}

Node* LibraryCallKit::generate_hidden_class_guard(Node* kls, RegionNode* region) {
  return generate_misc_flags_guard(kls, KlassFlags::_misc_is_hidden_class, 0, region);
}

//-------------------------inline_native_Class_query-------------------
bool LibraryCallKit::inline_native_Class_query(vmIntrinsics::ID id) {
  const Type* return_type = TypeInt::BOOL;
  Node* prim_return_value = top();  // what happens if it's a primitive class?
  bool never_see_null = !too_many_traps(Deoptimization::Reason_null_check);
  bool expect_prim = false;     // most of these guys expect to work on refs

  enum { _normal_path = 1, _prim_path = 2, PATH_LIMIT };

  Node* mirror = argument(0);
  Node* obj    = top();

  switch (id) {
  case vmIntrinsics::_isInstance:
    // nothing is an instance of a primitive type
    prim_return_value = intcon(0);
    obj = argument(1);
    break;
  case vmIntrinsics::_isHidden:
    prim_return_value = intcon(0);
    break;
  case vmIntrinsics::_getSuperclass:
    prim_return_value = null();
    return_type = TypeInstPtr::MIRROR->cast_to_ptr_type(TypePtr::BotPTR);
    break;
  default:
    fatal_unexpected_iid(id);
    break;
  }

  const TypeInstPtr* mirror_con = _gvn.type(mirror)->isa_instptr();
  if (mirror_con == nullptr)  return false;  // cannot happen?

#ifndef PRODUCT
  if (C->print_intrinsics() || C->print_inlining()) {
    ciType* k = mirror_con->java_mirror_type();
    if (k) {
      tty->print("Inlining %s on constant Class ", vmIntrinsics::name_at(intrinsic_id()));
      k->print_name();
      tty->cr();
    }
  }
#endif

  // Null-check the mirror, and the mirror's klass ptr (in case it is a primitive).
  RegionNode* region = new RegionNode(PATH_LIMIT);
  record_for_igvn(region);
  PhiNode* phi = new PhiNode(region, return_type);

  // The mirror will never be null of Reflection.getClassAccessFlags, however
  // it may be null for Class.isInstance or Class.getModifiers. Throw a NPE
  // if it is. See bug 4774291.

  // For Reflection.getClassAccessFlags(), the null check occurs in
  // the wrong place; see inline_unsafe_access(), above, for a similar
  // situation.
  mirror = null_check(mirror);
  // If mirror or obj is dead, only null-path is taken.
  if (stopped())  return true;

  if (expect_prim)  never_see_null = false;  // expect nulls (meaning prims)

  // Now load the mirror's klass metaobject, and null-check it.
  // Side-effects region with the control path if the klass is null.
  Node* kls = load_klass_from_mirror(mirror, never_see_null, region, _prim_path);
  // If kls is null, we have a primitive mirror.
  phi->init_req(_prim_path, prim_return_value);
  if (stopped()) { set_result(region, phi); return true; }
  bool safe_for_replace = (region->in(_prim_path) == top());

  Node* p;  // handy temp
  Node* null_ctl;

  // Now that we have the non-null klass, we can perform the real query.
  // For constant classes, the query will constant-fold in LoadNode::Value.
  Node* query_value = top();
  switch (id) {
  case vmIntrinsics::_isInstance:
    // nothing is an instance of a primitive type
    query_value = gen_instanceof(obj, kls, safe_for_replace);
    break;

  case vmIntrinsics::_isHidden:
    // (To verify this code sequence, check the asserts in JVM_IsHiddenClass.)
    if (generate_hidden_class_guard(kls, region) != nullptr)
      // A guard was added.  If the guard is taken, it was an hidden class.
      phi->add_req(intcon(1));
    // If we fall through, it's a plain class.
    query_value = intcon(0);
    break;


  case vmIntrinsics::_getSuperclass:
    // The rules here are somewhat unfortunate, but we can still do better
    // with random logic than with a JNI call.
    // Interfaces store null or Object as _super, but must report null.
    // Arrays store an intermediate super as _super, but must report Object.
    // Other types can report the actual _super.
    // (To verify this code sequence, check the asserts in JVM_IsInterface.)
    if (generate_interface_guard(kls, region) != nullptr)
      // A guard was added.  If the guard is taken, it was an interface.
      phi->add_req(null());
    if (generate_array_guard(kls, region) != nullptr)
      // A guard was added.  If the guard is taken, it was an array.
      phi->add_req(makecon(TypeInstPtr::make(env()->Object_klass()->java_mirror())));
    // If we fall through, it's a plain class.  Get its _super.
    if (!stopped()) {
      p = basic_plus_adr(kls, in_bytes(Klass::super_offset()));
      kls = _gvn.transform(LoadKlassNode::make(_gvn, immutable_memory(), p, TypeRawPtr::BOTTOM, TypeInstKlassPtr::OBJECT_OR_NULL));
      null_ctl = top();
      kls = null_check_oop(kls, &null_ctl);
      if (null_ctl != top()) {
        // If the guard is taken, Object.superClass is null (both klass and mirror).
        region->add_req(null_ctl);
        phi   ->add_req(null());
      }
      if (!stopped()) {
        query_value = load_mirror_from_klass(kls);
      }
    }
    break;

  default:
    fatal_unexpected_iid(id);
    break;
  }

  // Fall-through is the normal case of a query to a real class.
  phi->init_req(1, query_value);
  region->init_req(1, control());

  C->set_has_split_ifs(true); // Has chance for split-if optimization
  set_result(region, phi);
  return true;
}


//-------------------------inline_Class_cast-------------------
bool LibraryCallKit::inline_Class_cast() {
  Node* mirror = argument(0); // Class
  Node* obj    = argument(1);
  const TypeInstPtr* mirror_con = _gvn.type(mirror)->isa_instptr();
  if (mirror_con == nullptr) {
    return false;  // dead path (mirror->is_top()).
  }
  if (obj == nullptr || obj->is_top()) {
    return false;  // dead path
  }
  const TypeOopPtr* tp = _gvn.type(obj)->isa_oopptr();

  // First, see if Class.cast() can be folded statically.
  // java_mirror_type() returns non-null for compile-time Class constants.
  ciType* tm = mirror_con->java_mirror_type();
  if (tm != nullptr && tm->is_klass() &&
      tp != nullptr) {
    if (!tp->is_loaded()) {
      // Don't use intrinsic when class is not loaded.
      return false;
    } else {
      const TypeKlassPtr* tklass = TypeKlassPtr::make(tm->as_klass(), Type::trust_interfaces);
      int static_res = C->static_subtype_check(tklass, tp->as_klass_type());
      if (static_res == Compile::SSC_always_true) {
        // isInstance() is true - fold the code.
        set_result(obj);
        return true;
      } else if (static_res == Compile::SSC_always_false) {
        // Don't use intrinsic, have to throw ClassCastException.
        // If the reference is null, the non-intrinsic bytecode will
        // be optimized appropriately.
        return false;
      }
    }
  }

  // Bailout intrinsic and do normal inlining if exception path is frequent.
  if (too_many_traps(Deoptimization::Reason_intrinsic)) {
    return false;
  }

  // Generate dynamic checks.
  // Class.cast() is java implementation of _checkcast bytecode.
  // Do checkcast (Parse::do_checkcast()) optimizations here.

  mirror = null_check(mirror);
  // If mirror is dead, only null-path is taken.
  if (stopped()) {
    return true;
  }

  // Not-subtype or the mirror's klass ptr is nullptr (in case it is a primitive).
  enum { _bad_type_path = 1, _prim_path = 2, _npe_path = 3, PATH_LIMIT };
  RegionNode* region = new RegionNode(PATH_LIMIT);
  record_for_igvn(region);

  // Now load the mirror's klass metaobject, and null-check it.
  // If kls is null, we have a primitive mirror and
  // nothing is an instance of a primitive type.
  Node* kls = load_klass_from_mirror(mirror, false, region, _prim_path);

  Node* res = top();
  Node* io = i_o();
  Node* mem = merged_memory();
  if (!stopped()) {

    Node* bad_type_ctrl = top();
    // Do checkcast optimizations.
    res = gen_checkcast(obj, kls, &bad_type_ctrl);
    region->init_req(_bad_type_path, bad_type_ctrl);
  }
  if (region->in(_prim_path) != top() ||
      region->in(_bad_type_path) != top() ||
      region->in(_npe_path) != top()) {
    // Let Interpreter throw ClassCastException.
    PreserveJVMState pjvms(this);
    set_control(_gvn.transform(region));
    // Set IO and memory because gen_checkcast may override them when buffering inline types
    set_i_o(io);
    set_all_memory(mem);
    uncommon_trap(Deoptimization::Reason_intrinsic,
                  Deoptimization::Action_maybe_recompile);
  }
  if (!stopped()) {
    set_result(res);
  }
  return true;
}


//--------------------------inline_native_subtype_check------------------------
// This intrinsic takes the JNI calls out of the heart of
// UnsafeFieldAccessorImpl.set, which improves Field.set, readObject, etc.
bool LibraryCallKit::inline_native_subtype_check() {
  // Pull both arguments off the stack.
  Node* args[2];                // two java.lang.Class mirrors: superc, subc
  args[0] = argument(0);
  args[1] = argument(1);
  Node* klasses[2];             // corresponding Klasses: superk, subk
  klasses[0] = klasses[1] = top();

  enum {
    // A full decision tree on {superc is prim, subc is prim}:
    _prim_0_path = 1,           // {P,N} => false
                                // {P,P} & superc!=subc => false
    _prim_same_path,            // {P,P} & superc==subc => true
    _prim_1_path,               // {N,P} => false
    _ref_subtype_path,          // {N,N} & subtype check wins => true
    _both_ref_path,             // {N,N} & subtype check loses => false
    PATH_LIMIT
  };

  RegionNode* region = new RegionNode(PATH_LIMIT);
  RegionNode* prim_region = new RegionNode(2);
  Node*       phi    = new PhiNode(region, TypeInt::BOOL);
  record_for_igvn(region);
  record_for_igvn(prim_region);

  const TypePtr* adr_type = TypeRawPtr::BOTTOM;   // memory type of loads
  const TypeKlassPtr* kls_type = TypeInstKlassPtr::OBJECT_OR_NULL;
  int class_klass_offset = java_lang_Class::klass_offset();

  // First null-check both mirrors and load each mirror's klass metaobject.
  int which_arg;
  for (which_arg = 0; which_arg <= 1; which_arg++) {
    Node* arg = args[which_arg];
    arg = null_check(arg);
    if (stopped())  break;
    args[which_arg] = arg;

    Node* p = basic_plus_adr(arg, class_klass_offset);
    Node* kls = LoadKlassNode::make(_gvn, immutable_memory(), p, adr_type, kls_type);
    klasses[which_arg] = _gvn.transform(kls);
  }

  // Having loaded both klasses, test each for null.
  bool never_see_null = !too_many_traps(Deoptimization::Reason_null_check);
  for (which_arg = 0; which_arg <= 1; which_arg++) {
    Node* kls = klasses[which_arg];
    Node* null_ctl = top();
    kls = null_check_oop(kls, &null_ctl, never_see_null);
    if (which_arg == 0) {
      prim_region->init_req(1, null_ctl);
    } else {
      region->init_req(_prim_1_path, null_ctl);
    }
    if (stopped())  break;
    klasses[which_arg] = kls;
  }

  if (!stopped()) {
    // now we have two reference types, in klasses[0..1]
    Node* subk   = klasses[1];  // the argument to isAssignableFrom
    Node* superk = klasses[0];  // the receiver
    region->set_req(_both_ref_path, gen_subtype_check(subk, superk));
    region->set_req(_ref_subtype_path, control());
  }

  // If both operands are primitive (both klasses null), then
  // we must return true when they are identical primitives.
  // It is convenient to test this after the first null klass check.
  // This path is also used if superc is a value mirror.
  set_control(_gvn.transform(prim_region));
  if (!stopped()) {
    // Since superc is primitive, make a guard for the superc==subc case.
    Node* cmp_eq = _gvn.transform(new CmpPNode(args[0], args[1]));
    Node* bol_eq = _gvn.transform(new BoolNode(cmp_eq, BoolTest::eq));
    generate_fair_guard(bol_eq, region);
    if (region->req() == PATH_LIMIT+1) {
      // A guard was added.  If the added guard is taken, superc==subc.
      region->swap_edges(PATH_LIMIT, _prim_same_path);
      region->del_req(PATH_LIMIT);
    }
    region->set_req(_prim_0_path, control()); // Not equal after all.
  }

  // these are the only paths that produce 'true':
  phi->set_req(_prim_same_path,   intcon(1));
  phi->set_req(_ref_subtype_path, intcon(1));

  // pull together the cases:
  assert(region->req() == PATH_LIMIT, "sane region");
  for (uint i = 1; i < region->req(); i++) {
    Node* ctl = region->in(i);
    if (ctl == nullptr || ctl == top()) {
      region->set_req(i, top());
      phi   ->set_req(i, top());
    } else if (phi->in(i) == nullptr) {
      phi->set_req(i, intcon(0)); // all other paths produce 'false'
    }
  }

  set_control(_gvn.transform(region));
  set_result(_gvn.transform(phi));
  return true;
}

//---------------------generate_array_guard_common------------------------
Node* LibraryCallKit::generate_array_guard_common(Node* kls, RegionNode* region, ArrayKind kind, Node** obj) {

  if (stopped()) {
    return nullptr;
  }

  // Like generate_guard, adds a new path onto the region.
  jint  layout_con = 0;
  Node* layout_val = get_layout_helper(kls, layout_con);
  if (layout_val == nullptr) {
    bool query = 0;
    switch(kind) {
      case RefArray:       query = Klass::layout_helper_is_refArray(layout_con); break;
      case NonRefArray:    query = !Klass::layout_helper_is_refArray(layout_con); break;
      case TypeArray:      query = Klass::layout_helper_is_typeArray(layout_con); break;
      case AnyArray:       query = Klass::layout_helper_is_array(layout_con); break;
      case NonArray:       query = !Klass::layout_helper_is_array(layout_con); break;
      default:
        ShouldNotReachHere();
    }
    if (!query) {
      return nullptr;                       // never a branch
    } else {                             // always a branch
      Node* always_branch = control();
      if (region != nullptr)
        region->add_req(always_branch);
      set_control(top());
      return always_branch;
    }
  }
  unsigned int value = 0;
  BoolTest::mask btest = BoolTest::illegal;
  switch(kind) {
    case RefArray:
    case NonRefArray: {
      value = Klass::_lh_array_tag_ref_value;
      layout_val = _gvn.transform(new RShiftINode(layout_val, intcon(Klass::_lh_array_tag_shift)));
      btest = (kind == RefArray) ? BoolTest::eq : BoolTest::ne;
      break;
    }
    case TypeArray: {
      value = Klass::_lh_array_tag_type_value;
      layout_val = _gvn.transform(new RShiftINode(layout_val, intcon(Klass::_lh_array_tag_shift)));
      btest = BoolTest::eq;
      break;
    }
    case AnyArray:    value = Klass::_lh_neutral_value; btest = BoolTest::lt; break;
    case NonArray:    value = Klass::_lh_neutral_value; btest = BoolTest::gt; break;
    default:
      ShouldNotReachHere();
  }
  // Now test the correct condition.
  jint nval = (jint)value;
  Node* cmp = _gvn.transform(new CmpINode(layout_val, intcon(nval)));
  Node* bol = _gvn.transform(new BoolNode(cmp, btest));
  Node* ctrl = generate_fair_guard(bol, region);
  Node* is_array_ctrl = kind == NonArray ? control() : ctrl;
  if (obj != nullptr && is_array_ctrl != nullptr && is_array_ctrl != top()) {
    // Keep track of the fact that 'obj' is an array to prevent
    // array specific accesses from floating above the guard.
    *obj = _gvn.transform(new CastPPNode(is_array_ctrl, *obj, TypeAryPtr::BOTTOM));
  }
  return ctrl;
}

// public static native Object[] ValueClass::newNullRestrictedAtomicArray(Class<?> componentType, int length, Object initVal);
// public static native Object[] ValueClass::newNullRestrictedNonAtomicArray(Class<?> componentType, int length, Object initVal);
// public static native Object[] ValueClass::newNullableAtomicArray(Class<?> componentType, int length);
bool LibraryCallKit::inline_newArray(bool null_free, bool atomic) {
  assert(null_free || atomic, "nullable implies atomic");
  Node* componentType = argument(0);
  Node* length = argument(1);
  Node* init_val = null_free ? argument(2) : nullptr;

  const TypeInstPtr* tp = _gvn.type(componentType)->isa_instptr();
  if (tp != nullptr) {
    ciInstanceKlass* ik = tp->instance_klass();
    if (ik == C->env()->Class_klass()) {
      ciType* t = tp->java_mirror_type();
      if (t != nullptr && t->is_inlinetype()) {

        ciArrayKlass* array_klass = ciArrayKlass::make(t, null_free, atomic, true);
        assert(array_klass->is_elem_null_free() == null_free, "inconsistency");
        assert(array_klass->is_elem_atomic() == atomic, "inconsistency");

        // TOOD 8350865 ZGC needs card marks on initializing oop stores
        if (UseZGC && null_free && !array_klass->is_flat_array_klass()) {
          return false;
        }

        if (array_klass->is_loaded() && array_klass->element_klass()->as_inline_klass()->is_initialized()) {
          const TypeAryKlassPtr* array_klass_type = TypeAryKlassPtr::make(array_klass, Type::trust_interfaces, true);
          if (null_free) {
            if (init_val->is_InlineType()) {
              if (array_klass_type->is_flat() && init_val->as_InlineType()->is_all_zero(&gvn(), /* flat */ true)) {
                // Zeroing is enough because the init value is the all-zero value
                init_val = nullptr;
              } else {
                init_val = init_val->as_InlineType()->buffer(this);
              }
            }
            // TODO 8350865 Should we add a check of the init_val type (maybe in debug only + halt)?
          }
          Node* obj = new_array(makecon(array_klass_type), length, 0, nullptr, false, init_val);
          const TypeAryPtr* arytype = gvn().type(obj)->is_aryptr();
          assert(arytype->is_null_free() == null_free, "inconsistency");
          assert(arytype->is_not_null_free() == !null_free, "inconsistency");
          assert(arytype->is_atomic() == atomic, "inconsistency");
          set_result(obj);
          return true;
        }
      }
    }
  }
  return false;
}

// public static native boolean ValueClass::isFlatArray(Object array);
// public static native boolean ValueClass::isNullRestrictedArray(Object array);
// public static native boolean ValueClass::isAtomicArray(Object array);
bool LibraryCallKit::inline_getArrayProperties(ArrayPropertiesCheck check) {
  Node* array = argument(0);

  Node* bol;
  switch(check) {
    case IsFlat:
      // TODO 8350865 Use the object version here instead of loading the klass
      // The problem is that PhaseMacroExpand::expand_flatarraycheck_node can only handle some IR shapes and will fail, for example, if the bol is directly wired to a ReturnNode
      bol = flat_array_test(load_object_klass(array));
      break;
    case IsNullRestricted:
      bol = null_free_array_test(array);
      break;
    case IsAtomic:
      // TODO 8350865 Implement this. It's a bit more complicated, see conditions in JVM_IsAtomicArray
      // Enable TestIntrinsics::test87/88 once this is implemented
      // bol = null_free_atomic_array_test
      return false;
    default:
      ShouldNotReachHere();
  }

  Node* res = gvn().transform(new CMoveINode(bol, intcon(0), intcon(1), TypeInt::BOOL));
  set_result(res);
  return true;
}

// Load the default refined array klass from an ObjArrayKlass. This relies on the first entry in the
// '_next_refined_array_klass' linked list being the default (see ObjArrayKlass::klass_with_properties).
Node* LibraryCallKit::load_default_refined_array_klass(Node* klass_node, bool type_array_guard) {
  RegionNode* region = new RegionNode(2);
  Node* phi = new PhiNode(region, TypeInstKlassPtr::OBJECT_OR_NULL);

  if (type_array_guard) {
    generate_typeArray_guard(klass_node, region);
    if (region->req() == 3) {
      phi->add_req(klass_node);
    }
  }
  Node* adr_refined_klass = basic_plus_adr(klass_node, in_bytes(ObjArrayKlass::next_refined_array_klass_offset()));
  Node* refined_klass = _gvn.transform(LoadKlassNode::make(_gvn, immutable_memory(), adr_refined_klass, TypeRawPtr::BOTTOM, TypeInstKlassPtr::OBJECT_OR_NULL));

  // Can be null if not initialized yet, just deopt
  Node* null_ctl = top();
  refined_klass = null_check_oop(refined_klass, &null_ctl, /* never_see_null= */ true);

  region->init_req(1, control());
  phi->init_req(1, refined_klass);

  set_control(_gvn.transform(region));
  return _gvn.transform(phi);
}

// Load the non-refined array klass from an ObjArrayKlass.
Node* LibraryCallKit::load_non_refined_array_klass(Node* klass_node) {
  const TypeAryKlassPtr* ary_klass_ptr = _gvn.type(klass_node)->isa_aryklassptr();
  if (ary_klass_ptr != nullptr && ary_klass_ptr->klass_is_exact()) {
    return _gvn.makecon(ary_klass_ptr->cast_to_refined_array_klass_ptr(false));
  }

  RegionNode* region = new RegionNode(2);
  Node* phi = new PhiNode(region, TypeInstKlassPtr::OBJECT);

  generate_typeArray_guard(klass_node, region);
  if (region->req() == 3) {
    phi->add_req(klass_node);
  }
  Node* super_adr = basic_plus_adr(klass_node, in_bytes(Klass::super_offset()));
  Node* super_klass = _gvn.transform(LoadKlassNode::make(_gvn, immutable_memory(), super_adr, TypeRawPtr::BOTTOM, TypeInstKlassPtr::OBJECT));

  region->init_req(1, control());
  phi->init_req(1, super_klass);

  set_control(_gvn.transform(region));
  return _gvn.transform(phi);
}

//-----------------------inline_native_newArray--------------------------
// private static native Object java.lang.reflect.Array.newArray(Class<?> componentType, int length);
// private        native Object Unsafe.allocateUninitializedArray0(Class<?> cls, int size);
bool LibraryCallKit::inline_unsafe_newArray(bool uninitialized) {
  Node* mirror;
  Node* count_val;
  if (uninitialized) {
    null_check_receiver();
    mirror    = argument(1);
    count_val = argument(2);
  } else {
    mirror    = argument(0);
    count_val = argument(1);
  }

  mirror = null_check(mirror);
  // If mirror or obj is dead, only null-path is taken.
  if (stopped())  return true;

  enum { _normal_path = 1, _slow_path = 2, PATH_LIMIT };
  RegionNode* result_reg = new RegionNode(PATH_LIMIT);
  PhiNode*    result_val = new PhiNode(result_reg, TypeInstPtr::NOTNULL);
  PhiNode*    result_io  = new PhiNode(result_reg, Type::ABIO);
  PhiNode*    result_mem = new PhiNode(result_reg, Type::MEMORY, TypePtr::BOTTOM);

  bool never_see_null = !too_many_traps(Deoptimization::Reason_null_check);
  Node* klass_node = load_array_klass_from_mirror(mirror, never_see_null,
                                                  result_reg, _slow_path);
  Node* normal_ctl   = control();
  Node* no_array_ctl = result_reg->in(_slow_path);

  // Generate code for the slow case.  We make a call to newArray().
  set_control(no_array_ctl);
  if (!stopped()) {
    // Either the input type is void.class, or else the
    // array klass has not yet been cached.  Either the
    // ensuing call will throw an exception, or else it
    // will cache the array klass for next time.
    PreserveJVMState pjvms(this);
    CallJavaNode* slow_call = nullptr;
    if (uninitialized) {
      // Generate optimized virtual call (holder class 'Unsafe' is final)
      slow_call = generate_method_call(vmIntrinsics::_allocateUninitializedArray, false, false, true);
    } else {
      slow_call = generate_method_call_static(vmIntrinsics::_newArray, true);
    }
    Node* slow_result = set_results_for_java_call(slow_call);
    // this->control() comes from set_results_for_java_call
    result_reg->set_req(_slow_path, control());
    result_val->set_req(_slow_path, slow_result);
    result_io ->set_req(_slow_path, i_o());
    result_mem->set_req(_slow_path, reset_memory());
  }

  set_control(normal_ctl);
  if (!stopped()) {
    // Normal case:  The array type has been cached in the java.lang.Class.
    // The following call works fine even if the array type is polymorphic.
    // It could be a dynamic mix of int[], boolean[], Object[], etc.

    klass_node = load_default_refined_array_klass(klass_node);

    Node* obj = new_array(klass_node, count_val, 0);  // no arguments to push
    result_reg->init_req(_normal_path, control());
    result_val->init_req(_normal_path, obj);
    result_io ->init_req(_normal_path, i_o());
    result_mem->init_req(_normal_path, reset_memory());

    if (uninitialized) {
      // Mark the allocation so that zeroing is skipped
      AllocateArrayNode* alloc = AllocateArrayNode::Ideal_array_allocation(obj);
      alloc->maybe_set_complete(&_gvn);
    }
  }

  // Return the combined state.
  set_i_o(        _gvn.transform(result_io)  );
  set_all_memory( _gvn.transform(result_mem));

  C->set_has_split_ifs(true); // Has chance for split-if optimization
  set_result(result_reg, result_val);
  return true;
}

//----------------------inline_native_getLength--------------------------
// public static native int java.lang.reflect.Array.getLength(Object array);
bool LibraryCallKit::inline_native_getLength() {
  if (too_many_traps(Deoptimization::Reason_intrinsic))  return false;

  Node* array = null_check(argument(0));
  // If array is dead, only null-path is taken.
  if (stopped())  return true;

  // Deoptimize if it is a non-array.
  Node* non_array = generate_non_array_guard(load_object_klass(array), nullptr, &array);

  if (non_array != nullptr) {
    PreserveJVMState pjvms(this);
    set_control(non_array);
    uncommon_trap(Deoptimization::Reason_intrinsic,
                  Deoptimization::Action_maybe_recompile);
  }

  // If control is dead, only non-array-path is taken.
  if (stopped())  return true;

  // The works fine even if the array type is polymorphic.
  // It could be a dynamic mix of int[], boolean[], Object[], etc.
  Node* result = load_array_length(array);

  C->set_has_split_ifs(true);  // Has chance for split-if optimization
  set_result(result);
  return true;
}

//------------------------inline_array_copyOf----------------------------
// public static <T,U> T[] java.util.Arrays.copyOf(     U[] original, int newLength,         Class<? extends T[]> newType);
// public static <T,U> T[] java.util.Arrays.copyOfRange(U[] original, int from,      int to, Class<? extends T[]> newType);
bool LibraryCallKit::inline_array_copyOf(bool is_copyOfRange) {
  if (too_many_traps(Deoptimization::Reason_intrinsic))  return false;

  // Get the arguments.
  Node* original          = argument(0);
  Node* start             = is_copyOfRange? argument(1): intcon(0);
  Node* end               = is_copyOfRange? argument(2): argument(1);
  Node* array_type_mirror = is_copyOfRange? argument(3): argument(2);

  Node* newcopy = nullptr;

  // Set the original stack and the reexecute bit for the interpreter to reexecute
  // the bytecode that invokes Arrays.copyOf if deoptimization happens.
  { PreserveReexecuteState preexecs(this);
    jvms()->set_should_reexecute(true);

    array_type_mirror = null_check(array_type_mirror);
    original          = null_check(original);

    // Check if a null path was taken unconditionally.
    if (stopped())  return true;

    Node* orig_length = load_array_length(original);

    Node* klass_node = load_klass_from_mirror(array_type_mirror, false, nullptr, 0);
    klass_node = null_check(klass_node);

    RegionNode* bailout = new RegionNode(1);
    record_for_igvn(bailout);

    // Despite the generic type of Arrays.copyOf, the mirror might be int, int[], etc.
    // Bail out if that is so.
    // Inline type array may have object field that would require a
    // write barrier. Conservatively, go to slow path.
    // TODO 8251971: Optimize for the case when flat src/dst are later found
    // to not contain oops (i.e., move this check to the macro expansion phase).
    BarrierSetC2* bs = BarrierSet::barrier_set()->barrier_set_c2();
    const TypeAryPtr* orig_t = _gvn.type(original)->isa_aryptr();
    const TypeKlassPtr* tklass = _gvn.type(klass_node)->is_klassptr();
    bool exclude_flat = UseArrayFlattening && bs->array_copy_requires_gc_barriers(true, T_OBJECT, false, false, BarrierSetC2::Parsing) &&
                        // Can src array be flat and contain oops?
                        (orig_t == nullptr || (!orig_t->is_not_flat() && (!orig_t->is_flat() || orig_t->elem()->inline_klass()->contains_oops()))) &&
                        // Can dest array be flat and contain oops?
                        tklass->can_be_inline_array() && (!tklass->is_flat() || tklass->is_aryklassptr()->elem()->is_instklassptr()->instance_klass()->as_inline_klass()->contains_oops());
    Node* not_objArray = exclude_flat ? generate_non_refArray_guard(klass_node, bailout) : generate_typeArray_guard(klass_node, bailout);

    Node* refined_klass_node = load_default_refined_array_klass(klass_node, /* type_array_guard= */ false);

    if (not_objArray != nullptr) {
      // Improve the klass node's type from the new optimistic assumption:
      ciKlass* ak = ciArrayKlass::make(env()->Object_klass());
      const Type* akls = TypeKlassPtr::make(TypePtr::NotNull, ak, Type::Offset(0));
      Node* cast = new CastPPNode(control(), refined_klass_node, akls);
      refined_klass_node = _gvn.transform(cast);
    }

    // Bail out if either start or end is negative.
    generate_negative_guard(start, bailout, &start);
    generate_negative_guard(end,   bailout, &end);

    Node* length = end;
    if (_gvn.type(start) != TypeInt::ZERO) {
      length = _gvn.transform(new SubINode(end, start));
    }

    // Bail out if length is negative (i.e., if start > end).
    // Without this the new_array would throw
    // NegativeArraySizeException but IllegalArgumentException is what
    // should be thrown
    generate_negative_guard(length, bailout, &length);

    // Handle inline type arrays
    bool can_validate = !too_many_traps(Deoptimization::Reason_class_check);
    if (!stopped()) {
      // TODO 8251971
      if (!orig_t->is_null_free()) {
        // Not statically known to be null free, add a check
        generate_fair_guard(null_free_array_test(original), bailout);
      }
      orig_t = _gvn.type(original)->isa_aryptr();
      if (orig_t != nullptr && orig_t->is_flat()) {
        // Src is flat, check that dest is flat as well
        if (exclude_flat) {
          // Dest can't be flat, bail out
          bailout->add_req(control());
          set_control(top());
        } else {
          generate_fair_guard(flat_array_test(refined_klass_node, /* flat = */ false), bailout);
        }
        // TODO 8350865 This is not correct anymore. Write tests and fix logic similar to arraycopy.
      } else if (UseArrayFlattening && (orig_t == nullptr || !orig_t->is_not_flat()) &&
                 // If dest is flat, src must be flat as well (guaranteed by src <: dest check if validated).
                 ((!tklass->is_flat() && tklass->can_be_inline_array()) || !can_validate)) {
        // Src might be flat and dest might not be flat. Go to the slow path if src is flat.
        // TODO 8251971: Optimize for the case when src/dest are later found to be both flat.
        generate_fair_guard(flat_array_test(load_object_klass(original)), bailout);
        if (orig_t != nullptr) {
          orig_t = orig_t->cast_to_not_flat();
          original = _gvn.transform(new CheckCastPPNode(control(), original, orig_t));
        }
      }
      if (!can_validate) {
        // No validation. The subtype check emitted at macro expansion time will not go to the slow
        // path but call checkcast_arraycopy which can not handle flat/null-free inline type arrays.
        // TODO 8251971: Optimize for the case when src/dest are later found to be both flat/null-free.
        generate_fair_guard(flat_array_test(refined_klass_node), bailout);
        generate_fair_guard(null_free_array_test(original), bailout);
      }
    }

    // Bail out if start is larger than the original length
    Node* orig_tail = _gvn.transform(new SubINode(orig_length, start));
    generate_negative_guard(orig_tail, bailout, &orig_tail);

    if (bailout->req() > 1) {
      PreserveJVMState pjvms(this);
      set_control(_gvn.transform(bailout));
      uncommon_trap(Deoptimization::Reason_intrinsic,
                    Deoptimization::Action_maybe_recompile);
    }

    if (!stopped()) {
      // How many elements will we copy from the original?
      // The answer is MinI(orig_tail, length).
      Node* moved = _gvn.transform(new MinINode(orig_tail, length));

      // Generate a direct call to the right arraycopy function(s).
      // We know the copy is disjoint but we might not know if the
      // oop stores need checking.
      // Extreme case:  Arrays.copyOf((Integer[])x, 10, String[].class).
      // This will fail a store-check if x contains any non-nulls.

      // ArrayCopyNode:Ideal may transform the ArrayCopyNode to
      // loads/stores but it is legal only if we're sure the
      // Arrays.copyOf would succeed. So we need all input arguments
      // to the copyOf to be validated, including that the copy to the
      // new array won't trigger an ArrayStoreException. That subtype
      // check can be optimized if we know something on the type of
      // the input array from type speculation.
      if (_gvn.type(klass_node)->singleton()) {
        const TypeKlassPtr* subk = _gvn.type(load_object_klass(original))->is_klassptr();
        const TypeKlassPtr* superk = _gvn.type(klass_node)->is_klassptr();

        int test = C->static_subtype_check(superk, subk);
        if (test != Compile::SSC_always_true && test != Compile::SSC_always_false) {
          const TypeOopPtr* t_original = _gvn.type(original)->is_oopptr();
          if (t_original->speculative_type() != nullptr) {
            original = maybe_cast_profiled_obj(original, t_original->speculative_type(), true);
          }
        }
      }

      bool validated = false;
      // Reason_class_check rather than Reason_intrinsic because we
      // want to intrinsify even if this traps.
      if (can_validate) {
        Node* not_subtype_ctrl = gen_subtype_check(original, klass_node);

        if (not_subtype_ctrl != top()) {
          PreserveJVMState pjvms(this);
          set_control(not_subtype_ctrl);
          uncommon_trap(Deoptimization::Reason_class_check,
                        Deoptimization::Action_make_not_entrant);
          assert(stopped(), "Should be stopped");
        }
        validated = true;
      }

      if (!stopped()) {
        newcopy = new_array(refined_klass_node, length, 0);  // no arguments to push

        ArrayCopyNode* ac = ArrayCopyNode::make(this, true, original, start, newcopy, intcon(0), moved, true, true,
                                                load_object_klass(original), klass_node);
        if (!is_copyOfRange) {
          ac->set_copyof(validated);
        } else {
          ac->set_copyofrange(validated);
        }
        Node* n = _gvn.transform(ac);
        if (n == ac) {
          ac->connect_outputs(this);
        } else {
          assert(validated, "shouldn't transform if all arguments not validated");
          set_all_memory(n);
        }
      }
    }
  } // original reexecute is set back here

  C->set_has_split_ifs(true); // Has chance for split-if optimization
  if (!stopped()) {
    set_result(newcopy);
  }
  return true;
}


//----------------------generate_virtual_guard---------------------------
// Helper for hashCode and clone.  Peeks inside the vtable to avoid a call.
Node* LibraryCallKit::generate_virtual_guard(Node* obj_klass,
                                             RegionNode* slow_region) {
  ciMethod* method = callee();
  int vtable_index = method->vtable_index();
  assert(vtable_index >= 0 || vtable_index == Method::nonvirtual_vtable_index,
         "bad index %d", vtable_index);
  // Get the Method* out of the appropriate vtable entry.
  int entry_offset  = in_bytes(Klass::vtable_start_offset()) +
                     vtable_index*vtableEntry::size_in_bytes() +
                     in_bytes(vtableEntry::method_offset());
  Node* entry_addr  = basic_plus_adr(obj_klass, entry_offset);
  Node* target_call = make_load(nullptr, entry_addr, TypePtr::NOTNULL, T_ADDRESS, MemNode::unordered);

  // Compare the target method with the expected method (e.g., Object.hashCode).
  const TypePtr* native_call_addr = TypeMetadataPtr::make(method);

  Node* native_call = makecon(native_call_addr);
  Node* chk_native  = _gvn.transform(new CmpPNode(target_call, native_call));
  Node* test_native = _gvn.transform(new BoolNode(chk_native, BoolTest::ne));

  return generate_slow_guard(test_native, slow_region);
}

//-----------------------generate_method_call----------------------------
// Use generate_method_call to make a slow-call to the real
// method if the fast path fails.  An alternative would be to
// use a stub like OptoRuntime::slow_arraycopy_Java.
// This only works for expanding the current library call,
// not another intrinsic.  (E.g., don't use this for making an
// arraycopy call inside of the copyOf intrinsic.)
CallJavaNode*
LibraryCallKit::generate_method_call(vmIntrinsicID method_id, bool is_virtual, bool is_static, bool res_not_null) {
  // When compiling the intrinsic method itself, do not use this technique.
  guarantee(callee() != C->method(), "cannot make slow-call to self");

  ciMethod* method = callee();
  // ensure the JVMS we have will be correct for this call
  guarantee(method_id == method->intrinsic_id(), "must match");

  const TypeFunc* tf = TypeFunc::make(method);
  if (res_not_null) {
    assert(tf->return_type() == T_OBJECT, "");
    const TypeTuple* range = tf->range_cc();
    const Type** fields = TypeTuple::fields(range->cnt());
    fields[TypeFunc::Parms] = range->field_at(TypeFunc::Parms)->filter_speculative(TypePtr::NOTNULL);
    const TypeTuple* new_range = TypeTuple::make(range->cnt(), fields);
    tf = TypeFunc::make(tf->domain_cc(), new_range);
  }
  CallJavaNode* slow_call;
  if (is_static) {
    assert(!is_virtual, "");
    slow_call = new CallStaticJavaNode(C, tf,
                           SharedRuntime::get_resolve_static_call_stub(), method);
  } else if (is_virtual) {
    assert(!gvn().type(argument(0))->maybe_null(), "should not be null");
    int vtable_index = Method::invalid_vtable_index;
    if (UseInlineCaches) {
      // Suppress the vtable call
    } else {
      // hashCode and clone are not a miranda methods,
      // so the vtable index is fixed.
      // No need to use the linkResolver to get it.
       vtable_index = method->vtable_index();
       assert(vtable_index >= 0 || vtable_index == Method::nonvirtual_vtable_index,
              "bad index %d", vtable_index);
    }
    slow_call = new CallDynamicJavaNode(tf,
                          SharedRuntime::get_resolve_virtual_call_stub(),
                          method, vtable_index);
  } else {  // neither virtual nor static:  opt_virtual
    assert(!gvn().type(argument(0))->maybe_null(), "should not be null");
    slow_call = new CallStaticJavaNode(C, tf,
                                SharedRuntime::get_resolve_opt_virtual_call_stub(), method);
    slow_call->set_optimized_virtual(true);
  }
  if (CallGenerator::is_inlined_method_handle_intrinsic(this->method(), bci(), callee())) {
    // To be able to issue a direct call (optimized virtual or virtual)
    // and skip a call to MH.linkTo*/invokeBasic adapter, additional information
    // about the method being invoked should be attached to the call site to
    // make resolution logic work (see SharedRuntime::resolve_{virtual,opt_virtual}_call_C).
    slow_call->set_override_symbolic_info(true);
  }
  set_arguments_for_java_call(slow_call);
  set_edges_for_java_call(slow_call);
  return slow_call;
}


/**
 * Build special case code for calls to hashCode on an object. This call may
 * be virtual (invokevirtual) or bound (invokespecial). For each case we generate
 * slightly different code.
 */
bool LibraryCallKit::inline_native_hashcode(bool is_virtual, bool is_static) {
  assert(is_static == callee()->is_static(), "correct intrinsic selection");
  assert(!(is_virtual && is_static), "either virtual, special, or static");

  enum { _slow_path = 1, _fast_path, _null_path, PATH_LIMIT };

  RegionNode* result_reg = new RegionNode(PATH_LIMIT);
  PhiNode*    result_val = new PhiNode(result_reg, TypeInt::INT);
  PhiNode*    result_io  = new PhiNode(result_reg, Type::ABIO);
  PhiNode*    result_mem = new PhiNode(result_reg, Type::MEMORY, TypePtr::BOTTOM);
  Node* obj = argument(0);

  // Don't intrinsify hashcode on inline types for now.
  // The "is locked" runtime check also subsumes the inline type check (as inline types cannot be locked) and goes to the slow path.
  if (gvn().type(obj)->is_inlinetypeptr()) {
    return false;
  }

  if (!is_static) {
    // Check for hashing null object
    obj = null_check_receiver();
    if (stopped())  return true;        // unconditionally null
    result_reg->init_req(_null_path, top());
    result_val->init_req(_null_path, top());
  } else {
    // Do a null check, and return zero if null.
    // System.identityHashCode(null) == 0
    Node* null_ctl = top();
    obj = null_check_oop(obj, &null_ctl);
    result_reg->init_req(_null_path, null_ctl);
    result_val->init_req(_null_path, _gvn.intcon(0));
  }

  // Unconditionally null?  Then return right away.
  if (stopped()) {
    set_control( result_reg->in(_null_path));
    if (!stopped())
      set_result(result_val->in(_null_path));
    return true;
  }

  // We only go to the fast case code if we pass a number of guards.  The
  // paths which do not pass are accumulated in the slow_region.
  RegionNode* slow_region = new RegionNode(1);
  record_for_igvn(slow_region);

  // If this is a virtual call, we generate a funny guard.  We pull out
  // the vtable entry corresponding to hashCode() from the target object.
  // If the target method which we are calling happens to be the native
  // Object hashCode() method, we pass the guard.  We do not need this
  // guard for non-virtual calls -- the caller is known to be the native
  // Object hashCode().
  if (is_virtual) {
    // After null check, get the object's klass.
    Node* obj_klass = load_object_klass(obj);
    generate_virtual_guard(obj_klass, slow_region);
  }

  // Get the header out of the object, use LoadMarkNode when available
  Node* header_addr = basic_plus_adr(obj, oopDesc::mark_offset_in_bytes());
  // The control of the load must be null. Otherwise, the load can move before
  // the null check after castPP removal.
  Node* no_ctrl = nullptr;
  Node* header = make_load(no_ctrl, header_addr, TypeX_X, TypeX_X->basic_type(), MemNode::unordered);

  if (!UseObjectMonitorTable) {
    // Test the header to see if it is safe to read w.r.t. locking.
    // We cannot use the inline type mask as this may check bits that are overriden
    // by an object monitor's pointer when inflating locking.
    Node *lock_mask      = _gvn.MakeConX(markWord::lock_mask_in_place);
    Node *lmasked_header = _gvn.transform(new AndXNode(header, lock_mask));
    Node *monitor_val   = _gvn.MakeConX(markWord::monitor_value);
    Node *chk_monitor   = _gvn.transform(new CmpXNode(lmasked_header, monitor_val));
    Node *test_monitor  = _gvn.transform(new BoolNode(chk_monitor, BoolTest::eq));

    generate_slow_guard(test_monitor, slow_region);
  }

  // Get the hash value and check to see that it has been properly assigned.
  // We depend on hash_mask being at most 32 bits and avoid the use of
  // hash_mask_in_place because it could be larger than 32 bits in a 64-bit
  // vm: see markWord.hpp.
  Node *hash_mask      = _gvn.intcon(markWord::hash_mask);
  Node *hash_shift     = _gvn.intcon(markWord::hash_shift);
  Node *hshifted_header= _gvn.transform(new URShiftXNode(header, hash_shift));
  // This hack lets the hash bits live anywhere in the mark object now, as long
  // as the shift drops the relevant bits into the low 32 bits.  Note that
  // Java spec says that HashCode is an int so there's no point in capturing
  // an 'X'-sized hashcode (32 in 32-bit build or 64 in 64-bit build).
  hshifted_header      = ConvX2I(hshifted_header);
  Node *hash_val       = _gvn.transform(new AndINode(hshifted_header, hash_mask));

  Node *no_hash_val    = _gvn.intcon(markWord::no_hash);
  Node *chk_assigned   = _gvn.transform(new CmpINode( hash_val, no_hash_val));
  Node *test_assigned  = _gvn.transform(new BoolNode( chk_assigned, BoolTest::eq));

  generate_slow_guard(test_assigned, slow_region);

  Node* init_mem = reset_memory();
  // fill in the rest of the null path:
  result_io ->init_req(_null_path, i_o());
  result_mem->init_req(_null_path, init_mem);

  result_val->init_req(_fast_path, hash_val);
  result_reg->init_req(_fast_path, control());
  result_io ->init_req(_fast_path, i_o());
  result_mem->init_req(_fast_path, init_mem);

  // Generate code for the slow case.  We make a call to hashCode().
  set_control(_gvn.transform(slow_region));
  if (!stopped()) {
    // No need for PreserveJVMState, because we're using up the present state.
    set_all_memory(init_mem);
    vmIntrinsics::ID hashCode_id = is_static ? vmIntrinsics::_identityHashCode : vmIntrinsics::_hashCode;
    CallJavaNode* slow_call = generate_method_call(hashCode_id, is_virtual, is_static, false);
    Node* slow_result = set_results_for_java_call(slow_call);
    // this->control() comes from set_results_for_java_call
    result_reg->init_req(_slow_path, control());
    result_val->init_req(_slow_path, slow_result);
    result_io  ->set_req(_slow_path, i_o());
    result_mem ->set_req(_slow_path, reset_memory());
  }

  // Return the combined state.
  set_i_o(        _gvn.transform(result_io)  );
  set_all_memory( _gvn.transform(result_mem));

  set_result(result_reg, result_val);
  return true;
}

//---------------------------inline_native_getClass----------------------------
// public final native Class<?> java.lang.Object.getClass();
//
// Build special case code for calls to getClass on an object.
bool LibraryCallKit::inline_native_getClass() {
  Node* obj = argument(0);
  if (obj->is_InlineType()) {
    const Type* t = _gvn.type(obj);
    if (t->maybe_null()) {
      null_check(obj);
    }
    set_result(makecon(TypeInstPtr::make(t->inline_klass()->java_mirror())));
    return true;
  }
  obj = null_check_receiver();
  if (stopped())  return true;
  set_result(load_mirror_from_klass(load_object_klass(obj)));
  return true;
}

//-----------------inline_native_Reflection_getCallerClass---------------------
// public static native Class<?> sun.reflect.Reflection.getCallerClass();
//
// In the presence of deep enough inlining, getCallerClass() becomes a no-op.
//
// NOTE: This code must perform the same logic as JVM_GetCallerClass
// in that it must skip particular security frames and checks for
// caller sensitive methods.
bool LibraryCallKit::inline_native_Reflection_getCallerClass() {
#ifndef PRODUCT
  if ((C->print_intrinsics() || C->print_inlining()) && Verbose) {
    tty->print_cr("Attempting to inline sun.reflect.Reflection.getCallerClass");
  }
#endif

  if (!jvms()->has_method()) {
#ifndef PRODUCT
    if ((C->print_intrinsics() || C->print_inlining()) && Verbose) {
      tty->print_cr("  Bailing out because intrinsic was inlined at top level");
    }
#endif
    return false;
  }

  // Walk back up the JVM state to find the caller at the required
  // depth.
  JVMState* caller_jvms = jvms();

  // Cf. JVM_GetCallerClass
  // NOTE: Start the loop at depth 1 because the current JVM state does
  // not include the Reflection.getCallerClass() frame.
  for (int n = 1; caller_jvms != nullptr; caller_jvms = caller_jvms->caller(), n++) {
    ciMethod* m = caller_jvms->method();
    switch (n) {
    case 0:
      fatal("current JVM state does not include the Reflection.getCallerClass frame");
      break;
    case 1:
      // Frame 0 and 1 must be caller sensitive (see JVM_GetCallerClass).
      if (!m->caller_sensitive()) {
#ifndef PRODUCT
        if ((C->print_intrinsics() || C->print_inlining()) && Verbose) {
          tty->print_cr("  Bailing out: CallerSensitive annotation expected at frame %d", n);
        }
#endif
        return false;  // bail-out; let JVM_GetCallerClass do the work
      }
      break;
    default:
      if (!m->is_ignored_by_security_stack_walk()) {
        // We have reached the desired frame; return the holder class.
        // Acquire method holder as java.lang.Class and push as constant.
        ciInstanceKlass* caller_klass = caller_jvms->method()->holder();
        ciInstance* caller_mirror = caller_klass->java_mirror();
        set_result(makecon(TypeInstPtr::make(caller_mirror)));

#ifndef PRODUCT
        if ((C->print_intrinsics() || C->print_inlining()) && Verbose) {
          tty->print_cr("  Succeeded: caller = %d) %s.%s, JVMS depth = %d", n, caller_klass->name()->as_utf8(), caller_jvms->method()->name()->as_utf8(), jvms()->depth());
          tty->print_cr("  JVM state at this point:");
          for (int i = jvms()->depth(), n = 1; i >= 1; i--, n++) {
            ciMethod* m = jvms()->of_depth(i)->method();
            tty->print_cr("   %d) %s.%s", n, m->holder()->name()->as_utf8(), m->name()->as_utf8());
          }
        }
#endif
        return true;
      }
      break;
    }
  }

#ifndef PRODUCT
  if ((C->print_intrinsics() || C->print_inlining()) && Verbose) {
    tty->print_cr("  Bailing out because caller depth exceeded inlining depth = %d", jvms()->depth());
    tty->print_cr("  JVM state at this point:");
    for (int i = jvms()->depth(), n = 1; i >= 1; i--, n++) {
      ciMethod* m = jvms()->of_depth(i)->method();
      tty->print_cr("   %d) %s.%s", n, m->holder()->name()->as_utf8(), m->name()->as_utf8());
    }
  }
#endif

  return false;  // bail-out; let JVM_GetCallerClass do the work
}

bool LibraryCallKit::inline_fp_conversions(vmIntrinsics::ID id) {
  Node* arg = argument(0);
  Node* result = nullptr;

  switch (id) {
  case vmIntrinsics::_floatToRawIntBits:    result = new MoveF2INode(arg);  break;
  case vmIntrinsics::_intBitsToFloat:       result = new MoveI2FNode(arg);  break;
  case vmIntrinsics::_doubleToRawLongBits:  result = new MoveD2LNode(arg);  break;
  case vmIntrinsics::_longBitsToDouble:     result = new MoveL2DNode(arg);  break;
  case vmIntrinsics::_floatToFloat16:       result = new ConvF2HFNode(arg); break;
  case vmIntrinsics::_float16ToFloat:       result = new ConvHF2FNode(arg); break;

  case vmIntrinsics::_doubleToLongBits: {
    // two paths (plus control) merge in a wood
    RegionNode *r = new RegionNode(3);
    Node *phi = new PhiNode(r, TypeLong::LONG);

    Node *cmpisnan = _gvn.transform(new CmpDNode(arg, arg));
    // Build the boolean node
    Node *bolisnan = _gvn.transform(new BoolNode(cmpisnan, BoolTest::ne));

    // Branch either way.
    // NaN case is less traveled, which makes all the difference.
    IfNode *ifisnan = create_and_xform_if(control(), bolisnan, PROB_STATIC_FREQUENT, COUNT_UNKNOWN);
    Node *opt_isnan = _gvn.transform(ifisnan);
    assert( opt_isnan->is_If(), "Expect an IfNode");
    IfNode *opt_ifisnan = (IfNode*)opt_isnan;
    Node *iftrue = _gvn.transform(new IfTrueNode(opt_ifisnan));

    set_control(iftrue);

    static const jlong nan_bits = CONST64(0x7ff8000000000000);
    Node *slow_result = longcon(nan_bits); // return NaN
    phi->init_req(1, _gvn.transform( slow_result ));
    r->init_req(1, iftrue);

    // Else fall through
    Node *iffalse = _gvn.transform(new IfFalseNode(opt_ifisnan));
    set_control(iffalse);

    phi->init_req(2, _gvn.transform(new MoveD2LNode(arg)));
    r->init_req(2, iffalse);

    // Post merge
    set_control(_gvn.transform(r));
    record_for_igvn(r);

    C->set_has_split_ifs(true); // Has chance for split-if optimization
    result = phi;
    assert(result->bottom_type()->isa_long(), "must be");
    break;
  }

  case vmIntrinsics::_floatToIntBits: {
    // two paths (plus control) merge in a wood
    RegionNode *r = new RegionNode(3);
    Node *phi = new PhiNode(r, TypeInt::INT);

    Node *cmpisnan = _gvn.transform(new CmpFNode(arg, arg));
    // Build the boolean node
    Node *bolisnan = _gvn.transform(new BoolNode(cmpisnan, BoolTest::ne));

    // Branch either way.
    // NaN case is less traveled, which makes all the difference.
    IfNode *ifisnan = create_and_xform_if(control(), bolisnan, PROB_STATIC_FREQUENT, COUNT_UNKNOWN);
    Node *opt_isnan = _gvn.transform(ifisnan);
    assert( opt_isnan->is_If(), "Expect an IfNode");
    IfNode *opt_ifisnan = (IfNode*)opt_isnan;
    Node *iftrue = _gvn.transform(new IfTrueNode(opt_ifisnan));

    set_control(iftrue);

    static const jint nan_bits = 0x7fc00000;
    Node *slow_result = makecon(TypeInt::make(nan_bits)); // return NaN
    phi->init_req(1, _gvn.transform( slow_result ));
    r->init_req(1, iftrue);

    // Else fall through
    Node *iffalse = _gvn.transform(new IfFalseNode(opt_ifisnan));
    set_control(iffalse);

    phi->init_req(2, _gvn.transform(new MoveF2INode(arg)));
    r->init_req(2, iffalse);

    // Post merge
    set_control(_gvn.transform(r));
    record_for_igvn(r);

    C->set_has_split_ifs(true); // Has chance for split-if optimization
    result = phi;
    assert(result->bottom_type()->isa_int(), "must be");
    break;
  }

  default:
    fatal_unexpected_iid(id);
    break;
  }
  set_result(_gvn.transform(result));
  return true;
}

bool LibraryCallKit::inline_fp_range_check(vmIntrinsics::ID id) {
  Node* arg = argument(0);
  Node* result = nullptr;

  switch (id) {
  case vmIntrinsics::_floatIsInfinite:
    result = new IsInfiniteFNode(arg);
    break;
  case vmIntrinsics::_floatIsFinite:
    result = new IsFiniteFNode(arg);
    break;
  case vmIntrinsics::_doubleIsInfinite:
    result = new IsInfiniteDNode(arg);
    break;
  case vmIntrinsics::_doubleIsFinite:
    result = new IsFiniteDNode(arg);
    break;
  default:
    fatal_unexpected_iid(id);
    break;
  }
  set_result(_gvn.transform(result));
  return true;
}

//----------------------inline_unsafe_copyMemory-------------------------
// public native void Unsafe.copyMemory0(Object srcBase, long srcOffset, Object destBase, long destOffset, long bytes);

static bool has_wide_mem(PhaseGVN& gvn, Node* addr, Node* base) {
  const TypeAryPtr* addr_t = gvn.type(addr)->isa_aryptr();
  const Type*       base_t = gvn.type(base);

  bool in_native = (base_t == TypePtr::NULL_PTR);
  bool in_heap   = !TypePtr::NULL_PTR->higher_equal(base_t);
  bool is_mixed  = !in_heap && !in_native;

  if (is_mixed) {
    return true; // mixed accesses can touch both on-heap and off-heap memory
  }
  if (in_heap) {
    bool is_prim_array = (addr_t != nullptr) && (addr_t->elem() != Type::BOTTOM);
    if (!is_prim_array) {
      // Though Unsafe.copyMemory() ensures at runtime for on-heap accesses that base is a primitive array,
      // there's not enough type information available to determine proper memory slice for it.
      return true;
    }
  }
  return false;
}

bool LibraryCallKit::inline_unsafe_copyMemory() {
  if (callee()->is_static())  return false;  // caller must have the capability!
  null_check_receiver();  // null-check receiver
  if (stopped())  return true;

  C->set_has_unsafe_access(true);  // Mark eventual nmethod as "unsafe".

  Node* src_base =         argument(1);  // type: oop
  Node* src_off  = ConvL2X(argument(2)); // type: long
  Node* dst_base =         argument(4);  // type: oop
  Node* dst_off  = ConvL2X(argument(5)); // type: long
  Node* size     = ConvL2X(argument(7)); // type: long

  assert(Unsafe_field_offset_to_byte_offset(11) == 11,
         "fieldOffset must be byte-scaled");

  Node* src_addr = make_unsafe_address(src_base, src_off);
  Node* dst_addr = make_unsafe_address(dst_base, dst_off);

  Node* thread = _gvn.transform(new ThreadLocalNode());
  Node* doing_unsafe_access_addr = basic_plus_adr(top(), thread, in_bytes(JavaThread::doing_unsafe_access_offset()));
  BasicType doing_unsafe_access_bt = T_BYTE;
  assert((sizeof(bool) * CHAR_BIT) == 8, "not implemented");

  // update volatile field
  store_to_memory(control(), doing_unsafe_access_addr, intcon(1), doing_unsafe_access_bt, MemNode::unordered);

  int flags = RC_LEAF | RC_NO_FP;

  const TypePtr* dst_type = TypePtr::BOTTOM;

  // Adjust memory effects of the runtime call based on input values.
  if (!has_wide_mem(_gvn, src_addr, src_base) &&
      !has_wide_mem(_gvn, dst_addr, dst_base)) {
    dst_type = _gvn.type(dst_addr)->is_ptr(); // narrow out memory

    const TypePtr* src_type = _gvn.type(src_addr)->is_ptr();
    if (C->get_alias_index(src_type) == C->get_alias_index(dst_type)) {
      flags |= RC_NARROW_MEM; // narrow in memory
    }
  }

  // Call it.  Note that the length argument is not scaled.
  make_runtime_call(flags,
                    OptoRuntime::fast_arraycopy_Type(),
                    StubRoutines::unsafe_arraycopy(),
                    "unsafe_arraycopy",
                    dst_type,
                    src_addr, dst_addr, size XTOP);

  store_to_memory(control(), doing_unsafe_access_addr, intcon(0), doing_unsafe_access_bt, MemNode::unordered);

  return true;
}

// unsafe_setmemory(void *base, ulong offset, size_t length, char fill_value);
// Fill 'length' bytes starting from 'base[offset]' with 'fill_value'
bool LibraryCallKit::inline_unsafe_setMemory() {
  if (callee()->is_static())  return false;  // caller must have the capability!
  null_check_receiver();  // null-check receiver
  if (stopped())  return true;

  C->set_has_unsafe_access(true);  // Mark eventual nmethod as "unsafe".

  Node* dst_base =         argument(1);  // type: oop
  Node* dst_off  = ConvL2X(argument(2)); // type: long
  Node* size     = ConvL2X(argument(4)); // type: long
  Node* byte     =         argument(6);  // type: byte

  assert(Unsafe_field_offset_to_byte_offset(11) == 11,
         "fieldOffset must be byte-scaled");

  Node* dst_addr = make_unsafe_address(dst_base, dst_off);

  Node* thread = _gvn.transform(new ThreadLocalNode());
  Node* doing_unsafe_access_addr = basic_plus_adr(top(), thread, in_bytes(JavaThread::doing_unsafe_access_offset()));
  BasicType doing_unsafe_access_bt = T_BYTE;
  assert((sizeof(bool) * CHAR_BIT) == 8, "not implemented");

  // update volatile field
  store_to_memory(control(), doing_unsafe_access_addr, intcon(1), doing_unsafe_access_bt, MemNode::unordered);

  int flags = RC_LEAF | RC_NO_FP;

  const TypePtr* dst_type = TypePtr::BOTTOM;

  // Adjust memory effects of the runtime call based on input values.
  if (!has_wide_mem(_gvn, dst_addr, dst_base)) {
    dst_type = _gvn.type(dst_addr)->is_ptr(); // narrow out memory

    flags |= RC_NARROW_MEM; // narrow in memory
  }

  // Call it.  Note that the length argument is not scaled.
  make_runtime_call(flags,
                    OptoRuntime::unsafe_setmemory_Type(),
                    StubRoutines::unsafe_setmemory(),
                    "unsafe_setmemory",
                    dst_type,
                    dst_addr, size XTOP, byte);

  store_to_memory(control(), doing_unsafe_access_addr, intcon(0), doing_unsafe_access_bt, MemNode::unordered);

  return true;
}

#undef XTOP

//------------------------clone_coping-----------------------------------
// Helper function for inline_native_clone.
void LibraryCallKit::copy_to_clone(Node* obj, Node* alloc_obj, Node* obj_size, bool is_array) {
  assert(obj_size != nullptr, "");
  Node* raw_obj = alloc_obj->in(1);
  assert(alloc_obj->is_CheckCastPP() && raw_obj->is_Proj() && raw_obj->in(0)->is_Allocate(), "");

  AllocateNode* alloc = nullptr;
  if (ReduceBulkZeroing &&
      // If we are implementing an array clone without knowing its source type
      // (can happen when compiling the array-guarded branch of a reflective
      // Object.clone() invocation), initialize the array within the allocation.
      // This is needed because some GCs (e.g. ZGC) might fall back in this case
      // to a runtime clone call that assumes fully initialized source arrays.
      (!is_array || obj->get_ptr_type()->isa_aryptr() != nullptr)) {
    // We will be completely responsible for initializing this object -
    // mark Initialize node as complete.
    alloc = AllocateNode::Ideal_allocation(alloc_obj);
    // The object was just allocated - there should be no any stores!
    guarantee(alloc != nullptr && alloc->maybe_set_complete(&_gvn), "");
    // Mark as complete_with_arraycopy so that on AllocateNode
    // expansion, we know this AllocateNode is initialized by an array
    // copy and a StoreStore barrier exists after the array copy.
    alloc->initialization()->set_complete_with_arraycopy();
  }

  Node* size = _gvn.transform(obj_size);
  access_clone(obj, alloc_obj, size, is_array);

  // Do not let reads from the cloned object float above the arraycopy.
  if (alloc != nullptr) {
    // Do not let stores that initialize this object be reordered with
    // a subsequent store that would make this object accessible by
    // other threads.
    // Record what AllocateNode this StoreStore protects so that
    // escape analysis can go from the MemBarStoreStoreNode to the
    // AllocateNode and eliminate the MemBarStoreStoreNode if possible
    // based on the escape status of the AllocateNode.
    insert_mem_bar(Op_MemBarStoreStore, alloc->proj_out_or_null(AllocateNode::RawAddress));
  } else {
    insert_mem_bar(Op_MemBarCPUOrder);
  }
}

//------------------------inline_native_clone----------------------------
// protected native Object java.lang.Object.clone();
//
// Here are the simple edge cases:
//  null receiver => normal trap
//  virtual and clone was overridden => slow path to out-of-line clone
//  not cloneable or finalizer => slow path to out-of-line Object.clone
//
// The general case has two steps, allocation and copying.
// Allocation has two cases, and uses GraphKit::new_instance or new_array.
//
// Copying also has two cases, oop arrays and everything else.
// Oop arrays use arrayof_oop_arraycopy (same as System.arraycopy).
// Everything else uses the tight inline loop supplied by CopyArrayNode.
//
// These steps fold up nicely if and when the cloned object's klass
// can be sharply typed as an object array, a type array, or an instance.
//
bool LibraryCallKit::inline_native_clone(bool is_virtual) {
  PhiNode* result_val;

  // Set the reexecute bit for the interpreter to reexecute
  // the bytecode that invokes Object.clone if deoptimization happens.
  { PreserveReexecuteState preexecs(this);
    jvms()->set_should_reexecute(true);

    Node* obj = argument(0);
    obj = null_check_receiver();
    if (stopped())  return true;

    const TypeOopPtr* obj_type = _gvn.type(obj)->is_oopptr();
    if (obj_type->is_inlinetypeptr()) {
      // If the object to clone is an inline type, we can simply return it (i.e. a nop) since inline types have
      // no identity.
      set_result(obj);
      return true;
    }

    // If we are going to clone an instance, we need its exact type to
    // know the number and types of fields to convert the clone to
    // loads/stores. Maybe a speculative type can help us.
    if (!obj_type->klass_is_exact() &&
        obj_type->speculative_type() != nullptr &&
        obj_type->speculative_type()->is_instance_klass() &&
        !obj_type->speculative_type()->is_inlinetype()) {
      ciInstanceKlass* spec_ik = obj_type->speculative_type()->as_instance_klass();
      if (spec_ik->nof_nonstatic_fields() <= ArrayCopyLoadStoreMaxElem &&
          !spec_ik->has_injected_fields()) {
        if (!obj_type->isa_instptr() ||
            obj_type->is_instptr()->instance_klass()->has_subklass()) {
          obj = maybe_cast_profiled_obj(obj, obj_type->speculative_type(), false);
        }
      }
    }

    // Conservatively insert a memory barrier on all memory slices.
    // Do not let writes into the original float below the clone.
    insert_mem_bar(Op_MemBarCPUOrder);

    // paths into result_reg:
    enum {
      _slow_path = 1,     // out-of-line call to clone method (virtual or not)
      _objArray_path,     // plain array allocation, plus arrayof_oop_arraycopy
      _array_path,        // plain array allocation, plus arrayof_long_arraycopy
      _instance_path,     // plain instance allocation, plus arrayof_long_arraycopy
      PATH_LIMIT
    };
    RegionNode* result_reg = new RegionNode(PATH_LIMIT);
    result_val             = new PhiNode(result_reg, TypeInstPtr::NOTNULL);
    PhiNode*    result_i_o = new PhiNode(result_reg, Type::ABIO);
    PhiNode*    result_mem = new PhiNode(result_reg, Type::MEMORY, TypePtr::BOTTOM);
    record_for_igvn(result_reg);

    Node* obj_klass = load_object_klass(obj);
    // We only go to the fast case code if we pass a number of guards.
    // The paths which do not pass are accumulated in the slow_region.
    RegionNode* slow_region = new RegionNode(1);
    record_for_igvn(slow_region);

    Node* array_obj = obj;
    Node* array_ctl = generate_array_guard(obj_klass, (RegionNode*)nullptr, &array_obj);
    if (array_ctl != nullptr) {
      // It's an array.
      PreserveJVMState pjvms(this);
      set_control(array_ctl);

      BarrierSetC2* bs = BarrierSet::barrier_set()->barrier_set_c2();
      const TypeAryPtr* ary_ptr = obj_type->isa_aryptr();
      if (UseArrayFlattening && bs->array_copy_requires_gc_barriers(true, T_OBJECT, true, false, BarrierSetC2::Expansion) &&
          obj_type->can_be_inline_array() &&
          (ary_ptr == nullptr || (!ary_ptr->is_not_flat() && (!ary_ptr->is_flat() || ary_ptr->elem()->inline_klass()->contains_oops())))) {
        // Flat inline type array may have object field that would require a
        // write barrier. Conservatively, go to slow path.
        generate_fair_guard(flat_array_test(obj_klass), slow_region);
      }

      if (!stopped()) {
        Node* obj_length = load_array_length(array_obj);
        Node* array_size = nullptr; // Size of the array without object alignment padding.
        Node* alloc_obj = new_array(obj_klass, obj_length, 0, &array_size, /*deoptimize_on_exception=*/true);

        BarrierSetC2* bs = BarrierSet::barrier_set()->barrier_set_c2();
        if (bs->array_copy_requires_gc_barriers(true, T_OBJECT, true, false, BarrierSetC2::Parsing)) {
          // If it is an oop array, it requires very special treatment,
          // because gc barriers are required when accessing the array.
          Node* is_obja = generate_refArray_guard(obj_klass, (RegionNode*)nullptr);
          if (is_obja != nullptr) {
            PreserveJVMState pjvms2(this);
            set_control(is_obja);
            // Generate a direct call to the right arraycopy function(s).
            // Clones are always tightly coupled.
            ArrayCopyNode* ac = ArrayCopyNode::make(this, true, array_obj, intcon(0), alloc_obj, intcon(0), obj_length, true, false);
            ac->set_clone_oop_array();
            Node* n = _gvn.transform(ac);
            assert(n == ac, "cannot disappear");
            ac->connect_outputs(this, /*deoptimize_on_exception=*/true);

            result_reg->init_req(_objArray_path, control());
            result_val->init_req(_objArray_path, alloc_obj);
            result_i_o ->set_req(_objArray_path, i_o());
            result_mem ->set_req(_objArray_path, reset_memory());
          }
        }
        // Otherwise, there are no barriers to worry about.
        // (We can dispense with card marks if we know the allocation
        //  comes out of eden (TLAB)...  In fact, ReduceInitialCardMarks
        //  causes the non-eden paths to take compensating steps to
        //  simulate a fresh allocation, so that no further
        //  card marks are required in compiled code to initialize
        //  the object.)

        if (!stopped()) {
          copy_to_clone(obj, alloc_obj, array_size, true);

          // Present the results of the copy.
          result_reg->init_req(_array_path, control());
          result_val->init_req(_array_path, alloc_obj);
          result_i_o ->set_req(_array_path, i_o());
          result_mem ->set_req(_array_path, reset_memory());
        }
      }
    }

    if (!stopped()) {
      // It's an instance (we did array above).  Make the slow-path tests.
      // If this is a virtual call, we generate a funny guard.  We grab
      // the vtable entry corresponding to clone() from the target object.
      // If the target method which we are calling happens to be the
      // Object clone() method, we pass the guard.  We do not need this
      // guard for non-virtual calls; the caller is known to be the native
      // Object clone().
      if (is_virtual) {
        generate_virtual_guard(obj_klass, slow_region);
      }

      // The object must be easily cloneable and must not have a finalizer.
      // Both of these conditions may be checked in a single test.
      // We could optimize the test further, but we don't care.
      generate_misc_flags_guard(obj_klass,
                                // Test both conditions:
                                KlassFlags::_misc_is_cloneable_fast | KlassFlags::_misc_has_finalizer,
                                // Must be cloneable but not finalizer:
                                KlassFlags::_misc_is_cloneable_fast,
                                slow_region);
    }

    if (!stopped()) {
      // It's an instance, and it passed the slow-path tests.
      PreserveJVMState pjvms(this);
      Node* obj_size = nullptr; // Total object size, including object alignment padding.
      // Need to deoptimize on exception from allocation since Object.clone intrinsic
      // is reexecuted if deoptimization occurs and there could be problems when merging
      // exception state between multiple Object.clone versions (reexecute=true vs reexecute=false).
      Node* alloc_obj = new_instance(obj_klass, nullptr, &obj_size, /*deoptimize_on_exception=*/true);

      copy_to_clone(obj, alloc_obj, obj_size, false);

      // Present the results of the slow call.
      result_reg->init_req(_instance_path, control());
      result_val->init_req(_instance_path, alloc_obj);
      result_i_o ->set_req(_instance_path, i_o());
      result_mem ->set_req(_instance_path, reset_memory());
    }

    // Generate code for the slow case.  We make a call to clone().
    set_control(_gvn.transform(slow_region));
    if (!stopped()) {
      PreserveJVMState pjvms(this);
      CallJavaNode* slow_call = generate_method_call(vmIntrinsics::_clone, is_virtual, false, true);
      // We need to deoptimize on exception (see comment above)
      Node* slow_result = set_results_for_java_call(slow_call, false, /* deoptimize */ true);
      // this->control() comes from set_results_for_java_call
      result_reg->init_req(_slow_path, control());
      result_val->init_req(_slow_path, slow_result);
      result_i_o ->set_req(_slow_path, i_o());
      result_mem ->set_req(_slow_path, reset_memory());
    }

    // Return the combined state.
    set_control(    _gvn.transform(result_reg));
    set_i_o(        _gvn.transform(result_i_o));
    set_all_memory( _gvn.transform(result_mem));
  } // original reexecute is set back here

  set_result(_gvn.transform(result_val));
  return true;
}

// If we have a tightly coupled allocation, the arraycopy may take care
// of the array initialization. If one of the guards we insert between
// the allocation and the arraycopy causes a deoptimization, an
// uninitialized array will escape the compiled method. To prevent that
// we set the JVM state for uncommon traps between the allocation and
// the arraycopy to the state before the allocation so, in case of
// deoptimization, we'll reexecute the allocation and the
// initialization.
JVMState* LibraryCallKit::arraycopy_restore_alloc_state(AllocateArrayNode* alloc, int& saved_reexecute_sp) {
  if (alloc != nullptr) {
    ciMethod* trap_method = alloc->jvms()->method();
    int trap_bci = alloc->jvms()->bci();

    if (!C->too_many_traps(trap_method, trap_bci, Deoptimization::Reason_intrinsic) &&
        !C->too_many_traps(trap_method, trap_bci, Deoptimization::Reason_null_check)) {
      // Make sure there's no store between the allocation and the
      // arraycopy otherwise visible side effects could be rexecuted
      // in case of deoptimization and cause incorrect execution.
      bool no_interfering_store = true;
      Node* mem = alloc->in(TypeFunc::Memory);
      if (mem->is_MergeMem()) {
        for (MergeMemStream mms(merged_memory(), mem->as_MergeMem()); mms.next_non_empty2(); ) {
          Node* n = mms.memory();
          if (n != mms.memory2() && !(n->is_Proj() && n->in(0) == alloc->initialization())) {
            assert(n->is_Store(), "what else?");
            no_interfering_store = false;
            break;
          }
        }
      } else {
        for (MergeMemStream mms(merged_memory()); mms.next_non_empty(); ) {
          Node* n = mms.memory();
          if (n != mem && !(n->is_Proj() && n->in(0) == alloc->initialization())) {
            assert(n->is_Store(), "what else?");
            no_interfering_store = false;
            break;
          }
        }
      }

      if (no_interfering_store) {
        SafePointNode* sfpt = create_safepoint_with_state_before_array_allocation(alloc);

        JVMState* saved_jvms = jvms();
        saved_reexecute_sp = _reexecute_sp;

        set_jvms(sfpt->jvms());
        _reexecute_sp = jvms()->sp();

        return saved_jvms;
      }
    }
  }
  return nullptr;
}

// Clone the JVMState of the array allocation and create a new safepoint with it. Re-push the array length to the stack
// such that uncommon traps can be emitted to re-execute the array allocation in the interpreter.
SafePointNode* LibraryCallKit::create_safepoint_with_state_before_array_allocation(const AllocateArrayNode* alloc) const {
  JVMState* old_jvms = alloc->jvms()->clone_shallow(C);
  uint size = alloc->req();
  SafePointNode* sfpt = new SafePointNode(size, old_jvms);
  old_jvms->set_map(sfpt);
  for (uint i = 0; i < size; i++) {
    sfpt->init_req(i, alloc->in(i));
  }
  int adjustment = 1;
  const TypeAryKlassPtr* ary_klass_ptr = alloc->in(AllocateNode::KlassNode)->bottom_type()->is_aryklassptr();
  if (ary_klass_ptr->is_null_free()) {
    // A null-free, tightly coupled array allocation can only come from LibraryCallKit::inline_newArray which
    // also requires the componentType and initVal on stack for re-execution.
    // Re-create and push the componentType.
    ciArrayKlass* klass = ary_klass_ptr->exact_klass()->as_array_klass();
    ciInstance* instance = klass->component_mirror_instance();
    const TypeInstPtr* t_instance = TypeInstPtr::make(instance);
    sfpt->ins_req(old_jvms->stkoff() + old_jvms->sp(), makecon(t_instance));
    adjustment++;
  }
  // re-push array length for deoptimization
  sfpt->ins_req(old_jvms->stkoff() + old_jvms->sp() + adjustment - 1, alloc->in(AllocateNode::ALength));
  if (ary_klass_ptr->is_null_free()) {
    // Re-create and push the initVal.
    Node* init_val = alloc->in(AllocateNode::InitValue);
    if (init_val == nullptr) {
      init_val = InlineTypeNode::make_all_zero(_gvn, ary_klass_ptr->elem()->is_instklassptr()->instance_klass()->as_inline_klass());
    } else if (UseCompressedOops) {
      init_val = _gvn.transform(new DecodeNNode(init_val, init_val->bottom_type()->make_ptr()));
    }
    sfpt->ins_req(old_jvms->stkoff() + old_jvms->sp() + adjustment, init_val);
    adjustment++;
  }
  old_jvms->set_sp(old_jvms->sp() + adjustment);
  old_jvms->set_monoff(old_jvms->monoff() + adjustment);
  old_jvms->set_scloff(old_jvms->scloff() + adjustment);
  old_jvms->set_endoff(old_jvms->endoff() + adjustment);
  old_jvms->set_should_reexecute(true);

  sfpt->set_i_o(map()->i_o());
  sfpt->set_memory(map()->memory());
  sfpt->set_control(map()->control());
  return sfpt;
}

// In case of a deoptimization, we restart execution at the
// allocation, allocating a new array. We would leave an uninitialized
// array in the heap that GCs wouldn't expect. Move the allocation
// after the traps so we don't allocate the array if we
// deoptimize. This is possible because tightly_coupled_allocation()
// guarantees there's no observer of the allocated array at this point
// and the control flow is simple enough.
void LibraryCallKit::arraycopy_move_allocation_here(AllocateArrayNode* alloc, Node* dest, JVMState* saved_jvms_before_guards,
                                                    int saved_reexecute_sp, uint new_idx) {
  if (saved_jvms_before_guards != nullptr && !stopped()) {
    replace_unrelated_uncommon_traps_with_alloc_state(alloc, saved_jvms_before_guards);

    assert(alloc != nullptr, "only with a tightly coupled allocation");
    // restore JVM state to the state at the arraycopy
    saved_jvms_before_guards->map()->set_control(map()->control());
    assert(saved_jvms_before_guards->map()->memory() == map()->memory(), "memory state changed?");
    assert(saved_jvms_before_guards->map()->i_o() == map()->i_o(), "IO state changed?");
    // If we've improved the types of some nodes (null check) while
    // emitting the guards, propagate them to the current state
    map()->replaced_nodes().apply(saved_jvms_before_guards->map(), new_idx);
    set_jvms(saved_jvms_before_guards);
    _reexecute_sp = saved_reexecute_sp;

    // Remove the allocation from above the guards
    CallProjections* callprojs = alloc->extract_projections(true);
    InitializeNode* init = alloc->initialization();
    Node* alloc_mem = alloc->in(TypeFunc::Memory);
    C->gvn_replace_by(callprojs->fallthrough_ioproj, alloc->in(TypeFunc::I_O));
    init->replace_mem_projs_by(alloc_mem, C);

    // The CastIINode created in GraphKit::new_array (in AllocateArrayNode::make_ideal_length) must stay below
    // the allocation (i.e. is only valid if the allocation succeeds):
    // 1) replace CastIINode with AllocateArrayNode's length here
    // 2) Create CastIINode again once allocation has moved (see below) at the end of this method
    //
    // Multiple identical CastIINodes might exist here. Each GraphKit::load_array_length() call will generate
    // new separate CastIINode (arraycopy guard checks or any array length use between array allocation and ararycopy)
    Node* init_control = init->proj_out(TypeFunc::Control);
    Node* alloc_length = alloc->Ideal_length();
#ifdef ASSERT
    Node* prev_cast = nullptr;
#endif
    for (uint i = 0; i < init_control->outcnt(); i++) {
      Node* init_out = init_control->raw_out(i);
      if (init_out->is_CastII() && init_out->in(TypeFunc::Control) == init_control && init_out->in(1) == alloc_length) {
#ifdef ASSERT
        if (prev_cast == nullptr) {
          prev_cast = init_out;
        } else {
          if (prev_cast->cmp(*init_out) == false) {
            prev_cast->dump();
            init_out->dump();
            assert(false, "not equal CastIINode");
          }
        }
#endif
        C->gvn_replace_by(init_out, alloc_length);
      }
    }
    C->gvn_replace_by(init->proj_out(TypeFunc::Control), alloc->in(0));

    // move the allocation here (after the guards)
    _gvn.hash_delete(alloc);
    alloc->set_req(TypeFunc::Control, control());
    alloc->set_req(TypeFunc::I_O, i_o());
    Node *mem = reset_memory();
    set_all_memory(mem);
    alloc->set_req(TypeFunc::Memory, mem);
    set_control(init->proj_out_or_null(TypeFunc::Control));
    set_i_o(callprojs->fallthrough_ioproj);

    // Update memory as done in GraphKit::set_output_for_allocation()
    const TypeInt* length_type = _gvn.find_int_type(alloc->in(AllocateNode::ALength));
    const TypeOopPtr* ary_type = _gvn.type(alloc->in(AllocateNode::KlassNode))->is_klassptr()->as_instance_type();
    if (ary_type->isa_aryptr() && length_type != nullptr) {
      ary_type = ary_type->is_aryptr()->cast_to_size(length_type);
    }
    const TypePtr* telemref = ary_type->add_offset(Type::OffsetBot);
    int            elemidx  = C->get_alias_index(telemref);
    // Need to properly move every memory projection for the Initialize
#ifdef ASSERT
    int mark_idx = C->get_alias_index(ary_type->add_offset(oopDesc::mark_offset_in_bytes()));
    int klass_idx = C->get_alias_index(ary_type->add_offset(oopDesc::klass_offset_in_bytes()));
#endif
    auto move_proj = [&](ProjNode* proj) {
      int alias_idx = C->get_alias_index(proj->adr_type());
      assert(alias_idx == Compile::AliasIdxRaw ||
             alias_idx == elemidx ||
             alias_idx == mark_idx ||
             alias_idx == klass_idx, "should be raw memory or array element type");
      set_memory(proj, alias_idx);
    };
    init->for_each_proj(move_proj, TypeFunc::Memory);

    Node* allocx = _gvn.transform(alloc);
    assert(allocx == alloc, "where has the allocation gone?");
    assert(dest->is_CheckCastPP(), "not an allocation result?");

    _gvn.hash_delete(dest);
    dest->set_req(0, control());
    Node* destx = _gvn.transform(dest);
    assert(destx == dest, "where has the allocation result gone?");

    array_ideal_length(alloc, ary_type, true);
  }
}

// Unrelated UCTs between the array allocation and the array copy, which are considered safe by tightly_coupled_allocation(),
// need to be replaced by an UCT with a state before the array allocation (including the array length). This is necessary
// because we could hit one of these UCTs (which are executed before the emitted array copy guards and the actual array
// allocation which is moved down in arraycopy_move_allocation_here()). When later resuming execution in the interpreter,
// we would have wrongly skipped the array allocation. To prevent this, we resume execution at the array allocation in
// the interpreter similar to what we are doing for the newly emitted guards for the array copy.
void LibraryCallKit::replace_unrelated_uncommon_traps_with_alloc_state(AllocateArrayNode* alloc,
                                                                       JVMState* saved_jvms_before_guards) {
  if (saved_jvms_before_guards->map()->control()->is_IfProj()) {
    // There is at least one unrelated uncommon trap which needs to be replaced.
    SafePointNode* sfpt = create_safepoint_with_state_before_array_allocation(alloc);

    JVMState* saved_jvms = jvms();
    const int saved_reexecute_sp = _reexecute_sp;
    set_jvms(sfpt->jvms());
    _reexecute_sp = jvms()->sp();

    replace_unrelated_uncommon_traps_with_alloc_state(saved_jvms_before_guards);

    // Restore state
    set_jvms(saved_jvms);
    _reexecute_sp = saved_reexecute_sp;
  }
}

// Replace the unrelated uncommon traps with new uncommon trap nodes by reusing the action and reason. The new uncommon
// traps will have the state of the array allocation. Let the old uncommon trap nodes die.
void LibraryCallKit::replace_unrelated_uncommon_traps_with_alloc_state(JVMState* saved_jvms_before_guards) {
  Node* if_proj = saved_jvms_before_guards->map()->control(); // Start the search right before the newly emitted guards
  while (if_proj->is_IfProj()) {
    CallStaticJavaNode* uncommon_trap = get_uncommon_trap_from_success_proj(if_proj);
    if (uncommon_trap != nullptr) {
      create_new_uncommon_trap(uncommon_trap);
    }
    assert(if_proj->in(0)->is_If(), "must be If");
    if_proj = if_proj->in(0)->in(0);
  }
  assert(if_proj->is_Proj() && if_proj->in(0)->is_Initialize(),
         "must have reached control projection of init node");
}

void LibraryCallKit::create_new_uncommon_trap(CallStaticJavaNode* uncommon_trap_call) {
  const int trap_request = uncommon_trap_call->uncommon_trap_request();
  assert(trap_request != 0, "no valid UCT trap request");
  PreserveJVMState pjvms(this);
  set_control(uncommon_trap_call->in(0));
  uncommon_trap(Deoptimization::trap_request_reason(trap_request),
                Deoptimization::trap_request_action(trap_request));
  assert(stopped(), "Should be stopped");
  _gvn.hash_delete(uncommon_trap_call);
  uncommon_trap_call->set_req(0, top()); // not used anymore, kill it
}

// Common checks for array sorting intrinsics arguments.
// Returns `true` if checks passed.
bool LibraryCallKit::check_array_sort_arguments(Node* elementType, Node* obj, BasicType& bt) {
  // check address of the class
  if (elementType == nullptr || elementType->is_top()) {
    return false;  // dead path
  }
  const TypeInstPtr* elem_klass = gvn().type(elementType)->isa_instptr();
  if (elem_klass == nullptr) {
    return false;  // dead path
  }
  // java_mirror_type() returns non-null for compile-time Class constants only
  ciType* elem_type = elem_klass->java_mirror_type();
  if (elem_type == nullptr) {
    return false;
  }
  bt = elem_type->basic_type();
  // Disable the intrinsic if the CPU does not support SIMD sort
  if (!Matcher::supports_simd_sort(bt)) {
    return false;
  }
  // check address of the array
  if (obj == nullptr || obj->is_top()) {
    return false;  // dead path
  }
  const TypeAryPtr* obj_t = _gvn.type(obj)->isa_aryptr();
  if (obj_t == nullptr || obj_t->elem() == Type::BOTTOM) {
    return false; // failed input validation
  }
  return true;
}

//------------------------------inline_array_partition-----------------------
bool LibraryCallKit::inline_array_partition() {
  address stubAddr = StubRoutines::select_array_partition_function();
  if (stubAddr == nullptr) {
    return false; // Intrinsic's stub is not implemented on this platform
  }
  assert(callee()->signature()->size() == 9, "arrayPartition has 8 parameters (one long)");

  // no receiver because it is a static method
  Node* elementType     = argument(0);
  Node* obj             = argument(1);
  Node* offset          = argument(2); // long
  Node* fromIndex       = argument(4);
  Node* toIndex         = argument(5);
  Node* indexPivot1     = argument(6);
  Node* indexPivot2     = argument(7);
  // PartitionOperation:  argument(8) is ignored

  Node* pivotIndices = nullptr;
  BasicType bt = T_ILLEGAL;

  if (!check_array_sort_arguments(elementType, obj, bt)) {
    return false;
  }
  null_check(obj);
  // If obj is dead, only null-path is taken.
  if (stopped()) {
    return true;
  }
  // Set the original stack and the reexecute bit for the interpreter to reexecute
  // the bytecode that invokes DualPivotQuicksort.partition() if deoptimization happens.
  { PreserveReexecuteState preexecs(this);
    jvms()->set_should_reexecute(true);

    Node* obj_adr = make_unsafe_address(obj, offset);

    // create the pivotIndices array of type int and size = 2
    Node* size = intcon(2);
    Node* klass_node = makecon(TypeKlassPtr::make(ciTypeArrayKlass::make(T_INT)));
    pivotIndices = new_array(klass_node, size, 0);  // no arguments to push
    AllocateArrayNode* alloc = tightly_coupled_allocation(pivotIndices);
    guarantee(alloc != nullptr, "created above");
    Node* pivotIndices_adr = basic_plus_adr(pivotIndices, arrayOopDesc::base_offset_in_bytes(T_INT));

    // pass the basic type enum to the stub
    Node* elemType = intcon(bt);

    // Call the stub
    const char *stubName = "array_partition_stub";
    make_runtime_call(RC_LEAF|RC_NO_FP, OptoRuntime::array_partition_Type(),
                      stubAddr, stubName, TypePtr::BOTTOM,
                      obj_adr, elemType, fromIndex, toIndex, pivotIndices_adr,
                      indexPivot1, indexPivot2);

  } // original reexecute is set back here

  if (!stopped()) {
    set_result(pivotIndices);
  }

  return true;
}


//------------------------------inline_array_sort-----------------------
bool LibraryCallKit::inline_array_sort() {
  address stubAddr = StubRoutines::select_arraysort_function();
  if (stubAddr == nullptr) {
    return false; // Intrinsic's stub is not implemented on this platform
  }
  assert(callee()->signature()->size() == 7, "arraySort has 6 parameters (one long)");

  // no receiver because it is a static method
  Node* elementType     = argument(0);
  Node* obj             = argument(1);
  Node* offset          = argument(2); // long
  Node* fromIndex       = argument(4);
  Node* toIndex         = argument(5);
  // SortOperation:       argument(6) is ignored

  BasicType bt = T_ILLEGAL;

  if (!check_array_sort_arguments(elementType, obj, bt)) {
    return false;
  }
  null_check(obj);
  // If obj is dead, only null-path is taken.
  if (stopped()) {
    return true;
  }
  Node* obj_adr = make_unsafe_address(obj, offset);

  // pass the basic type enum to the stub
  Node* elemType = intcon(bt);

  // Call the stub.
  const char *stubName = "arraysort_stub";
  make_runtime_call(RC_LEAF|RC_NO_FP, OptoRuntime::array_sort_Type(),
                    stubAddr, stubName, TypePtr::BOTTOM,
                    obj_adr, elemType, fromIndex, toIndex);

  return true;
}


//------------------------------inline_arraycopy-----------------------
// public static native void java.lang.System.arraycopy(Object src,  int  srcPos,
//                                                      Object dest, int destPos,
//                                                      int length);
bool LibraryCallKit::inline_arraycopy() {
  // Get the arguments.
  Node* src         = argument(0);  // type: oop
  Node* src_offset  = argument(1);  // type: int
  Node* dest        = argument(2);  // type: oop
  Node* dest_offset = argument(3);  // type: int
  Node* length      = argument(4);  // type: int

  uint new_idx = C->unique();

  // Check for allocation before we add nodes that would confuse
  // tightly_coupled_allocation()
  AllocateArrayNode* alloc = tightly_coupled_allocation(dest);

  int saved_reexecute_sp = -1;
  JVMState* saved_jvms_before_guards = arraycopy_restore_alloc_state(alloc, saved_reexecute_sp);
  // See arraycopy_restore_alloc_state() comment
  // if alloc == null we don't have to worry about a tightly coupled allocation so we can emit all needed guards
  // if saved_jvms_before_guards is not null (then alloc is not null) then we can handle guards and a tightly coupled allocation
  // if saved_jvms_before_guards is null and alloc is not null, we can't emit any guards
  bool can_emit_guards = (alloc == nullptr || saved_jvms_before_guards != nullptr);

  // The following tests must be performed
  // (1) src and dest are arrays.
  // (2) src and dest arrays must have elements of the same BasicType
  // (3) src and dest must not be null.
  // (4) src_offset must not be negative.
  // (5) dest_offset must not be negative.
  // (6) length must not be negative.
  // (7) src_offset + length must not exceed length of src.
  // (8) dest_offset + length must not exceed length of dest.
  // (9) each element of an oop array must be assignable

  // (3) src and dest must not be null.
  // always do this here because we need the JVM state for uncommon traps
  Node* null_ctl = top();
  src  = saved_jvms_before_guards != nullptr ? null_check_oop(src, &null_ctl, true, true) : null_check(src, T_ARRAY);
  assert(null_ctl->is_top(), "no null control here");
  dest = null_check(dest, T_ARRAY);

  if (!can_emit_guards) {
    // if saved_jvms_before_guards is null and alloc is not null, we don't emit any
    // guards but the arraycopy node could still take advantage of a
    // tightly allocated allocation. tightly_coupled_allocation() is
    // called again to make sure it takes the null check above into
    // account: the null check is mandatory and if it caused an
    // uncommon trap to be emitted then the allocation can't be
    // considered tightly coupled in this context.
    alloc = tightly_coupled_allocation(dest);
  }

  bool validated = false;

  const Type* src_type  = _gvn.type(src);
  const Type* dest_type = _gvn.type(dest);
  const TypeAryPtr* top_src  = src_type->isa_aryptr();
  const TypeAryPtr* top_dest = dest_type->isa_aryptr();

  // Do we have the type of src?
  bool has_src = (top_src != nullptr && top_src->elem() != Type::BOTTOM);
  // Do we have the type of dest?
  bool has_dest = (top_dest != nullptr && top_dest->elem() != Type::BOTTOM);
  // Is the type for src from speculation?
  bool src_spec = false;
  // Is the type for dest from speculation?
  bool dest_spec = false;

  if ((!has_src || !has_dest) && can_emit_guards) {
    // We don't have sufficient type information, let's see if
    // speculative types can help. We need to have types for both src
    // and dest so that it pays off.

    // Do we already have or could we have type information for src
    bool could_have_src = has_src;
    // Do we already have or could we have type information for dest
    bool could_have_dest = has_dest;

    ciKlass* src_k = nullptr;
    if (!has_src) {
      src_k = src_type->speculative_type_not_null();
      if (src_k != nullptr && src_k->is_array_klass()) {
        could_have_src = true;
      }
    }

    ciKlass* dest_k = nullptr;
    if (!has_dest) {
      dest_k = dest_type->speculative_type_not_null();
      if (dest_k != nullptr && dest_k->is_array_klass()) {
        could_have_dest = true;
      }
    }

    if (could_have_src && could_have_dest) {
      // This is going to pay off so emit the required guards
      if (!has_src) {
        src = maybe_cast_profiled_obj(src, src_k, true);
        src_type  = _gvn.type(src);
        top_src  = src_type->isa_aryptr();
        has_src = (top_src != nullptr && top_src->elem() != Type::BOTTOM);
        src_spec = true;
      }
      if (!has_dest) {
        dest = maybe_cast_profiled_obj(dest, dest_k, true);
        dest_type  = _gvn.type(dest);
        top_dest  = dest_type->isa_aryptr();
        has_dest = (top_dest != nullptr && top_dest->elem() != Type::BOTTOM);
        dest_spec = true;
      }
    }
  }

  if (has_src && has_dest && can_emit_guards) {
    BasicType src_elem = top_src->isa_aryptr()->elem()->array_element_basic_type();
    BasicType dest_elem = top_dest->isa_aryptr()->elem()->array_element_basic_type();
    if (is_reference_type(src_elem, true)) src_elem = T_OBJECT;
    if (is_reference_type(dest_elem, true)) dest_elem = T_OBJECT;

    if (src_elem == dest_elem && top_src->is_flat() == top_dest->is_flat() && src_elem == T_OBJECT) {
      // If both arrays are object arrays then having the exact types
      // for both will remove the need for a subtype check at runtime
      // before the call and may make it possible to pick a faster copy
      // routine (without a subtype check on every element)
      // Do we have the exact type of src?
      bool could_have_src = src_spec;
      // Do we have the exact type of dest?
      bool could_have_dest = dest_spec;
      ciKlass* src_k = nullptr;
      ciKlass* dest_k = nullptr;
      if (!src_spec) {
        src_k = src_type->speculative_type_not_null();
        if (src_k != nullptr && src_k->is_array_klass()) {
          could_have_src = true;
        }
      }
      if (!dest_spec) {
        dest_k = dest_type->speculative_type_not_null();
        if (dest_k != nullptr && dest_k->is_array_klass()) {
          could_have_dest = true;
        }
      }
      if (could_have_src && could_have_dest) {
        // If we can have both exact types, emit the missing guards
        if (could_have_src && !src_spec) {
          src = maybe_cast_profiled_obj(src, src_k, true);
          src_type = _gvn.type(src);
          top_src = src_type->isa_aryptr();
        }
        if (could_have_dest && !dest_spec) {
          dest = maybe_cast_profiled_obj(dest, dest_k, true);
          dest_type = _gvn.type(dest);
          top_dest = dest_type->isa_aryptr();
        }
      }
    }
  }

  ciMethod* trap_method = method();
  int trap_bci = bci();
  if (saved_jvms_before_guards != nullptr) {
    trap_method = alloc->jvms()->method();
    trap_bci = alloc->jvms()->bci();
  }

  bool negative_length_guard_generated = false;

  if (!C->too_many_traps(trap_method, trap_bci, Deoptimization::Reason_intrinsic) &&
      can_emit_guards && !src->is_top() && !dest->is_top()) {
    // validate arguments: enables transformation the ArrayCopyNode
    validated = true;

    RegionNode* slow_region = new RegionNode(1);
    record_for_igvn(slow_region);

    // (1) src and dest are arrays.
    generate_non_array_guard(load_object_klass(src), slow_region, &src);
    generate_non_array_guard(load_object_klass(dest), slow_region, &dest);

    // (2) src and dest arrays must have elements of the same BasicType
    // done at macro expansion or at Ideal transformation time

    // (4) src_offset must not be negative.
    generate_negative_guard(src_offset, slow_region);

    // (5) dest_offset must not be negative.
    generate_negative_guard(dest_offset, slow_region);

    // (7) src_offset + length must not exceed length of src.
    generate_limit_guard(src_offset, length,
                         load_array_length(src),
                         slow_region);

    // (8) dest_offset + length must not exceed length of dest.
    generate_limit_guard(dest_offset, length,
                         load_array_length(dest),
                         slow_region);

    // (6) length must not be negative.
    // This is also checked in generate_arraycopy() during macro expansion, but
    // we also have to check it here for the case where the ArrayCopyNode will
    // be eliminated by Escape Analysis.
    if (EliminateAllocations) {
      generate_negative_guard(length, slow_region);
      negative_length_guard_generated = true;
    }

    // (9) each element of an oop array must be assignable
    Node* dest_klass = load_object_klass(dest);
    Node* refined_dest_klass = dest_klass;
    if (src != dest) {
      dest_klass = load_non_refined_array_klass(refined_dest_klass);
      Node* not_subtype_ctrl = gen_subtype_check(src, dest_klass);
      slow_region->add_req(not_subtype_ctrl);
    }

    // TODO 8350865 Improve this. What about atomicity? Make sure this is always folded for type arrays.
    // If destination is null-restricted, source must be null-restricted as well: src_null_restricted || !dst_null_restricted
    Node* src_klass = load_object_klass(src);
    Node* adr_prop_src = basic_plus_adr(src_klass, in_bytes(ArrayKlass::properties_offset()));
    Node* prop_src = _gvn.transform(LoadNode::make(_gvn, control(), immutable_memory(), adr_prop_src, TypeRawPtr::BOTTOM, TypeInt::INT, T_INT, MemNode::unordered));
    Node* adr_prop_dest = basic_plus_adr(refined_dest_klass, in_bytes(ArrayKlass::properties_offset()));
    Node* prop_dest = _gvn.transform(LoadNode::make(_gvn, control(), immutable_memory(), adr_prop_dest, TypeRawPtr::BOTTOM, TypeInt::INT, T_INT, MemNode::unordered));

    prop_dest = _gvn.transform(new XorINode(prop_dest, intcon(ArrayKlass::ArrayProperties::NULL_RESTRICTED)));
    prop_src = _gvn.transform(new OrINode(prop_dest, prop_src));
    prop_src = _gvn.transform(new AndINode(prop_src, intcon(ArrayKlass::ArrayProperties::NULL_RESTRICTED)));

    Node* chk = _gvn.transform(new CmpINode(prop_src, intcon(ArrayKlass::ArrayProperties::NULL_RESTRICTED)));
    Node* tst = _gvn.transform(new BoolNode(chk, BoolTest::ne));
    generate_fair_guard(tst, slow_region);

    // TODO 8350865 This is too strong
    generate_fair_guard(flat_array_test(src), slow_region);
    generate_fair_guard(flat_array_test(dest), slow_region);

    {
      PreserveJVMState pjvms(this);
      set_control(_gvn.transform(slow_region));
      uncommon_trap(Deoptimization::Reason_intrinsic,
                    Deoptimization::Action_make_not_entrant);
      assert(stopped(), "Should be stopped");
    }

    const TypeKlassPtr* dest_klass_t = _gvn.type(refined_dest_klass)->is_klassptr();
    const Type* toop = dest_klass_t->cast_to_exactness(false)->as_instance_type();
    src = _gvn.transform(new CheckCastPPNode(control(), src, toop));
    arraycopy_move_allocation_here(alloc, dest, saved_jvms_before_guards, saved_reexecute_sp, new_idx);
  }

  if (stopped()) {
    return true;
  }

  Node* dest_klass = load_object_klass(dest);
  dest_klass = load_non_refined_array_klass(dest_klass);

  ArrayCopyNode* ac = ArrayCopyNode::make(this, true, src, src_offset, dest, dest_offset, length, alloc != nullptr, negative_length_guard_generated,
                                          // Create LoadRange and LoadKlass nodes for use during macro expansion here
                                          // so the compiler has a chance to eliminate them: during macro expansion,
                                          // we have to set their control (CastPP nodes are eliminated).
                                          load_object_klass(src), dest_klass,
                                          load_array_length(src), load_array_length(dest));

  ac->set_arraycopy(validated);

  Node* n = _gvn.transform(ac);
  if (n == ac) {
    ac->connect_outputs(this);
  } else {
    assert(validated, "shouldn't transform if all arguments not validated");
    set_all_memory(n);
  }
  clear_upper_avx();


  return true;
}


// Helper function which determines if an arraycopy immediately follows
// an allocation, with no intervening tests or other escapes for the object.
AllocateArrayNode*
LibraryCallKit::tightly_coupled_allocation(Node* ptr) {
  if (stopped())             return nullptr;  // no fast path
  if (!C->do_aliasing())     return nullptr;  // no MergeMems around

  AllocateArrayNode* alloc = AllocateArrayNode::Ideal_array_allocation(ptr);
  if (alloc == nullptr)  return nullptr;

  Node* rawmem = memory(Compile::AliasIdxRaw);
  // Is the allocation's memory state untouched?
  if (!(rawmem->is_Proj() && rawmem->in(0)->is_Initialize())) {
    // Bail out if there have been raw-memory effects since the allocation.
    // (Example:  There might have been a call or safepoint.)
    return nullptr;
  }
  rawmem = rawmem->in(0)->as_Initialize()->memory(Compile::AliasIdxRaw);
  if (!(rawmem->is_Proj() && rawmem->in(0) == alloc)) {
    return nullptr;
  }

  // There must be no unexpected observers of this allocation.
  for (DUIterator_Fast imax, i = ptr->fast_outs(imax); i < imax; i++) {
    Node* obs = ptr->fast_out(i);
    if (obs != this->map()) {
      return nullptr;
    }
  }

  // This arraycopy must unconditionally follow the allocation of the ptr.
  Node* alloc_ctl = ptr->in(0);
  Node* ctl = control();
  while (ctl != alloc_ctl) {
    // There may be guards which feed into the slow_region.
    // Any other control flow means that we might not get a chance
    // to finish initializing the allocated object.
    // Various low-level checks bottom out in uncommon traps. These
    // are considered safe since we've already checked above that
    // there is no unexpected observer of this allocation.
    if (get_uncommon_trap_from_success_proj(ctl) != nullptr) {
      assert(ctl->in(0)->is_If(), "must be If");
      ctl = ctl->in(0)->in(0);
    } else {
      return nullptr;
    }
  }

  // If we get this far, we have an allocation which immediately
  // precedes the arraycopy, and we can take over zeroing the new object.
  // The arraycopy will finish the initialization, and provide
  // a new control state to which we will anchor the destination pointer.

  return alloc;
}

CallStaticJavaNode* LibraryCallKit::get_uncommon_trap_from_success_proj(Node* node) {
  if (node->is_IfProj()) {
    Node* other_proj = node->as_IfProj()->other_if_proj();
    for (DUIterator_Fast jmax, j = other_proj->fast_outs(jmax); j < jmax; j++) {
      Node* obs = other_proj->fast_out(j);
      if (obs->in(0) == other_proj && obs->is_CallStaticJava() &&
          (obs->as_CallStaticJava()->entry_point() == OptoRuntime::uncommon_trap_blob()->entry_point())) {
        return obs->as_CallStaticJava();
      }
    }
  }
  return nullptr;
}

//-------------inline_encodeISOArray-----------------------------------
// int sun.nio.cs.ISO_8859_1.Encoder#encodeISOArray0(byte[] sa, int sp, byte[] da, int dp, int len)
// int java.lang.StringCoding#encodeISOArray0(byte[] sa, int sp, byte[] da, int dp, int len)
// int java.lang.StringCoding#encodeAsciiArray0(char[] sa, int sp, byte[] da, int dp, int len)
// encode char[] to byte[] in ISO_8859_1 or ASCII
bool LibraryCallKit::inline_encodeISOArray(bool ascii) {
  assert(callee()->signature()->size() == 5, "encodeISOArray has 5 parameters");
  // no receiver since it is static method
  Node *src         = argument(0);
  Node *src_offset  = argument(1);
  Node *dst         = argument(2);
  Node *dst_offset  = argument(3);
  Node *length      = argument(4);

  // Cast source & target arrays to not-null
  if (VerifyIntrinsicChecks) {
    src = must_be_not_null(src, true);
    dst = must_be_not_null(dst, true);
    if (stopped()) {
      return true;
    }
  }

  const TypeAryPtr* src_type = src->Value(&_gvn)->isa_aryptr();
  const TypeAryPtr* dst_type = dst->Value(&_gvn)->isa_aryptr();
  if (src_type == nullptr || src_type->elem() == Type::BOTTOM ||
      dst_type == nullptr || dst_type->elem() == Type::BOTTOM) {
    // failed array check
    return false;
  }

  // Figure out the size and type of the elements we will be copying.
  BasicType src_elem = src_type->elem()->array_element_basic_type();
  BasicType dst_elem = dst_type->elem()->array_element_basic_type();
  if (!((src_elem == T_CHAR) || (src_elem== T_BYTE)) || dst_elem != T_BYTE) {
    return false;
  }

  // Check source & target bounds
  if (VerifyIntrinsicChecks) {
    generate_string_range_check(src, src_offset, length, src_elem == T_BYTE, true);
    generate_string_range_check(dst, dst_offset, length, false, true);
    if (stopped()) {
      return true;
    }
  }

  Node* src_start = array_element_address(src, src_offset, T_CHAR);
  Node* dst_start = array_element_address(dst, dst_offset, dst_elem);
  // 'src_start' points to src array + scaled offset
  // 'dst_start' points to dst array + scaled offset

  const TypeAryPtr* mtype = TypeAryPtr::BYTES;
  Node* enc = new EncodeISOArrayNode(control(), memory(mtype), src_start, dst_start, length, ascii);
  enc = _gvn.transform(enc);
  Node* res_mem = _gvn.transform(new SCMemProjNode(enc));
  set_memory(res_mem, mtype);
  set_result(enc);
  clear_upper_avx();

  return true;
}

//-------------inline_multiplyToLen-----------------------------------
bool LibraryCallKit::inline_multiplyToLen() {
  assert(UseMultiplyToLenIntrinsic, "not implemented on this platform");

  address stubAddr = StubRoutines::multiplyToLen();
  if (stubAddr == nullptr) {
    return false; // Intrinsic's stub is not implemented on this platform
  }
  const char* stubName = "multiplyToLen";

  assert(callee()->signature()->size() == 5, "multiplyToLen has 5 parameters");

  // no receiver because it is a static method
  Node* x    = argument(0);
  Node* xlen = argument(1);
  Node* y    = argument(2);
  Node* ylen = argument(3);
  Node* z    = argument(4);

  x = must_be_not_null(x, true);
  y = must_be_not_null(y, true);

  const TypeAryPtr* x_type = x->Value(&_gvn)->isa_aryptr();
  const TypeAryPtr* y_type = y->Value(&_gvn)->isa_aryptr();
  if (x_type == nullptr || x_type->elem() == Type::BOTTOM ||
      y_type == nullptr || y_type->elem() == Type::BOTTOM) {
    // failed array check
    return false;
  }

  BasicType x_elem = x_type->elem()->array_element_basic_type();
  BasicType y_elem = y_type->elem()->array_element_basic_type();
  if (x_elem != T_INT || y_elem != T_INT) {
    return false;
  }

  Node* x_start = array_element_address(x, intcon(0), x_elem);
  Node* y_start = array_element_address(y, intcon(0), y_elem);
  // 'x_start' points to x array + scaled xlen
  // 'y_start' points to y array + scaled ylen

  Node* z_start = array_element_address(z, intcon(0), T_INT);

  Node* call = make_runtime_call(RC_LEAF|RC_NO_FP,
                                 OptoRuntime::multiplyToLen_Type(),
                                 stubAddr, stubName, TypePtr::BOTTOM,
                                 x_start, xlen, y_start, ylen, z_start);

  C->set_has_split_ifs(true); // Has chance for split-if optimization
  set_result(z);
  return true;
}

//-------------inline_squareToLen------------------------------------
bool LibraryCallKit::inline_squareToLen() {
  assert(UseSquareToLenIntrinsic, "not implemented on this platform");

  address stubAddr = StubRoutines::squareToLen();
  if (stubAddr == nullptr) {
    return false; // Intrinsic's stub is not implemented on this platform
  }
  const char* stubName = "squareToLen";

  assert(callee()->signature()->size() == 4, "implSquareToLen has 4 parameters");

  Node* x    = argument(0);
  Node* len  = argument(1);
  Node* z    = argument(2);
  Node* zlen = argument(3);

  x = must_be_not_null(x, true);
  z = must_be_not_null(z, true);

  const TypeAryPtr* x_type = x->Value(&_gvn)->isa_aryptr();
  const TypeAryPtr* z_type = z->Value(&_gvn)->isa_aryptr();
  if (x_type == nullptr || x_type->elem() == Type::BOTTOM ||
      z_type == nullptr || z_type->elem() == Type::BOTTOM) {
    // failed array check
    return false;
  }

  BasicType x_elem = x_type->elem()->array_element_basic_type();
  BasicType z_elem = z_type->elem()->array_element_basic_type();
  if (x_elem != T_INT || z_elem != T_INT) {
    return false;
  }


  Node* x_start = array_element_address(x, intcon(0), x_elem);
  Node* z_start = array_element_address(z, intcon(0), z_elem);

  Node*  call = make_runtime_call(RC_LEAF|RC_NO_FP,
                                  OptoRuntime::squareToLen_Type(),
                                  stubAddr, stubName, TypePtr::BOTTOM,
                                  x_start, len, z_start, zlen);

  set_result(z);
  return true;
}

//-------------inline_mulAdd------------------------------------------
bool LibraryCallKit::inline_mulAdd() {
  assert(UseMulAddIntrinsic, "not implemented on this platform");

  address stubAddr = StubRoutines::mulAdd();
  if (stubAddr == nullptr) {
    return false; // Intrinsic's stub is not implemented on this platform
  }
  const char* stubName = "mulAdd";

  assert(callee()->signature()->size() == 5, "mulAdd has 5 parameters");

  Node* out      = argument(0);
  Node* in       = argument(1);
  Node* offset   = argument(2);
  Node* len      = argument(3);
  Node* k        = argument(4);

  in = must_be_not_null(in, true);
  out = must_be_not_null(out, true);

  const TypeAryPtr* out_type = out->Value(&_gvn)->isa_aryptr();
  const TypeAryPtr* in_type = in->Value(&_gvn)->isa_aryptr();
  if (out_type == nullptr || out_type->elem() == Type::BOTTOM ||
       in_type == nullptr ||  in_type->elem() == Type::BOTTOM) {
    // failed array check
    return false;
  }

  BasicType out_elem = out_type->elem()->array_element_basic_type();
  BasicType in_elem = in_type->elem()->array_element_basic_type();
  if (out_elem != T_INT || in_elem != T_INT) {
    return false;
  }

  Node* outlen = load_array_length(out);
  Node* new_offset = _gvn.transform(new SubINode(outlen, offset));
  Node* out_start = array_element_address(out, intcon(0), out_elem);
  Node* in_start = array_element_address(in, intcon(0), in_elem);

  Node*  call = make_runtime_call(RC_LEAF|RC_NO_FP,
                                  OptoRuntime::mulAdd_Type(),
                                  stubAddr, stubName, TypePtr::BOTTOM,
                                  out_start,in_start, new_offset, len, k);
  Node* result = _gvn.transform(new ProjNode(call, TypeFunc::Parms));
  set_result(result);
  return true;
}

//-------------inline_montgomeryMultiply-----------------------------------
bool LibraryCallKit::inline_montgomeryMultiply() {
  address stubAddr = StubRoutines::montgomeryMultiply();
  if (stubAddr == nullptr) {
    return false; // Intrinsic's stub is not implemented on this platform
  }

  assert(UseMontgomeryMultiplyIntrinsic, "not implemented on this platform");
  const char* stubName = "montgomery_multiply";

  assert(callee()->signature()->size() == 7, "montgomeryMultiply has 7 parameters");

  Node* a    = argument(0);
  Node* b    = argument(1);
  Node* n    = argument(2);
  Node* len  = argument(3);
  Node* inv  = argument(4);
  Node* m    = argument(6);

  const TypeAryPtr* a_type = a->Value(&_gvn)->isa_aryptr();
  const TypeAryPtr* b_type = b->Value(&_gvn)->isa_aryptr();
  const TypeAryPtr* n_type = n->Value(&_gvn)->isa_aryptr();
  const TypeAryPtr* m_type = m->Value(&_gvn)->isa_aryptr();
  if (a_type == nullptr || a_type->elem() == Type::BOTTOM ||
      b_type == nullptr || b_type->elem() == Type::BOTTOM ||
      n_type == nullptr || n_type->elem() == Type::BOTTOM ||
      m_type == nullptr || m_type->elem() == Type::BOTTOM) {
    // failed array check
    return false;
  }

  BasicType a_elem = a_type->elem()->array_element_basic_type();
  BasicType b_elem = b_type->elem()->array_element_basic_type();
  BasicType n_elem = n_type->elem()->array_element_basic_type();
  BasicType m_elem = m_type->elem()->array_element_basic_type();
  if (a_elem != T_INT || b_elem != T_INT || n_elem != T_INT || m_elem != T_INT) {
    return false;
  }

  // Make the call
  {
    Node* a_start = array_element_address(a, intcon(0), a_elem);
    Node* b_start = array_element_address(b, intcon(0), b_elem);
    Node* n_start = array_element_address(n, intcon(0), n_elem);
    Node* m_start = array_element_address(m, intcon(0), m_elem);

    Node* call = make_runtime_call(RC_LEAF,
                                   OptoRuntime::montgomeryMultiply_Type(),
                                   stubAddr, stubName, TypePtr::BOTTOM,
                                   a_start, b_start, n_start, len, inv, top(),
                                   m_start);
    set_result(m);
  }

  return true;
}

bool LibraryCallKit::inline_montgomerySquare() {
  address stubAddr = StubRoutines::montgomerySquare();
  if (stubAddr == nullptr) {
    return false; // Intrinsic's stub is not implemented on this platform
  }

  assert(UseMontgomerySquareIntrinsic, "not implemented on this platform");
  const char* stubName = "montgomery_square";

  assert(callee()->signature()->size() == 6, "montgomerySquare has 6 parameters");

  Node* a    = argument(0);
  Node* n    = argument(1);
  Node* len  = argument(2);
  Node* inv  = argument(3);
  Node* m    = argument(5);

  const TypeAryPtr* a_type = a->Value(&_gvn)->isa_aryptr();
  const TypeAryPtr* n_type = n->Value(&_gvn)->isa_aryptr();
  const TypeAryPtr* m_type = m->Value(&_gvn)->isa_aryptr();
  if (a_type == nullptr || a_type->elem() == Type::BOTTOM ||
      n_type == nullptr || n_type->elem() == Type::BOTTOM ||
      m_type == nullptr || m_type->elem() == Type::BOTTOM) {
    // failed array check
    return false;
  }

  BasicType a_elem = a_type->elem()->array_element_basic_type();
  BasicType n_elem = n_type->elem()->array_element_basic_type();
  BasicType m_elem = m_type->elem()->array_element_basic_type();
  if (a_elem != T_INT || n_elem != T_INT || m_elem != T_INT) {
    return false;
  }

  // Make the call
  {
    Node* a_start = array_element_address(a, intcon(0), a_elem);
    Node* n_start = array_element_address(n, intcon(0), n_elem);
    Node* m_start = array_element_address(m, intcon(0), m_elem);

    Node* call = make_runtime_call(RC_LEAF,
                                   OptoRuntime::montgomerySquare_Type(),
                                   stubAddr, stubName, TypePtr::BOTTOM,
                                   a_start, n_start, len, inv, top(),
                                   m_start);
    set_result(m);
  }

  return true;
}

bool LibraryCallKit::inline_bigIntegerShift(bool isRightShift) {
  address stubAddr = nullptr;
  const char* stubName = nullptr;

  stubAddr = isRightShift? StubRoutines::bigIntegerRightShift(): StubRoutines::bigIntegerLeftShift();
  if (stubAddr == nullptr) {
    return false; // Intrinsic's stub is not implemented on this platform
  }

  stubName = isRightShift? "bigIntegerRightShiftWorker" : "bigIntegerLeftShiftWorker";

  assert(callee()->signature()->size() == 5, "expected 5 arguments");

  Node* newArr = argument(0);
  Node* oldArr = argument(1);
  Node* newIdx = argument(2);
  Node* shiftCount = argument(3);
  Node* numIter = argument(4);

  const TypeAryPtr* newArr_type = newArr->Value(&_gvn)->isa_aryptr();
  const TypeAryPtr* oldArr_type = oldArr->Value(&_gvn)->isa_aryptr();
  if (newArr_type == nullptr || newArr_type->elem() == Type::BOTTOM ||
      oldArr_type == nullptr || oldArr_type->elem() == Type::BOTTOM) {
    return false;
  }

  BasicType newArr_elem = newArr_type->elem()->array_element_basic_type();
  BasicType oldArr_elem = oldArr_type->elem()->array_element_basic_type();
  if (newArr_elem != T_INT || oldArr_elem != T_INT) {
    return false;
  }

  // Make the call
  {
    Node* newArr_start = array_element_address(newArr, intcon(0), newArr_elem);
    Node* oldArr_start = array_element_address(oldArr, intcon(0), oldArr_elem);

    Node* call = make_runtime_call(RC_LEAF,
                                   OptoRuntime::bigIntegerShift_Type(),
                                   stubAddr,
                                   stubName,
                                   TypePtr::BOTTOM,
                                   newArr_start,
                                   oldArr_start,
                                   newIdx,
                                   shiftCount,
                                   numIter);
  }

  return true;
}

//-------------inline_vectorizedMismatch------------------------------
bool LibraryCallKit::inline_vectorizedMismatch() {
  assert(UseVectorizedMismatchIntrinsic, "not implemented on this platform");

  assert(callee()->signature()->size() == 8, "vectorizedMismatch has 6 parameters");
  Node* obja    = argument(0); // Object
  Node* aoffset = argument(1); // long
  Node* objb    = argument(3); // Object
  Node* boffset = argument(4); // long
  Node* length  = argument(6); // int
  Node* scale   = argument(7); // int

  const TypeAryPtr* obja_t = _gvn.type(obja)->isa_aryptr();
  const TypeAryPtr* objb_t = _gvn.type(objb)->isa_aryptr();
  if (obja_t == nullptr || obja_t->elem() == Type::BOTTOM ||
      objb_t == nullptr || objb_t->elem() == Type::BOTTOM ||
      scale == top()) {
    return false; // failed input validation
  }

  Node* obja_adr = make_unsafe_address(obja, aoffset);
  Node* objb_adr = make_unsafe_address(objb, boffset);

  // Partial inlining handling for inputs smaller than ArrayOperationPartialInlineSize bytes in size.
  //
  //    inline_limit = ArrayOperationPartialInlineSize / element_size;
  //    if (length <= inline_limit) {
  //      inline_path:
  //        vmask   = VectorMaskGen length
  //        vload1  = LoadVectorMasked obja, vmask
  //        vload2  = LoadVectorMasked objb, vmask
  //        result1 = VectorCmpMasked vload1, vload2, vmask
  //    } else {
  //      call_stub_path:
  //        result2 = call vectorizedMismatch_stub(obja, objb, length, scale)
  //    }
  //    exit_block:
  //      return Phi(result1, result2);
  //
  enum { inline_path = 1,  // input is small enough to process it all at once
         stub_path   = 2,  // input is too large; call into the VM
         PATH_LIMIT  = 3
  };

  Node* exit_block = new RegionNode(PATH_LIMIT);
  Node* result_phi = new PhiNode(exit_block, TypeInt::INT);
  Node* memory_phi = new PhiNode(exit_block, Type::MEMORY, TypePtr::BOTTOM);

  Node* call_stub_path = control();

  BasicType elem_bt = T_ILLEGAL;

  const TypeInt* scale_t = _gvn.type(scale)->is_int();
  if (scale_t->is_con()) {
    switch (scale_t->get_con()) {
      case 0: elem_bt = T_BYTE;  break;
      case 1: elem_bt = T_SHORT; break;
      case 2: elem_bt = T_INT;   break;
      case 3: elem_bt = T_LONG;  break;

      default: elem_bt = T_ILLEGAL; break; // not supported
    }
  }

  int inline_limit = 0;
  bool do_partial_inline = false;

  if (elem_bt != T_ILLEGAL && ArrayOperationPartialInlineSize > 0) {
    inline_limit = ArrayOperationPartialInlineSize / type2aelembytes(elem_bt);
    do_partial_inline = inline_limit >= 16;
  }

  if (do_partial_inline) {
    assert(elem_bt != T_ILLEGAL, "sanity");

    if (Matcher::match_rule_supported_vector(Op_VectorMaskGen,    inline_limit, elem_bt) &&
        Matcher::match_rule_supported_vector(Op_LoadVectorMasked, inline_limit, elem_bt) &&
        Matcher::match_rule_supported_vector(Op_VectorCmpMasked,  inline_limit, elem_bt)) {

      const TypeVect* vt = TypeVect::make(elem_bt, inline_limit);
      Node* cmp_length = _gvn.transform(new CmpINode(length, intcon(inline_limit)));
      Node* bol_gt     = _gvn.transform(new BoolNode(cmp_length, BoolTest::gt));

      call_stub_path = generate_guard(bol_gt, nullptr, PROB_MIN);

      if (!stopped()) {
        Node* casted_length = _gvn.transform(new CastIINode(control(), length, TypeInt::make(0, inline_limit, Type::WidenMin)));

        const TypePtr* obja_adr_t = _gvn.type(obja_adr)->isa_ptr();
        const TypePtr* objb_adr_t = _gvn.type(objb_adr)->isa_ptr();
        Node* obja_adr_mem = memory(C->get_alias_index(obja_adr_t));
        Node* objb_adr_mem = memory(C->get_alias_index(objb_adr_t));

        Node* vmask      = _gvn.transform(VectorMaskGenNode::make(ConvI2X(casted_length), elem_bt));
        Node* vload_obja = _gvn.transform(new LoadVectorMaskedNode(control(), obja_adr_mem, obja_adr, obja_adr_t, vt, vmask));
        Node* vload_objb = _gvn.transform(new LoadVectorMaskedNode(control(), objb_adr_mem, objb_adr, objb_adr_t, vt, vmask));
        Node* result     = _gvn.transform(new VectorCmpMaskedNode(vload_obja, vload_objb, vmask, TypeInt::INT));

        exit_block->init_req(inline_path, control());
        memory_phi->init_req(inline_path, map()->memory());
        result_phi->init_req(inline_path, result);

        C->set_max_vector_size(MAX2((uint)ArrayOperationPartialInlineSize, C->max_vector_size()));
        clear_upper_avx();
      }
    }
  }

  if (call_stub_path != nullptr) {
    set_control(call_stub_path);

    Node* call = make_runtime_call(RC_LEAF,
                                   OptoRuntime::vectorizedMismatch_Type(),
                                   StubRoutines::vectorizedMismatch(), "vectorizedMismatch", TypePtr::BOTTOM,
                                   obja_adr, objb_adr, length, scale);

    exit_block->init_req(stub_path, control());
    memory_phi->init_req(stub_path, map()->memory());
    result_phi->init_req(stub_path, _gvn.transform(new ProjNode(call, TypeFunc::Parms)));
  }

  exit_block = _gvn.transform(exit_block);
  memory_phi = _gvn.transform(memory_phi);
  result_phi = _gvn.transform(result_phi);

  record_for_igvn(exit_block);
  record_for_igvn(memory_phi);
  record_for_igvn(result_phi);

  set_control(exit_block);
  set_all_memory(memory_phi);
  set_result(result_phi);

  return true;
}

//------------------------------inline_vectorizedHashcode----------------------------
bool LibraryCallKit::inline_vectorizedHashCode() {
  assert(UseVectorizedHashCodeIntrinsic, "not implemented on this platform");

  assert(callee()->signature()->size() == 5, "vectorizedHashCode has 5 parameters");
  Node* array          = argument(0);
  Node* offset         = argument(1);
  Node* length         = argument(2);
  Node* initialValue   = argument(3);
  Node* basic_type     = argument(4);

  if (basic_type == top()) {
    return false; // failed input validation
  }

  const TypeInt* basic_type_t = _gvn.type(basic_type)->is_int();
  if (!basic_type_t->is_con()) {
    return false; // Only intrinsify if mode argument is constant
  }

  array = must_be_not_null(array, true);

  BasicType bt = (BasicType)basic_type_t->get_con();

  // Resolve address of first element
  Node* array_start = array_element_address(array, offset, bt);

  set_result(_gvn.transform(new VectorizedHashCodeNode(control(), memory(TypeAryPtr::get_array_body_type(bt)),
    array_start, length, initialValue, basic_type)));
  clear_upper_avx();

  return true;
}

/**
 * Calculate CRC32 for byte.
 * int java.util.zip.CRC32.update(int crc, int b)
 */
bool LibraryCallKit::inline_updateCRC32() {
  assert(UseCRC32Intrinsics, "need AVX and CLMUL instructions support");
  assert(callee()->signature()->size() == 2, "update has 2 parameters");
  // no receiver since it is static method
  Node* crc  = argument(0); // type: int
  Node* b    = argument(1); // type: int

  /*
   *    int c = ~ crc;
   *    b = timesXtoThe32[(b ^ c) & 0xFF];
   *    b = b ^ (c >>> 8);
   *    crc = ~b;
   */

  Node* M1 = intcon(-1);
  crc = _gvn.transform(new XorINode(crc, M1));
  Node* result = _gvn.transform(new XorINode(crc, b));
  result = _gvn.transform(new AndINode(result, intcon(0xFF)));

  Node* base = makecon(TypeRawPtr::make(StubRoutines::crc_table_addr()));
  Node* offset = _gvn.transform(new LShiftINode(result, intcon(0x2)));
  Node* adr = basic_plus_adr(top(), base, ConvI2X(offset));
  result = make_load(control(), adr, TypeInt::INT, T_INT, MemNode::unordered);

  crc = _gvn.transform(new URShiftINode(crc, intcon(8)));
  result = _gvn.transform(new XorINode(crc, result));
  result = _gvn.transform(new XorINode(result, M1));
  set_result(result);
  return true;
}

/**
 * Calculate CRC32 for byte[] array.
 * int java.util.zip.CRC32.updateBytes(int crc, byte[] buf, int off, int len)
 */
bool LibraryCallKit::inline_updateBytesCRC32() {
  assert(UseCRC32Intrinsics, "need AVX and CLMUL instructions support");
  assert(callee()->signature()->size() == 4, "updateBytes has 4 parameters");
  // no receiver since it is static method
  Node* crc     = argument(0); // type: int
  Node* src     = argument(1); // type: oop
  Node* offset  = argument(2); // type: int
  Node* length  = argument(3); // type: int

  const TypeAryPtr* src_type = src->Value(&_gvn)->isa_aryptr();
  if (src_type == nullptr || src_type->elem() == Type::BOTTOM) {
    // failed array check
    return false;
  }

  // Figure out the size and type of the elements we will be copying.
  BasicType src_elem = src_type->elem()->array_element_basic_type();
  if (src_elem != T_BYTE) {
    return false;
  }

  // 'src_start' points to src array + scaled offset
  src = must_be_not_null(src, true);
  Node* src_start = array_element_address(src, offset, src_elem);

  // We assume that range check is done by caller.
  // TODO: generate range check (offset+length < src.length) in debug VM.

  // Call the stub.
  address stubAddr = StubRoutines::updateBytesCRC32();
  const char *stubName = "updateBytesCRC32";

  Node* call = make_runtime_call(RC_LEAF|RC_NO_FP, OptoRuntime::updateBytesCRC32_Type(),
                                 stubAddr, stubName, TypePtr::BOTTOM,
                                 crc, src_start, length);
  Node* result = _gvn.transform(new ProjNode(call, TypeFunc::Parms));
  set_result(result);
  return true;
}

/**
 * Calculate CRC32 for ByteBuffer.
 * int java.util.zip.CRC32.updateByteBuffer(int crc, long buf, int off, int len)
 */
bool LibraryCallKit::inline_updateByteBufferCRC32() {
  assert(UseCRC32Intrinsics, "need AVX and CLMUL instructions support");
  assert(callee()->signature()->size() == 5, "updateByteBuffer has 4 parameters and one is long");
  // no receiver since it is static method
  Node* crc     = argument(0); // type: int
  Node* src     = argument(1); // type: long
  Node* offset  = argument(3); // type: int
  Node* length  = argument(4); // type: int

  src = ConvL2X(src);  // adjust Java long to machine word
  Node* base = _gvn.transform(new CastX2PNode(src));
  offset = ConvI2X(offset);

  // 'src_start' points to src array + scaled offset
  Node* src_start = basic_plus_adr(top(), base, offset);

  // Call the stub.
  address stubAddr = StubRoutines::updateBytesCRC32();
  const char *stubName = "updateBytesCRC32";

  Node* call = make_runtime_call(RC_LEAF|RC_NO_FP, OptoRuntime::updateBytesCRC32_Type(),
                                 stubAddr, stubName, TypePtr::BOTTOM,
                                 crc, src_start, length);
  Node* result = _gvn.transform(new ProjNode(call, TypeFunc::Parms));
  set_result(result);
  return true;
}

//------------------------------get_table_from_crc32c_class-----------------------
Node * LibraryCallKit::get_table_from_crc32c_class(ciInstanceKlass *crc32c_class) {
  Node* table = load_field_from_object(nullptr, "byteTable", "[I", /*decorators*/ IN_HEAP, /*is_static*/ true, crc32c_class);
  assert (table != nullptr, "wrong version of java.util.zip.CRC32C");

  return table;
}

//------------------------------inline_updateBytesCRC32C-----------------------
//
// Calculate CRC32C for byte[] array.
// int java.util.zip.CRC32C.updateBytes(int crc, byte[] buf, int off, int end)
//
bool LibraryCallKit::inline_updateBytesCRC32C() {
  assert(UseCRC32CIntrinsics, "need CRC32C instruction support");
  assert(callee()->signature()->size() == 4, "updateBytes has 4 parameters");
  assert(callee()->holder()->is_loaded(), "CRC32C class must be loaded");
  // no receiver since it is a static method
  Node* crc     = argument(0); // type: int
  Node* src     = argument(1); // type: oop
  Node* offset  = argument(2); // type: int
  Node* end     = argument(3); // type: int

  Node* length = _gvn.transform(new SubINode(end, offset));

  const TypeAryPtr* src_type = src->Value(&_gvn)->isa_aryptr();
  if (src_type == nullptr || src_type->elem() == Type::BOTTOM) {
    // failed array check
    return false;
  }

  // Figure out the size and type of the elements we will be copying.
  BasicType src_elem = src_type->elem()->array_element_basic_type();
  if (src_elem != T_BYTE) {
    return false;
  }

  // 'src_start' points to src array + scaled offset
  src = must_be_not_null(src, true);
  Node* src_start = array_element_address(src, offset, src_elem);

  // static final int[] byteTable in class CRC32C
  Node* table = get_table_from_crc32c_class(callee()->holder());
  table = must_be_not_null(table, true);
  Node* table_start = array_element_address(table, intcon(0), T_INT);

  // We assume that range check is done by caller.
  // TODO: generate range check (offset+length < src.length) in debug VM.

  // Call the stub.
  address stubAddr = StubRoutines::updateBytesCRC32C();
  const char *stubName = "updateBytesCRC32C";

  Node* call = make_runtime_call(RC_LEAF, OptoRuntime::updateBytesCRC32C_Type(),
                                 stubAddr, stubName, TypePtr::BOTTOM,
                                 crc, src_start, length, table_start);
  Node* result = _gvn.transform(new ProjNode(call, TypeFunc::Parms));
  set_result(result);
  return true;
}

//------------------------------inline_updateDirectByteBufferCRC32C-----------------------
//
// Calculate CRC32C for DirectByteBuffer.
// int java.util.zip.CRC32C.updateDirectByteBuffer(int crc, long buf, int off, int end)
//
bool LibraryCallKit::inline_updateDirectByteBufferCRC32C() {
  assert(UseCRC32CIntrinsics, "need CRC32C instruction support");
  assert(callee()->signature()->size() == 5, "updateDirectByteBuffer has 4 parameters and one is long");
  assert(callee()->holder()->is_loaded(), "CRC32C class must be loaded");
  // no receiver since it is a static method
  Node* crc     = argument(0); // type: int
  Node* src     = argument(1); // type: long
  Node* offset  = argument(3); // type: int
  Node* end     = argument(4); // type: int

  Node* length = _gvn.transform(new SubINode(end, offset));

  src = ConvL2X(src);  // adjust Java long to machine word
  Node* base = _gvn.transform(new CastX2PNode(src));
  offset = ConvI2X(offset);

  // 'src_start' points to src array + scaled offset
  Node* src_start = basic_plus_adr(top(), base, offset);

  // static final int[] byteTable in class CRC32C
  Node* table = get_table_from_crc32c_class(callee()->holder());
  table = must_be_not_null(table, true);
  Node* table_start = array_element_address(table, intcon(0), T_INT);

  // Call the stub.
  address stubAddr = StubRoutines::updateBytesCRC32C();
  const char *stubName = "updateBytesCRC32C";

  Node* call = make_runtime_call(RC_LEAF, OptoRuntime::updateBytesCRC32C_Type(),
                                 stubAddr, stubName, TypePtr::BOTTOM,
                                 crc, src_start, length, table_start);
  Node* result = _gvn.transform(new ProjNode(call, TypeFunc::Parms));
  set_result(result);
  return true;
}

//------------------------------inline_updateBytesAdler32----------------------
//
// Calculate Adler32 checksum for byte[] array.
// int java.util.zip.Adler32.updateBytes(int crc, byte[] buf, int off, int len)
//
bool LibraryCallKit::inline_updateBytesAdler32() {
  assert(UseAdler32Intrinsics, "Adler32 Intrinsic support need"); // check if we actually need to check this flag or check a different one
  assert(callee()->signature()->size() == 4, "updateBytes has 4 parameters");
  assert(callee()->holder()->is_loaded(), "Adler32 class must be loaded");
  // no receiver since it is static method
  Node* crc     = argument(0); // type: int
  Node* src     = argument(1); // type: oop
  Node* offset  = argument(2); // type: int
  Node* length  = argument(3); // type: int

  const TypeAryPtr* src_type = src->Value(&_gvn)->isa_aryptr();
  if (src_type == nullptr || src_type->elem() == Type::BOTTOM) {
    // failed array check
    return false;
  }

  // Figure out the size and type of the elements we will be copying.
  BasicType src_elem = src_type->elem()->array_element_basic_type();
  if (src_elem != T_BYTE) {
    return false;
  }

  // 'src_start' points to src array + scaled offset
  Node* src_start = array_element_address(src, offset, src_elem);

  // We assume that range check is done by caller.
  // TODO: generate range check (offset+length < src.length) in debug VM.

  // Call the stub.
  address stubAddr = StubRoutines::updateBytesAdler32();
  const char *stubName = "updateBytesAdler32";

  Node* call = make_runtime_call(RC_LEAF, OptoRuntime::updateBytesAdler32_Type(),
                                 stubAddr, stubName, TypePtr::BOTTOM,
                                 crc, src_start, length);
  Node* result = _gvn.transform(new ProjNode(call, TypeFunc::Parms));
  set_result(result);
  return true;
}

//------------------------------inline_updateByteBufferAdler32---------------
//
// Calculate Adler32 checksum for DirectByteBuffer.
// int java.util.zip.Adler32.updateByteBuffer(int crc, long buf, int off, int len)
//
bool LibraryCallKit::inline_updateByteBufferAdler32() {
  assert(UseAdler32Intrinsics, "Adler32 Intrinsic support need"); // check if we actually need to check this flag or check a different one
  assert(callee()->signature()->size() == 5, "updateByteBuffer has 4 parameters and one is long");
  assert(callee()->holder()->is_loaded(), "Adler32 class must be loaded");
  // no receiver since it is static method
  Node* crc     = argument(0); // type: int
  Node* src     = argument(1); // type: long
  Node* offset  = argument(3); // type: int
  Node* length  = argument(4); // type: int

  src = ConvL2X(src);  // adjust Java long to machine word
  Node* base = _gvn.transform(new CastX2PNode(src));
  offset = ConvI2X(offset);

  // 'src_start' points to src array + scaled offset
  Node* src_start = basic_plus_adr(top(), base, offset);

  // Call the stub.
  address stubAddr = StubRoutines::updateBytesAdler32();
  const char *stubName = "updateBytesAdler32";

  Node* call = make_runtime_call(RC_LEAF, OptoRuntime::updateBytesAdler32_Type(),
                                 stubAddr, stubName, TypePtr::BOTTOM,
                                 crc, src_start, length);

  Node* result = _gvn.transform(new ProjNode(call, TypeFunc::Parms));
  set_result(result);
  return true;
}

//----------------------------inline_reference_get0----------------------------
// public T java.lang.ref.Reference.get();
bool LibraryCallKit::inline_reference_get0() {
  const int referent_offset = java_lang_ref_Reference::referent_offset();

  // Get the argument:
  Node* reference_obj = null_check_receiver();
  if (stopped()) return true;

  DecoratorSet decorators = IN_HEAP | ON_WEAK_OOP_REF;
  Node* result = load_field_from_object(reference_obj, "referent", "Ljava/lang/Object;",
                                        decorators, /*is_static*/ false, nullptr);
  if (result == nullptr) return false;

  // Add memory barrier to prevent commoning reads from this field
  // across safepoint since GC can change its value.
  insert_mem_bar(Op_MemBarCPUOrder);

  set_result(result);
  return true;
}

//----------------------------inline_reference_refersTo0----------------------------
// bool java.lang.ref.Reference.refersTo0();
// bool java.lang.ref.PhantomReference.refersTo0();
bool LibraryCallKit::inline_reference_refersTo0(bool is_phantom) {
  // Get arguments:
  Node* reference_obj = null_check_receiver();
  Node* other_obj = argument(1);
  if (stopped()) return true;

  DecoratorSet decorators = IN_HEAP | AS_NO_KEEPALIVE;
  decorators |= (is_phantom ? ON_PHANTOM_OOP_REF : ON_WEAK_OOP_REF);
  Node* referent = load_field_from_object(reference_obj, "referent", "Ljava/lang/Object;",
                                          decorators, /*is_static*/ false, nullptr);
  if (referent == nullptr) return false;

  // Add memory barrier to prevent commoning reads from this field
  // across safepoint since GC can change its value.
  insert_mem_bar(Op_MemBarCPUOrder);

  Node* cmp = _gvn.transform(new CmpPNode(referent, other_obj));
  Node* bol = _gvn.transform(new BoolNode(cmp, BoolTest::eq));
  IfNode* if_node = create_and_map_if(control(), bol, PROB_FAIR, COUNT_UNKNOWN);

  RegionNode* region = new RegionNode(3);
  PhiNode* phi = new PhiNode(region, TypeInt::BOOL);

  Node* if_true = _gvn.transform(new IfTrueNode(if_node));
  region->init_req(1, if_true);
  phi->init_req(1, intcon(1));

  Node* if_false = _gvn.transform(new IfFalseNode(if_node));
  region->init_req(2, if_false);
  phi->init_req(2, intcon(0));

  set_control(_gvn.transform(region));
  record_for_igvn(region);
  set_result(_gvn.transform(phi));
  return true;
}

//----------------------------inline_reference_clear0----------------------------
// void java.lang.ref.Reference.clear0();
// void java.lang.ref.PhantomReference.clear0();
bool LibraryCallKit::inline_reference_clear0(bool is_phantom) {
  // This matches the implementation in JVM_ReferenceClear, see the comments there.

  // Get arguments
  Node* reference_obj = null_check_receiver();
  if (stopped()) return true;

  // Common access parameters
  DecoratorSet decorators = IN_HEAP | AS_NO_KEEPALIVE;
  decorators |= (is_phantom ? ON_PHANTOM_OOP_REF : ON_WEAK_OOP_REF);
  Node* referent_field_addr = basic_plus_adr(reference_obj, java_lang_ref_Reference::referent_offset());
  const TypePtr* referent_field_addr_type = _gvn.type(referent_field_addr)->isa_ptr();
  const Type* val_type = TypeOopPtr::make_from_klass(env()->Object_klass());

  Node* referent = access_load_at(reference_obj,
                                  referent_field_addr,
                                  referent_field_addr_type,
                                  val_type,
                                  T_OBJECT,
                                  decorators);

  IdealKit ideal(this);
#define __ ideal.
  __ if_then(referent, BoolTest::ne, null());
    sync_kit(ideal);
    access_store_at(reference_obj,
                    referent_field_addr,
                    referent_field_addr_type,
                    null(),
                    val_type,
                    T_OBJECT,
                    decorators);
    __ sync_kit(this);
  __ end_if();
  final_sync(ideal);
#undef __

  return true;
}

Node* LibraryCallKit::load_field_from_object(Node* fromObj, const char* fieldName, const char* fieldTypeString,
                                             DecoratorSet decorators, bool is_static,
                                             ciInstanceKlass* fromKls) {
  if (fromKls == nullptr) {
    const TypeInstPtr* tinst = _gvn.type(fromObj)->isa_instptr();
    assert(tinst != nullptr, "obj is null");
    assert(tinst->is_loaded(), "obj is not loaded");
    fromKls = tinst->instance_klass();
  } else {
    assert(is_static, "only for static field access");
  }
  ciField* field = fromKls->get_field_by_name(ciSymbol::make(fieldName),
                                              ciSymbol::make(fieldTypeString),
                                              is_static);

  assert(field != nullptr, "undefined field %s %s %s", fieldTypeString, fromKls->name()->as_utf8(), fieldName);
  if (field == nullptr) return (Node *) nullptr;

  if (is_static) {
    const TypeInstPtr* tip = TypeInstPtr::make(fromKls->java_mirror());
    fromObj = makecon(tip);
  }

  // Next code  copied from Parse::do_get_xxx():

  // Compute address and memory type.
  int offset  = field->offset_in_bytes();
  bool is_vol = field->is_volatile();
  ciType* field_klass = field->type();
  assert(field_klass->is_loaded(), "should be loaded");
  const TypePtr* adr_type = C->alias_type(field)->adr_type();
  Node *adr = basic_plus_adr(fromObj, fromObj, offset);
  assert(C->get_alias_index(adr_type) == C->get_alias_index(_gvn.type(adr)->isa_ptr()),
    "slice of address and input slice don't match");
  BasicType bt = field->layout_type();

  // Build the resultant type of the load
  const Type *type;
  if (bt == T_OBJECT) {
    type = TypeOopPtr::make_from_klass(field_klass->as_klass());
  } else {
    type = Type::get_const_basic_type(bt);
  }

  if (is_vol) {
    decorators |= MO_SEQ_CST;
  }

  return access_load_at(fromObj, adr, adr_type, type, bt, decorators);
}

Node * LibraryCallKit::field_address_from_object(Node * fromObj, const char * fieldName, const char * fieldTypeString,
                                                 bool is_exact /* true */, bool is_static /* false */,
                                                 ciInstanceKlass * fromKls /* nullptr */) {
  if (fromKls == nullptr) {
    const TypeInstPtr* tinst = _gvn.type(fromObj)->isa_instptr();
    assert(tinst != nullptr, "obj is null");
    assert(tinst->is_loaded(), "obj is not loaded");
    assert(!is_exact || tinst->klass_is_exact(), "klass not exact");
    fromKls = tinst->instance_klass();
  }
  else {
    assert(is_static, "only for static field access");
  }
  ciField* field = fromKls->get_field_by_name(ciSymbol::make(fieldName),
    ciSymbol::make(fieldTypeString),
    is_static);

  assert(field != nullptr, "undefined field");
  assert(!field->is_volatile(), "not defined for volatile fields");

  if (is_static) {
    const TypeInstPtr* tip = TypeInstPtr::make(fromKls->java_mirror());
    fromObj = makecon(tip);
  }

  // Next code  copied from Parse::do_get_xxx():

  // Compute address and memory type.
  int offset = field->offset_in_bytes();
  Node *adr = basic_plus_adr(fromObj, fromObj, offset);

  return adr;
}

//------------------------------inline_aescrypt_Block-----------------------
bool LibraryCallKit::inline_aescrypt_Block(vmIntrinsics::ID id) {
  address stubAddr = nullptr;
  const char *stubName;
  assert(UseAES, "need AES instruction support");

  switch(id) {
  case vmIntrinsics::_aescrypt_encryptBlock:
    stubAddr = StubRoutines::aescrypt_encryptBlock();
    stubName = "aescrypt_encryptBlock";
    break;
  case vmIntrinsics::_aescrypt_decryptBlock:
    stubAddr = StubRoutines::aescrypt_decryptBlock();
    stubName = "aescrypt_decryptBlock";
    break;
  default:
    break;
  }
  if (stubAddr == nullptr) return false;

  Node* aescrypt_object = argument(0);
  Node* src             = argument(1);
  Node* src_offset      = argument(2);
  Node* dest            = argument(3);
  Node* dest_offset     = argument(4);

  src = must_be_not_null(src, true);
  dest = must_be_not_null(dest, true);

  // (1) src and dest are arrays.
  const TypeAryPtr* src_type = src->Value(&_gvn)->isa_aryptr();
  const TypeAryPtr* dest_type = dest->Value(&_gvn)->isa_aryptr();
  assert( src_type != nullptr &&  src_type->elem() != Type::BOTTOM &&
         dest_type != nullptr && dest_type->elem() != Type::BOTTOM, "args are strange");

  // for the quick and dirty code we will skip all the checks.
  // we are just trying to get the call to be generated.
  Node* src_start  = src;
  Node* dest_start = dest;
  if (src_offset != nullptr || dest_offset != nullptr) {
    assert(src_offset != nullptr && dest_offset != nullptr, "");
    src_start  = array_element_address(src,  src_offset,  T_BYTE);
    dest_start = array_element_address(dest, dest_offset, T_BYTE);
  }

  // now need to get the start of its expanded key array
  // this requires a newer class file that has this array as littleEndian ints, otherwise we revert to java
  Node* k_start = get_key_start_from_aescrypt_object(aescrypt_object);
  if (k_start == nullptr) return false;

  // Call the stub.
  make_runtime_call(RC_LEAF|RC_NO_FP, OptoRuntime::aescrypt_block_Type(),
                    stubAddr, stubName, TypePtr::BOTTOM,
                    src_start, dest_start, k_start);

  return true;
}

//------------------------------inline_cipherBlockChaining_AESCrypt-----------------------
bool LibraryCallKit::inline_cipherBlockChaining_AESCrypt(vmIntrinsics::ID id) {
  address stubAddr = nullptr;
  const char *stubName = nullptr;

  assert(UseAES, "need AES instruction support");

  switch(id) {
  case vmIntrinsics::_cipherBlockChaining_encryptAESCrypt:
    stubAddr = StubRoutines::cipherBlockChaining_encryptAESCrypt();
    stubName = "cipherBlockChaining_encryptAESCrypt";
    break;
  case vmIntrinsics::_cipherBlockChaining_decryptAESCrypt:
    stubAddr = StubRoutines::cipherBlockChaining_decryptAESCrypt();
    stubName = "cipherBlockChaining_decryptAESCrypt";
    break;
  default:
    break;
  }
  if (stubAddr == nullptr) return false;

  Node* cipherBlockChaining_object = argument(0);
  Node* src                        = argument(1);
  Node* src_offset                 = argument(2);
  Node* len                        = argument(3);
  Node* dest                       = argument(4);
  Node* dest_offset                = argument(5);

  src = must_be_not_null(src, false);
  dest = must_be_not_null(dest, false);

  // (1) src and dest are arrays.
  const TypeAryPtr* src_type = src->Value(&_gvn)->isa_aryptr();
  const TypeAryPtr* dest_type = dest->Value(&_gvn)->isa_aryptr();
  assert( src_type != nullptr &&  src_type->elem() != Type::BOTTOM &&
         dest_type != nullptr && dest_type->elem() != Type::BOTTOM, "args are strange");

  // checks are the responsibility of the caller
  Node* src_start  = src;
  Node* dest_start = dest;
  if (src_offset != nullptr || dest_offset != nullptr) {
    assert(src_offset != nullptr && dest_offset != nullptr, "");
    src_start  = array_element_address(src,  src_offset,  T_BYTE);
    dest_start = array_element_address(dest, dest_offset, T_BYTE);
  }

  // if we are in this set of code, we "know" the embeddedCipher is an AESCrypt object
  // (because of the predicated logic executed earlier).
  // so we cast it here safely.
  // this requires a newer class file that has this array as littleEndian ints, otherwise we revert to java

  Node* embeddedCipherObj = load_field_from_object(cipherBlockChaining_object, "embeddedCipher", "Lcom/sun/crypto/provider/SymmetricCipher;");
  if (embeddedCipherObj == nullptr) return false;

  // cast it to what we know it will be at runtime
  const TypeInstPtr* tinst = _gvn.type(cipherBlockChaining_object)->isa_instptr();
  assert(tinst != nullptr, "CBC obj is null");
  assert(tinst->is_loaded(), "CBC obj is not loaded");
  ciKlass* klass_AESCrypt = tinst->instance_klass()->find_klass(ciSymbol::make("com/sun/crypto/provider/AES_Crypt"));
  assert(klass_AESCrypt->is_loaded(), "predicate checks that this class is loaded");

  ciInstanceKlass* instklass_AESCrypt = klass_AESCrypt->as_instance_klass();
  const TypeKlassPtr* aklass = TypeKlassPtr::make(instklass_AESCrypt);
  const TypeOopPtr* xtype = aklass->as_instance_type()->cast_to_ptr_type(TypePtr::NotNull);
  Node* aescrypt_object = new CheckCastPPNode(control(), embeddedCipherObj, xtype);
  aescrypt_object = _gvn.transform(aescrypt_object);

  // we need to get the start of the aescrypt_object's expanded key array
  Node* k_start = get_key_start_from_aescrypt_object(aescrypt_object);
  if (k_start == nullptr) return false;

  // similarly, get the start address of the r vector
  Node* objRvec = load_field_from_object(cipherBlockChaining_object, "r", "[B");
  if (objRvec == nullptr) return false;
  Node* r_start = array_element_address(objRvec, intcon(0), T_BYTE);

  // Call the stub, passing src_start, dest_start, k_start, r_start and src_len
  Node* cbcCrypt = make_runtime_call(RC_LEAF|RC_NO_FP,
                                     OptoRuntime::cipherBlockChaining_aescrypt_Type(),
                                     stubAddr, stubName, TypePtr::BOTTOM,
                                     src_start, dest_start, k_start, r_start, len);

  // return cipher length (int)
  Node* retvalue = _gvn.transform(new ProjNode(cbcCrypt, TypeFunc::Parms));
  set_result(retvalue);
  return true;
}

//------------------------------inline_electronicCodeBook_AESCrypt-----------------------
bool LibraryCallKit::inline_electronicCodeBook_AESCrypt(vmIntrinsics::ID id) {
  address stubAddr = nullptr;
  const char *stubName = nullptr;

  assert(UseAES, "need AES instruction support");

  switch (id) {
  case vmIntrinsics::_electronicCodeBook_encryptAESCrypt:
    stubAddr = StubRoutines::electronicCodeBook_encryptAESCrypt();
    stubName = "electronicCodeBook_encryptAESCrypt";
    break;
  case vmIntrinsics::_electronicCodeBook_decryptAESCrypt:
    stubAddr = StubRoutines::electronicCodeBook_decryptAESCrypt();
    stubName = "electronicCodeBook_decryptAESCrypt";
    break;
  default:
    break;
  }

  if (stubAddr == nullptr) return false;

  Node* electronicCodeBook_object = argument(0);
  Node* src                       = argument(1);
  Node* src_offset                = argument(2);
  Node* len                       = argument(3);
  Node* dest                      = argument(4);
  Node* dest_offset               = argument(5);

  // (1) src and dest are arrays.
  const TypeAryPtr* src_type = src->Value(&_gvn)->isa_aryptr();
  const TypeAryPtr* dest_type = dest->Value(&_gvn)->isa_aryptr();
  assert( src_type != nullptr &&  src_type->elem() != Type::BOTTOM &&
         dest_type != nullptr && dest_type->elem() != Type::BOTTOM, "args are strange");

  // checks are the responsibility of the caller
  Node* src_start = src;
  Node* dest_start = dest;
  if (src_offset != nullptr || dest_offset != nullptr) {
    assert(src_offset != nullptr && dest_offset != nullptr, "");
    src_start = array_element_address(src, src_offset, T_BYTE);
    dest_start = array_element_address(dest, dest_offset, T_BYTE);
  }

  // if we are in this set of code, we "know" the embeddedCipher is an AESCrypt object
  // (because of the predicated logic executed earlier).
  // so we cast it here safely.
  // this requires a newer class file that has this array as littleEndian ints, otherwise we revert to java

  Node* embeddedCipherObj = load_field_from_object(electronicCodeBook_object, "embeddedCipher", "Lcom/sun/crypto/provider/SymmetricCipher;");
  if (embeddedCipherObj == nullptr) return false;

  // cast it to what we know it will be at runtime
  const TypeInstPtr* tinst = _gvn.type(electronicCodeBook_object)->isa_instptr();
  assert(tinst != nullptr, "ECB obj is null");
  assert(tinst->is_loaded(), "ECB obj is not loaded");
  ciKlass* klass_AESCrypt = tinst->instance_klass()->find_klass(ciSymbol::make("com/sun/crypto/provider/AES_Crypt"));
  assert(klass_AESCrypt->is_loaded(), "predicate checks that this class is loaded");

  ciInstanceKlass* instklass_AESCrypt = klass_AESCrypt->as_instance_klass();
  const TypeKlassPtr* aklass = TypeKlassPtr::make(instklass_AESCrypt);
  const TypeOopPtr* xtype = aklass->as_instance_type()->cast_to_ptr_type(TypePtr::NotNull);
  Node* aescrypt_object = new CheckCastPPNode(control(), embeddedCipherObj, xtype);
  aescrypt_object = _gvn.transform(aescrypt_object);

  // we need to get the start of the aescrypt_object's expanded key array
  Node* k_start = get_key_start_from_aescrypt_object(aescrypt_object);
  if (k_start == nullptr) return false;

  // Call the stub, passing src_start, dest_start, k_start, r_start and src_len
  Node* ecbCrypt = make_runtime_call(RC_LEAF | RC_NO_FP,
                                     OptoRuntime::electronicCodeBook_aescrypt_Type(),
                                     stubAddr, stubName, TypePtr::BOTTOM,
                                     src_start, dest_start, k_start, len);

  // return cipher length (int)
  Node* retvalue = _gvn.transform(new ProjNode(ecbCrypt, TypeFunc::Parms));
  set_result(retvalue);
  return true;
}

//------------------------------inline_counterMode_AESCrypt-----------------------
bool LibraryCallKit::inline_counterMode_AESCrypt(vmIntrinsics::ID id) {
  assert(UseAES, "need AES instruction support");
  if (!UseAESCTRIntrinsics) return false;

  address stubAddr = nullptr;
  const char *stubName = nullptr;
  if (id == vmIntrinsics::_counterMode_AESCrypt) {
    stubAddr = StubRoutines::counterMode_AESCrypt();
    stubName = "counterMode_AESCrypt";
  }
  if (stubAddr == nullptr) return false;

  Node* counterMode_object = argument(0);
  Node* src = argument(1);
  Node* src_offset = argument(2);
  Node* len = argument(3);
  Node* dest = argument(4);
  Node* dest_offset = argument(5);

  // (1) src and dest are arrays.
  const TypeAryPtr* src_type = src->Value(&_gvn)->isa_aryptr();
  const TypeAryPtr* dest_type = dest->Value(&_gvn)->isa_aryptr();
  assert( src_type != nullptr &&  src_type->elem() != Type::BOTTOM &&
         dest_type != nullptr && dest_type->elem() != Type::BOTTOM, "args are strange");

  // checks are the responsibility of the caller
  Node* src_start = src;
  Node* dest_start = dest;
  if (src_offset != nullptr || dest_offset != nullptr) {
    assert(src_offset != nullptr && dest_offset != nullptr, "");
    src_start = array_element_address(src, src_offset, T_BYTE);
    dest_start = array_element_address(dest, dest_offset, T_BYTE);
  }

  // if we are in this set of code, we "know" the embeddedCipher is an AESCrypt object
  // (because of the predicated logic executed earlier).
  // so we cast it here safely.
  // this requires a newer class file that has this array as littleEndian ints, otherwise we revert to java
  Node* embeddedCipherObj = load_field_from_object(counterMode_object, "embeddedCipher", "Lcom/sun/crypto/provider/SymmetricCipher;");
  if (embeddedCipherObj == nullptr) return false;
  // cast it to what we know it will be at runtime
  const TypeInstPtr* tinst = _gvn.type(counterMode_object)->isa_instptr();
  assert(tinst != nullptr, "CTR obj is null");
  assert(tinst->is_loaded(), "CTR obj is not loaded");
  ciKlass* klass_AESCrypt = tinst->instance_klass()->find_klass(ciSymbol::make("com/sun/crypto/provider/AES_Crypt"));
  assert(klass_AESCrypt->is_loaded(), "predicate checks that this class is loaded");
  ciInstanceKlass* instklass_AESCrypt = klass_AESCrypt->as_instance_klass();
  const TypeKlassPtr* aklass = TypeKlassPtr::make(instklass_AESCrypt);
  const TypeOopPtr* xtype = aklass->as_instance_type()->cast_to_ptr_type(TypePtr::NotNull);
  Node* aescrypt_object = new CheckCastPPNode(control(), embeddedCipherObj, xtype);
  aescrypt_object = _gvn.transform(aescrypt_object);
  // we need to get the start of the aescrypt_object's expanded key array
  Node* k_start = get_key_start_from_aescrypt_object(aescrypt_object);
  if (k_start == nullptr) return false;
  // similarly, get the start address of the r vector
  Node* obj_counter = load_field_from_object(counterMode_object, "counter", "[B");
  if (obj_counter == nullptr) return false;
  Node* cnt_start = array_element_address(obj_counter, intcon(0), T_BYTE);

  Node* saved_encCounter = load_field_from_object(counterMode_object, "encryptedCounter", "[B");
  if (saved_encCounter == nullptr) return false;
  Node* saved_encCounter_start = array_element_address(saved_encCounter, intcon(0), T_BYTE);
  Node* used = field_address_from_object(counterMode_object, "used", "I", /*is_exact*/ false);

  // Call the stub, passing src_start, dest_start, k_start, r_start and src_len
  Node* ctrCrypt = make_runtime_call(RC_LEAF|RC_NO_FP,
                                     OptoRuntime::counterMode_aescrypt_Type(),
                                     stubAddr, stubName, TypePtr::BOTTOM,
                                     src_start, dest_start, k_start, cnt_start, len, saved_encCounter_start, used);

  // return cipher length (int)
  Node* retvalue = _gvn.transform(new ProjNode(ctrCrypt, TypeFunc::Parms));
  set_result(retvalue);
  return true;
}

//------------------------------get_key_start_from_aescrypt_object-----------------------
Node * LibraryCallKit::get_key_start_from_aescrypt_object(Node *aescrypt_object) {
#if defined(PPC64) || defined(S390) || defined(RISCV64)
  // MixColumns for decryption can be reduced by preprocessing MixColumns with round keys.
  // Intel's extension is based on this optimization and AESCrypt generates round keys by preprocessing MixColumns.
  // However, ppc64 vncipher processes MixColumns and requires the same round keys with encryption.
  // The ppc64 and riscv64 stubs of encryption and decryption use the same round keys (sessionK[0]).
  Node* objSessionK = load_field_from_object(aescrypt_object, "sessionK", "[[I");
  assert (objSessionK != nullptr, "wrong version of com.sun.crypto.provider.AES_Crypt");
  if (objSessionK == nullptr) {
    return (Node *) nullptr;
  }
  Node* objAESCryptKey = load_array_element(objSessionK, intcon(0), TypeAryPtr::OOPS, /* set_ctrl */ true);
#else
  Node* objAESCryptKey = load_field_from_object(aescrypt_object, "K", "[I");
#endif // PPC64
  assert (objAESCryptKey != nullptr, "wrong version of com.sun.crypto.provider.AES_Crypt");
  if (objAESCryptKey == nullptr) return (Node *) nullptr;

  // now have the array, need to get the start address of the K array
  Node* k_start = array_element_address(objAESCryptKey, intcon(0), T_INT);
  return k_start;
}

//----------------------------inline_cipherBlockChaining_AESCrypt_predicate----------------------------
// Return node representing slow path of predicate check.
// the pseudo code we want to emulate with this predicate is:
// for encryption:
//    if (embeddedCipherObj instanceof AESCrypt) do_intrinsic, else do_javapath
// for decryption:
//    if ((embeddedCipherObj instanceof AESCrypt) && (cipher!=plain)) do_intrinsic, else do_javapath
//    note cipher==plain is more conservative than the original java code but that's OK
//
Node* LibraryCallKit::inline_cipherBlockChaining_AESCrypt_predicate(bool decrypting) {
  // The receiver was checked for null already.
  Node* objCBC = argument(0);

  Node* src = argument(1);
  Node* dest = argument(4);

  // Load embeddedCipher field of CipherBlockChaining object.
  Node* embeddedCipherObj = load_field_from_object(objCBC, "embeddedCipher", "Lcom/sun/crypto/provider/SymmetricCipher;");

  // get AESCrypt klass for instanceOf check
  // AESCrypt might not be loaded yet if some other SymmetricCipher got us to this compile point
  // will have same classloader as CipherBlockChaining object
  const TypeInstPtr* tinst = _gvn.type(objCBC)->isa_instptr();
  assert(tinst != nullptr, "CBCobj is null");
  assert(tinst->is_loaded(), "CBCobj is not loaded");

  // we want to do an instanceof comparison against the AESCrypt class
  ciKlass* klass_AESCrypt = tinst->instance_klass()->find_klass(ciSymbol::make("com/sun/crypto/provider/AES_Crypt"));
  if (!klass_AESCrypt->is_loaded()) {
    // if AESCrypt is not even loaded, we never take the intrinsic fast path
    Node* ctrl = control();
    set_control(top()); // no regular fast path
    return ctrl;
  }

  src = must_be_not_null(src, true);
  dest = must_be_not_null(dest, true);

  // Resolve oops to stable for CmpP below.
  ciInstanceKlass* instklass_AESCrypt = klass_AESCrypt->as_instance_klass();

  Node* instof = gen_instanceof(embeddedCipherObj, makecon(TypeKlassPtr::make(instklass_AESCrypt)));
  Node* cmp_instof  = _gvn.transform(new CmpINode(instof, intcon(1)));
  Node* bool_instof  = _gvn.transform(new BoolNode(cmp_instof, BoolTest::ne));

  Node* instof_false = generate_guard(bool_instof, nullptr, PROB_MIN);

  // for encryption, we are done
  if (!decrypting)
    return instof_false;  // even if it is null

  // for decryption, we need to add a further check to avoid
  // taking the intrinsic path when cipher and plain are the same
  // see the original java code for why.
  RegionNode* region = new RegionNode(3);
  region->init_req(1, instof_false);

  Node* cmp_src_dest = _gvn.transform(new CmpPNode(src, dest));
  Node* bool_src_dest = _gvn.transform(new BoolNode(cmp_src_dest, BoolTest::eq));
  Node* src_dest_conjoint = generate_guard(bool_src_dest, nullptr, PROB_MIN);
  region->init_req(2, src_dest_conjoint);

  record_for_igvn(region);
  return _gvn.transform(region);
}

//----------------------------inline_electronicCodeBook_AESCrypt_predicate----------------------------
// Return node representing slow path of predicate check.
// the pseudo code we want to emulate with this predicate is:
// for encryption:
//    if (embeddedCipherObj instanceof AESCrypt) do_intrinsic, else do_javapath
// for decryption:
//    if ((embeddedCipherObj instanceof AESCrypt) && (cipher!=plain)) do_intrinsic, else do_javapath
//    note cipher==plain is more conservative than the original java code but that's OK
//
Node* LibraryCallKit::inline_electronicCodeBook_AESCrypt_predicate(bool decrypting) {
  // The receiver was checked for null already.
  Node* objECB = argument(0);

  // Load embeddedCipher field of ElectronicCodeBook object.
  Node* embeddedCipherObj = load_field_from_object(objECB, "embeddedCipher", "Lcom/sun/crypto/provider/SymmetricCipher;");

  // get AESCrypt klass for instanceOf check
  // AESCrypt might not be loaded yet if some other SymmetricCipher got us to this compile point
  // will have same classloader as ElectronicCodeBook object
  const TypeInstPtr* tinst = _gvn.type(objECB)->isa_instptr();
  assert(tinst != nullptr, "ECBobj is null");
  assert(tinst->is_loaded(), "ECBobj is not loaded");

  // we want to do an instanceof comparison against the AESCrypt class
  ciKlass* klass_AESCrypt = tinst->instance_klass()->find_klass(ciSymbol::make("com/sun/crypto/provider/AES_Crypt"));
  if (!klass_AESCrypt->is_loaded()) {
    // if AESCrypt is not even loaded, we never take the intrinsic fast path
    Node* ctrl = control();
    set_control(top()); // no regular fast path
    return ctrl;
  }
  ciInstanceKlass* instklass_AESCrypt = klass_AESCrypt->as_instance_klass();

  Node* instof = gen_instanceof(embeddedCipherObj, makecon(TypeKlassPtr::make(instklass_AESCrypt)));
  Node* cmp_instof = _gvn.transform(new CmpINode(instof, intcon(1)));
  Node* bool_instof = _gvn.transform(new BoolNode(cmp_instof, BoolTest::ne));

  Node* instof_false = generate_guard(bool_instof, nullptr, PROB_MIN);

  // for encryption, we are done
  if (!decrypting)
    return instof_false;  // even if it is null

  // for decryption, we need to add a further check to avoid
  // taking the intrinsic path when cipher and plain are the same
  // see the original java code for why.
  RegionNode* region = new RegionNode(3);
  region->init_req(1, instof_false);
  Node* src = argument(1);
  Node* dest = argument(4);
  Node* cmp_src_dest = _gvn.transform(new CmpPNode(src, dest));
  Node* bool_src_dest = _gvn.transform(new BoolNode(cmp_src_dest, BoolTest::eq));
  Node* src_dest_conjoint = generate_guard(bool_src_dest, nullptr, PROB_MIN);
  region->init_req(2, src_dest_conjoint);

  record_for_igvn(region);
  return _gvn.transform(region);
}

//----------------------------inline_counterMode_AESCrypt_predicate----------------------------
// Return node representing slow path of predicate check.
// the pseudo code we want to emulate with this predicate is:
// for encryption:
//    if (embeddedCipherObj instanceof AESCrypt) do_intrinsic, else do_javapath
// for decryption:
//    if ((embeddedCipherObj instanceof AESCrypt) && (cipher!=plain)) do_intrinsic, else do_javapath
//    note cipher==plain is more conservative than the original java code but that's OK
//

Node* LibraryCallKit::inline_counterMode_AESCrypt_predicate() {
  // The receiver was checked for null already.
  Node* objCTR = argument(0);

  // Load embeddedCipher field of CipherBlockChaining object.
  Node* embeddedCipherObj = load_field_from_object(objCTR, "embeddedCipher", "Lcom/sun/crypto/provider/SymmetricCipher;");

  // get AESCrypt klass for instanceOf check
  // AESCrypt might not be loaded yet if some other SymmetricCipher got us to this compile point
  // will have same classloader as CipherBlockChaining object
  const TypeInstPtr* tinst = _gvn.type(objCTR)->isa_instptr();
  assert(tinst != nullptr, "CTRobj is null");
  assert(tinst->is_loaded(), "CTRobj is not loaded");

  // we want to do an instanceof comparison against the AESCrypt class
  ciKlass* klass_AESCrypt = tinst->instance_klass()->find_klass(ciSymbol::make("com/sun/crypto/provider/AES_Crypt"));
  if (!klass_AESCrypt->is_loaded()) {
    // if AESCrypt is not even loaded, we never take the intrinsic fast path
    Node* ctrl = control();
    set_control(top()); // no regular fast path
    return ctrl;
  }

  ciInstanceKlass* instklass_AESCrypt = klass_AESCrypt->as_instance_klass();
  Node* instof = gen_instanceof(embeddedCipherObj, makecon(TypeKlassPtr::make(instklass_AESCrypt)));
  Node* cmp_instof = _gvn.transform(new CmpINode(instof, intcon(1)));
  Node* bool_instof = _gvn.transform(new BoolNode(cmp_instof, BoolTest::ne));
  Node* instof_false = generate_guard(bool_instof, nullptr, PROB_MIN);

  return instof_false; // even if it is null
}

//------------------------------inline_ghash_processBlocks
bool LibraryCallKit::inline_ghash_processBlocks() {
  address stubAddr;
  const char *stubName;
  assert(UseGHASHIntrinsics, "need GHASH intrinsics support");

  stubAddr = StubRoutines::ghash_processBlocks();
  stubName = "ghash_processBlocks";

  Node* data           = argument(0);
  Node* offset         = argument(1);
  Node* len            = argument(2);
  Node* state          = argument(3);
  Node* subkeyH        = argument(4);

  state = must_be_not_null(state, true);
  subkeyH = must_be_not_null(subkeyH, true);
  data = must_be_not_null(data, true);

  Node* state_start  = array_element_address(state, intcon(0), T_LONG);
  assert(state_start, "state is null");
  Node* subkeyH_start  = array_element_address(subkeyH, intcon(0), T_LONG);
  assert(subkeyH_start, "subkeyH is null");
  Node* data_start  = array_element_address(data, offset, T_BYTE);
  assert(data_start, "data is null");

  Node* ghash = make_runtime_call(RC_LEAF|RC_NO_FP,
                                  OptoRuntime::ghash_processBlocks_Type(),
                                  stubAddr, stubName, TypePtr::BOTTOM,
                                  state_start, subkeyH_start, data_start, len);
  return true;
}

//------------------------------inline_chacha20Block
bool LibraryCallKit::inline_chacha20Block() {
  address stubAddr;
  const char *stubName;
  assert(UseChaCha20Intrinsics, "need ChaCha20 intrinsics support");

  stubAddr = StubRoutines::chacha20Block();
  stubName = "chacha20Block";

  Node* state          = argument(0);
  Node* result         = argument(1);

  state = must_be_not_null(state, true);
  result = must_be_not_null(result, true);

  Node* state_start  = array_element_address(state, intcon(0), T_INT);
  assert(state_start, "state is null");
  Node* result_start  = array_element_address(result, intcon(0), T_BYTE);
  assert(result_start, "result is null");

  Node* cc20Blk = make_runtime_call(RC_LEAF|RC_NO_FP,
                                  OptoRuntime::chacha20Block_Type(),
                                  stubAddr, stubName, TypePtr::BOTTOM,
                                  state_start, result_start);
  // return key stream length (int)
  Node* retvalue = _gvn.transform(new ProjNode(cc20Blk, TypeFunc::Parms));
  set_result(retvalue);
  return true;
}

//------------------------------inline_kyberNtt
bool LibraryCallKit::inline_kyberNtt() {
  address stubAddr;
  const char *stubName;
  assert(UseKyberIntrinsics, "need Kyber intrinsics support");
  assert(callee()->signature()->size() == 2, "kyberNtt has 2 parameters");

  stubAddr = StubRoutines::kyberNtt();
  stubName = "kyberNtt";
  if (!stubAddr) return false;

  Node* coeffs          = argument(0);
  Node* ntt_zetas        = argument(1);

  coeffs = must_be_not_null(coeffs, true);
  ntt_zetas = must_be_not_null(ntt_zetas, true);

  Node* coeffs_start  = array_element_address(coeffs, intcon(0), T_SHORT);
  assert(coeffs_start, "coeffs is null");
  Node* ntt_zetas_start  = array_element_address(ntt_zetas, intcon(0), T_SHORT);
  assert(ntt_zetas_start, "ntt_zetas is null");
  Node* kyberNtt = make_runtime_call(RC_LEAF|RC_NO_FP,
                                  OptoRuntime::kyberNtt_Type(),
                                  stubAddr, stubName, TypePtr::BOTTOM,
                                  coeffs_start, ntt_zetas_start);
  // return an int
  Node* retvalue = _gvn.transform(new ProjNode(kyberNtt, TypeFunc::Parms));
  set_result(retvalue);
  return true;
}

//------------------------------inline_kyberInverseNtt
bool LibraryCallKit::inline_kyberInverseNtt() {
  address stubAddr;
  const char *stubName;
  assert(UseKyberIntrinsics, "need Kyber intrinsics support");
  assert(callee()->signature()->size() == 2, "kyberInverseNtt has 2 parameters");

  stubAddr = StubRoutines::kyberInverseNtt();
  stubName = "kyberInverseNtt";
  if (!stubAddr) return false;

  Node* coeffs          = argument(0);
  Node* zetas           = argument(1);

  coeffs = must_be_not_null(coeffs, true);
  zetas = must_be_not_null(zetas, true);

  Node* coeffs_start  = array_element_address(coeffs, intcon(0), T_SHORT);
  assert(coeffs_start, "coeffs is null");
  Node* zetas_start  = array_element_address(zetas, intcon(0), T_SHORT);
  assert(zetas_start, "inverseNtt_zetas is null");
  Node* kyberInverseNtt = make_runtime_call(RC_LEAF|RC_NO_FP,
                                  OptoRuntime::kyberInverseNtt_Type(),
                                  stubAddr, stubName, TypePtr::BOTTOM,
                                  coeffs_start, zetas_start);

  // return an int
  Node* retvalue = _gvn.transform(new ProjNode(kyberInverseNtt, TypeFunc::Parms));
  set_result(retvalue);
  return true;
}

//------------------------------inline_kyberNttMult
bool LibraryCallKit::inline_kyberNttMult() {
  address stubAddr;
  const char *stubName;
  assert(UseKyberIntrinsics, "need Kyber intrinsics support");
  assert(callee()->signature()->size() == 4, "kyberNttMult has 4 parameters");

  stubAddr = StubRoutines::kyberNttMult();
  stubName = "kyberNttMult";
  if (!stubAddr) return false;

  Node* result          = argument(0);
  Node* ntta            = argument(1);
  Node* nttb            = argument(2);
  Node* zetas           = argument(3);

  result = must_be_not_null(result, true);
  ntta = must_be_not_null(ntta, true);
  nttb = must_be_not_null(nttb, true);
  zetas = must_be_not_null(zetas, true);

  Node* result_start  = array_element_address(result, intcon(0), T_SHORT);
  assert(result_start, "result is null");
  Node* ntta_start  = array_element_address(ntta, intcon(0), T_SHORT);
  assert(ntta_start, "ntta is null");
  Node* nttb_start  = array_element_address(nttb, intcon(0), T_SHORT);
  assert(nttb_start, "nttb is null");
  Node* zetas_start  = array_element_address(zetas, intcon(0), T_SHORT);
  assert(zetas_start, "nttMult_zetas is null");
  Node* kyberNttMult = make_runtime_call(RC_LEAF|RC_NO_FP,
                                  OptoRuntime::kyberNttMult_Type(),
                                  stubAddr, stubName, TypePtr::BOTTOM,
                                  result_start, ntta_start, nttb_start,
                                  zetas_start);

  // return an int
  Node* retvalue = _gvn.transform(new ProjNode(kyberNttMult, TypeFunc::Parms));
  set_result(retvalue);

  return true;
}

//------------------------------inline_kyberAddPoly_2
bool LibraryCallKit::inline_kyberAddPoly_2() {
  address stubAddr;
  const char *stubName;
  assert(UseKyberIntrinsics, "need Kyber intrinsics support");
  assert(callee()->signature()->size() == 3, "kyberAddPoly_2 has 3 parameters");

  stubAddr = StubRoutines::kyberAddPoly_2();
  stubName = "kyberAddPoly_2";
  if (!stubAddr) return false;

  Node* result          = argument(0);
  Node* a               = argument(1);
  Node* b               = argument(2);

  result = must_be_not_null(result, true);
  a = must_be_not_null(a, true);
  b = must_be_not_null(b, true);

  Node* result_start  = array_element_address(result, intcon(0), T_SHORT);
  assert(result_start, "result is null");
  Node* a_start  = array_element_address(a, intcon(0), T_SHORT);
  assert(a_start, "a is null");
  Node* b_start  = array_element_address(b, intcon(0), T_SHORT);
  assert(b_start, "b is null");
  Node* kyberAddPoly_2 = make_runtime_call(RC_LEAF|RC_NO_FP,
                                  OptoRuntime::kyberAddPoly_2_Type(),
                                  stubAddr, stubName, TypePtr::BOTTOM,
                                  result_start, a_start, b_start);
  // return an int
  Node* retvalue = _gvn.transform(new ProjNode(kyberAddPoly_2, TypeFunc::Parms));
  set_result(retvalue);
  return true;
}

//------------------------------inline_kyberAddPoly_3
bool LibraryCallKit::inline_kyberAddPoly_3() {
  address stubAddr;
  const char *stubName;
  assert(UseKyberIntrinsics, "need Kyber intrinsics support");
  assert(callee()->signature()->size() == 4, "kyberAddPoly_3 has 4 parameters");

  stubAddr = StubRoutines::kyberAddPoly_3();
  stubName = "kyberAddPoly_3";
  if (!stubAddr) return false;

  Node* result          = argument(0);
  Node* a               = argument(1);
  Node* b               = argument(2);
  Node* c               = argument(3);

  result = must_be_not_null(result, true);
  a = must_be_not_null(a, true);
  b = must_be_not_null(b, true);
  c = must_be_not_null(c, true);

  Node* result_start  = array_element_address(result, intcon(0), T_SHORT);
  assert(result_start, "result is null");
  Node* a_start  = array_element_address(a, intcon(0), T_SHORT);
  assert(a_start, "a is null");
  Node* b_start  = array_element_address(b, intcon(0), T_SHORT);
  assert(b_start, "b is null");
  Node* c_start  = array_element_address(c, intcon(0), T_SHORT);
  assert(c_start, "c is null");
  Node* kyberAddPoly_3 = make_runtime_call(RC_LEAF|RC_NO_FP,
                                  OptoRuntime::kyberAddPoly_3_Type(),
                                  stubAddr, stubName, TypePtr::BOTTOM,
                                  result_start, a_start, b_start, c_start);
  // return an int
  Node* retvalue = _gvn.transform(new ProjNode(kyberAddPoly_3, TypeFunc::Parms));
  set_result(retvalue);
  return true;
}

//------------------------------inline_kyber12To16
bool LibraryCallKit::inline_kyber12To16() {
  address stubAddr;
  const char *stubName;
  assert(UseKyberIntrinsics, "need Kyber intrinsics support");
  assert(callee()->signature()->size() == 4, "kyber12To16 has 4 parameters");

  stubAddr = StubRoutines::kyber12To16();
  stubName = "kyber12To16";
  if (!stubAddr) return false;

  Node* condensed       = argument(0);
  Node* condensedOffs   = argument(1);
  Node* parsed          = argument(2);
  Node* parsedLength    = argument(3);

  condensed = must_be_not_null(condensed, true);
  parsed = must_be_not_null(parsed, true);

  Node* condensed_start  = array_element_address(condensed, intcon(0), T_BYTE);
  assert(condensed_start, "condensed is null");
  Node* parsed_start  = array_element_address(parsed, intcon(0), T_SHORT);
  assert(parsed_start, "parsed is null");
  Node* kyber12To16 = make_runtime_call(RC_LEAF|RC_NO_FP,
                                  OptoRuntime::kyber12To16_Type(),
                                  stubAddr, stubName, TypePtr::BOTTOM,
                                  condensed_start, condensedOffs, parsed_start, parsedLength);
  // return an int
  Node* retvalue = _gvn.transform(new ProjNode(kyber12To16, TypeFunc::Parms));
  set_result(retvalue);
  return true;

}

//------------------------------inline_kyberBarrettReduce
bool LibraryCallKit::inline_kyberBarrettReduce() {
  address stubAddr;
  const char *stubName;
  assert(UseKyberIntrinsics, "need Kyber intrinsics support");
  assert(callee()->signature()->size() == 1, "kyberBarrettReduce has 1 parameters");

  stubAddr = StubRoutines::kyberBarrettReduce();
  stubName = "kyberBarrettReduce";
  if (!stubAddr) return false;

  Node* coeffs          = argument(0);

  coeffs = must_be_not_null(coeffs, true);

  Node* coeffs_start  = array_element_address(coeffs, intcon(0), T_SHORT);
  assert(coeffs_start, "coeffs is null");
  Node* kyberBarrettReduce = make_runtime_call(RC_LEAF|RC_NO_FP,
                                  OptoRuntime::kyberBarrettReduce_Type(),
                                  stubAddr, stubName, TypePtr::BOTTOM,
                                  coeffs_start);
  // return an int
  Node* retvalue = _gvn.transform(new ProjNode(kyberBarrettReduce, TypeFunc::Parms));
  set_result(retvalue);
  return true;
}

//------------------------------inline_dilithiumAlmostNtt
bool LibraryCallKit::inline_dilithiumAlmostNtt() {
  address stubAddr;
  const char *stubName;
  assert(UseDilithiumIntrinsics, "need Dilithium intrinsics support");
  assert(callee()->signature()->size() == 2, "dilithiumAlmostNtt has 2 parameters");

  stubAddr = StubRoutines::dilithiumAlmostNtt();
  stubName = "dilithiumAlmostNtt";
  if (!stubAddr) return false;

  Node* coeffs          = argument(0);
  Node* ntt_zetas        = argument(1);

  coeffs = must_be_not_null(coeffs, true);
  ntt_zetas = must_be_not_null(ntt_zetas, true);

  Node* coeffs_start  = array_element_address(coeffs, intcon(0), T_INT);
  assert(coeffs_start, "coeffs is null");
  Node* ntt_zetas_start  = array_element_address(ntt_zetas, intcon(0), T_INT);
  assert(ntt_zetas_start, "ntt_zetas is null");
  Node* dilithiumAlmostNtt = make_runtime_call(RC_LEAF|RC_NO_FP,
                                  OptoRuntime::dilithiumAlmostNtt_Type(),
                                  stubAddr, stubName, TypePtr::BOTTOM,
                                  coeffs_start, ntt_zetas_start);
  // return an int
  Node* retvalue = _gvn.transform(new ProjNode(dilithiumAlmostNtt, TypeFunc::Parms));
  set_result(retvalue);
  return true;
}

//------------------------------inline_dilithiumAlmostInverseNtt
bool LibraryCallKit::inline_dilithiumAlmostInverseNtt() {
  address stubAddr;
  const char *stubName;
  assert(UseDilithiumIntrinsics, "need Dilithium intrinsics support");
  assert(callee()->signature()->size() == 2, "dilithiumAlmostInverseNtt has 2 parameters");

  stubAddr = StubRoutines::dilithiumAlmostInverseNtt();
  stubName = "dilithiumAlmostInverseNtt";
  if (!stubAddr) return false;

  Node* coeffs          = argument(0);
  Node* zetas           = argument(1);

  coeffs = must_be_not_null(coeffs, true);
  zetas = must_be_not_null(zetas, true);

  Node* coeffs_start  = array_element_address(coeffs, intcon(0), T_INT);
  assert(coeffs_start, "coeffs is null");
  Node* zetas_start  = array_element_address(zetas, intcon(0), T_INT);
  assert(zetas_start, "inverseNtt_zetas is null");
  Node* dilithiumAlmostInverseNtt = make_runtime_call(RC_LEAF|RC_NO_FP,
                                  OptoRuntime::dilithiumAlmostInverseNtt_Type(),
                                  stubAddr, stubName, TypePtr::BOTTOM,
                                  coeffs_start, zetas_start);
  // return an int
  Node* retvalue = _gvn.transform(new ProjNode(dilithiumAlmostInverseNtt, TypeFunc::Parms));
  set_result(retvalue);
  return true;
}

//------------------------------inline_dilithiumNttMult
bool LibraryCallKit::inline_dilithiumNttMult() {
  address stubAddr;
  const char *stubName;
  assert(UseDilithiumIntrinsics, "need Dilithium intrinsics support");
  assert(callee()->signature()->size() == 3, "dilithiumNttMult has 3 parameters");

  stubAddr = StubRoutines::dilithiumNttMult();
  stubName = "dilithiumNttMult";
  if (!stubAddr) return false;

  Node* result          = argument(0);
  Node* ntta            = argument(1);
  Node* nttb            = argument(2);
  Node* zetas           = argument(3);

  result = must_be_not_null(result, true);
  ntta = must_be_not_null(ntta, true);
  nttb = must_be_not_null(nttb, true);
  zetas = must_be_not_null(zetas, true);

  Node* result_start  = array_element_address(result, intcon(0), T_INT);
  assert(result_start, "result is null");
  Node* ntta_start  = array_element_address(ntta, intcon(0), T_INT);
  assert(ntta_start, "ntta is null");
  Node* nttb_start  = array_element_address(nttb, intcon(0), T_INT);
  assert(nttb_start, "nttb is null");
  Node* dilithiumNttMult = make_runtime_call(RC_LEAF|RC_NO_FP,
                                  OptoRuntime::dilithiumNttMult_Type(),
                                  stubAddr, stubName, TypePtr::BOTTOM,
                                  result_start, ntta_start, nttb_start);

  // return an int
  Node* retvalue = _gvn.transform(new ProjNode(dilithiumNttMult, TypeFunc::Parms));
  set_result(retvalue);

  return true;
}

//------------------------------inline_dilithiumMontMulByConstant
bool LibraryCallKit::inline_dilithiumMontMulByConstant() {
  address stubAddr;
  const char *stubName;
  assert(UseDilithiumIntrinsics, "need Dilithium intrinsics support");
  assert(callee()->signature()->size() == 2, "dilithiumMontMulByConstant has 2 parameters");

  stubAddr = StubRoutines::dilithiumMontMulByConstant();
  stubName = "dilithiumMontMulByConstant";
  if (!stubAddr) return false;

  Node* coeffs          = argument(0);
  Node* constant        = argument(1);

  coeffs = must_be_not_null(coeffs, true);

  Node* coeffs_start  = array_element_address(coeffs, intcon(0), T_INT);
  assert(coeffs_start, "coeffs is null");
  Node* dilithiumMontMulByConstant = make_runtime_call(RC_LEAF|RC_NO_FP,
                                  OptoRuntime::dilithiumMontMulByConstant_Type(),
                                  stubAddr, stubName, TypePtr::BOTTOM,
                                  coeffs_start, constant);

  // return an int
  Node* retvalue = _gvn.transform(new ProjNode(dilithiumMontMulByConstant, TypeFunc::Parms));
  set_result(retvalue);
  return true;
}


//------------------------------inline_dilithiumDecomposePoly
bool LibraryCallKit::inline_dilithiumDecomposePoly() {
  address stubAddr;
  const char *stubName;
  assert(UseDilithiumIntrinsics, "need Dilithium intrinsics support");
  assert(callee()->signature()->size() == 5, "dilithiumDecomposePoly has 5 parameters");

  stubAddr = StubRoutines::dilithiumDecomposePoly();
  stubName = "dilithiumDecomposePoly";
  if (!stubAddr) return false;

  Node* input          = argument(0);
  Node* lowPart        = argument(1);
  Node* highPart       = argument(2);
  Node* twoGamma2      = argument(3);
  Node* multiplier     = argument(4);

  input = must_be_not_null(input, true);
  lowPart = must_be_not_null(lowPart, true);
  highPart = must_be_not_null(highPart, true);

  Node* input_start  = array_element_address(input, intcon(0), T_INT);
  assert(input_start, "input is null");
  Node* lowPart_start  = array_element_address(lowPart, intcon(0), T_INT);
  assert(lowPart_start, "lowPart is null");
  Node* highPart_start  = array_element_address(highPart, intcon(0), T_INT);
  assert(highPart_start, "highPart is null");

  Node* dilithiumDecomposePoly = make_runtime_call(RC_LEAF|RC_NO_FP,
                                  OptoRuntime::dilithiumDecomposePoly_Type(),
                                  stubAddr, stubName, TypePtr::BOTTOM,
                                  input_start, lowPart_start, highPart_start,
                                  twoGamma2, multiplier);

  // return an int
  Node* retvalue = _gvn.transform(new ProjNode(dilithiumDecomposePoly, TypeFunc::Parms));
  set_result(retvalue);
  return true;
}

bool LibraryCallKit::inline_base64_encodeBlock() {
  address stubAddr;
  const char *stubName;
  assert(UseBASE64Intrinsics, "need Base64 intrinsics support");
  assert(callee()->signature()->size() == 6, "base64_encodeBlock has 6 parameters");
  stubAddr = StubRoutines::base64_encodeBlock();
  stubName = "encodeBlock";

  if (!stubAddr) return false;
  Node* base64obj = argument(0);
  Node* src = argument(1);
  Node* offset = argument(2);
  Node* len = argument(3);
  Node* dest = argument(4);
  Node* dp = argument(5);
  Node* isURL = argument(6);

  src = must_be_not_null(src, true);
  dest = must_be_not_null(dest, true);

  Node* src_start = array_element_address(src, intcon(0), T_BYTE);
  assert(src_start, "source array is null");
  Node* dest_start = array_element_address(dest, intcon(0), T_BYTE);
  assert(dest_start, "destination array is null");

  Node* base64 = make_runtime_call(RC_LEAF,
                                   OptoRuntime::base64_encodeBlock_Type(),
                                   stubAddr, stubName, TypePtr::BOTTOM,
                                   src_start, offset, len, dest_start, dp, isURL);
  return true;
}

bool LibraryCallKit::inline_base64_decodeBlock() {
  address stubAddr;
  const char *stubName;
  assert(UseBASE64Intrinsics, "need Base64 intrinsics support");
  assert(callee()->signature()->size() == 7, "base64_decodeBlock has 7 parameters");
  stubAddr = StubRoutines::base64_decodeBlock();
  stubName = "decodeBlock";

  if (!stubAddr) return false;
  Node* base64obj = argument(0);
  Node* src = argument(1);
  Node* src_offset = argument(2);
  Node* len = argument(3);
  Node* dest = argument(4);
  Node* dest_offset = argument(5);
  Node* isURL = argument(6);
  Node* isMIME = argument(7);

  src = must_be_not_null(src, true);
  dest = must_be_not_null(dest, true);

  Node* src_start = array_element_address(src, intcon(0), T_BYTE);
  assert(src_start, "source array is null");
  Node* dest_start = array_element_address(dest, intcon(0), T_BYTE);
  assert(dest_start, "destination array is null");

  Node* call = make_runtime_call(RC_LEAF,
                                 OptoRuntime::base64_decodeBlock_Type(),
                                 stubAddr, stubName, TypePtr::BOTTOM,
                                 src_start, src_offset, len, dest_start, dest_offset, isURL, isMIME);
  Node* result = _gvn.transform(new ProjNode(call, TypeFunc::Parms));
  set_result(result);
  return true;
}

bool LibraryCallKit::inline_poly1305_processBlocks() {
  address stubAddr;
  const char *stubName;
  assert(UsePoly1305Intrinsics, "need Poly intrinsics support");
  assert(callee()->signature()->size() == 5, "poly1305_processBlocks has %d parameters", callee()->signature()->size());
  stubAddr = StubRoutines::poly1305_processBlocks();
  stubName = "poly1305_processBlocks";

  if (!stubAddr) return false;
  null_check_receiver();  // null-check receiver
  if (stopped())  return true;

  Node* input = argument(1);
  Node* input_offset = argument(2);
  Node* len = argument(3);
  Node* alimbs = argument(4);
  Node* rlimbs = argument(5);

  input = must_be_not_null(input, true);
  alimbs = must_be_not_null(alimbs, true);
  rlimbs = must_be_not_null(rlimbs, true);

  Node* input_start = array_element_address(input, input_offset, T_BYTE);
  assert(input_start, "input array is null");
  Node* acc_start = array_element_address(alimbs, intcon(0), T_LONG);
  assert(acc_start, "acc array is null");
  Node* r_start = array_element_address(rlimbs, intcon(0), T_LONG);
  assert(r_start, "r array is null");

  Node* call = make_runtime_call(RC_LEAF | RC_NO_FP,
                                 OptoRuntime::poly1305_processBlocks_Type(),
                                 stubAddr, stubName, TypePtr::BOTTOM,
                                 input_start, len, acc_start, r_start);
  return true;
}

bool LibraryCallKit::inline_intpoly_montgomeryMult_P256() {
  address stubAddr;
  const char *stubName;
  assert(UseIntPolyIntrinsics, "need intpoly intrinsics support");
  assert(callee()->signature()->size() == 3, "intpoly_montgomeryMult_P256 has %d parameters", callee()->signature()->size());
  stubAddr = StubRoutines::intpoly_montgomeryMult_P256();
  stubName = "intpoly_montgomeryMult_P256";

  if (!stubAddr) return false;
  null_check_receiver();  // null-check receiver
  if (stopped())  return true;

  Node* a = argument(1);
  Node* b = argument(2);
  Node* r = argument(3);

  a = must_be_not_null(a, true);
  b = must_be_not_null(b, true);
  r = must_be_not_null(r, true);

  Node* a_start = array_element_address(a, intcon(0), T_LONG);
  assert(a_start, "a array is null");
  Node* b_start = array_element_address(b, intcon(0), T_LONG);
  assert(b_start, "b array is null");
  Node* r_start = array_element_address(r, intcon(0), T_LONG);
  assert(r_start, "r array is null");

  Node* call = make_runtime_call(RC_LEAF | RC_NO_FP,
                                 OptoRuntime::intpoly_montgomeryMult_P256_Type(),
                                 stubAddr, stubName, TypePtr::BOTTOM,
                                 a_start, b_start, r_start);
  return true;
}

bool LibraryCallKit::inline_intpoly_assign() {
  assert(UseIntPolyIntrinsics, "need intpoly intrinsics support");
  assert(callee()->signature()->size() == 3, "intpoly_assign has %d parameters", callee()->signature()->size());
  const char *stubName = "intpoly_assign";
  address stubAddr = StubRoutines::intpoly_assign();
  if (!stubAddr) return false;

  Node* set = argument(0);
  Node* a = argument(1);
  Node* b = argument(2);
  Node* arr_length = load_array_length(a);

  a = must_be_not_null(a, true);
  b = must_be_not_null(b, true);

  Node* a_start = array_element_address(a, intcon(0), T_LONG);
  assert(a_start, "a array is null");
  Node* b_start = array_element_address(b, intcon(0), T_LONG);
  assert(b_start, "b array is null");

  Node* call = make_runtime_call(RC_LEAF | RC_NO_FP,
                                 OptoRuntime::intpoly_assign_Type(),
                                 stubAddr, stubName, TypePtr::BOTTOM,
                                 set, a_start, b_start, arr_length);
  return true;
}

//------------------------------inline_digestBase_implCompress-----------------------
//
// Calculate MD5 for single-block byte[] array.
// void com.sun.security.provider.MD5.implCompress(byte[] buf, int ofs)
//
// Calculate SHA (i.e., SHA-1) for single-block byte[] array.
// void com.sun.security.provider.SHA.implCompress(byte[] buf, int ofs)
//
// Calculate SHA2 (i.e., SHA-244 or SHA-256) for single-block byte[] array.
// void com.sun.security.provider.SHA2.implCompress(byte[] buf, int ofs)
//
// Calculate SHA5 (i.e., SHA-384 or SHA-512) for single-block byte[] array.
// void com.sun.security.provider.SHA5.implCompress(byte[] buf, int ofs)
//
// Calculate SHA3 (i.e., SHA3-224 or SHA3-256 or SHA3-384 or SHA3-512) for single-block byte[] array.
// void com.sun.security.provider.SHA3.implCompress(byte[] buf, int ofs)
//
bool LibraryCallKit::inline_digestBase_implCompress(vmIntrinsics::ID id) {
  assert(callee()->signature()->size() == 2, "sha_implCompress has 2 parameters");

  Node* digestBase_obj = argument(0);
  Node* src            = argument(1); // type oop
  Node* ofs            = argument(2); // type int

  const TypeAryPtr* src_type = src->Value(&_gvn)->isa_aryptr();
  if (src_type == nullptr || src_type->elem() == Type::BOTTOM) {
    // failed array check
    return false;
  }
  // Figure out the size and type of the elements we will be copying.
  BasicType src_elem = src_type->elem()->array_element_basic_type();
  if (src_elem != T_BYTE) {
    return false;
  }
  // 'src_start' points to src array + offset
  src = must_be_not_null(src, true);
  Node* src_start = array_element_address(src, ofs, src_elem);
  Node* state = nullptr;
  Node* block_size = nullptr;
  address stubAddr;
  const char *stubName;

  switch(id) {
  case vmIntrinsics::_md5_implCompress:
    assert(UseMD5Intrinsics, "need MD5 instruction support");
    state = get_state_from_digest_object(digestBase_obj, T_INT);
    stubAddr = StubRoutines::md5_implCompress();
    stubName = "md5_implCompress";
    break;
  case vmIntrinsics::_sha_implCompress:
    assert(UseSHA1Intrinsics, "need SHA1 instruction support");
    state = get_state_from_digest_object(digestBase_obj, T_INT);
    stubAddr = StubRoutines::sha1_implCompress();
    stubName = "sha1_implCompress";
    break;
  case vmIntrinsics::_sha2_implCompress:
    assert(UseSHA256Intrinsics, "need SHA256 instruction support");
    state = get_state_from_digest_object(digestBase_obj, T_INT);
    stubAddr = StubRoutines::sha256_implCompress();
    stubName = "sha256_implCompress";
    break;
  case vmIntrinsics::_sha5_implCompress:
    assert(UseSHA512Intrinsics, "need SHA512 instruction support");
    state = get_state_from_digest_object(digestBase_obj, T_LONG);
    stubAddr = StubRoutines::sha512_implCompress();
    stubName = "sha512_implCompress";
    break;
  case vmIntrinsics::_sha3_implCompress:
    assert(UseSHA3Intrinsics, "need SHA3 instruction support");
    state = get_state_from_digest_object(digestBase_obj, T_LONG);
    stubAddr = StubRoutines::sha3_implCompress();
    stubName = "sha3_implCompress";
    block_size = get_block_size_from_digest_object(digestBase_obj);
    if (block_size == nullptr) return false;
    break;
  default:
    fatal_unexpected_iid(id);
    return false;
  }
  if (state == nullptr) return false;

  assert(stubAddr != nullptr, "Stub %s is not generated", stubName);
  if (stubAddr == nullptr) return false;

  // Call the stub.
  Node* call;
  if (block_size == nullptr) {
    call = make_runtime_call(RC_LEAF|RC_NO_FP, OptoRuntime::digestBase_implCompress_Type(false),
                             stubAddr, stubName, TypePtr::BOTTOM,
                             src_start, state);
  } else {
    call = make_runtime_call(RC_LEAF|RC_NO_FP, OptoRuntime::digestBase_implCompress_Type(true),
                             stubAddr, stubName, TypePtr::BOTTOM,
                             src_start, state, block_size);
  }

  return true;
}

//------------------------------inline_double_keccak
bool LibraryCallKit::inline_double_keccak() {
  address stubAddr;
  const char *stubName;
  assert(UseSHA3Intrinsics, "need SHA3 intrinsics support");
  assert(callee()->signature()->size() == 2, "double_keccak has 2 parameters");

  stubAddr = StubRoutines::double_keccak();
  stubName = "double_keccak";
  if (!stubAddr) return false;

  Node* status0        = argument(0);
  Node* status1        = argument(1);

  status0 = must_be_not_null(status0, true);
  status1 = must_be_not_null(status1, true);

  Node* status0_start  = array_element_address(status0, intcon(0), T_LONG);
  assert(status0_start, "status0 is null");
  Node* status1_start  = array_element_address(status1, intcon(0), T_LONG);
  assert(status1_start, "status1 is null");
  Node* double_keccak = make_runtime_call(RC_LEAF|RC_NO_FP,
                                  OptoRuntime::double_keccak_Type(),
                                  stubAddr, stubName, TypePtr::BOTTOM,
                                  status0_start, status1_start);
  // return an int
  Node* retvalue = _gvn.transform(new ProjNode(double_keccak, TypeFunc::Parms));
  set_result(retvalue);
  return true;
}


//------------------------------inline_digestBase_implCompressMB-----------------------
//
// Calculate MD5/SHA/SHA2/SHA5/SHA3 for multi-block byte[] array.
// int com.sun.security.provider.DigestBase.implCompressMultiBlock(byte[] b, int ofs, int limit)
//
bool LibraryCallKit::inline_digestBase_implCompressMB(int predicate) {
  assert(UseMD5Intrinsics || UseSHA1Intrinsics || UseSHA256Intrinsics || UseSHA512Intrinsics || UseSHA3Intrinsics,
         "need MD5/SHA1/SHA256/SHA512/SHA3 instruction support");
  assert((uint)predicate < 5, "sanity");
  assert(callee()->signature()->size() == 3, "digestBase_implCompressMB has 3 parameters");

  Node* digestBase_obj = argument(0); // The receiver was checked for null already.
  Node* src            = argument(1); // byte[] array
  Node* ofs            = argument(2); // type int
  Node* limit          = argument(3); // type int

  const TypeAryPtr* src_type = src->Value(&_gvn)->isa_aryptr();
  if (src_type == nullptr || src_type->elem() == Type::BOTTOM) {
    // failed array check
    return false;
  }
  // Figure out the size and type of the elements we will be copying.
  BasicType src_elem = src_type->elem()->array_element_basic_type();
  if (src_elem != T_BYTE) {
    return false;
  }
  // 'src_start' points to src array + offset
  src = must_be_not_null(src, false);
  Node* src_start = array_element_address(src, ofs, src_elem);

  const char* klass_digestBase_name = nullptr;
  const char* stub_name = nullptr;
  address     stub_addr = nullptr;
  BasicType elem_type = T_INT;

  switch (predicate) {
  case 0:
    if (vmIntrinsics::is_intrinsic_available(vmIntrinsics::_md5_implCompress)) {
      klass_digestBase_name = "sun/security/provider/MD5";
      stub_name = "md5_implCompressMB";
      stub_addr = StubRoutines::md5_implCompressMB();
    }
    break;
  case 1:
    if (vmIntrinsics::is_intrinsic_available(vmIntrinsics::_sha_implCompress)) {
      klass_digestBase_name = "sun/security/provider/SHA";
      stub_name = "sha1_implCompressMB";
      stub_addr = StubRoutines::sha1_implCompressMB();
    }
    break;
  case 2:
    if (vmIntrinsics::is_intrinsic_available(vmIntrinsics::_sha2_implCompress)) {
      klass_digestBase_name = "sun/security/provider/SHA2";
      stub_name = "sha256_implCompressMB";
      stub_addr = StubRoutines::sha256_implCompressMB();
    }
    break;
  case 3:
    if (vmIntrinsics::is_intrinsic_available(vmIntrinsics::_sha5_implCompress)) {
      klass_digestBase_name = "sun/security/provider/SHA5";
      stub_name = "sha512_implCompressMB";
      stub_addr = StubRoutines::sha512_implCompressMB();
      elem_type = T_LONG;
    }
    break;
  case 4:
    if (vmIntrinsics::is_intrinsic_available(vmIntrinsics::_sha3_implCompress)) {
      klass_digestBase_name = "sun/security/provider/SHA3";
      stub_name = "sha3_implCompressMB";
      stub_addr = StubRoutines::sha3_implCompressMB();
      elem_type = T_LONG;
    }
    break;
  default:
    fatal("unknown DigestBase intrinsic predicate: %d", predicate);
  }
  if (klass_digestBase_name != nullptr) {
    assert(stub_addr != nullptr, "Stub is generated");
    if (stub_addr == nullptr) return false;

    // get DigestBase klass to lookup for SHA klass
    const TypeInstPtr* tinst = _gvn.type(digestBase_obj)->isa_instptr();
    assert(tinst != nullptr, "digestBase_obj is not instance???");
    assert(tinst->is_loaded(), "DigestBase is not loaded");

    ciKlass* klass_digestBase = tinst->instance_klass()->find_klass(ciSymbol::make(klass_digestBase_name));
    assert(klass_digestBase->is_loaded(), "predicate checks that this class is loaded");
    ciInstanceKlass* instklass_digestBase = klass_digestBase->as_instance_klass();
    return inline_digestBase_implCompressMB(digestBase_obj, instklass_digestBase, elem_type, stub_addr, stub_name, src_start, ofs, limit);
  }
  return false;
}

//------------------------------inline_digestBase_implCompressMB-----------------------
bool LibraryCallKit::inline_digestBase_implCompressMB(Node* digestBase_obj, ciInstanceKlass* instklass_digestBase,
                                                      BasicType elem_type, address stubAddr, const char *stubName,
                                                      Node* src_start, Node* ofs, Node* limit) {
  const TypeKlassPtr* aklass = TypeKlassPtr::make(instklass_digestBase);
  const TypeOopPtr* xtype = aklass->cast_to_exactness(false)->as_instance_type()->cast_to_ptr_type(TypePtr::NotNull);
  Node* digest_obj = new CheckCastPPNode(control(), digestBase_obj, xtype);
  digest_obj = _gvn.transform(digest_obj);

  Node* state = get_state_from_digest_object(digest_obj, elem_type);
  if (state == nullptr) return false;

  Node* block_size = nullptr;
  if (strcmp("sha3_implCompressMB", stubName) == 0) {
    block_size = get_block_size_from_digest_object(digest_obj);
    if (block_size == nullptr) return false;
  }

  // Call the stub.
  Node* call;
  if (block_size == nullptr) {
    call = make_runtime_call(RC_LEAF|RC_NO_FP,
                             OptoRuntime::digestBase_implCompressMB_Type(false),
                             stubAddr, stubName, TypePtr::BOTTOM,
                             src_start, state, ofs, limit);
  } else {
     call = make_runtime_call(RC_LEAF|RC_NO_FP,
                             OptoRuntime::digestBase_implCompressMB_Type(true),
                             stubAddr, stubName, TypePtr::BOTTOM,
                             src_start, state, block_size, ofs, limit);
  }

  // return ofs (int)
  Node* result = _gvn.transform(new ProjNode(call, TypeFunc::Parms));
  set_result(result);

  return true;
}

//------------------------------inline_galoisCounterMode_AESCrypt-----------------------
bool LibraryCallKit::inline_galoisCounterMode_AESCrypt() {
  assert(UseAES, "need AES instruction support");
  address stubAddr = nullptr;
  const char *stubName = nullptr;
  stubAddr = StubRoutines::galoisCounterMode_AESCrypt();
  stubName = "galoisCounterMode_AESCrypt";

  if (stubAddr == nullptr) return false;

  Node* in      = argument(0);
  Node* inOfs   = argument(1);
  Node* len     = argument(2);
  Node* ct      = argument(3);
  Node* ctOfs   = argument(4);
  Node* out     = argument(5);
  Node* outOfs  = argument(6);
  Node* gctr_object = argument(7);
  Node* ghash_object = argument(8);

  // (1) in, ct and out are arrays.
  const TypeAryPtr* in_type = in->Value(&_gvn)->isa_aryptr();
  const TypeAryPtr* ct_type = ct->Value(&_gvn)->isa_aryptr();
  const TypeAryPtr* out_type = out->Value(&_gvn)->isa_aryptr();
  assert( in_type != nullptr &&  in_type->elem() != Type::BOTTOM &&
          ct_type != nullptr &&  ct_type->elem() != Type::BOTTOM &&
         out_type != nullptr && out_type->elem() != Type::BOTTOM, "args are strange");

  // checks are the responsibility of the caller
  Node* in_start = in;
  Node* ct_start = ct;
  Node* out_start = out;
  if (inOfs != nullptr || ctOfs != nullptr || outOfs != nullptr) {
    assert(inOfs != nullptr && ctOfs != nullptr && outOfs != nullptr, "");
    in_start = array_element_address(in, inOfs, T_BYTE);
    ct_start = array_element_address(ct, ctOfs, T_BYTE);
    out_start = array_element_address(out, outOfs, T_BYTE);
  }

  // if we are in this set of code, we "know" the embeddedCipher is an AESCrypt object
  // (because of the predicated logic executed earlier).
  // so we cast it here safely.
  // this requires a newer class file that has this array as littleEndian ints, otherwise we revert to java
  Node* embeddedCipherObj = load_field_from_object(gctr_object, "embeddedCipher", "Lcom/sun/crypto/provider/SymmetricCipher;");
  Node* counter = load_field_from_object(gctr_object, "counter", "[B");
  Node* subkeyHtbl = load_field_from_object(ghash_object, "subkeyHtbl", "[J");
  Node* state = load_field_from_object(ghash_object, "state", "[J");

  if (embeddedCipherObj == nullptr || counter == nullptr || subkeyHtbl == nullptr || state == nullptr) {
    return false;
  }
  // cast it to what we know it will be at runtime
  const TypeInstPtr* tinst = _gvn.type(gctr_object)->isa_instptr();
  assert(tinst != nullptr, "GCTR obj is null");
  assert(tinst->is_loaded(), "GCTR obj is not loaded");
  ciKlass* klass_AESCrypt = tinst->instance_klass()->find_klass(ciSymbol::make("com/sun/crypto/provider/AES_Crypt"));
  assert(klass_AESCrypt->is_loaded(), "predicate checks that this class is loaded");
  ciInstanceKlass* instklass_AESCrypt = klass_AESCrypt->as_instance_klass();
  const TypeKlassPtr* aklass = TypeKlassPtr::make(instklass_AESCrypt);
  const TypeOopPtr* xtype = aklass->as_instance_type();
  Node* aescrypt_object = new CheckCastPPNode(control(), embeddedCipherObj, xtype);
  aescrypt_object = _gvn.transform(aescrypt_object);
  // we need to get the start of the aescrypt_object's expanded key array
  Node* k_start = get_key_start_from_aescrypt_object(aescrypt_object);
  if (k_start == nullptr) return false;
  // similarly, get the start address of the r vector
  Node* cnt_start = array_element_address(counter, intcon(0), T_BYTE);
  Node* state_start = array_element_address(state, intcon(0), T_LONG);
  Node* subkeyHtbl_start = array_element_address(subkeyHtbl, intcon(0), T_LONG);


  // Call the stub, passing params
  Node* gcmCrypt = make_runtime_call(RC_LEAF|RC_NO_FP,
                               OptoRuntime::galoisCounterMode_aescrypt_Type(),
                               stubAddr, stubName, TypePtr::BOTTOM,
                               in_start, len, ct_start, out_start, k_start, state_start, subkeyHtbl_start, cnt_start);

  // return cipher length (int)
  Node* retvalue = _gvn.transform(new ProjNode(gcmCrypt, TypeFunc::Parms));
  set_result(retvalue);

  return true;
}

//----------------------------inline_galoisCounterMode_AESCrypt_predicate----------------------------
// Return node representing slow path of predicate check.
// the pseudo code we want to emulate with this predicate is:
// for encryption:
//    if (embeddedCipherObj instanceof AESCrypt) do_intrinsic, else do_javapath
// for decryption:
//    if ((embeddedCipherObj instanceof AESCrypt) && (cipher!=plain)) do_intrinsic, else do_javapath
//    note cipher==plain is more conservative than the original java code but that's OK
//

Node* LibraryCallKit::inline_galoisCounterMode_AESCrypt_predicate() {
  // The receiver was checked for null already.
  Node* objGCTR = argument(7);
  // Load embeddedCipher field of GCTR object.
  Node* embeddedCipherObj = load_field_from_object(objGCTR, "embeddedCipher", "Lcom/sun/crypto/provider/SymmetricCipher;");
  assert(embeddedCipherObj != nullptr, "embeddedCipherObj is null");

  // get AESCrypt klass for instanceOf check
  // AESCrypt might not be loaded yet if some other SymmetricCipher got us to this compile point
  // will have same classloader as CipherBlockChaining object
  const TypeInstPtr* tinst = _gvn.type(objGCTR)->isa_instptr();
  assert(tinst != nullptr, "GCTR obj is null");
  assert(tinst->is_loaded(), "GCTR obj is not loaded");

  // we want to do an instanceof comparison against the AESCrypt class
  ciKlass* klass_AESCrypt = tinst->instance_klass()->find_klass(ciSymbol::make("com/sun/crypto/provider/AES_Crypt"));
  if (!klass_AESCrypt->is_loaded()) {
    // if AESCrypt is not even loaded, we never take the intrinsic fast path
    Node* ctrl = control();
    set_control(top()); // no regular fast path
    return ctrl;
  }

  ciInstanceKlass* instklass_AESCrypt = klass_AESCrypt->as_instance_klass();
  Node* instof = gen_instanceof(embeddedCipherObj, makecon(TypeKlassPtr::make(instklass_AESCrypt)));
  Node* cmp_instof = _gvn.transform(new CmpINode(instof, intcon(1)));
  Node* bool_instof = _gvn.transform(new BoolNode(cmp_instof, BoolTest::ne));
  Node* instof_false = generate_guard(bool_instof, nullptr, PROB_MIN);

  return instof_false; // even if it is null
}

//------------------------------get_state_from_digest_object-----------------------
Node * LibraryCallKit::get_state_from_digest_object(Node *digest_object, BasicType elem_type) {
  const char* state_type;
  switch (elem_type) {
    case T_BYTE: state_type = "[B"; break;
    case T_INT:  state_type = "[I"; break;
    case T_LONG: state_type = "[J"; break;
    default: ShouldNotReachHere();
  }
  Node* digest_state = load_field_from_object(digest_object, "state", state_type);
  assert (digest_state != nullptr, "wrong version of sun.security.provider.MD5/SHA/SHA2/SHA5/SHA3");
  if (digest_state == nullptr) return (Node *) nullptr;

  // now have the array, need to get the start address of the state array
  Node* state = array_element_address(digest_state, intcon(0), elem_type);
  return state;
}

//------------------------------get_block_size_from_sha3_object----------------------------------
Node * LibraryCallKit::get_block_size_from_digest_object(Node *digest_object) {
  Node* block_size = load_field_from_object(digest_object, "blockSize", "I");
  assert (block_size != nullptr, "sanity");
  return block_size;
}

//----------------------------inline_digestBase_implCompressMB_predicate----------------------------
// Return node representing slow path of predicate check.
// the pseudo code we want to emulate with this predicate is:
//    if (digestBaseObj instanceof MD5/SHA/SHA2/SHA5/SHA3) do_intrinsic, else do_javapath
//
Node* LibraryCallKit::inline_digestBase_implCompressMB_predicate(int predicate) {
  assert(UseMD5Intrinsics || UseSHA1Intrinsics || UseSHA256Intrinsics || UseSHA512Intrinsics || UseSHA3Intrinsics,
         "need MD5/SHA1/SHA256/SHA512/SHA3 instruction support");
  assert((uint)predicate < 5, "sanity");

  // The receiver was checked for null already.
  Node* digestBaseObj = argument(0);

  // get DigestBase klass for instanceOf check
  const TypeInstPtr* tinst = _gvn.type(digestBaseObj)->isa_instptr();
  assert(tinst != nullptr, "digestBaseObj is null");
  assert(tinst->is_loaded(), "DigestBase is not loaded");

  const char* klass_name = nullptr;
  switch (predicate) {
  case 0:
    if (UseMD5Intrinsics) {
      // we want to do an instanceof comparison against the MD5 class
      klass_name = "sun/security/provider/MD5";
    }
    break;
  case 1:
    if (UseSHA1Intrinsics) {
      // we want to do an instanceof comparison against the SHA class
      klass_name = "sun/security/provider/SHA";
    }
    break;
  case 2:
    if (UseSHA256Intrinsics) {
      // we want to do an instanceof comparison against the SHA2 class
      klass_name = "sun/security/provider/SHA2";
    }
    break;
  case 3:
    if (UseSHA512Intrinsics) {
      // we want to do an instanceof comparison against the SHA5 class
      klass_name = "sun/security/provider/SHA5";
    }
    break;
  case 4:
    if (UseSHA3Intrinsics) {
      // we want to do an instanceof comparison against the SHA3 class
      klass_name = "sun/security/provider/SHA3";
    }
    break;
  default:
    fatal("unknown SHA intrinsic predicate: %d", predicate);
  }

  ciKlass* klass = nullptr;
  if (klass_name != nullptr) {
    klass = tinst->instance_klass()->find_klass(ciSymbol::make(klass_name));
  }
  if ((klass == nullptr) || !klass->is_loaded()) {
    // if none of MD5/SHA/SHA2/SHA5 is loaded, we never take the intrinsic fast path
    Node* ctrl = control();
    set_control(top()); // no intrinsic path
    return ctrl;
  }
  ciInstanceKlass* instklass = klass->as_instance_klass();

  Node* instof = gen_instanceof(digestBaseObj, makecon(TypeKlassPtr::make(instklass)));
  Node* cmp_instof = _gvn.transform(new CmpINode(instof, intcon(1)));
  Node* bool_instof = _gvn.transform(new BoolNode(cmp_instof, BoolTest::ne));
  Node* instof_false = generate_guard(bool_instof, nullptr, PROB_MIN);

  return instof_false;  // even if it is null
}

//-------------inline_fma-----------------------------------
bool LibraryCallKit::inline_fma(vmIntrinsics::ID id) {
  Node *a = nullptr;
  Node *b = nullptr;
  Node *c = nullptr;
  Node* result = nullptr;
  switch (id) {
  case vmIntrinsics::_fmaD:
    assert(callee()->signature()->size() == 6, "fma has 3 parameters of size 2 each.");
    // no receiver since it is static method
    a = argument(0);
    b = argument(2);
    c = argument(4);
    result = _gvn.transform(new FmaDNode(a, b, c));
    break;
  case vmIntrinsics::_fmaF:
    assert(callee()->signature()->size() == 3, "fma has 3 parameters of size 1 each.");
    a = argument(0);
    b = argument(1);
    c = argument(2);
    result = _gvn.transform(new FmaFNode(a, b, c));
    break;
  default:
    fatal_unexpected_iid(id);  break;
  }
  set_result(result);
  return true;
}

bool LibraryCallKit::inline_character_compare(vmIntrinsics::ID id) {
  // argument(0) is receiver
  Node* codePoint = argument(1);
  Node* n = nullptr;

  switch (id) {
    case vmIntrinsics::_isDigit :
      n = new DigitNode(control(), codePoint);
      break;
    case vmIntrinsics::_isLowerCase :
      n = new LowerCaseNode(control(), codePoint);
      break;
    case vmIntrinsics::_isUpperCase :
      n = new UpperCaseNode(control(), codePoint);
      break;
    case vmIntrinsics::_isWhitespace :
      n = new WhitespaceNode(control(), codePoint);
      break;
    default:
      fatal_unexpected_iid(id);
  }

  set_result(_gvn.transform(n));
  return true;
}

bool LibraryCallKit::inline_profileBoolean() {
  Node* counts = argument(1);
  const TypeAryPtr* ary = nullptr;
  ciArray* aobj = nullptr;
  if (counts->is_Con()
      && (ary = counts->bottom_type()->isa_aryptr()) != nullptr
      && (aobj = ary->const_oop()->as_array()) != nullptr
      && (aobj->length() == 2)) {
    // Profile is int[2] where [0] and [1] correspond to false and true value occurrences respectively.
    jint false_cnt = aobj->element_value(0).as_int();
    jint  true_cnt = aobj->element_value(1).as_int();

    if (C->log() != nullptr) {
      C->log()->elem("observe source='profileBoolean' false='%d' true='%d'",
                     false_cnt, true_cnt);
    }

    if (false_cnt + true_cnt == 0) {
      // According to profile, never executed.
      uncommon_trap_exact(Deoptimization::Reason_intrinsic,
                          Deoptimization::Action_reinterpret);
      return true;
    }

    // result is a boolean (0 or 1) and its profile (false_cnt & true_cnt)
    // is a number of each value occurrences.
    Node* result = argument(0);
    if (false_cnt == 0 || true_cnt == 0) {
      // According to profile, one value has been never seen.
      int expected_val = (false_cnt == 0) ? 1 : 0;

      Node* cmp  = _gvn.transform(new CmpINode(result, intcon(expected_val)));
      Node* test = _gvn.transform(new BoolNode(cmp, BoolTest::eq));

      IfNode* check = create_and_map_if(control(), test, PROB_ALWAYS, COUNT_UNKNOWN);
      Node* fast_path = _gvn.transform(new IfTrueNode(check));
      Node* slow_path = _gvn.transform(new IfFalseNode(check));

      { // Slow path: uncommon trap for never seen value and then reexecute
        // MethodHandleImpl::profileBoolean() to bump the count, so JIT knows
        // the value has been seen at least once.
        PreserveJVMState pjvms(this);
        PreserveReexecuteState preexecs(this);
        jvms()->set_should_reexecute(true);

        set_control(slow_path);
        set_i_o(i_o());

        uncommon_trap_exact(Deoptimization::Reason_intrinsic,
                            Deoptimization::Action_reinterpret);
      }
      // The guard for never seen value enables sharpening of the result and
      // returning a constant. It allows to eliminate branches on the same value
      // later on.
      set_control(fast_path);
      result = intcon(expected_val);
    }
    // Stop profiling.
    // MethodHandleImpl::profileBoolean() has profiling logic in its bytecode.
    // By replacing method body with profile data (represented as ProfileBooleanNode
    // on IR level) we effectively disable profiling.
    // It enables full speed execution once optimized code is generated.
    Node* profile = _gvn.transform(new ProfileBooleanNode(result, false_cnt, true_cnt));
    C->record_for_igvn(profile);
    set_result(profile);
    return true;
  } else {
    // Continue profiling.
    // Profile data isn't available at the moment. So, execute method's bytecode version.
    // Usually, when GWT LambdaForms are profiled it means that a stand-alone nmethod
    // is compiled and counters aren't available since corresponding MethodHandle
    // isn't a compile-time constant.
    return false;
  }
}

bool LibraryCallKit::inline_isCompileConstant() {
  Node* n = argument(0);
  set_result(n->is_Con() ? intcon(1) : intcon(0));
  return true;
}

//------------------------------- inline_getObjectSize --------------------------------------
//
// Calculate the runtime size of the object/array.
//   native long sun.instrument.InstrumentationImpl.getObjectSize0(long nativeAgent, Object objectToSize);
//
bool LibraryCallKit::inline_getObjectSize() {
  Node* obj = argument(3);
  Node* klass_node = load_object_klass(obj);

  jint  layout_con = Klass::_lh_neutral_value;
  Node* layout_val = get_layout_helper(klass_node, layout_con);
  int   layout_is_con = (layout_val == nullptr);

  if (layout_is_con) {
    // Layout helper is constant, can figure out things at compile time.

    if (Klass::layout_helper_is_instance(layout_con)) {
      // Instance case:  layout_con contains the size itself.
      Node *size = longcon(Klass::layout_helper_size_in_bytes(layout_con));
      set_result(size);
    } else {
      // Array case: size is round(header + element_size*arraylength).
      // Since arraylength is different for every array instance, we have to
      // compute the whole thing at runtime.

      Node* arr_length = load_array_length(obj);

      int round_mask = MinObjAlignmentInBytes - 1;
      int hsize  = Klass::layout_helper_header_size(layout_con);
      int eshift = Klass::layout_helper_log2_element_size(layout_con);

      if ((round_mask & ~right_n_bits(eshift)) == 0) {
        round_mask = 0;  // strength-reduce it if it goes away completely
      }
      assert((hsize & right_n_bits(eshift)) == 0, "hsize is pre-rounded");
      Node* header_size = intcon(hsize + round_mask);

      Node* lengthx = ConvI2X(arr_length);
      Node* headerx = ConvI2X(header_size);

      Node* abody = lengthx;
      if (eshift != 0) {
        abody = _gvn.transform(new LShiftXNode(lengthx, intcon(eshift)));
      }
      Node* size = _gvn.transform( new AddXNode(headerx, abody) );
      if (round_mask != 0) {
        size = _gvn.transform( new AndXNode(size, MakeConX(~round_mask)) );
      }
      size = ConvX2L(size);
      set_result(size);
    }
  } else {
    // Layout helper is not constant, need to test for array-ness at runtime.

    enum { _instance_path = 1, _array_path, PATH_LIMIT };
    RegionNode* result_reg = new RegionNode(PATH_LIMIT);
    PhiNode* result_val = new PhiNode(result_reg, TypeLong::LONG);
    record_for_igvn(result_reg);

    Node* array_ctl = generate_array_guard(klass_node, nullptr, &obj);
    if (array_ctl != nullptr) {
      // Array case: size is round(header + element_size*arraylength).
      // Since arraylength is different for every array instance, we have to
      // compute the whole thing at runtime.

      PreserveJVMState pjvms(this);
      set_control(array_ctl);
      Node* arr_length = load_array_length(obj);

      int round_mask = MinObjAlignmentInBytes - 1;
      Node* mask = intcon(round_mask);

      Node* hss = intcon(Klass::_lh_header_size_shift);
      Node* hsm = intcon(Klass::_lh_header_size_mask);
      Node* header_size = _gvn.transform(new URShiftINode(layout_val, hss));
      header_size = _gvn.transform(new AndINode(header_size, hsm));
      header_size = _gvn.transform(new AddINode(header_size, mask));

      // There is no need to mask or shift this value.
      // The semantics of LShiftINode include an implicit mask to 0x1F.
      assert(Klass::_lh_log2_element_size_shift == 0, "use shift in place");
      Node* elem_shift = layout_val;

      Node* lengthx = ConvI2X(arr_length);
      Node* headerx = ConvI2X(header_size);

      Node* abody = _gvn.transform(new LShiftXNode(lengthx, elem_shift));
      Node* size = _gvn.transform(new AddXNode(headerx, abody));
      if (round_mask != 0) {
        size = _gvn.transform(new AndXNode(size, MakeConX(~round_mask)));
      }
      size = ConvX2L(size);

      result_reg->init_req(_array_path, control());
      result_val->init_req(_array_path, size);
    }

    if (!stopped()) {
      // Instance case: the layout helper gives us instance size almost directly,
      // but we need to mask out the _lh_instance_slow_path_bit.
      Node* size = ConvI2X(layout_val);
      assert((int) Klass::_lh_instance_slow_path_bit < BytesPerLong, "clear bit");
      Node* mask = MakeConX(~(intptr_t) right_n_bits(LogBytesPerLong));
      size = _gvn.transform(new AndXNode(size, mask));
      size = ConvX2L(size);

      result_reg->init_req(_instance_path, control());
      result_val->init_req(_instance_path, size);
    }

    set_result(result_reg, result_val);
  }

  return true;
}

//------------------------------- inline_blackhole --------------------------------------
//
// Make sure all arguments to this node are alive.
// This matches methods that were requested to be blackholed through compile commands.
//
bool LibraryCallKit::inline_blackhole() {
  assert(callee()->is_static(), "Should have been checked before: only static methods here");
  assert(callee()->is_empty(), "Should have been checked before: only empty methods here");
  assert(callee()->holder()->is_loaded(), "Should have been checked before: only methods for loaded classes here");

  // Blackhole node pinches only the control, not memory. This allows
  // the blackhole to be pinned in the loop that computes blackholed
  // values, but have no other side effects, like breaking the optimizations
  // across the blackhole.

  Node* bh = _gvn.transform(new BlackholeNode(control()));
  set_control(_gvn.transform(new ProjNode(bh, TypeFunc::Control)));

  // Bind call arguments as blackhole arguments to keep them alive
  uint nargs = callee()->arg_size();
  for (uint i = 0; i < nargs; i++) {
    bh->add_req(argument(i));
  }

  return true;
}

Node* LibraryCallKit::unbox_fp16_value(const TypeInstPtr* float16_box_type, ciField* field, Node* box) {
  const TypeInstPtr* box_type = _gvn.type(box)->isa_instptr();
  if (box_type == nullptr || box_type->instance_klass() != float16_box_type->instance_klass()) {
    return nullptr; // box klass is not Float16
  }

  // Null check; get notnull casted pointer
  Node* null_ctl = top();
  Node* not_null_box = null_check_oop(box, &null_ctl, true);
  // If not_null_box is dead, only null-path is taken
  if (stopped()) {
    set_control(null_ctl);
    return nullptr;
  }
  assert(not_null_box->bottom_type()->is_instptr()->maybe_null() == false, "");
  const TypePtr* adr_type = C->alias_type(field)->adr_type();
  Node* adr = basic_plus_adr(not_null_box, field->offset_in_bytes());
  return access_load_at(not_null_box, adr, adr_type, TypeInt::SHORT, T_SHORT, IN_HEAP);
}

Node* LibraryCallKit::box_fp16_value(const TypeInstPtr* float16_box_type, ciField* field, Node* value) {
  PreserveReexecuteState preexecs(this);
  jvms()->set_should_reexecute(true);

  const TypeKlassPtr* klass_type = float16_box_type->as_klass_type();
  Node* klass_node = makecon(klass_type);
  Node* box = new_instance(klass_node);

  Node* value_field = basic_plus_adr(box, field->offset_in_bytes());
  const TypePtr* value_adr_type = value_field->bottom_type()->is_ptr();

  Node* field_store = _gvn.transform(access_store_at(box,
                                                     value_field,
                                                     value_adr_type,
                                                     value,
                                                     TypeInt::SHORT,
                                                     T_SHORT,
                                                     IN_HEAP));
  set_memory(field_store, value_adr_type);
  return box;
}

bool LibraryCallKit::inline_fp16_operations(vmIntrinsics::ID id, int num_args) {
  if (!Matcher::match_rule_supported(Op_ReinterpretS2HF) ||
      !Matcher::match_rule_supported(Op_ReinterpretHF2S)) {
    return false;
  }

  const TypeInstPtr* box_type = _gvn.type(argument(0))->isa_instptr();
  if (box_type == nullptr || box_type->const_oop() == nullptr) {
    return false;
  }

  ciInstanceKlass* float16_klass = box_type->const_oop()->as_instance()->java_lang_Class_klass()->as_instance_klass();
  const TypeInstPtr* float16_box_type = TypeInstPtr::make_exact(TypePtr::NotNull, float16_klass);
  ciField* field = float16_klass->get_field_by_name(ciSymbols::value_name(),
                                                    ciSymbols::short_signature(),
                                                    false);
  assert(field != nullptr, "");

  // Transformed nodes
  Node* fld1 = nullptr;
  Node* fld2 = nullptr;
  Node* fld3 = nullptr;
  switch(num_args) {
    case 3:
      fld3 = unbox_fp16_value(float16_box_type, field, argument(3));
      if (fld3 == nullptr) {
        return false;
      }
      fld3 = _gvn.transform(new ReinterpretS2HFNode(fld3));
    // fall-through
    case 2:
      fld2 = unbox_fp16_value(float16_box_type, field, argument(2));
      if (fld2 == nullptr) {
        return false;
      }
      fld2 = _gvn.transform(new ReinterpretS2HFNode(fld2));
    // fall-through
    case 1:
      fld1 = unbox_fp16_value(float16_box_type, field, argument(1));
      if (fld1 == nullptr) {
        return false;
      }
      fld1 = _gvn.transform(new ReinterpretS2HFNode(fld1));
      break;
    default: fatal("Unsupported number of arguments %d", num_args);
  }

  Node* result = nullptr;
  switch (id) {
    // Unary operations
    case vmIntrinsics::_sqrt_float16:
      result = _gvn.transform(new SqrtHFNode(C, control(), fld1));
      break;
    // Ternary operations
    case vmIntrinsics::_fma_float16:
      result = _gvn.transform(new FmaHFNode(fld1, fld2, fld3));
      break;
    default:
      fatal_unexpected_iid(id);
      break;
  }
  result = _gvn.transform(new ReinterpretHF2SNode(result));
  set_result(box_fp16_value(float16_box_type, field, result));
  return true;
}
<|MERGE_RESOLUTION|>--- conflicted
+++ resolved
@@ -2518,33 +2518,6 @@
   assert(Unsafe_field_offset_to_byte_offset(11) == 11,
          "fieldOffset must be byte-scaled");
 
-<<<<<<< HEAD
-  if (_gvn.type(base)->is_inlinetypeptr() && is_store) {
-    // FIXME: Larval bit check is needed to preserve the semantics of value
-    // objects which can be mutated only if its _larval bit is set. Since
-    // the oop is not always an AllocateNode, we have to find an utility way
-    // to check the larval state for all kind of oops.
-    AllocateNode* alloc = AllocateNode::Ideal_allocation(base);
-    if (alloc != nullptr) {
-      assert(alloc->_larval, "InlineType instance must be in _larval state for unsafe put operation.\n");
-    }
-  }
-
-  ciInlineKlass* inline_klass = nullptr;
-  if (is_flat) {
-    const TypeInstPtr* cls = _gvn.type(argument(4))->isa_instptr();
-    if (cls == nullptr || cls->const_oop() == nullptr) {
-      return false;
-    }
-    ciType* mirror_type = cls->const_oop()->as_instance()->java_mirror_type();
-    if (!mirror_type->is_inlinetype()) {
-      return false;
-    }
-    inline_klass = mirror_type->as_inline_klass();
-  }
-
-=======
->>>>>>> a07dfe93
   if (base->is_InlineType()) {
     assert(!is_store, "InlineTypeNodes are non-larval value objects");
     InlineTypeNode* vt = base->as_InlineType();
@@ -2555,26 +2528,11 @@
         return false;
       }
 
-<<<<<<< HEAD
-        // Skip over direct field access for VectorPayloadMF* class instances since
-        // multifield is loaded into vector, alternatively we can create a lane
-        // extraction logic.
-        ciField* field = vk->get_non_flat_field_by_offset(off);
-        if (field != nullptr && !VectorSupport::is_vector_payload_mf(vk->get_InlineKlass())) {
-          BasicType bt = type2field[field->type()->basic_type()];
-          if (bt == T_ARRAY || bt == T_NARROWOOP) {
-            bt = T_OBJECT;
-          }
-          if (bt == type && (!field->is_flat() || field->type() == inline_klass)) {
-            Node* value = vt->field_value_by_offset(off, false);
-            if (value->is_InlineType()) {
-              value = value->as_InlineType()->adjust_scalarization_depth(this);
-            }
-            set_result(value);
-            return true;
-=======
+      // Skip over direct field access for VectorPayloadMF* class instances since
+      // multifield is loaded into vector, alternatively we can create a lane
+      // extraction logic.
       ciField* field = vk->get_non_flat_field_by_offset(off);
-      if (field != nullptr) {
+      if (field != nullptr && !VectorSupport::is_vector_payload_mf(vk->get_InlineKlass())) {
         BasicType bt = type2field[field->type()->basic_type()];
         if (bt == T_ARRAY || bt == T_NARROWOOP) {
           bt = T_OBJECT;
@@ -2583,7 +2541,6 @@
           Node* value = vt->field_value_by_offset(off, false);
           if (value->is_InlineType()) {
             value = value->as_InlineType()->adjust_scalarization_depth(this);
->>>>>>> a07dfe93
           }
           set_result(value);
           return true;
@@ -2910,8 +2867,6 @@
     ptr = basic_plus_adr(base, ConvL2X(offset));
   }
 
-<<<<<<< HEAD
-=======
   if (is_store) {
     Node* value = argument(6);
     const Type* value_type = _gvn.type(value);
@@ -2932,7 +2887,6 @@
       bool null_free = !LayoutKindHelper::is_nullable_flat(layout);
       value->as_InlineType()->store_flat(this, base, ptr, atomic, immutable_memory, null_free, decorators);
     }
->>>>>>> a07dfe93
 
     return true;
   } else {
