--- conflicted
+++ resolved
@@ -2183,10 +2183,7 @@
   if (adr_type->isa_aryptr()) {
     if (adr_type->offset() >= objArrayOopDesc::base_offset_in_bytes()) {
       const TypeOopPtr* elem_type = adr_type->is_aryptr()->elem()->make_oopptr();
-<<<<<<< HEAD
       null_free = adr_type->is_aryptr()->is_null_free();
-=======
->>>>>>> 65ed0a74
       if (elem_type != NULL) {
         sharpened_klass = elem_type->klass();
       }
