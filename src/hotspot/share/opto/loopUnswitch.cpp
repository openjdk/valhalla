/*
 * Copyright (c) 2006, 2019, Oracle and/or its affiliates. All rights reserved.
 * DO NOT ALTER OR REMOVE COPYRIGHT NOTICES OR THIS FILE HEADER.
 *
 * This code is free software; you can redistribute it and/or modify it
 * under the terms of the GNU General Public License version 2 only, as
 * published by the Free Software Foundation.
 *
 * This code is distributed in the hope that it will be useful, but WITHOUT
 * ANY WARRANTY; without even the implied warranty of MERCHANTABILITY or
 * FITNESS FOR A PARTICULAR PURPOSE.  See the GNU General Public License
 * version 2 for more details (a copy is included in the LICENSE file that
 * accompanied this code).
 *
 * You should have received a copy of the GNU General Public License version
 * 2 along with this work; if not, write to the Free Software Foundation,
 * Inc., 51 Franklin St, Fifth Floor, Boston, MA 02110-1301 USA.
 *
 * Please contact Oracle, 500 Oracle Parkway, Redwood Shores, CA 94065 USA
 * or visit www.oracle.com if you need additional information or have any
 * questions.
 *
 */

#include "precompiled.hpp"
#include "memory/allocation.inline.hpp"
#include "opto/mulnode.hpp"
#include "opto/addnode.hpp"
#include "opto/connode.hpp"
#include "opto/convertnode.hpp"
#include "opto/loopnode.hpp"
#include "opto/opaquenode.hpp"
#include "opto/rootnode.hpp"

//================= Loop Unswitching =====================
//
// orig:                       transformed:
//                               if (invariant-test) then
//  predicate                      predicate
//  loop                           loop
//    stmt1                          stmt1
//    if (invariant-test) then       stmt2
//      stmt2                        stmt4
//    else                         endloop
//      stmt3                    else
//    endif                        predicate [clone]
//    stmt4                        loop [clone]
//  endloop                          stmt1 [clone]
//                                   stmt3
//                                   stmt4 [clone]
//                                 endloop
//                               endif
//
// Note: the "else" clause may be empty


//------------------------------policy_unswitching-----------------------------
// Return TRUE or FALSE if the loop should be unswitched
// (ie. clone loop with an invariant test that does not exit the loop)
bool IdealLoopTree::policy_unswitching( PhaseIdealLoop *phase ) const {
  if (!LoopUnswitching) {
    return false;
  }
  if (!_head->is_Loop()) {
    return false;
  }

  // If nodes are depleted, some transform has miscalculated its needs.
  assert(!phase->exceeding_node_budget(), "sanity");

  // check for vectorized loops, any unswitching was already applied
  if (_head->is_CountedLoop() && _head->as_CountedLoop()->is_unroll_only()) {
    return false;
  }

  LoopNode* head = _head->as_Loop();
  if (head->unswitch_count() + 1 > head->unswitch_max()) {
    return false;
  }

  if (head->is_flattened_arrays()) {
    return false;
  }

  Node_List unswitch_iffs;
  if (phase->find_unswitching_candidate(this, unswitch_iffs) == NULL) {
    return false;
  }

  // Too speculative if running low on nodes.
  return phase->may_require_nodes(est_loop_clone_sz(2));
}

//------------------------------find_unswitching_candidate-----------------------------
// Find candidate "if" for unswitching
IfNode* PhaseIdealLoop::find_unswitching_candidate(const IdealLoopTree *loop, Node_List& unswitch_iffs) const {

  // Find first invariant test that doesn't exit the loop
  LoopNode *head = loop->_head->as_Loop();
  IfNode* unswitch_iff = NULL;
  Node* n = head->in(LoopNode::LoopBackControl);
  while (n != head) {
    Node* n_dom = idom(n);
    if (n->is_Region()) {
      if (n_dom->is_If()) {
        IfNode* iff = n_dom->as_If();
        if (iff->in(1)->is_Bool()) {
          BoolNode* bol = iff->in(1)->as_Bool();
          if (bol->in(1)->is_Cmp()) {
            // If condition is invariant and not a loop exit,
            // then found reason to unswitch.
            if (loop->is_invariant(bol) && !loop->is_loop_exit(iff)) {
              unswitch_iff = iff;
            }
          }
        }
      }
    }
    n = n_dom;
  }
  if (unswitch_iff != NULL) {
    unswitch_iffs.push(unswitch_iff);
  }

  // Collect all non-flattened array checks for unswitching to create a fast loop
  // without checks (only non-flattened array accesses) and a slow loop with checks.
  if (unswitch_iff == NULL || unswitch_iff->is_flat_array_check(&_igvn)) {
    for (uint i = 0; i < loop->_body.size(); i++) {
      IfNode* n = loop->_body.at(i)->isa_If();
      if (n != NULL && n != unswitch_iff && n->is_flat_array_check(&_igvn) &&
          loop->is_invariant(n->in(1)) && !loop->is_loop_exit(n)) {
        unswitch_iffs.push(n);
        if (unswitch_iff == NULL) {
          unswitch_iff = n;
        }
      }
    }
  }
  return unswitch_iff;
}

//------------------------------do_unswitching-----------------------------
// Clone loop with an invariant test (that does not exit) and
// insert a clone of the test that selects which version to
// execute.
void PhaseIdealLoop::do_unswitching(IdealLoopTree *loop, Node_List &old_new) {

  LoopNode *head = loop->_head->as_Loop();
  Node* entry = head->skip_strip_mined()->in(LoopNode::EntryControl);
  if (find_predicate_insertion_point(entry, Deoptimization::Reason_loop_limit_check) != NULL
      || (UseProfiledLoopPredicate && find_predicate_insertion_point(entry, Deoptimization::Reason_profile_predicate) != NULL)
      || (UseLoopPredicate && find_predicate_insertion_point(entry, Deoptimization::Reason_predicate) != NULL)) {
    assert(entry->is_IfProj(), "sanity - must be ifProj since there is at least one predicate");
    if (entry->outcnt() > 1) {
      // Bailout if there are loop predicates from which there are additional control dependencies (i.e. from
      // loop entry 'entry') to previously partially peeled statements since this case is not handled and can lead
      // to wrong execution. Remove this bailout, once this is fixed.
      return;
    }
  }
  // Find first invariant test that doesn't exit the loop
  Node_List unswitch_iffs;
  IfNode* unswitch_iff = find_unswitching_candidate((const IdealLoopTree *)loop, unswitch_iffs);
  assert(unswitch_iff != NULL && unswitch_iff == unswitch_iffs.at(0), "should be at least one");
  bool flat_array_checks = unswitch_iffs.size() > 1;

#ifndef PRODUCT
  if (TraceLoopOpts) {
    tty->print("Unswitch   %d ", head->unswitch_count()+1);
    loop->dump_head();
    for (uint i = 0; i < unswitch_iffs.size(); i++) {
      unswitch_iffs.at(i)->dump(3);
      tty->cr();
    }
  }
#endif

  // Need to revert back to normal loop
  if (head->is_CountedLoop() && !head->as_CountedLoop()->is_normal_loop()) {
    head->as_CountedLoop()->set_normal_loop();
  }

  IfNode* invar_iff = create_slow_version_of_loop(loop, old_new, unswitch_iffs, CloneIncludesStripMined);
  ProjNode* proj_true = invar_iff->proj_out(1);
  ProjNode* proj_false = invar_iff->proj_out(0);

#ifdef ASSERT
  assert(proj_true->is_IfTrue(), "must be true projection");
  entry = head->skip_strip_mined()->in(LoopNode::EntryControl);
  Node* predicate = find_predicate(entry);
  if (predicate == NULL) {
    // No empty predicate
    Node* uniqc = proj_true->unique_ctrl_out();
    assert((uniqc == head && !head->is_strip_mined()) || (uniqc == head->in(LoopNode::EntryControl)
           && head->is_strip_mined()), "must hold by construction if no predicates");
  } else {
    // There is at least one empty predicate. When calling 'skip_loop_predicates' on each found empty predicate,
    // we should end up at 'proj_true'.
    Node* proj_before_first_empty_predicate = skip_loop_predicates(entry);
    if (UseProfiledLoopPredicate) {
      predicate = find_predicate(proj_before_first_empty_predicate);
      if (predicate != NULL) {
        proj_before_first_empty_predicate = skip_loop_predicates(predicate);
      }
    }
    if (UseLoopPredicate) {
      predicate = find_predicate(proj_before_first_empty_predicate);
      if (predicate != NULL) {
        proj_before_first_empty_predicate = skip_loop_predicates(predicate);
      }
    }
    assert(proj_true == proj_before_first_empty_predicate, "must hold by construction if at least one predicate");
  }
#endif
  // Increment unswitch count
  LoopNode* head_clone = old_new[head->_idx]->as_Loop();
  int nct = head->unswitch_count() + 1;
  head->set_unswitch_count(nct);
  head_clone->set_unswitch_count(nct);

  // Hoist invariant casts out of each loop to the appropriate control projection.
  Node_List worklist;
  for (uint i = 0; i < unswitch_iffs.size(); i++) {
    IfNode* iff = unswitch_iffs.at(i)->as_If();
    for (DUIterator_Fast imax, i = iff->fast_outs(imax); i < imax; i++) {
      ProjNode* proj = iff->fast_out(i)->as_Proj();
      // Copy to a worklist for easier manipulation
      for (DUIterator_Fast jmax, j = proj->fast_outs(jmax); j < jmax; j++) {
        Node* use = proj->fast_out(j);
        if (use->Opcode() == Op_CheckCastPP && loop->is_invariant(use->in(1))) {
          worklist.push(use);
        }
      }
      ProjNode* invar_proj = invar_iff->proj_out(proj->_con)->as_Proj();
      while (worklist.size() > 0) {
        Node* use = worklist.pop();
        Node* nuse = use->clone();
        nuse->set_req(0, invar_proj);
        _igvn.replace_input_of(use, 1, nuse);
        register_new_node(nuse, invar_proj);
        // Same for the clone if we are removing checks from the slow loop
        if (!flat_array_checks) {
          Node* use_clone = old_new[use->_idx];
          _igvn.replace_input_of(use_clone, 1, nuse);
        }
      }
    }
  }

  // Hardwire the control paths in the loops into if(true) and if(false)
<<<<<<< HEAD
  for (uint i = 0; i < unswitch_iffs.size(); i++) {
    IfNode* iff = unswitch_iffs.at(i)->as_If();
    _igvn.rehash_node_delayed(iff);
    dominated_by(proj_true, iff);
  }
  IfNode* unswitch_iff_clone = old_new[unswitch_iff->_idx]->as_If();
  if (!flat_array_checks) {
    ProjNode* proj_false = invar_iff->proj_out(0)->as_Proj();
    _igvn.rehash_node_delayed(unswitch_iff_clone);
    dominated_by(proj_false, unswitch_iff_clone);
  } else {
    // Leave the flattened array checks in the slow loop and
    // prevent it from being unswitched again based on these checks.
    head_clone->mark_flattened_arrays();
  }
=======
  _igvn.rehash_node_delayed(unswitch_iff);
  dominated_by(proj_true->as_IfProj(), unswitch_iff, false, false);

  IfNode* unswitch_iff_clone = old_new[unswitch_iff->_idx]->as_If();
  _igvn.rehash_node_delayed(unswitch_iff_clone);
  dominated_by(proj_false->as_IfProj(), unswitch_iff_clone, false, false);
>>>>>>> ae2504b4

  // Reoptimize loops
  loop->record_for_igvn();
  for(int i = loop->_body.size() - 1; i >= 0 ; i--) {
    Node *n = loop->_body[i];
    Node *n_clone = old_new[n->_idx];
    _igvn._worklist.push(n_clone);
  }

#ifndef PRODUCT
  if (TraceLoopUnswitching) {
    for (uint i = 0; i < unswitch_iffs.size(); i++) {
      tty->print_cr("Loop unswitching orig: %d @ %d  new: %d @ %d",
                    head->_idx,                unswitch_iffs.at(i)->_idx,
                    old_new[head->_idx]->_idx, old_new[unswitch_iffs.at(i)->_idx]->_idx);
    }
  }
#endif

  C->set_major_progress();
}

//-------------------------create_slow_version_of_loop------------------------
// Create a slow version of the loop by cloning the loop
// and inserting an if to select fast-slow versions.
// Return the inserted if.
IfNode* PhaseIdealLoop::create_slow_version_of_loop(IdealLoopTree *loop,
                                                    Node_List &old_new,
                                                    Node_List &unswitch_iffs,
                                                    CloneLoopMode mode) {
  LoopNode* head  = loop->_head->as_Loop();
  bool counted_loop = head->is_CountedLoop();
  Node*     entry = head->skip_strip_mined()->in(LoopNode::EntryControl);
  _igvn.rehash_node_delayed(entry);
  IdealLoopTree* outer_loop = loop->_parent;

  head->verify_strip_mined(1);

  // Add test to new "if" outside of loop
  IfNode* unswitch_iff = unswitch_iffs.at(0)->as_If();
  BoolNode* bol = unswitch_iff->in(1)->as_Bool();
  if (unswitch_iffs.size() > 1) {
    // Flattened array checks are used on array access to switch between
    // a legacy object array access and a flattened inline type array
    // access. We want the performance impact on legacy accesses to be
    // as small as possible so we make two copies of the loop: a fast
    // one where all accesses are known to be legacy, a slow one where
    // some accesses are to flattened arrays. Flattened array checks
    // can be removed from the fast loop (true proj) but not from the
    // slow loop (false proj) as it can have a mix of flattened/legacy accesses.
    assert(bol->_test._test == BoolTest::ne, "IfTrue proj must point to flat array");
    bol = bol->clone()->as_Bool();
    register_new_node(bol, entry);
    FlatArrayCheckNode* cmp = bol->in(1)->clone()->as_FlatArrayCheck();
    register_new_node(cmp, entry);
    bol->set_req(1, cmp);
    // Combine all checks into a single one that fails if one array is flattened
    assert(cmp->req() == 3, "unexpected number of inputs for FlatArrayCheck");
    cmp->add_req_batch(C->top(), unswitch_iffs.size() - 1);
    for (uint i = 0; i < unswitch_iffs.size(); i++) {
      Node* array = unswitch_iffs.at(i)->in(1)->in(1)->in(FlatArrayCheckNode::Array);
      cmp->set_req(FlatArrayCheckNode::Array + i, array);
    }
  }

  IfNode* iff = (unswitch_iff->Opcode() == Op_RangeCheck) ? new RangeCheckNode(entry, bol, unswitch_iff->_prob, unswitch_iff->_fcnt) :
      new IfNode(entry, bol, unswitch_iff->_prob, unswitch_iff->_fcnt);
  register_node(iff, outer_loop, entry, dom_depth(entry));
  ProjNode* iffast = new IfTrueNode(iff);
  register_node(iffast, outer_loop, iff, dom_depth(iff));
  ProjNode* ifslow = new IfFalseNode(iff);
  register_node(ifslow, outer_loop, iff, dom_depth(iff));

  // Clone the loop body.  The clone becomes the slow loop.  The
  // original pre-header will (illegally) have 3 control users
  // (old & new loops & new if).
  clone_loop(loop, old_new, dom_depth(head->skip_strip_mined()), mode, iff);
  assert(old_new[head->_idx]->is_Loop(), "" );

  // Fast (true) and Slow (false) control
  ProjNode* iffast_pred = iffast;
  ProjNode* ifslow_pred = ifslow;
  clone_predicates_to_unswitched_loop(loop, old_new, iffast_pred, ifslow_pred);

  Node* l = head->skip_strip_mined();
  _igvn.replace_input_of(l, LoopNode::EntryControl, iffast_pred);
  set_idom(l, iffast_pred, dom_depth(l));
  LoopNode* slow_l = old_new[head->_idx]->as_Loop()->skip_strip_mined();
  _igvn.replace_input_of(slow_l, LoopNode::EntryControl, ifslow_pred);
  set_idom(slow_l, ifslow_pred, dom_depth(l));

  recompute_dom_depth();

  return iff;
}

LoopNode* PhaseIdealLoop::create_reserve_version_of_loop(IdealLoopTree *loop, CountedLoopReserveKit* lk) {
  Node_List old_new;
  LoopNode* head  = loop->_head->as_Loop();
  bool counted_loop = head->is_CountedLoop();
  Node*     entry = head->skip_strip_mined()->in(LoopNode::EntryControl);
  _igvn.rehash_node_delayed(entry);
  IdealLoopTree* outer_loop = head->is_strip_mined() ? loop->_parent->_parent : loop->_parent;

  ConINode* const_1 = _igvn.intcon(1);
  set_ctrl(const_1, C->root());
  IfNode* iff = new IfNode(entry, const_1, PROB_MAX, COUNT_UNKNOWN);
  register_node(iff, outer_loop, entry, dom_depth(entry));
  ProjNode* iffast = new IfTrueNode(iff);
  register_node(iffast, outer_loop, iff, dom_depth(iff));
  ProjNode* ifslow = new IfFalseNode(iff);
  register_node(ifslow, outer_loop, iff, dom_depth(iff));

  // Clone the loop body.  The clone becomes the slow loop.  The
  // original pre-header will (illegally) have 3 control users
  // (old & new loops & new if).
  clone_loop(loop, old_new, dom_depth(head), CloneIncludesStripMined, iff);
  assert(old_new[head->_idx]->is_Loop(), "" );

  LoopNode* slow_head = old_new[head->_idx]->as_Loop();

#ifndef PRODUCT
  if (TraceLoopOpts) {
    tty->print_cr("PhaseIdealLoop::create_reserve_version_of_loop:");
    tty->print("\t iff = %d, ", iff->_idx); iff->dump();
    tty->print("\t iffast = %d, ", iffast->_idx); iffast->dump();
    tty->print("\t ifslow = %d, ", ifslow->_idx); ifslow->dump();
    tty->print("\t before replace_input_of: head = %d, ", head->_idx); head->dump();
    tty->print("\t before replace_input_of: slow_head = %d, ", slow_head->_idx); slow_head->dump();
  }
#endif

  // Fast (true) control
  _igvn.replace_input_of(head->skip_strip_mined(), LoopNode::EntryControl, iffast);
  // Slow (false) control
  _igvn.replace_input_of(slow_head->skip_strip_mined(), LoopNode::EntryControl, ifslow);

  recompute_dom_depth();

  lk->set_iff(iff);

#ifndef PRODUCT
  if (TraceLoopOpts ) {
    tty->print("\t after  replace_input_of: head = %d, ", head->_idx); head->dump();
    tty->print("\t after  replace_input_of: slow_head = %d, ", slow_head->_idx); slow_head->dump();
  }
#endif

  return slow_head->as_Loop();
}

CountedLoopReserveKit::CountedLoopReserveKit(PhaseIdealLoop* phase, IdealLoopTree *loop, bool active = true) :
  _phase(phase),
  _lpt(loop),
  _lp(NULL),
  _iff(NULL),
  _lp_reserved(NULL),
  _has_reserved(false),
  _use_new(false),
  _active(active)
  {
    create_reserve();
  };

CountedLoopReserveKit::~CountedLoopReserveKit() {
  if (!_active) {
    return;
  }

  if (_has_reserved && !_use_new) {
    // intcon(0)->iff-node reverts CF to the reserved copy
    ConINode* const_0 = _phase->_igvn.intcon(0);
    _phase->set_ctrl(const_0, _phase->C->root());
    _iff->set_req(1, const_0);

    #ifndef PRODUCT
      if (TraceLoopOpts) {
        tty->print_cr("CountedLoopReserveKit::~CountedLoopReserveKit()");
        tty->print("\t discard loop %d and revert to the reserved loop clone %d: ", _lp->_idx, _lp_reserved->_idx);
        _lp_reserved->dump();
      }
    #endif
  }
}

bool CountedLoopReserveKit::create_reserve() {
  if (!_active) {
    return false;
  }

  if(!_lpt->_head->is_CountedLoop()) {
    if (TraceLoopOpts) {
      tty->print_cr("CountedLoopReserveKit::create_reserve: %d not counted loop", _lpt->_head->_idx);
    }
    return false;
  }
  CountedLoopNode *cl = _lpt->_head->as_CountedLoop();
  if (!cl->is_valid_counted_loop(T_INT)) {
    if (TraceLoopOpts) {
      tty->print_cr("CountedLoopReserveKit::create_reserve: %d not valid counted loop", cl->_idx);
    }
    return false; // skip malformed counted loop
  }
  if (!cl->is_main_loop()) {
    bool loop_not_canonical = true;
    if (cl->is_post_loop() && (cl->slp_max_unroll() > 0)) {
      loop_not_canonical = false;
    }
    // only reject some loop forms
    if (loop_not_canonical) {
      if (TraceLoopOpts) {
        tty->print_cr("CountedLoopReserveKit::create_reserve: %d not canonical loop", cl->_idx);
      }
      return false; // skip normal, pre, and post (conditionally) loops
    }
  }

  _lp = _lpt->_head->as_Loop();
  _lp_reserved = _phase->create_reserve_version_of_loop(_lpt, this);

  if (!_lp_reserved->is_CountedLoop()) {
    return false;
  }

  Node* ifslow_pred = _lp_reserved->skip_strip_mined()->in(LoopNode::EntryControl);

  if (!ifslow_pred->is_IfFalse()) {
    return false;
  }

  Node* iff = ifslow_pred->in(0);
  if (!iff->is_If() || iff != _iff) {
    return false;
  }

  if (iff->in(1)->Opcode() != Op_ConI) {
    return false;
  }

  _has_reserved = true;
  return true;
}<|MERGE_RESOLUTION|>--- conflicted
+++ resolved
@@ -248,30 +248,21 @@
   }
 
   // Hardwire the control paths in the loops into if(true) and if(false)
-<<<<<<< HEAD
   for (uint i = 0; i < unswitch_iffs.size(); i++) {
     IfNode* iff = unswitch_iffs.at(i)->as_If();
     _igvn.rehash_node_delayed(iff);
-    dominated_by(proj_true, iff);
+    dominated_by(proj_true->as_IfProj(), iff);
   }
   IfNode* unswitch_iff_clone = old_new[unswitch_iff->_idx]->as_If();
   if (!flat_array_checks) {
     ProjNode* proj_false = invar_iff->proj_out(0)->as_Proj();
     _igvn.rehash_node_delayed(unswitch_iff_clone);
-    dominated_by(proj_false, unswitch_iff_clone);
+    dominated_by(proj_false->as_IfProj(), unswitch_iff_clone);
   } else {
     // Leave the flattened array checks in the slow loop and
     // prevent it from being unswitched again based on these checks.
     head_clone->mark_flattened_arrays();
   }
-=======
-  _igvn.rehash_node_delayed(unswitch_iff);
-  dominated_by(proj_true->as_IfProj(), unswitch_iff, false, false);
-
-  IfNode* unswitch_iff_clone = old_new[unswitch_iff->_idx]->as_If();
-  _igvn.rehash_node_delayed(unswitch_iff_clone);
-  dominated_by(proj_false->as_IfProj(), unswitch_iff_clone, false, false);
->>>>>>> ae2504b4
 
   // Reoptimize loops
   loop->record_for_igvn();
