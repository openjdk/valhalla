/*
 * Copyright (c) 2006, 2023, Oracle and/or its affiliates. All rights reserved.
 * DO NOT ALTER OR REMOVE COPYRIGHT NOTICES OR THIS FILE HEADER.
 *
 * This code is free software; you can redistribute it and/or modify it
 * under the terms of the GNU General Public License version 2 only, as
 * published by the Free Software Foundation.
 *
 * This code is distributed in the hope that it will be useful, but WITHOUT
 * ANY WARRANTY; without even the implied warranty of MERCHANTABILITY or
 * FITNESS FOR A PARTICULAR PURPOSE.  See the GNU General Public License
 * version 2 for more details (a copy is included in the LICENSE file that
 * accompanied this code).
 *
 * You should have received a copy of the GNU General Public License version
 * 2 along with this work; if not, write to the Free Software Foundation,
 * Inc., 51 Franklin St, Fifth Floor, Boston, MA 02110-1301 USA.
 *
 * Please contact Oracle, 500 Oracle Parkway, Redwood Shores, CA 94065 USA
 * or visit www.oracle.com if you need additional information or have any
 * questions.
 *
 */

#include "precompiled.hpp"
#include "memory/allocation.inline.hpp"
#include "opto/mulnode.hpp"
#include "opto/addnode.hpp"
#include "opto/connode.hpp"
#include "opto/convertnode.hpp"
#include "opto/loopnode.hpp"
#include "opto/opaquenode.hpp"
#include "opto/rootnode.hpp"

//================= Loop Unswitching =====================
//
// orig:                       transformed:
//                               if (invariant-test) then
//  predicate                      predicate
//  loop                           loop
//    stmt1                          stmt1
//    if (invariant-test) then       stmt2
//      stmt2                        stmt4
//    else                         endloop
//      stmt3                    else
//    endif                        predicate [clone]
//    stmt4                        loop [clone]
//  endloop                          stmt1 [clone]
//                                   stmt3
//                                   stmt4 [clone]
//                                 endloop
//                               endif
//
// Note: the "else" clause may be empty


//------------------------------policy_unswitching-----------------------------
// Return TRUE or FALSE if the loop should be unswitched
// (ie. clone loop with an invariant test that does not exit the loop)
bool IdealLoopTree::policy_unswitching( PhaseIdealLoop *phase ) const {
  if (!LoopUnswitching) {
    return false;
  }
  if (!_head->is_Loop()) {
    return false;
  }

  // If nodes are depleted, some transform has miscalculated its needs.
  assert(!phase->exceeding_node_budget(), "sanity");

  // check for vectorized loops, any unswitching was already applied
  if (_head->is_CountedLoop() && _head->as_CountedLoop()->is_unroll_only()) {
    return false;
  }

  LoopNode* head = _head->as_Loop();
  if (head->unswitch_count() + 1 > head->unswitch_max()) {
    return false;
  }
<<<<<<< HEAD

  if (head->is_flattened_arrays()) {
    return false;
  }

  Node_List unswitch_iffs;
  if (phase->find_unswitching_candidate(this, unswitch_iffs) == NULL) {
=======
  if (phase->find_unswitching_candidate(this) == nullptr) {
>>>>>>> 2b81faeb
    return false;
  }

  // Too speculative if running low on nodes.
  return phase->may_require_nodes(est_loop_clone_sz(2));
}

//------------------------------find_unswitching_candidate-----------------------------
// Find candidate "if" for unswitching
IfNode* PhaseIdealLoop::find_unswitching_candidate(const IdealLoopTree *loop, Node_List& unswitch_iffs) const {

  // Find first invariant test that doesn't exit the loop
  LoopNode *head = loop->_head->as_Loop();
  IfNode* unswitch_iff = nullptr;
  Node* n = head->in(LoopNode::LoopBackControl);
  while (n != head) {
    Node* n_dom = idom(n);
    if (n->is_Region()) {
      if (n_dom->is_If()) {
        IfNode* iff = n_dom->as_If();
        if (iff->in(1)->is_Bool()) {
          BoolNode* bol = iff->in(1)->as_Bool();
          if (bol->in(1)->is_Cmp()) {
            // If condition is invariant and not a loop exit,
            // then found reason to unswitch.
            if (loop->is_invariant(bol) && !loop->is_loop_exit(iff)) {
              unswitch_iff = iff;
            }
          }
        }
      }
    }
    n = n_dom;
  }
  if (unswitch_iff != NULL) {
    unswitch_iffs.push(unswitch_iff);
  }

  // Collect all non-flattened array checks for unswitching to create a fast loop
  // without checks (only non-flattened array accesses) and a slow loop with checks.
  if (unswitch_iff == NULL || unswitch_iff->is_flat_array_check(&_igvn)) {
    for (uint i = 0; i < loop->_body.size(); i++) {
      IfNode* n = loop->_body.at(i)->isa_If();
      if (n != NULL && n != unswitch_iff && n->is_flat_array_check(&_igvn) &&
          loop->is_invariant(n->in(1)) && !loop->is_loop_exit(n)) {
        unswitch_iffs.push(n);
        if (unswitch_iff == NULL) {
          unswitch_iff = n;
        }
      }
    }
  }
  return unswitch_iff;
}

//------------------------------do_unswitching-----------------------------
// Clone loop with an invariant test (that does not exit) and
// insert a clone of the test that selects which version to
// execute.
void PhaseIdealLoop::do_unswitching(IdealLoopTree *loop, Node_List &old_new) {

  LoopNode *head = loop->_head->as_Loop();
  Node* entry = head->skip_strip_mined()->in(LoopNode::EntryControl);
  if (find_predicate_insertion_point(entry, Deoptimization::Reason_loop_limit_check) != nullptr
      || (UseProfiledLoopPredicate && find_predicate_insertion_point(entry, Deoptimization::Reason_profile_predicate) != nullptr)
      || (UseLoopPredicate && find_predicate_insertion_point(entry, Deoptimization::Reason_predicate) != nullptr)) {
    assert(entry->is_IfProj(), "sanity - must be ifProj since there is at least one predicate");
    if (entry->outcnt() > 1) {
      // Bailout if there are loop predicates from which there are additional control dependencies (i.e. from
      // loop entry 'entry') to previously partially peeled statements since this case is not handled and can lead
      // to wrong execution. Remove this bailout, once this is fixed.
      return;
    }
  }
  // Find first invariant test that doesn't exit the loop
<<<<<<< HEAD
  Node_List unswitch_iffs;
  IfNode* unswitch_iff = find_unswitching_candidate((const IdealLoopTree *)loop, unswitch_iffs);
  assert(unswitch_iff != NULL && unswitch_iff == unswitch_iffs.at(0), "should be at least one");
  bool flat_array_checks = unswitch_iffs.size() > 1;
=======
  IfNode* unswitch_iff = find_unswitching_candidate((const IdealLoopTree *)loop);
  assert(unswitch_iff != nullptr, "should be at least one");
>>>>>>> 2b81faeb

#ifndef PRODUCT
  if (TraceLoopOpts) {
    tty->print("Unswitch   %d ", head->unswitch_count()+1);
    loop->dump_head();
    for (uint i = 0; i < unswitch_iffs.size(); i++) {
      unswitch_iffs.at(i)->dump(3);
      tty->cr();
    }
  }
#endif

  // Need to revert back to normal loop
  if (head->is_CountedLoop() && !head->as_CountedLoop()->is_normal_loop()) {
    head->as_CountedLoop()->set_normal_loop();
  }

  IfNode* invar_iff = create_slow_version_of_loop(loop, old_new, unswitch_iffs, CloneIncludesStripMined);
  ProjNode* proj_true = invar_iff->proj_out(1);
  ProjNode* proj_false = invar_iff->proj_out(0);

#ifdef ASSERT
  assert(proj_true->is_IfTrue(), "must be true projection");
  entry = head->skip_strip_mined()->in(LoopNode::EntryControl);
  Node* predicate = find_predicate(entry);
  if (predicate == nullptr) {
    // No empty predicate
    Node* uniqc = proj_true->unique_ctrl_out();
    assert((uniqc == head && !head->is_strip_mined()) || (uniqc == head->in(LoopNode::EntryControl)
           && head->is_strip_mined()), "must hold by construction if no predicates");
  } else {
    // There is at least one empty predicate. When calling 'skip_loop_predicates' on each found empty predicate,
    // we should end up at 'proj_true'.
    Node* proj_before_first_empty_predicate = skip_loop_predicates(entry);
    if (UseProfiledLoopPredicate) {
      predicate = find_predicate(proj_before_first_empty_predicate);
      if (predicate != nullptr) {
        proj_before_first_empty_predicate = skip_loop_predicates(predicate);
      }
    }
    if (UseLoopPredicate) {
      predicate = find_predicate(proj_before_first_empty_predicate);
      if (predicate != nullptr) {
        proj_before_first_empty_predicate = skip_loop_predicates(predicate);
      }
    }
    assert(proj_true == proj_before_first_empty_predicate, "must hold by construction if at least one predicate");
  }
#endif
  // Increment unswitch count
  LoopNode* head_clone = old_new[head->_idx]->as_Loop();
  int nct = head->unswitch_count() + 1;
  head->set_unswitch_count(nct);
  head_clone->set_unswitch_count(nct);

  // Hoist invariant casts out of each loop to the appropriate control projection.
  Node_List worklist;
  for (uint i = 0; i < unswitch_iffs.size(); i++) {
    IfNode* iff = unswitch_iffs.at(i)->as_If();
    for (DUIterator_Fast imax, i = iff->fast_outs(imax); i < imax; i++) {
      ProjNode* proj = iff->fast_out(i)->as_Proj();
      // Copy to a worklist for easier manipulation
      for (DUIterator_Fast jmax, j = proj->fast_outs(jmax); j < jmax; j++) {
        Node* use = proj->fast_out(j);
        if (use->Opcode() == Op_CheckCastPP && loop->is_invariant(use->in(1))) {
          worklist.push(use);
        }
      }
      ProjNode* invar_proj = invar_iff->proj_out(proj->_con)->as_Proj();
      while (worklist.size() > 0) {
        Node* use = worklist.pop();
        Node* nuse = use->clone();
        nuse->set_req(0, invar_proj);
        _igvn.replace_input_of(use, 1, nuse);
        register_new_node(nuse, invar_proj);
        // Same for the clone if we are removing checks from the slow loop
        if (!flat_array_checks) {
          Node* use_clone = old_new[use->_idx];
          _igvn.replace_input_of(use_clone, 1, nuse);
        }
      }
    }
  }

  // Hardwire the control paths in the loops into if(true) and if(false)
  for (uint i = 0; i < unswitch_iffs.size(); i++) {
    IfNode* iff = unswitch_iffs.at(i)->as_If();
    _igvn.rehash_node_delayed(iff);
    dominated_by(proj_true->as_IfProj(), iff);
  }
  IfNode* unswitch_iff_clone = old_new[unswitch_iff->_idx]->as_If();
  if (!flat_array_checks) {
    ProjNode* proj_false = invar_iff->proj_out(0)->as_Proj();
    _igvn.rehash_node_delayed(unswitch_iff_clone);
    dominated_by(proj_false->as_IfProj(), unswitch_iff_clone);
  } else {
    // Leave the flattened array checks in the slow loop and
    // prevent it from being unswitched again based on these checks.
    head_clone->mark_flattened_arrays();
  }

  // Reoptimize loops
  loop->record_for_igvn();
  for(int i = loop->_body.size() - 1; i >= 0 ; i--) {
    Node *n = loop->_body[i];
    Node *n_clone = old_new[n->_idx];
    _igvn._worklist.push(n_clone);
  }

#ifndef PRODUCT
  if (TraceLoopUnswitching) {
    for (uint i = 0; i < unswitch_iffs.size(); i++) {
      tty->print_cr("Loop unswitching orig: %d @ %d  new: %d @ %d",
                    head->_idx,                unswitch_iffs.at(i)->_idx,
                    old_new[head->_idx]->_idx, old_new[unswitch_iffs.at(i)->_idx]->_idx);
    }
  }
#endif

  C->set_major_progress();
}

//-------------------------create_slow_version_of_loop------------------------
// Create a slow version of the loop by cloning the loop
// and inserting an if to select fast-slow versions.
// Return the inserted if.
IfNode* PhaseIdealLoop::create_slow_version_of_loop(IdealLoopTree *loop,
                                                    Node_List &old_new,
                                                    Node_List &unswitch_iffs,
                                                    CloneLoopMode mode) {
  LoopNode* head  = loop->_head->as_Loop();
  bool counted_loop = head->is_CountedLoop();
  Node*     entry = head->skip_strip_mined()->in(LoopNode::EntryControl);
  _igvn.rehash_node_delayed(entry);
  IdealLoopTree* outer_loop = loop->_parent;

  head->verify_strip_mined(1);

  // Add test to new "if" outside of loop
  IfNode* unswitch_iff = unswitch_iffs.at(0)->as_If();
  BoolNode* bol = unswitch_iff->in(1)->as_Bool();
  if (unswitch_iffs.size() > 1) {
    // Flattened array checks are used on array access to switch between
    // a legacy object array access and a flattened inline type array
    // access. We want the performance impact on legacy accesses to be
    // as small as possible so we make two copies of the loop: a fast
    // one where all accesses are known to be legacy, a slow one where
    // some accesses are to flattened arrays. Flattened array checks
    // can be removed from the fast loop (true proj) but not from the
    // slow loop (false proj) as it can have a mix of flattened/legacy accesses.
    assert(bol->_test._test == BoolTest::ne, "IfTrue proj must point to flat array");
    bol = bol->clone()->as_Bool();
    register_new_node(bol, entry);
    FlatArrayCheckNode* cmp = bol->in(1)->clone()->as_FlatArrayCheck();
    register_new_node(cmp, entry);
    bol->set_req(1, cmp);
    // Combine all checks into a single one that fails if one array is flattened
    assert(cmp->req() == 3, "unexpected number of inputs for FlatArrayCheck");
    cmp->add_req_batch(C->top(), unswitch_iffs.size() - 1);
    for (uint i = 0; i < unswitch_iffs.size(); i++) {
      Node* array = unswitch_iffs.at(i)->in(1)->in(1)->in(FlatArrayCheckNode::ArrayOrKlass);
      cmp->set_req(FlatArrayCheckNode::ArrayOrKlass + i, array);
    }
  }

  IfNode* iff = (unswitch_iff->Opcode() == Op_RangeCheck) ? new RangeCheckNode(entry, bol, unswitch_iff->_prob, unswitch_iff->_fcnt) :
      new IfNode(entry, bol, unswitch_iff->_prob, unswitch_iff->_fcnt);
  register_node(iff, outer_loop, entry, dom_depth(entry));
  ProjNode* iffast = new IfTrueNode(iff);
  register_node(iffast, outer_loop, iff, dom_depth(iff));
  ProjNode* ifslow = new IfFalseNode(iff);
  register_node(ifslow, outer_loop, iff, dom_depth(iff));

  // Clone the loop body.  The clone becomes the slow loop.  The
  // original pre-header will (illegally) have 3 control users
  // (old & new loops & new if).
  clone_loop(loop, old_new, dom_depth(head->skip_strip_mined()), mode, iff);
  assert(old_new[head->_idx]->is_Loop(), "" );

  // Fast (true) and Slow (false) control
  ProjNode* iffast_pred = iffast;
  ProjNode* ifslow_pred = ifslow;
  clone_predicates_to_unswitched_loop(loop, old_new, iffast_pred, ifslow_pred);

  Node* l = head->skip_strip_mined();
  _igvn.replace_input_of(l, LoopNode::EntryControl, iffast_pred);
  set_idom(l, iffast_pred, dom_depth(l));
  LoopNode* slow_l = old_new[head->_idx]->as_Loop()->skip_strip_mined();
  _igvn.replace_input_of(slow_l, LoopNode::EntryControl, ifslow_pred);
  set_idom(slow_l, ifslow_pred, dom_depth(l));

  recompute_dom_depth();

  return iff;
}

LoopNode* PhaseIdealLoop::create_reserve_version_of_loop(IdealLoopTree *loop, CountedLoopReserveKit* lk) {
  Node_List old_new;
  LoopNode* head  = loop->_head->as_Loop();
  bool counted_loop = head->is_CountedLoop();
  Node*     entry = head->skip_strip_mined()->in(LoopNode::EntryControl);
  _igvn.rehash_node_delayed(entry);
  IdealLoopTree* outer_loop = head->is_strip_mined() ? loop->_parent->_parent : loop->_parent;

  ConINode* const_1 = _igvn.intcon(1);
  set_ctrl(const_1, C->root());
  IfNode* iff = new IfNode(entry, const_1, PROB_MAX, COUNT_UNKNOWN);
  register_node(iff, outer_loop, entry, dom_depth(entry));
  ProjNode* iffast = new IfTrueNode(iff);
  register_node(iffast, outer_loop, iff, dom_depth(iff));
  ProjNode* ifslow = new IfFalseNode(iff);
  register_node(ifslow, outer_loop, iff, dom_depth(iff));

  // Clone the loop body.  The clone becomes the slow loop.  The
  // original pre-header will (illegally) have 3 control users
  // (old & new loops & new if).
  clone_loop(loop, old_new, dom_depth(head), CloneIncludesStripMined, iff);
  assert(old_new[head->_idx]->is_Loop(), "" );

  LoopNode* slow_head = old_new[head->_idx]->as_Loop();

#ifndef PRODUCT
  if (TraceLoopOpts) {
    tty->print_cr("PhaseIdealLoop::create_reserve_version_of_loop:");
    tty->print("\t iff = %d, ", iff->_idx); iff->dump();
    tty->print("\t iffast = %d, ", iffast->_idx); iffast->dump();
    tty->print("\t ifslow = %d, ", ifslow->_idx); ifslow->dump();
    tty->print("\t before replace_input_of: head = %d, ", head->_idx); head->dump();
    tty->print("\t before replace_input_of: slow_head = %d, ", slow_head->_idx); slow_head->dump();
  }
#endif

  // Fast (true) control
  _igvn.replace_input_of(head->skip_strip_mined(), LoopNode::EntryControl, iffast);
  // Slow (false) control
  _igvn.replace_input_of(slow_head->skip_strip_mined(), LoopNode::EntryControl, ifslow);

  recompute_dom_depth();

  lk->set_iff(iff);

#ifndef PRODUCT
  if (TraceLoopOpts ) {
    tty->print("\t after  replace_input_of: head = %d, ", head->_idx); head->dump();
    tty->print("\t after  replace_input_of: slow_head = %d, ", slow_head->_idx); slow_head->dump();
  }
#endif

  return slow_head->as_Loop();
}

CountedLoopReserveKit::CountedLoopReserveKit(PhaseIdealLoop* phase, IdealLoopTree *loop, bool active = true) :
  _phase(phase),
  _lpt(loop),
  _lp(nullptr),
  _iff(nullptr),
  _lp_reserved(nullptr),
  _has_reserved(false),
  _use_new(false),
  _active(active)
  {
    create_reserve();
  };

CountedLoopReserveKit::~CountedLoopReserveKit() {
  if (!_active) {
    return;
  }

  if (_has_reserved && !_use_new) {
    // intcon(0)->iff-node reverts CF to the reserved copy
    ConINode* const_0 = _phase->_igvn.intcon(0);
    _phase->set_ctrl(const_0, _phase->C->root());
    _iff->set_req(1, const_0);

    #ifndef PRODUCT
      if (TraceLoopOpts) {
        tty->print_cr("CountedLoopReserveKit::~CountedLoopReserveKit()");
        tty->print("\t discard loop %d and revert to the reserved loop clone %d: ", _lp->_idx, _lp_reserved->_idx);
        _lp_reserved->dump();
      }
    #endif
  }
}

bool CountedLoopReserveKit::create_reserve() {
  if (!_active) {
    return false;
  }

  if(!_lpt->_head->is_CountedLoop()) {
    if (TraceLoopOpts) {
      tty->print_cr("CountedLoopReserveKit::create_reserve: %d not counted loop", _lpt->_head->_idx);
    }
    return false;
  }
  CountedLoopNode *cl = _lpt->_head->as_CountedLoop();
  if (!cl->is_valid_counted_loop(T_INT)) {
    if (TraceLoopOpts) {
      tty->print_cr("CountedLoopReserveKit::create_reserve: %d not valid counted loop", cl->_idx);
    }
    return false; // skip malformed counted loop
  }
  if (!cl->is_main_loop()) {
    bool loop_not_canonical = true;
    if (cl->is_post_loop() && (cl->slp_max_unroll() > 0)) {
      loop_not_canonical = false;
    }
    // only reject some loop forms
    if (loop_not_canonical) {
      if (TraceLoopOpts) {
        tty->print_cr("CountedLoopReserveKit::create_reserve: %d not canonical loop", cl->_idx);
      }
      return false; // skip normal, pre, and post (conditionally) loops
    }
  }

  _lp = _lpt->_head->as_Loop();
  _lp_reserved = _phase->create_reserve_version_of_loop(_lpt, this);

  if (!_lp_reserved->is_CountedLoop()) {
    return false;
  }

  Node* ifslow_pred = _lp_reserved->skip_strip_mined()->in(LoopNode::EntryControl);

  if (!ifslow_pred->is_IfFalse()) {
    return false;
  }

  Node* iff = ifslow_pred->in(0);
  if (!iff->is_If() || iff != _iff) {
    return false;
  }

  if (iff->in(1)->Opcode() != Op_ConI) {
    return false;
  }

  _has_reserved = true;
  return true;
}<|MERGE_RESOLUTION|>--- conflicted
+++ resolved
@@ -77,17 +77,13 @@
   if (head->unswitch_count() + 1 > head->unswitch_max()) {
     return false;
   }
-<<<<<<< HEAD
 
   if (head->is_flattened_arrays()) {
     return false;
   }
 
   Node_List unswitch_iffs;
-  if (phase->find_unswitching_candidate(this, unswitch_iffs) == NULL) {
-=======
-  if (phase->find_unswitching_candidate(this) == nullptr) {
->>>>>>> 2b81faeb
+  if (phase->find_unswitching_candidate(this, unswitch_iffs) == nullptr) {
     return false;
   }
 
@@ -122,19 +118,19 @@
     }
     n = n_dom;
   }
-  if (unswitch_iff != NULL) {
+  if (unswitch_iff != nullptr) {
     unswitch_iffs.push(unswitch_iff);
   }
 
   // Collect all non-flattened array checks for unswitching to create a fast loop
   // without checks (only non-flattened array accesses) and a slow loop with checks.
-  if (unswitch_iff == NULL || unswitch_iff->is_flat_array_check(&_igvn)) {
+  if (unswitch_iff == nullptr || unswitch_iff->is_flat_array_check(&_igvn)) {
     for (uint i = 0; i < loop->_body.size(); i++) {
       IfNode* n = loop->_body.at(i)->isa_If();
-      if (n != NULL && n != unswitch_iff && n->is_flat_array_check(&_igvn) &&
+      if (n != nullptr && n != unswitch_iff && n->is_flat_array_check(&_igvn) &&
           loop->is_invariant(n->in(1)) && !loop->is_loop_exit(n)) {
         unswitch_iffs.push(n);
-        if (unswitch_iff == NULL) {
+        if (unswitch_iff == nullptr) {
           unswitch_iff = n;
         }
       }
@@ -163,15 +159,10 @@
     }
   }
   // Find first invariant test that doesn't exit the loop
-<<<<<<< HEAD
   Node_List unswitch_iffs;
   IfNode* unswitch_iff = find_unswitching_candidate((const IdealLoopTree *)loop, unswitch_iffs);
-  assert(unswitch_iff != NULL && unswitch_iff == unswitch_iffs.at(0), "should be at least one");
+  assert(unswitch_iff != nullptr && unswitch_iff == unswitch_iffs.at(0), "should be at least one");
   bool flat_array_checks = unswitch_iffs.size() > 1;
-=======
-  IfNode* unswitch_iff = find_unswitching_candidate((const IdealLoopTree *)loop);
-  assert(unswitch_iff != nullptr, "should be at least one");
->>>>>>> 2b81faeb
 
 #ifndef PRODUCT
   if (TraceLoopOpts) {
