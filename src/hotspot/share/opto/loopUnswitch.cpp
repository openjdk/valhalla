--- conflicted
+++ resolved
@@ -436,7 +436,6 @@
     DEBUG_ONLY(verify_unswitched_loop_versions(_loop->_head->as_Loop(), unswitched_loop_selector);)
 
     _phase->recompute_dom_depth();
-    remove_unswitch_candidate_from_loops(unswitched_loop_selector);
   }
 
  private:
@@ -484,45 +483,10 @@
   }
 #endif // ASSERT
 
-<<<<<<< HEAD
- public:
-  // Unswitch the original loop on the invariant loop selector by creating a true-path-loop and a false-path-loop.
-  // Remove the unswitch candidate If from both unswitched loop versions which are now covered by the loop selector If.
-  void unswitch(const UnswitchedLoopSelector& unswitched_loop_selector) {
-    _phase->clone_loop(_loop, _old_new, _phase->dom_depth(_loop_head),
-                       PhaseIdealLoop::CloneIncludesStripMined, unswitched_loop_selector.selector());
-
-    // At this point, the selector If projections are the corresponding loop entries.
-    // clone_parse_and_assertion_predicates_to_unswitched_loop() could clone additional predicates after the selector
-    // If projections. The loop entries are updated accordingly.
-    IfProjNode* true_path_loop_entry = unswitched_loop_selector.true_path_loop_proj();
-    IfProjNode* false_path_loop_entry = unswitched_loop_selector.false_path_loop_proj();
-    _phase->clone_parse_and_assertion_predicates_to_unswitched_loop(_loop, _old_new,
-                                                                    true_path_loop_entry, false_path_loop_entry);
-
-    fix_loop_entries(true_path_loop_entry, false_path_loop_entry);
-    DEBUG_ONLY(verify_unswitched_loop_versions(_loop->_head->as_Loop(), unswitched_loop_selector);)
-    _phase->recompute_dom_depth();
-  }
-=======
   Node* old_to_new(const Node* old) const {
     return _old_new[old->_idx];
   }
 
-  // Remove the unswitch candidate If nodes in both unswitched loop versions which are now dominated by the loop selector
-  // If node. Keep the true-path-path in the true-path-loop and the false-path-path in the false-path-loop by setting
-  // the bool input accordingly. The unswitch candidate If nodes are folded in the next IGVN round.
-  void remove_unswitch_candidate_from_loops(const UnswitchedLoopSelector& unswitched_loop_selector) {
-    IfNode* unswitching_candidate = unswitched_loop_selector.unswitch_candidate();
-    _phase->igvn().rehash_node_delayed(unswitching_candidate);
-    _phase->dominated_by(unswitched_loop_selector.true_path_loop_proj(), unswitching_candidate);
-
-    IfNode* unswitching_candidate_clone = _old_new[unswitching_candidate->_idx]->as_If();
-    _phase->igvn().rehash_node_delayed(unswitching_candidate_clone);
-    _phase->dominated_by(unswitched_loop_selector.false_path_loop_proj(), unswitching_candidate_clone);
-  }
-
->>>>>>> ed0b5556
 };
 
 // See comments below file header for more information about Loop Unswitching.
