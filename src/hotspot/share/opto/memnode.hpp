--- conflicted
+++ resolved
@@ -126,14 +126,12 @@
 #endif
   }
 
-<<<<<<< HEAD
 #ifdef ASSERT
   void set_adr_type(const TypePtr* adr_type) { _adr_type = adr_type; }
 #endif
-=======
+
   // Return the barrier data of n, if available, or 0 otherwise.
   static uint8_t barrier_data(const Node* n);
->>>>>>> ff8cc268
 
   // Map a load or store opcode to its corresponding store opcode.
   // (Return -1 if unknown.)
