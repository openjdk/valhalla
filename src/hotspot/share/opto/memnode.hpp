/*
 * Copyright (c) 1997, 2022, Oracle and/or its affiliates. All rights reserved.
 * DO NOT ALTER OR REMOVE COPYRIGHT NOTICES OR THIS FILE HEADER.
 *
 * This code is free software; you can redistribute it and/or modify it
 * under the terms of the GNU General Public License version 2 only, as
 * published by the Free Software Foundation.
 *
 * This code is distributed in the hope that it will be useful, but WITHOUT
 * ANY WARRANTY; without even the implied warranty of MERCHANTABILITY or
 * FITNESS FOR A PARTICULAR PURPOSE.  See the GNU General Public License
 * version 2 for more details (a copy is included in the LICENSE file that
 * accompanied this code).
 *
 * You should have received a copy of the GNU General Public License version
 * 2 along with this work; if not, write to the Free Software Foundation,
 * Inc., 51 Franklin St, Fifth Floor, Boston, MA 02110-1301 USA.
 *
 * Please contact Oracle, 500 Oracle Parkway, Redwood Shores, CA 94065 USA
 * or visit www.oracle.com if you need additional information or have any
 * questions.
 *
 */

#ifndef SHARE_OPTO_MEMNODE_HPP
#define SHARE_OPTO_MEMNODE_HPP

#include "opto/multnode.hpp"
#include "opto/node.hpp"
#include "opto/opcodes.hpp"
#include "opto/type.hpp"

// Portions of code courtesy of Clifford Click

class MultiNode;
class PhaseCCP;
class PhaseTransform;

//------------------------------MemNode----------------------------------------
// Load or Store, possibly throwing a NULL pointer exception
class MemNode : public Node {
private:
  bool _unaligned_access; // Unaligned access from unsafe
  bool _mismatched_access; // Mismatched access from unsafe: byte read in integer array for instance
  bool _unsafe_access;     // Access of unsafe origin.
  uint8_t _barrier_data;   // Bit field with barrier information

protected:
#ifdef ASSERT
  const TypePtr* _adr_type;     // What kind of memory is being addressed?
#endif
  virtual uint size_of() const;
public:
  enum { Control,               // When is it safe to do this load?
         Memory,                // Chunk of memory is being loaded from
         Address,               // Actually address, derived from base
         ValueIn,               // Value to store
         OopStore               // Preceding oop store, only in StoreCM
  };
  typedef enum { unordered = 0,
                 acquire,       // Load has to acquire or be succeeded by MemBarAcquire.
                 release,       // Store has to release or be preceded by MemBarRelease.
                 seqcst,        // LoadStore has to have both acquire and release semantics.
                 unset          // The memory ordering is not set (used for testing)
  } MemOrd;
protected:
  MemNode( Node *c0, Node *c1, Node *c2, const TypePtr* at ) :
      Node(c0,c1,c2),
      _unaligned_access(false),
      _mismatched_access(false),
      _unsafe_access(false),
      _barrier_data(0) {
    init_class_id(Class_Mem);
    debug_only(_adr_type=at; adr_type();)
  }
  MemNode( Node *c0, Node *c1, Node *c2, const TypePtr* at, Node *c3 ) :
      Node(c0,c1,c2,c3),
      _unaligned_access(false),
      _mismatched_access(false),
      _unsafe_access(false),
      _barrier_data(0) {
    init_class_id(Class_Mem);
    debug_only(_adr_type=at; adr_type();)
  }
  MemNode( Node *c0, Node *c1, Node *c2, const TypePtr* at, Node *c3, Node *c4) :
      Node(c0,c1,c2,c3,c4),
      _unaligned_access(false),
      _mismatched_access(false),
      _unsafe_access(false),
      _barrier_data(0) {
    init_class_id(Class_Mem);
    debug_only(_adr_type=at; adr_type();)
  }

  virtual Node* find_previous_arraycopy(PhaseTransform* phase, Node* ld_alloc, Node*& mem, bool can_see_stored_value) const { return NULL; }
  ArrayCopyNode* find_array_copy_clone(PhaseTransform* phase, Node* ld_alloc, Node* mem) const;
  static bool check_if_adr_maybe_raw(Node* adr);

public:
  // Helpers for the optimizer.  Documented in memnode.cpp.
  static bool detect_ptr_independence(Node* p1, AllocateNode* a1,
                                      Node* p2, AllocateNode* a2,
                                      PhaseTransform* phase);
  static bool adr_phi_is_loop_invariant(Node* adr_phi, Node* cast);

  static Node *optimize_simple_memory_chain(Node *mchain, const TypeOopPtr *t_oop, Node *load, PhaseGVN *phase);
  static Node *optimize_memory_chain(Node *mchain, const TypePtr *t_adr, Node *load, PhaseGVN *phase);
  // This one should probably be a phase-specific function:
  static bool all_controls_dominate(Node* dom, Node* sub);

  virtual const class TypePtr *adr_type() const;  // returns bottom_type of address

  // Shared code for Ideal methods:
  Node *Ideal_common(PhaseGVN *phase, bool can_reshape);  // Return -1 for short-circuit NULL.

  // Helper function for adr_type() implementations.
  static const TypePtr* calculate_adr_type(const Type* t, const TypePtr* cross_check = NULL);

  // Raw access function, to allow copying of adr_type efficiently in
  // product builds and retain the debug info for debug builds.
  const TypePtr *raw_adr_type() const {
#ifdef ASSERT
    return _adr_type;
#else
    return 0;
#endif
  }

#ifdef ASSERT
  void set_adr_type(const TypePtr* adr_type) { _adr_type = adr_type; }
#endif

  // Map a load or store opcode to its corresponding store opcode.
  // (Return -1 if unknown.)
  virtual int store_Opcode() const { return -1; }

  // What is the type of the value in memory?  (T_VOID mean "unspecified".)
  virtual BasicType memory_type() const = 0;
  virtual int memory_size() const {
#ifdef ASSERT
    return type2aelembytes(memory_type(), true);
#else
    return type2aelembytes(memory_type());
#endif
  }

  uint8_t barrier_data() { return _barrier_data; }
  void set_barrier_data(uint8_t barrier_data) { _barrier_data = barrier_data; }

  // Search through memory states which precede this node (load or store).
  // Look for an exact match for the address, with no intervening
  // aliased stores.
  Node* find_previous_store(PhaseTransform* phase);

  // Can this node (load or store) accurately see a stored value in
  // the given memory state?  (The state may or may not be in(Memory).)
  Node* can_see_stored_value(Node* st, PhaseTransform* phase) const;

  void set_unaligned_access() { _unaligned_access = true; }
  bool is_unaligned_access() const { return _unaligned_access; }
  void set_mismatched_access() { _mismatched_access = true; }
  bool is_mismatched_access() const { return _mismatched_access; }
  void set_unsafe_access() { _unsafe_access = true; }
  bool is_unsafe_access() const { return _unsafe_access; }

#ifndef PRODUCT
  static void dump_adr_type(const Node* mem, const TypePtr* adr_type, outputStream *st);
  virtual void dump_spec(outputStream *st) const;
#endif
};

//------------------------------LoadNode---------------------------------------
// Load value; requires Memory and Address
class LoadNode : public MemNode {
public:
  // Some loads (from unsafe) should be pinned: they don't depend only
  // on the dominating test.  The field _control_dependency below records
  // whether that node depends only on the dominating test.
  // Pinned and UnknownControl are similar, but differ in that Pinned
  // loads are not allowed to float across safepoints, whereas UnknownControl
  // loads are allowed to do that. Therefore, Pinned is stricter.
  enum ControlDependency {
    Pinned,
    UnknownControl,
    DependsOnlyOnTest
  };

private:
  // LoadNode::hash() doesn't take the _control_dependency field
  // into account: If the graph already has a non-pinned LoadNode and
  // we add a pinned LoadNode with the same inputs, it's safe for GVN
  // to replace the pinned LoadNode with the non-pinned LoadNode,
  // otherwise it wouldn't be safe to have a non pinned LoadNode with
  // those inputs in the first place. If the graph already has a
  // pinned LoadNode and we add a non pinned LoadNode with the same
  // inputs, it's safe (but suboptimal) for GVN to replace the
  // non-pinned LoadNode by the pinned LoadNode.
  ControlDependency _control_dependency;

  // On platforms with weak memory ordering (e.g., PPC, Ia64) we distinguish
  // loads that can be reordered, and such requiring acquire semantics to
  // adhere to the Java specification.  The required behaviour is stored in
  // this field.
  const MemOrd _mo;

  AllocateNode* is_new_object_mark_load(PhaseGVN *phase) const;

protected:
  virtual bool cmp(const Node &n) const;
  virtual uint size_of() const; // Size is bigger
  // Should LoadNode::Ideal() attempt to remove control edges?
  virtual bool can_remove_control() const;
  const Type* const _type;      // What kind of value is loaded?

  virtual Node* find_previous_arraycopy(PhaseTransform* phase, Node* ld_alloc, Node*& mem, bool can_see_stored_value) const;
public:

  LoadNode(Node *c, Node *mem, Node *adr, const TypePtr* at, const Type *rt, MemOrd mo, ControlDependency control_dependency)
    : MemNode(c,mem,adr,at), _control_dependency(control_dependency), _mo(mo), _type(rt) {
    init_class_id(Class_Load);
  }
  inline bool is_unordered() const { return !is_acquire(); }
  inline bool is_acquire() const {
    assert(_mo == unordered || _mo == acquire, "unexpected");
    return _mo == acquire;
  }
  inline bool is_unsigned() const {
    int lop = Opcode();
    return (lop == Op_LoadUB) || (lop == Op_LoadUS);
  }

  // Polymorphic factory method:
  static Node* make(PhaseGVN& gvn, Node* c, Node* mem, Node* adr,
                    const TypePtr* at, const Type* rt, BasicType bt,
                    MemOrd mo, ControlDependency control_dependency = DependsOnlyOnTest,
                    bool require_atomic_access = false, bool unaligned = false, bool mismatched = false, bool unsafe = false,
                    uint8_t barrier_data = 0);

  virtual uint hash()   const;  // Check the type

  // Handle algebraic identities here.  If we have an identity, return the Node
  // we are equivalent to.  We look for Load of a Store.
  virtual Node* Identity(PhaseGVN* phase);

  // If the load is from Field memory and the pointer is non-null, it might be possible to
  // zero out the control input.
  // If the offset is constant and the base is an object allocation,
  // try to hook me up to the exact initializing store.
  virtual Node *Ideal(PhaseGVN *phase, bool can_reshape);

  // Split instance field load through Phi.
  Node* split_through_phi(PhaseGVN *phase);

  // Recover original value from boxed values
  Node *eliminate_autobox(PhaseIterGVN *igvn);

  // Compute a new Type for this node.  Basically we just do the pre-check,
  // then call the virtual add() to set the type.
  virtual const Type* Value(PhaseGVN* phase) const;

  // Common methods for LoadKlass and LoadNKlass nodes.
  const Type* klass_value_common(PhaseGVN* phase) const;
  Node* klass_identity_common(PhaseGVN* phase);

  virtual uint ideal_reg() const;
  virtual const Type *bottom_type() const;
  // Following method is copied from TypeNode:
  void set_type(const Type* t) {
    assert(t != NULL, "sanity");
    debug_only(uint check_hash = (VerifyHashTableKeys && _hash_lock) ? hash() : NO_HASH);
    *(const Type**)&_type = t;   // cast away const-ness
    // If this node is in the hash table, make sure it doesn't need a rehash.
    assert(check_hash == NO_HASH || check_hash == hash(), "type change must preserve hash code");
  }
  const Type* type() const { assert(_type != NULL, "sanity"); return _type; };

  // Do not match memory edge
  virtual uint match_edge(uint idx) const;

  // Map a load opcode to its corresponding store opcode.
  virtual int store_Opcode() const = 0;

  // Check if the load's memory input is a Phi node with the same control.
  bool is_instance_field_load_with_local_phi(Node* ctrl);

  Node* convert_to_unsigned_load(PhaseGVN& gvn);
  Node* convert_to_signed_load(PhaseGVN& gvn);

  bool  has_reinterpret_variant(const Type* rt);
  Node* convert_to_reinterpret_load(PhaseGVN& gvn, const Type* rt);

  ControlDependency control_dependency() {return _control_dependency; }

  bool has_unknown_control_dependency() const { return _control_dependency == UnknownControl; }

#ifndef PRODUCT
  virtual void dump_spec(outputStream *st) const;
#endif
#ifdef ASSERT
  // Helper function to allow a raw load without control edge for some cases
  static bool is_immutable_value(Node* adr);
#endif
protected:
  const Type* load_array_final_field(const TypeKlassPtr *tkls,
                                     ciKlass* klass) const;

  Node* can_see_arraycopy_value(Node* st, PhaseGVN* phase) const;

  // depends_only_on_test is almost always true, and needs to be almost always
  // true to enable key hoisting & commoning optimizations.  However, for the
  // special case of RawPtr loads from TLS top & end, and other loads performed by
  // GC barriers, the control edge carries the dependence preventing hoisting past
  // a Safepoint instead of the memory edge.  (An unfortunate consequence of having
  // Safepoints not set Raw Memory; itself an unfortunate consequence of having Nodes
  // which produce results (new raw memory state) inside of loops preventing all
  // manner of other optimizations).  Basically, it's ugly but so is the alternative.
  // See comment in macro.cpp, around line 125 expand_allocate_common().
  virtual bool depends_only_on_test() const {
    return adr_type() != TypeRawPtr::BOTTOM && _control_dependency == DependsOnlyOnTest;
  }
};

//------------------------------LoadBNode--------------------------------------
// Load a byte (8bits signed) from memory
class LoadBNode : public LoadNode {
public:
  LoadBNode(Node *c, Node *mem, Node *adr, const TypePtr* at, const TypeInt *ti, MemOrd mo, ControlDependency control_dependency = DependsOnlyOnTest)
    : LoadNode(c, mem, adr, at, ti, mo, control_dependency) {}
  virtual int Opcode() const;
  virtual uint ideal_reg() const { return Op_RegI; }
  virtual Node *Ideal(PhaseGVN *phase, bool can_reshape);
  virtual const Type* Value(PhaseGVN* phase) const;
  virtual int store_Opcode() const { return Op_StoreB; }
  virtual BasicType memory_type() const { return T_BYTE; }
};

//------------------------------LoadUBNode-------------------------------------
// Load a unsigned byte (8bits unsigned) from memory
class LoadUBNode : public LoadNode {
public:
  LoadUBNode(Node* c, Node* mem, Node* adr, const TypePtr* at, const TypeInt* ti, MemOrd mo, ControlDependency control_dependency = DependsOnlyOnTest)
    : LoadNode(c, mem, adr, at, ti, mo, control_dependency) {}
  virtual int Opcode() const;
  virtual uint ideal_reg() const { return Op_RegI; }
  virtual Node* Ideal(PhaseGVN *phase, bool can_reshape);
  virtual const Type* Value(PhaseGVN* phase) const;
  virtual int store_Opcode() const { return Op_StoreB; }
  virtual BasicType memory_type() const { return T_BYTE; }
};

//------------------------------LoadUSNode-------------------------------------
// Load an unsigned short/char (16bits unsigned) from memory
class LoadUSNode : public LoadNode {
public:
  LoadUSNode(Node *c, Node *mem, Node *adr, const TypePtr* at, const TypeInt *ti, MemOrd mo, ControlDependency control_dependency = DependsOnlyOnTest)
    : LoadNode(c, mem, adr, at, ti, mo, control_dependency) {}
  virtual int Opcode() const;
  virtual uint ideal_reg() const { return Op_RegI; }
  virtual Node *Ideal(PhaseGVN *phase, bool can_reshape);
  virtual const Type* Value(PhaseGVN* phase) const;
  virtual int store_Opcode() const { return Op_StoreC; }
  virtual BasicType memory_type() const { return T_CHAR; }
};

//------------------------------LoadSNode--------------------------------------
// Load a short (16bits signed) from memory
class LoadSNode : public LoadNode {
public:
  LoadSNode(Node *c, Node *mem, Node *adr, const TypePtr* at, const TypeInt *ti, MemOrd mo, ControlDependency control_dependency = DependsOnlyOnTest)
    : LoadNode(c, mem, adr, at, ti, mo, control_dependency) {}
  virtual int Opcode() const;
  virtual uint ideal_reg() const { return Op_RegI; }
  virtual Node *Ideal(PhaseGVN *phase, bool can_reshape);
  virtual const Type* Value(PhaseGVN* phase) const;
  virtual int store_Opcode() const { return Op_StoreC; }
  virtual BasicType memory_type() const { return T_SHORT; }
};

//------------------------------LoadINode--------------------------------------
// Load an integer from memory
class LoadINode : public LoadNode {
public:
  LoadINode(Node *c, Node *mem, Node *adr, const TypePtr* at, const TypeInt *ti, MemOrd mo, ControlDependency control_dependency = DependsOnlyOnTest)
    : LoadNode(c, mem, adr, at, ti, mo, control_dependency) {}
  virtual int Opcode() const;
  virtual uint ideal_reg() const { return Op_RegI; }
  virtual int store_Opcode() const { return Op_StoreI; }
  virtual BasicType memory_type() const { return T_INT; }
};

//------------------------------LoadRangeNode----------------------------------
// Load an array length from the array
class LoadRangeNode : public LoadINode {
public:
  LoadRangeNode(Node *c, Node *mem, Node *adr, const TypeInt *ti = TypeInt::POS)
    : LoadINode(c, mem, adr, TypeAryPtr::RANGE, ti, MemNode::unordered) {}
  virtual int Opcode() const;
  virtual const Type* Value(PhaseGVN* phase) const;
  virtual Node* Identity(PhaseGVN* phase);
  virtual Node *Ideal(PhaseGVN *phase, bool can_reshape);
};

//------------------------------LoadLNode--------------------------------------
// Load a long from memory
class LoadLNode : public LoadNode {
  virtual uint hash() const { return LoadNode::hash() + _require_atomic_access; }
  virtual bool cmp( const Node &n ) const {
    return _require_atomic_access == ((LoadLNode&)n)._require_atomic_access
      && LoadNode::cmp(n);
  }
  virtual uint size_of() const { return sizeof(*this); }
  const bool _require_atomic_access;  // is piecewise load forbidden?

public:
  LoadLNode(Node *c, Node *mem, Node *adr, const TypePtr* at, const TypeLong *tl,
            MemOrd mo, ControlDependency control_dependency = DependsOnlyOnTest, bool require_atomic_access = false)
    : LoadNode(c, mem, adr, at, tl, mo, control_dependency), _require_atomic_access(require_atomic_access) {}
  virtual int Opcode() const;
  virtual uint ideal_reg() const { return Op_RegL; }
  virtual int store_Opcode() const { return Op_StoreL; }
  virtual BasicType memory_type() const { return T_LONG; }
  bool require_atomic_access() const { return _require_atomic_access; }

#ifndef PRODUCT
  virtual void dump_spec(outputStream *st) const {
    LoadNode::dump_spec(st);
    if (_require_atomic_access)  st->print(" Atomic!");
  }
#endif
};

//------------------------------LoadL_unalignedNode----------------------------
// Load a long from unaligned memory
class LoadL_unalignedNode : public LoadLNode {
public:
  LoadL_unalignedNode(Node *c, Node *mem, Node *adr, const TypePtr* at, MemOrd mo, ControlDependency control_dependency = DependsOnlyOnTest)
    : LoadLNode(c, mem, adr, at, TypeLong::LONG, mo, control_dependency) {}
  virtual int Opcode() const;
};

//------------------------------LoadFNode--------------------------------------
// Load a float (64 bits) from memory
class LoadFNode : public LoadNode {
public:
  LoadFNode(Node *c, Node *mem, Node *adr, const TypePtr* at, const Type *t, MemOrd mo, ControlDependency control_dependency = DependsOnlyOnTest)
    : LoadNode(c, mem, adr, at, t, mo, control_dependency) {}
  virtual int Opcode() const;
  virtual uint ideal_reg() const { return Op_RegF; }
  virtual int store_Opcode() const { return Op_StoreF; }
  virtual BasicType memory_type() const { return T_FLOAT; }
};

//------------------------------LoadDNode--------------------------------------
// Load a double (64 bits) from memory
class LoadDNode : public LoadNode {
  virtual uint hash() const { return LoadNode::hash() + _require_atomic_access; }
  virtual bool cmp( const Node &n ) const {
    return _require_atomic_access == ((LoadDNode&)n)._require_atomic_access
      && LoadNode::cmp(n);
  }
  virtual uint size_of() const { return sizeof(*this); }
  const bool _require_atomic_access;  // is piecewise load forbidden?

public:
  LoadDNode(Node *c, Node *mem, Node *adr, const TypePtr* at, const Type *t,
            MemOrd mo, ControlDependency control_dependency = DependsOnlyOnTest, bool require_atomic_access = false)
    : LoadNode(c, mem, adr, at, t, mo, control_dependency), _require_atomic_access(require_atomic_access) {}
  virtual int Opcode() const;
  virtual uint ideal_reg() const { return Op_RegD; }
  virtual int store_Opcode() const { return Op_StoreD; }
  virtual BasicType memory_type() const { return T_DOUBLE; }
  bool require_atomic_access() const { return _require_atomic_access; }

#ifndef PRODUCT
  virtual void dump_spec(outputStream *st) const {
    LoadNode::dump_spec(st);
    if (_require_atomic_access)  st->print(" Atomic!");
  }
#endif
};

//------------------------------LoadD_unalignedNode----------------------------
// Load a double from unaligned memory
class LoadD_unalignedNode : public LoadDNode {
public:
  LoadD_unalignedNode(Node *c, Node *mem, Node *adr, const TypePtr* at, MemOrd mo, ControlDependency control_dependency = DependsOnlyOnTest)
    : LoadDNode(c, mem, adr, at, Type::DOUBLE, mo, control_dependency) {}
  virtual int Opcode() const;
};

//------------------------------LoadPNode--------------------------------------
// Load a pointer from memory (either object or array)
class LoadPNode : public LoadNode {
public:
  LoadPNode(Node *c, Node *mem, Node *adr, const TypePtr *at, const TypePtr* t, MemOrd mo, ControlDependency control_dependency = DependsOnlyOnTest)
    : LoadNode(c, mem, adr, at, t, mo, control_dependency) {}
  virtual int Opcode() const;
  virtual uint ideal_reg() const { return Op_RegP; }
  virtual int store_Opcode() const { return Op_StoreP; }
  virtual BasicType memory_type() const { return T_ADDRESS; }
};


//------------------------------LoadNNode--------------------------------------
// Load a narrow oop from memory (either object or array)
class LoadNNode : public LoadNode {
public:
  LoadNNode(Node *c, Node *mem, Node *adr, const TypePtr *at, const Type* t, MemOrd mo, ControlDependency control_dependency = DependsOnlyOnTest)
    : LoadNode(c, mem, adr, at, t, mo, control_dependency) {}
  virtual int Opcode() const;
  virtual uint ideal_reg() const { return Op_RegN; }
  virtual int store_Opcode() const { return Op_StoreN; }
  virtual BasicType memory_type() const { return T_NARROWOOP; }
};

//------------------------------LoadKlassNode----------------------------------
// Load a Klass from an object
class LoadKlassNode : public LoadPNode {
protected:
  // In most cases, LoadKlassNode does not have the control input set. If the control
  // input is set, it must not be removed (by LoadNode::Ideal()).
  virtual bool can_remove_control() const;
public:
  LoadKlassNode(Node *c, Node *mem, Node *adr, const TypePtr *at, const TypeKlassPtr *tk, MemOrd mo)
    : LoadPNode(c, mem, adr, at, tk, mo) {}
  virtual int Opcode() const;
  virtual const Type* Value(PhaseGVN* phase) const;
  virtual Node* Identity(PhaseGVN* phase);
  virtual bool depends_only_on_test() const { return true; }

  // Polymorphic factory method:
  static Node* make(PhaseGVN& gvn, Node* ctl, Node* mem, Node* adr, const TypePtr* at,
                    const TypeKlassPtr* tk = TypeInstKlassPtr::OBJECT);
};

//------------------------------LoadNKlassNode---------------------------------
// Load a narrow Klass from an object.
class LoadNKlassNode : public LoadNNode {
public:
  LoadNKlassNode(Node *c, Node *mem, Node *adr, const TypePtr *at, const TypeNarrowKlass *tk, MemOrd mo)
    : LoadNNode(c, mem, adr, at, tk, mo) {}
  virtual int Opcode() const;
  virtual uint ideal_reg() const { return Op_RegN; }
  virtual int store_Opcode() const { return Op_StoreNKlass; }
  virtual BasicType memory_type() const { return T_NARROWKLASS; }

  virtual const Type* Value(PhaseGVN* phase) const;
  virtual Node* Identity(PhaseGVN* phase);
  virtual bool depends_only_on_test() const { return true; }
};

//------------------------------StoreNode--------------------------------------
// Store value; requires Store, Address and Value
class StoreNode : public MemNode {
private:
  // On platforms with weak memory ordering (e.g., PPC, Ia64) we distinguish
  // stores that can be reordered, and such requiring release semantics to
  // adhere to the Java specification.  The required behaviour is stored in
  // this field.
  const MemOrd _mo;
  // Needed for proper cloning.
  virtual uint size_of() const { return sizeof(*this); }
protected:
  virtual bool cmp( const Node &n ) const;
  virtual bool depends_only_on_test() const { return false; }

  Node *Ideal_masked_input       (PhaseGVN *phase, uint mask);
  Node *Ideal_sign_extended_input(PhaseGVN *phase, int  num_bits);

public:
  // We must ensure that stores of object references will be visible
  // only after the object's initialization. So the callers of this
  // procedure must indicate that the store requires `release'
  // semantics, if the stored value is an object reference that might
  // point to a new object and may become externally visible.
  StoreNode(Node *c, Node *mem, Node *adr, const TypePtr* at, Node *val, MemOrd mo)
    : MemNode(c, mem, adr, at, val), _mo(mo) {
    init_class_id(Class_Store);
  }
  StoreNode(Node *c, Node *mem, Node *adr, const TypePtr* at, Node *val, Node *oop_store, MemOrd mo)
    : MemNode(c, mem, adr, at, val, oop_store), _mo(mo) {
    init_class_id(Class_Store);
  }

  inline bool is_unordered() const { return !is_release(); }
  inline bool is_release() const {
    assert((_mo == unordered || _mo == release), "unexpected");
    return _mo == release;
  }

  // Conservatively release stores of object references in order to
  // ensure visibility of object initialization.
  static inline MemOrd release_if_reference(const BasicType t) {
#ifdef AARCH64
    // AArch64 doesn't need a release store here because object
    // initialization contains the necessary barriers.
    return unordered;
#else
    const MemOrd mo = (t == T_ARRAY ||
                       t == T_ADDRESS || // Might be the address of an object reference (`boxing').
                       t == T_OBJECT) ? release : unordered;
    return mo;
#endif
  }

  // Polymorphic factory method
  //
  // We must ensure that stores of object references will be visible
  // only after the object's initialization. So the callers of this
  // procedure must indicate that the store requires `release'
  // semantics, if the stored value is an object reference that might
  // point to a new object and may become externally visible.
  static StoreNode* make(PhaseGVN& gvn, Node* c, Node* mem, Node* adr,
                         const TypePtr* at, Node* val, BasicType bt,
                         MemOrd mo, bool require_atomic_access = false);

  virtual uint hash() const;    // Check the type

  // If the store is to Field memory and the pointer is non-null, we can
  // zero out the control input.
  virtual Node *Ideal(PhaseGVN *phase, bool can_reshape);

  // Compute a new Type for this node.  Basically we just do the pre-check,
  // then call the virtual add() to set the type.
  virtual const Type* Value(PhaseGVN* phase) const;

  // Check for identity function on memory (Load then Store at same address)
  virtual Node* Identity(PhaseGVN* phase);

  // Do not match memory edge
  virtual uint match_edge(uint idx) const;

  virtual const Type *bottom_type() const;  // returns Type::MEMORY

  // Map a store opcode to its corresponding own opcode, trivially.
  virtual int store_Opcode() const { return Opcode(); }

  // have all possible loads of the value stored been optimized away?
  bool value_never_loaded(PhaseTransform *phase) const;

  bool  has_reinterpret_variant(const Type* vt);
  Node* convert_to_reinterpret_store(PhaseGVN& gvn, Node* val, const Type* vt);

  MemBarNode* trailing_membar() const;
};

//------------------------------StoreBNode-------------------------------------
// Store byte to memory
class StoreBNode : public StoreNode {
public:
  StoreBNode(Node *c, Node *mem, Node *adr, const TypePtr* at, Node *val, MemOrd mo)
    : StoreNode(c, mem, adr, at, val, mo) {}
  virtual int Opcode() const;
  virtual Node *Ideal(PhaseGVN *phase, bool can_reshape);
  virtual BasicType memory_type() const { return T_BYTE; }
};

//------------------------------StoreCNode-------------------------------------
// Store char/short to memory
class StoreCNode : public StoreNode {
public:
  StoreCNode(Node *c, Node *mem, Node *adr, const TypePtr* at, Node *val, MemOrd mo)
    : StoreNode(c, mem, adr, at, val, mo) {}
  virtual int Opcode() const;
  virtual Node *Ideal(PhaseGVN *phase, bool can_reshape);
  virtual BasicType memory_type() const { return T_CHAR; }
};

//------------------------------StoreINode-------------------------------------
// Store int to memory
class StoreINode : public StoreNode {
public:
  StoreINode(Node *c, Node *mem, Node *adr, const TypePtr* at, Node *val, MemOrd mo)
    : StoreNode(c, mem, adr, at, val, mo) {}
  virtual int Opcode() const;
  virtual BasicType memory_type() const { return T_INT; }
};

//------------------------------StoreLNode-------------------------------------
// Store long to memory
class StoreLNode : public StoreNode {
  virtual uint hash() const { return StoreNode::hash() + _require_atomic_access; }
  virtual bool cmp( const Node &n ) const {
    return _require_atomic_access == ((StoreLNode&)n)._require_atomic_access
      && StoreNode::cmp(n);
  }
  virtual uint size_of() const { return sizeof(*this); }
  const bool _require_atomic_access;  // is piecewise store forbidden?

public:
  StoreLNode(Node *c, Node *mem, Node *adr, const TypePtr* at, Node *val, MemOrd mo, bool require_atomic_access = false)
    : StoreNode(c, mem, adr, at, val, mo), _require_atomic_access(require_atomic_access) {}
  virtual int Opcode() const;
  virtual BasicType memory_type() const { return T_LONG; }
  bool require_atomic_access() const { return _require_atomic_access; }

#ifndef PRODUCT
  virtual void dump_spec(outputStream *st) const {
    StoreNode::dump_spec(st);
    if (_require_atomic_access)  st->print(" Atomic!");
  }
#endif
};

//------------------------------StoreFNode-------------------------------------
// Store float to memory
class StoreFNode : public StoreNode {
public:
  StoreFNode(Node *c, Node *mem, Node *adr, const TypePtr* at, Node *val, MemOrd mo)
    : StoreNode(c, mem, adr, at, val, mo) {}
  virtual int Opcode() const;
  virtual BasicType memory_type() const { return T_FLOAT; }
};

//------------------------------StoreDNode-------------------------------------
// Store double to memory
class StoreDNode : public StoreNode {
  virtual uint hash() const { return StoreNode::hash() + _require_atomic_access; }
  virtual bool cmp( const Node &n ) const {
    return _require_atomic_access == ((StoreDNode&)n)._require_atomic_access
      && StoreNode::cmp(n);
  }
  virtual uint size_of() const { return sizeof(*this); }
  const bool _require_atomic_access;  // is piecewise store forbidden?
public:
  StoreDNode(Node *c, Node *mem, Node *adr, const TypePtr* at, Node *val,
             MemOrd mo, bool require_atomic_access = false)
    : StoreNode(c, mem, adr, at, val, mo), _require_atomic_access(require_atomic_access) {}
  virtual int Opcode() const;
  virtual BasicType memory_type() const { return T_DOUBLE; }
  bool require_atomic_access() const { return _require_atomic_access; }

#ifndef PRODUCT
  virtual void dump_spec(outputStream *st) const {
    StoreNode::dump_spec(st);
    if (_require_atomic_access)  st->print(" Atomic!");
  }
#endif

};

//------------------------------StorePNode-------------------------------------
// Store pointer to memory
class StorePNode : public StoreNode {
public:
  StorePNode(Node *c, Node *mem, Node *adr, const TypePtr* at, Node *val, MemOrd mo)
    : StoreNode(c, mem, adr, at, val, mo) {}
  virtual int Opcode() const;
  virtual BasicType memory_type() const { return T_ADDRESS; }
};

//------------------------------StoreNNode-------------------------------------
// Store narrow oop to memory
class StoreNNode : public StoreNode {
public:
  StoreNNode(Node *c, Node *mem, Node *adr, const TypePtr* at, Node *val, MemOrd mo)
    : StoreNode(c, mem, adr, at, val, mo) {}
  virtual int Opcode() const;
  virtual BasicType memory_type() const { return T_NARROWOOP; }
};

//------------------------------StoreNKlassNode--------------------------------------
// Store narrow klass to memory
class StoreNKlassNode : public StoreNNode {
public:
  StoreNKlassNode(Node *c, Node *mem, Node *adr, const TypePtr* at, Node *val, MemOrd mo)
    : StoreNNode(c, mem, adr, at, val, mo) {}
  virtual int Opcode() const;
  virtual BasicType memory_type() const { return T_NARROWKLASS; }
};

//------------------------------StoreCMNode-----------------------------------
// Store card-mark byte to memory for CM
// The last StoreCM before a SafePoint must be preserved and occur after its "oop" store
// Preceding equivalent StoreCMs may be eliminated.
class StoreCMNode : public StoreNode {
 private:
  virtual uint hash() const { return StoreNode::hash() + _oop_alias_idx; }
  virtual bool cmp( const Node &n ) const {
    return _oop_alias_idx == ((StoreCMNode&)n)._oop_alias_idx
      && StoreNode::cmp(n);
  }
  virtual uint size_of() const { return sizeof(*this); }
  int _oop_alias_idx;   // The alias_idx of OopStore

public:
  StoreCMNode( Node *c, Node *mem, Node *adr, const TypePtr* at, Node *val, Node *oop_store, int oop_alias_idx ) :
    StoreNode(c, mem, adr, at, val, oop_store, MemNode::release),
    _oop_alias_idx(oop_alias_idx) {
    assert(_oop_alias_idx >= Compile::AliasIdxRaw ||
           _oop_alias_idx == Compile::AliasIdxBot && !Compile::current()->do_aliasing(),
           "bad oop alias idx");
  }
  virtual int Opcode() const;
  virtual Node* Identity(PhaseGVN* phase);
  virtual Node *Ideal(PhaseGVN *phase, bool can_reshape);
  virtual const Type* Value(PhaseGVN* phase) const;
  virtual BasicType memory_type() const { return T_VOID; } // unspecific
  int oop_alias_idx() const { return _oop_alias_idx; }
};

//------------------------------SCMemProjNode---------------------------------------
// This class defines a projection of the memory  state of a store conditional node.
// These nodes return a value, but also update memory.
class SCMemProjNode : public ProjNode {
public:
  enum {SCMEMPROJCON = (uint)-2};
  SCMemProjNode( Node *src) : ProjNode( src, SCMEMPROJCON) { }
  virtual int Opcode() const;
  virtual bool      is_CFG() const  { return false; }
  virtual const Type *bottom_type() const {return Type::MEMORY;}
  virtual const TypePtr *adr_type() const {
    Node* ctrl = in(0);
    if (ctrl == NULL)  return NULL; // node is dead
    return ctrl->in(MemNode::Memory)->adr_type();
  }
  virtual uint ideal_reg() const { return 0;} // memory projections don't have a register
  virtual const Type* Value(PhaseGVN* phase) const;
#ifndef PRODUCT
  virtual void dump_spec(outputStream *st) const {};
#endif
};

//------------------------------LoadStoreNode---------------------------
// Note: is_Mem() method returns 'true' for this class.
class LoadStoreNode : public Node {
private:
  const Type* const _type;      // What kind of value is loaded?
  const TypePtr* _adr_type;     // What kind of memory is being addressed?
  uint8_t _barrier_data;        // Bit field with barrier information
  virtual uint size_of() const; // Size is bigger
public:
  LoadStoreNode( Node *c, Node *mem, Node *adr, Node *val, const TypePtr* at, const Type* rt, uint required );
  virtual bool depends_only_on_test() const { return false; }
  virtual uint match_edge(uint idx) const { return idx == MemNode::Address || idx == MemNode::ValueIn; }

  virtual const Type *bottom_type() const { return _type; }
  virtual uint ideal_reg() const;
  virtual const class TypePtr *adr_type() const { return _adr_type; }  // returns bottom_type of address
  virtual const Type* Value(PhaseGVN* phase) const;

  bool result_not_used() const;
  MemBarNode* trailing_membar() const;

  uint8_t barrier_data() { return _barrier_data; }
  void set_barrier_data(uint8_t barrier_data) { _barrier_data = barrier_data; }
};

class LoadStoreConditionalNode : public LoadStoreNode {
public:
  enum {
    ExpectedIn = MemNode::ValueIn+1 // One more input than MemNode
  };
  LoadStoreConditionalNode(Node *c, Node *mem, Node *adr, Node *val, Node *ex);
  virtual const Type* Value(PhaseGVN* phase) const;
};

class CompareAndSwapNode : public LoadStoreConditionalNode {
private:
  const MemNode::MemOrd _mem_ord;
public:
  CompareAndSwapNode( Node *c, Node *mem, Node *adr, Node *val, Node *ex, MemNode::MemOrd mem_ord) : LoadStoreConditionalNode(c, mem, adr, val, ex), _mem_ord(mem_ord) {}
  MemNode::MemOrd order() const {
    return _mem_ord;
  }
  virtual uint size_of() const { return sizeof(*this); }
};

class CompareAndExchangeNode : public LoadStoreNode {
private:
  const MemNode::MemOrd _mem_ord;
public:
  enum {
    ExpectedIn = MemNode::ValueIn+1 // One more input than MemNode
  };
  CompareAndExchangeNode( Node *c, Node *mem, Node *adr, Node *val, Node *ex, MemNode::MemOrd mem_ord, const TypePtr* at, const Type* t) :
    LoadStoreNode(c, mem, adr, val, at, t, 5), _mem_ord(mem_ord) {
     init_req(ExpectedIn, ex );
  }

  MemNode::MemOrd order() const {
    return _mem_ord;
  }
  virtual uint size_of() const { return sizeof(*this); }
};

//------------------------------CompareAndSwapBNode---------------------------
class CompareAndSwapBNode : public CompareAndSwapNode {
public:
  CompareAndSwapBNode( Node *c, Node *mem, Node *adr, Node *val, Node *ex, MemNode::MemOrd mem_ord) : CompareAndSwapNode(c, mem, adr, val, ex, mem_ord) { }
  virtual int Opcode() const;
};

//------------------------------CompareAndSwapSNode---------------------------
class CompareAndSwapSNode : public CompareAndSwapNode {
public:
  CompareAndSwapSNode( Node *c, Node *mem, Node *adr, Node *val, Node *ex, MemNode::MemOrd mem_ord) : CompareAndSwapNode(c, mem, adr, val, ex, mem_ord) { }
  virtual int Opcode() const;
};

//------------------------------CompareAndSwapINode---------------------------
class CompareAndSwapINode : public CompareAndSwapNode {
public:
  CompareAndSwapINode( Node *c, Node *mem, Node *adr, Node *val, Node *ex, MemNode::MemOrd mem_ord) : CompareAndSwapNode(c, mem, adr, val, ex, mem_ord) { }
  virtual int Opcode() const;
};

//------------------------------CompareAndSwapLNode---------------------------
class CompareAndSwapLNode : public CompareAndSwapNode {
public:
  CompareAndSwapLNode( Node *c, Node *mem, Node *adr, Node *val, Node *ex, MemNode::MemOrd mem_ord) : CompareAndSwapNode(c, mem, adr, val, ex, mem_ord) { }
  virtual int Opcode() const;
};

//------------------------------CompareAndSwapPNode---------------------------
class CompareAndSwapPNode : public CompareAndSwapNode {
public:
  CompareAndSwapPNode( Node *c, Node *mem, Node *adr, Node *val, Node *ex, MemNode::MemOrd mem_ord) : CompareAndSwapNode(c, mem, adr, val, ex, mem_ord) { }
  virtual int Opcode() const;
};

//------------------------------CompareAndSwapNNode---------------------------
class CompareAndSwapNNode : public CompareAndSwapNode {
public:
  CompareAndSwapNNode( Node *c, Node *mem, Node *adr, Node *val, Node *ex, MemNode::MemOrd mem_ord) : CompareAndSwapNode(c, mem, adr, val, ex, mem_ord) { }
  virtual int Opcode() const;
};

//------------------------------WeakCompareAndSwapBNode---------------------------
class WeakCompareAndSwapBNode : public CompareAndSwapNode {
public:
  WeakCompareAndSwapBNode( Node *c, Node *mem, Node *adr, Node *val, Node *ex, MemNode::MemOrd mem_ord) : CompareAndSwapNode(c, mem, adr, val, ex, mem_ord) { }
  virtual int Opcode() const;
};

//------------------------------WeakCompareAndSwapSNode---------------------------
class WeakCompareAndSwapSNode : public CompareAndSwapNode {
public:
  WeakCompareAndSwapSNode( Node *c, Node *mem, Node *adr, Node *val, Node *ex, MemNode::MemOrd mem_ord) : CompareAndSwapNode(c, mem, adr, val, ex, mem_ord) { }
  virtual int Opcode() const;
};

//------------------------------WeakCompareAndSwapINode---------------------------
class WeakCompareAndSwapINode : public CompareAndSwapNode {
public:
  WeakCompareAndSwapINode( Node *c, Node *mem, Node *adr, Node *val, Node *ex, MemNode::MemOrd mem_ord) : CompareAndSwapNode(c, mem, adr, val, ex, mem_ord) { }
  virtual int Opcode() const;
};

//------------------------------WeakCompareAndSwapLNode---------------------------
class WeakCompareAndSwapLNode : public CompareAndSwapNode {
public:
  WeakCompareAndSwapLNode( Node *c, Node *mem, Node *adr, Node *val, Node *ex, MemNode::MemOrd mem_ord) : CompareAndSwapNode(c, mem, adr, val, ex, mem_ord) { }
  virtual int Opcode() const;
};

//------------------------------WeakCompareAndSwapPNode---------------------------
class WeakCompareAndSwapPNode : public CompareAndSwapNode {
public:
  WeakCompareAndSwapPNode( Node *c, Node *mem, Node *adr, Node *val, Node *ex, MemNode::MemOrd mem_ord) : CompareAndSwapNode(c, mem, adr, val, ex, mem_ord) { }
  virtual int Opcode() const;
};

//------------------------------WeakCompareAndSwapNNode---------------------------
class WeakCompareAndSwapNNode : public CompareAndSwapNode {
public:
  WeakCompareAndSwapNNode( Node *c, Node *mem, Node *adr, Node *val, Node *ex, MemNode::MemOrd mem_ord) : CompareAndSwapNode(c, mem, adr, val, ex, mem_ord) { }
  virtual int Opcode() const;
};

//------------------------------CompareAndExchangeBNode---------------------------
class CompareAndExchangeBNode : public CompareAndExchangeNode {
public:
  CompareAndExchangeBNode( Node *c, Node *mem, Node *adr, Node *val, Node *ex, const TypePtr* at, MemNode::MemOrd mem_ord) : CompareAndExchangeNode(c, mem, adr, val, ex, mem_ord, at, TypeInt::BYTE) { }
  virtual int Opcode() const;
};


//------------------------------CompareAndExchangeSNode---------------------------
class CompareAndExchangeSNode : public CompareAndExchangeNode {
public:
  CompareAndExchangeSNode( Node *c, Node *mem, Node *adr, Node *val, Node *ex, const TypePtr* at, MemNode::MemOrd mem_ord) : CompareAndExchangeNode(c, mem, adr, val, ex, mem_ord, at, TypeInt::SHORT) { }
  virtual int Opcode() const;
};

//------------------------------CompareAndExchangeLNode---------------------------
class CompareAndExchangeLNode : public CompareAndExchangeNode {
public:
  CompareAndExchangeLNode( Node *c, Node *mem, Node *adr, Node *val, Node *ex, const TypePtr* at, MemNode::MemOrd mem_ord) : CompareAndExchangeNode(c, mem, adr, val, ex, mem_ord, at, TypeLong::LONG) { }
  virtual int Opcode() const;
};


//------------------------------CompareAndExchangeINode---------------------------
class CompareAndExchangeINode : public CompareAndExchangeNode {
public:
  CompareAndExchangeINode( Node *c, Node *mem, Node *adr, Node *val, Node *ex, const TypePtr* at, MemNode::MemOrd mem_ord) : CompareAndExchangeNode(c, mem, adr, val, ex, mem_ord, at, TypeInt::INT) { }
  virtual int Opcode() const;
};


//------------------------------CompareAndExchangePNode---------------------------
class CompareAndExchangePNode : public CompareAndExchangeNode {
public:
  CompareAndExchangePNode( Node *c, Node *mem, Node *adr, Node *val, Node *ex, const TypePtr* at, const Type* t, MemNode::MemOrd mem_ord) : CompareAndExchangeNode(c, mem, adr, val, ex, mem_ord, at, t) { }
  virtual int Opcode() const;
};

//------------------------------CompareAndExchangeNNode---------------------------
class CompareAndExchangeNNode : public CompareAndExchangeNode {
public:
  CompareAndExchangeNNode( Node *c, Node *mem, Node *adr, Node *val, Node *ex, const TypePtr* at, const Type* t, MemNode::MemOrd mem_ord) : CompareAndExchangeNode(c, mem, adr, val, ex, mem_ord, at, t) { }
  virtual int Opcode() const;
};

//------------------------------GetAndAddBNode---------------------------
class GetAndAddBNode : public LoadStoreNode {
public:
  GetAndAddBNode( Node *c, Node *mem, Node *adr, Node *val, const TypePtr* at ) : LoadStoreNode(c, mem, adr, val, at, TypeInt::BYTE, 4) { }
  virtual int Opcode() const;
};

//------------------------------GetAndAddSNode---------------------------
class GetAndAddSNode : public LoadStoreNode {
public:
  GetAndAddSNode( Node *c, Node *mem, Node *adr, Node *val, const TypePtr* at ) : LoadStoreNode(c, mem, adr, val, at, TypeInt::SHORT, 4) { }
  virtual int Opcode() const;
};

//------------------------------GetAndAddINode---------------------------
class GetAndAddINode : public LoadStoreNode {
public:
  GetAndAddINode( Node *c, Node *mem, Node *adr, Node *val, const TypePtr* at ) : LoadStoreNode(c, mem, adr, val, at, TypeInt::INT, 4) { }
  virtual int Opcode() const;
};

//------------------------------GetAndAddLNode---------------------------
class GetAndAddLNode : public LoadStoreNode {
public:
  GetAndAddLNode( Node *c, Node *mem, Node *adr, Node *val, const TypePtr* at ) : LoadStoreNode(c, mem, adr, val, at, TypeLong::LONG, 4) { }
  virtual int Opcode() const;
};

//------------------------------GetAndSetBNode---------------------------
class GetAndSetBNode : public LoadStoreNode {
public:
  GetAndSetBNode( Node *c, Node *mem, Node *adr, Node *val, const TypePtr* at ) : LoadStoreNode(c, mem, adr, val, at, TypeInt::BYTE, 4) { }
  virtual int Opcode() const;
};

//------------------------------GetAndSetSNode---------------------------
class GetAndSetSNode : public LoadStoreNode {
public:
  GetAndSetSNode( Node *c, Node *mem, Node *adr, Node *val, const TypePtr* at ) : LoadStoreNode(c, mem, adr, val, at, TypeInt::SHORT, 4) { }
  virtual int Opcode() const;
};

//------------------------------GetAndSetINode---------------------------
class GetAndSetINode : public LoadStoreNode {
public:
  GetAndSetINode( Node *c, Node *mem, Node *adr, Node *val, const TypePtr* at ) : LoadStoreNode(c, mem, adr, val, at, TypeInt::INT, 4) { }
  virtual int Opcode() const;
};

//------------------------------GetAndSetLNode---------------------------
class GetAndSetLNode : public LoadStoreNode {
public:
  GetAndSetLNode( Node *c, Node *mem, Node *adr, Node *val, const TypePtr* at ) : LoadStoreNode(c, mem, adr, val, at, TypeLong::LONG, 4) { }
  virtual int Opcode() const;
};

//------------------------------GetAndSetPNode---------------------------
class GetAndSetPNode : public LoadStoreNode {
public:
  GetAndSetPNode( Node *c, Node *mem, Node *adr, Node *val, const TypePtr* at, const Type* t ) : LoadStoreNode(c, mem, adr, val, at, t, 4) { }
  virtual int Opcode() const;
};

//------------------------------GetAndSetNNode---------------------------
class GetAndSetNNode : public LoadStoreNode {
public:
  GetAndSetNNode( Node *c, Node *mem, Node *adr, Node *val, const TypePtr* at, const Type* t ) : LoadStoreNode(c, mem, adr, val, at, t, 4) { }
  virtual int Opcode() const;
};

//------------------------------ClearArray-------------------------------------
class ClearArrayNode: public Node {
private:
  bool _is_large;
  bool _word_copy_only;
public:
  ClearArrayNode( Node *ctrl, Node *arymem, Node *word_cnt, Node *base, Node* val, bool is_large)
    : Node(ctrl, arymem, word_cnt, base, val), _is_large(is_large),
      _word_copy_only(val->bottom_type()->isa_long() && (!val->bottom_type()->is_long()->is_con() || val->bottom_type()->is_long()->get_con() != 0)) {
    init_class_id(Class_ClearArray);
  }
  virtual int         Opcode() const;
  virtual const Type *bottom_type() const { return Type::MEMORY; }
  // ClearArray modifies array elements, and so affects only the
  // array memory addressed by the bottom_type of its base address.
  virtual const class TypePtr *adr_type() const;
  virtual Node* Identity(PhaseGVN* phase);
  virtual Node *Ideal(PhaseGVN *phase, bool can_reshape);
  virtual uint match_edge(uint idx) const;
  bool is_large() const { return _is_large; }
  bool word_copy_only() const { return _word_copy_only; }

  // Clear the given area of an object or array.
  // The start offset must always be aligned mod BytesPerInt.
  // The end offset must always be aligned mod BytesPerLong.
  // Return the new memory.
  static Node* clear_memory(Node* control, Node* mem, Node* dest,
                            Node* val,
                            Node* raw_val,
                            intptr_t start_offset,
                            intptr_t end_offset,
                            PhaseGVN* phase);
  static Node* clear_memory(Node* control, Node* mem, Node* dest,
                            Node* val,
                            Node* raw_val,
                            intptr_t start_offset,
                            Node* end_offset,
                            PhaseGVN* phase);
  static Node* clear_memory(Node* control, Node* mem, Node* dest,
                            Node* raw_val,
                            Node* start_offset,
                            Node* end_offset,
                            PhaseGVN* phase);
  // Return allocation input memory edge if it is different instance
  // or itself if it is the one we are looking for.
  static bool step_through(Node** np, uint instance_id, PhaseTransform* phase);
};

//------------------------------MemBar-----------------------------------------
// There are different flavors of Memory Barriers to match the Java Memory
// Model.  Monitor-enter and volatile-load act as Acquires: no following ref
// can be moved to before them.  We insert a MemBar-Acquire after a FastLock or
// volatile-load.  Monitor-exit and volatile-store act as Release: no
// preceding ref can be moved to after them.  We insert a MemBar-Release
// before a FastUnlock or volatile-store.  All volatiles need to be
// serialized, so we follow all volatile-stores with a MemBar-Volatile to
// separate it from any following volatile-load.
class MemBarNode: public MultiNode {
  virtual uint hash() const ;                  // { return NO_HASH; }
  virtual bool cmp( const Node &n ) const ;    // Always fail, except on self

  virtual uint size_of() const { return sizeof(*this); }
  // Memory type this node is serializing.  Usually either rawptr or bottom.
  const TypePtr* _adr_type;

  // How is this membar related to a nearby memory access?
  enum {
    Standalone,
    TrailingLoad,
    TrailingStore,
    LeadingStore,
    TrailingLoadStore,
    LeadingLoadStore,
    TrailingPartialArrayCopy
  } _kind;

#ifdef ASSERT
  uint _pair_idx;
#endif

public:
  enum {
    Precedent = TypeFunc::Parms  // optional edge to force precedence
  };
  MemBarNode(Compile* C, int alias_idx, Node* precedent);
  virtual int Opcode() const = 0;
  virtual const class TypePtr *adr_type() const { return _adr_type; }
  virtual const Type* Value(PhaseGVN* phase) const;
  virtual Node *Ideal(PhaseGVN *phase, bool can_reshape);
  virtual uint match_edge(uint idx) const { return 0; }
  virtual const Type *bottom_type() const { return TypeTuple::MEMBAR; }
  virtual Node *match(const ProjNode *proj, const Matcher *m, const RegMask* mask);
  // Factory method.  Builds a wide or narrow membar.
  // Optional 'precedent' becomes an extra edge if not null.
  static MemBarNode* make(Compile* C, int opcode,
                          int alias_idx = Compile::AliasIdxBot,
                          Node* precedent = NULL);

  MemBarNode* trailing_membar() const;
  MemBarNode* leading_membar() const;

  void set_trailing_load() { _kind = TrailingLoad; }
  bool trailing_load() const { return _kind == TrailingLoad; }
  bool trailing_store() const { return _kind == TrailingStore; }
  bool leading_store() const { return _kind == LeadingStore; }
  bool trailing_load_store() const { return _kind == TrailingLoadStore; }
  bool leading_load_store() const { return _kind == LeadingLoadStore; }
  bool trailing() const { return _kind == TrailingLoad || _kind == TrailingStore || _kind == TrailingLoadStore; }
  bool leading() const { return _kind == LeadingStore || _kind == LeadingLoadStore; }
  bool standalone() const { return _kind == Standalone; }
  void set_trailing_partial_array_copy() { _kind = TrailingPartialArrayCopy; }
  bool trailing_partial_array_copy() const { return _kind == TrailingPartialArrayCopy; }

  static void set_store_pair(MemBarNode* leading, MemBarNode* trailing);
  static void set_load_store_pair(MemBarNode* leading, MemBarNode* trailing);

  void remove(PhaseIterGVN *igvn);
};

// "Acquire" - no following ref can move before (but earlier refs can
// follow, like an early Load stalled in cache).  Requires multi-cpu
// visibility.  Inserted after a volatile load.
class MemBarAcquireNode: public MemBarNode {
public:
  MemBarAcquireNode(Compile* C, int alias_idx, Node* precedent)
    : MemBarNode(C, alias_idx, precedent) {}
  virtual int Opcode() const;
};

// "Acquire" - no following ref can move before (but earlier refs can
// follow, like an early Load stalled in cache).  Requires multi-cpu
// visibility.  Inserted independent of any load, as required
// for intrinsic Unsafe.loadFence().
class LoadFenceNode: public MemBarNode {
public:
  LoadFenceNode(Compile* C, int alias_idx, Node* precedent)
    : MemBarNode(C, alias_idx, precedent) {}
  virtual int Opcode() const;
};

// "Release" - no earlier ref can move after (but later refs can move
// up, like a speculative pipelined cache-hitting Load).  Requires
// multi-cpu visibility.  Inserted before a volatile store.
class MemBarReleaseNode: public MemBarNode {
public:
  MemBarReleaseNode(Compile* C, int alias_idx, Node* precedent)
    : MemBarNode(C, alias_idx, precedent) {}
  virtual int Opcode() const;
};

// "Release" - no earlier ref can move after (but later refs can move
// up, like a speculative pipelined cache-hitting Load).  Requires
// multi-cpu visibility.  Inserted independent of any store, as required
// for intrinsic Unsafe.storeFence().
class StoreFenceNode: public MemBarNode {
public:
  StoreFenceNode(Compile* C, int alias_idx, Node* precedent)
    : MemBarNode(C, alias_idx, precedent) {}
  virtual int Opcode() const;
};

// "Acquire" - no following ref can move before (but earlier refs can
// follow, like an early Load stalled in cache).  Requires multi-cpu
// visibility.  Inserted after a FastLock.
class MemBarAcquireLockNode: public MemBarNode {
public:
  MemBarAcquireLockNode(Compile* C, int alias_idx, Node* precedent)
    : MemBarNode(C, alias_idx, precedent) {}
  virtual int Opcode() const;
};

// "Release" - no earlier ref can move after (but later refs can move
// up, like a speculative pipelined cache-hitting Load).  Requires
// multi-cpu visibility.  Inserted before a FastUnLock.
class MemBarReleaseLockNode: public MemBarNode {
public:
  MemBarReleaseLockNode(Compile* C, int alias_idx, Node* precedent)
    : MemBarNode(C, alias_idx, precedent) {}
  virtual int Opcode() const;
};

class MemBarStoreStoreNode: public MemBarNode {
public:
  MemBarStoreStoreNode(Compile* C, int alias_idx, Node* precedent)
    : MemBarNode(C, alias_idx, precedent) {
    init_class_id(Class_MemBarStoreStore);
  }
  virtual int Opcode() const;
};

class StoreStoreFenceNode: public MemBarNode {
public:
  StoreStoreFenceNode(Compile* C, int alias_idx, Node* precedent)
    : MemBarNode(C, alias_idx, precedent) {}
  virtual int Opcode() const;
};

// Ordering between a volatile store and a following volatile load.
// Requires multi-CPU visibility?
class MemBarVolatileNode: public MemBarNode {
public:
  MemBarVolatileNode(Compile* C, int alias_idx, Node* precedent)
    : MemBarNode(C, alias_idx, precedent) {}
  virtual int Opcode() const;
};

// Ordering within the same CPU.  Used to order unsafe memory references
// inside the compiler when we lack alias info.  Not needed "outside" the
// compiler because the CPU does all the ordering for us.
class MemBarCPUOrderNode: public MemBarNode {
public:
  MemBarCPUOrderNode(Compile* C, int alias_idx, Node* precedent)
    : MemBarNode(C, alias_idx, precedent) {}
  virtual int Opcode() const;
  virtual uint ideal_reg() const { return 0; } // not matched in the AD file
};

class OnSpinWaitNode: public MemBarNode {
public:
  OnSpinWaitNode(Compile* C, int alias_idx, Node* precedent)
    : MemBarNode(C, alias_idx, precedent) {}
  virtual int Opcode() const;
};

<<<<<<< HEAD
//------------------------------BlackholeNode----------------------------
// Blackhole all arguments. This node would survive through the compiler
// the effects on its arguments, and would be finally matched to nothing.
class BlackholeNode : public MemBarNode {
public:
  BlackholeNode(Compile* C, int alias_idx, Node* precedent)
    : MemBarNode(C, alias_idx, precedent) {
    init_class_id(Class_Blackhole);
  }
  virtual int   Opcode() const;
  virtual uint ideal_reg() const { return 0; } // not matched in the AD file
  const RegMask &in_RegMask(uint idx) const {
    // Fake the incoming arguments mask for blackholes: accept all registers
    // and all stack slots. This would avoid any redundant register moves
    // for blackhole inputs.
    return RegMask::All;
  }
#ifndef PRODUCT
  virtual void format(PhaseRegAlloc* ra, outputStream* st) const;
#endif
};

=======
>>>>>>> 175e3d3f
// Isolation of object setup after an AllocateNode and before next safepoint.
// (See comment in memnode.cpp near InitializeNode::InitializeNode for semantics.)
class InitializeNode: public MemBarNode {
  friend class AllocateNode;

  enum {
    Incomplete    = 0,
    Complete      = 1,
    WithArraycopy = 2
  };
  int _is_complete;

  bool _does_not_escape;

public:
  enum {
    Control    = TypeFunc::Control,
    Memory     = TypeFunc::Memory,     // MergeMem for states affected by this op
    RawAddress = TypeFunc::Parms+0,    // the newly-allocated raw address
    RawStores  = TypeFunc::Parms+1     // zero or more stores (or TOP)
  };

  InitializeNode(Compile* C, int adr_type, Node* rawoop);
  virtual int Opcode() const;
  virtual uint size_of() const { return sizeof(*this); }
  virtual uint ideal_reg() const { return 0; } // not matched in the AD file
  virtual const RegMask &in_RegMask(uint) const;  // mask for RawAddress

  // Manage incoming memory edges via a MergeMem on in(Memory):
  Node* memory(uint alias_idx);

  // The raw memory edge coming directly from the Allocation.
  // The contents of this memory are *always* all-zero-bits.
  Node* zero_memory() { return memory(Compile::AliasIdxRaw); }

  // Return the corresponding allocation for this initialization (or null if none).
  // (Note: Both InitializeNode::allocation and AllocateNode::initialization
  // are defined in graphKit.cpp, which sets up the bidirectional relation.)
  AllocateNode* allocation();

  // Anything other than zeroing in this init?
  bool is_non_zero();

  // An InitializeNode must completed before macro expansion is done.
  // Completion requires that the AllocateNode must be followed by
  // initialization of the new memory to zero, then to any initializers.
  bool is_complete() { return _is_complete != Incomplete; }
  bool is_complete_with_arraycopy() { return (_is_complete & WithArraycopy) != 0; }

  // Mark complete.  (Must not yet be complete.)
  void set_complete(PhaseGVN* phase);
  void set_complete_with_arraycopy() { _is_complete = Complete | WithArraycopy; }

  bool does_not_escape() { return _does_not_escape; }
  void set_does_not_escape() { _does_not_escape = true; }

#ifdef ASSERT
  // ensure all non-degenerate stores are ordered and non-overlapping
  bool stores_are_sane(PhaseTransform* phase);
#endif //ASSERT

  // See if this store can be captured; return offset where it initializes.
  // Return 0 if the store cannot be moved (any sort of problem).
  intptr_t can_capture_store(StoreNode* st, PhaseGVN* phase, bool can_reshape);

  // Capture another store; reformat it to write my internal raw memory.
  // Return the captured copy, else NULL if there is some sort of problem.
  Node* capture_store(StoreNode* st, intptr_t start, PhaseGVN* phase, bool can_reshape);

  // Find captured store which corresponds to the range [start..start+size).
  // Return my own memory projection (meaning the initial zero bits)
  // if there is no such store.  Return NULL if there is a problem.
  Node* find_captured_store(intptr_t start, int size_in_bytes, PhaseTransform* phase);

  // Called when the associated AllocateNode is expanded into CFG.
  Node* complete_stores(Node* rawctl, Node* rawmem, Node* rawptr,
                        intptr_t header_size, Node* size_in_bytes,
                        PhaseIterGVN* phase);

 private:
  void remove_extra_zeroes();

  // Find out where a captured store should be placed (or already is placed).
  int captured_store_insertion_point(intptr_t start, int size_in_bytes,
                                     PhaseTransform* phase);

  static intptr_t get_store_offset(Node* st, PhaseTransform* phase);

  Node* make_raw_address(intptr_t offset, PhaseTransform* phase);

  bool detect_init_independence(Node* value, PhaseGVN* phase);

  void coalesce_subword_stores(intptr_t header_size, Node* size_in_bytes,
                               PhaseGVN* phase);

  intptr_t find_next_fullword_store(uint i, PhaseGVN* phase);
};

//------------------------------MergeMem---------------------------------------
// (See comment in memnode.cpp near MergeMemNode::MergeMemNode for semantics.)
class MergeMemNode: public Node {
  virtual uint hash() const ;                  // { return NO_HASH; }
  virtual bool cmp( const Node &n ) const ;    // Always fail, except on self
  friend class MergeMemStream;
  MergeMemNode(Node* def);  // clients use MergeMemNode::make

public:
  // If the input is a whole memory state, clone it with all its slices intact.
  // Otherwise, make a new memory state with just that base memory input.
  // In either case, the result is a newly created MergeMem.
  static MergeMemNode* make(Node* base_memory);

  virtual int Opcode() const;
  virtual Node* Identity(PhaseGVN* phase);
  virtual Node *Ideal(PhaseGVN *phase, bool can_reshape);
  virtual uint ideal_reg() const { return NotAMachineReg; }
  virtual uint match_edge(uint idx) const { return 0; }
  virtual const RegMask &out_RegMask() const;
  virtual const Type *bottom_type() const { return Type::MEMORY; }
  virtual const TypePtr *adr_type() const { return TypePtr::BOTTOM; }
  // sparse accessors
  // Fetch the previously stored "set_memory_at", or else the base memory.
  // (Caller should clone it if it is a phi-nest.)
  Node* memory_at(uint alias_idx) const;
  // set the memory, regardless of its previous value
  void set_memory_at(uint alias_idx, Node* n);
  // the "base" is the memory that provides the non-finite support
  Node* base_memory() const       { return in(Compile::AliasIdxBot); }
  // warning: setting the base can implicitly set any of the other slices too
  void set_base_memory(Node* def);
  // sentinel value which denotes a copy of the base memory:
  Node*   empty_memory() const    { return in(Compile::AliasIdxTop); }
  static Node* make_empty_memory(); // where the sentinel comes from
  bool is_empty_memory(Node* n) const { assert((n == empty_memory()) == n->is_top(), "sanity"); return n->is_top(); }
  // hook for the iterator, to perform any necessary setup
  void iteration_setup(const MergeMemNode* other = NULL);
  // push sentinels until I am at least as long as the other (semantic no-op)
  void grow_to_match(const MergeMemNode* other);
  bool verify_sparse() const PRODUCT_RETURN0;
#ifndef PRODUCT
  virtual void dump_spec(outputStream *st) const;
#endif
};

class MergeMemStream : public StackObj {
 private:
  MergeMemNode*       _mm;
  const MergeMemNode* _mm2;  // optional second guy, contributes non-empty iterations
  Node*               _mm_base;  // loop-invariant base memory of _mm
  int                 _idx;
  int                 _cnt;
  Node*               _mem;
  Node*               _mem2;
  int                 _cnt2;

  void init(MergeMemNode* mm, const MergeMemNode* mm2 = NULL) {
    // subsume_node will break sparseness at times, whenever a memory slice
    // folds down to a copy of the base ("fat") memory.  In such a case,
    // the raw edge will update to base, although it should be top.
    // This iterator will recognize either top or base_memory as an
    // "empty" slice.  See is_empty, is_empty2, and next below.
    //
    // The sparseness property is repaired in MergeMemNode::Ideal.
    // As long as access to a MergeMem goes through this iterator
    // or the memory_at accessor, flaws in the sparseness will
    // never be observed.
    //
    // Also, iteration_setup repairs sparseness.
    assert(mm->verify_sparse(), "please, no dups of base");
    assert(mm2==NULL || mm2->verify_sparse(), "please, no dups of base");

    _mm  = mm;
    _mm_base = mm->base_memory();
    _mm2 = mm2;
    _cnt = mm->req();
    _idx = Compile::AliasIdxBot-1; // start at the base memory
    _mem = NULL;
    _mem2 = NULL;
  }

#ifdef ASSERT
  Node* check_memory() const {
    if (at_base_memory())
      return _mm->base_memory();
    else if ((uint)_idx < _mm->req() && !_mm->in(_idx)->is_top())
      return _mm->memory_at(_idx);
    else
      return _mm_base;
  }
  Node* check_memory2() const {
    return at_base_memory()? _mm2->base_memory(): _mm2->memory_at(_idx);
  }
#endif

  static bool match_memory(Node* mem, const MergeMemNode* mm, int idx) PRODUCT_RETURN0;
  void assert_synch() const {
    assert(!_mem || _idx >= _cnt || match_memory(_mem, _mm, _idx),
           "no side-effects except through the stream");
  }

 public:

  // expected usages:
  // for (MergeMemStream mms(mem->is_MergeMem()); next_non_empty(); ) { ... }
  // for (MergeMemStream mms(mem1, mem2); next_non_empty2(); ) { ... }

  // iterate over one merge
  MergeMemStream(MergeMemNode* mm) {
    mm->iteration_setup();
    init(mm);
    debug_only(_cnt2 = 999);
  }
  // iterate in parallel over two merges
  // only iterates through non-empty elements of mm2
  MergeMemStream(MergeMemNode* mm, const MergeMemNode* mm2) {
    assert(mm2, "second argument must be a MergeMem also");
    ((MergeMemNode*)mm2)->iteration_setup();  // update hidden state
    mm->iteration_setup(mm2);
    init(mm, mm2);
    _cnt2 = mm2->req();
  }
#ifdef ASSERT
  ~MergeMemStream() {
    assert_synch();
  }
#endif

  MergeMemNode* all_memory() const {
    return _mm;
  }
  Node* base_memory() const {
    assert(_mm_base == _mm->base_memory(), "no update to base memory, please");
    return _mm_base;
  }
  const MergeMemNode* all_memory2() const {
    assert(_mm2 != NULL, "");
    return _mm2;
  }
  bool at_base_memory() const {
    return _idx == Compile::AliasIdxBot;
  }
  int alias_idx() const {
    assert(_mem, "must call next 1st");
    return _idx;
  }

  const TypePtr* adr_type() const {
    return Compile::current()->get_adr_type(alias_idx());
  }

  const TypePtr* adr_type(Compile* C) const {
    return C->get_adr_type(alias_idx());
  }
  bool is_empty() const {
    assert(_mem, "must call next 1st");
    assert(_mem->is_top() == (_mem==_mm->empty_memory()), "correct sentinel");
    return _mem->is_top();
  }
  bool is_empty2() const {
    assert(_mem2, "must call next 1st");
    assert(_mem2->is_top() == (_mem2==_mm2->empty_memory()), "correct sentinel");
    return _mem2->is_top();
  }
  Node* memory() const {
    assert(!is_empty(), "must not be empty");
    assert_synch();
    return _mem;
  }
  // get the current memory, regardless of empty or non-empty status
  Node* force_memory() const {
    assert(!is_empty() || !at_base_memory(), "");
    // Use _mm_base to defend against updates to _mem->base_memory().
    Node *mem = _mem->is_top() ? _mm_base : _mem;
    assert(mem == check_memory(), "");
    return mem;
  }
  Node* memory2() const {
    assert(_mem2 == check_memory2(), "");
    return _mem2;
  }
  void set_memory(Node* mem) {
    if (at_base_memory()) {
      // Note that this does not change the invariant _mm_base.
      _mm->set_base_memory(mem);
    } else {
      _mm->set_memory_at(_idx, mem);
    }
    _mem = mem;
    assert_synch();
  }

  // Recover from a side effect to the MergeMemNode.
  void set_memory() {
    _mem = _mm->in(_idx);
  }

  bool next()  { return next(false); }
  bool next2() { return next(true); }

  bool next_non_empty()  { return next_non_empty(false); }
  bool next_non_empty2() { return next_non_empty(true); }
  // next_non_empty2 can yield states where is_empty() is true

 private:
  // find the next item, which might be empty
  bool next(bool have_mm2) {
    assert((_mm2 != NULL) == have_mm2, "use other next");
    assert_synch();
    if (++_idx < _cnt) {
      // Note:  This iterator allows _mm to be non-sparse.
      // It behaves the same whether _mem is top or base_memory.
      _mem = _mm->in(_idx);
      if (have_mm2)
        _mem2 = _mm2->in((_idx < _cnt2) ? _idx : Compile::AliasIdxTop);
      return true;
    }
    return false;
  }

  // find the next non-empty item
  bool next_non_empty(bool have_mm2) {
    while (next(have_mm2)) {
      if (!is_empty()) {
        // make sure _mem2 is filled in sensibly
        if (have_mm2 && _mem2->is_top())  _mem2 = _mm2->base_memory();
        return true;
      } else if (have_mm2 && !is_empty2()) {
        return true;   // is_empty() == true
      }
    }
    return false;
  }
};

// cachewb node for guaranteeing writeback of the cache line at a
// given address to (non-volatile) RAM
class CacheWBNode : public Node {
public:
  CacheWBNode(Node *ctrl, Node *mem, Node *addr) : Node(ctrl, mem, addr) {}
  virtual int Opcode() const;
  virtual uint ideal_reg() const { return NotAMachineReg; }
  virtual uint match_edge(uint idx) const { return (idx == 2); }
  virtual const TypePtr *adr_type() const { return TypePtr::BOTTOM; }
  virtual const Type *bottom_type() const { return Type::MEMORY; }
};

// cachewb pre sync node for ensuring that writebacks are serialised
// relative to preceding or following stores
class CacheWBPreSyncNode : public Node {
public:
  CacheWBPreSyncNode(Node *ctrl, Node *mem) : Node(ctrl, mem) {}
  virtual int Opcode() const;
  virtual uint ideal_reg() const { return NotAMachineReg; }
  virtual uint match_edge(uint idx) const { return false; }
  virtual const TypePtr *adr_type() const { return TypePtr::BOTTOM; }
  virtual const Type *bottom_type() const { return Type::MEMORY; }
};

// cachewb pre sync node for ensuring that writebacks are serialised
// relative to preceding or following stores
class CacheWBPostSyncNode : public Node {
public:
  CacheWBPostSyncNode(Node *ctrl, Node *mem) : Node(ctrl, mem) {}
  virtual int Opcode() const;
  virtual uint ideal_reg() const { return NotAMachineReg; }
  virtual uint match_edge(uint idx) const { return false; }
  virtual const TypePtr *adr_type() const { return TypePtr::BOTTOM; }
  virtual const Type *bottom_type() const { return Type::MEMORY; }
};

//------------------------------Prefetch---------------------------------------

// Allocation prefetch which may fault, TLAB size have to be adjusted.
class PrefetchAllocationNode : public Node {
public:
  PrefetchAllocationNode(Node *mem, Node *adr) : Node(0,mem,adr) {}
  virtual int Opcode() const;
  virtual uint ideal_reg() const { return NotAMachineReg; }
  virtual uint match_edge(uint idx) const { return idx==2; }
  virtual const Type *bottom_type() const { return ( AllocatePrefetchStyle == 3 ) ? Type::MEMORY : Type::ABIO; }
};

#endif // SHARE_OPTO_MEMNODE_HPP<|MERGE_RESOLUTION|>--- conflicted
+++ resolved
@@ -1307,31 +1307,6 @@
   virtual int Opcode() const;
 };
 
-<<<<<<< HEAD
-//------------------------------BlackholeNode----------------------------
-// Blackhole all arguments. This node would survive through the compiler
-// the effects on its arguments, and would be finally matched to nothing.
-class BlackholeNode : public MemBarNode {
-public:
-  BlackholeNode(Compile* C, int alias_idx, Node* precedent)
-    : MemBarNode(C, alias_idx, precedent) {
-    init_class_id(Class_Blackhole);
-  }
-  virtual int   Opcode() const;
-  virtual uint ideal_reg() const { return 0; } // not matched in the AD file
-  const RegMask &in_RegMask(uint idx) const {
-    // Fake the incoming arguments mask for blackholes: accept all registers
-    // and all stack slots. This would avoid any redundant register moves
-    // for blackhole inputs.
-    return RegMask::All;
-  }
-#ifndef PRODUCT
-  virtual void format(PhaseRegAlloc* ra, outputStream* st) const;
-#endif
-};
-
-=======
->>>>>>> 175e3d3f
 // Isolation of object setup after an AllocateNode and before next safepoint.
 // (See comment in memnode.cpp near InitializeNode::InitializeNode for semantics.)
 class InitializeNode: public MemBarNode {
