--- conflicted
+++ resolved
@@ -296,11 +296,7 @@
       }
     } else if (!ary_t->is_not_flat()) {
       // Array might be flattened, emit runtime checks
-<<<<<<< HEAD
-      assert(ValueArrayFlatten && !not_flattened && elemtype->is_oopptr()->can_be_value_type() &&
-=======
-      assert(UseFlatArray && !not_flattenable && elemtype->is_oopptr()->can_be_value_type() &&
->>>>>>> d5187c50
+      assert(UseFlatArray && !not_flattened && elemtype->is_oopptr()->can_be_value_type() &&
              !ary_t->klass_is_exact() && !ary_t->is_not_null_free(), "array can't be flattened");
       IdealKit ideal(this);
       ideal.if_then(is_non_flattened_array(ary)); {
