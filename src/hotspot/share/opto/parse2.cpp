--- conflicted
+++ resolved
@@ -24,6 +24,7 @@
 
 #include "precompiled.hpp"
 #include "ci/ciMethodData.hpp"
+#include "ci/ciSymbols.hpp"
 #include "classfile/systemDictionary.hpp"
 #include "classfile/vmSymbols.hpp"
 #include "compiler/compileLog.hpp"
@@ -230,21 +231,8 @@
   if (stopped())  return;     // guaranteed null or range check
   Node* cast_val = NULL;
   if (bt == T_OBJECT) {
-<<<<<<< HEAD
     cast_val = array_store_check(adr, elemtype);
     if (stopped()) return;
-=======
-    array_store_check();
-    if (stopped()) {
-      return;
-    }
-  }
-  Node* val;                  // Oop to store
-  if (big_val) {
-    val = pop_pair();
-  } else {
-    val = pop();
->>>>>>> bd81ccfd
   }
   Node* val = pop_node(bt); // Value to store
   Node* idx = pop();        // Index in the array
@@ -2350,8 +2338,8 @@
   set_all_memory(mem);
 
   kill_dead_locals();
-  ciMethod* subst_method = ciEnv::current()->ValueBootstrapMethods_klass()->find_method(ciSymbol::isSubstitutable_name(), ciSymbol::object_object_boolean_signature());
-  CallStaticJavaNode *call = new CallStaticJavaNode(C, TypeFunc::make(subst_method), SharedRuntime::get_resolve_static_call_stub(), subst_method, bci());
+  ciMethod* subst_method = ciEnv::current()->ValueBootstrapMethods_klass()->find_method(ciSymbols::isSubstitutable_name(), ciSymbols::object_object_boolean_signature());
+  CallStaticJavaNode *call = new CallStaticJavaNode(C, TypeFunc::make(subst_method), SharedRuntime::get_resolve_static_call_stub(), subst_method);
   call->set_override_symbolic_info(true);
   call->init_req(TypeFunc::Parms, not_null_left);
   call->init_req(TypeFunc::Parms+1, not_null_right);
