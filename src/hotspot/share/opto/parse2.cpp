--- conflicted
+++ resolved
@@ -252,14 +252,6 @@
 
     if (array_type->is_flat()) {
       // Store to flat inline type array
-<<<<<<< HEAD
-      assert(!tval->maybe_null(), "should be guaranteed by array store check");
-      // Re-execute flat array store if buffering triggers deoptimization
-      PreserveReexecuteState preexecs(this);
-      inc_sp(3);
-      jvms()->set_should_reexecute(true);
-      cast_val->as_InlineType()->store_flat(this, ary, adr, nullptr, 0, -1, MO_UNORDERED | IN_HEAP | IS_ARRAY);
-=======
       assert(!stored_value_casted_type->maybe_null(), "should be guaranteed by array store check");
       if (array_type->klass_is_exact()) {
         // Store to exact flat inline type array where we know the flat array layout statically.
@@ -267,13 +259,12 @@
         PreserveReexecuteState preexecs(this);
         inc_sp(3);
         jvms()->set_should_reexecute(true);
-        stored_value_casted->as_InlineType()->store_flat(this, array, adr, nullptr, 0, MO_UNORDERED | IN_HEAP | IS_ARRAY);
+        stored_value_casted->as_InlineType()->store_flat(this, array, adr, nullptr, 0, -1, MO_UNORDERED | IN_HEAP | IS_ARRAY);
       } else {
         // Element type of flat array is not exact. Therefore, we cannot determine the flat array layout statically.
         // Emit a runtime call to store the element to the flat array.
         store_to_unknown_flat_array(array, array_index, stored_value_casted);
       }
->>>>>>> f017afc2
       return;
     }
     if (array_type->is_null_free()) {
@@ -334,33 +325,11 @@
             PreserveReexecuteState preexecs(this);
             inc_sp(3);
             jvms()->set_should_reexecute(true);
-            null_checked_stored_value_casted->as_InlineType()->store_flat(this, casted_array, casted_adr, nullptr, 0, MO_UNORDERED | IN_HEAP | IS_ARRAY);
+            null_checked_stored_value_casted->as_InlineType()->store_flat(this, casted_array, casted_adr, nullptr, 0, -1, MO_UNORDERED | IN_HEAP | IS_ARRAY);
           } else {
             // Element type is unknown, emit a runtime call since the flat array layout is not statically known.
             store_to_unknown_flat_array(array, array_index, null_checked_stored_value_casted);
           }
-<<<<<<< HEAD
-          // Re-execute flat array store if buffering triggers deoptimization
-          PreserveReexecuteState preexecs(this);
-          inc_sp(3);
-          jvms()->set_should_reexecute(true);
-          val->as_InlineType()->store_flat(this, casted_ary, casted_adr, nullptr, 0, -1, MO_UNORDERED | IN_HEAP | IS_ARRAY);
-        } else if (!stopped()) {
-          // Element type is unknown, emit runtime call
-
-          // Below membars keep this access to an unknown flat array correctly
-          // ordered with other unknown and known flat array accesses.
-          insert_mem_bar_volatile(Op_MemBarCPUOrder, C->get_alias_index(TypeAryPtr::INLINES));
-
-          make_runtime_call(RC_LEAF,
-                            OptoRuntime::store_unknown_inline_Type(),
-                            CAST_FROM_FN_PTR(address, OptoRuntime::store_unknown_inline_C),
-                            "store_unknown_inline", TypeRawPtr::BOTTOM,
-                            val, casted_ary, idx);
-
-          insert_mem_bar_volatile(Op_MemBarCPUOrder, C->get_alias_index(TypeAryPtr::INLINES));
-=======
->>>>>>> f017afc2
         }
         ideal.sync_kit(this);
       }
