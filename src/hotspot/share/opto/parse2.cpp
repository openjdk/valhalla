/*
 * Copyright (c) 1998, 2024, Oracle and/or its affiliates. All rights reserved.
 * DO NOT ALTER OR REMOVE COPYRIGHT NOTICES OR THIS FILE HEADER.
 *
 * This code is free software; you can redistribute it and/or modify it
 * under the terms of the GNU General Public License version 2 only, as
 * published by the Free Software Foundation.
 *
 * This code is distributed in the hope that it will be useful, but WITHOUT
 * ANY WARRANTY; without even the implied warranty of MERCHANTABILITY or
 * FITNESS FOR A PARTICULAR PURPOSE.  See the GNU General Public License
 * version 2 for more details (a copy is included in the LICENSE file that
 * accompanied this code).
 *
 * You should have received a copy of the GNU General Public License version
 * 2 along with this work; if not, write to the Free Software Foundation,
 * Inc., 51 Franklin St, Fifth Floor, Boston, MA 02110-1301 USA.
 *
 * Please contact Oracle, 500 Oracle Parkway, Redwood Shores, CA 94065 USA
 * or visit www.oracle.com if you need additional information or have any
 * questions.
 *
 */

#include "precompiled.hpp"
#include "ci/ciMethodData.hpp"
#include "ci/ciSymbols.hpp"
#include "classfile/vmSymbols.hpp"
#include "compiler/compileLog.hpp"
#include "interpreter/linkResolver.hpp"
#include "jvm_io.h"
#include "memory/resourceArea.hpp"
#include "memory/universe.hpp"
#include "oops/oop.inline.hpp"
#include "opto/addnode.hpp"
#include "opto/castnode.hpp"
#include "opto/convertnode.hpp"
#include "opto/divnode.hpp"
#include "opto/idealGraphPrinter.hpp"
#include "opto/idealKit.hpp"
#include "opto/inlinetypenode.hpp"
#include "opto/matcher.hpp"
#include "opto/memnode.hpp"
#include "opto/mulnode.hpp"
#include "opto/opaquenode.hpp"
#include "opto/parse.hpp"
#include "opto/runtime.hpp"
#include "runtime/deoptimization.hpp"
#include "runtime/sharedRuntime.hpp"

#ifndef PRODUCT
extern uint explicit_null_checks_inserted,
            explicit_null_checks_elided;
#endif

Node* Parse::record_profile_for_speculation_at_array_load(Node* ld) {
  // Feed unused profile data to type speculation
  if (UseTypeSpeculation && UseArrayLoadStoreProfile) {
    ciKlass* array_type = nullptr;
    ciKlass* element_type = nullptr;
    ProfilePtrKind element_ptr = ProfileMaybeNull;
    bool flat_array = true;
    bool null_free_array = true;
    method()->array_access_profiled_type(bci(), array_type, element_type, element_ptr, flat_array, null_free_array);
    if (element_type != nullptr || element_ptr != ProfileMaybeNull) {
      ld = record_profile_for_speculation(ld, element_type, element_ptr);
    }
  }
  return ld;
}


//---------------------------------array_load----------------------------------
void Parse::array_load(BasicType bt) {
  const Type* elemtype = Type::TOP;
  Node* adr = array_addressing(bt, 0, elemtype);
  if (stopped())  return;     // guaranteed null or range check

  Node* array_index = pop();
  Node* array = pop();

  // Handle inline type arrays
  const TypeOopPtr* element_ptr = elemtype->make_oopptr();
  const TypeAryPtr* array_type = _gvn.type(array)->is_aryptr();
  if (array_type->is_flat()) {
    // Load from flat inline type array
    Node* inline_type;
    if (element_ptr->klass_is_exact()) {
      inline_type = InlineTypeNode::make_from_flat(this, elemtype->inline_klass(), array, adr);
    } else {
      // Element type of flat array is not exact. Therefore, we cannot determine the flat array layout statically.
      // Emit a runtime call to load the element from the flat array.
      inline_type = load_from_unknown_flat_array(array, array_index, element_ptr);
      inline_type = record_profile_for_speculation_at_array_load(inline_type);
    }
    push(inline_type);
    return;
  }

  if (!array_type->is_not_flat()) {
    // Cannot statically determine if array is a flat array, emit runtime check
    assert(UseFlatArray && is_reference_type(bt) && element_ptr->can_be_inline_type() && !array_type->is_not_null_free() &&
           (!element_ptr->is_inlinetypeptr() || element_ptr->inline_klass()->flat_in_array()), "array can't be flat");
    IdealKit ideal(this);
    IdealVariable res(ideal);
    ideal.declarations_done();
    ideal.if_then(flat_array_test(array, /* flat = */ false)); {
      // Non-flat array
      assert(ideal.ctrl()->in(0)->as_If()->is_flat_array_check(&_gvn), "Should be found");
      sync_kit(ideal);
      const TypeAryPtr* adr_type = TypeAryPtr::get_array_body_type(bt);
      DecoratorSet decorator_set = IN_HEAP | IS_ARRAY | C2_CONTROL_DEPENDENT_LOAD;
      if (needs_range_check(array_type->size(), array_index)) {
        // We've emitted a RangeCheck but now insert an additional check between the range check and the actual load.
        // We cannot pin the load to two separate nodes. Instead, we pin it conservatively here such that it cannot
        // possibly float above the range check at any point.
        decorator_set |= C2_UNKNOWN_CONTROL_LOAD;
      }
      Node* ld = access_load_at(array, adr, adr_type, element_ptr, bt, decorator_set);
      if (element_ptr->is_inlinetypeptr()) {
        assert(element_ptr->maybe_null(), "null free array should be handled above");
        ld = InlineTypeNode::make_from_oop(this, ld, element_ptr->inline_klass(), false);
      }
      ideal.sync_kit(this);
      ideal.set(res, ld);
    } ideal.else_(); {
      // Flat array
      sync_kit(ideal);
      if (element_ptr->is_inlinetypeptr()) {
        // Element type is known, cast and load from flat array layout.
        ciInlineKlass* vk = element_ptr->inline_klass();
        assert(vk->flat_in_array() && element_ptr->maybe_null(), "never/always flat - should be optimized");
        ciArrayKlass* array_klass = ciArrayKlass::make(vk, /* null_free */ true);
        const TypeAryPtr* arytype = TypeOopPtr::make_from_klass(array_klass)->isa_aryptr();
        Node* cast = _gvn.transform(new CheckCastPPNode(control(), array, arytype));
        Node* casted_adr = array_element_address(cast, array_index, T_OBJECT, array_type->size(), control());
        // Re-execute flat array load if buffering triggers deoptimization
        PreserveReexecuteState preexecs(this);
        jvms()->set_should_reexecute(true);
        inc_sp(2);
        Node* vt = InlineTypeNode::make_from_flat(this, vk, cast, casted_adr)->buffer(this, false);
        ideal.set(res, vt);
        ideal.sync_kit(this);
      } else {
        // Element type is unknown, and thus we cannot statically determine the exact flat array layout. Emit a
        // runtime call to correctly load the inline type element from the flat array.
        Node* inline_type = load_from_unknown_flat_array(array, array_index, element_ptr);
        ideal.sync_kit(this);
        ideal.set(res, inline_type);
      }
    } ideal.end_if();
    sync_kit(ideal);
    Node* ld = _gvn.transform(ideal.value(res));
    ld = record_profile_for_speculation_at_array_load(ld);
    push_node(bt, ld);
    return;
  }

  if (array_type->is_null_free()) {
    // Load from non-flat inline type array (elements can never be null)
    bt = T_OBJECT;
  }

  if (elemtype == TypeInt::BOOL) {
    bt = T_BOOLEAN;
  }
  const TypeAryPtr* adr_type = TypeAryPtr::get_array_body_type(bt);
  Node* ld = access_load_at(array, adr, adr_type, elemtype, bt,
                            IN_HEAP | IS_ARRAY | C2_CONTROL_DEPENDENT_LOAD);
  ld = record_profile_for_speculation_at_array_load(ld);
  // Loading an inline type from a non-flat array
  if (element_ptr != nullptr && element_ptr->is_inlinetypeptr()) {
    assert(!array_type->is_null_free() || !element_ptr->maybe_null(), "inline type array elements should never be null");
    ld = InlineTypeNode::make_from_oop(this, ld, element_ptr->inline_klass(), !element_ptr->maybe_null());
  }
  push_node(bt, ld);
}

Node* Parse::load_from_unknown_flat_array(Node* array, Node* array_index, const TypeOopPtr* element_ptr) {
  // Below membars keep this access to an unknown flat array correctly
  // ordered with other unknown and known flat array accesses.
  insert_mem_bar_volatile(Op_MemBarCPUOrder, C->get_alias_index(TypeAryPtr::INLINES));

  Node* call = nullptr;
  {
    // Re-execute flat array load if runtime call triggers deoptimization
    PreserveReexecuteState preexecs(this);
    jvms()->set_bci(_bci);
    jvms()->set_should_reexecute(true);
    inc_sp(2);
    kill_dead_locals();
    call = make_runtime_call(RC_NO_LEAF | RC_NO_IO,
                             OptoRuntime::load_unknown_inline_Type(),
                             OptoRuntime::load_unknown_inline_Java(),
                             nullptr, TypeRawPtr::BOTTOM,
                             array, array_index);
  }
  make_slow_call_ex(call, env()->Throwable_klass(), false);
  Node* buffer = _gvn.transform(new ProjNode(call, TypeFunc::Parms));

  insert_mem_bar_volatile(Op_MemBarCPUOrder, C->get_alias_index(TypeAryPtr::INLINES));

  // Keep track of the information that the inline type is in flat arrays
  const Type* unknown_value = element_ptr->is_instptr()->cast_to_flat_in_array();
  return _gvn.transform(new CheckCastPPNode(control(), buffer, unknown_value));
}

//--------------------------------array_store----------------------------------
void Parse::array_store(BasicType bt) {
  const Type* elemtype = Type::TOP;
  Node* adr = array_addressing(bt, type2size[bt], elemtype);
  if (stopped())  return;     // guaranteed null or range check
  Node* stored_value_casted = nullptr;
  if (bt == T_OBJECT) {
    stored_value_casted = array_store_check(adr, elemtype);
    if (stopped()) {
      return;
    }
  }
  Node* const stored_value = pop_node(bt); // Value to store
  Node* const array_index = pop();         // Index in the array
  Node* array = pop();                     // The array itself

  const TypeAryPtr* array_type = _gvn.type(array)->is_aryptr();
  const TypeAryPtr* adr_type = TypeAryPtr::get_array_body_type(bt);

  if (elemtype == TypeInt::BOOL) {
    bt = T_BOOLEAN;
  } else if (bt == T_OBJECT) {
    elemtype = elemtype->make_oopptr();
    const Type* stored_value_casted_type = _gvn.type(stored_value_casted);
    // Based on the value to be stored, try to determine if the array is not null-free and/or not flat.
    // This is only legal for non-null stores because the array_store_check always passes for null, even
    // if the array is null-free. Null stores are handled in GraphKit::inline_array_null_guard().
    bool not_null_free = !stored_value_casted_type->maybe_null() &&
                         !stored_value_casted_type->is_oopptr()->can_be_inline_type();
    bool not_flat = not_null_free || (stored_value_casted_type->is_inlinetypeptr() &&
                                      !stored_value_casted_type->inline_klass()->flat_in_array());
    if (!array_type->is_not_null_free() && not_null_free) {
      // Storing a non-inline type, mark array as not null-free (-> not flat).
      array_type = array_type->cast_to_not_null_free();
      Node* cast = _gvn.transform(new CheckCastPPNode(control(), array, array_type));
      replace_in_map(array, cast);
      array = cast;
    } else if (!array_type->is_not_flat() && not_flat) {
      // Storing to a non-flat array, mark array as not flat.
      array_type = array_type->cast_to_not_flat();
      Node* cast = _gvn.transform(new CheckCastPPNode(control(), array, array_type));
      replace_in_map(array, cast);
      array = cast;
    }

    if (array_type->is_flat()) {
      // Store to flat inline type array
      assert(!stored_value_casted_type->maybe_null(), "should be guaranteed by array store check");
      if (array_type->klass_is_exact()) {
        // Store to exact flat inline type array where we know the flat array layout statically.
        // Re-execute flat array store if buffering triggers deoptimization
        PreserveReexecuteState preexecs(this);
        inc_sp(3);
        jvms()->set_should_reexecute(true);
        stored_value_casted->as_InlineType()->store_flat(this, array, adr, nullptr, 0, MO_UNORDERED | IN_HEAP | IS_ARRAY);
      } else {
        // Element type of flat array is not exact. Therefore, we cannot determine the flat array layout statically.
        // Emit a runtime call to store the element to the flat array.
        store_to_unknown_flat_array(array, array_index, stored_value_casted);
      }
      return;
    }
    if (array_type->is_null_free()) {
      // Store to non-flat null-free inline type array (elements can never be null)
      assert(!stored_value_casted_type->maybe_null(), "should be guaranteed by array store check");
      if (elemtype->inline_klass()->is_empty()) {
        // Ignore empty inline stores, array is already initialized.
        return;
      }
    } else if (!array_type->is_not_flat() && (stored_value_casted_type != TypePtr::NULL_PTR || StressReflectiveCode)) {
      // Array might be a flat array, emit runtime checks (for nullptr, a simple inline_array_null_guard is sufficient).
      assert(UseFlatArray && !not_flat && elemtype->is_oopptr()->can_be_inline_type() &&
             !array_type->klass_is_exact() && !array_type->is_not_null_free(), "array can't be a flat array");
      IdealKit ideal(this);
      ideal.if_then(flat_array_test(array, /* flat = */ false)); {
        // Non-flat array
        assert(ideal.ctrl()->in(0)->as_If()->is_flat_array_check(&_gvn), "Should be found");
        sync_kit(ideal);
        Node* cast_array = inline_array_null_guard(array, stored_value_casted, 3);
        inc_sp(3);
        access_store_at(cast_array, adr, adr_type, stored_value_casted, elemtype, bt, MO_UNORDERED | IN_HEAP | IS_ARRAY, false);
        dec_sp(3);
        ideal.sync_kit(this);
      } ideal.else_(); {
        sync_kit(ideal);
        // flat array
        Node* null_ctl = top();
        Node* null_checked_stored_value_casted = null_check_oop(stored_value_casted, &null_ctl);
        if (null_ctl != top()) {
          PreserveJVMState pjvms(this);
          inc_sp(3);
          set_control(null_ctl);
          uncommon_trap(Deoptimization::Reason_null_check, Deoptimization::Action_none);
          dec_sp(3);
        }
        // Try to determine the inline klass
        ciInlineKlass* inline_Klass = nullptr;
        if (stored_value_casted_type->is_inlinetypeptr()) {
          inline_Klass = stored_value_casted_type->inline_klass();
        } else if (elemtype->is_inlinetypeptr()) {
          inline_Klass = elemtype->inline_klass();
        }
        if (!stopped()) {
          if (inline_Klass != nullptr) {
            // Element type is known, cast and store to flat array layout.
            assert(inline_Klass->flat_in_array() && elemtype->maybe_null(), "never/always flat - should be optimized");
            ciArrayKlass* array_klass = ciArrayKlass::make(inline_Klass, /* null_free */ true);
            const TypeAryPtr* arytype = TypeOopPtr::make_from_klass(array_klass)->isa_aryptr();
            Node* casted_array = _gvn.transform(new CheckCastPPNode(control(), array, arytype));
            Node* casted_adr = array_element_address(casted_array, array_index, T_OBJECT, arytype->size(), control());
            if (!null_checked_stored_value_casted->is_InlineType()) {
              assert(!gvn().type(null_checked_stored_value_casted)->maybe_null(),
                     "inline type array elements should never be null");
              null_checked_stored_value_casted = InlineTypeNode::make_from_oop(this, null_checked_stored_value_casted,
                                                                               inline_Klass);
            }
            // Re-execute flat array store if buffering triggers deoptimization
            PreserveReexecuteState preexecs(this);
            inc_sp(3);
            jvms()->set_should_reexecute(true);
            null_checked_stored_value_casted->as_InlineType()->store_flat(this, casted_array, casted_adr, nullptr, 0, MO_UNORDERED | IN_HEAP | IS_ARRAY);
          } else {
            // Element type is unknown, emit a runtime call since the flat array layout is not statically known.
            store_to_unknown_flat_array(array, array_index, null_checked_stored_value_casted);
          }
<<<<<<< HEAD
          // Re-execute flat array store if buffering triggers deoptimization
          PreserveReexecuteState preexecs(this);
          inc_sp(3);
          jvms()->set_should_reexecute(true);
          val->as_InlineType()->store_flat(this, casted_ary, casted_adr, nullptr, 0, MO_UNORDERED | IN_HEAP | IS_ARRAY);
        } else if (!stopped()) {
          // Element type is unknown, emit runtime call

          // Below membars keep this access to an unknown flat array correctly
          // ordered with other unknown and known flat array accesses.
          insert_mem_bar_volatile(Op_MemBarCPUOrder, C->get_alias_index(TypeAryPtr::INLINES));

          Node* call = nullptr;
          {
            // Re-execute flat array store if runtime call triggers deoptimization
            PreserveReexecuteState preexecs(this);
            jvms()->set_bci(_bci);
            jvms()->set_should_reexecute(true);
            inc_sp(3);
            kill_dead_locals();
            call = make_runtime_call(RC_NO_LEAF,
                              OptoRuntime::store_unknown_inline_Type(),
                              OptoRuntime::store_unknown_inline_Java(),
                              "store_unknown_inline", TypeRawPtr::BOTTOM,
                              val, casted_ary, idx);
          }
          make_slow_call_ex(call, env()->Throwable_klass(), false);

          insert_mem_bar_volatile(Op_MemBarCPUOrder, C->get_alias_index(TypeAryPtr::INLINES));
=======
>>>>>>> c4f1714d
        }
        ideal.sync_kit(this);
      }
      ideal.end_if();
      sync_kit(ideal);
      return;
    } else if (!array_type->is_not_null_free()) {
      // Array is not flat but may be null free
      assert(elemtype->is_oopptr()->can_be_inline_type(), "array can't be null-free");
      array = inline_array_null_guard(array, stored_value_casted, 3, true);
    }
  }
  inc_sp(3);
  access_store_at(array, adr, adr_type, stored_value, elemtype, bt, MO_UNORDERED | IN_HEAP | IS_ARRAY);
  dec_sp(3);
}

// Emit a runtime call to store to a flat array whose element type is either unknown (i.e. we do not know the flat
// array layout) or not exact (could have different flat array layouts at runtime).
void Parse::store_to_unknown_flat_array(Node* array, Node* const idx, Node* non_null_stored_value) {
  // Below membars keep this access to an unknown flat array correctly
  // ordered with other unknown and known flat array accesses.
  insert_mem_bar_volatile(Op_MemBarCPUOrder, C->get_alias_index(TypeAryPtr::INLINES));

  make_runtime_call(RC_LEAF,
                    OptoRuntime::store_unknown_inline_Type(),
                    CAST_FROM_FN_PTR(address, OptoRuntime::store_unknown_inline_C),
                    "store_unknown_inline", TypeRawPtr::BOTTOM,
                    non_null_stored_value, array, idx);

  insert_mem_bar_volatile(Op_MemBarCPUOrder, C->get_alias_index(TypeAryPtr::INLINES));
}

//------------------------------array_addressing-------------------------------
// Pull array and index from the stack.  Compute pointer-to-element.
Node* Parse::array_addressing(BasicType type, int vals, const Type*& elemtype) {
  Node *idx   = peek(0+vals);   // Get from stack without popping
  Node *ary   = peek(1+vals);   // in case of exception

  // Null check the array base, with correct stack contents
  ary = null_check(ary, T_ARRAY);
  // Compile-time detect of null-exception?
  if (stopped())  return top();

  const TypeAryPtr* arytype  = _gvn.type(ary)->is_aryptr();
  const TypeInt*    sizetype = arytype->size();
  elemtype = arytype->elem();

  if (UseUniqueSubclasses) {
    const Type* el = elemtype->make_ptr();
    if (el && el->isa_instptr()) {
      const TypeInstPtr* toop = el->is_instptr();
      if (toop->instance_klass()->unique_concrete_subklass()) {
        // If we load from "AbstractClass[]" we must see "ConcreteSubClass".
        const Type* subklass = Type::get_const_type(toop->instance_klass());
        elemtype = subklass->join_speculative(el);
      }
    }
  }

  if (!arytype->is_loaded()) {
    // Only fails for some -Xcomp runs
    // The class is unloaded.  We have to run this bytecode in the interpreter.
    ciKlass* klass = arytype->unloaded_klass();

    uncommon_trap(Deoptimization::Reason_unloaded,
                  Deoptimization::Action_reinterpret,
                  klass, "!loaded array");
    return top();
  }

  ary = create_speculative_inline_type_array_checks(ary, arytype, elemtype);

  if (needs_range_check(sizetype, idx)) {
    create_range_check(idx, ary, sizetype);
  } else if (C->log() != nullptr) {
    C->log()->elem("observe that='!need_range_check'");
  }

  // Check for always knowing you are throwing a range-check exception
  if (stopped())  return top();

  // Make array address computation control dependent to prevent it
  // from floating above the range check during loop optimizations.
  Node* ptr = array_element_address(ary, idx, type, sizetype, control());
  assert(ptr != top(), "top should go hand-in-hand with stopped");

  return ptr;
}

// Check if we need a range check for an array access. This is the case if the index is either negative or if it could
// be greater or equal the smallest possible array size (i.e. out-of-bounds).
bool Parse::needs_range_check(const TypeInt* size_type, const Node* index) const {
  const TypeInt* index_type = _gvn.type(index)->is_int();
  return index_type->_hi >= size_type->_lo || index_type->_lo < 0;
}

void Parse::create_range_check(Node* idx, Node* ary, const TypeInt* sizetype) {
  Node* tst;
  if (sizetype->_hi <= 0) {
    // The greatest array bound is negative, so we can conclude that we're
    // compiling unreachable code, but the unsigned compare trick used below
    // only works with non-negative lengths.  Instead, hack "tst" to be zero so
    // the uncommon_trap path will always be taken.
    tst = _gvn.intcon(0);
  } else {
    // Range is constant in array-oop, so we can use the original state of mem
    Node* len = load_array_length(ary);

    // Test length vs index (standard trick using unsigned compare)
    Node* chk = _gvn.transform(new CmpUNode(idx, len) );
    BoolTest::mask btest = BoolTest::lt;
    tst = _gvn.transform(new BoolNode(chk, btest) );
  }
  RangeCheckNode* rc = new RangeCheckNode(control(), tst, PROB_MAX, COUNT_UNKNOWN);
  _gvn.set_type(rc, rc->Value(&_gvn));
  if (!tst->is_Con()) {
    record_for_igvn(rc);
  }
  set_control(_gvn.transform(new IfTrueNode(rc)));
  // Branch to failure if out of bounds
  {
    PreserveJVMState pjvms(this);
    set_control(_gvn.transform(new IfFalseNode(rc)));
    if (C->allow_range_check_smearing()) {
      // Do not use builtin_throw, since range checks are sometimes
      // made more stringent by an optimistic transformation.
      // This creates "tentative" range checks at this point,
      // which are not guaranteed to throw exceptions.
      // See IfNode::Ideal, is_range_check, adjust_check.
      uncommon_trap(Deoptimization::Reason_range_check,
                    Deoptimization::Action_make_not_entrant,
                    nullptr, "range_check");
    } else {
      // If we have already recompiled with the range-check-widening
      // heroic optimization turned off, then we must really be throwing
      // range check exceptions.
      builtin_throw(Deoptimization::Reason_range_check);
    }
  }
}

// For inline type arrays, we can use the profiling information for array accesses to speculate on the type, flatness,
// and null-freeness. We can either prepare the speculative type for later uses or emit explicit speculative checks with
// traps now. In the latter case, the speculative type guarantees can avoid additional runtime checks later (e.g.
// non-null-free implies non-flat which allows us to remove flatness checks). This makes the graph simpler.
Node* Parse::create_speculative_inline_type_array_checks(Node* array, const TypeAryPtr* array_type,
                                                         const Type*& element_type) {
  if (!array_type->is_flat() && !array_type->is_not_flat()) {
    // For arrays that might be flat, speculate that the array has the exact type reported in the profile data such that
    // we can rely on a fixed memory layout (i.e. either a flat layout or not).
    array = cast_to_speculative_array_type(array, array_type, element_type);
  } else if (UseTypeSpeculation && UseArrayLoadStoreProfile) {
    // Array is known to be either flat or not flat. If possible, update the speculative type by using the profile data
    // at this bci.
    array = cast_to_profiled_array_type(array);
  }

  // Even though the type does not tell us whether we have an inline type array or not, we can still check the profile data
  // whether we have a non-null-free or non-flat array. Since non-null-free implies non-flat, we check this first.
  // Speculating on a non-null-free array doesn't help aaload but could be profitable for a subsequent aastore.
  if (!array_type->is_null_free() && !array_type->is_not_null_free()) {
    array = speculate_non_null_free_array(array, array_type);
  }

  if (!array_type->is_flat() && !array_type->is_not_flat()) {
    array = speculate_non_flat_array(array, array_type);
  }
  return array;
}

// Speculate that the array has the exact type reported in the profile data. We emit a trap when this turns out to be
// wrong. On the fast path, we add a CheckCastPP to use the exact type.
Node* Parse::cast_to_speculative_array_type(Node* const array, const TypeAryPtr*& array_type, const Type*& element_type) {
  Deoptimization::DeoptReason reason = Deoptimization::Reason_speculate_class_check;
  ciKlass* speculative_array_type = array_type->speculative_type();
  if (too_many_traps_or_recompiles(reason) || speculative_array_type == nullptr) {
    // No speculative type, check profile data at this bci
    speculative_array_type = nullptr;
    reason = Deoptimization::Reason_class_check;
    if (UseArrayLoadStoreProfile && !too_many_traps_or_recompiles(reason)) {
      ciKlass* profiled_element_type = nullptr;
      ProfilePtrKind element_ptr = ProfileMaybeNull;
      bool flat_array = true;
      bool null_free_array = true;
      method()->array_access_profiled_type(bci(), speculative_array_type, profiled_element_type, element_ptr, flat_array,
                                           null_free_array);
    }
  }
  if (speculative_array_type != nullptr) {
    // Speculate that this array has the exact type reported by profile data
    Node* casted_array = nullptr;
    DEBUG_ONLY(Node* old_control = control();)
    Node* slow_ctl = type_check_receiver(array, speculative_array_type, 1.0, &casted_array);
    if (stopped()) {
      // The check always fails and therefore profile information is incorrect. Don't use it.
      assert(old_control == slow_ctl, "type check should have been removed");
      set_control(slow_ctl);
    } else if (!slow_ctl->is_top()) {
      { PreserveJVMState pjvms(this);
        set_control(slow_ctl);
        uncommon_trap_exact(reason, Deoptimization::Action_maybe_recompile);
      }
      replace_in_map(array, casted_array);
      array_type = _gvn.type(casted_array)->is_aryptr();
      element_type = array_type->elem();
      return casted_array;
    }
  }
  return array;
}

// Create a CheckCastPP when the speculative type can improve the current type.
Node* Parse::cast_to_profiled_array_type(Node* const array) {
  ciKlass* array_type = nullptr;
  ciKlass* element_type = nullptr;
  ProfilePtrKind element_ptr = ProfileMaybeNull;
  bool flat_array = true;
  bool null_free_array = true;
  method()->array_access_profiled_type(bci(), array_type, element_type, element_ptr, flat_array, null_free_array);
  if (array_type != nullptr) {
    return record_profile_for_speculation(array, array_type, ProfileMaybeNull);
  }
  return array;
}

// Speculate that the array is non-null-free. This will imply non-flatness. We emit a trap when this turns out to be
// wrong. On the fast path, we add a CheckCastPP to use the non-null-free type.
Node* Parse::speculate_non_null_free_array(Node* const array, const TypeAryPtr*& array_type) {
  bool null_free_array = true;
  Deoptimization::DeoptReason reason = Deoptimization::Reason_none;
  if (array_type->speculative() != nullptr &&
      array_type->speculative()->is_aryptr()->is_not_null_free() &&
      !too_many_traps_or_recompiles(Deoptimization::Reason_speculate_class_check)) {
    null_free_array = false;
    reason = Deoptimization::Reason_speculate_class_check;
  } else if (UseArrayLoadStoreProfile && !too_many_traps_or_recompiles(Deoptimization::Reason_class_check)) {
    ciKlass* profiled_array_type = nullptr;
    ciKlass* profiled_element_type = nullptr;
    ProfilePtrKind element_ptr = ProfileMaybeNull;
    bool flat_array = true;
    method()->array_access_profiled_type(bci(), profiled_array_type, profiled_element_type, element_ptr, flat_array,
                                         null_free_array);
    reason = Deoptimization::Reason_class_check;
  }
  if (!null_free_array) {
    { // Deoptimize if null-free array
      BuildCutout unless(this, null_free_array_test(array, /* null_free = */ false), PROB_MAX);
      uncommon_trap_exact(reason, Deoptimization::Action_maybe_recompile);
    }
    assert(!stopped(), "null-free array should have been caught earlier");
    Node* casted_array = _gvn.transform(new CheckCastPPNode(control(), array, array_type->cast_to_not_null_free()));
    replace_in_map(array, casted_array);
    array_type = _gvn.type(casted_array)->is_aryptr();
    return casted_array;
  }
  return array;
}

// Speculate that the array is non-flat. We emit a trap when this turns out to be wrong. On the fast path, we add a
// CheckCastPP to use the non-flat type.
Node* Parse::speculate_non_flat_array(Node* const array, const TypeAryPtr* const array_type) {
  bool flat_array = true;
  Deoptimization::DeoptReason reason = Deoptimization::Reason_none;
  if (array_type->speculative() != nullptr &&
      array_type->speculative()->is_aryptr()->is_not_flat() &&
      !too_many_traps_or_recompiles(Deoptimization::Reason_speculate_class_check)) {
    flat_array = false;
    reason = Deoptimization::Reason_speculate_class_check;
  } else if (UseArrayLoadStoreProfile && !too_many_traps_or_recompiles(reason)) {
    ciKlass* profiled_array_type = nullptr;
    ciKlass* profiled_element_type = nullptr;
    ProfilePtrKind element_ptr = ProfileMaybeNull;
    bool null_free_array = true;
    method()->array_access_profiled_type(bci(), profiled_array_type, profiled_element_type, element_ptr, flat_array,
                                         null_free_array);
    reason = Deoptimization::Reason_class_check;
  }
  if (!flat_array) {
    { // Deoptimize if flat array
      BuildCutout unless(this, flat_array_test(array, /* flat = */ false), PROB_MAX);
      uncommon_trap_exact(reason, Deoptimization::Action_maybe_recompile);
    }
    assert(!stopped(), "flat array should have been caught earlier");
    Node* casted_array = _gvn.transform(new CheckCastPPNode(control(), array, array_type->cast_to_not_flat()));
    replace_in_map(array, casted_array);
    return casted_array;
  }
  return array;
}

// returns IfNode
IfNode* Parse::jump_if_fork_int(Node* a, Node* b, BoolTest::mask mask, float prob, float cnt) {
  Node   *cmp = _gvn.transform(new CmpINode(a, b)); // two cases: shiftcount > 32 and shiftcount <= 32
  Node   *tst = _gvn.transform(new BoolNode(cmp, mask));
  IfNode *iff = create_and_map_if(control(), tst, prob, cnt);
  return iff;
}


// sentinel value for the target bci to mark never taken branches
// (according to profiling)
static const int never_reached = INT_MAX;

//------------------------------helper for tableswitch-------------------------
void Parse::jump_if_true_fork(IfNode *iff, int dest_bci_if_true, bool unc) {
  // True branch, use existing map info
  { PreserveJVMState pjvms(this);
    Node *iftrue  = _gvn.transform( new IfTrueNode (iff) );
    set_control( iftrue );
    if (unc) {
      repush_if_args();
      uncommon_trap(Deoptimization::Reason_unstable_if,
                    Deoptimization::Action_reinterpret,
                    nullptr,
                    "taken always");
    } else {
      assert(dest_bci_if_true != never_reached, "inconsistent dest");
      merge_new_path(dest_bci_if_true);
    }
  }

  // False branch
  Node *iffalse = _gvn.transform( new IfFalseNode(iff) );
  set_control( iffalse );
}

void Parse::jump_if_false_fork(IfNode *iff, int dest_bci_if_true, bool unc) {
  // True branch, use existing map info
  { PreserveJVMState pjvms(this);
    Node *iffalse  = _gvn.transform( new IfFalseNode (iff) );
    set_control( iffalse );
    if (unc) {
      repush_if_args();
      uncommon_trap(Deoptimization::Reason_unstable_if,
                    Deoptimization::Action_reinterpret,
                    nullptr,
                    "taken never");
    } else {
      assert(dest_bci_if_true != never_reached, "inconsistent dest");
      merge_new_path(dest_bci_if_true);
    }
  }

  // False branch
  Node *iftrue = _gvn.transform( new IfTrueNode(iff) );
  set_control( iftrue );
}

void Parse::jump_if_always_fork(int dest_bci, bool unc) {
  // False branch, use existing map and control()
  if (unc) {
    repush_if_args();
    uncommon_trap(Deoptimization::Reason_unstable_if,
                  Deoptimization::Action_reinterpret,
                  nullptr,
                  "taken never");
  } else {
    assert(dest_bci != never_reached, "inconsistent dest");
    merge_new_path(dest_bci);
  }
}


extern "C" {
  static int jint_cmp(const void *i, const void *j) {
    int a = *(jint *)i;
    int b = *(jint *)j;
    return a > b ? 1 : a < b ? -1 : 0;
  }
}


class SwitchRange : public StackObj {
  // a range of integers coupled with a bci destination
  jint _lo;                     // inclusive lower limit
  jint _hi;                     // inclusive upper limit
  int _dest;
  float _cnt;                   // how many times this range was hit according to profiling

public:
  jint lo() const              { return _lo;   }
  jint hi() const              { return _hi;   }
  int  dest() const            { return _dest; }
  bool is_singleton() const    { return _lo == _hi; }
  float cnt() const            { return _cnt; }

  void setRange(jint lo, jint hi, int dest, float cnt) {
    assert(lo <= hi, "must be a non-empty range");
    _lo = lo, _hi = hi; _dest = dest; _cnt = cnt;
    assert(_cnt >= 0, "");
  }
  bool adjoinRange(jint lo, jint hi, int dest, float cnt, bool trim_ranges) {
    assert(lo <= hi, "must be a non-empty range");
    if (lo == _hi+1) {
      // see merge_ranges() comment below
      if (trim_ranges) {
        if (cnt == 0) {
          if (_cnt != 0) {
            return false;
          }
          if (dest != _dest) {
            _dest = never_reached;
          }
        } else {
          if (_cnt == 0) {
            return false;
          }
          if (dest != _dest) {
            return false;
          }
        }
      } else {
        if (dest != _dest) {
          return false;
        }
      }
      _hi = hi;
      _cnt += cnt;
      return true;
    }
    return false;
  }

  void set (jint value, int dest, float cnt) {
    setRange(value, value, dest, cnt);
  }
  bool adjoin(jint value, int dest, float cnt, bool trim_ranges) {
    return adjoinRange(value, value, dest, cnt, trim_ranges);
  }
  bool adjoin(SwitchRange& other) {
    return adjoinRange(other._lo, other._hi, other._dest, other._cnt, false);
  }

  void print() {
    if (is_singleton())
      tty->print(" {%d}=>%d (cnt=%f)", lo(), dest(), cnt());
    else if (lo() == min_jint)
      tty->print(" {..%d}=>%d (cnt=%f)", hi(), dest(), cnt());
    else if (hi() == max_jint)
      tty->print(" {%d..}=>%d (cnt=%f)", lo(), dest(), cnt());
    else
      tty->print(" {%d..%d}=>%d (cnt=%f)", lo(), hi(), dest(), cnt());
  }
};

// We try to minimize the number of ranges and the size of the taken
// ones using profiling data. When ranges are created,
// SwitchRange::adjoinRange() only allows 2 adjoining ranges to merge
// if both were never hit or both were hit to build longer unreached
// ranges. Here, we now merge adjoining ranges with the same
// destination and finally set destination of unreached ranges to the
// special value never_reached because it can help minimize the number
// of tests that are necessary.
//
// For instance:
// [0, 1] to target1 sometimes taken
// [1, 2] to target1 never taken
// [2, 3] to target2 never taken
// would lead to:
// [0, 1] to target1 sometimes taken
// [1, 3] never taken
//
// (first 2 ranges to target1 are not merged)
static void merge_ranges(SwitchRange* ranges, int& rp) {
  if (rp == 0) {
    return;
  }
  int shift = 0;
  for (int j = 0; j < rp; j++) {
    SwitchRange& r1 = ranges[j-shift];
    SwitchRange& r2 = ranges[j+1];
    if (r1.adjoin(r2)) {
      shift++;
    } else if (shift > 0) {
      ranges[j+1-shift] = r2;
    }
  }
  rp -= shift;
  for (int j = 0; j <= rp; j++) {
    SwitchRange& r = ranges[j];
    if (r.cnt() == 0 && r.dest() != never_reached) {
      r.setRange(r.lo(), r.hi(), never_reached, r.cnt());
    }
  }
}

//-------------------------------do_tableswitch--------------------------------
void Parse::do_tableswitch() {
  // Get information about tableswitch
  int default_dest = iter().get_dest_table(0);
  jint lo_index    = iter().get_int_table(1);
  jint hi_index    = iter().get_int_table(2);
  int len          = hi_index - lo_index + 1;

  if (len < 1) {
    // If this is a backward branch, add safepoint
    maybe_add_safepoint(default_dest);
    pop(); // the effect of the instruction execution on the operand stack
    merge(default_dest);
    return;
  }

  ciMethodData* methodData = method()->method_data();
  ciMultiBranchData* profile = nullptr;
  if (methodData->is_mature() && UseSwitchProfiling) {
    ciProfileData* data = methodData->bci_to_data(bci());
    if (data != nullptr && data->is_MultiBranchData()) {
      profile = (ciMultiBranchData*)data;
    }
  }
  bool trim_ranges = !C->too_many_traps(method(), bci(), Deoptimization::Reason_unstable_if);

  // generate decision tree, using trichotomy when possible
  int rnum = len+2;
  bool makes_backward_branch = (default_dest <= bci());
  SwitchRange* ranges = NEW_RESOURCE_ARRAY(SwitchRange, rnum);
  int rp = -1;
  if (lo_index != min_jint) {
    float cnt = 1.0F;
    if (profile != nullptr) {
      cnt = (float)profile->default_count() / (hi_index != max_jint ? 2.0F : 1.0F);
    }
    ranges[++rp].setRange(min_jint, lo_index-1, default_dest, cnt);
  }
  for (int j = 0; j < len; j++) {
    jint match_int = lo_index+j;
    int  dest      = iter().get_dest_table(j+3);
    makes_backward_branch |= (dest <= bci());
    float cnt = 1.0F;
    if (profile != nullptr) {
      cnt = (float)profile->count_at(j);
    }
    if (rp < 0 || !ranges[rp].adjoin(match_int, dest, cnt, trim_ranges)) {
      ranges[++rp].set(match_int, dest, cnt);
    }
  }
  jint highest = lo_index+(len-1);
  assert(ranges[rp].hi() == highest, "");
  if (highest != max_jint) {
    float cnt = 1.0F;
    if (profile != nullptr) {
      cnt = (float)profile->default_count() / (lo_index != min_jint ? 2.0F : 1.0F);
    }
    if (!ranges[rp].adjoinRange(highest+1, max_jint, default_dest, cnt, trim_ranges)) {
      ranges[++rp].setRange(highest+1, max_jint, default_dest, cnt);
    }
  }
  assert(rp < len+2, "not too many ranges");

  if (trim_ranges) {
    merge_ranges(ranges, rp);
  }

  // Safepoint in case if backward branch observed
  if (makes_backward_branch) {
    add_safepoint();
  }

  Node* lookup = pop(); // lookup value
  jump_switch_ranges(lookup, &ranges[0], &ranges[rp]);
}


//------------------------------do_lookupswitch--------------------------------
void Parse::do_lookupswitch() {
  // Get information about lookupswitch
  int default_dest = iter().get_dest_table(0);
  jint len          = iter().get_int_table(1);

  if (len < 1) {    // If this is a backward branch, add safepoint
    maybe_add_safepoint(default_dest);
    pop(); // the effect of the instruction execution on the operand stack
    merge(default_dest);
    return;
  }

  ciMethodData* methodData = method()->method_data();
  ciMultiBranchData* profile = nullptr;
  if (methodData->is_mature() && UseSwitchProfiling) {
    ciProfileData* data = methodData->bci_to_data(bci());
    if (data != nullptr && data->is_MultiBranchData()) {
      profile = (ciMultiBranchData*)data;
    }
  }
  bool trim_ranges = !C->too_many_traps(method(), bci(), Deoptimization::Reason_unstable_if);

  // generate decision tree, using trichotomy when possible
  jint* table = NEW_RESOURCE_ARRAY(jint, len*3);
  {
    for (int j = 0; j < len; j++) {
      table[3*j+0] = iter().get_int_table(2+2*j);
      table[3*j+1] = iter().get_dest_table(2+2*j+1);
      // Handle overflow when converting from uint to jint
      table[3*j+2] = (profile == nullptr) ? 1 : (jint)MIN2<uint>((uint)max_jint, profile->count_at(j));
    }
    qsort(table, len, 3*sizeof(table[0]), jint_cmp);
  }

  float default_cnt = 1.0F;
  if (profile != nullptr) {
    juint defaults = max_juint - len;
    default_cnt = (float)profile->default_count()/(float)defaults;
  }

  int rnum = len*2+1;
  bool makes_backward_branch = (default_dest <= bci());
  SwitchRange* ranges = NEW_RESOURCE_ARRAY(SwitchRange, rnum);
  int rp = -1;
  for (int j = 0; j < len; j++) {
    jint match_int   = table[3*j+0];
    jint  dest        = table[3*j+1];
    jint  cnt         = table[3*j+2];
    jint  next_lo     = rp < 0 ? min_jint : ranges[rp].hi()+1;
    makes_backward_branch |= (dest <= bci());
    float c = default_cnt * ((float)match_int - (float)next_lo);
    if (match_int != next_lo && (rp < 0 || !ranges[rp].adjoinRange(next_lo, match_int-1, default_dest, c, trim_ranges))) {
      assert(default_dest != never_reached, "sentinel value for dead destinations");
      ranges[++rp].setRange(next_lo, match_int-1, default_dest, c);
    }
    if (rp < 0 || !ranges[rp].adjoin(match_int, dest, (float)cnt, trim_ranges)) {
      assert(dest != never_reached, "sentinel value for dead destinations");
      ranges[++rp].set(match_int, dest,  (float)cnt);
    }
  }
  jint highest = table[3*(len-1)];
  assert(ranges[rp].hi() == highest, "");
  if (highest != max_jint &&
      !ranges[rp].adjoinRange(highest+1, max_jint, default_dest, default_cnt * ((float)max_jint - (float)highest), trim_ranges)) {
    ranges[++rp].setRange(highest+1, max_jint, default_dest, default_cnt * ((float)max_jint - (float)highest));
  }
  assert(rp < rnum, "not too many ranges");

  if (trim_ranges) {
    merge_ranges(ranges, rp);
  }

  // Safepoint in case backward branch observed
  if (makes_backward_branch) {
    add_safepoint();
  }

  Node *lookup = pop(); // lookup value
  jump_switch_ranges(lookup, &ranges[0], &ranges[rp]);
}

static float if_prob(float taken_cnt, float total_cnt) {
  assert(taken_cnt <= total_cnt, "");
  if (total_cnt == 0) {
    return PROB_FAIR;
  }
  float p = taken_cnt / total_cnt;
  return clamp(p, PROB_MIN, PROB_MAX);
}

static float if_cnt(float cnt) {
  if (cnt == 0) {
    return COUNT_UNKNOWN;
  }
  return cnt;
}

static float sum_of_cnts(SwitchRange *lo, SwitchRange *hi) {
  float total_cnt = 0;
  for (SwitchRange* sr = lo; sr <= hi; sr++) {
    total_cnt += sr->cnt();
  }
  return total_cnt;
}

class SwitchRanges : public ResourceObj {
public:
  SwitchRange* _lo;
  SwitchRange* _hi;
  SwitchRange* _mid;
  float _cost;

  enum {
    Start,
    LeftDone,
    RightDone,
    Done
  } _state;

  SwitchRanges(SwitchRange *lo, SwitchRange *hi)
    : _lo(lo), _hi(hi), _mid(nullptr),
      _cost(0), _state(Start) {
  }

  SwitchRanges()
    : _lo(nullptr), _hi(nullptr), _mid(nullptr),
      _cost(0), _state(Start) {}
};

// Estimate cost of performing a binary search on lo..hi
static float compute_tree_cost(SwitchRange *lo, SwitchRange *hi, float total_cnt) {
  GrowableArray<SwitchRanges> tree;
  SwitchRanges root(lo, hi);
  tree.push(root);

  float cost = 0;
  do {
    SwitchRanges& r = *tree.adr_at(tree.length()-1);
    if (r._hi != r._lo) {
      if (r._mid == nullptr) {
        float r_cnt = sum_of_cnts(r._lo, r._hi);

        if (r_cnt == 0) {
          tree.pop();
          cost = 0;
          continue;
        }

        SwitchRange* mid = nullptr;
        mid = r._lo;
        for (float cnt = 0; ; ) {
          assert(mid <= r._hi, "out of bounds");
          cnt += mid->cnt();
          if (cnt > r_cnt / 2) {
            break;
          }
          mid++;
        }
        assert(mid <= r._hi, "out of bounds");
        r._mid = mid;
        r._cost = r_cnt / total_cnt;
      }
      r._cost += cost;
      if (r._state < SwitchRanges::LeftDone && r._mid > r._lo) {
        cost = 0;
        r._state = SwitchRanges::LeftDone;
        tree.push(SwitchRanges(r._lo, r._mid-1));
      } else if (r._state < SwitchRanges::RightDone) {
        cost = 0;
        r._state = SwitchRanges::RightDone;
        tree.push(SwitchRanges(r._mid == r._lo ? r._mid+1 : r._mid, r._hi));
      } else {
        tree.pop();
        cost = r._cost;
      }
    } else {
      tree.pop();
      cost = r._cost;
    }
  } while (tree.length() > 0);


  return cost;
}

// It sometimes pays off to test most common ranges before the binary search
void Parse::linear_search_switch_ranges(Node* key_val, SwitchRange*& lo, SwitchRange*& hi) {
  uint nr = hi - lo + 1;
  float total_cnt = sum_of_cnts(lo, hi);

  float min = compute_tree_cost(lo, hi, total_cnt);
  float extra = 1;
  float sub = 0;

  SwitchRange* array1 = lo;
  SwitchRange* array2 = NEW_RESOURCE_ARRAY(SwitchRange, nr);

  SwitchRange* ranges = nullptr;

  while (nr >= 2) {
    assert(lo == array1 || lo == array2, "one the 2 already allocated arrays");
    ranges = (lo == array1) ? array2 : array1;

    // Find highest frequency range
    SwitchRange* candidate = lo;
    for (SwitchRange* sr = lo+1; sr <= hi; sr++) {
      if (sr->cnt() > candidate->cnt()) {
        candidate = sr;
      }
    }
    SwitchRange most_freq = *candidate;
    if (most_freq.cnt() == 0) {
      break;
    }

    // Copy remaining ranges into another array
    int shift = 0;
    for (uint i = 0; i < nr; i++) {
      SwitchRange* sr = &lo[i];
      if (sr != candidate) {
        ranges[i-shift] = *sr;
      } else {
        shift++;
        if (i > 0 && i < nr-1) {
          SwitchRange prev = lo[i-1];
          prev.setRange(prev.lo(), sr->hi(), prev.dest(), prev.cnt());
          if (prev.adjoin(lo[i+1])) {
            shift++;
            i++;
          }
          ranges[i-shift] = prev;
        }
      }
    }
    nr -= shift;

    // Evaluate cost of testing the most common range and performing a
    // binary search on the other ranges
    float cost = extra + compute_tree_cost(&ranges[0], &ranges[nr-1], total_cnt);
    if (cost >= min) {
      break;
    }
    // swap arrays
    lo = &ranges[0];
    hi = &ranges[nr-1];

    // It pays off: emit the test for the most common range
    assert(most_freq.cnt() > 0, "must be taken");
    Node* val = _gvn.transform(new SubINode(key_val, _gvn.intcon(most_freq.lo())));
    Node* cmp = _gvn.transform(new CmpUNode(val, _gvn.intcon(java_subtract(most_freq.hi(), most_freq.lo()))));
    Node* tst = _gvn.transform(new BoolNode(cmp, BoolTest::le));
    IfNode* iff = create_and_map_if(control(), tst, if_prob(most_freq.cnt(), total_cnt), if_cnt(most_freq.cnt()));
    jump_if_true_fork(iff, most_freq.dest(), false);

    sub += most_freq.cnt() / total_cnt;
    extra += 1 - sub;
    min = cost;
  }
}

//----------------------------create_jump_tables-------------------------------
bool Parse::create_jump_tables(Node* key_val, SwitchRange* lo, SwitchRange* hi) {
  // Are jumptables enabled
  if (!UseJumpTables)  return false;

  // Are jumptables supported
  if (!Matcher::has_match_rule(Op_Jump))  return false;

  bool trim_ranges = !C->too_many_traps(method(), bci(), Deoptimization::Reason_unstable_if);

  // Decide if a guard is needed to lop off big ranges at either (or
  // both) end(s) of the input set. We'll call this the default target
  // even though we can't be sure that it is the true "default".

  bool needs_guard = false;
  int default_dest;
  int64_t total_outlier_size = 0;
  int64_t hi_size = ((int64_t)hi->hi()) - ((int64_t)hi->lo()) + 1;
  int64_t lo_size = ((int64_t)lo->hi()) - ((int64_t)lo->lo()) + 1;

  if (lo->dest() == hi->dest()) {
    total_outlier_size = hi_size + lo_size;
    default_dest = lo->dest();
  } else if (lo_size > hi_size) {
    total_outlier_size = lo_size;
    default_dest = lo->dest();
  } else {
    total_outlier_size = hi_size;
    default_dest = hi->dest();
  }

  float total = sum_of_cnts(lo, hi);
  float cost = compute_tree_cost(lo, hi, total);

  // If a guard test will eliminate very sparse end ranges, then
  // it is worth the cost of an extra jump.
  float trimmed_cnt = 0;
  if (total_outlier_size > (MaxJumpTableSparseness * 4)) {
    needs_guard = true;
    if (default_dest == lo->dest()) {
      trimmed_cnt += lo->cnt();
      lo++;
    }
    if (default_dest == hi->dest()) {
      trimmed_cnt += hi->cnt();
      hi--;
    }
  }

  // Find the total number of cases and ranges
  int64_t num_cases = ((int64_t)hi->hi()) - ((int64_t)lo->lo()) + 1;
  int num_range = hi - lo + 1;

  // Don't create table if: too large, too small, or too sparse.
  if (num_cases > MaxJumpTableSize)
    return false;
  if (UseSwitchProfiling) {
    // MinJumpTableSize is set so with a well balanced binary tree,
    // when the number of ranges is MinJumpTableSize, it's cheaper to
    // go through a JumpNode that a tree of IfNodes. Average cost of a
    // tree of IfNodes with MinJumpTableSize is
    // log2f(MinJumpTableSize) comparisons. So if the cost computed
    // from profile data is less than log2f(MinJumpTableSize) then
    // going with the binary search is cheaper.
    if (cost < log2f(MinJumpTableSize)) {
      return false;
    }
  } else {
    if (num_cases < MinJumpTableSize)
      return false;
  }
  if (num_cases > (MaxJumpTableSparseness * num_range))
    return false;

  // Normalize table lookups to zero
  int lowval = lo->lo();
  key_val = _gvn.transform( new SubINode(key_val, _gvn.intcon(lowval)) );

  // Generate a guard to protect against input keyvals that aren't
  // in the switch domain.
  if (needs_guard) {
    Node*   size = _gvn.intcon(num_cases);
    Node*   cmp = _gvn.transform(new CmpUNode(key_val, size));
    Node*   tst = _gvn.transform(new BoolNode(cmp, BoolTest::ge));
    IfNode* iff = create_and_map_if(control(), tst, if_prob(trimmed_cnt, total), if_cnt(trimmed_cnt));
    jump_if_true_fork(iff, default_dest, trim_ranges && trimmed_cnt == 0);

    total -= trimmed_cnt;
  }

  // Create an ideal node JumpTable that has projections
  // of all possible ranges for a switch statement
  // The key_val input must be converted to a pointer offset and scaled.
  // Compare Parse::array_addressing above.

  // Clean the 32-bit int into a real 64-bit offset.
  // Otherwise, the jint value 0 might turn into an offset of 0x0800000000.
  // Make I2L conversion control dependent to prevent it from
  // floating above the range check during loop optimizations.
  // Do not use a narrow int type here to prevent the data path from dying
  // while the control path is not removed. This can happen if the type of key_val
  // is later known to be out of bounds of [0, num_cases] and therefore a narrow cast
  // would be replaced by TOP while C2 is not able to fold the corresponding range checks.
  // Set _carry_dependency for the cast to avoid being removed by IGVN.
#ifdef _LP64
  key_val = C->constrained_convI2L(&_gvn, key_val, TypeInt::INT, control(), true /* carry_dependency */);
#endif

  // Shift the value by wordsize so we have an index into the table, rather
  // than a switch value
  Node *shiftWord = _gvn.MakeConX(wordSize);
  key_val = _gvn.transform( new MulXNode( key_val, shiftWord));

  // Create the JumpNode
  Arena* arena = C->comp_arena();
  float* probs = (float*)arena->Amalloc(sizeof(float)*num_cases);
  int i = 0;
  if (total == 0) {
    for (SwitchRange* r = lo; r <= hi; r++) {
      for (int64_t j = r->lo(); j <= r->hi(); j++, i++) {
        probs[i] = 1.0F / num_cases;
      }
    }
  } else {
    for (SwitchRange* r = lo; r <= hi; r++) {
      float prob = r->cnt()/total;
      for (int64_t j = r->lo(); j <= r->hi(); j++, i++) {
        probs[i] = prob / (r->hi() - r->lo() + 1);
      }
    }
  }

  ciMethodData* methodData = method()->method_data();
  ciMultiBranchData* profile = nullptr;
  if (methodData->is_mature()) {
    ciProfileData* data = methodData->bci_to_data(bci());
    if (data != nullptr && data->is_MultiBranchData()) {
      profile = (ciMultiBranchData*)data;
    }
  }

  Node* jtn = _gvn.transform(new JumpNode(control(), key_val, num_cases, probs, profile == nullptr ? COUNT_UNKNOWN : total));

  // These are the switch destinations hanging off the jumpnode
  i = 0;
  for (SwitchRange* r = lo; r <= hi; r++) {
    for (int64_t j = r->lo(); j <= r->hi(); j++, i++) {
      Node* input = _gvn.transform(new JumpProjNode(jtn, i, r->dest(), (int)(j - lowval)));
      {
        PreserveJVMState pjvms(this);
        set_control(input);
        jump_if_always_fork(r->dest(), trim_ranges && r->cnt() == 0);
      }
    }
  }
  assert(i == num_cases, "miscount of cases");
  stop_and_kill_map();  // no more uses for this JVMS
  return true;
}

//----------------------------jump_switch_ranges-------------------------------
void Parse::jump_switch_ranges(Node* key_val, SwitchRange *lo, SwitchRange *hi, int switch_depth) {
  Block* switch_block = block();
  bool trim_ranges = !C->too_many_traps(method(), bci(), Deoptimization::Reason_unstable_if);

  if (switch_depth == 0) {
    // Do special processing for the top-level call.
    assert(lo->lo() == min_jint, "initial range must exhaust Type::INT");
    assert(hi->hi() == max_jint, "initial range must exhaust Type::INT");

    // Decrement pred-numbers for the unique set of nodes.
#ifdef ASSERT
    if (!trim_ranges) {
      // Ensure that the block's successors are a (duplicate-free) set.
      int successors_counted = 0;  // block occurrences in [hi..lo]
      int unique_successors = switch_block->num_successors();
      for (int i = 0; i < unique_successors; i++) {
        Block* target = switch_block->successor_at(i);

        // Check that the set of successors is the same in both places.
        int successors_found = 0;
        for (SwitchRange* p = lo; p <= hi; p++) {
          if (p->dest() == target->start())  successors_found++;
        }
        assert(successors_found > 0, "successor must be known");
        successors_counted += successors_found;
      }
      assert(successors_counted == (hi-lo)+1, "no unexpected successors");
    }
#endif

    // Maybe prune the inputs, based on the type of key_val.
    jint min_val = min_jint;
    jint max_val = max_jint;
    const TypeInt* ti = key_val->bottom_type()->isa_int();
    if (ti != nullptr) {
      min_val = ti->_lo;
      max_val = ti->_hi;
      assert(min_val <= max_val, "invalid int type");
    }
    while (lo->hi() < min_val) {
      lo++;
    }
    if (lo->lo() < min_val)  {
      lo->setRange(min_val, lo->hi(), lo->dest(), lo->cnt());
    }
    while (hi->lo() > max_val) {
      hi--;
    }
    if (hi->hi() > max_val) {
      hi->setRange(hi->lo(), max_val, hi->dest(), hi->cnt());
    }

    linear_search_switch_ranges(key_val, lo, hi);
  }

#ifndef PRODUCT
  if (switch_depth == 0) {
    _max_switch_depth = 0;
    _est_switch_depth = log2i_graceful((hi - lo + 1) - 1) + 1;
  }
#endif

  assert(lo <= hi, "must be a non-empty set of ranges");
  if (lo == hi) {
    jump_if_always_fork(lo->dest(), trim_ranges && lo->cnt() == 0);
  } else {
    assert(lo->hi() == (lo+1)->lo()-1, "contiguous ranges");
    assert(hi->lo() == (hi-1)->hi()+1, "contiguous ranges");

    if (create_jump_tables(key_val, lo, hi)) return;

    SwitchRange* mid = nullptr;
    float total_cnt = sum_of_cnts(lo, hi);

    int nr = hi - lo + 1;
    if (UseSwitchProfiling) {
      // Don't keep the binary search tree balanced: pick up mid point
      // that split frequencies in half.
      float cnt = 0;
      for (SwitchRange* sr = lo; sr <= hi; sr++) {
        cnt += sr->cnt();
        if (cnt >= total_cnt / 2) {
          mid = sr;
          break;
        }
      }
    } else {
      mid = lo + nr/2;

      // if there is an easy choice, pivot at a singleton:
      if (nr > 3 && !mid->is_singleton() && (mid-1)->is_singleton())  mid--;

      assert(lo < mid && mid <= hi, "good pivot choice");
      assert(nr != 2 || mid == hi,   "should pick higher of 2");
      assert(nr != 3 || mid == hi-1, "should pick middle of 3");
    }


    Node *test_val = _gvn.intcon(mid == lo ? mid->hi() : mid->lo());

    if (mid->is_singleton()) {
      IfNode *iff_ne = jump_if_fork_int(key_val, test_val, BoolTest::ne, 1-if_prob(mid->cnt(), total_cnt), if_cnt(mid->cnt()));
      jump_if_false_fork(iff_ne, mid->dest(), trim_ranges && mid->cnt() == 0);

      // Special Case:  If there are exactly three ranges, and the high
      // and low range each go to the same place, omit the "gt" test,
      // since it will not discriminate anything.
      bool eq_test_only = (hi == lo+2 && hi->dest() == lo->dest() && mid == hi-1) || mid == lo;

      // if there is a higher range, test for it and process it:
      if (mid < hi && !eq_test_only) {
        // two comparisons of same values--should enable 1 test for 2 branches
        // Use BoolTest::lt instead of BoolTest::gt
        float cnt = sum_of_cnts(lo, mid-1);
        IfNode *iff_lt  = jump_if_fork_int(key_val, test_val, BoolTest::lt, if_prob(cnt, total_cnt), if_cnt(cnt));
        Node   *iftrue  = _gvn.transform( new IfTrueNode(iff_lt) );
        Node   *iffalse = _gvn.transform( new IfFalseNode(iff_lt) );
        { PreserveJVMState pjvms(this);
          set_control(iffalse);
          jump_switch_ranges(key_val, mid+1, hi, switch_depth+1);
        }
        set_control(iftrue);
      }

    } else {
      // mid is a range, not a singleton, so treat mid..hi as a unit
      float cnt = sum_of_cnts(mid == lo ? mid+1 : mid, hi);
      IfNode *iff_ge = jump_if_fork_int(key_val, test_val, mid == lo ? BoolTest::gt : BoolTest::ge, if_prob(cnt, total_cnt), if_cnt(cnt));

      // if there is a higher range, test for it and process it:
      if (mid == hi) {
        jump_if_true_fork(iff_ge, mid->dest(), trim_ranges && cnt == 0);
      } else {
        Node *iftrue  = _gvn.transform( new IfTrueNode(iff_ge) );
        Node *iffalse = _gvn.transform( new IfFalseNode(iff_ge) );
        { PreserveJVMState pjvms(this);
          set_control(iftrue);
          jump_switch_ranges(key_val, mid == lo ? mid+1 : mid, hi, switch_depth+1);
        }
        set_control(iffalse);
      }
    }

    // in any case, process the lower range
    if (mid == lo) {
      if (mid->is_singleton()) {
        jump_switch_ranges(key_val, lo+1, hi, switch_depth+1);
      } else {
        jump_if_always_fork(lo->dest(), trim_ranges && lo->cnt() == 0);
      }
    } else {
      jump_switch_ranges(key_val, lo, mid-1, switch_depth+1);
    }
  }

  // Decrease pred_count for each successor after all is done.
  if (switch_depth == 0) {
    int unique_successors = switch_block->num_successors();
    for (int i = 0; i < unique_successors; i++) {
      Block* target = switch_block->successor_at(i);
      // Throw away the pre-allocated path for each unique successor.
      target->next_path_num();
    }
  }

#ifndef PRODUCT
  _max_switch_depth = MAX2(switch_depth, _max_switch_depth);
  if (TraceOptoParse && Verbose && WizardMode && switch_depth == 0) {
    SwitchRange* r;
    int nsing = 0;
    for( r = lo; r <= hi; r++ ) {
      if( r->is_singleton() )  nsing++;
    }
    tty->print(">>> ");
    _method->print_short_name();
    tty->print_cr(" switch decision tree");
    tty->print_cr("    %d ranges (%d singletons), max_depth=%d, est_depth=%d",
                  (int) (hi-lo+1), nsing, _max_switch_depth, _est_switch_depth);
    if (_max_switch_depth > _est_switch_depth) {
      tty->print_cr("******** BAD SWITCH DEPTH ********");
    }
    tty->print("   ");
    for( r = lo; r <= hi; r++ ) {
      r->print();
    }
    tty->cr();
  }
#endif
}

void Parse::modf() {
  Node *f2 = pop();
  Node *f1 = pop();
  Node* c = make_runtime_call(RC_LEAF, OptoRuntime::modf_Type(),
                              CAST_FROM_FN_PTR(address, SharedRuntime::frem),
                              "frem", nullptr, //no memory effects
                              f1, f2);
  Node* res = _gvn.transform(new ProjNode(c, TypeFunc::Parms + 0));

  push(res);
}

void Parse::modd() {
  Node *d2 = pop_pair();
  Node *d1 = pop_pair();
  Node* c = make_runtime_call(RC_LEAF, OptoRuntime::Math_DD_D_Type(),
                              CAST_FROM_FN_PTR(address, SharedRuntime::drem),
                              "drem", nullptr, //no memory effects
                              d1, top(), d2, top());
  Node* res_d   = _gvn.transform(new ProjNode(c, TypeFunc::Parms + 0));

#ifdef ASSERT
  Node* res_top = _gvn.transform(new ProjNode(c, TypeFunc::Parms + 1));
  assert(res_top == top(), "second value must be top");
#endif

  push_pair(res_d);
}

void Parse::l2f() {
  Node* f2 = pop();
  Node* f1 = pop();
  Node* c = make_runtime_call(RC_LEAF, OptoRuntime::l2f_Type(),
                              CAST_FROM_FN_PTR(address, SharedRuntime::l2f),
                              "l2f", nullptr, //no memory effects
                              f1, f2);
  Node* res = _gvn.transform(new ProjNode(c, TypeFunc::Parms + 0));

  push(res);
}

// Handle jsr and jsr_w bytecode
void Parse::do_jsr() {
  assert(bc() == Bytecodes::_jsr || bc() == Bytecodes::_jsr_w, "wrong bytecode");

  // Store information about current state, tagged with new _jsr_bci
  int return_bci = iter().next_bci();
  int jsr_bci    = (bc() == Bytecodes::_jsr) ? iter().get_dest() : iter().get_far_dest();

  // The way we do things now, there is only one successor block
  // for the jsr, because the target code is cloned by ciTypeFlow.
  Block* target = successor_for_bci(jsr_bci);

  // What got pushed?
  const Type* ret_addr = target->peek();
  assert(ret_addr->singleton(), "must be a constant (cloned jsr body)");

  // Effect on jsr on stack
  push(_gvn.makecon(ret_addr));

  // Flow to the jsr.
  merge(jsr_bci);
}

// Handle ret bytecode
void Parse::do_ret() {
  // Find to whom we return.
  assert(block()->num_successors() == 1, "a ret can only go one place now");
  Block* target = block()->successor_at(0);
  assert(!target->is_ready(), "our arrival must be expected");
  int pnum = target->next_path_num();
  merge_common(target, pnum);
}

static bool has_injected_profile(BoolTest::mask btest, Node* test, int& taken, int& not_taken) {
  if (btest != BoolTest::eq && btest != BoolTest::ne) {
    // Only ::eq and ::ne are supported for profile injection.
    return false;
  }
  if (test->is_Cmp() &&
      test->in(1)->Opcode() == Op_ProfileBoolean) {
    ProfileBooleanNode* profile = (ProfileBooleanNode*)test->in(1);
    int false_cnt = profile->false_count();
    int  true_cnt = profile->true_count();

    // Counts matching depends on the actual test operation (::eq or ::ne).
    // No need to scale the counts because profile injection was designed
    // to feed exact counts into VM.
    taken     = (btest == BoolTest::eq) ? false_cnt :  true_cnt;
    not_taken = (btest == BoolTest::eq) ?  true_cnt : false_cnt;

    profile->consume();
    return true;
  }
  return false;
}

// Give up if too few (or too many, in which case the sum will overflow) counts to be meaningful.
// We also check that individual counters are positive first, otherwise the sum can become positive.
// (check for saturation, integer overflow, and immature counts)
static bool counters_are_meaningful(int counter1, int counter2, int min) {
  // check for saturation, including "uint" values too big to fit in "int"
  if (counter1 < 0 || counter2 < 0) {
    return false;
  }
  // check for integer overflow of the sum
  int64_t sum = (int64_t)counter1 + (int64_t)counter2;
  STATIC_ASSERT(sizeof(counter1) < sizeof(sum));
  if (sum > INT_MAX) {
    return false;
  }
  // check if mature
  return (counter1 + counter2) >= min;
}

//--------------------------dynamic_branch_prediction--------------------------
// Try to gather dynamic branch prediction behavior.  Return a probability
// of the branch being taken and set the "cnt" field.  Returns a -1.0
// if we need to use static prediction for some reason.
float Parse::dynamic_branch_prediction(float &cnt, BoolTest::mask btest, Node* test) {
  ResourceMark rm;

  cnt  = COUNT_UNKNOWN;

  int     taken = 0;
  int not_taken = 0;

  bool use_mdo = !has_injected_profile(btest, test, taken, not_taken);

  if (use_mdo) {
    // Use MethodData information if it is available
    // FIXME: free the ProfileData structure
    ciMethodData* methodData = method()->method_data();
    if (!methodData->is_mature())  return PROB_UNKNOWN;
    ciProfileData* data = methodData->bci_to_data(bci());
    if (data == nullptr) {
      return PROB_UNKNOWN;
    }
    if (!data->is_JumpData())  return PROB_UNKNOWN;

    // get taken and not taken values
    // NOTE: saturated UINT_MAX values become negative,
    // as do counts above INT_MAX.
    taken = data->as_JumpData()->taken();
    not_taken = 0;
    if (data->is_BranchData()) {
      not_taken = data->as_BranchData()->not_taken();
    }

    // scale the counts to be commensurate with invocation counts:
    // NOTE: overflow for positive values is clamped at INT_MAX
    taken = method()->scale_count(taken);
    not_taken = method()->scale_count(not_taken);
  }
  // At this point, saturation or overflow is indicated by INT_MAX
  // or a negative value.

  // Give up if too few (or too many, in which case the sum will overflow) counts to be meaningful.
  // We also check that individual counters are positive first, otherwise the sum can become positive.
  if (!counters_are_meaningful(taken, not_taken, 40)) {
    if (C->log() != nullptr) {
      C->log()->elem("branch target_bci='%d' taken='%d' not_taken='%d'", iter().get_dest(), taken, not_taken);
    }
    return PROB_UNKNOWN;
  }

  // Compute frequency that we arrive here
  float sum = taken + not_taken;
  // Adjust, if this block is a cloned private block but the
  // Jump counts are shared.  Taken the private counts for
  // just this path instead of the shared counts.
  if( block()->count() > 0 )
    sum = block()->count();
  cnt = sum / FreqCountInvocations;

  // Pin probability to sane limits
  float prob;
  if( !taken )
    prob = (0+PROB_MIN) / 2;
  else if( !not_taken )
    prob = (1+PROB_MAX) / 2;
  else {                         // Compute probability of true path
    prob = (float)taken / (float)(taken + not_taken);
    if (prob > PROB_MAX)  prob = PROB_MAX;
    if (prob < PROB_MIN)   prob = PROB_MIN;
  }

  assert((cnt > 0.0f) && (prob > 0.0f),
         "Bad frequency assignment in if cnt=%g prob=%g taken=%d not_taken=%d", cnt, prob, taken, not_taken);

  if (C->log() != nullptr) {
    const char* prob_str = nullptr;
    if (prob >= PROB_MAX)  prob_str = (prob == PROB_MAX) ? "max" : "always";
    if (prob <= PROB_MIN)  prob_str = (prob == PROB_MIN) ? "min" : "never";
    char prob_str_buf[30];
    if (prob_str == nullptr) {
      jio_snprintf(prob_str_buf, sizeof(prob_str_buf), "%20.2f", prob);
      prob_str = prob_str_buf;
    }
    C->log()->elem("branch target_bci='%d' taken='%d' not_taken='%d' cnt='%f' prob='%s'",
                   iter().get_dest(), taken, not_taken, cnt, prob_str);
  }
  return prob;
}

//-----------------------------branch_prediction-------------------------------
float Parse::branch_prediction(float& cnt,
                               BoolTest::mask btest,
                               int target_bci,
                               Node* test) {
  float prob = dynamic_branch_prediction(cnt, btest, test);
  // If prob is unknown, switch to static prediction
  if (prob != PROB_UNKNOWN)  return prob;

  prob = PROB_FAIR;                   // Set default value
  if (btest == BoolTest::eq)          // Exactly equal test?
    prob = PROB_STATIC_INFREQUENT;    // Assume its relatively infrequent
  else if (btest == BoolTest::ne)
    prob = PROB_STATIC_FREQUENT;      // Assume its relatively frequent

  // If this is a conditional test guarding a backwards branch,
  // assume its a loop-back edge.  Make it a likely taken branch.
  if (target_bci < bci()) {
    if (is_osr_parse()) {    // Could be a hot OSR'd loop; force deopt
      // Since it's an OSR, we probably have profile data, but since
      // branch_prediction returned PROB_UNKNOWN, the counts are too small.
      // Let's make a special check here for completely zero counts.
      ciMethodData* methodData = method()->method_data();
      if (!methodData->is_empty()) {
        ciProfileData* data = methodData->bci_to_data(bci());
        // Only stop for truly zero counts, which mean an unknown part
        // of the OSR-ed method, and we want to deopt to gather more stats.
        // If you have ANY counts, then this loop is simply 'cold' relative
        // to the OSR loop.
        if (data == nullptr ||
            (data->as_BranchData()->taken() +  data->as_BranchData()->not_taken() == 0)) {
          // This is the only way to return PROB_UNKNOWN:
          return PROB_UNKNOWN;
        }
      }
    }
    prob = PROB_STATIC_FREQUENT;     // Likely to take backwards branch
  }

  assert(prob != PROB_UNKNOWN, "must have some guess at this point");
  return prob;
}

// The magic constants are chosen so as to match the output of
// branch_prediction() when the profile reports a zero taken count.
// It is important to distinguish zero counts unambiguously, because
// some branches (e.g., _213_javac.Assembler.eliminate) validly produce
// very small but nonzero probabilities, which if confused with zero
// counts would keep the program recompiling indefinitely.
bool Parse::seems_never_taken(float prob) const {
  return prob < PROB_MIN;
}

//-------------------------------repush_if_args--------------------------------
// Push arguments of an "if" bytecode back onto the stack by adjusting _sp.
inline int Parse::repush_if_args() {
  if (PrintOpto && WizardMode) {
    tty->print("defending against excessive implicit null exceptions on %s @%d in ",
               Bytecodes::name(iter().cur_bc()), iter().cur_bci());
    method()->print_name(); tty->cr();
  }
  int bc_depth = - Bytecodes::depth(iter().cur_bc());
  assert(bc_depth == 1 || bc_depth == 2, "only two kinds of branches");
  DEBUG_ONLY(sync_jvms());   // argument(n) requires a synced jvms
  assert(argument(0) != nullptr, "must exist");
  assert(bc_depth == 1 || argument(1) != nullptr, "two must exist");
  inc_sp(bc_depth);
  return bc_depth;
}

// Used by StressUnstableIfTraps
static volatile int _trap_stress_counter = 0;

void Parse::increment_trap_stress_counter(Node*& counter, Node*& incr_store) {
  Node* counter_addr = makecon(TypeRawPtr::make((address)&_trap_stress_counter));
  counter = make_load(control(), counter_addr, TypeInt::INT, T_INT, Compile::AliasIdxRaw, MemNode::unordered);
  counter = _gvn.transform(new AddINode(counter, intcon(1)));
  incr_store = store_to_memory(control(), counter_addr, counter, T_INT, Compile::AliasIdxRaw, MemNode::unordered);
}

//----------------------------------do_ifnull----------------------------------
void Parse::do_ifnull(BoolTest::mask btest, Node *c) {
  int target_bci = iter().get_dest();

  Node* counter = nullptr;
  Node* incr_store = nullptr;
  bool do_stress_trap = StressUnstableIfTraps && ((C->random() % 2) == 0);
  if (do_stress_trap) {
    increment_trap_stress_counter(counter, incr_store);
  }

  Block* branch_block = successor_for_bci(target_bci);
  Block* next_block   = successor_for_bci(iter().next_bci());

  float cnt;
  float prob = branch_prediction(cnt, btest, target_bci, c);
  if (prob == PROB_UNKNOWN) {
    // (An earlier version of do_ifnull omitted this trap for OSR methods.)
    if (PrintOpto && Verbose) {
      tty->print_cr("Never-taken edge stops compilation at bci %d", bci());
    }
    repush_if_args(); // to gather stats on loop
    uncommon_trap(Deoptimization::Reason_unreached,
                  Deoptimization::Action_reinterpret,
                  nullptr, "cold");
    if (C->eliminate_boxing()) {
      // Mark the successor blocks as parsed
      branch_block->next_path_num();
      next_block->next_path_num();
    }
    return;
  }

  NOT_PRODUCT(explicit_null_checks_inserted++);

  // Generate real control flow
  Node   *tst = _gvn.transform( new BoolNode( c, btest ) );

  // Sanity check the probability value
  assert(prob > 0.0f,"Bad probability in Parser");
 // Need xform to put node in hash table
  IfNode *iff = create_and_xform_if( control(), tst, prob, cnt );
  assert(iff->_prob > 0.0f,"Optimizer made bad probability in parser");
  // True branch
  { PreserveJVMState pjvms(this);
    Node* iftrue  = _gvn.transform( new IfTrueNode (iff) );
    set_control(iftrue);

    if (stopped()) {            // Path is dead?
      NOT_PRODUCT(explicit_null_checks_elided++);
      if (C->eliminate_boxing()) {
        // Mark the successor block as parsed
        branch_block->next_path_num();
      }
    } else {                    // Path is live.
      adjust_map_after_if(btest, c, prob, branch_block);
      if (!stopped()) {
        merge(target_bci);
      }
    }
  }

  // False branch
  Node* iffalse = _gvn.transform( new IfFalseNode(iff) );
  set_control(iffalse);

  if (stopped()) {              // Path is dead?
    NOT_PRODUCT(explicit_null_checks_elided++);
    if (C->eliminate_boxing()) {
      // Mark the successor block as parsed
      next_block->next_path_num();
    }
  } else  {                     // Path is live.
    adjust_map_after_if(BoolTest(btest).negate(), c, 1.0-prob, next_block);
  }

  if (do_stress_trap) {
    stress_trap(iff, counter, incr_store);
  }
}

//------------------------------------do_if------------------------------------
void Parse::do_if(BoolTest::mask btest, Node* c, bool can_trap, bool new_path, Node** ctrl_taken) {
  int target_bci = iter().get_dest();

  Block* branch_block = successor_for_bci(target_bci);
  Block* next_block   = successor_for_bci(iter().next_bci());

  float cnt;
  float prob = branch_prediction(cnt, btest, target_bci, c);
  float untaken_prob = 1.0 - prob;

  if (prob == PROB_UNKNOWN) {
    if (PrintOpto && Verbose) {
      tty->print_cr("Never-taken edge stops compilation at bci %d", bci());
    }
    repush_if_args(); // to gather stats on loop
    uncommon_trap(Deoptimization::Reason_unreached,
                  Deoptimization::Action_reinterpret,
                  nullptr, "cold");
    if (C->eliminate_boxing()) {
      // Mark the successor blocks as parsed
      branch_block->next_path_num();
      next_block->next_path_num();
    }
    return;
  }

  Node* counter = nullptr;
  Node* incr_store = nullptr;
  bool do_stress_trap = StressUnstableIfTraps && ((C->random() % 2) == 0);
  if (do_stress_trap) {
    increment_trap_stress_counter(counter, incr_store);
  }

  // Sanity check the probability value
  assert(0.0f < prob && prob < 1.0f,"Bad probability in Parser");

  bool taken_if_true = true;
  // Convert BoolTest to canonical form:
  if (!BoolTest(btest).is_canonical()) {
    btest         = BoolTest(btest).negate();
    taken_if_true = false;
    // prob is NOT updated here; it remains the probability of the taken
    // path (as opposed to the prob of the path guarded by an 'IfTrueNode').
  }
  assert(btest != BoolTest::eq, "!= is the only canonical exact test");

  Node* tst0 = new BoolNode(c, btest);
  Node* tst = _gvn.transform(tst0);
  BoolTest::mask taken_btest   = BoolTest::illegal;
  BoolTest::mask untaken_btest = BoolTest::illegal;

  if (tst->is_Bool()) {
    // Refresh c from the transformed bool node, since it may be
    // simpler than the original c.  Also re-canonicalize btest.
    // This wins when (Bool ne (Conv2B p) 0) => (Bool ne (CmpP p null)).
    // That can arise from statements like: if (x instanceof C) ...
    if (tst != tst0) {
      // Canonicalize one more time since transform can change it.
      btest = tst->as_Bool()->_test._test;
      if (!BoolTest(btest).is_canonical()) {
        // Reverse edges one more time...
        tst   = _gvn.transform( tst->as_Bool()->negate(&_gvn) );
        btest = tst->as_Bool()->_test._test;
        assert(BoolTest(btest).is_canonical(), "sanity");
        taken_if_true = !taken_if_true;
      }
      c = tst->in(1);
    }
    BoolTest::mask neg_btest = BoolTest(btest).negate();
    taken_btest   = taken_if_true ?     btest : neg_btest;
    untaken_btest = taken_if_true ? neg_btest :     btest;
  }

  // Generate real control flow
  float true_prob = (taken_if_true ? prob : untaken_prob);
  IfNode* iff = create_and_map_if(control(), tst, true_prob, cnt);
  assert(iff->_prob > 0.0f,"Optimizer made bad probability in parser");
  Node* taken_branch   = new IfTrueNode(iff);
  Node* untaken_branch = new IfFalseNode(iff);
  if (!taken_if_true) {  // Finish conversion to canonical form
    Node* tmp      = taken_branch;
    taken_branch   = untaken_branch;
    untaken_branch = tmp;
  }

  // Branch is taken:
  { PreserveJVMState pjvms(this);
    taken_branch = _gvn.transform(taken_branch);
    set_control(taken_branch);

    if (stopped()) {
      if (C->eliminate_boxing() && !new_path) {
        // Mark the successor block as parsed (if we haven't created a new path)
        branch_block->next_path_num();
      }
    } else {
      adjust_map_after_if(taken_btest, c, prob, branch_block, can_trap);
      if (!stopped()) {
        if (new_path) {
          // Merge by using a new path
          merge_new_path(target_bci);
        } else if (ctrl_taken != nullptr) {
          // Don't merge but save taken branch to be wired by caller
          *ctrl_taken = control();
        } else {
          merge(target_bci);
        }
      }
    }
  }

  untaken_branch = _gvn.transform(untaken_branch);
  set_control(untaken_branch);

  // Branch not taken.
  if (stopped() && ctrl_taken == nullptr) {
    if (C->eliminate_boxing()) {
      // Mark the successor block as parsed (if caller does not re-wire control flow)
      next_block->next_path_num();
    }
  } else {
    adjust_map_after_if(untaken_btest, c, untaken_prob, next_block, can_trap);
  }

  if (do_stress_trap) {
    stress_trap(iff, counter, incr_store);
  }
}


static ProfilePtrKind speculative_ptr_kind(const TypeOopPtr* t) {
  if (t->speculative() == nullptr) {
    return ProfileUnknownNull;
  }
  if (t->speculative_always_null()) {
    return ProfileAlwaysNull;
  }
  if (t->speculative_maybe_null()) {
    return ProfileMaybeNull;
  }
  return ProfileNeverNull;
}

void Parse::acmp_always_null_input(Node* input, const TypeOopPtr* tinput, BoolTest::mask btest, Node* eq_region) {
  inc_sp(2);
  Node* cast = null_check_common(input, T_OBJECT, true, nullptr,
                                 !too_many_traps_or_recompiles(Deoptimization::Reason_speculate_null_check) &&
                                 speculative_ptr_kind(tinput) == ProfileAlwaysNull);
  dec_sp(2);
  if (btest == BoolTest::ne) {
    {
      PreserveJVMState pjvms(this);
      replace_in_map(input, cast);
      int target_bci = iter().get_dest();
      merge(target_bci);
    }
    record_for_igvn(eq_region);
    set_control(_gvn.transform(eq_region));
  } else {
    replace_in_map(input, cast);
  }
}

Node* Parse::acmp_null_check(Node* input, const TypeOopPtr* tinput, ProfilePtrKind input_ptr, Node*& null_ctl) {
  inc_sp(2);
  null_ctl = top();
  Node* cast = null_check_oop(input, &null_ctl,
                              input_ptr == ProfileNeverNull || (input_ptr == ProfileUnknownNull && !too_many_traps_or_recompiles(Deoptimization::Reason_null_check)),
                              false,
                              speculative_ptr_kind(tinput) == ProfileNeverNull &&
                              !too_many_traps_or_recompiles(Deoptimization::Reason_speculate_null_check));
  dec_sp(2);
  assert(!stopped(), "null input should have been caught earlier");
  return cast;
}

void Parse::acmp_known_non_inline_type_input(Node* input, const TypeOopPtr* tinput, ProfilePtrKind input_ptr, ciKlass* input_type, BoolTest::mask btest, Node* eq_region) {
  Node* ne_region = new RegionNode(1);
  Node* null_ctl;
  Node* cast = acmp_null_check(input, tinput, input_ptr, null_ctl);
  ne_region->add_req(null_ctl);

  Node* slow_ctl = type_check_receiver(cast, input_type, 1.0, &cast);
  {
    PreserveJVMState pjvms(this);
    inc_sp(2);
    set_control(slow_ctl);
    Deoptimization::DeoptReason reason;
    if (tinput->speculative_type() != nullptr && !too_many_traps_or_recompiles(Deoptimization::Reason_speculate_class_check)) {
      reason = Deoptimization::Reason_speculate_class_check;
    } else {
      reason = Deoptimization::Reason_class_check;
    }
    uncommon_trap_exact(reason, Deoptimization::Action_maybe_recompile);
  }
  ne_region->add_req(control());

  record_for_igvn(ne_region);
  set_control(_gvn.transform(ne_region));
  if (btest == BoolTest::ne) {
    {
      PreserveJVMState pjvms(this);
      if (null_ctl == top()) {
        replace_in_map(input, cast);
      }
      int target_bci = iter().get_dest();
      merge(target_bci);
    }
    record_for_igvn(eq_region);
    set_control(_gvn.transform(eq_region));
  } else {
    if (null_ctl == top()) {
      replace_in_map(input, cast);
    }
    set_control(_gvn.transform(ne_region));
  }
}

void Parse::acmp_unknown_non_inline_type_input(Node* input, const TypeOopPtr* tinput, ProfilePtrKind input_ptr, BoolTest::mask btest, Node* eq_region) {
  Node* ne_region = new RegionNode(1);
  Node* null_ctl;
  Node* cast = acmp_null_check(input, tinput, input_ptr, null_ctl);
  ne_region->add_req(null_ctl);

  {
    BuildCutout unless(this, inline_type_test(cast, /* is_inline = */ false), PROB_MAX);
    inc_sp(2);
    uncommon_trap_exact(Deoptimization::Reason_class_check, Deoptimization::Action_maybe_recompile);
  }

  ne_region->add_req(control());

  record_for_igvn(ne_region);
  set_control(_gvn.transform(ne_region));
  if (btest == BoolTest::ne) {
    {
      PreserveJVMState pjvms(this);
      if (null_ctl == top()) {
        replace_in_map(input, cast);
      }
      int target_bci = iter().get_dest();
      merge(target_bci);
    }
    record_for_igvn(eq_region);
    set_control(_gvn.transform(eq_region));
  } else {
    if (null_ctl == top()) {
      replace_in_map(input, cast);
    }
    set_control(_gvn.transform(ne_region));
  }
}

void Parse::do_acmp(BoolTest::mask btest, Node* left, Node* right) {
  ciKlass* left_type = nullptr;
  ciKlass* right_type = nullptr;
  ProfilePtrKind left_ptr = ProfileUnknownNull;
  ProfilePtrKind right_ptr = ProfileUnknownNull;
  bool left_inline_type = true;
  bool right_inline_type = true;

  // Leverage profiling at acmp
  if (UseACmpProfile) {
    method()->acmp_profiled_type(bci(), left_type, right_type, left_ptr, right_ptr, left_inline_type, right_inline_type);
    if (too_many_traps_or_recompiles(Deoptimization::Reason_class_check)) {
      left_type = nullptr;
      right_type = nullptr;
      left_inline_type = true;
      right_inline_type = true;
    }
    if (too_many_traps_or_recompiles(Deoptimization::Reason_null_check)) {
      left_ptr = ProfileUnknownNull;
      right_ptr = ProfileUnknownNull;
    }
  }

  if (UseTypeSpeculation) {
    record_profile_for_speculation(left, left_type, left_ptr);
    record_profile_for_speculation(right, right_type, right_ptr);
  }

  if (!EnableValhalla) {
    Node* cmp = CmpP(left, right);
    cmp = optimize_cmp_with_klass(cmp);
    do_if(btest, cmp);
    return;
  }

  // Check for equality before potentially allocating
  if (left == right) {
    do_if(btest, makecon(TypeInt::CC_EQ));
    return;
  }

  // Allocate inline type operands and re-execute on deoptimization
  if (left->is_InlineType()) {
    if (_gvn.type(right)->is_zero_type() ||
        (right->is_InlineType() && _gvn.type(right->as_InlineType()->get_is_init())->is_zero_type())) {
      // Null checking a scalarized but nullable inline type. Check the IsInit
      // input instead of the oop input to avoid keeping buffer allocations alive.
      Node* cmp = CmpI(left->as_InlineType()->get_is_init(), intcon(0));
      do_if(btest, cmp);
      return;
    } else {
      PreserveReexecuteState preexecs(this);
      inc_sp(2);
      jvms()->set_should_reexecute(true);
      left = left->as_InlineType()->buffer(this)->get_oop();
    }
  }
  if (right->is_InlineType()) {
    PreserveReexecuteState preexecs(this);
    inc_sp(2);
    jvms()->set_should_reexecute(true);
    right = right->as_InlineType()->buffer(this)->get_oop();
  }

  // First, do a normal pointer comparison
  const TypeOopPtr* tleft = _gvn.type(left)->isa_oopptr();
  const TypeOopPtr* tright = _gvn.type(right)->isa_oopptr();
  Node* cmp = CmpP(left, right);
  cmp = optimize_cmp_with_klass(cmp);
  if (tleft == nullptr || !tleft->can_be_inline_type() ||
      tright == nullptr || !tright->can_be_inline_type()) {
    // This is sufficient, if one of the operands can't be an inline type
    do_if(btest, cmp);
    return;
  }

  // Don't add traps to unstable if branches because additional checks are required to
  // decide if the operands are equal/substitutable and we therefore shouldn't prune
  // branches for one if based on the profiling of the acmp branches.
  // Also, OptimizeUnstableIf would set an incorrect re-rexecution state because it
  // assumes that there is a 1-1 mapping between the if and the acmp branches and that
  // hitting a trap means that we will take the corresponding acmp branch on re-execution.
  const bool can_trap = true;

  Node* eq_region = nullptr;
  if (btest == BoolTest::eq) {
    do_if(btest, cmp, !can_trap, true);
    if (stopped()) {
      // Pointers are equal, operands must be equal
      return;
    }
  } else {
    assert(btest == BoolTest::ne, "only eq or ne");
    Node* is_not_equal = nullptr;
    eq_region = new RegionNode(3);
    {
      PreserveJVMState pjvms(this);
      // Pointers are not equal, but more checks are needed to determine if the operands are (not) substitutable
      do_if(btest, cmp, !can_trap, false, &is_not_equal);
      if (!stopped()) {
        eq_region->init_req(1, control());
      }
    }
    if (is_not_equal == nullptr || is_not_equal->is_top()) {
      record_for_igvn(eq_region);
      set_control(_gvn.transform(eq_region));
      return;
    }
    set_control(is_not_equal);
  }

  // Prefer speculative types if available
  if (!too_many_traps_or_recompiles(Deoptimization::Reason_speculate_class_check)) {
    if (tleft->speculative_type() != nullptr) {
      left_type = tleft->speculative_type();
    }
    if (tright->speculative_type() != nullptr) {
      right_type = tright->speculative_type();
    }
  }

  if (speculative_ptr_kind(tleft) != ProfileMaybeNull && speculative_ptr_kind(tleft) != ProfileUnknownNull) {
    ProfilePtrKind speculative_left_ptr = speculative_ptr_kind(tleft);
    if (speculative_left_ptr == ProfileAlwaysNull && !too_many_traps_or_recompiles(Deoptimization::Reason_speculate_null_assert)) {
      left_ptr = speculative_left_ptr;
    } else if (speculative_left_ptr == ProfileNeverNull && !too_many_traps_or_recompiles(Deoptimization::Reason_speculate_null_check)) {
      left_ptr = speculative_left_ptr;
    }
  }
  if (speculative_ptr_kind(tright) != ProfileMaybeNull && speculative_ptr_kind(tright) != ProfileUnknownNull) {
    ProfilePtrKind speculative_right_ptr = speculative_ptr_kind(tright);
    if (speculative_right_ptr == ProfileAlwaysNull && !too_many_traps_or_recompiles(Deoptimization::Reason_speculate_null_assert)) {
      right_ptr = speculative_right_ptr;
    } else if (speculative_right_ptr == ProfileNeverNull && !too_many_traps_or_recompiles(Deoptimization::Reason_speculate_null_check)) {
      right_ptr = speculative_right_ptr;
    }
  }

  if (left_ptr == ProfileAlwaysNull) {
    // Comparison with null. Assert the input is indeed null and we're done.
    acmp_always_null_input(left, tleft, btest, eq_region);
    return;
  }
  if (right_ptr == ProfileAlwaysNull) {
    // Comparison with null. Assert the input is indeed null and we're done.
    acmp_always_null_input(right, tright, btest, eq_region);
    return;
  }
  if (left_type != nullptr && !left_type->is_inlinetype()) {
    // Comparison with an object of known type
    acmp_known_non_inline_type_input(left, tleft, left_ptr, left_type, btest, eq_region);
    return;
  }
  if (right_type != nullptr && !right_type->is_inlinetype()) {
    // Comparison with an object of known type
    acmp_known_non_inline_type_input(right, tright, right_ptr, right_type, btest, eq_region);
    return;
  }
  if (!left_inline_type) {
    // Comparison with an object known not to be an inline type
    acmp_unknown_non_inline_type_input(left, tleft, left_ptr, btest, eq_region);
    return;
  }
  if (!right_inline_type) {
    // Comparison with an object known not to be an inline type
    acmp_unknown_non_inline_type_input(right, tright, right_ptr, btest, eq_region);
    return;
  }

  // Pointers are not equal, check if first operand is non-null
  Node* ne_region = new RegionNode(6);
  Node* null_ctl;
  Node* not_null_right = acmp_null_check(right, tright, right_ptr, null_ctl);
  ne_region->init_req(1, null_ctl);

  // First operand is non-null, check if it is an inline type
  Node* is_value = inline_type_test(not_null_right);
  IfNode* is_value_iff = create_and_map_if(control(), is_value, PROB_FAIR, COUNT_UNKNOWN);
  Node* not_value = _gvn.transform(new IfFalseNode(is_value_iff));
  ne_region->init_req(2, not_value);
  set_control(_gvn.transform(new IfTrueNode(is_value_iff)));

  // The first operand is an inline type, check if the second operand is non-null
  Node* not_null_left = acmp_null_check(left, tleft, left_ptr, null_ctl);
  ne_region->init_req(3, null_ctl);

  // Check if both operands are of the same class.
  Node* kls_left = load_object_klass(not_null_left);
  Node* kls_right = load_object_klass(not_null_right);
  Node* kls_cmp = CmpP(kls_left, kls_right);
  Node* kls_bol = _gvn.transform(new BoolNode(kls_cmp, BoolTest::ne));
  IfNode* kls_iff = create_and_map_if(control(), kls_bol, PROB_FAIR, COUNT_UNKNOWN);
  Node* kls_ne = _gvn.transform(new IfTrueNode(kls_iff));
  set_control(_gvn.transform(new IfFalseNode(kls_iff)));
  ne_region->init_req(4, kls_ne);

  if (stopped()) {
    record_for_igvn(ne_region);
    set_control(_gvn.transform(ne_region));
    if (btest == BoolTest::ne) {
      {
        PreserveJVMState pjvms(this);
        int target_bci = iter().get_dest();
        merge(target_bci);
      }
      record_for_igvn(eq_region);
      set_control(_gvn.transform(eq_region));
    }
    return;
  }

  // Both operands are values types of the same class, we need to perform a
  // substitutability test. Delegate to ValueObjectMethods::isSubstitutable().
  Node* ne_io_phi = PhiNode::make(ne_region, i_o());
  Node* mem = reset_memory();
  Node* ne_mem_phi = PhiNode::make(ne_region, mem);

  Node* eq_io_phi = nullptr;
  Node* eq_mem_phi = nullptr;
  if (eq_region != nullptr) {
    eq_io_phi = PhiNode::make(eq_region, i_o());
    eq_mem_phi = PhiNode::make(eq_region, mem);
  }

  set_all_memory(mem);

  kill_dead_locals();
  ciMethod* subst_method = ciEnv::current()->ValueObjectMethods_klass()->find_method(ciSymbols::isSubstitutable_name(), ciSymbols::object_object_boolean_signature());
  CallStaticJavaNode *call = new CallStaticJavaNode(C, TypeFunc::make(subst_method), SharedRuntime::get_resolve_static_call_stub(), subst_method);
  call->set_override_symbolic_info(true);
  call->init_req(TypeFunc::Parms, not_null_left);
  call->init_req(TypeFunc::Parms+1, not_null_right);
  inc_sp(2);
  set_edges_for_java_call(call, false, false);
  Node* ret = set_results_for_java_call(call, false, true);
  dec_sp(2);

  // Test the return value of ValueObjectMethods::isSubstitutable()
  // This is the last check, do_if can emit traps now.
  Node* subst_cmp = _gvn.transform(new CmpINode(ret, intcon(1)));
  Node* ctl = C->top();
  if (btest == BoolTest::eq) {
    PreserveJVMState pjvms(this);
    do_if(btest, subst_cmp, can_trap);
    if (!stopped()) {
      ctl = control();
    }
  } else {
    assert(btest == BoolTest::ne, "only eq or ne");
    PreserveJVMState pjvms(this);
    do_if(btest, subst_cmp, can_trap, false, &ctl);
    if (!stopped()) {
      eq_region->init_req(2, control());
      eq_io_phi->init_req(2, i_o());
      eq_mem_phi->init_req(2, reset_memory());
    }
  }
  ne_region->init_req(5, ctl);
  ne_io_phi->init_req(5, i_o());
  ne_mem_phi->init_req(5, reset_memory());

  record_for_igvn(ne_region);
  set_control(_gvn.transform(ne_region));
  set_i_o(_gvn.transform(ne_io_phi));
  set_all_memory(_gvn.transform(ne_mem_phi));

  if (btest == BoolTest::ne) {
    {
      PreserveJVMState pjvms(this);
      int target_bci = iter().get_dest();
      merge(target_bci);
    }

    record_for_igvn(eq_region);
    set_control(_gvn.transform(eq_region));
    set_i_o(_gvn.transform(eq_io_phi));
    set_all_memory(_gvn.transform(eq_mem_phi));
  }
}

// Force unstable if traps to be taken randomly to trigger intermittent bugs such as incorrect debug information.
// Add another if before the unstable if that checks a "random" condition at runtime (a simple shared counter) and
// then either takes the trap or executes the original, unstable if.
void Parse::stress_trap(IfNode* orig_iff, Node* counter, Node* incr_store) {
  // Search for an unstable if trap
  CallStaticJavaNode* trap = nullptr;
  assert(orig_iff->Opcode() == Op_If && orig_iff->outcnt() == 2, "malformed if");
  ProjNode* trap_proj = orig_iff->uncommon_trap_proj(trap, Deoptimization::Reason_unstable_if);
  if (trap == nullptr || !trap->jvms()->should_reexecute()) {
    // No suitable trap found. Remove unused counter load and increment.
    C->gvn_replace_by(incr_store, incr_store->in(MemNode::Memory));
    return;
  }

  // Remove trap from optimization list since we add another path to the trap.
  bool success = C->remove_unstable_if_trap(trap, true);
  assert(success, "Trap already modified");

  // Add a check before the original if that will trap with a certain frequency and execute the original if otherwise
  int freq_log = (C->random() % 31) + 1; // Random logarithmic frequency in [1, 31]
  Node* mask = intcon(right_n_bits(freq_log));
  counter = _gvn.transform(new AndINode(counter, mask));
  Node* cmp = _gvn.transform(new CmpINode(counter, intcon(0)));
  Node* bol = _gvn.transform(new BoolNode(cmp, BoolTest::mask::eq));
  IfNode* iff = _gvn.transform(new IfNode(orig_iff->in(0), bol, orig_iff->_prob, orig_iff->_fcnt))->as_If();
  Node* if_true = _gvn.transform(new IfTrueNode(iff));
  Node* if_false = _gvn.transform(new IfFalseNode(iff));
  assert(!if_true->is_top() && !if_false->is_top(), "trap always / never taken");

  // Trap
  assert(trap_proj->outcnt() == 1, "some other nodes are dependent on the trap projection");

  Node* trap_region = new RegionNode(3);
  trap_region->set_req(1, trap_proj);
  trap_region->set_req(2, if_true);
  trap->set_req(0, _gvn.transform(trap_region));

  // Don't trap, execute original if
  orig_iff->set_req(0, if_false);
}

bool Parse::path_is_suitable_for_uncommon_trap(float prob) const {
  // Randomly skip emitting an uncommon trap
  if (StressUnstableIfTraps && ((C->random() % 2) == 0)) {
    return false;
  }
  // Don't want to speculate on uncommon traps when running with -Xcomp
  if (!UseInterpreter) {
    return false;
  }
  return seems_never_taken(prob) &&
         !C->too_many_traps(method(), bci(), Deoptimization::Reason_unstable_if);
}

void Parse::maybe_add_predicate_after_if(Block* path) {
  if (path->is_SEL_head() && path->preds_parsed() == 0) {
    // Add predicates at bci of if dominating the loop so traps can be
    // recorded on the if's profile data
    int bc_depth = repush_if_args();
    add_parse_predicates();
    dec_sp(bc_depth);
    path->set_has_predicates();
  }
}


//----------------------------adjust_map_after_if------------------------------
// Adjust the JVM state to reflect the result of taking this path.
// Basically, it means inspecting the CmpNode controlling this
// branch, seeing how it constrains a tested value, and then
// deciding if it's worth our while to encode this constraint
// as graph nodes in the current abstract interpretation map.
void Parse::adjust_map_after_if(BoolTest::mask btest, Node* c, float prob, Block* path, bool can_trap) {
  if (!c->is_Cmp()) {
    maybe_add_predicate_after_if(path);
    return;
  }

  if (stopped() || btest == BoolTest::illegal) {
    return;                             // nothing to do
  }

  bool is_fallthrough = (path == successor_for_bci(iter().next_bci()));

  if (can_trap && path_is_suitable_for_uncommon_trap(prob)) {
    repush_if_args();
    Node* call = uncommon_trap(Deoptimization::Reason_unstable_if,
                  Deoptimization::Action_reinterpret,
                  nullptr,
                  (is_fallthrough ? "taken always" : "taken never"));

    if (call != nullptr) {
      C->record_unstable_if_trap(new UnstableIfTrap(call->as_CallStaticJava(), path));
    }
    return;
  }

  Node* val = c->in(1);
  Node* con = c->in(2);
  const Type* tcon = _gvn.type(con);
  const Type* tval = _gvn.type(val);
  bool have_con = tcon->singleton();
  if (tval->singleton()) {
    if (!have_con) {
      // Swap, so constant is in con.
      con  = val;
      tcon = tval;
      val  = c->in(2);
      tval = _gvn.type(val);
      btest = BoolTest(btest).commute();
      have_con = true;
    } else {
      // Do we have two constants?  Then leave well enough alone.
      have_con = false;
    }
  }
  if (!have_con) {                        // remaining adjustments need a con
    maybe_add_predicate_after_if(path);
    return;
  }

  sharpen_type_after_if(btest, con, tcon, val, tval);
  maybe_add_predicate_after_if(path);
}


static Node* extract_obj_from_klass_load(PhaseGVN* gvn, Node* n) {
  Node* ldk;
  if (n->is_DecodeNKlass()) {
    if (n->in(1)->Opcode() != Op_LoadNKlass) {
      return nullptr;
    } else {
      ldk = n->in(1);
    }
  } else if (n->Opcode() != Op_LoadKlass) {
    return nullptr;
  } else {
    ldk = n;
  }
  assert(ldk != nullptr && ldk->is_Load(), "should have found a LoadKlass or LoadNKlass node");

  Node* adr = ldk->in(MemNode::Address);
  intptr_t off = 0;
  Node* obj = AddPNode::Ideal_base_and_offset(adr, gvn, off);
  if (obj == nullptr || off != oopDesc::klass_offset_in_bytes()) // loading oopDesc::_klass?
    return nullptr;
  const TypePtr* tp = gvn->type(obj)->is_ptr();
  if (tp == nullptr || !(tp->isa_instptr() || tp->isa_aryptr())) // is obj a Java object ptr?
    return nullptr;

  return obj;
}

void Parse::sharpen_type_after_if(BoolTest::mask btest,
                                  Node* con, const Type* tcon,
                                  Node* val, const Type* tval) {
  // Look for opportunities to sharpen the type of a node
  // whose klass is compared with a constant klass.
  if (btest == BoolTest::eq && tcon->isa_klassptr()) {
    Node* obj = extract_obj_from_klass_load(&_gvn, val);
    const TypeOopPtr* con_type = tcon->isa_klassptr()->as_instance_type();
    if (obj != nullptr && (con_type->isa_instptr() || con_type->isa_aryptr())) {
       // Found:
       //   Bool(CmpP(LoadKlass(obj._klass), ConP(Foo.klass)), [eq])
       // or the narrowOop equivalent.
       const Type* obj_type = _gvn.type(obj);
       const TypeOopPtr* tboth = obj_type->join_speculative(con_type)->isa_oopptr();
       if (tboth != nullptr && tboth->klass_is_exact() && tboth != obj_type &&
           tboth->higher_equal(obj_type)) {
          // obj has to be of the exact type Foo if the CmpP succeeds.
          int obj_in_map = map()->find_edge(obj);
          JVMState* jvms = this->jvms();
          if (obj_in_map >= 0 &&
              (jvms->is_loc(obj_in_map) || jvms->is_stk(obj_in_map))) {
            TypeNode* ccast = new CheckCastPPNode(control(), obj, tboth);
            const Type* tcc = ccast->as_Type()->type();
            assert(tcc != obj_type && tcc->higher_equal(obj_type), "must improve");
            // Delay transform() call to allow recovery of pre-cast value
            // at the control merge.
            _gvn.set_type_bottom(ccast);
            record_for_igvn(ccast);
            if (tboth->is_inlinetypeptr()) {
              ccast = InlineTypeNode::make_from_oop(this, ccast, tboth->exact_klass(true)->as_inline_klass());
            }
            // Here's the payoff.
            replace_in_map(obj, ccast);
          }
       }
    }
  }

  int val_in_map = map()->find_edge(val);
  if (val_in_map < 0)  return;          // replace_in_map would be useless
  {
    JVMState* jvms = this->jvms();
    if (!(jvms->is_loc(val_in_map) ||
          jvms->is_stk(val_in_map)))
      return;                           // again, it would be useless
  }

  // Check for a comparison to a constant, and "know" that the compared
  // value is constrained on this path.
  assert(tcon->singleton(), "");
  ConstraintCastNode* ccast = nullptr;
  Node* cast = nullptr;

  switch (btest) {
  case BoolTest::eq:                    // Constant test?
    {
      const Type* tboth = tcon->join_speculative(tval);
      if (tboth == tval)  break;        // Nothing to gain.
      if (tcon->isa_int()) {
        ccast = new CastIINode(control(), val, tboth);
      } else if (tcon == TypePtr::NULL_PTR) {
        // Cast to null, but keep the pointer identity temporarily live.
        ccast = new CastPPNode(control(), val, tboth);
      } else {
        const TypeF* tf = tcon->isa_float_constant();
        const TypeD* td = tcon->isa_double_constant();
        // Exclude tests vs float/double 0 as these could be
        // either +0 or -0.  Just because you are equal to +0
        // doesn't mean you ARE +0!
        // Note, following code also replaces Long and Oop values.
        if ((!tf || tf->_f != 0.0) &&
            (!td || td->_d != 0.0))
          cast = con;                   // Replace non-constant val by con.
      }
    }
    break;

  case BoolTest::ne:
    if (tcon == TypePtr::NULL_PTR) {
      cast = cast_not_null(val, false);
    }
    break;

  default:
    // (At this point we could record int range types with CastII.)
    break;
  }

  if (ccast != nullptr) {
    const Type* tcc = ccast->as_Type()->type();
    assert(tcc != tval && tcc->higher_equal(tval), "must improve");
    // Delay transform() call to allow recovery of pre-cast value
    // at the control merge.
    _gvn.set_type_bottom(ccast);
    record_for_igvn(ccast);
    cast = ccast;
  }

  if (cast != nullptr) {                   // Here's the payoff.
    replace_in_map(val, cast);
  }
}

/**
 * Use speculative type to optimize CmpP node: if comparison is
 * against the low level class, cast the object to the speculative
 * type if any. CmpP should then go away.
 *
 * @param c  expected CmpP node
 * @return   result of CmpP on object casted to speculative type
 *
 */
Node* Parse::optimize_cmp_with_klass(Node* c) {
  // If this is transformed by the _gvn to a comparison with the low
  // level klass then we may be able to use speculation
  if (c->Opcode() == Op_CmpP &&
      (c->in(1)->Opcode() == Op_LoadKlass || c->in(1)->Opcode() == Op_DecodeNKlass) &&
      c->in(2)->is_Con()) {
    Node* load_klass = nullptr;
    Node* decode = nullptr;
    if (c->in(1)->Opcode() == Op_DecodeNKlass) {
      decode = c->in(1);
      load_klass = c->in(1)->in(1);
    } else {
      load_klass = c->in(1);
    }
    if (load_klass->in(2)->is_AddP()) {
      Node* addp = load_klass->in(2);
      Node* obj = addp->in(AddPNode::Address);
      const TypeOopPtr* obj_type = _gvn.type(obj)->is_oopptr();
      if (obj_type->speculative_type_not_null() != nullptr) {
        ciKlass* k = obj_type->speculative_type();
        inc_sp(2);
        obj = maybe_cast_profiled_obj(obj, k);
        dec_sp(2);
        if (obj->is_InlineType()) {
          assert(obj->as_InlineType()->is_allocated(&_gvn), "must be allocated");
          obj = obj->as_InlineType()->get_oop();
        }
        // Make the CmpP use the casted obj
        addp = basic_plus_adr(obj, addp->in(AddPNode::Offset));
        load_klass = load_klass->clone();
        load_klass->set_req(2, addp);
        load_klass = _gvn.transform(load_klass);
        if (decode != nullptr) {
          decode = decode->clone();
          decode->set_req(1, load_klass);
          load_klass = _gvn.transform(decode);
        }
        c = c->clone();
        c->set_req(1, load_klass);
        c = _gvn.transform(c);
      }
    }
  }
  return c;
}

//------------------------------do_one_bytecode--------------------------------
// Parse this bytecode, and alter the Parsers JVM->Node mapping
void Parse::do_one_bytecode() {
  Node *a, *b, *c, *d;          // Handy temps
  BoolTest::mask btest;
  int i;

  assert(!has_exceptions(), "bytecode entry state must be clear of throws");

  if (C->check_node_count(NodeLimitFudgeFactor * 5,
                          "out of nodes parsing method")) {
    return;
  }

#ifdef ASSERT
  // for setting breakpoints
  if (TraceOptoParse) {
    tty->print(" @");
    dump_bci(bci());
    tty->print(" %s", Bytecodes::name(bc()));
    tty->cr();
  }
#endif

  switch (bc()) {
  case Bytecodes::_nop:
    // do nothing
    break;
  case Bytecodes::_lconst_0:
    push_pair(longcon(0));
    break;

  case Bytecodes::_lconst_1:
    push_pair(longcon(1));
    break;

  case Bytecodes::_fconst_0:
    push(zerocon(T_FLOAT));
    break;

  case Bytecodes::_fconst_1:
    push(makecon(TypeF::ONE));
    break;

  case Bytecodes::_fconst_2:
    push(makecon(TypeF::make(2.0f)));
    break;

  case Bytecodes::_dconst_0:
    push_pair(zerocon(T_DOUBLE));
    break;

  case Bytecodes::_dconst_1:
    push_pair(makecon(TypeD::ONE));
    break;

  case Bytecodes::_iconst_m1:push(intcon(-1)); break;
  case Bytecodes::_iconst_0: push(intcon( 0)); break;
  case Bytecodes::_iconst_1: push(intcon( 1)); break;
  case Bytecodes::_iconst_2: push(intcon( 2)); break;
  case Bytecodes::_iconst_3: push(intcon( 3)); break;
  case Bytecodes::_iconst_4: push(intcon( 4)); break;
  case Bytecodes::_iconst_5: push(intcon( 5)); break;
  case Bytecodes::_bipush:   push(intcon(iter().get_constant_u1())); break;
  case Bytecodes::_sipush:   push(intcon(iter().get_constant_u2())); break;
  case Bytecodes::_aconst_null: push(null());  break;

  case Bytecodes::_ldc:
  case Bytecodes::_ldc_w:
  case Bytecodes::_ldc2_w: {
    // ciTypeFlow should trap if the ldc is in error state or if the constant is not loaded
    assert(!iter().is_in_error(), "ldc is in error state");
    ciConstant constant = iter().get_constant();
    assert(constant.is_loaded(), "constant is not loaded");
    const Type* con_type = Type::make_from_constant(constant);
    if (con_type != nullptr) {
      push_node(con_type->basic_type(), makecon(con_type));
    }
    break;
  }

  case Bytecodes::_aload_0:
    push( local(0) );
    break;
  case Bytecodes::_aload_1:
    push( local(1) );
    break;
  case Bytecodes::_aload_2:
    push( local(2) );
    break;
  case Bytecodes::_aload_3:
    push( local(3) );
    break;
  case Bytecodes::_aload:
    push( local(iter().get_index()) );
    break;

  case Bytecodes::_fload_0:
  case Bytecodes::_iload_0:
    push( local(0) );
    break;
  case Bytecodes::_fload_1:
  case Bytecodes::_iload_1:
    push( local(1) );
    break;
  case Bytecodes::_fload_2:
  case Bytecodes::_iload_2:
    push( local(2) );
    break;
  case Bytecodes::_fload_3:
  case Bytecodes::_iload_3:
    push( local(3) );
    break;
  case Bytecodes::_fload:
  case Bytecodes::_iload:
    push( local(iter().get_index()) );
    break;
  case Bytecodes::_lload_0:
    push_pair_local( 0 );
    break;
  case Bytecodes::_lload_1:
    push_pair_local( 1 );
    break;
  case Bytecodes::_lload_2:
    push_pair_local( 2 );
    break;
  case Bytecodes::_lload_3:
    push_pair_local( 3 );
    break;
  case Bytecodes::_lload:
    push_pair_local( iter().get_index() );
    break;

  case Bytecodes::_dload_0:
    push_pair_local(0);
    break;
  case Bytecodes::_dload_1:
    push_pair_local(1);
    break;
  case Bytecodes::_dload_2:
    push_pair_local(2);
    break;
  case Bytecodes::_dload_3:
    push_pair_local(3);
    break;
  case Bytecodes::_dload:
    push_pair_local(iter().get_index());
    break;
  case Bytecodes::_fstore_0:
  case Bytecodes::_istore_0:
  case Bytecodes::_astore_0:
    set_local( 0, pop() );
    break;
  case Bytecodes::_fstore_1:
  case Bytecodes::_istore_1:
  case Bytecodes::_astore_1:
    set_local( 1, pop() );
    break;
  case Bytecodes::_fstore_2:
  case Bytecodes::_istore_2:
  case Bytecodes::_astore_2:
    set_local( 2, pop() );
    break;
  case Bytecodes::_fstore_3:
  case Bytecodes::_istore_3:
  case Bytecodes::_astore_3:
    set_local( 3, pop() );
    break;
  case Bytecodes::_fstore:
  case Bytecodes::_istore:
  case Bytecodes::_astore:
    set_local( iter().get_index(), pop() );
    break;
  // long stores
  case Bytecodes::_lstore_0:
    set_pair_local( 0, pop_pair() );
    break;
  case Bytecodes::_lstore_1:
    set_pair_local( 1, pop_pair() );
    break;
  case Bytecodes::_lstore_2:
    set_pair_local( 2, pop_pair() );
    break;
  case Bytecodes::_lstore_3:
    set_pair_local( 3, pop_pair() );
    break;
  case Bytecodes::_lstore:
    set_pair_local( iter().get_index(), pop_pair() );
    break;

  // double stores
  case Bytecodes::_dstore_0:
    set_pair_local( 0, dprecision_rounding(pop_pair()) );
    break;
  case Bytecodes::_dstore_1:
    set_pair_local( 1, dprecision_rounding(pop_pair()) );
    break;
  case Bytecodes::_dstore_2:
    set_pair_local( 2, dprecision_rounding(pop_pair()) );
    break;
  case Bytecodes::_dstore_3:
    set_pair_local( 3, dprecision_rounding(pop_pair()) );
    break;
  case Bytecodes::_dstore:
    set_pair_local( iter().get_index(), dprecision_rounding(pop_pair()) );
    break;

  case Bytecodes::_pop:  dec_sp(1);   break;
  case Bytecodes::_pop2: dec_sp(2);   break;
  case Bytecodes::_swap:
    a = pop();
    b = pop();
    push(a);
    push(b);
    break;
  case Bytecodes::_dup:
    a = pop();
    push(a);
    push(a);
    break;
  case Bytecodes::_dup_x1:
    a = pop();
    b = pop();
    push( a );
    push( b );
    push( a );
    break;
  case Bytecodes::_dup_x2:
    a = pop();
    b = pop();
    c = pop();
    push( a );
    push( c );
    push( b );
    push( a );
    break;
  case Bytecodes::_dup2:
    a = pop();
    b = pop();
    push( b );
    push( a );
    push( b );
    push( a );
    break;

  case Bytecodes::_dup2_x1:
    // before: .. c, b, a
    // after:  .. b, a, c, b, a
    // not tested
    a = pop();
    b = pop();
    c = pop();
    push( b );
    push( a );
    push( c );
    push( b );
    push( a );
    break;
  case Bytecodes::_dup2_x2:
    // before: .. d, c, b, a
    // after:  .. b, a, d, c, b, a
    // not tested
    a = pop();
    b = pop();
    c = pop();
    d = pop();
    push( b );
    push( a );
    push( d );
    push( c );
    push( b );
    push( a );
    break;

  case Bytecodes::_arraylength: {
    // Must do null-check with value on expression stack
    Node *ary = null_check(peek(), T_ARRAY);
    // Compile-time detect of null-exception?
    if (stopped())  return;
    a = pop();
    push(load_array_length(a));
    break;
  }

  case Bytecodes::_baload:  array_load(T_BYTE);    break;
  case Bytecodes::_caload:  array_load(T_CHAR);    break;
  case Bytecodes::_iaload:  array_load(T_INT);     break;
  case Bytecodes::_saload:  array_load(T_SHORT);   break;
  case Bytecodes::_faload:  array_load(T_FLOAT);   break;
  case Bytecodes::_aaload:  array_load(T_OBJECT);  break;
  case Bytecodes::_laload:  array_load(T_LONG);    break;
  case Bytecodes::_daload:  array_load(T_DOUBLE);  break;
  case Bytecodes::_bastore: array_store(T_BYTE);   break;
  case Bytecodes::_castore: array_store(T_CHAR);   break;
  case Bytecodes::_iastore: array_store(T_INT);    break;
  case Bytecodes::_sastore: array_store(T_SHORT);  break;
  case Bytecodes::_fastore: array_store(T_FLOAT);  break;
  case Bytecodes::_aastore: array_store(T_OBJECT); break;
  case Bytecodes::_lastore: array_store(T_LONG);   break;
  case Bytecodes::_dastore: array_store(T_DOUBLE); break;

  case Bytecodes::_getfield:
    do_getfield();
    break;

  case Bytecodes::_getstatic:
    do_getstatic();
    break;

  case Bytecodes::_putfield:
    do_putfield();
    break;

  case Bytecodes::_putstatic:
    do_putstatic();
    break;

  case Bytecodes::_irem:
    // Must keep both values on the expression-stack during null-check
    zero_check_int(peek());
    // Compile-time detect of null-exception?
    if (stopped())  return;
    b = pop();
    a = pop();
    push(_gvn.transform(new ModINode(control(), a, b)));
    break;
  case Bytecodes::_idiv:
    // Must keep both values on the expression-stack during null-check
    zero_check_int(peek());
    // Compile-time detect of null-exception?
    if (stopped())  return;
    b = pop();
    a = pop();
    push( _gvn.transform( new DivINode(control(),a,b) ) );
    break;
  case Bytecodes::_imul:
    b = pop(); a = pop();
    push( _gvn.transform( new MulINode(a,b) ) );
    break;
  case Bytecodes::_iadd:
    b = pop(); a = pop();
    push( _gvn.transform( new AddINode(a,b) ) );
    break;
  case Bytecodes::_ineg:
    a = pop();
    push( _gvn.transform( new SubINode(_gvn.intcon(0),a)) );
    break;
  case Bytecodes::_isub:
    b = pop(); a = pop();
    push( _gvn.transform( new SubINode(a,b) ) );
    break;
  case Bytecodes::_iand:
    b = pop(); a = pop();
    push( _gvn.transform( new AndINode(a,b) ) );
    break;
  case Bytecodes::_ior:
    b = pop(); a = pop();
    push( _gvn.transform( new OrINode(a,b) ) );
    break;
  case Bytecodes::_ixor:
    b = pop(); a = pop();
    push( _gvn.transform( new XorINode(a,b) ) );
    break;
  case Bytecodes::_ishl:
    b = pop(); a = pop();
    push( _gvn.transform( new LShiftINode(a,b) ) );
    break;
  case Bytecodes::_ishr:
    b = pop(); a = pop();
    push( _gvn.transform( new RShiftINode(a,b) ) );
    break;
  case Bytecodes::_iushr:
    b = pop(); a = pop();
    push( _gvn.transform( new URShiftINode(a,b) ) );
    break;

  case Bytecodes::_fneg:
    a = pop();
    b = _gvn.transform(new NegFNode (a));
    push(b);
    break;

  case Bytecodes::_fsub:
    b = pop();
    a = pop();
    c = _gvn.transform( new SubFNode(a,b) );
    d = precision_rounding(c);
    push( d );
    break;

  case Bytecodes::_fadd:
    b = pop();
    a = pop();
    c = _gvn.transform( new AddFNode(a,b) );
    d = precision_rounding(c);
    push( d );
    break;

  case Bytecodes::_fmul:
    b = pop();
    a = pop();
    c = _gvn.transform( new MulFNode(a,b) );
    d = precision_rounding(c);
    push( d );
    break;

  case Bytecodes::_fdiv:
    b = pop();
    a = pop();
    c = _gvn.transform( new DivFNode(nullptr,a,b) );
    d = precision_rounding(c);
    push( d );
    break;

  case Bytecodes::_frem:
    if (Matcher::has_match_rule(Op_ModF)) {
      // Generate a ModF node.
      b = pop();
      a = pop();
      c = _gvn.transform( new ModFNode(nullptr,a,b) );
      d = precision_rounding(c);
      push( d );
    }
    else {
      // Generate a call.
      modf();
    }
    break;

  case Bytecodes::_fcmpl:
    b = pop();
    a = pop();
    c = _gvn.transform( new CmpF3Node( a, b));
    push(c);
    break;
  case Bytecodes::_fcmpg:
    b = pop();
    a = pop();

    // Same as fcmpl but need to flip the unordered case.  Swap the inputs,
    // which negates the result sign except for unordered.  Flip the unordered
    // as well by using CmpF3 which implements unordered-lesser instead of
    // unordered-greater semantics.  Finally, commute the result bits.  Result
    // is same as using a CmpF3Greater except we did it with CmpF3 alone.
    c = _gvn.transform( new CmpF3Node( b, a));
    c = _gvn.transform( new SubINode(_gvn.intcon(0),c) );
    push(c);
    break;

  case Bytecodes::_f2i:
    a = pop();
    push(_gvn.transform(new ConvF2INode(a)));
    break;

  case Bytecodes::_d2i:
    a = pop_pair();
    b = _gvn.transform(new ConvD2INode(a));
    push( b );
    break;

  case Bytecodes::_f2d:
    a = pop();
    b = _gvn.transform( new ConvF2DNode(a));
    push_pair( b );
    break;

  case Bytecodes::_d2f:
    a = pop_pair();
    b = _gvn.transform( new ConvD2FNode(a));
    // This breaks _227_mtrt (speed & correctness) and _222_mpegaudio (speed)
    //b = _gvn.transform(new RoundFloatNode(nullptr, b) );
    push( b );
    break;

  case Bytecodes::_l2f:
    if (Matcher::convL2FSupported()) {
      a = pop_pair();
      b = _gvn.transform( new ConvL2FNode(a));
      // For x86_32.ad, FILD doesn't restrict precision to 24 or 53 bits.
      // Rather than storing the result into an FP register then pushing
      // out to memory to round, the machine instruction that implements
      // ConvL2D is responsible for rounding.
      // c = precision_rounding(b);
      push(b);
    } else {
      l2f();
    }
    break;

  case Bytecodes::_l2d:
    a = pop_pair();
    b = _gvn.transform( new ConvL2DNode(a));
    // For x86_32.ad, rounding is always necessary (see _l2f above).
    // c = dprecision_rounding(b);
    push_pair(b);
    break;

  case Bytecodes::_f2l:
    a = pop();
    b = _gvn.transform( new ConvF2LNode(a));
    push_pair(b);
    break;

  case Bytecodes::_d2l:
    a = pop_pair();
    b = _gvn.transform( new ConvD2LNode(a));
    push_pair(b);
    break;

  case Bytecodes::_dsub:
    b = pop_pair();
    a = pop_pair();
    c = _gvn.transform( new SubDNode(a,b) );
    d = dprecision_rounding(c);
    push_pair( d );
    break;

  case Bytecodes::_dadd:
    b = pop_pair();
    a = pop_pair();
    c = _gvn.transform( new AddDNode(a,b) );
    d = dprecision_rounding(c);
    push_pair( d );
    break;

  case Bytecodes::_dmul:
    b = pop_pair();
    a = pop_pair();
    c = _gvn.transform( new MulDNode(a,b) );
    d = dprecision_rounding(c);
    push_pair( d );
    break;

  case Bytecodes::_ddiv:
    b = pop_pair();
    a = pop_pair();
    c = _gvn.transform( new DivDNode(nullptr,a,b) );
    d = dprecision_rounding(c);
    push_pair( d );
    break;

  case Bytecodes::_dneg:
    a = pop_pair();
    b = _gvn.transform(new NegDNode (a));
    push_pair(b);
    break;

  case Bytecodes::_drem:
    if (Matcher::has_match_rule(Op_ModD)) {
      // Generate a ModD node.
      b = pop_pair();
      a = pop_pair();
      // a % b

      c = _gvn.transform( new ModDNode(nullptr,a,b) );
      d = dprecision_rounding(c);
      push_pair( d );
    }
    else {
      // Generate a call.
      modd();
    }
    break;

  case Bytecodes::_dcmpl:
    b = pop_pair();
    a = pop_pair();
    c = _gvn.transform( new CmpD3Node( a, b));
    push(c);
    break;

  case Bytecodes::_dcmpg:
    b = pop_pair();
    a = pop_pair();
    // Same as dcmpl but need to flip the unordered case.
    // Commute the inputs, which negates the result sign except for unordered.
    // Flip the unordered as well by using CmpD3 which implements
    // unordered-lesser instead of unordered-greater semantics.
    // Finally, negate the result bits.  Result is same as using a
    // CmpD3Greater except we did it with CmpD3 alone.
    c = _gvn.transform( new CmpD3Node( b, a));
    c = _gvn.transform( new SubINode(_gvn.intcon(0),c) );
    push(c);
    break;


    // Note for longs -> lo word is on TOS, hi word is on TOS - 1
  case Bytecodes::_land:
    b = pop_pair();
    a = pop_pair();
    c = _gvn.transform( new AndLNode(a,b) );
    push_pair(c);
    break;
  case Bytecodes::_lor:
    b = pop_pair();
    a = pop_pair();
    c = _gvn.transform( new OrLNode(a,b) );
    push_pair(c);
    break;
  case Bytecodes::_lxor:
    b = pop_pair();
    a = pop_pair();
    c = _gvn.transform( new XorLNode(a,b) );
    push_pair(c);
    break;

  case Bytecodes::_lshl:
    b = pop();                  // the shift count
    a = pop_pair();             // value to be shifted
    c = _gvn.transform( new LShiftLNode(a,b) );
    push_pair(c);
    break;
  case Bytecodes::_lshr:
    b = pop();                  // the shift count
    a = pop_pair();             // value to be shifted
    c = _gvn.transform( new RShiftLNode(a,b) );
    push_pair(c);
    break;
  case Bytecodes::_lushr:
    b = pop();                  // the shift count
    a = pop_pair();             // value to be shifted
    c = _gvn.transform( new URShiftLNode(a,b) );
    push_pair(c);
    break;
  case Bytecodes::_lmul:
    b = pop_pair();
    a = pop_pair();
    c = _gvn.transform( new MulLNode(a,b) );
    push_pair(c);
    break;

  case Bytecodes::_lrem:
    // Must keep both values on the expression-stack during null-check
    assert(peek(0) == top(), "long word order");
    zero_check_long(peek(1));
    // Compile-time detect of null-exception?
    if (stopped())  return;
    b = pop_pair();
    a = pop_pair();
    c = _gvn.transform( new ModLNode(control(),a,b) );
    push_pair(c);
    break;

  case Bytecodes::_ldiv:
    // Must keep both values on the expression-stack during null-check
    assert(peek(0) == top(), "long word order");
    zero_check_long(peek(1));
    // Compile-time detect of null-exception?
    if (stopped())  return;
    b = pop_pair();
    a = pop_pair();
    c = _gvn.transform( new DivLNode(control(),a,b) );
    push_pair(c);
    break;

  case Bytecodes::_ladd:
    b = pop_pair();
    a = pop_pair();
    c = _gvn.transform( new AddLNode(a,b) );
    push_pair(c);
    break;
  case Bytecodes::_lsub:
    b = pop_pair();
    a = pop_pair();
    c = _gvn.transform( new SubLNode(a,b) );
    push_pair(c);
    break;
  case Bytecodes::_lcmp:
    // Safepoints are now inserted _before_ branches.  The long-compare
    // bytecode painfully produces a 3-way value (-1,0,+1) which requires a
    // slew of control flow.  These are usually followed by a CmpI vs zero and
    // a branch; this pattern then optimizes to the obvious long-compare and
    // branch.  However, if the branch is backwards there's a Safepoint
    // inserted.  The inserted Safepoint captures the JVM state at the
    // pre-branch point, i.e. it captures the 3-way value.  Thus if a
    // long-compare is used to control a loop the debug info will force
    // computation of the 3-way value, even though the generated code uses a
    // long-compare and branch.  We try to rectify the situation by inserting
    // a SafePoint here and have it dominate and kill the safepoint added at a
    // following backwards branch.  At this point the JVM state merely holds 2
    // longs but not the 3-way value.
    switch (iter().next_bc()) {
      case Bytecodes::_ifgt:
      case Bytecodes::_iflt:
      case Bytecodes::_ifge:
      case Bytecodes::_ifle:
      case Bytecodes::_ifne:
      case Bytecodes::_ifeq:
        // If this is a backwards branch in the bytecodes, add Safepoint
        maybe_add_safepoint(iter().next_get_dest());
      default:
        break;
    }
    b = pop_pair();
    a = pop_pair();
    c = _gvn.transform( new CmpL3Node( a, b ));
    push(c);
    break;

  case Bytecodes::_lneg:
    a = pop_pair();
    b = _gvn.transform( new SubLNode(longcon(0),a));
    push_pair(b);
    break;
  case Bytecodes::_l2i:
    a = pop_pair();
    push( _gvn.transform( new ConvL2INode(a)));
    break;
  case Bytecodes::_i2l:
    a = pop();
    b = _gvn.transform( new ConvI2LNode(a));
    push_pair(b);
    break;
  case Bytecodes::_i2b:
    // Sign extend
    a = pop();
    a = Compile::narrow_value(T_BYTE, a, nullptr, &_gvn, true);
    push(a);
    break;
  case Bytecodes::_i2s:
    a = pop();
    a = Compile::narrow_value(T_SHORT, a, nullptr, &_gvn, true);
    push(a);
    break;
  case Bytecodes::_i2c:
    a = pop();
    a = Compile::narrow_value(T_CHAR, a, nullptr, &_gvn, true);
    push(a);
    break;

  case Bytecodes::_i2f:
    a = pop();
    b = _gvn.transform( new ConvI2FNode(a) ) ;
    c = precision_rounding(b);
    push (b);
    break;

  case Bytecodes::_i2d:
    a = pop();
    b = _gvn.transform( new ConvI2DNode(a));
    push_pair(b);
    break;

  case Bytecodes::_iinc:        // Increment local
    i = iter().get_index();     // Get local index
    set_local( i, _gvn.transform( new AddINode( _gvn.intcon(iter().get_iinc_con()), local(i) ) ) );
    break;

  // Exit points of synchronized methods must have an unlock node
  case Bytecodes::_return:
    return_current(nullptr);
    break;

  case Bytecodes::_ireturn:
  case Bytecodes::_areturn:
  case Bytecodes::_freturn:
    return_current(pop());
    break;
  case Bytecodes::_lreturn:
    return_current(pop_pair());
    break;
  case Bytecodes::_dreturn:
    return_current(pop_pair());
    break;

  case Bytecodes::_athrow:
    // null exception oop throws null pointer exception
    null_check(peek());
    if (stopped())  return;
    // Hook the thrown exception directly to subsequent handlers.
    if (BailoutToInterpreterForThrows) {
      // Keep method interpreted from now on.
      uncommon_trap(Deoptimization::Reason_unhandled,
                    Deoptimization::Action_make_not_compilable);
      return;
    }
    if (env()->jvmti_can_post_on_exceptions()) {
      // check if we must post exception events, take uncommon trap if so (with must_throw = false)
      uncommon_trap_if_should_post_on_exceptions(Deoptimization::Reason_unhandled, false);
    }
    // Here if either can_post_on_exceptions or should_post_on_exceptions is false
    add_exception_state(make_exception_state(peek()));
    break;

  case Bytecodes::_goto:   // fall through
  case Bytecodes::_goto_w: {
    int target_bci = (bc() == Bytecodes::_goto) ? iter().get_dest() : iter().get_far_dest();

    // If this is a backwards branch in the bytecodes, add Safepoint
    maybe_add_safepoint(target_bci);

    // Merge the current control into the target basic block
    merge(target_bci);

    // See if we can get some profile data and hand it off to the next block
    Block *target_block = block()->successor_for_bci(target_bci);
    if (target_block->pred_count() != 1)  break;
    ciMethodData* methodData = method()->method_data();
    if (!methodData->is_mature())  break;
    ciProfileData* data = methodData->bci_to_data(bci());
    assert(data != nullptr && data->is_JumpData(), "need JumpData for taken branch");
    int taken = ((ciJumpData*)data)->taken();
    taken = method()->scale_count(taken);
    target_block->set_count(taken);
    break;
  }

  case Bytecodes::_ifnull:    btest = BoolTest::eq; goto handle_if_null;
  case Bytecodes::_ifnonnull: btest = BoolTest::ne; goto handle_if_null;
  handle_if_null:
    // If this is a backwards branch in the bytecodes, add Safepoint
    maybe_add_safepoint(iter().get_dest());
    a = null();
    b = pop();
    if (b->is_InlineType()) {
      // Null checking a scalarized but nullable inline type. Check the IsInit
      // input instead of the oop input to avoid keeping buffer allocations alive
      c = _gvn.transform(new CmpINode(b->as_InlineType()->get_is_init(), zerocon(T_INT)));
    } else {
      if (!_gvn.type(b)->speculative_maybe_null() &&
          !too_many_traps(Deoptimization::Reason_speculate_null_check)) {
        inc_sp(1);
        Node* null_ctl = top();
        b = null_check_oop(b, &null_ctl, true, true, true);
        assert(null_ctl->is_top(), "no null control here");
        dec_sp(1);
      } else if (_gvn.type(b)->speculative_always_null() &&
                 !too_many_traps(Deoptimization::Reason_speculate_null_assert)) {
        inc_sp(1);
        b = null_assert(b);
        dec_sp(1);
      }
      c = _gvn.transform( new CmpPNode(b, a) );
    }
    do_ifnull(btest, c);
    break;

  case Bytecodes::_if_acmpeq: btest = BoolTest::eq; goto handle_if_acmp;
  case Bytecodes::_if_acmpne: btest = BoolTest::ne; goto handle_if_acmp;
  handle_if_acmp:
    // If this is a backwards branch in the bytecodes, add Safepoint
    maybe_add_safepoint(iter().get_dest());
    a = pop();
    b = pop();
    do_acmp(btest, b, a);
    break;

  case Bytecodes::_ifeq: btest = BoolTest::eq; goto handle_ifxx;
  case Bytecodes::_ifne: btest = BoolTest::ne; goto handle_ifxx;
  case Bytecodes::_iflt: btest = BoolTest::lt; goto handle_ifxx;
  case Bytecodes::_ifle: btest = BoolTest::le; goto handle_ifxx;
  case Bytecodes::_ifgt: btest = BoolTest::gt; goto handle_ifxx;
  case Bytecodes::_ifge: btest = BoolTest::ge; goto handle_ifxx;
  handle_ifxx:
    // If this is a backwards branch in the bytecodes, add Safepoint
    maybe_add_safepoint(iter().get_dest());
    a = _gvn.intcon(0);
    b = pop();
    c = _gvn.transform( new CmpINode(b, a) );
    do_if(btest, c);
    break;

  case Bytecodes::_if_icmpeq: btest = BoolTest::eq; goto handle_if_icmp;
  case Bytecodes::_if_icmpne: btest = BoolTest::ne; goto handle_if_icmp;
  case Bytecodes::_if_icmplt: btest = BoolTest::lt; goto handle_if_icmp;
  case Bytecodes::_if_icmple: btest = BoolTest::le; goto handle_if_icmp;
  case Bytecodes::_if_icmpgt: btest = BoolTest::gt; goto handle_if_icmp;
  case Bytecodes::_if_icmpge: btest = BoolTest::ge; goto handle_if_icmp;
  handle_if_icmp:
    // If this is a backwards branch in the bytecodes, add Safepoint
    maybe_add_safepoint(iter().get_dest());
    a = pop();
    b = pop();
    c = _gvn.transform( new CmpINode( b, a ) );
    do_if(btest, c);
    break;

  case Bytecodes::_tableswitch:
    do_tableswitch();
    break;

  case Bytecodes::_lookupswitch:
    do_lookupswitch();
    break;

  case Bytecodes::_invokestatic:
  case Bytecodes::_invokedynamic:
  case Bytecodes::_invokespecial:
  case Bytecodes::_invokevirtual:
  case Bytecodes::_invokeinterface:
    do_call();
    break;
  case Bytecodes::_checkcast:
    do_checkcast();
    break;
  case Bytecodes::_instanceof:
    do_instanceof();
    break;
  case Bytecodes::_anewarray:
    do_newarray();
    break;
  case Bytecodes::_newarray:
    do_newarray((BasicType)iter().get_index());
    break;
  case Bytecodes::_multianewarray:
    do_multianewarray();
    break;
  case Bytecodes::_new:
    do_new();
    break;

  case Bytecodes::_jsr:
  case Bytecodes::_jsr_w:
    do_jsr();
    break;

  case Bytecodes::_ret:
    do_ret();
    break;


  case Bytecodes::_monitorenter:
    do_monitor_enter();
    break;

  case Bytecodes::_monitorexit:
    do_monitor_exit();
    break;

  case Bytecodes::_breakpoint:
    // Breakpoint set concurrently to compile
    // %%% use an uncommon trap?
    C->record_failure("breakpoint in method");
    return;

  default:
#ifndef PRODUCT
    map()->dump(99);
#endif
    tty->print("\nUnhandled bytecode %s\n", Bytecodes::name(bc()) );
    ShouldNotReachHere();
  }

#ifndef PRODUCT
  if (failing()) { return; }
  constexpr int perBytecode = 6;
  if (C->should_print_igv(perBytecode)) {
    IdealGraphPrinter* printer = C->igv_printer();
    char buffer[256];
    jio_snprintf(buffer, sizeof(buffer), "Bytecode %d: %s", bci(), Bytecodes::name(bc()));
    bool old = printer->traverse_outs();
    printer->set_traverse_outs(true);
    printer->print_method(buffer, perBytecode);
    printer->set_traverse_outs(old);
  }
#endif
}<|MERGE_RESOLUTION|>--- conflicted
+++ resolved
@@ -330,38 +330,6 @@
             // Element type is unknown, emit a runtime call since the flat array layout is not statically known.
             store_to_unknown_flat_array(array, array_index, null_checked_stored_value_casted);
           }
-<<<<<<< HEAD
-          // Re-execute flat array store if buffering triggers deoptimization
-          PreserveReexecuteState preexecs(this);
-          inc_sp(3);
-          jvms()->set_should_reexecute(true);
-          val->as_InlineType()->store_flat(this, casted_ary, casted_adr, nullptr, 0, MO_UNORDERED | IN_HEAP | IS_ARRAY);
-        } else if (!stopped()) {
-          // Element type is unknown, emit runtime call
-
-          // Below membars keep this access to an unknown flat array correctly
-          // ordered with other unknown and known flat array accesses.
-          insert_mem_bar_volatile(Op_MemBarCPUOrder, C->get_alias_index(TypeAryPtr::INLINES));
-
-          Node* call = nullptr;
-          {
-            // Re-execute flat array store if runtime call triggers deoptimization
-            PreserveReexecuteState preexecs(this);
-            jvms()->set_bci(_bci);
-            jvms()->set_should_reexecute(true);
-            inc_sp(3);
-            kill_dead_locals();
-            call = make_runtime_call(RC_NO_LEAF,
-                              OptoRuntime::store_unknown_inline_Type(),
-                              OptoRuntime::store_unknown_inline_Java(),
-                              "store_unknown_inline", TypeRawPtr::BOTTOM,
-                              val, casted_ary, idx);
-          }
-          make_slow_call_ex(call, env()->Throwable_klass(), false);
-
-          insert_mem_bar_volatile(Op_MemBarCPUOrder, C->get_alias_index(TypeAryPtr::INLINES));
-=======
->>>>>>> c4f1714d
         }
         ideal.sync_kit(this);
       }
@@ -386,11 +354,21 @@
   // ordered with other unknown and known flat array accesses.
   insert_mem_bar_volatile(Op_MemBarCPUOrder, C->get_alias_index(TypeAryPtr::INLINES));
 
-  make_runtime_call(RC_LEAF,
-                    OptoRuntime::store_unknown_inline_Type(),
-                    CAST_FROM_FN_PTR(address, OptoRuntime::store_unknown_inline_C),
-                    "store_unknown_inline", TypeRawPtr::BOTTOM,
-                    non_null_stored_value, array, idx);
+  Node* call = nullptr;
+  {
+    // Re-execute flat array store if runtime call triggers deoptimization
+    PreserveReexecuteState preexecs(this);
+    jvms()->set_bci(_bci);
+    jvms()->set_should_reexecute(true);
+    inc_sp(3);
+    kill_dead_locals();
+    call = make_runtime_call(RC_NO_LEAF,
+                      OptoRuntime::store_unknown_inline_Type(),
+                      OptoRuntime::store_unknown_inline_Java(),
+                      "store_unknown_inline", TypeRawPtr::BOTTOM,
+                      non_null_stored_value, array, idx);
+  }
+  make_slow_call_ex(call, env()->Throwable_klass(), false);
 
   insert_mem_bar_volatile(Op_MemBarCPUOrder, C->get_alias_index(TypeAryPtr::INLINES));
 }
