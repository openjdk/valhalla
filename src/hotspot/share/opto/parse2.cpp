/*
 * Copyright (c) 1998, 2025, Oracle and/or its affiliates. All rights reserved.
 * DO NOT ALTER OR REMOVE COPYRIGHT NOTICES OR THIS FILE HEADER.
 *
 * This code is free software; you can redistribute it and/or modify it
 * under the terms of the GNU General Public License version 2 only, as
 * published by the Free Software Foundation.
 *
 * This code is distributed in the hope that it will be useful, but WITHOUT
 * ANY WARRANTY; without even the implied warranty of MERCHANTABILITY or
 * FITNESS FOR A PARTICULAR PURPOSE.  See the GNU General Public License
 * version 2 for more details (a copy is included in the LICENSE file that
 * accompanied this code).
 *
 * You should have received a copy of the GNU General Public License version
 * 2 along with this work; if not, write to the Free Software Foundation,
 * Inc., 51 Franklin St, Fifth Floor, Boston, MA 02110-1301 USA.
 *
 * Please contact Oracle, 500 Oracle Parkway, Redwood Shores, CA 94065 USA
 * or visit www.oracle.com if you need additional information or have any
 * questions.
 *
 */

#include "ci/ciInlineKlass.hpp"
#include "ci/ciMethodData.hpp"
#include "ci/ciSymbols.hpp"
#include "classfile/vmSymbols.hpp"
#include "compiler/compileLog.hpp"
#include "interpreter/linkResolver.hpp"
#include "jvm_io.h"
#include "memory/resourceArea.hpp"
#include "memory/universe.hpp"
#include "oops/oop.inline.hpp"
#include "opto/addnode.hpp"
#include "opto/castnode.hpp"
#include "opto/convertnode.hpp"
#include "opto/divnode.hpp"
#include "opto/idealGraphPrinter.hpp"
#include "opto/idealKit.hpp"
#include "opto/inlinetypenode.hpp"
#include "opto/matcher.hpp"
#include "opto/memnode.hpp"
#include "opto/mulnode.hpp"
#include "opto/opaquenode.hpp"
#include "opto/parse.hpp"
#include "opto/runtime.hpp"
#include "runtime/deoptimization.hpp"
#include "runtime/sharedRuntime.hpp"

#ifndef PRODUCT
extern uint explicit_null_checks_inserted,
            explicit_null_checks_elided;
#endif

Node* Parse::record_profile_for_speculation_at_array_load(Node* ld) {
  // Feed unused profile data to type speculation
  if (UseTypeSpeculation && UseArrayLoadStoreProfile) {
    ciKlass* array_type = nullptr;
    ciKlass* element_type = nullptr;
    ProfilePtrKind element_ptr = ProfileMaybeNull;
    bool flat_array = true;
    bool null_free_array = true;
    method()->array_access_profiled_type(bci(), array_type, element_type, element_ptr, flat_array, null_free_array);
    if (element_type != nullptr || element_ptr != ProfileMaybeNull) {
      ld = record_profile_for_speculation(ld, element_type, element_ptr);
    }
  }
  return ld;
}


//---------------------------------array_load----------------------------------
void Parse::array_load(BasicType bt) {
  const Type* elemtype = Type::TOP;
  Node* adr = array_addressing(bt, 0, elemtype);
  if (stopped())  return;     // guaranteed null or range check

  Node* array_index = pop();
  Node* array = pop();

  // Handle inline type arrays
  const TypeOopPtr* element_ptr = elemtype->make_oopptr();
  const TypeAryPtr* array_type = _gvn.type(array)->is_aryptr();

  if (!array_type->is_not_flat()) {
    // Cannot statically determine if array is a flat array, emit runtime check
    assert(UseArrayFlattening && is_reference_type(bt) && element_ptr->can_be_inline_type() &&
           (!element_ptr->is_inlinetypeptr() || element_ptr->inline_klass()->maybe_flat_in_array()), "array can't be flat");
    IdealKit ideal(this);
    IdealVariable res(ideal);
    ideal.declarations_done();
    ideal.if_then(flat_array_test(array, /* flat = */ false)); {
      // Non-flat array
      sync_kit(ideal);
      if (!array_type->is_flat()) {
        assert(array_type->is_flat() || control()->in(0)->as_If()->is_flat_array_check(&_gvn), "Should be found");
        const TypeAryPtr* adr_type = TypeAryPtr::get_array_body_type(bt);
        DecoratorSet decorator_set = IN_HEAP | IS_ARRAY | C2_CONTROL_DEPENDENT_LOAD;
        if (needs_range_check(array_type->size(), array_index)) {
          // We've emitted a RangeCheck but now insert an additional check between the range check and the actual load.
          // We cannot pin the load to two separate nodes. Instead, we pin it conservatively here such that it cannot
          // possibly float above the range check at any point.
          decorator_set |= C2_UNKNOWN_CONTROL_LOAD;
        }
        Node* ld = access_load_at(array, adr, adr_type, element_ptr, bt, decorator_set);
        if (element_ptr->is_inlinetypeptr()) {
          ld = InlineTypeNode::make_from_oop(this, ld, element_ptr->inline_klass());
        }
        ideal.set(res, ld);
      }
      ideal.sync_kit(this);
    } ideal.else_(); {
      // Flat array
      sync_kit(ideal);
      if (!array_type->is_not_flat()) {
        if (element_ptr->is_inlinetypeptr()) {
          ciInlineKlass* vk = element_ptr->inline_klass();
<<<<<<< HEAD
          bool is_null_free = array_type->is_null_free() || !vk->has_nullable_atomic_layout();
          bool is_not_null_free = array_type->is_not_null_free() || (!vk->has_atomic_layout() && !vk->has_non_atomic_layout());
          if (is_null_free) {
            // TODO 8350865 Impossible type
            is_not_null_free = false;
          }
          bool is_naturally_atomic = (is_null_free && vk->nof_declared_nonstatic_fields() <= 1);
          bool may_need_atomicity = !is_naturally_atomic && ((!is_not_null_free && vk->has_atomic_layout()) || (!is_null_free && vk->has_nullable_atomic_layout()));

          // Re-execute flat array load if buffering triggers deoptimization
          PreserveReexecuteState preexecs(this);
          jvms()->set_should_reexecute(true);
          inc_sp(3);

          // TODO Tobias
          if (may_need_atomicity) {
            Node* cast = array;
            adr = flat_array_element_address(cast, array_index, vk, is_null_free, is_not_null_free, true);
          } else {
            adr = flat_array_element_address(array, array_index, vk, is_null_free, is_not_null_free, !vk->has_non_atomic_layout());
          }
          int nm_offset = is_null_free ? -1 : vk->null_marker_offset_in_payload();
          Node* vt = InlineTypeNode::make_from_flat(this, vk, array, adr, array_index, nullptr, 0, may_need_atomicity, nm_offset);
=======
          Node* flat_array = cast_to_flat_array(array, vk, false, false, false);
          Node* vt = InlineTypeNode::make_from_flat_array(this, vk, flat_array, array_index);
>>>>>>> bd1d97b7
          ideal.set(res, vt);
        } else {
          // Element type is unknown, and thus we cannot statically determine the exact flat array layout. Emit a
          // runtime call to correctly load the inline type element from the flat array.
          Node* inline_type = load_from_unknown_flat_array(array, array_index, element_ptr);
          bool is_null_free = array_type->is_null_free() || !UseNullableValueFlattening;
          if (is_null_free) {
            inline_type = cast_not_null(inline_type);
          }
          ideal.set(res, inline_type);
        }
      }
      ideal.sync_kit(this);
    } ideal.end_if();
    sync_kit(ideal);
    Node* ld = _gvn.transform(ideal.value(res));
    ld = record_profile_for_speculation_at_array_load(ld);
    push_node(bt, ld);
    return;
  }

  if (elemtype == TypeInt::BOOL) {
    bt = T_BOOLEAN;
  }
  const TypeAryPtr* adr_type = TypeAryPtr::get_array_body_type(bt);
  Node* ld = access_load_at(array, adr, adr_type, elemtype, bt,
                            IN_HEAP | IS_ARRAY | C2_CONTROL_DEPENDENT_LOAD);
  ld = record_profile_for_speculation_at_array_load(ld);
  // Loading an inline type from a non-flat array
  if (element_ptr != nullptr && element_ptr->is_inlinetypeptr()) {
    assert(!array_type->is_null_free() || !element_ptr->maybe_null(), "inline type array elements should never be null");
    ld = InlineTypeNode::make_from_oop(this, ld, element_ptr->inline_klass());
  }
  push_node(bt, ld);
}

Node* Parse::load_from_unknown_flat_array(Node* array, Node* array_index, const TypeOopPtr* element_ptr) {
  // Below membars keep this access to an unknown flat array correctly
  // ordered with other unknown and known flat array accesses.
  insert_mem_bar_volatile(Op_MemBarCPUOrder, C->get_alias_index(TypeAryPtr::INLINES));

  Node* call = nullptr;
  {
    // Re-execute flat array load if runtime call triggers deoptimization
    PreserveReexecuteState preexecs(this);
    jvms()->set_bci(_bci);
    jvms()->set_should_reexecute(true);
    inc_sp(2);
    kill_dead_locals();
    call = make_runtime_call(RC_NO_LEAF | RC_NO_IO,
                             OptoRuntime::load_unknown_inline_Type(),
                             OptoRuntime::load_unknown_inline_Java(),
                             nullptr, TypeRawPtr::BOTTOM,
                             array, array_index);
  }
  make_slow_call_ex(call, env()->Throwable_klass(), false);
  Node* buffer = _gvn.transform(new ProjNode(call, TypeFunc::Parms));

  insert_mem_bar_volatile(Op_MemBarCPUOrder, C->get_alias_index(TypeAryPtr::INLINES));

  // Keep track of the information that the inline type is in flat arrays
  const Type* unknown_value = element_ptr->is_instptr()->cast_to_flat_in_array();
  return _gvn.transform(new CheckCastPPNode(control(), buffer, unknown_value));
}

//--------------------------------array_store----------------------------------
void Parse::array_store(BasicType bt) {
  const Type* elemtype = Type::TOP;
  Node* adr = array_addressing(bt, type2size[bt], elemtype);
  if (stopped())  return;     // guaranteed null or range check
  Node* stored_value_casted = nullptr;
  if (bt == T_OBJECT) {
    stored_value_casted = array_store_check(adr, elemtype);
    if (stopped()) {
      return;
    }
  }
  Node* const stored_value = pop_node(bt); // Value to store
  Node* const array_index = pop();         // Index in the array
  Node* array = pop();                     // The array itself

  const TypeAryPtr* array_type = _gvn.type(array)->is_aryptr();
  const TypeAryPtr* adr_type = TypeAryPtr::get_array_body_type(bt);

  if (elemtype == TypeInt::BOOL) {
    bt = T_BOOLEAN;
  } else if (bt == T_OBJECT) {
    elemtype = elemtype->make_oopptr();
    const Type* stored_value_casted_type = _gvn.type(stored_value_casted);
    // Based on the value to be stored, try to determine if the array is not null-free and/or not flat.
    // This is only legal for non-null stores because the array_store_check always passes for null, even
    // if the array is null-free. Null stores are handled in GraphKit::inline_array_null_guard().
    bool not_inline = !stored_value_casted_type->maybe_null() && !stored_value_casted_type->is_oopptr()->can_be_inline_type();
    bool not_null_free = not_inline;
    bool not_flat = not_inline || ( stored_value_casted_type->is_inlinetypeptr() &&
                                   !stored_value_casted_type->inline_klass()->maybe_flat_in_array());
    if (!array_type->is_not_null_free() && not_null_free) {
      // Storing a non-inline type, mark array as not null-free.
      array_type = array_type->cast_to_not_null_free();
      Node* cast = _gvn.transform(new CheckCastPPNode(control(), array, array_type));
      replace_in_map(array, cast);
      array = cast;
    }
    if (!array_type->is_not_flat() && not_flat) {
      // Storing to a non-flat array, mark array as not flat.
      array_type = array_type->cast_to_not_flat();
      Node* cast = _gvn.transform(new CheckCastPPNode(control(), array, array_type));
      replace_in_map(array, cast);
      array = cast;
    }

    if (!array_type->is_flat() && array_type->is_null_free()) {
      // Store to non-flat null-free inline type array (elements can never be null)
      assert(!stored_value_casted_type->maybe_null(), "should be guaranteed by array store check");
      if (elemtype->is_inlinetypeptr() && elemtype->inline_klass()->is_empty()) {
        // Ignore empty inline stores, array is already initialized.
        return;
      }
    } else if (!array_type->is_not_flat()) {
      // Array might be a flat array, emit runtime checks (for nullptr, a simple inline_array_null_guard is sufficient).
      assert(UseArrayFlattening && !not_flat && elemtype->is_oopptr()->can_be_inline_type() &&
             (!array_type->klass_is_exact() || array_type->is_flat()), "array can't be a flat array");
      // TODO 8350865 Depending on the available layouts, we can avoid this check in below flat/not-flat branches. Also the safe_for_replace arg is now always true.
      array = inline_array_null_guard(array, stored_value_casted, 3, true);
      IdealKit ideal(this);
      ideal.if_then(flat_array_test(array, /* flat = */ false)); {
        // Non-flat array
        if (!array_type->is_flat()) {
          sync_kit(ideal);
          assert(array_type->is_flat() || ideal.ctrl()->in(0)->as_If()->is_flat_array_check(&_gvn), "Should be found");
          inc_sp(3);
          access_store_at(array, adr, adr_type, stored_value_casted, elemtype, bt, MO_UNORDERED | IN_HEAP | IS_ARRAY, false);
          dec_sp(3);
          ideal.sync_kit(this);
        }
      } ideal.else_(); {
        // Flat array
        sync_kit(ideal);
        if (!array_type->is_not_flat()) {
          // Try to determine the inline klass type of the stored value
          ciInlineKlass* vk = nullptr;
          if (stored_value_casted_type->is_inlinetypeptr()) {
            vk = stored_value_casted_type->inline_klass();
          } else if (elemtype->is_inlinetypeptr()) {
            vk = elemtype->inline_klass();
          }

          if (vk != nullptr) {
            // Element type is known, cast and store to flat array layout.
            Node* flat_array = cast_to_flat_array(array, vk, false, false, false);

            // Re-execute flat array store if buffering triggers deoptimization
            PreserveReexecuteState preexecs(this);
            jvms()->set_should_reexecute(true);
            inc_sp(3);

            if (!stored_value_casted->is_InlineType()) {
              assert(_gvn.type(stored_value_casted) == TypePtr::NULL_PTR, "Unexpected value");
              stored_value_casted = InlineTypeNode::make_null(_gvn, vk);
            }

<<<<<<< HEAD
            // TODO Tobias
            if (may_need_atomicity) {
              Node* cast = array;
              adr = flat_array_element_address(cast, array_index, vk, is_null_free, is_not_null_free, true);
            } else {
              adr = flat_array_element_address(array, array_index, vk, is_null_free, is_not_null_free, !vk->has_non_atomic_layout());
            }
            int nm_offset = is_null_free ? -1 : vk->null_marker_offset_in_payload();
            stored_value_casted->as_InlineType()->store_flat(this, array, adr, array_index, vk, 0, may_need_atomicity, nm_offset, MO_UNORDERED | IN_HEAP | IS_ARRAY);
=======
            stored_value_casted->as_InlineType()->store_flat_array(this, flat_array, array_index);
>>>>>>> bd1d97b7
          } else {
            // Element type is unknown, emit a runtime call since the flat array layout is not statically known.
            store_to_unknown_flat_array(array, array_index, stored_value_casted);
          }
        }
        ideal.sync_kit(this);
      }
      ideal.end_if();
      sync_kit(ideal);
      return;
    } else if (!array_type->is_not_null_free()) {
      // Array is not flat but may be null free
      assert(elemtype->is_oopptr()->can_be_inline_type(), "array can't be null-free");
      array = inline_array_null_guard(array, stored_value_casted, 3, true);
    }
  }
  inc_sp(3);
  access_store_at(array, adr, adr_type, stored_value, elemtype, bt, MO_UNORDERED | IN_HEAP | IS_ARRAY);
  dec_sp(3);
}

// Emit a runtime call to store to a flat array whose element type is either unknown (i.e. we do not know the flat
// array layout) or not exact (could have different flat array layouts at runtime).
void Parse::store_to_unknown_flat_array(Node* array, Node* const idx, Node* non_null_stored_value) {
  // Below membars keep this access to an unknown flat array correctly
  // ordered with other unknown and known flat array accesses.
  insert_mem_bar_volatile(Op_MemBarCPUOrder, C->get_alias_index(TypeAryPtr::INLINES));

  Node* call = nullptr;
  {
    // Re-execute flat array store if runtime call triggers deoptimization
    PreserveReexecuteState preexecs(this);
    jvms()->set_bci(_bci);
    jvms()->set_should_reexecute(true);
    inc_sp(3);
    kill_dead_locals();
    call = make_runtime_call(RC_NO_LEAF | RC_NO_IO,
                      OptoRuntime::store_unknown_inline_Type(),
                      OptoRuntime::store_unknown_inline_Java(),
                      nullptr, TypeRawPtr::BOTTOM,
                      non_null_stored_value, array, idx);
  }
  make_slow_call_ex(call, env()->Throwable_klass(), false);

  insert_mem_bar_volatile(Op_MemBarCPUOrder, C->get_alias_index(TypeAryPtr::INLINES));
}

//------------------------------array_addressing-------------------------------
// Pull array and index from the stack.  Compute pointer-to-element.
Node* Parse::array_addressing(BasicType type, int vals, const Type*& elemtype) {
  Node *idx   = peek(0+vals);   // Get from stack without popping
  Node *ary   = peek(1+vals);   // in case of exception

  // Null check the array base, with correct stack contents
  ary = null_check(ary, T_ARRAY);
  // Compile-time detect of null-exception?
  if (stopped())  return top();

  const TypeAryPtr* arytype  = _gvn.type(ary)->is_aryptr();
  const TypeInt*    sizetype = arytype->size();
  elemtype = arytype->elem();

  if (UseUniqueSubclasses) {
    const Type* el = elemtype->make_ptr();
    if (el && el->isa_instptr()) {
      const TypeInstPtr* toop = el->is_instptr();
      if (toop->instance_klass()->unique_concrete_subklass()) {
        // If we load from "AbstractClass[]" we must see "ConcreteSubClass".
        const Type* subklass = Type::get_const_type(toop->instance_klass());
        elemtype = subklass->join_speculative(el);
      }
    }
  }

  if (!arytype->is_loaded()) {
    // Only fails for some -Xcomp runs
    // The class is unloaded.  We have to run this bytecode in the interpreter.
    ciKlass* klass = arytype->unloaded_klass();

    uncommon_trap(Deoptimization::Reason_unloaded,
                  Deoptimization::Action_reinterpret,
                  klass, "!loaded array");
    return top();
  }

  ary = create_speculative_inline_type_array_checks(ary, arytype, elemtype);

  if (needs_range_check(sizetype, idx)) {
    create_range_check(idx, ary, sizetype);
  } else if (C->log() != nullptr) {
    C->log()->elem("observe that='!need_range_check'");
  }

  // Check for always knowing you are throwing a range-check exception
  if (stopped())  return top();

  // Make array address computation control dependent to prevent it
  // from floating above the range check during loop optimizations.
  Node* ptr = array_element_address(ary, idx, type, sizetype, control());
  assert(ptr != top(), "top should go hand-in-hand with stopped");

  return ptr;
}

// Check if we need a range check for an array access. This is the case if the index is either negative or if it could
// be greater or equal the smallest possible array size (i.e. out-of-bounds).
bool Parse::needs_range_check(const TypeInt* size_type, const Node* index) const {
  const TypeInt* index_type = _gvn.type(index)->is_int();
  return index_type->_hi >= size_type->_lo || index_type->_lo < 0;
}

void Parse::create_range_check(Node* idx, Node* ary, const TypeInt* sizetype) {
  Node* tst;
  if (sizetype->_hi <= 0) {
    // The greatest array bound is negative, so we can conclude that we're
    // compiling unreachable code, but the unsigned compare trick used below
    // only works with non-negative lengths.  Instead, hack "tst" to be zero so
    // the uncommon_trap path will always be taken.
    tst = _gvn.intcon(0);
  } else {
    // Range is constant in array-oop, so we can use the original state of mem
    Node* len = load_array_length(ary);

    // Test length vs index (standard trick using unsigned compare)
    Node* chk = _gvn.transform(new CmpUNode(idx, len) );
    BoolTest::mask btest = BoolTest::lt;
    tst = _gvn.transform(new BoolNode(chk, btest) );
  }
  RangeCheckNode* rc = new RangeCheckNode(control(), tst, PROB_MAX, COUNT_UNKNOWN);
  _gvn.set_type(rc, rc->Value(&_gvn));
  if (!tst->is_Con()) {
    record_for_igvn(rc);
  }
  set_control(_gvn.transform(new IfTrueNode(rc)));
  // Branch to failure if out of bounds
  {
    PreserveJVMState pjvms(this);
    set_control(_gvn.transform(new IfFalseNode(rc)));
    if (C->allow_range_check_smearing()) {
      // Do not use builtin_throw, since range checks are sometimes
      // made more stringent by an optimistic transformation.
      // This creates "tentative" range checks at this point,
      // which are not guaranteed to throw exceptions.
      // See IfNode::Ideal, is_range_check, adjust_check.
      uncommon_trap(Deoptimization::Reason_range_check,
                    Deoptimization::Action_make_not_entrant,
                    nullptr, "range_check");
    } else {
      // If we have already recompiled with the range-check-widening
      // heroic optimization turned off, then we must really be throwing
      // range check exceptions.
      builtin_throw(Deoptimization::Reason_range_check);
    }
  }
}

// For inline type arrays, we can use the profiling information for array accesses to speculate on the type, flatness,
// and null-freeness. We can either prepare the speculative type for later uses or emit explicit speculative checks with
// traps now. In the latter case, the speculative type guarantees can avoid additional runtime checks later (e.g.
// non-null-free implies non-flat which allows us to remove flatness checks). This makes the graph simpler.
Node* Parse::create_speculative_inline_type_array_checks(Node* array, const TypeAryPtr* array_type,
                                                         const Type*& element_type) {
  if (!array_type->is_flat() && !array_type->is_not_flat()) {
    // For arrays that might be flat, speculate that the array has the exact type reported in the profile data such that
    // we can rely on a fixed memory layout (i.e. either a flat layout or not).
    array = cast_to_speculative_array_type(array, array_type, element_type);
  } else if (UseTypeSpeculation && UseArrayLoadStoreProfile) {
    // Array is known to be either flat or not flat. If possible, update the speculative type by using the profile data
    // at this bci.
    array = cast_to_profiled_array_type(array);
  }

  // Even though the type does not tell us whether we have an inline type array or not, we can still check the profile data
  // whether we have a non-null-free or non-flat array. Speculating on a non-null-free array doesn't help aaload but could
  // be profitable for a subsequent aastore.
  if (!array_type->is_null_free() && !array_type->is_not_null_free()) {
    array = speculate_non_null_free_array(array, array_type);
  }
  if (!array_type->is_flat() && !array_type->is_not_flat()) {
    array = speculate_non_flat_array(array, array_type);
  }
  return array;
}

// Speculate that the array has the exact type reported in the profile data. We emit a trap when this turns out to be
// wrong. On the fast path, we add a CheckCastPP to use the exact type.
Node* Parse::cast_to_speculative_array_type(Node* const array, const TypeAryPtr*& array_type, const Type*& element_type) {
  Deoptimization::DeoptReason reason = Deoptimization::Reason_speculate_class_check;
  ciKlass* speculative_array_type = array_type->speculative_type();
  if (too_many_traps_or_recompiles(reason) || speculative_array_type == nullptr) {
    // No speculative type, check profile data at this bci
    speculative_array_type = nullptr;
    reason = Deoptimization::Reason_class_check;
    if (UseArrayLoadStoreProfile && !too_many_traps_or_recompiles(reason)) {
      ciKlass* profiled_element_type = nullptr;
      ProfilePtrKind element_ptr = ProfileMaybeNull;
      bool flat_array = true;
      bool null_free_array = true;
      method()->array_access_profiled_type(bci(), speculative_array_type, profiled_element_type, element_ptr, flat_array,
                                           null_free_array);
    }
  }
  if (speculative_array_type != nullptr) {
    // Speculate that this array has the exact type reported by profile data
    Node* casted_array = nullptr;
    DEBUG_ONLY(Node* old_control = control();)
    Node* slow_ctl = type_check_receiver(array, speculative_array_type, 1.0, &casted_array);
    if (stopped()) {
      // The check always fails and therefore profile information is incorrect. Don't use it.
      assert(old_control == slow_ctl, "type check should have been removed");
      set_control(slow_ctl);
    } else if (!slow_ctl->is_top()) {
      { PreserveJVMState pjvms(this);
        set_control(slow_ctl);
        uncommon_trap_exact(reason, Deoptimization::Action_maybe_recompile);
      }
      replace_in_map(array, casted_array);
      array_type = _gvn.type(casted_array)->is_aryptr();
      element_type = array_type->elem();
      return casted_array;
    }
  }
  return array;
}

// Create a CheckCastPP when the speculative type can improve the current type.
Node* Parse::cast_to_profiled_array_type(Node* const array) {
  ciKlass* array_type = nullptr;
  ciKlass* element_type = nullptr;
  ProfilePtrKind element_ptr = ProfileMaybeNull;
  bool flat_array = true;
  bool null_free_array = true;
  method()->array_access_profiled_type(bci(), array_type, element_type, element_ptr, flat_array, null_free_array);
  if (array_type != nullptr) {
    return record_profile_for_speculation(array, array_type, ProfileMaybeNull);
  }
  return array;
}

// Speculate that the array is non-null-free. We emit a trap when this turns out to be
// wrong. On the fast path, we add a CheckCastPP to use the non-null-free type.
Node* Parse::speculate_non_null_free_array(Node* const array, const TypeAryPtr*& array_type) {
  bool null_free_array = true;
  Deoptimization::DeoptReason reason = Deoptimization::Reason_none;
  if (array_type->speculative() != nullptr &&
      array_type->speculative()->is_aryptr()->is_not_null_free() &&
      !too_many_traps_or_recompiles(Deoptimization::Reason_speculate_class_check)) {
    null_free_array = false;
    reason = Deoptimization::Reason_speculate_class_check;
  } else if (UseArrayLoadStoreProfile && !too_many_traps_or_recompiles(Deoptimization::Reason_class_check)) {
    ciKlass* profiled_array_type = nullptr;
    ciKlass* profiled_element_type = nullptr;
    ProfilePtrKind element_ptr = ProfileMaybeNull;
    bool flat_array = true;
    method()->array_access_profiled_type(bci(), profiled_array_type, profiled_element_type, element_ptr, flat_array,
                                         null_free_array);
    reason = Deoptimization::Reason_class_check;
  }
  if (!null_free_array) {
    { // Deoptimize if null-free array
      BuildCutout unless(this, null_free_array_test(array, /* null_free = */ false), PROB_MAX);
      uncommon_trap_exact(reason, Deoptimization::Action_maybe_recompile);
    }
    assert(!stopped(), "null-free array should have been caught earlier");
    Node* casted_array = _gvn.transform(new CheckCastPPNode(control(), array, array_type->cast_to_not_null_free()));
    replace_in_map(array, casted_array);
    array_type = _gvn.type(casted_array)->is_aryptr();
    return casted_array;
  }
  return array;
}

// Speculate that the array is non-flat. We emit a trap when this turns out to be wrong.
// On the fast path, we add a CheckCastPP to use the non-flat type.
Node* Parse::speculate_non_flat_array(Node* const array, const TypeAryPtr* const array_type) {
  bool flat_array = true;
  Deoptimization::DeoptReason reason = Deoptimization::Reason_none;
  if (array_type->speculative() != nullptr &&
      array_type->speculative()->is_aryptr()->is_not_flat() &&
      !too_many_traps_or_recompiles(Deoptimization::Reason_speculate_class_check)) {
    flat_array = false;
    reason = Deoptimization::Reason_speculate_class_check;
  } else if (UseArrayLoadStoreProfile && !too_many_traps_or_recompiles(reason)) {
    ciKlass* profiled_array_type = nullptr;
    ciKlass* profiled_element_type = nullptr;
    ProfilePtrKind element_ptr = ProfileMaybeNull;
    bool null_free_array = true;
    method()->array_access_profiled_type(bci(), profiled_array_type, profiled_element_type, element_ptr, flat_array,
                                         null_free_array);
    reason = Deoptimization::Reason_class_check;
  }
  if (!flat_array) {
    { // Deoptimize if flat array
      BuildCutout unless(this, flat_array_test(array, /* flat = */ false), PROB_MAX);
      uncommon_trap_exact(reason, Deoptimization::Action_maybe_recompile);
    }
    assert(!stopped(), "flat array should have been caught earlier");
    Node* casted_array = _gvn.transform(new CheckCastPPNode(control(), array, array_type->cast_to_not_flat()));
    replace_in_map(array, casted_array);
    return casted_array;
  }
  return array;
}

// returns IfNode
IfNode* Parse::jump_if_fork_int(Node* a, Node* b, BoolTest::mask mask, float prob, float cnt) {
  Node   *cmp = _gvn.transform(new CmpINode(a, b)); // two cases: shiftcount > 32 and shiftcount <= 32
  Node   *tst = _gvn.transform(new BoolNode(cmp, mask));
  IfNode *iff = create_and_map_if(control(), tst, prob, cnt);
  return iff;
}


// sentinel value for the target bci to mark never taken branches
// (according to profiling)
static const int never_reached = INT_MAX;

//------------------------------helper for tableswitch-------------------------
void Parse::jump_if_true_fork(IfNode *iff, int dest_bci_if_true, bool unc) {
  // True branch, use existing map info
  { PreserveJVMState pjvms(this);
    Node *iftrue  = _gvn.transform( new IfTrueNode (iff) );
    set_control( iftrue );
    if (unc) {
      repush_if_args();
      uncommon_trap(Deoptimization::Reason_unstable_if,
                    Deoptimization::Action_reinterpret,
                    nullptr,
                    "taken always");
    } else {
      assert(dest_bci_if_true != never_reached, "inconsistent dest");
      merge_new_path(dest_bci_if_true);
    }
  }

  // False branch
  Node *iffalse = _gvn.transform( new IfFalseNode(iff) );
  set_control( iffalse );
}

void Parse::jump_if_false_fork(IfNode *iff, int dest_bci_if_true, bool unc) {
  // True branch, use existing map info
  { PreserveJVMState pjvms(this);
    Node *iffalse  = _gvn.transform( new IfFalseNode (iff) );
    set_control( iffalse );
    if (unc) {
      repush_if_args();
      uncommon_trap(Deoptimization::Reason_unstable_if,
                    Deoptimization::Action_reinterpret,
                    nullptr,
                    "taken never");
    } else {
      assert(dest_bci_if_true != never_reached, "inconsistent dest");
      merge_new_path(dest_bci_if_true);
    }
  }

  // False branch
  Node *iftrue = _gvn.transform( new IfTrueNode(iff) );
  set_control( iftrue );
}

void Parse::jump_if_always_fork(int dest_bci, bool unc) {
  // False branch, use existing map and control()
  if (unc) {
    repush_if_args();
    uncommon_trap(Deoptimization::Reason_unstable_if,
                  Deoptimization::Action_reinterpret,
                  nullptr,
                  "taken never");
  } else {
    assert(dest_bci != never_reached, "inconsistent dest");
    merge_new_path(dest_bci);
  }
}


extern "C" {
  static int jint_cmp(const void *i, const void *j) {
    int a = *(jint *)i;
    int b = *(jint *)j;
    return a > b ? 1 : a < b ? -1 : 0;
  }
}


class SwitchRange : public StackObj {
  // a range of integers coupled with a bci destination
  jint _lo;                     // inclusive lower limit
  jint _hi;                     // inclusive upper limit
  int _dest;
  float _cnt;                   // how many times this range was hit according to profiling

public:
  jint lo() const              { return _lo;   }
  jint hi() const              { return _hi;   }
  int  dest() const            { return _dest; }
  bool is_singleton() const    { return _lo == _hi; }
  float cnt() const            { return _cnt; }

  void setRange(jint lo, jint hi, int dest, float cnt) {
    assert(lo <= hi, "must be a non-empty range");
    _lo = lo, _hi = hi; _dest = dest; _cnt = cnt;
    assert(_cnt >= 0, "");
  }
  bool adjoinRange(jint lo, jint hi, int dest, float cnt, bool trim_ranges) {
    assert(lo <= hi, "must be a non-empty range");
    if (lo == _hi+1) {
      // see merge_ranges() comment below
      if (trim_ranges) {
        if (cnt == 0) {
          if (_cnt != 0) {
            return false;
          }
          if (dest != _dest) {
            _dest = never_reached;
          }
        } else {
          if (_cnt == 0) {
            return false;
          }
          if (dest != _dest) {
            return false;
          }
        }
      } else {
        if (dest != _dest) {
          return false;
        }
      }
      _hi = hi;
      _cnt += cnt;
      return true;
    }
    return false;
  }

  void set (jint value, int dest, float cnt) {
    setRange(value, value, dest, cnt);
  }
  bool adjoin(jint value, int dest, float cnt, bool trim_ranges) {
    return adjoinRange(value, value, dest, cnt, trim_ranges);
  }
  bool adjoin(SwitchRange& other) {
    return adjoinRange(other._lo, other._hi, other._dest, other._cnt, false);
  }

  void print() {
    if (is_singleton())
      tty->print(" {%d}=>%d (cnt=%f)", lo(), dest(), cnt());
    else if (lo() == min_jint)
      tty->print(" {..%d}=>%d (cnt=%f)", hi(), dest(), cnt());
    else if (hi() == max_jint)
      tty->print(" {%d..}=>%d (cnt=%f)", lo(), dest(), cnt());
    else
      tty->print(" {%d..%d}=>%d (cnt=%f)", lo(), hi(), dest(), cnt());
  }
};

// We try to minimize the number of ranges and the size of the taken
// ones using profiling data. When ranges are created,
// SwitchRange::adjoinRange() only allows 2 adjoining ranges to merge
// if both were never hit or both were hit to build longer unreached
// ranges. Here, we now merge adjoining ranges with the same
// destination and finally set destination of unreached ranges to the
// special value never_reached because it can help minimize the number
// of tests that are necessary.
//
// For instance:
// [0, 1] to target1 sometimes taken
// [1, 2] to target1 never taken
// [2, 3] to target2 never taken
// would lead to:
// [0, 1] to target1 sometimes taken
// [1, 3] never taken
//
// (first 2 ranges to target1 are not merged)
static void merge_ranges(SwitchRange* ranges, int& rp) {
  if (rp == 0) {
    return;
  }
  int shift = 0;
  for (int j = 0; j < rp; j++) {
    SwitchRange& r1 = ranges[j-shift];
    SwitchRange& r2 = ranges[j+1];
    if (r1.adjoin(r2)) {
      shift++;
    } else if (shift > 0) {
      ranges[j+1-shift] = r2;
    }
  }
  rp -= shift;
  for (int j = 0; j <= rp; j++) {
    SwitchRange& r = ranges[j];
    if (r.cnt() == 0 && r.dest() != never_reached) {
      r.setRange(r.lo(), r.hi(), never_reached, r.cnt());
    }
  }
}

//-------------------------------do_tableswitch--------------------------------
void Parse::do_tableswitch() {
  // Get information about tableswitch
  int default_dest = iter().get_dest_table(0);
  jint lo_index    = iter().get_int_table(1);
  jint hi_index    = iter().get_int_table(2);
  int len          = hi_index - lo_index + 1;

  if (len < 1) {
    // If this is a backward branch, add safepoint
    maybe_add_safepoint(default_dest);
    pop(); // the effect of the instruction execution on the operand stack
    merge(default_dest);
    return;
  }

  ciMethodData* methodData = method()->method_data();
  ciMultiBranchData* profile = nullptr;
  if (methodData->is_mature() && UseSwitchProfiling) {
    ciProfileData* data = methodData->bci_to_data(bci());
    if (data != nullptr && data->is_MultiBranchData()) {
      profile = (ciMultiBranchData*)data;
    }
  }
  bool trim_ranges = !C->too_many_traps(method(), bci(), Deoptimization::Reason_unstable_if);

  // generate decision tree, using trichotomy when possible
  int rnum = len+2;
  bool makes_backward_branch = (default_dest <= bci());
  SwitchRange* ranges = NEW_RESOURCE_ARRAY(SwitchRange, rnum);
  int rp = -1;
  if (lo_index != min_jint) {
    float cnt = 1.0F;
    if (profile != nullptr) {
      cnt = (float)profile->default_count() / (hi_index != max_jint ? 2.0F : 1.0F);
    }
    ranges[++rp].setRange(min_jint, lo_index-1, default_dest, cnt);
  }
  for (int j = 0; j < len; j++) {
    jint match_int = lo_index+j;
    int  dest      = iter().get_dest_table(j+3);
    makes_backward_branch |= (dest <= bci());
    float cnt = 1.0F;
    if (profile != nullptr) {
      cnt = (float)profile->count_at(j);
    }
    if (rp < 0 || !ranges[rp].adjoin(match_int, dest, cnt, trim_ranges)) {
      ranges[++rp].set(match_int, dest, cnt);
    }
  }
  jint highest = lo_index+(len-1);
  assert(ranges[rp].hi() == highest, "");
  if (highest != max_jint) {
    float cnt = 1.0F;
    if (profile != nullptr) {
      cnt = (float)profile->default_count() / (lo_index != min_jint ? 2.0F : 1.0F);
    }
    if (!ranges[rp].adjoinRange(highest+1, max_jint, default_dest, cnt, trim_ranges)) {
      ranges[++rp].setRange(highest+1, max_jint, default_dest, cnt);
    }
  }
  assert(rp < len+2, "not too many ranges");

  if (trim_ranges) {
    merge_ranges(ranges, rp);
  }

  // Safepoint in case if backward branch observed
  if (makes_backward_branch) {
    add_safepoint();
  }

  Node* lookup = pop(); // lookup value
  jump_switch_ranges(lookup, &ranges[0], &ranges[rp]);
}


//------------------------------do_lookupswitch--------------------------------
void Parse::do_lookupswitch() {
  // Get information about lookupswitch
  int default_dest = iter().get_dest_table(0);
  jint len          = iter().get_int_table(1);

  if (len < 1) {    // If this is a backward branch, add safepoint
    maybe_add_safepoint(default_dest);
    pop(); // the effect of the instruction execution on the operand stack
    merge(default_dest);
    return;
  }

  ciMethodData* methodData = method()->method_data();
  ciMultiBranchData* profile = nullptr;
  if (methodData->is_mature() && UseSwitchProfiling) {
    ciProfileData* data = methodData->bci_to_data(bci());
    if (data != nullptr && data->is_MultiBranchData()) {
      profile = (ciMultiBranchData*)data;
    }
  }
  bool trim_ranges = !C->too_many_traps(method(), bci(), Deoptimization::Reason_unstable_if);

  // generate decision tree, using trichotomy when possible
  jint* table = NEW_RESOURCE_ARRAY(jint, len*3);
  {
    for (int j = 0; j < len; j++) {
      table[3*j+0] = iter().get_int_table(2+2*j);
      table[3*j+1] = iter().get_dest_table(2+2*j+1);
      // Handle overflow when converting from uint to jint
      table[3*j+2] = (profile == nullptr) ? 1 : (jint)MIN2<uint>((uint)max_jint, profile->count_at(j));
    }
    qsort(table, len, 3*sizeof(table[0]), jint_cmp);
  }

  float default_cnt = 1.0F;
  if (profile != nullptr) {
    juint defaults = max_juint - len;
    default_cnt = (float)profile->default_count()/(float)defaults;
  }

  int rnum = len*2+1;
  bool makes_backward_branch = (default_dest <= bci());
  SwitchRange* ranges = NEW_RESOURCE_ARRAY(SwitchRange, rnum);
  int rp = -1;
  for (int j = 0; j < len; j++) {
    jint match_int   = table[3*j+0];
    jint  dest        = table[3*j+1];
    jint  cnt         = table[3*j+2];
    jint  next_lo     = rp < 0 ? min_jint : ranges[rp].hi()+1;
    makes_backward_branch |= (dest <= bci());
    float c = default_cnt * ((float)match_int - (float)next_lo);
    if (match_int != next_lo && (rp < 0 || !ranges[rp].adjoinRange(next_lo, match_int-1, default_dest, c, trim_ranges))) {
      assert(default_dest != never_reached, "sentinel value for dead destinations");
      ranges[++rp].setRange(next_lo, match_int-1, default_dest, c);
    }
    if (rp < 0 || !ranges[rp].adjoin(match_int, dest, (float)cnt, trim_ranges)) {
      assert(dest != never_reached, "sentinel value for dead destinations");
      ranges[++rp].set(match_int, dest,  (float)cnt);
    }
  }
  jint highest = table[3*(len-1)];
  assert(ranges[rp].hi() == highest, "");
  if (highest != max_jint &&
      !ranges[rp].adjoinRange(highest+1, max_jint, default_dest, default_cnt * ((float)max_jint - (float)highest), trim_ranges)) {
    ranges[++rp].setRange(highest+1, max_jint, default_dest, default_cnt * ((float)max_jint - (float)highest));
  }
  assert(rp < rnum, "not too many ranges");

  if (trim_ranges) {
    merge_ranges(ranges, rp);
  }

  // Safepoint in case backward branch observed
  if (makes_backward_branch) {
    add_safepoint();
  }

  Node *lookup = pop(); // lookup value
  jump_switch_ranges(lookup, &ranges[0], &ranges[rp]);
}

static float if_prob(float taken_cnt, float total_cnt) {
  assert(taken_cnt <= total_cnt, "");
  if (total_cnt == 0) {
    return PROB_FAIR;
  }
  float p = taken_cnt / total_cnt;
  return clamp(p, PROB_MIN, PROB_MAX);
}

static float if_cnt(float cnt) {
  if (cnt == 0) {
    return COUNT_UNKNOWN;
  }
  return cnt;
}

static float sum_of_cnts(SwitchRange *lo, SwitchRange *hi) {
  float total_cnt = 0;
  for (SwitchRange* sr = lo; sr <= hi; sr++) {
    total_cnt += sr->cnt();
  }
  return total_cnt;
}

class SwitchRanges : public ResourceObj {
public:
  SwitchRange* _lo;
  SwitchRange* _hi;
  SwitchRange* _mid;
  float _cost;

  enum {
    Start,
    LeftDone,
    RightDone,
    Done
  } _state;

  SwitchRanges(SwitchRange *lo, SwitchRange *hi)
    : _lo(lo), _hi(hi), _mid(nullptr),
      _cost(0), _state(Start) {
  }

  SwitchRanges()
    : _lo(nullptr), _hi(nullptr), _mid(nullptr),
      _cost(0), _state(Start) {}
};

// Estimate cost of performing a binary search on lo..hi
static float compute_tree_cost(SwitchRange *lo, SwitchRange *hi, float total_cnt) {
  GrowableArray<SwitchRanges> tree;
  SwitchRanges root(lo, hi);
  tree.push(root);

  float cost = 0;
  do {
    SwitchRanges& r = *tree.adr_at(tree.length()-1);
    if (r._hi != r._lo) {
      if (r._mid == nullptr) {
        float r_cnt = sum_of_cnts(r._lo, r._hi);

        if (r_cnt == 0) {
          tree.pop();
          cost = 0;
          continue;
        }

        SwitchRange* mid = nullptr;
        mid = r._lo;
        for (float cnt = 0; ; ) {
          assert(mid <= r._hi, "out of bounds");
          cnt += mid->cnt();
          if (cnt > r_cnt / 2) {
            break;
          }
          mid++;
        }
        assert(mid <= r._hi, "out of bounds");
        r._mid = mid;
        r._cost = r_cnt / total_cnt;
      }
      r._cost += cost;
      if (r._state < SwitchRanges::LeftDone && r._mid > r._lo) {
        cost = 0;
        r._state = SwitchRanges::LeftDone;
        tree.push(SwitchRanges(r._lo, r._mid-1));
      } else if (r._state < SwitchRanges::RightDone) {
        cost = 0;
        r._state = SwitchRanges::RightDone;
        tree.push(SwitchRanges(r._mid == r._lo ? r._mid+1 : r._mid, r._hi));
      } else {
        tree.pop();
        cost = r._cost;
      }
    } else {
      tree.pop();
      cost = r._cost;
    }
  } while (tree.length() > 0);


  return cost;
}

// It sometimes pays off to test most common ranges before the binary search
void Parse::linear_search_switch_ranges(Node* key_val, SwitchRange*& lo, SwitchRange*& hi) {
  uint nr = hi - lo + 1;
  float total_cnt = sum_of_cnts(lo, hi);

  float min = compute_tree_cost(lo, hi, total_cnt);
  float extra = 1;
  float sub = 0;

  SwitchRange* array1 = lo;
  SwitchRange* array2 = NEW_RESOURCE_ARRAY(SwitchRange, nr);

  SwitchRange* ranges = nullptr;

  while (nr >= 2) {
    assert(lo == array1 || lo == array2, "one the 2 already allocated arrays");
    ranges = (lo == array1) ? array2 : array1;

    // Find highest frequency range
    SwitchRange* candidate = lo;
    for (SwitchRange* sr = lo+1; sr <= hi; sr++) {
      if (sr->cnt() > candidate->cnt()) {
        candidate = sr;
      }
    }
    SwitchRange most_freq = *candidate;
    if (most_freq.cnt() == 0) {
      break;
    }

    // Copy remaining ranges into another array
    int shift = 0;
    for (uint i = 0; i < nr; i++) {
      SwitchRange* sr = &lo[i];
      if (sr != candidate) {
        ranges[i-shift] = *sr;
      } else {
        shift++;
        if (i > 0 && i < nr-1) {
          SwitchRange prev = lo[i-1];
          prev.setRange(prev.lo(), sr->hi(), prev.dest(), prev.cnt());
          if (prev.adjoin(lo[i+1])) {
            shift++;
            i++;
          }
          ranges[i-shift] = prev;
        }
      }
    }
    nr -= shift;

    // Evaluate cost of testing the most common range and performing a
    // binary search on the other ranges
    float cost = extra + compute_tree_cost(&ranges[0], &ranges[nr-1], total_cnt);
    if (cost >= min) {
      break;
    }
    // swap arrays
    lo = &ranges[0];
    hi = &ranges[nr-1];

    // It pays off: emit the test for the most common range
    assert(most_freq.cnt() > 0, "must be taken");
    Node* val = _gvn.transform(new SubINode(key_val, _gvn.intcon(most_freq.lo())));
    Node* cmp = _gvn.transform(new CmpUNode(val, _gvn.intcon(java_subtract(most_freq.hi(), most_freq.lo()))));
    Node* tst = _gvn.transform(new BoolNode(cmp, BoolTest::le));
    IfNode* iff = create_and_map_if(control(), tst, if_prob(most_freq.cnt(), total_cnt), if_cnt(most_freq.cnt()));
    jump_if_true_fork(iff, most_freq.dest(), false);

    sub += most_freq.cnt() / total_cnt;
    extra += 1 - sub;
    min = cost;
  }
}

//----------------------------create_jump_tables-------------------------------
bool Parse::create_jump_tables(Node* key_val, SwitchRange* lo, SwitchRange* hi) {
  // Are jumptables enabled
  if (!UseJumpTables)  return false;

  // Are jumptables supported
  if (!Matcher::has_match_rule(Op_Jump))  return false;

  bool trim_ranges = !C->too_many_traps(method(), bci(), Deoptimization::Reason_unstable_if);

  // Decide if a guard is needed to lop off big ranges at either (or
  // both) end(s) of the input set. We'll call this the default target
  // even though we can't be sure that it is the true "default".

  bool needs_guard = false;
  int default_dest;
  int64_t total_outlier_size = 0;
  int64_t hi_size = ((int64_t)hi->hi()) - ((int64_t)hi->lo()) + 1;
  int64_t lo_size = ((int64_t)lo->hi()) - ((int64_t)lo->lo()) + 1;

  if (lo->dest() == hi->dest()) {
    total_outlier_size = hi_size + lo_size;
    default_dest = lo->dest();
  } else if (lo_size > hi_size) {
    total_outlier_size = lo_size;
    default_dest = lo->dest();
  } else {
    total_outlier_size = hi_size;
    default_dest = hi->dest();
  }

  float total = sum_of_cnts(lo, hi);
  float cost = compute_tree_cost(lo, hi, total);

  // If a guard test will eliminate very sparse end ranges, then
  // it is worth the cost of an extra jump.
  float trimmed_cnt = 0;
  if (total_outlier_size > (MaxJumpTableSparseness * 4)) {
    needs_guard = true;
    if (default_dest == lo->dest()) {
      trimmed_cnt += lo->cnt();
      lo++;
    }
    if (default_dest == hi->dest()) {
      trimmed_cnt += hi->cnt();
      hi--;
    }
  }

  // Find the total number of cases and ranges
  int64_t num_cases = ((int64_t)hi->hi()) - ((int64_t)lo->lo()) + 1;
  int num_range = hi - lo + 1;

  // Don't create table if: too large, too small, or too sparse.
  if (num_cases > MaxJumpTableSize)
    return false;
  if (UseSwitchProfiling) {
    // MinJumpTableSize is set so with a well balanced binary tree,
    // when the number of ranges is MinJumpTableSize, it's cheaper to
    // go through a JumpNode that a tree of IfNodes. Average cost of a
    // tree of IfNodes with MinJumpTableSize is
    // log2f(MinJumpTableSize) comparisons. So if the cost computed
    // from profile data is less than log2f(MinJumpTableSize) then
    // going with the binary search is cheaper.
    if (cost < log2f(MinJumpTableSize)) {
      return false;
    }
  } else {
    if (num_cases < MinJumpTableSize)
      return false;
  }
  if (num_cases > (MaxJumpTableSparseness * num_range))
    return false;

  // Normalize table lookups to zero
  int lowval = lo->lo();
  key_val = _gvn.transform( new SubINode(key_val, _gvn.intcon(lowval)) );

  // Generate a guard to protect against input keyvals that aren't
  // in the switch domain.
  if (needs_guard) {
    Node*   size = _gvn.intcon(num_cases);
    Node*   cmp = _gvn.transform(new CmpUNode(key_val, size));
    Node*   tst = _gvn.transform(new BoolNode(cmp, BoolTest::ge));
    IfNode* iff = create_and_map_if(control(), tst, if_prob(trimmed_cnt, total), if_cnt(trimmed_cnt));
    jump_if_true_fork(iff, default_dest, trim_ranges && trimmed_cnt == 0);

    total -= trimmed_cnt;
  }

  // Create an ideal node JumpTable that has projections
  // of all possible ranges for a switch statement
  // The key_val input must be converted to a pointer offset and scaled.
  // Compare Parse::array_addressing above.

  // Clean the 32-bit int into a real 64-bit offset.
  // Otherwise, the jint value 0 might turn into an offset of 0x0800000000.
  // Make I2L conversion control dependent to prevent it from
  // floating above the range check during loop optimizations.
  // Do not use a narrow int type here to prevent the data path from dying
  // while the control path is not removed. This can happen if the type of key_val
  // is later known to be out of bounds of [0, num_cases] and therefore a narrow cast
  // would be replaced by TOP while C2 is not able to fold the corresponding range checks.
  // Set _carry_dependency for the cast to avoid being removed by IGVN.
#ifdef _LP64
  key_val = C->constrained_convI2L(&_gvn, key_val, TypeInt::INT, control(), true /* carry_dependency */);
#endif

  // Shift the value by wordsize so we have an index into the table, rather
  // than a switch value
  Node *shiftWord = _gvn.MakeConX(wordSize);
  key_val = _gvn.transform( new MulXNode( key_val, shiftWord));

  // Create the JumpNode
  Arena* arena = C->comp_arena();
  float* probs = (float*)arena->Amalloc(sizeof(float)*num_cases);
  int i = 0;
  if (total == 0) {
    for (SwitchRange* r = lo; r <= hi; r++) {
      for (int64_t j = r->lo(); j <= r->hi(); j++, i++) {
        probs[i] = 1.0F / num_cases;
      }
    }
  } else {
    for (SwitchRange* r = lo; r <= hi; r++) {
      float prob = r->cnt()/total;
      for (int64_t j = r->lo(); j <= r->hi(); j++, i++) {
        probs[i] = prob / (r->hi() - r->lo() + 1);
      }
    }
  }

  ciMethodData* methodData = method()->method_data();
  ciMultiBranchData* profile = nullptr;
  if (methodData->is_mature()) {
    ciProfileData* data = methodData->bci_to_data(bci());
    if (data != nullptr && data->is_MultiBranchData()) {
      profile = (ciMultiBranchData*)data;
    }
  }

  Node* jtn = _gvn.transform(new JumpNode(control(), key_val, num_cases, probs, profile == nullptr ? COUNT_UNKNOWN : total));

  // These are the switch destinations hanging off the jumpnode
  i = 0;
  for (SwitchRange* r = lo; r <= hi; r++) {
    for (int64_t j = r->lo(); j <= r->hi(); j++, i++) {
      Node* input = _gvn.transform(new JumpProjNode(jtn, i, r->dest(), (int)(j - lowval)));
      {
        PreserveJVMState pjvms(this);
        set_control(input);
        jump_if_always_fork(r->dest(), trim_ranges && r->cnt() == 0);
      }
    }
  }
  assert(i == num_cases, "miscount of cases");
  stop_and_kill_map();  // no more uses for this JVMS
  return true;
}

//----------------------------jump_switch_ranges-------------------------------
void Parse::jump_switch_ranges(Node* key_val, SwitchRange *lo, SwitchRange *hi, int switch_depth) {
  Block* switch_block = block();
  bool trim_ranges = !C->too_many_traps(method(), bci(), Deoptimization::Reason_unstable_if);

  if (switch_depth == 0) {
    // Do special processing for the top-level call.
    assert(lo->lo() == min_jint, "initial range must exhaust Type::INT");
    assert(hi->hi() == max_jint, "initial range must exhaust Type::INT");

    // Decrement pred-numbers for the unique set of nodes.
#ifdef ASSERT
    if (!trim_ranges) {
      // Ensure that the block's successors are a (duplicate-free) set.
      int successors_counted = 0;  // block occurrences in [hi..lo]
      int unique_successors = switch_block->num_successors();
      for (int i = 0; i < unique_successors; i++) {
        Block* target = switch_block->successor_at(i);

        // Check that the set of successors is the same in both places.
        int successors_found = 0;
        for (SwitchRange* p = lo; p <= hi; p++) {
          if (p->dest() == target->start())  successors_found++;
        }
        assert(successors_found > 0, "successor must be known");
        successors_counted += successors_found;
      }
      assert(successors_counted == (hi-lo)+1, "no unexpected successors");
    }
#endif

    // Maybe prune the inputs, based on the type of key_val.
    jint min_val = min_jint;
    jint max_val = max_jint;
    const TypeInt* ti = key_val->bottom_type()->isa_int();
    if (ti != nullptr) {
      min_val = ti->_lo;
      max_val = ti->_hi;
      assert(min_val <= max_val, "invalid int type");
    }
    while (lo->hi() < min_val) {
      lo++;
    }
    if (lo->lo() < min_val)  {
      lo->setRange(min_val, lo->hi(), lo->dest(), lo->cnt());
    }
    while (hi->lo() > max_val) {
      hi--;
    }
    if (hi->hi() > max_val) {
      hi->setRange(hi->lo(), max_val, hi->dest(), hi->cnt());
    }

    linear_search_switch_ranges(key_val, lo, hi);
  }

#ifndef PRODUCT
  if (switch_depth == 0) {
    _max_switch_depth = 0;
    _est_switch_depth = log2i_graceful((hi - lo + 1) - 1) + 1;
  }
#endif

  assert(lo <= hi, "must be a non-empty set of ranges");
  if (lo == hi) {
    jump_if_always_fork(lo->dest(), trim_ranges && lo->cnt() == 0);
  } else {
    assert(lo->hi() == (lo+1)->lo()-1, "contiguous ranges");
    assert(hi->lo() == (hi-1)->hi()+1, "contiguous ranges");

    if (create_jump_tables(key_val, lo, hi)) return;

    SwitchRange* mid = nullptr;
    float total_cnt = sum_of_cnts(lo, hi);

    int nr = hi - lo + 1;
    if (UseSwitchProfiling) {
      // Don't keep the binary search tree balanced: pick up mid point
      // that split frequencies in half.
      float cnt = 0;
      for (SwitchRange* sr = lo; sr <= hi; sr++) {
        cnt += sr->cnt();
        if (cnt >= total_cnt / 2) {
          mid = sr;
          break;
        }
      }
    } else {
      mid = lo + nr/2;

      // if there is an easy choice, pivot at a singleton:
      if (nr > 3 && !mid->is_singleton() && (mid-1)->is_singleton())  mid--;

      assert(lo < mid && mid <= hi, "good pivot choice");
      assert(nr != 2 || mid == hi,   "should pick higher of 2");
      assert(nr != 3 || mid == hi-1, "should pick middle of 3");
    }


    Node *test_val = _gvn.intcon(mid == lo ? mid->hi() : mid->lo());

    if (mid->is_singleton()) {
      IfNode *iff_ne = jump_if_fork_int(key_val, test_val, BoolTest::ne, 1-if_prob(mid->cnt(), total_cnt), if_cnt(mid->cnt()));
      jump_if_false_fork(iff_ne, mid->dest(), trim_ranges && mid->cnt() == 0);

      // Special Case:  If there are exactly three ranges, and the high
      // and low range each go to the same place, omit the "gt" test,
      // since it will not discriminate anything.
      bool eq_test_only = (hi == lo+2 && hi->dest() == lo->dest() && mid == hi-1) || mid == lo;

      // if there is a higher range, test for it and process it:
      if (mid < hi && !eq_test_only) {
        // two comparisons of same values--should enable 1 test for 2 branches
        // Use BoolTest::lt instead of BoolTest::gt
        float cnt = sum_of_cnts(lo, mid-1);
        IfNode *iff_lt  = jump_if_fork_int(key_val, test_val, BoolTest::lt, if_prob(cnt, total_cnt), if_cnt(cnt));
        Node   *iftrue  = _gvn.transform( new IfTrueNode(iff_lt) );
        Node   *iffalse = _gvn.transform( new IfFalseNode(iff_lt) );
        { PreserveJVMState pjvms(this);
          set_control(iffalse);
          jump_switch_ranges(key_val, mid+1, hi, switch_depth+1);
        }
        set_control(iftrue);
      }

    } else {
      // mid is a range, not a singleton, so treat mid..hi as a unit
      float cnt = sum_of_cnts(mid == lo ? mid+1 : mid, hi);
      IfNode *iff_ge = jump_if_fork_int(key_val, test_val, mid == lo ? BoolTest::gt : BoolTest::ge, if_prob(cnt, total_cnt), if_cnt(cnt));

      // if there is a higher range, test for it and process it:
      if (mid == hi) {
        jump_if_true_fork(iff_ge, mid->dest(), trim_ranges && cnt == 0);
      } else {
        Node *iftrue  = _gvn.transform( new IfTrueNode(iff_ge) );
        Node *iffalse = _gvn.transform( new IfFalseNode(iff_ge) );
        { PreserveJVMState pjvms(this);
          set_control(iftrue);
          jump_switch_ranges(key_val, mid == lo ? mid+1 : mid, hi, switch_depth+1);
        }
        set_control(iffalse);
      }
    }

    // in any case, process the lower range
    if (mid == lo) {
      if (mid->is_singleton()) {
        jump_switch_ranges(key_val, lo+1, hi, switch_depth+1);
      } else {
        jump_if_always_fork(lo->dest(), trim_ranges && lo->cnt() == 0);
      }
    } else {
      jump_switch_ranges(key_val, lo, mid-1, switch_depth+1);
    }
  }

  // Decrease pred_count for each successor after all is done.
  if (switch_depth == 0) {
    int unique_successors = switch_block->num_successors();
    for (int i = 0; i < unique_successors; i++) {
      Block* target = switch_block->successor_at(i);
      // Throw away the pre-allocated path for each unique successor.
      target->next_path_num();
    }
  }

#ifndef PRODUCT
  _max_switch_depth = MAX2(switch_depth, _max_switch_depth);
  if (TraceOptoParse && Verbose && WizardMode && switch_depth == 0) {
    SwitchRange* r;
    int nsing = 0;
    for( r = lo; r <= hi; r++ ) {
      if( r->is_singleton() )  nsing++;
    }
    tty->print(">>> ");
    _method->print_short_name();
    tty->print_cr(" switch decision tree");
    tty->print_cr("    %d ranges (%d singletons), max_depth=%d, est_depth=%d",
                  (int) (hi-lo+1), nsing, _max_switch_depth, _est_switch_depth);
    if (_max_switch_depth > _est_switch_depth) {
      tty->print_cr("******** BAD SWITCH DEPTH ********");
    }
    tty->print("   ");
    for( r = lo; r <= hi; r++ ) {
      r->print();
    }
    tty->cr();
  }
#endif
}

Node* Parse::floating_point_mod(Node* a, Node* b, BasicType type) {
  assert(type == BasicType::T_FLOAT || type == BasicType::T_DOUBLE, "only float and double are floating points");
  CallNode* mod = type == BasicType::T_DOUBLE ? static_cast<CallNode*>(new ModDNode(C, a, b)) : new ModFNode(C, a, b);

  Node* prev_mem = set_predefined_input_for_runtime_call(mod);
  mod = _gvn.transform(mod)->as_Call();
  set_predefined_output_for_runtime_call(mod, prev_mem, TypeRawPtr::BOTTOM);
  Node* result = _gvn.transform(new ProjNode(mod, TypeFunc::Parms + 0));
  record_for_igvn(mod);
  return result;
}

void Parse::l2f() {
  Node* f2 = pop();
  Node* f1 = pop();
  Node* c = make_runtime_call(RC_LEAF, OptoRuntime::l2f_Type(),
                              CAST_FROM_FN_PTR(address, SharedRuntime::l2f),
                              "l2f", nullptr, //no memory effects
                              f1, f2);
  Node* res = _gvn.transform(new ProjNode(c, TypeFunc::Parms + 0));

  push(res);
}

// Handle jsr and jsr_w bytecode
void Parse::do_jsr() {
  assert(bc() == Bytecodes::_jsr || bc() == Bytecodes::_jsr_w, "wrong bytecode");

  // Store information about current state, tagged with new _jsr_bci
  int return_bci = iter().next_bci();
  int jsr_bci    = (bc() == Bytecodes::_jsr) ? iter().get_dest() : iter().get_far_dest();

  // The way we do things now, there is only one successor block
  // for the jsr, because the target code is cloned by ciTypeFlow.
  Block* target = successor_for_bci(jsr_bci);

  // What got pushed?
  const Type* ret_addr = target->peek();
  assert(ret_addr->singleton(), "must be a constant (cloned jsr body)");

  // Effect on jsr on stack
  push(_gvn.makecon(ret_addr));

  // Flow to the jsr.
  merge(jsr_bci);
}

// Handle ret bytecode
void Parse::do_ret() {
  // Find to whom we return.
  assert(block()->num_successors() == 1, "a ret can only go one place now");
  Block* target = block()->successor_at(0);
  assert(!target->is_ready(), "our arrival must be expected");
  int pnum = target->next_path_num();
  merge_common(target, pnum);
}

static bool has_injected_profile(BoolTest::mask btest, Node* test, int& taken, int& not_taken) {
  if (btest != BoolTest::eq && btest != BoolTest::ne) {
    // Only ::eq and ::ne are supported for profile injection.
    return false;
  }
  if (test->is_Cmp() &&
      test->in(1)->Opcode() == Op_ProfileBoolean) {
    ProfileBooleanNode* profile = (ProfileBooleanNode*)test->in(1);
    int false_cnt = profile->false_count();
    int  true_cnt = profile->true_count();

    // Counts matching depends on the actual test operation (::eq or ::ne).
    // No need to scale the counts because profile injection was designed
    // to feed exact counts into VM.
    taken     = (btest == BoolTest::eq) ? false_cnt :  true_cnt;
    not_taken = (btest == BoolTest::eq) ?  true_cnt : false_cnt;

    profile->consume();
    return true;
  }
  return false;
}

// Give up if too few (or too many, in which case the sum will overflow) counts to be meaningful.
// We also check that individual counters are positive first, otherwise the sum can become positive.
// (check for saturation, integer overflow, and immature counts)
static bool counters_are_meaningful(int counter1, int counter2, int min) {
  // check for saturation, including "uint" values too big to fit in "int"
  if (counter1 < 0 || counter2 < 0) {
    return false;
  }
  // check for integer overflow of the sum
  int64_t sum = (int64_t)counter1 + (int64_t)counter2;
  STATIC_ASSERT(sizeof(counter1) < sizeof(sum));
  if (sum > INT_MAX) {
    return false;
  }
  // check if mature
  return (counter1 + counter2) >= min;
}

//--------------------------dynamic_branch_prediction--------------------------
// Try to gather dynamic branch prediction behavior.  Return a probability
// of the branch being taken and set the "cnt" field.  Returns a -1.0
// if we need to use static prediction for some reason.
float Parse::dynamic_branch_prediction(float &cnt, BoolTest::mask btest, Node* test) {
  ResourceMark rm;

  cnt  = COUNT_UNKNOWN;

  int     taken = 0;
  int not_taken = 0;

  bool use_mdo = !has_injected_profile(btest, test, taken, not_taken);

  if (use_mdo) {
    // Use MethodData information if it is available
    // FIXME: free the ProfileData structure
    ciMethodData* methodData = method()->method_data();
    if (!methodData->is_mature())  return PROB_UNKNOWN;
    ciProfileData* data = methodData->bci_to_data(bci());
    if (data == nullptr) {
      return PROB_UNKNOWN;
    }
    if (!data->is_JumpData())  return PROB_UNKNOWN;

    // get taken and not taken values
    // NOTE: saturated UINT_MAX values become negative,
    // as do counts above INT_MAX.
    taken = data->as_JumpData()->taken();
    not_taken = 0;
    if (data->is_BranchData()) {
      not_taken = data->as_BranchData()->not_taken();
    }

    // scale the counts to be commensurate with invocation counts:
    // NOTE: overflow for positive values is clamped at INT_MAX
    taken = method()->scale_count(taken);
    not_taken = method()->scale_count(not_taken);
  }
  // At this point, saturation or overflow is indicated by INT_MAX
  // or a negative value.

  // Give up if too few (or too many, in which case the sum will overflow) counts to be meaningful.
  // We also check that individual counters are positive first, otherwise the sum can become positive.
  if (!counters_are_meaningful(taken, not_taken, 40)) {
    if (C->log() != nullptr) {
      C->log()->elem("branch target_bci='%d' taken='%d' not_taken='%d'", iter().get_dest(), taken, not_taken);
    }
    return PROB_UNKNOWN;
  }

  // Compute frequency that we arrive here
  float sum = taken + not_taken;
  // Adjust, if this block is a cloned private block but the
  // Jump counts are shared.  Taken the private counts for
  // just this path instead of the shared counts.
  if( block()->count() > 0 )
    sum = block()->count();
  cnt = sum / FreqCountInvocations;

  // Pin probability to sane limits
  float prob;
  if( !taken )
    prob = (0+PROB_MIN) / 2;
  else if( !not_taken )
    prob = (1+PROB_MAX) / 2;
  else {                         // Compute probability of true path
    prob = (float)taken / (float)(taken + not_taken);
    if (prob > PROB_MAX)  prob = PROB_MAX;
    if (prob < PROB_MIN)   prob = PROB_MIN;
  }

  assert((cnt > 0.0f) && (prob > 0.0f),
         "Bad frequency assignment in if cnt=%g prob=%g taken=%d not_taken=%d", cnt, prob, taken, not_taken);

  if (C->log() != nullptr) {
    const char* prob_str = nullptr;
    if (prob >= PROB_MAX)  prob_str = (prob == PROB_MAX) ? "max" : "always";
    if (prob <= PROB_MIN)  prob_str = (prob == PROB_MIN) ? "min" : "never";
    char prob_str_buf[30];
    if (prob_str == nullptr) {
      jio_snprintf(prob_str_buf, sizeof(prob_str_buf), "%20.2f", prob);
      prob_str = prob_str_buf;
    }
    C->log()->elem("branch target_bci='%d' taken='%d' not_taken='%d' cnt='%f' prob='%s'",
                   iter().get_dest(), taken, not_taken, cnt, prob_str);
  }
  return prob;
}

//-----------------------------branch_prediction-------------------------------
float Parse::branch_prediction(float& cnt,
                               BoolTest::mask btest,
                               int target_bci,
                               Node* test) {
  float prob = dynamic_branch_prediction(cnt, btest, test);
  // If prob is unknown, switch to static prediction
  if (prob != PROB_UNKNOWN)  return prob;

  prob = PROB_FAIR;                   // Set default value
  if (btest == BoolTest::eq)          // Exactly equal test?
    prob = PROB_STATIC_INFREQUENT;    // Assume its relatively infrequent
  else if (btest == BoolTest::ne)
    prob = PROB_STATIC_FREQUENT;      // Assume its relatively frequent

  // If this is a conditional test guarding a backwards branch,
  // assume its a loop-back edge.  Make it a likely taken branch.
  if (target_bci < bci()) {
    if (is_osr_parse()) {    // Could be a hot OSR'd loop; force deopt
      // Since it's an OSR, we probably have profile data, but since
      // branch_prediction returned PROB_UNKNOWN, the counts are too small.
      // Let's make a special check here for completely zero counts.
      ciMethodData* methodData = method()->method_data();
      if (!methodData->is_empty()) {
        ciProfileData* data = methodData->bci_to_data(bci());
        // Only stop for truly zero counts, which mean an unknown part
        // of the OSR-ed method, and we want to deopt to gather more stats.
        // If you have ANY counts, then this loop is simply 'cold' relative
        // to the OSR loop.
        if (data == nullptr ||
            (data->as_BranchData()->taken() +  data->as_BranchData()->not_taken() == 0)) {
          // This is the only way to return PROB_UNKNOWN:
          return PROB_UNKNOWN;
        }
      }
    }
    prob = PROB_STATIC_FREQUENT;     // Likely to take backwards branch
  }

  assert(prob != PROB_UNKNOWN, "must have some guess at this point");
  return prob;
}

// The magic constants are chosen so as to match the output of
// branch_prediction() when the profile reports a zero taken count.
// It is important to distinguish zero counts unambiguously, because
// some branches (e.g., _213_javac.Assembler.eliminate) validly produce
// very small but nonzero probabilities, which if confused with zero
// counts would keep the program recompiling indefinitely.
bool Parse::seems_never_taken(float prob) const {
  return prob < PROB_MIN;
}

//-------------------------------repush_if_args--------------------------------
// Push arguments of an "if" bytecode back onto the stack by adjusting _sp.
inline int Parse::repush_if_args() {
  if (PrintOpto && WizardMode) {
    tty->print("defending against excessive implicit null exceptions on %s @%d in ",
               Bytecodes::name(iter().cur_bc()), iter().cur_bci());
    method()->print_name(); tty->cr();
  }
  int bc_depth = - Bytecodes::depth(iter().cur_bc());
  assert(bc_depth == 1 || bc_depth == 2, "only two kinds of branches");
  DEBUG_ONLY(sync_jvms());   // argument(n) requires a synced jvms
  assert(argument(0) != nullptr, "must exist");
  assert(bc_depth == 1 || argument(1) != nullptr, "two must exist");
  inc_sp(bc_depth);
  return bc_depth;
}

// Used by StressUnstableIfTraps
static volatile int _trap_stress_counter = 0;

void Parse::increment_trap_stress_counter(Node*& counter, Node*& incr_store) {
  Node* counter_addr = makecon(TypeRawPtr::make((address)&_trap_stress_counter));
  counter = make_load(control(), counter_addr, TypeInt::INT, T_INT, MemNode::unordered);
  counter = _gvn.transform(new AddINode(counter, intcon(1)));
  incr_store = store_to_memory(control(), counter_addr, counter, T_INT, MemNode::unordered);
}

//----------------------------------do_ifnull----------------------------------
void Parse::do_ifnull(BoolTest::mask btest, Node *c) {
  int target_bci = iter().get_dest();

  Node* counter = nullptr;
  Node* incr_store = nullptr;
  bool do_stress_trap = StressUnstableIfTraps && ((C->random() % 2) == 0);
  if (do_stress_trap) {
    increment_trap_stress_counter(counter, incr_store);
  }

  Block* branch_block = successor_for_bci(target_bci);
  Block* next_block   = successor_for_bci(iter().next_bci());

  float cnt;
  float prob = branch_prediction(cnt, btest, target_bci, c);
  if (prob == PROB_UNKNOWN) {
    // (An earlier version of do_ifnull omitted this trap for OSR methods.)
    if (PrintOpto && Verbose) {
      tty->print_cr("Never-taken edge stops compilation at bci %d", bci());
    }
    repush_if_args(); // to gather stats on loop
    uncommon_trap(Deoptimization::Reason_unreached,
                  Deoptimization::Action_reinterpret,
                  nullptr, "cold");
    if (C->eliminate_boxing()) {
      // Mark the successor blocks as parsed
      branch_block->next_path_num();
      next_block->next_path_num();
    }
    return;
  }

  NOT_PRODUCT(explicit_null_checks_inserted++);

  // Generate real control flow
  Node   *tst = _gvn.transform( new BoolNode( c, btest ) );

  // Sanity check the probability value
  assert(prob > 0.0f,"Bad probability in Parser");
 // Need xform to put node in hash table
  IfNode *iff = create_and_xform_if( control(), tst, prob, cnt );
  assert(iff->_prob > 0.0f,"Optimizer made bad probability in parser");
  // True branch
  { PreserveJVMState pjvms(this);
    Node* iftrue  = _gvn.transform( new IfTrueNode (iff) );
    set_control(iftrue);

    if (stopped()) {            // Path is dead?
      NOT_PRODUCT(explicit_null_checks_elided++);
      if (C->eliminate_boxing()) {
        // Mark the successor block as parsed
        branch_block->next_path_num();
      }
    } else {                    // Path is live.
      adjust_map_after_if(btest, c, prob, branch_block);
      if (!stopped()) {
        merge(target_bci);
      }
    }
  }

  // False branch
  Node* iffalse = _gvn.transform( new IfFalseNode(iff) );
  set_control(iffalse);

  if (stopped()) {              // Path is dead?
    NOT_PRODUCT(explicit_null_checks_elided++);
    if (C->eliminate_boxing()) {
      // Mark the successor block as parsed
      next_block->next_path_num();
    }
  } else  {                     // Path is live.
    adjust_map_after_if(BoolTest(btest).negate(), c, 1.0-prob, next_block);
  }

  if (do_stress_trap) {
    stress_trap(iff, counter, incr_store);
  }
}

//------------------------------------do_if------------------------------------
void Parse::do_if(BoolTest::mask btest, Node* c, bool can_trap, bool new_path, Node** ctrl_taken) {
  int target_bci = iter().get_dest();

  Block* branch_block = successor_for_bci(target_bci);
  Block* next_block   = successor_for_bci(iter().next_bci());

  float cnt;
  float prob = branch_prediction(cnt, btest, target_bci, c);
  float untaken_prob = 1.0 - prob;

  if (prob == PROB_UNKNOWN) {
    if (PrintOpto && Verbose) {
      tty->print_cr("Never-taken edge stops compilation at bci %d", bci());
    }
    repush_if_args(); // to gather stats on loop
    uncommon_trap(Deoptimization::Reason_unreached,
                  Deoptimization::Action_reinterpret,
                  nullptr, "cold");
    if (C->eliminate_boxing()) {
      // Mark the successor blocks as parsed
      branch_block->next_path_num();
      next_block->next_path_num();
    }
    return;
  }

  Node* counter = nullptr;
  Node* incr_store = nullptr;
  bool do_stress_trap = StressUnstableIfTraps && ((C->random() % 2) == 0);
  if (do_stress_trap) {
    increment_trap_stress_counter(counter, incr_store);
  }

  // Sanity check the probability value
  assert(0.0f < prob && prob < 1.0f,"Bad probability in Parser");

  bool taken_if_true = true;
  // Convert BoolTest to canonical form:
  if (!BoolTest(btest).is_canonical()) {
    btest         = BoolTest(btest).negate();
    taken_if_true = false;
    // prob is NOT updated here; it remains the probability of the taken
    // path (as opposed to the prob of the path guarded by an 'IfTrueNode').
  }
  assert(btest != BoolTest::eq, "!= is the only canonical exact test");

  Node* tst0 = new BoolNode(c, btest);
  Node* tst = _gvn.transform(tst0);
  BoolTest::mask taken_btest   = BoolTest::illegal;
  BoolTest::mask untaken_btest = BoolTest::illegal;

  if (tst->is_Bool()) {
    // Refresh c from the transformed bool node, since it may be
    // simpler than the original c.  Also re-canonicalize btest.
    // This wins when (Bool ne (Conv2B p) 0) => (Bool ne (CmpP p null)).
    // That can arise from statements like: if (x instanceof C) ...
    if (tst != tst0) {
      // Canonicalize one more time since transform can change it.
      btest = tst->as_Bool()->_test._test;
      if (!BoolTest(btest).is_canonical()) {
        // Reverse edges one more time...
        tst   = _gvn.transform( tst->as_Bool()->negate(&_gvn) );
        btest = tst->as_Bool()->_test._test;
        assert(BoolTest(btest).is_canonical(), "sanity");
        taken_if_true = !taken_if_true;
      }
      c = tst->in(1);
    }
    BoolTest::mask neg_btest = BoolTest(btest).negate();
    taken_btest   = taken_if_true ?     btest : neg_btest;
    untaken_btest = taken_if_true ? neg_btest :     btest;
  }

  // Generate real control flow
  float true_prob = (taken_if_true ? prob : untaken_prob);
  IfNode* iff = create_and_map_if(control(), tst, true_prob, cnt);
  assert(iff->_prob > 0.0f,"Optimizer made bad probability in parser");
  Node* taken_branch   = new IfTrueNode(iff);
  Node* untaken_branch = new IfFalseNode(iff);
  if (!taken_if_true) {  // Finish conversion to canonical form
    Node* tmp      = taken_branch;
    taken_branch   = untaken_branch;
    untaken_branch = tmp;
  }

  // Branch is taken:
  { PreserveJVMState pjvms(this);
    taken_branch = _gvn.transform(taken_branch);
    set_control(taken_branch);

    if (stopped()) {
      if (C->eliminate_boxing() && !new_path) {
        // Mark the successor block as parsed (if we haven't created a new path)
        branch_block->next_path_num();
      }
    } else {
      adjust_map_after_if(taken_btest, c, prob, branch_block, can_trap);
      if (!stopped()) {
        if (new_path) {
          // Merge by using a new path
          merge_new_path(target_bci);
        } else if (ctrl_taken != nullptr) {
          // Don't merge but save taken branch to be wired by caller
          *ctrl_taken = control();
        } else {
          merge(target_bci);
        }
      }
    }
  }

  untaken_branch = _gvn.transform(untaken_branch);
  set_control(untaken_branch);

  // Branch not taken.
  if (stopped() && ctrl_taken == nullptr) {
    if (C->eliminate_boxing()) {
      // Mark the successor block as parsed (if caller does not re-wire control flow)
      next_block->next_path_num();
    }
  } else {
    adjust_map_after_if(untaken_btest, c, untaken_prob, next_block, can_trap);
  }

  if (do_stress_trap) {
    stress_trap(iff, counter, incr_store);
  }
}


static ProfilePtrKind speculative_ptr_kind(const TypeOopPtr* t) {
  if (t->speculative() == nullptr) {
    return ProfileUnknownNull;
  }
  if (t->speculative_always_null()) {
    return ProfileAlwaysNull;
  }
  if (t->speculative_maybe_null()) {
    return ProfileMaybeNull;
  }
  return ProfileNeverNull;
}

void Parse::acmp_always_null_input(Node* input, const TypeOopPtr* tinput, BoolTest::mask btest, Node* eq_region) {
  inc_sp(2);
  Node* cast = null_check_common(input, T_OBJECT, true, nullptr,
                                 !too_many_traps_or_recompiles(Deoptimization::Reason_speculate_null_check) &&
                                 speculative_ptr_kind(tinput) == ProfileAlwaysNull);
  dec_sp(2);
  if (btest == BoolTest::ne) {
    {
      PreserveJVMState pjvms(this);
      replace_in_map(input, cast);
      int target_bci = iter().get_dest();
      merge(target_bci);
    }
    record_for_igvn(eq_region);
    set_control(_gvn.transform(eq_region));
  } else {
    replace_in_map(input, cast);
  }
}

Node* Parse::acmp_null_check(Node* input, const TypeOopPtr* tinput, ProfilePtrKind input_ptr, Node*& null_ctl) {
  inc_sp(2);
  null_ctl = top();
  Node* cast = null_check_oop(input, &null_ctl,
                              input_ptr == ProfileNeverNull || (input_ptr == ProfileUnknownNull && !too_many_traps_or_recompiles(Deoptimization::Reason_null_check)),
                              false,
                              speculative_ptr_kind(tinput) == ProfileNeverNull &&
                              !too_many_traps_or_recompiles(Deoptimization::Reason_speculate_null_check));
  dec_sp(2);
  assert(!stopped(), "null input should have been caught earlier");
  return cast;
}

void Parse::acmp_known_non_inline_type_input(Node* input, const TypeOopPtr* tinput, ProfilePtrKind input_ptr, ciKlass* input_type, BoolTest::mask btest, Node* eq_region) {
  Node* ne_region = new RegionNode(1);
  Node* null_ctl;
  Node* cast = acmp_null_check(input, tinput, input_ptr, null_ctl);
  ne_region->add_req(null_ctl);

  Node* slow_ctl = type_check_receiver(cast, input_type, 1.0, &cast);
  {
    PreserveJVMState pjvms(this);
    inc_sp(2);
    set_control(slow_ctl);
    Deoptimization::DeoptReason reason;
    if (tinput->speculative_type() != nullptr && !too_many_traps_or_recompiles(Deoptimization::Reason_speculate_class_check)) {
      reason = Deoptimization::Reason_speculate_class_check;
    } else {
      reason = Deoptimization::Reason_class_check;
    }
    uncommon_trap_exact(reason, Deoptimization::Action_maybe_recompile);
  }
  ne_region->add_req(control());

  record_for_igvn(ne_region);
  set_control(_gvn.transform(ne_region));
  if (btest == BoolTest::ne) {
    {
      PreserveJVMState pjvms(this);
      if (null_ctl == top()) {
        replace_in_map(input, cast);
      }
      int target_bci = iter().get_dest();
      merge(target_bci);
    }
    record_for_igvn(eq_region);
    set_control(_gvn.transform(eq_region));
  } else {
    if (null_ctl == top()) {
      replace_in_map(input, cast);
    }
    set_control(_gvn.transform(ne_region));
  }
}

void Parse::acmp_unknown_non_inline_type_input(Node* input, const TypeOopPtr* tinput, ProfilePtrKind input_ptr, BoolTest::mask btest, Node* eq_region) {
  Node* ne_region = new RegionNode(1);
  Node* null_ctl;
  Node* cast = acmp_null_check(input, tinput, input_ptr, null_ctl);
  ne_region->add_req(null_ctl);

  {
    BuildCutout unless(this, inline_type_test(cast, /* is_inline = */ false), PROB_MAX);
    inc_sp(2);
    uncommon_trap_exact(Deoptimization::Reason_class_check, Deoptimization::Action_maybe_recompile);
  }

  ne_region->add_req(control());

  record_for_igvn(ne_region);
  set_control(_gvn.transform(ne_region));
  if (btest == BoolTest::ne) {
    {
      PreserveJVMState pjvms(this);
      if (null_ctl == top()) {
        replace_in_map(input, cast);
      }
      int target_bci = iter().get_dest();
      merge(target_bci);
    }
    record_for_igvn(eq_region);
    set_control(_gvn.transform(eq_region));
  } else {
    if (null_ctl == top()) {
      replace_in_map(input, cast);
    }
    set_control(_gvn.transform(ne_region));
  }
}

void Parse::do_acmp(BoolTest::mask btest, Node* left, Node* right) {
  ciKlass* left_type = nullptr;
  ciKlass* right_type = nullptr;
  ProfilePtrKind left_ptr = ProfileUnknownNull;
  ProfilePtrKind right_ptr = ProfileUnknownNull;
  bool left_inline_type = true;
  bool right_inline_type = true;

  // Leverage profiling at acmp
  if (UseACmpProfile) {
    method()->acmp_profiled_type(bci(), left_type, right_type, left_ptr, right_ptr, left_inline_type, right_inline_type);
    if (too_many_traps_or_recompiles(Deoptimization::Reason_class_check)) {
      left_type = nullptr;
      right_type = nullptr;
      left_inline_type = true;
      right_inline_type = true;
    }
    if (too_many_traps_or_recompiles(Deoptimization::Reason_null_check)) {
      left_ptr = ProfileUnknownNull;
      right_ptr = ProfileUnknownNull;
    }
  }

  if (UseTypeSpeculation) {
    record_profile_for_speculation(left, left_type, left_ptr);
    record_profile_for_speculation(right, right_type, right_ptr);
  }

  if (!EnableValhalla) {
    Node* cmp = CmpP(left, right);
    cmp = optimize_cmp_with_klass(cmp);
    do_if(btest, cmp);
    return;
  }

  // Check for equality before potentially allocating
  if (left == right) {
    do_if(btest, makecon(TypeInt::CC_EQ));
    return;
  }

  // Allocate inline type operands and re-execute on deoptimization
  if (left->is_InlineType()) {
    if (_gvn.type(right)->is_zero_type() ||
        (right->is_InlineType() && _gvn.type(right->as_InlineType()->get_null_marker())->is_zero_type())) {
      // Null checking a scalarized but nullable inline type. Check the null marker
      // input instead of the oop input to avoid keeping buffer allocations alive.
      Node* cmp = CmpI(left->as_InlineType()->get_null_marker(), intcon(0));
      do_if(btest, cmp);
      return;
    } else {
      PreserveReexecuteState preexecs(this);
      inc_sp(2);
      jvms()->set_should_reexecute(true);
      left = left->as_InlineType()->buffer(this)->get_oop();
    }
  }
  if (right->is_InlineType()) {
    PreserveReexecuteState preexecs(this);
    inc_sp(2);
    jvms()->set_should_reexecute(true);
    right = right->as_InlineType()->buffer(this)->get_oop();
  }

  // First, do a normal pointer comparison
  const TypeOopPtr* tleft = _gvn.type(left)->isa_oopptr();
  const TypeOopPtr* tright = _gvn.type(right)->isa_oopptr();
  Node* cmp = CmpP(left, right);
  cmp = optimize_cmp_with_klass(cmp);
  if (tleft == nullptr || !tleft->can_be_inline_type() ||
      tright == nullptr || !tright->can_be_inline_type()) {
    // This is sufficient, if one of the operands can't be an inline type
    do_if(btest, cmp);
    return;
  }

  // Don't add traps to unstable if branches because additional checks are required to
  // decide if the operands are equal/substitutable and we therefore shouldn't prune
  // branches for one if based on the profiling of the acmp branches.
  // Also, OptimizeUnstableIf would set an incorrect re-rexecution state because it
  // assumes that there is a 1-1 mapping between the if and the acmp branches and that
  // hitting a trap means that we will take the corresponding acmp branch on re-execution.
  const bool can_trap = true;

  Node* eq_region = nullptr;
  if (btest == BoolTest::eq) {
    do_if(btest, cmp, !can_trap, true);
    if (stopped()) {
      // Pointers are equal, operands must be equal
      return;
    }
  } else {
    assert(btest == BoolTest::ne, "only eq or ne");
    Node* is_not_equal = nullptr;
    eq_region = new RegionNode(3);
    {
      PreserveJVMState pjvms(this);
      // Pointers are not equal, but more checks are needed to determine if the operands are (not) substitutable
      do_if(btest, cmp, !can_trap, false, &is_not_equal);
      if (!stopped()) {
        eq_region->init_req(1, control());
      }
    }
    if (is_not_equal == nullptr || is_not_equal->is_top()) {
      record_for_igvn(eq_region);
      set_control(_gvn.transform(eq_region));
      return;
    }
    set_control(is_not_equal);
  }

  // Prefer speculative types if available
  if (!too_many_traps_or_recompiles(Deoptimization::Reason_speculate_class_check)) {
    if (tleft->speculative_type() != nullptr) {
      left_type = tleft->speculative_type();
    }
    if (tright->speculative_type() != nullptr) {
      right_type = tright->speculative_type();
    }
  }

  if (speculative_ptr_kind(tleft) != ProfileMaybeNull && speculative_ptr_kind(tleft) != ProfileUnknownNull) {
    ProfilePtrKind speculative_left_ptr = speculative_ptr_kind(tleft);
    if (speculative_left_ptr == ProfileAlwaysNull && !too_many_traps_or_recompiles(Deoptimization::Reason_speculate_null_assert)) {
      left_ptr = speculative_left_ptr;
    } else if (speculative_left_ptr == ProfileNeverNull && !too_many_traps_or_recompiles(Deoptimization::Reason_speculate_null_check)) {
      left_ptr = speculative_left_ptr;
    }
  }
  if (speculative_ptr_kind(tright) != ProfileMaybeNull && speculative_ptr_kind(tright) != ProfileUnknownNull) {
    ProfilePtrKind speculative_right_ptr = speculative_ptr_kind(tright);
    if (speculative_right_ptr == ProfileAlwaysNull && !too_many_traps_or_recompiles(Deoptimization::Reason_speculate_null_assert)) {
      right_ptr = speculative_right_ptr;
    } else if (speculative_right_ptr == ProfileNeverNull && !too_many_traps_or_recompiles(Deoptimization::Reason_speculate_null_check)) {
      right_ptr = speculative_right_ptr;
    }
  }

  if (left_ptr == ProfileAlwaysNull) {
    // Comparison with null. Assert the input is indeed null and we're done.
    acmp_always_null_input(left, tleft, btest, eq_region);
    return;
  }
  if (right_ptr == ProfileAlwaysNull) {
    // Comparison with null. Assert the input is indeed null and we're done.
    acmp_always_null_input(right, tright, btest, eq_region);
    return;
  }
  if (left_type != nullptr && !left_type->is_inlinetype()) {
    // Comparison with an object of known type
    acmp_known_non_inline_type_input(left, tleft, left_ptr, left_type, btest, eq_region);
    return;
  }
  if (right_type != nullptr && !right_type->is_inlinetype()) {
    // Comparison with an object of known type
    acmp_known_non_inline_type_input(right, tright, right_ptr, right_type, btest, eq_region);
    return;
  }
  if (!left_inline_type) {
    // Comparison with an object known not to be an inline type
    acmp_unknown_non_inline_type_input(left, tleft, left_ptr, btest, eq_region);
    return;
  }
  if (!right_inline_type) {
    // Comparison with an object known not to be an inline type
    acmp_unknown_non_inline_type_input(right, tright, right_ptr, btest, eq_region);
    return;
  }

  // Pointers are not equal, check if first operand is non-null
  Node* ne_region = new RegionNode(6);
  Node* null_ctl;
  Node* not_null_right = acmp_null_check(right, tright, right_ptr, null_ctl);
  ne_region->init_req(1, null_ctl);

  // First operand is non-null, check if it is an inline type
  Node* is_value = inline_type_test(not_null_right);
  IfNode* is_value_iff = create_and_map_if(control(), is_value, PROB_FAIR, COUNT_UNKNOWN);
  Node* not_value = _gvn.transform(new IfFalseNode(is_value_iff));
  ne_region->init_req(2, not_value);
  set_control(_gvn.transform(new IfTrueNode(is_value_iff)));

  // The first operand is an inline type, check if the second operand is non-null
  Node* not_null_left = acmp_null_check(left, tleft, left_ptr, null_ctl);
  ne_region->init_req(3, null_ctl);

  // Check if both operands are of the same class.
  Node* kls_left = load_object_klass(not_null_left);
  Node* kls_right = load_object_klass(not_null_right);
  Node* kls_cmp = CmpP(kls_left, kls_right);
  Node* kls_bol = _gvn.transform(new BoolNode(kls_cmp, BoolTest::ne));
  IfNode* kls_iff = create_and_map_if(control(), kls_bol, PROB_FAIR, COUNT_UNKNOWN);
  Node* kls_ne = _gvn.transform(new IfTrueNode(kls_iff));
  set_control(_gvn.transform(new IfFalseNode(kls_iff)));
  ne_region->init_req(4, kls_ne);

  if (stopped()) {
    record_for_igvn(ne_region);
    set_control(_gvn.transform(ne_region));
    if (btest == BoolTest::ne) {
      {
        PreserveJVMState pjvms(this);
        int target_bci = iter().get_dest();
        merge(target_bci);
      }
      record_for_igvn(eq_region);
      set_control(_gvn.transform(eq_region));
    }
    return;
  }

  // Both operands are values types of the same class, we need to perform a
  // substitutability test. Delegate to ValueObjectMethods::isSubstitutable().
  Node* ne_io_phi = PhiNode::make(ne_region, i_o());
  Node* mem = reset_memory();
  Node* ne_mem_phi = PhiNode::make(ne_region, mem);

  Node* eq_io_phi = nullptr;
  Node* eq_mem_phi = nullptr;
  if (eq_region != nullptr) {
    eq_io_phi = PhiNode::make(eq_region, i_o());
    eq_mem_phi = PhiNode::make(eq_region, mem);
  }

  set_all_memory(mem);

  kill_dead_locals();
  ciMethod* subst_method = ciEnv::current()->ValueObjectMethods_klass()->find_method(ciSymbols::isSubstitutable_name(), ciSymbols::object_object_boolean_signature());
  CallStaticJavaNode *call = new CallStaticJavaNode(C, TypeFunc::make(subst_method), SharedRuntime::get_resolve_static_call_stub(), subst_method);
  call->set_override_symbolic_info(true);
  call->init_req(TypeFunc::Parms, not_null_left);
  call->init_req(TypeFunc::Parms+1, not_null_right);
  inc_sp(2);
  set_edges_for_java_call(call, false, false);
  Node* ret = set_results_for_java_call(call, false, true);
  dec_sp(2);

  // Test the return value of ValueObjectMethods::isSubstitutable()
  // This is the last check, do_if can emit traps now.
  Node* subst_cmp = _gvn.transform(new CmpINode(ret, intcon(1)));
  Node* ctl = C->top();
  if (btest == BoolTest::eq) {
    PreserveJVMState pjvms(this);
    do_if(btest, subst_cmp, can_trap);
    if (!stopped()) {
      ctl = control();
    }
  } else {
    assert(btest == BoolTest::ne, "only eq or ne");
    PreserveJVMState pjvms(this);
    do_if(btest, subst_cmp, can_trap, false, &ctl);
    if (!stopped()) {
      eq_region->init_req(2, control());
      eq_io_phi->init_req(2, i_o());
      eq_mem_phi->init_req(2, reset_memory());
    }
  }
  ne_region->init_req(5, ctl);
  ne_io_phi->init_req(5, i_o());
  ne_mem_phi->init_req(5, reset_memory());

  record_for_igvn(ne_region);
  set_control(_gvn.transform(ne_region));
  set_i_o(_gvn.transform(ne_io_phi));
  set_all_memory(_gvn.transform(ne_mem_phi));

  if (btest == BoolTest::ne) {
    {
      PreserveJVMState pjvms(this);
      int target_bci = iter().get_dest();
      merge(target_bci);
    }

    record_for_igvn(eq_region);
    set_control(_gvn.transform(eq_region));
    set_i_o(_gvn.transform(eq_io_phi));
    set_all_memory(_gvn.transform(eq_mem_phi));
  }
}

// Force unstable if traps to be taken randomly to trigger intermittent bugs such as incorrect debug information.
// Add another if before the unstable if that checks a "random" condition at runtime (a simple shared counter) and
// then either takes the trap or executes the original, unstable if.
void Parse::stress_trap(IfNode* orig_iff, Node* counter, Node* incr_store) {
  // Search for an unstable if trap
  CallStaticJavaNode* trap = nullptr;
  assert(orig_iff->Opcode() == Op_If && orig_iff->outcnt() == 2, "malformed if");
  ProjNode* trap_proj = orig_iff->uncommon_trap_proj(trap, Deoptimization::Reason_unstable_if);
  if (trap == nullptr || !trap->jvms()->should_reexecute()) {
    // No suitable trap found. Remove unused counter load and increment.
    C->gvn_replace_by(incr_store, incr_store->in(MemNode::Memory));
    return;
  }

  // Remove trap from optimization list since we add another path to the trap.
  bool success = C->remove_unstable_if_trap(trap, true);
  assert(success, "Trap already modified");

  // Add a check before the original if that will trap with a certain frequency and execute the original if otherwise
  int freq_log = (C->random() % 31) + 1; // Random logarithmic frequency in [1, 31]
  Node* mask = intcon(right_n_bits(freq_log));
  counter = _gvn.transform(new AndINode(counter, mask));
  Node* cmp = _gvn.transform(new CmpINode(counter, intcon(0)));
  Node* bol = _gvn.transform(new BoolNode(cmp, BoolTest::mask::eq));
  IfNode* iff = _gvn.transform(new IfNode(orig_iff->in(0), bol, orig_iff->_prob, orig_iff->_fcnt))->as_If();
  Node* if_true = _gvn.transform(new IfTrueNode(iff));
  Node* if_false = _gvn.transform(new IfFalseNode(iff));
  assert(!if_true->is_top() && !if_false->is_top(), "trap always / never taken");

  // Trap
  assert(trap_proj->outcnt() == 1, "some other nodes are dependent on the trap projection");

  Node* trap_region = new RegionNode(3);
  trap_region->set_req(1, trap_proj);
  trap_region->set_req(2, if_true);
  trap->set_req(0, _gvn.transform(trap_region));

  // Don't trap, execute original if
  orig_iff->set_req(0, if_false);
}

bool Parse::path_is_suitable_for_uncommon_trap(float prob) const {
  // Randomly skip emitting an uncommon trap
  if (StressUnstableIfTraps && ((C->random() % 2) == 0)) {
    return false;
  }
  // Don't want to speculate on uncommon traps when running with -Xcomp
  if (!UseInterpreter) {
    return false;
  }
  return seems_never_taken(prob) &&
         !C->too_many_traps(method(), bci(), Deoptimization::Reason_unstable_if);
}

void Parse::maybe_add_predicate_after_if(Block* path) {
  if (path->is_SEL_head() && path->preds_parsed() == 0) {
    // Add predicates at bci of if dominating the loop so traps can be
    // recorded on the if's profile data
    int bc_depth = repush_if_args();
    add_parse_predicates();
    dec_sp(bc_depth);
    path->set_has_predicates();
  }
}


//----------------------------adjust_map_after_if------------------------------
// Adjust the JVM state to reflect the result of taking this path.
// Basically, it means inspecting the CmpNode controlling this
// branch, seeing how it constrains a tested value, and then
// deciding if it's worth our while to encode this constraint
// as graph nodes in the current abstract interpretation map.
void Parse::adjust_map_after_if(BoolTest::mask btest, Node* c, float prob, Block* path, bool can_trap) {
  if (!c->is_Cmp()) {
    maybe_add_predicate_after_if(path);
    return;
  }

  if (stopped() || btest == BoolTest::illegal) {
    return;                             // nothing to do
  }

  bool is_fallthrough = (path == successor_for_bci(iter().next_bci()));

  if (can_trap && path_is_suitable_for_uncommon_trap(prob)) {
    repush_if_args();
    Node* call = uncommon_trap(Deoptimization::Reason_unstable_if,
                  Deoptimization::Action_reinterpret,
                  nullptr,
                  (is_fallthrough ? "taken always" : "taken never"));

    if (call != nullptr) {
      C->record_unstable_if_trap(new UnstableIfTrap(call->as_CallStaticJava(), path));
    }
    return;
  }

  Node* val = c->in(1);
  Node* con = c->in(2);
  const Type* tcon = _gvn.type(con);
  const Type* tval = _gvn.type(val);
  bool have_con = tcon->singleton();
  if (tval->singleton()) {
    if (!have_con) {
      // Swap, so constant is in con.
      con  = val;
      tcon = tval;
      val  = c->in(2);
      tval = _gvn.type(val);
      btest = BoolTest(btest).commute();
      have_con = true;
    } else {
      // Do we have two constants?  Then leave well enough alone.
      have_con = false;
    }
  }
  if (!have_con) {                        // remaining adjustments need a con
    maybe_add_predicate_after_if(path);
    return;
  }

  sharpen_type_after_if(btest, con, tcon, val, tval);
  maybe_add_predicate_after_if(path);
}


static Node* extract_obj_from_klass_load(PhaseGVN* gvn, Node* n) {
  Node* ldk;
  if (n->is_DecodeNKlass()) {
    if (n->in(1)->Opcode() != Op_LoadNKlass) {
      return nullptr;
    } else {
      ldk = n->in(1);
    }
  } else if (n->Opcode() != Op_LoadKlass) {
    return nullptr;
  } else {
    ldk = n;
  }
  assert(ldk != nullptr && ldk->is_Load(), "should have found a LoadKlass or LoadNKlass node");

  Node* adr = ldk->in(MemNode::Address);
  intptr_t off = 0;
  Node* obj = AddPNode::Ideal_base_and_offset(adr, gvn, off);
  if (obj == nullptr || off != oopDesc::klass_offset_in_bytes()) // loading oopDesc::_klass?
    return nullptr;
  const TypePtr* tp = gvn->type(obj)->is_ptr();
  if (tp == nullptr || !(tp->isa_instptr() || tp->isa_aryptr())) // is obj a Java object ptr?
    return nullptr;

  return obj;
}

void Parse::sharpen_type_after_if(BoolTest::mask btest,
                                  Node* con, const Type* tcon,
                                  Node* val, const Type* tval) {
  // Look for opportunities to sharpen the type of a node
  // whose klass is compared with a constant klass.
  if (btest == BoolTest::eq && tcon->isa_klassptr()) {
    Node* obj = extract_obj_from_klass_load(&_gvn, val);
    const TypeOopPtr* con_type = tcon->isa_klassptr()->as_instance_type();
    if (obj != nullptr && (con_type->isa_instptr() || con_type->isa_aryptr())) {
       // Found:
       //   Bool(CmpP(LoadKlass(obj._klass), ConP(Foo.klass)), [eq])
       // or the narrowOop equivalent.
       const Type* obj_type = _gvn.type(obj);
       const TypeOopPtr* tboth = obj_type->join_speculative(con_type)->isa_oopptr();
       if (tboth != nullptr && tboth->klass_is_exact() && tboth != obj_type &&
           tboth->higher_equal(obj_type)) {
          // obj has to be of the exact type Foo if the CmpP succeeds.
          int obj_in_map = map()->find_edge(obj);
          JVMState* jvms = this->jvms();
          if (obj_in_map >= 0 &&
              (jvms->is_loc(obj_in_map) || jvms->is_stk(obj_in_map))) {
            TypeNode* ccast = new CheckCastPPNode(control(), obj, tboth);
            const Type* tcc = ccast->as_Type()->type();
            assert(tcc != obj_type && tcc->higher_equal(obj_type), "must improve");
            // Delay transform() call to allow recovery of pre-cast value
            // at the control merge.
            _gvn.set_type_bottom(ccast);
            record_for_igvn(ccast);
            if (tboth->is_inlinetypeptr()) {
              ccast = InlineTypeNode::make_from_oop(this, ccast, tboth->exact_klass(true)->as_inline_klass());
            }
            // Here's the payoff.
            replace_in_map(obj, ccast);
          }
       }
    }
  }

  int val_in_map = map()->find_edge(val);
  if (val_in_map < 0)  return;          // replace_in_map would be useless
  {
    JVMState* jvms = this->jvms();
    if (!(jvms->is_loc(val_in_map) ||
          jvms->is_stk(val_in_map)))
      return;                           // again, it would be useless
  }

  // Check for a comparison to a constant, and "know" that the compared
  // value is constrained on this path.
  assert(tcon->singleton(), "");
  ConstraintCastNode* ccast = nullptr;
  Node* cast = nullptr;

  switch (btest) {
  case BoolTest::eq:                    // Constant test?
    {
      const Type* tboth = tcon->join_speculative(tval);
      if (tboth == tval)  break;        // Nothing to gain.
      if (tcon->isa_int()) {
        ccast = new CastIINode(control(), val, tboth);
      } else if (tcon == TypePtr::NULL_PTR) {
        // Cast to null, but keep the pointer identity temporarily live.
        ccast = new CastPPNode(control(), val, tboth);
      } else {
        const TypeF* tf = tcon->isa_float_constant();
        const TypeD* td = tcon->isa_double_constant();
        // Exclude tests vs float/double 0 as these could be
        // either +0 or -0.  Just because you are equal to +0
        // doesn't mean you ARE +0!
        // Note, following code also replaces Long and Oop values.
        if ((!tf || tf->_f != 0.0) &&
            (!td || td->_d != 0.0))
          cast = con;                   // Replace non-constant val by con.
      }
    }
    break;

  case BoolTest::ne:
    if (tcon == TypePtr::NULL_PTR) {
      cast = cast_not_null(val, false);
    }
    break;

  default:
    // (At this point we could record int range types with CastII.)
    break;
  }

  if (ccast != nullptr) {
    const Type* tcc = ccast->as_Type()->type();
    assert(tcc != tval && tcc->higher_equal(tval), "must improve");
    // Delay transform() call to allow recovery of pre-cast value
    // at the control merge.
    _gvn.set_type_bottom(ccast);
    record_for_igvn(ccast);
    cast = ccast;
  }

  if (cast != nullptr) {                   // Here's the payoff.
    replace_in_map(val, cast);
  }
}

/**
 * Use speculative type to optimize CmpP node: if comparison is
 * against the low level class, cast the object to the speculative
 * type if any. CmpP should then go away.
 *
 * @param c  expected CmpP node
 * @return   result of CmpP on object casted to speculative type
 *
 */
Node* Parse::optimize_cmp_with_klass(Node* c) {
  // If this is transformed by the _gvn to a comparison with the low
  // level klass then we may be able to use speculation
  if (c->Opcode() == Op_CmpP &&
      (c->in(1)->Opcode() == Op_LoadKlass || c->in(1)->Opcode() == Op_DecodeNKlass) &&
      c->in(2)->is_Con()) {
    Node* load_klass = nullptr;
    Node* decode = nullptr;
    if (c->in(1)->Opcode() == Op_DecodeNKlass) {
      decode = c->in(1);
      load_klass = c->in(1)->in(1);
    } else {
      load_klass = c->in(1);
    }
    if (load_klass->in(2)->is_AddP()) {
      Node* addp = load_klass->in(2);
      Node* obj = addp->in(AddPNode::Address);
      const TypeOopPtr* obj_type = _gvn.type(obj)->is_oopptr();
      if (obj_type->speculative_type_not_null() != nullptr) {
        ciKlass* k = obj_type->speculative_type();
        inc_sp(2);
        obj = maybe_cast_profiled_obj(obj, k);
        dec_sp(2);
        if (obj->is_InlineType()) {
          assert(obj->as_InlineType()->is_allocated(&_gvn), "must be allocated");
          obj = obj->as_InlineType()->get_oop();
        }
        // Make the CmpP use the casted obj
        addp = basic_plus_adr(obj, addp->in(AddPNode::Offset));
        load_klass = load_klass->clone();
        load_klass->set_req(2, addp);
        load_klass = _gvn.transform(load_klass);
        if (decode != nullptr) {
          decode = decode->clone();
          decode->set_req(1, load_klass);
          load_klass = _gvn.transform(decode);
        }
        c = c->clone();
        c->set_req(1, load_klass);
        c = _gvn.transform(c);
      }
    }
  }
  return c;
}

//------------------------------do_one_bytecode--------------------------------
// Parse this bytecode, and alter the Parsers JVM->Node mapping
void Parse::do_one_bytecode() {
  Node *a, *b, *c, *d;          // Handy temps
  BoolTest::mask btest;
  int i;

  assert(!has_exceptions(), "bytecode entry state must be clear of throws");

  if (C->check_node_count(NodeLimitFudgeFactor * 5,
                          "out of nodes parsing method")) {
    return;
  }

#ifdef ASSERT
  // for setting breakpoints
  if (TraceOptoParse) {
    tty->print(" @");
    dump_bci(bci());
    tty->print(" %s", Bytecodes::name(bc()));
    tty->cr();
  }
#endif

  switch (bc()) {
  case Bytecodes::_nop:
    // do nothing
    break;
  case Bytecodes::_lconst_0:
    push_pair(longcon(0));
    break;

  case Bytecodes::_lconst_1:
    push_pair(longcon(1));
    break;

  case Bytecodes::_fconst_0:
    push(zerocon(T_FLOAT));
    break;

  case Bytecodes::_fconst_1:
    push(makecon(TypeF::ONE));
    break;

  case Bytecodes::_fconst_2:
    push(makecon(TypeF::make(2.0f)));
    break;

  case Bytecodes::_dconst_0:
    push_pair(zerocon(T_DOUBLE));
    break;

  case Bytecodes::_dconst_1:
    push_pair(makecon(TypeD::ONE));
    break;

  case Bytecodes::_iconst_m1:push(intcon(-1)); break;
  case Bytecodes::_iconst_0: push(intcon( 0)); break;
  case Bytecodes::_iconst_1: push(intcon( 1)); break;
  case Bytecodes::_iconst_2: push(intcon( 2)); break;
  case Bytecodes::_iconst_3: push(intcon( 3)); break;
  case Bytecodes::_iconst_4: push(intcon( 4)); break;
  case Bytecodes::_iconst_5: push(intcon( 5)); break;
  case Bytecodes::_bipush:   push(intcon(iter().get_constant_u1())); break;
  case Bytecodes::_sipush:   push(intcon(iter().get_constant_u2())); break;
  case Bytecodes::_aconst_null: push(null());  break;

  case Bytecodes::_ldc:
  case Bytecodes::_ldc_w:
  case Bytecodes::_ldc2_w: {
    // ciTypeFlow should trap if the ldc is in error state or if the constant is not loaded
    assert(!iter().is_in_error(), "ldc is in error state");
    ciConstant constant = iter().get_constant();
    assert(constant.is_loaded(), "constant is not loaded");
    const Type* con_type = Type::make_from_constant(constant);
    if (con_type != nullptr) {
      push_node(con_type->basic_type(), makecon(con_type));
    }
    break;
  }

  case Bytecodes::_aload_0:
    push( local(0) );
    break;
  case Bytecodes::_aload_1:
    push( local(1) );
    break;
  case Bytecodes::_aload_2:
    push( local(2) );
    break;
  case Bytecodes::_aload_3:
    push( local(3) );
    break;
  case Bytecodes::_aload:
    push( local(iter().get_index()) );
    break;

  case Bytecodes::_fload_0:
  case Bytecodes::_iload_0:
    push( local(0) );
    break;
  case Bytecodes::_fload_1:
  case Bytecodes::_iload_1:
    push( local(1) );
    break;
  case Bytecodes::_fload_2:
  case Bytecodes::_iload_2:
    push( local(2) );
    break;
  case Bytecodes::_fload_3:
  case Bytecodes::_iload_3:
    push( local(3) );
    break;
  case Bytecodes::_fload:
  case Bytecodes::_iload:
    push( local(iter().get_index()) );
    break;
  case Bytecodes::_lload_0:
    push_pair_local( 0 );
    break;
  case Bytecodes::_lload_1:
    push_pair_local( 1 );
    break;
  case Bytecodes::_lload_2:
    push_pair_local( 2 );
    break;
  case Bytecodes::_lload_3:
    push_pair_local( 3 );
    break;
  case Bytecodes::_lload:
    push_pair_local( iter().get_index() );
    break;

  case Bytecodes::_dload_0:
    push_pair_local(0);
    break;
  case Bytecodes::_dload_1:
    push_pair_local(1);
    break;
  case Bytecodes::_dload_2:
    push_pair_local(2);
    break;
  case Bytecodes::_dload_3:
    push_pair_local(3);
    break;
  case Bytecodes::_dload:
    push_pair_local(iter().get_index());
    break;
  case Bytecodes::_fstore_0:
  case Bytecodes::_istore_0:
  case Bytecodes::_astore_0:
    set_local( 0, pop() );
    break;
  case Bytecodes::_fstore_1:
  case Bytecodes::_istore_1:
  case Bytecodes::_astore_1:
    set_local( 1, pop() );
    break;
  case Bytecodes::_fstore_2:
  case Bytecodes::_istore_2:
  case Bytecodes::_astore_2:
    set_local( 2, pop() );
    break;
  case Bytecodes::_fstore_3:
  case Bytecodes::_istore_3:
  case Bytecodes::_astore_3:
    set_local( 3, pop() );
    break;
  case Bytecodes::_fstore:
  case Bytecodes::_istore:
  case Bytecodes::_astore:
    set_local( iter().get_index(), pop() );
    break;
  // long stores
  case Bytecodes::_lstore_0:
    set_pair_local( 0, pop_pair() );
    break;
  case Bytecodes::_lstore_1:
    set_pair_local( 1, pop_pair() );
    break;
  case Bytecodes::_lstore_2:
    set_pair_local( 2, pop_pair() );
    break;
  case Bytecodes::_lstore_3:
    set_pair_local( 3, pop_pair() );
    break;
  case Bytecodes::_lstore:
    set_pair_local( iter().get_index(), pop_pair() );
    break;

  // double stores
  case Bytecodes::_dstore_0:
    set_pair_local( 0, pop_pair() );
    break;
  case Bytecodes::_dstore_1:
    set_pair_local( 1, pop_pair() );
    break;
  case Bytecodes::_dstore_2:
    set_pair_local( 2, pop_pair() );
    break;
  case Bytecodes::_dstore_3:
    set_pair_local( 3, pop_pair() );
    break;
  case Bytecodes::_dstore:
    set_pair_local( iter().get_index(), pop_pair() );
    break;

  case Bytecodes::_pop:  dec_sp(1);   break;
  case Bytecodes::_pop2: dec_sp(2);   break;
  case Bytecodes::_swap:
    a = pop();
    b = pop();
    push(a);
    push(b);
    break;
  case Bytecodes::_dup:
    a = pop();
    push(a);
    push(a);
    break;
  case Bytecodes::_dup_x1:
    a = pop();
    b = pop();
    push( a );
    push( b );
    push( a );
    break;
  case Bytecodes::_dup_x2:
    a = pop();
    b = pop();
    c = pop();
    push( a );
    push( c );
    push( b );
    push( a );
    break;
  case Bytecodes::_dup2:
    a = pop();
    b = pop();
    push( b );
    push( a );
    push( b );
    push( a );
    break;

  case Bytecodes::_dup2_x1:
    // before: .. c, b, a
    // after:  .. b, a, c, b, a
    // not tested
    a = pop();
    b = pop();
    c = pop();
    push( b );
    push( a );
    push( c );
    push( b );
    push( a );
    break;
  case Bytecodes::_dup2_x2:
    // before: .. d, c, b, a
    // after:  .. b, a, d, c, b, a
    // not tested
    a = pop();
    b = pop();
    c = pop();
    d = pop();
    push( b );
    push( a );
    push( d );
    push( c );
    push( b );
    push( a );
    break;

  case Bytecodes::_arraylength: {
    // Must do null-check with value on expression stack
    Node *ary = null_check(peek(), T_ARRAY);
    // Compile-time detect of null-exception?
    if (stopped())  return;
    a = pop();
    push(load_array_length(a));
    break;
  }

  case Bytecodes::_baload:  array_load(T_BYTE);    break;
  case Bytecodes::_caload:  array_load(T_CHAR);    break;
  case Bytecodes::_iaload:  array_load(T_INT);     break;
  case Bytecodes::_saload:  array_load(T_SHORT);   break;
  case Bytecodes::_faload:  array_load(T_FLOAT);   break;
  case Bytecodes::_aaload:  array_load(T_OBJECT);  break;
  case Bytecodes::_laload:  array_load(T_LONG);    break;
  case Bytecodes::_daload:  array_load(T_DOUBLE);  break;
  case Bytecodes::_bastore: array_store(T_BYTE);   break;
  case Bytecodes::_castore: array_store(T_CHAR);   break;
  case Bytecodes::_iastore: array_store(T_INT);    break;
  case Bytecodes::_sastore: array_store(T_SHORT);  break;
  case Bytecodes::_fastore: array_store(T_FLOAT);  break;
  case Bytecodes::_aastore: array_store(T_OBJECT); break;
  case Bytecodes::_lastore: array_store(T_LONG);   break;
  case Bytecodes::_dastore: array_store(T_DOUBLE); break;

  case Bytecodes::_getfield:
    do_getfield();
    break;

  case Bytecodes::_getstatic:
    do_getstatic();
    break;

  case Bytecodes::_putfield:
    do_putfield();
    break;

  case Bytecodes::_putstatic:
    do_putstatic();
    break;

  case Bytecodes::_irem:
    // Must keep both values on the expression-stack during null-check
    zero_check_int(peek());
    // Compile-time detect of null-exception?
    if (stopped())  return;
    b = pop();
    a = pop();
    push(_gvn.transform(new ModINode(control(), a, b)));
    break;
  case Bytecodes::_idiv:
    // Must keep both values on the expression-stack during null-check
    zero_check_int(peek());
    // Compile-time detect of null-exception?
    if (stopped())  return;
    b = pop();
    a = pop();
    push( _gvn.transform( new DivINode(control(),a,b) ) );
    break;
  case Bytecodes::_imul:
    b = pop(); a = pop();
    push( _gvn.transform( new MulINode(a,b) ) );
    break;
  case Bytecodes::_iadd:
    b = pop(); a = pop();
    push( _gvn.transform( new AddINode(a,b) ) );
    break;
  case Bytecodes::_ineg:
    a = pop();
    push( _gvn.transform( new SubINode(_gvn.intcon(0),a)) );
    break;
  case Bytecodes::_isub:
    b = pop(); a = pop();
    push( _gvn.transform( new SubINode(a,b) ) );
    break;
  case Bytecodes::_iand:
    b = pop(); a = pop();
    push( _gvn.transform( new AndINode(a,b) ) );
    break;
  case Bytecodes::_ior:
    b = pop(); a = pop();
    push( _gvn.transform( new OrINode(a,b) ) );
    break;
  case Bytecodes::_ixor:
    b = pop(); a = pop();
    push( _gvn.transform( new XorINode(a,b) ) );
    break;
  case Bytecodes::_ishl:
    b = pop(); a = pop();
    push( _gvn.transform( new LShiftINode(a,b) ) );
    break;
  case Bytecodes::_ishr:
    b = pop(); a = pop();
    push( _gvn.transform( new RShiftINode(a,b) ) );
    break;
  case Bytecodes::_iushr:
    b = pop(); a = pop();
    push( _gvn.transform( new URShiftINode(a,b) ) );
    break;

  case Bytecodes::_fneg:
    a = pop();
    b = _gvn.transform(new NegFNode (a));
    push(b);
    break;

  case Bytecodes::_fsub:
    b = pop();
    a = pop();
    c = _gvn.transform( new SubFNode(a,b) );
    push(c);
    break;

  case Bytecodes::_fadd:
    b = pop();
    a = pop();
    c = _gvn.transform( new AddFNode(a,b) );
    push(c);
    break;

  case Bytecodes::_fmul:
    b = pop();
    a = pop();
    c = _gvn.transform( new MulFNode(a,b) );
    push(c);
    break;

  case Bytecodes::_fdiv:
    b = pop();
    a = pop();
    c = _gvn.transform( new DivFNode(nullptr,a,b) );
    push(c);
    break;

  case Bytecodes::_frem:
    // Generate a ModF node.
    b = pop();
    a = pop();
    push(floating_point_mod(a, b, BasicType::T_FLOAT));
    break;

  case Bytecodes::_fcmpl:
    b = pop();
    a = pop();
    c = _gvn.transform( new CmpF3Node( a, b));
    push(c);
    break;
  case Bytecodes::_fcmpg:
    b = pop();
    a = pop();

    // Same as fcmpl but need to flip the unordered case.  Swap the inputs,
    // which negates the result sign except for unordered.  Flip the unordered
    // as well by using CmpF3 which implements unordered-lesser instead of
    // unordered-greater semantics.  Finally, commute the result bits.  Result
    // is same as using a CmpF3Greater except we did it with CmpF3 alone.
    c = _gvn.transform( new CmpF3Node( b, a));
    c = _gvn.transform( new SubINode(_gvn.intcon(0),c) );
    push(c);
    break;

  case Bytecodes::_f2i:
    a = pop();
    push(_gvn.transform(new ConvF2INode(a)));
    break;

  case Bytecodes::_d2i:
    a = pop_pair();
    b = _gvn.transform(new ConvD2INode(a));
    push( b );
    break;

  case Bytecodes::_f2d:
    a = pop();
    b = _gvn.transform( new ConvF2DNode(a));
    push_pair( b );
    break;

  case Bytecodes::_d2f:
    a = pop_pair();
    b = _gvn.transform( new ConvD2FNode(a));
    push( b );
    break;

  case Bytecodes::_l2f:
    if (Matcher::convL2FSupported()) {
      a = pop_pair();
      b = _gvn.transform( new ConvL2FNode(a));
      push(b);
    } else {
      l2f();
    }
    break;

  case Bytecodes::_l2d:
    a = pop_pair();
    b = _gvn.transform( new ConvL2DNode(a));
    push_pair(b);
    break;

  case Bytecodes::_f2l:
    a = pop();
    b = _gvn.transform( new ConvF2LNode(a));
    push_pair(b);
    break;

  case Bytecodes::_d2l:
    a = pop_pair();
    b = _gvn.transform( new ConvD2LNode(a));
    push_pair(b);
    break;

  case Bytecodes::_dsub:
    b = pop_pair();
    a = pop_pair();
    c = _gvn.transform( new SubDNode(a,b) );
    push_pair(c);
    break;

  case Bytecodes::_dadd:
    b = pop_pair();
    a = pop_pair();
    c = _gvn.transform( new AddDNode(a,b) );
    push_pair(c);
    break;

  case Bytecodes::_dmul:
    b = pop_pair();
    a = pop_pair();
    c = _gvn.transform( new MulDNode(a,b) );
    push_pair(c);
    break;

  case Bytecodes::_ddiv:
    b = pop_pair();
    a = pop_pair();
    c = _gvn.transform( new DivDNode(nullptr,a,b) );
    push_pair(c);
    break;

  case Bytecodes::_dneg:
    a = pop_pair();
    b = _gvn.transform(new NegDNode (a));
    push_pair(b);
    break;

  case Bytecodes::_drem:
    // Generate a ModD node.
    b = pop_pair();
    a = pop_pair();
    push_pair(floating_point_mod(a, b, BasicType::T_DOUBLE));
    break;

  case Bytecodes::_dcmpl:
    b = pop_pair();
    a = pop_pair();
    c = _gvn.transform( new CmpD3Node( a, b));
    push(c);
    break;

  case Bytecodes::_dcmpg:
    b = pop_pair();
    a = pop_pair();
    // Same as dcmpl but need to flip the unordered case.
    // Commute the inputs, which negates the result sign except for unordered.
    // Flip the unordered as well by using CmpD3 which implements
    // unordered-lesser instead of unordered-greater semantics.
    // Finally, negate the result bits.  Result is same as using a
    // CmpD3Greater except we did it with CmpD3 alone.
    c = _gvn.transform( new CmpD3Node( b, a));
    c = _gvn.transform( new SubINode(_gvn.intcon(0),c) );
    push(c);
    break;


    // Note for longs -> lo word is on TOS, hi word is on TOS - 1
  case Bytecodes::_land:
    b = pop_pair();
    a = pop_pair();
    c = _gvn.transform( new AndLNode(a,b) );
    push_pair(c);
    break;
  case Bytecodes::_lor:
    b = pop_pair();
    a = pop_pair();
    c = _gvn.transform( new OrLNode(a,b) );
    push_pair(c);
    break;
  case Bytecodes::_lxor:
    b = pop_pair();
    a = pop_pair();
    c = _gvn.transform( new XorLNode(a,b) );
    push_pair(c);
    break;

  case Bytecodes::_lshl:
    b = pop();                  // the shift count
    a = pop_pair();             // value to be shifted
    c = _gvn.transform( new LShiftLNode(a,b) );
    push_pair(c);
    break;
  case Bytecodes::_lshr:
    b = pop();                  // the shift count
    a = pop_pair();             // value to be shifted
    c = _gvn.transform( new RShiftLNode(a,b) );
    push_pair(c);
    break;
  case Bytecodes::_lushr:
    b = pop();                  // the shift count
    a = pop_pair();             // value to be shifted
    c = _gvn.transform( new URShiftLNode(a,b) );
    push_pair(c);
    break;
  case Bytecodes::_lmul:
    b = pop_pair();
    a = pop_pair();
    c = _gvn.transform( new MulLNode(a,b) );
    push_pair(c);
    break;

  case Bytecodes::_lrem:
    // Must keep both values on the expression-stack during null-check
    assert(peek(0) == top(), "long word order");
    zero_check_long(peek(1));
    // Compile-time detect of null-exception?
    if (stopped())  return;
    b = pop_pair();
    a = pop_pair();
    c = _gvn.transform( new ModLNode(control(),a,b) );
    push_pair(c);
    break;

  case Bytecodes::_ldiv:
    // Must keep both values on the expression-stack during null-check
    assert(peek(0) == top(), "long word order");
    zero_check_long(peek(1));
    // Compile-time detect of null-exception?
    if (stopped())  return;
    b = pop_pair();
    a = pop_pair();
    c = _gvn.transform( new DivLNode(control(),a,b) );
    push_pair(c);
    break;

  case Bytecodes::_ladd:
    b = pop_pair();
    a = pop_pair();
    c = _gvn.transform( new AddLNode(a,b) );
    push_pair(c);
    break;
  case Bytecodes::_lsub:
    b = pop_pair();
    a = pop_pair();
    c = _gvn.transform( new SubLNode(a,b) );
    push_pair(c);
    break;
  case Bytecodes::_lcmp:
    // Safepoints are now inserted _before_ branches.  The long-compare
    // bytecode painfully produces a 3-way value (-1,0,+1) which requires a
    // slew of control flow.  These are usually followed by a CmpI vs zero and
    // a branch; this pattern then optimizes to the obvious long-compare and
    // branch.  However, if the branch is backwards there's a Safepoint
    // inserted.  The inserted Safepoint captures the JVM state at the
    // pre-branch point, i.e. it captures the 3-way value.  Thus if a
    // long-compare is used to control a loop the debug info will force
    // computation of the 3-way value, even though the generated code uses a
    // long-compare and branch.  We try to rectify the situation by inserting
    // a SafePoint here and have it dominate and kill the safepoint added at a
    // following backwards branch.  At this point the JVM state merely holds 2
    // longs but not the 3-way value.
    switch (iter().next_bc()) {
      case Bytecodes::_ifgt:
      case Bytecodes::_iflt:
      case Bytecodes::_ifge:
      case Bytecodes::_ifle:
      case Bytecodes::_ifne:
      case Bytecodes::_ifeq:
        // If this is a backwards branch in the bytecodes, add Safepoint
        maybe_add_safepoint(iter().next_get_dest());
      default:
        break;
    }
    b = pop_pair();
    a = pop_pair();
    c = _gvn.transform( new CmpL3Node( a, b ));
    push(c);
    break;

  case Bytecodes::_lneg:
    a = pop_pair();
    b = _gvn.transform( new SubLNode(longcon(0),a));
    push_pair(b);
    break;
  case Bytecodes::_l2i:
    a = pop_pair();
    push( _gvn.transform( new ConvL2INode(a)));
    break;
  case Bytecodes::_i2l:
    a = pop();
    b = _gvn.transform( new ConvI2LNode(a));
    push_pair(b);
    break;
  case Bytecodes::_i2b:
    // Sign extend
    a = pop();
    a = Compile::narrow_value(T_BYTE, a, nullptr, &_gvn, true);
    push(a);
    break;
  case Bytecodes::_i2s:
    a = pop();
    a = Compile::narrow_value(T_SHORT, a, nullptr, &_gvn, true);
    push(a);
    break;
  case Bytecodes::_i2c:
    a = pop();
    a = Compile::narrow_value(T_CHAR, a, nullptr, &_gvn, true);
    push(a);
    break;

  case Bytecodes::_i2f:
    a = pop();
    b = _gvn.transform( new ConvI2FNode(a) ) ;
    push(b);
    break;

  case Bytecodes::_i2d:
    a = pop();
    b = _gvn.transform( new ConvI2DNode(a));
    push_pair(b);
    break;

  case Bytecodes::_iinc:        // Increment local
    i = iter().get_index();     // Get local index
    set_local( i, _gvn.transform( new AddINode( _gvn.intcon(iter().get_iinc_con()), local(i) ) ) );
    break;

  // Exit points of synchronized methods must have an unlock node
  case Bytecodes::_return:
    return_current(nullptr);
    break;

  case Bytecodes::_ireturn:
  case Bytecodes::_areturn:
  case Bytecodes::_freturn:
    return_current(cast_to_non_larval(pop()));
    break;
  case Bytecodes::_lreturn:
  case Bytecodes::_dreturn:
    return_current(pop_pair());
    break;

  case Bytecodes::_athrow:
    // null exception oop throws null pointer exception
    null_check(peek());
    if (stopped())  return;
    // Hook the thrown exception directly to subsequent handlers.
    if (BailoutToInterpreterForThrows) {
      // Keep method interpreted from now on.
      uncommon_trap(Deoptimization::Reason_unhandled,
                    Deoptimization::Action_make_not_compilable);
      return;
    }
    if (env()->jvmti_can_post_on_exceptions()) {
      // check if we must post exception events, take uncommon trap if so (with must_throw = false)
      uncommon_trap_if_should_post_on_exceptions(Deoptimization::Reason_unhandled, false);
    }
    // Here if either can_post_on_exceptions or should_post_on_exceptions is false
    add_exception_state(make_exception_state(peek()));
    break;

  case Bytecodes::_goto:   // fall through
  case Bytecodes::_goto_w: {
    int target_bci = (bc() == Bytecodes::_goto) ? iter().get_dest() : iter().get_far_dest();

    // If this is a backwards branch in the bytecodes, add Safepoint
    maybe_add_safepoint(target_bci);

    // Merge the current control into the target basic block
    merge(target_bci);

    // See if we can get some profile data and hand it off to the next block
    Block *target_block = block()->successor_for_bci(target_bci);
    if (target_block->pred_count() != 1)  break;
    ciMethodData* methodData = method()->method_data();
    if (!methodData->is_mature())  break;
    ciProfileData* data = methodData->bci_to_data(bci());
    assert(data != nullptr && data->is_JumpData(), "need JumpData for taken branch");
    int taken = ((ciJumpData*)data)->taken();
    taken = method()->scale_count(taken);
    target_block->set_count(taken);
    break;
  }

  case Bytecodes::_ifnull:    btest = BoolTest::eq; goto handle_if_null;
  case Bytecodes::_ifnonnull: btest = BoolTest::ne; goto handle_if_null;
  handle_if_null:
    // If this is a backwards branch in the bytecodes, add Safepoint
    maybe_add_safepoint(iter().get_dest());
    a = null();
    b = cast_to_non_larval(pop());
    if (b->is_InlineType()) {
      // Null checking a scalarized but nullable inline type. Check the null marker
      // input instead of the oop input to avoid keeping buffer allocations alive
      c = _gvn.transform(new CmpINode(b->as_InlineType()->get_null_marker(), zerocon(T_INT)));
    } else {
      if (!_gvn.type(b)->speculative_maybe_null() &&
          !too_many_traps(Deoptimization::Reason_speculate_null_check)) {
        inc_sp(1);
        Node* null_ctl = top();
        b = null_check_oop(b, &null_ctl, true, true, true);
        assert(null_ctl->is_top(), "no null control here");
        dec_sp(1);
      } else if (_gvn.type(b)->speculative_always_null() &&
                 !too_many_traps(Deoptimization::Reason_speculate_null_assert)) {
        inc_sp(1);
        b = null_assert(b);
        dec_sp(1);
      }
      c = _gvn.transform( new CmpPNode(b, a) );
    }
    do_ifnull(btest, c);
    break;

  case Bytecodes::_if_acmpeq: btest = BoolTest::eq; goto handle_if_acmp;
  case Bytecodes::_if_acmpne: btest = BoolTest::ne; goto handle_if_acmp;
  handle_if_acmp:
    // If this is a backwards branch in the bytecodes, add Safepoint
    maybe_add_safepoint(iter().get_dest());
    a = cast_to_non_larval(pop());
    b = cast_to_non_larval(pop());
    do_acmp(btest, b, a);
    break;

  case Bytecodes::_ifeq: btest = BoolTest::eq; goto handle_ifxx;
  case Bytecodes::_ifne: btest = BoolTest::ne; goto handle_ifxx;
  case Bytecodes::_iflt: btest = BoolTest::lt; goto handle_ifxx;
  case Bytecodes::_ifle: btest = BoolTest::le; goto handle_ifxx;
  case Bytecodes::_ifgt: btest = BoolTest::gt; goto handle_ifxx;
  case Bytecodes::_ifge: btest = BoolTest::ge; goto handle_ifxx;
  handle_ifxx:
    // If this is a backwards branch in the bytecodes, add Safepoint
    maybe_add_safepoint(iter().get_dest());
    a = _gvn.intcon(0);
    b = pop();
    c = _gvn.transform( new CmpINode(b, a) );
    do_if(btest, c);
    break;

  case Bytecodes::_if_icmpeq: btest = BoolTest::eq; goto handle_if_icmp;
  case Bytecodes::_if_icmpne: btest = BoolTest::ne; goto handle_if_icmp;
  case Bytecodes::_if_icmplt: btest = BoolTest::lt; goto handle_if_icmp;
  case Bytecodes::_if_icmple: btest = BoolTest::le; goto handle_if_icmp;
  case Bytecodes::_if_icmpgt: btest = BoolTest::gt; goto handle_if_icmp;
  case Bytecodes::_if_icmpge: btest = BoolTest::ge; goto handle_if_icmp;
  handle_if_icmp:
    // If this is a backwards branch in the bytecodes, add Safepoint
    maybe_add_safepoint(iter().get_dest());
    a = pop();
    b = pop();
    c = _gvn.transform( new CmpINode( b, a ) );
    do_if(btest, c);
    break;

  case Bytecodes::_tableswitch:
    do_tableswitch();
    break;

  case Bytecodes::_lookupswitch:
    do_lookupswitch();
    break;

  case Bytecodes::_invokestatic:
  case Bytecodes::_invokedynamic:
  case Bytecodes::_invokespecial:
  case Bytecodes::_invokevirtual:
  case Bytecodes::_invokeinterface:
    do_call();
    break;
  case Bytecodes::_checkcast:
    do_checkcast();
    break;
  case Bytecodes::_instanceof:
    do_instanceof();
    break;
  case Bytecodes::_anewarray:
    do_newarray();
    break;
  case Bytecodes::_newarray:
    do_newarray((BasicType)iter().get_index());
    break;
  case Bytecodes::_multianewarray:
    do_multianewarray();
    break;
  case Bytecodes::_new:
    do_new();
    break;

  case Bytecodes::_jsr:
  case Bytecodes::_jsr_w:
    do_jsr();
    break;

  case Bytecodes::_ret:
    do_ret();
    break;


  case Bytecodes::_monitorenter:
    do_monitor_enter();
    break;

  case Bytecodes::_monitorexit:
    do_monitor_exit();
    break;

  case Bytecodes::_breakpoint:
    // Breakpoint set concurrently to compile
    // %%% use an uncommon trap?
    C->record_failure("breakpoint in method");
    return;

  default:
#ifndef PRODUCT
    map()->dump(99);
#endif
    tty->print("\nUnhandled bytecode %s\n", Bytecodes::name(bc()) );
    ShouldNotReachHere();
  }

#ifndef PRODUCT
  if (failing()) { return; }
  constexpr int perBytecode = 6;
  if (C->should_print_igv(perBytecode)) {
    IdealGraphPrinter* printer = C->igv_printer();
    char buffer[256];
    jio_snprintf(buffer, sizeof(buffer), "Bytecode %d: %s, map: %d", bci(), Bytecodes::name(bc()), map() == nullptr ? -1 : map()->_idx);
    bool old = printer->traverse_outs();
    printer->set_traverse_outs(true);
    printer->print_graph(buffer);
    printer->set_traverse_outs(old);
  }
#endif
}<|MERGE_RESOLUTION|>--- conflicted
+++ resolved
@@ -116,34 +116,8 @@
       if (!array_type->is_not_flat()) {
         if (element_ptr->is_inlinetypeptr()) {
           ciInlineKlass* vk = element_ptr->inline_klass();
-<<<<<<< HEAD
-          bool is_null_free = array_type->is_null_free() || !vk->has_nullable_atomic_layout();
-          bool is_not_null_free = array_type->is_not_null_free() || (!vk->has_atomic_layout() && !vk->has_non_atomic_layout());
-          if (is_null_free) {
-            // TODO 8350865 Impossible type
-            is_not_null_free = false;
-          }
-          bool is_naturally_atomic = (is_null_free && vk->nof_declared_nonstatic_fields() <= 1);
-          bool may_need_atomicity = !is_naturally_atomic && ((!is_not_null_free && vk->has_atomic_layout()) || (!is_null_free && vk->has_nullable_atomic_layout()));
-
-          // Re-execute flat array load if buffering triggers deoptimization
-          PreserveReexecuteState preexecs(this);
-          jvms()->set_should_reexecute(true);
-          inc_sp(3);
-
-          // TODO Tobias
-          if (may_need_atomicity) {
-            Node* cast = array;
-            adr = flat_array_element_address(cast, array_index, vk, is_null_free, is_not_null_free, true);
-          } else {
-            adr = flat_array_element_address(array, array_index, vk, is_null_free, is_not_null_free, !vk->has_non_atomic_layout());
-          }
-          int nm_offset = is_null_free ? -1 : vk->null_marker_offset_in_payload();
-          Node* vt = InlineTypeNode::make_from_flat(this, vk, array, adr, array_index, nullptr, 0, may_need_atomicity, nm_offset);
-=======
           Node* flat_array = cast_to_flat_array(array, vk, false, false, false);
           Node* vt = InlineTypeNode::make_from_flat_array(this, vk, flat_array, array_index);
->>>>>>> bd1d97b7
           ideal.set(res, vt);
         } else {
           // Element type is unknown, and thus we cannot statically determine the exact flat array layout. Emit a
@@ -305,19 +279,7 @@
               stored_value_casted = InlineTypeNode::make_null(_gvn, vk);
             }
 
-<<<<<<< HEAD
-            // TODO Tobias
-            if (may_need_atomicity) {
-              Node* cast = array;
-              adr = flat_array_element_address(cast, array_index, vk, is_null_free, is_not_null_free, true);
-            } else {
-              adr = flat_array_element_address(array, array_index, vk, is_null_free, is_not_null_free, !vk->has_non_atomic_layout());
-            }
-            int nm_offset = is_null_free ? -1 : vk->null_marker_offset_in_payload();
-            stored_value_casted->as_InlineType()->store_flat(this, array, adr, array_index, vk, 0, may_need_atomicity, nm_offset, MO_UNORDERED | IN_HEAP | IS_ARRAY);
-=======
             stored_value_casted->as_InlineType()->store_flat_array(this, flat_array, array_index);
->>>>>>> bd1d97b7
           } else {
             // Element type is unknown, emit a runtime call since the flat array layout is not statically known.
             store_to_unknown_flat_array(array, array_index, stored_value_casted);
