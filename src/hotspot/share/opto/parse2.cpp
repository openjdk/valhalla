/*
 * Copyright (c) 1998, 2023, Oracle and/or its affiliates. All rights reserved.
 * DO NOT ALTER OR REMOVE COPYRIGHT NOTICES OR THIS FILE HEADER.
 *
 * This code is free software; you can redistribute it and/or modify it
 * under the terms of the GNU General Public License version 2 only, as
 * published by the Free Software Foundation.
 *
 * This code is distributed in the hope that it will be useful, but WITHOUT
 * ANY WARRANTY; without even the implied warranty of MERCHANTABILITY or
 * FITNESS FOR A PARTICULAR PURPOSE.  See the GNU General Public License
 * version 2 for more details (a copy is included in the LICENSE file that
 * accompanied this code).
 *
 * You should have received a copy of the GNU General Public License version
 * 2 along with this work; if not, write to the Free Software Foundation,
 * Inc., 51 Franklin St, Fifth Floor, Boston, MA 02110-1301 USA.
 *
 * Please contact Oracle, 500 Oracle Parkway, Redwood Shores, CA 94065 USA
 * or visit www.oracle.com if you need additional information or have any
 * questions.
 *
 */

#include "precompiled.hpp"
#include "ci/ciMethodData.hpp"
#include "ci/ciSymbols.hpp"
#include "classfile/vmSymbols.hpp"
#include "compiler/compileLog.hpp"
#include "interpreter/linkResolver.hpp"
#include "jvm_io.h"
#include "memory/resourceArea.hpp"
#include "memory/universe.hpp"
#include "oops/oop.inline.hpp"
#include "opto/addnode.hpp"
#include "opto/castnode.hpp"
#include "opto/convertnode.hpp"
#include "opto/divnode.hpp"
#include "opto/idealGraphPrinter.hpp"
#include "opto/idealKit.hpp"
#include "opto/inlinetypenode.hpp"
#include "opto/matcher.hpp"
#include "opto/memnode.hpp"
#include "opto/mulnode.hpp"
#include "opto/opaquenode.hpp"
#include "opto/parse.hpp"
#include "opto/runtime.hpp"
#include "runtime/deoptimization.hpp"
#include "runtime/sharedRuntime.hpp"

#ifndef PRODUCT
extern uint explicit_null_checks_inserted,
            explicit_null_checks_elided;
#endif

Node* Parse::record_profile_for_speculation_at_array_load(Node* ld) {
  // Feed unused profile data to type speculation
  if (UseTypeSpeculation && UseArrayLoadStoreProfile) {
    ciKlass* array_type = nullptr;
    ciKlass* element_type = nullptr;
    ProfilePtrKind element_ptr = ProfileMaybeNull;
    bool flat_array = true;
    bool null_free_array = true;
    method()->array_access_profiled_type(bci(), array_type, element_type, element_ptr, flat_array, null_free_array);
    if (element_type != nullptr || element_ptr != ProfileMaybeNull) {
      ld = record_profile_for_speculation(ld, element_type, element_ptr);
    }
  }
  return ld;
}


//---------------------------------array_load----------------------------------
void Parse::array_load(BasicType bt) {
  const Type* elemtype = Type::TOP;
  Node* adr = array_addressing(bt, 0, elemtype);
  if (stopped())  return;     // guaranteed null or range check

  Node* idx = pop();
  Node* ary = pop();

  // Handle inline type arrays
  const TypeOopPtr* elemptr = elemtype->make_oopptr();
  const TypeAryPtr* ary_t = _gvn.type(ary)->is_aryptr();
  if (ary_t->is_flat()) {
    // Load from flat inline type array
    Node* vt = InlineTypeNode::make_from_flat(this, elemtype->inline_klass(), ary, adr);
    push(vt);
    return;
  } else if (ary_t->is_null_free()) {
    // Load from non-flat inline type array (elements can never be null)
<<<<<<< HEAD
    bt = T_PRIMITIVE_OBJECT;
  } else if (!ary_t->is_not_flat()) {
    // Cannot statically determine if array is a flat array, emit runtime check
    assert(UseFlatArray && is_reference_type(bt) && elemptr->can_be_inline_type() && !ary_t->klass_is_exact() && !ary_t->is_not_null_free() &&
           (!elemptr->is_inlinetypeptr() || elemptr->inline_klass()->flat_array()), "array can't be flat");
=======
    bt = T_OBJECT;
  } else if (!ary_t->is_not_flat()) {
    // Cannot statically determine if array is a flat array, emit runtime check
    assert(UseFlatArray && is_reference_type(bt) && elemptr->can_be_inline_type() && !ary_t->klass_is_exact() && !ary_t->is_not_null_free() &&
           (!elemptr->is_inlinetypeptr() || elemptr->inline_klass()->flat_in_array()), "array can't be flat");
>>>>>>> 16fa7709
    IdealKit ideal(this);
    IdealVariable res(ideal);
    ideal.declarations_done();
    ideal.if_then(flat_array_test(ary, /* flat = */ false)); {
      // non-flat array
      assert(ideal.ctrl()->in(0)->as_If()->is_flat_array_check(&_gvn), "Should be found");
      sync_kit(ideal);
      const TypeAryPtr* adr_type = TypeAryPtr::get_array_body_type(bt);
      Node* ld = access_load_at(ary, adr, adr_type, elemptr, bt,
                                IN_HEAP | IS_ARRAY | C2_CONTROL_DEPENDENT_LOAD);
      if (elemptr->is_inlinetypeptr()) {
        assert(elemptr->maybe_null(), "null free array should be handled above");
        ld = InlineTypeNode::make_from_oop(this, ld, elemptr->inline_klass(), false);
      }
      ideal.sync_kit(this);
      ideal.set(res, ld);
    } ideal.else_(); {
      // flat array
      sync_kit(ideal);
      if (elemptr->is_inlinetypeptr()) {
        // Element type is known, cast and load from flat representation
        ciInlineKlass* vk = elemptr->inline_klass();
<<<<<<< HEAD
        assert(vk->flat_array() && elemptr->maybe_null(), "never/always flat - should be optimized");
        ciArrayKlass* array_klass = ciArrayKlass::make(vk, /* null_free */ true);
        const TypeAryPtr* arytype = TypeOopPtr::make_from_klass(array_klass)->isa_aryptr();
        Node* cast = _gvn.transform(new CheckCastPPNode(control(), ary, arytype));
        Node* casted_adr = array_element_address(cast, idx, T_PRIMITIVE_OBJECT, ary_t->size(), control());
=======
        assert(vk->flat_in_array() && elemptr->maybe_null(), "never/always flat - should be optimized");
        ciArrayKlass* array_klass = ciArrayKlass::make(vk, /* null_free */ true);
        const TypeAryPtr* arytype = TypeOopPtr::make_from_klass(array_klass)->isa_aryptr();
        Node* cast = _gvn.transform(new CheckCastPPNode(control(), ary, arytype));
        Node* casted_adr = array_element_address(cast, idx, T_OBJECT, ary_t->size(), control());
>>>>>>> 16fa7709
        // Re-execute flat array load if buffering triggers deoptimization
        PreserveReexecuteState preexecs(this);
        jvms()->set_should_reexecute(true);
        inc_sp(2);
        Node* vt = InlineTypeNode::make_from_flat(this, vk, cast, casted_adr)->buffer(this, false);
        ideal.set(res, vt);
        ideal.sync_kit(this);
      } else {
        // Element type is unknown, emit runtime call

        // Below membars keep this access to an unknown flat array correctly
        // ordered with other unknown and known flat array accesses.
        insert_mem_bar_volatile(Op_MemBarCPUOrder, C->get_alias_index(TypeAryPtr::INLINES));

        Node* call = nullptr;
        {
          // Re-execute flat array load if runtime call triggers deoptimization
          PreserveReexecuteState preexecs(this);
          jvms()->set_bci(_bci);
          jvms()->set_should_reexecute(true);
          inc_sp(2);
          kill_dead_locals();
          call = make_runtime_call(RC_NO_LEAF | RC_NO_IO,
                                   OptoRuntime::load_unknown_inline_type(),
                                   OptoRuntime::load_unknown_inline_Java(),
                                   nullptr, TypeRawPtr::BOTTOM,
                                   ary, idx);
        }
        make_slow_call_ex(call, env()->Throwable_klass(), false);
        Node* buffer = _gvn.transform(new ProjNode(call, TypeFunc::Parms));

        insert_mem_bar_volatile(Op_MemBarCPUOrder, C->get_alias_index(TypeAryPtr::INLINES));

        // Keep track of the information that the inline type is in flat arrays
<<<<<<< HEAD
        const Type* unknown_value = elemptr->is_instptr()->cast_to_flat_array();
=======
        const Type* unknown_value = elemptr->is_instptr()->cast_to_flat_in_array();
>>>>>>> 16fa7709
        buffer = _gvn.transform(new CheckCastPPNode(control(), buffer, unknown_value));

        ideal.sync_kit(this);
        ideal.set(res, buffer);
      }
    } ideal.end_if();
    sync_kit(ideal);
    Node* ld = _gvn.transform(ideal.value(res));
    ld = record_profile_for_speculation_at_array_load(ld);
    push_node(bt, ld);
    return;
  }

  if (elemtype == TypeInt::BOOL) {
    bt = T_BOOLEAN;
  }
  const TypeAryPtr* adr_type = TypeAryPtr::get_array_body_type(bt);
  Node* ld = access_load_at(ary, adr, adr_type, elemtype, bt,
                            IN_HEAP | IS_ARRAY | C2_CONTROL_DEPENDENT_LOAD);
  ld = record_profile_for_speculation_at_array_load(ld);
  // Loading an inline type from a non-flat array
  if (elemptr != nullptr && elemptr->is_inlinetypeptr()) {
    assert(!ary_t->is_null_free() || !elemptr->maybe_null(), "inline type array elements should never be null");
    ld = InlineTypeNode::make_from_oop(this, ld, elemptr->inline_klass(), !elemptr->maybe_null());
  }
  push_node(bt, ld);
}


//--------------------------------array_store----------------------------------
void Parse::array_store(BasicType bt) {
  const Type* elemtype = Type::TOP;
  Node* adr = array_addressing(bt, type2size[bt], elemtype);
  if (stopped())  return;     // guaranteed null or range check
  Node* cast_val = nullptr;
  if (bt == T_OBJECT) {
    cast_val = array_store_check(adr, elemtype);
    if (stopped()) return;
  }
  Node* val = pop_node(bt); // Value to store
  Node* idx = pop();        // Index in the array
  Node* ary = pop();        // The array itself

  const TypeAryPtr* ary_t = _gvn.type(ary)->is_aryptr();
  const TypeAryPtr* adr_type = TypeAryPtr::get_array_body_type(bt);

  if (elemtype == TypeInt::BOOL) {
    bt = T_BOOLEAN;
  } else if (bt == T_OBJECT) {
    elemtype = elemtype->make_oopptr();
    const Type* tval = _gvn.type(cast_val);
    // Based on the value to be stored, try to determine if the array is not null-free and/or not flat.
    // This is only legal for non-null stores because the array_store_check always passes for null, even
    // if the array is null-free. Null stores are handled in GraphKit::gen_inline_array_null_guard().
    bool not_null_free = !tval->maybe_null() && !tval->is_oopptr()->can_be_inline_type();
<<<<<<< HEAD
    bool not_flat = not_null_free || (tval->is_inlinetypeptr() && !tval->inline_klass()->flat_array());
=======
    bool not_flat = not_null_free || (tval->is_inlinetypeptr() && !tval->inline_klass()->flat_in_array());
>>>>>>> 16fa7709
    if (!ary_t->is_not_null_free() && not_null_free) {
      // Storing a non-inline type, mark array as not null-free (-> not flat).
      ary_t = ary_t->cast_to_not_null_free();
      Node* cast = _gvn.transform(new CheckCastPPNode(control(), ary, ary_t));
      replace_in_map(ary, cast);
      ary = cast;
    } else if (!ary_t->is_not_flat() && not_flat) {
      // Storing to a non-flat array, mark array as not flat.
      ary_t = ary_t->cast_to_not_flat();
      Node* cast = _gvn.transform(new CheckCastPPNode(control(), ary, ary_t));
      replace_in_map(ary, cast);
      ary = cast;
    }

    if (ary_t->is_flat()) {
      // Store to flat inline type array
      assert(!tval->maybe_null(), "should be guaranteed by array store check");
      // Re-execute flat array store if buffering triggers deoptimization
      PreserveReexecuteState preexecs(this);
      inc_sp(3);
      jvms()->set_should_reexecute(true);
      cast_val->as_InlineType()->store_flat(this, ary, adr, nullptr, 0, MO_UNORDERED | IN_HEAP | IS_ARRAY);
      return;
    } else if (ary_t->is_null_free()) {
      // Store to non-flat inline type array (elements can never be null)
      assert(!tval->maybe_null(), "should be guaranteed by array store check");
      if (elemtype->inline_klass()->is_empty()) {
        // Ignore empty inline stores, array is already initialized.
        return;
      }
    } else if (!ary_t->is_not_flat() && (tval != TypePtr::NULL_PTR || StressReflectiveCode)) {
      // Array might be a flat array, emit runtime checks (for nullptr, a simple inline_array_null_guard is sufficient).
      assert(UseFlatArray && !not_flat && elemtype->is_oopptr()->can_be_inline_type() &&
             !ary_t->klass_is_exact() && !ary_t->is_not_null_free(), "array can't be a flat array");
      IdealKit ideal(this);
      ideal.if_then(flat_array_test(ary, /* flat = */ false)); {
        // non-flat array
        assert(ideal.ctrl()->in(0)->as_If()->is_flat_array_check(&_gvn), "Should be found");
        sync_kit(ideal);
        Node* cast_ary = inline_array_null_guard(ary, cast_val, 3);
        inc_sp(3);
        access_store_at(cast_ary, adr, adr_type, cast_val, elemtype, bt, MO_UNORDERED | IN_HEAP | IS_ARRAY, false);
        dec_sp(3);
        ideal.sync_kit(this);
      } ideal.else_(); {
        sync_kit(ideal);
        // flat array
        Node* null_ctl = top();
        Node* val = null_check_oop(cast_val, &null_ctl);
        if (null_ctl != top()) {
          PreserveJVMState pjvms(this);
          inc_sp(3);
          set_control(null_ctl);
          uncommon_trap(Deoptimization::Reason_null_check, Deoptimization::Action_none);
          dec_sp(3);
        }
        // Try to determine the inline klass
        ciInlineKlass* vk = nullptr;
        if (tval->is_inlinetypeptr()) {
          vk = tval->inline_klass();
        } else if (elemtype->is_inlinetypeptr()) {
          vk = elemtype->inline_klass();
        }
        Node* casted_ary = ary;
        if (vk != nullptr && !stopped()) {
          // Element type is known, cast and store to flat representation
<<<<<<< HEAD
          assert(vk->flat_array() && elemtype->maybe_null(), "never/always flat - should be optimized");
=======
          assert(vk->flat_in_array() && elemtype->maybe_null(), "never/always flat - should be optimized");
>>>>>>> 16fa7709
          ciArrayKlass* array_klass = ciArrayKlass::make(vk, /* null_free */ true);
          const TypeAryPtr* arytype = TypeOopPtr::make_from_klass(array_klass)->isa_aryptr();
          casted_ary = _gvn.transform(new CheckCastPPNode(control(), casted_ary, arytype));
          Node* casted_adr = array_element_address(casted_ary, idx, T_OBJECT, arytype->size(), control());
          if (!val->is_InlineType()) {
            assert(!gvn().type(val)->maybe_null(), "inline type array elements should never be null");
            val = InlineTypeNode::make_from_oop(this, val, vk);
          }
          // Re-execute flat array store if buffering triggers deoptimization
          PreserveReexecuteState preexecs(this);
          inc_sp(3);
          jvms()->set_should_reexecute(true);
          val->as_InlineType()->store_flat(this, casted_ary, casted_adr, nullptr, 0, MO_UNORDERED | IN_HEAP | IS_ARRAY);
        } else if (!stopped()) {
          // Element type is unknown, emit runtime call

          // Below membars keep this access to an unknown flat array correctly
          // ordered with other unknown and known flat array accesses.
          insert_mem_bar_volatile(Op_MemBarCPUOrder, C->get_alias_index(TypeAryPtr::INLINES));

          make_runtime_call(RC_LEAF,
                            OptoRuntime::store_unknown_inline_type(),
                            CAST_FROM_FN_PTR(address, OptoRuntime::store_unknown_inline),
                            "store_unknown_inline", TypeRawPtr::BOTTOM,
                            val, casted_ary, idx);

          insert_mem_bar_volatile(Op_MemBarCPUOrder, C->get_alias_index(TypeAryPtr::INLINES));
        }
        ideal.sync_kit(this);
      }
      ideal.end_if();
      sync_kit(ideal);
      return;
    } else if (!ary_t->is_not_null_free()) {
      // Array is not flat but may be null free
      assert(elemtype->is_oopptr()->can_be_inline_type() && !ary_t->klass_is_exact(), "array can't be null-free");
      ary = inline_array_null_guard(ary, cast_val, 3, true);
    }
  }
  inc_sp(3);
  access_store_at(ary, adr, adr_type, val, elemtype, bt, MO_UNORDERED | IN_HEAP | IS_ARRAY);
  dec_sp(3);
}


//------------------------------array_addressing-------------------------------
// Pull array and index from the stack.  Compute pointer-to-element.
Node* Parse::array_addressing(BasicType type, int vals, const Type*& elemtype) {
  Node *idx   = peek(0+vals);   // Get from stack without popping
  Node *ary   = peek(1+vals);   // in case of exception

  // Null check the array base, with correct stack contents
  ary = null_check(ary, T_ARRAY);
  // Compile-time detect of null-exception?
  if (stopped())  return top();

  const TypeAryPtr* arytype  = _gvn.type(ary)->is_aryptr();
  const TypeInt*    sizetype = arytype->size();
  elemtype = arytype->elem();

  if (UseUniqueSubclasses) {
    const Type* el = elemtype->make_ptr();
    if (el && el->isa_instptr()) {
      const TypeInstPtr* toop = el->is_instptr();
      if (toop->instance_klass()->unique_concrete_subklass()) {
        // If we load from "AbstractClass[]" we must see "ConcreteSubClass".
        const Type* subklass = Type::get_const_type(toop->instance_klass());
        elemtype = subklass->join_speculative(el);
      }
    }
  }

  // Check for big class initializers with all constant offsets
  // feeding into a known-size array.
  const TypeInt* idxtype = _gvn.type(idx)->is_int();
  // See if the highest idx value is less than the lowest array bound,
  // and if the idx value cannot be negative:
  bool need_range_check = true;
  if (idxtype->_hi < sizetype->_lo && idxtype->_lo >= 0) {
    need_range_check = false;
    if (C->log() != nullptr)   C->log()->elem("observe that='!need_range_check'");
  }

  if (!arytype->is_loaded()) {
    // Only fails for some -Xcomp runs
    // The class is unloaded.  We have to run this bytecode in the interpreter.
    ciKlass* klass = arytype->unloaded_klass();

    uncommon_trap(Deoptimization::Reason_unloaded,
                  Deoptimization::Action_reinterpret,
                  klass, "!loaded array");
    return top();
  }

  // Do the range check
  if (need_range_check) {
    Node* tst;
    if (sizetype->_hi <= 0) {
      // The greatest array bound is negative, so we can conclude that we're
      // compiling unreachable code, but the unsigned compare trick used below
      // only works with non-negative lengths.  Instead, hack "tst" to be zero so
      // the uncommon_trap path will always be taken.
      tst = _gvn.intcon(0);
    } else {
      // Range is constant in array-oop, so we can use the original state of mem
      Node* len = load_array_length(ary);

      // Test length vs index (standard trick using unsigned compare)
      Node* chk = _gvn.transform( new CmpUNode(idx, len) );
      BoolTest::mask btest = BoolTest::lt;
      tst = _gvn.transform( new BoolNode(chk, btest) );
    }
    RangeCheckNode* rc = new RangeCheckNode(control(), tst, PROB_MAX, COUNT_UNKNOWN);
    _gvn.set_type(rc, rc->Value(&_gvn));
    if (!tst->is_Con()) {
      record_for_igvn(rc);
    }
    set_control(_gvn.transform(new IfTrueNode(rc)));
    // Branch to failure if out of bounds
    {
      PreserveJVMState pjvms(this);
      set_control(_gvn.transform(new IfFalseNode(rc)));
      if (C->allow_range_check_smearing()) {
        // Do not use builtin_throw, since range checks are sometimes
        // made more stringent by an optimistic transformation.
        // This creates "tentative" range checks at this point,
        // which are not guaranteed to throw exceptions.
        // See IfNode::Ideal, is_range_check, adjust_check.
        uncommon_trap(Deoptimization::Reason_range_check,
                      Deoptimization::Action_make_not_entrant,
                      nullptr, "range_check");
      } else {
        // If we have already recompiled with the range-check-widening
        // heroic optimization turned off, then we must really be throwing
        // range check exceptions.
        builtin_throw(Deoptimization::Reason_range_check);
      }
    }
  }
  // Check for always knowing you are throwing a range-check exception
  if (stopped())  return top();

  // This could be an access to an inline type array. We can't tell if it's
  // flat or not. Knowing the exact type avoids runtime checks and leads to
  // a much simpler graph shape. Check profile information.
  if (!arytype->is_flat() && !arytype->is_not_flat()) {
    // First check the speculative type
    Deoptimization::DeoptReason reason = Deoptimization::Reason_speculate_class_check;
    ciKlass* array_type = arytype->speculative_type();
    if (too_many_traps_or_recompiles(reason) || array_type == nullptr) {
      // No speculative type, check profile data at this bci
      array_type = nullptr;
      reason = Deoptimization::Reason_class_check;
      if (UseArrayLoadStoreProfile && !too_many_traps_or_recompiles(reason)) {
        ciKlass* element_type = nullptr;
        ProfilePtrKind element_ptr = ProfileMaybeNull;
        bool flat_array = true;
        bool null_free_array = true;
        method()->array_access_profiled_type(bci(), array_type, element_type, element_ptr, flat_array, null_free_array);
      }
    }
    if (array_type != nullptr) {
      // Speculate that this array has the exact type reported by profile data
      Node* better_ary = nullptr;
      DEBUG_ONLY(Node* old_control = control();)
      Node* slow_ctl = type_check_receiver(ary, array_type, 1.0, &better_ary);
      if (stopped()) {
        // The check always fails and therefore profile information is incorrect. Don't use it.
        assert(old_control == slow_ctl, "type check should have been removed");
        set_control(slow_ctl);
      } else if (!slow_ctl->is_top()) {
        { PreserveJVMState pjvms(this);
          set_control(slow_ctl);
          uncommon_trap_exact(reason, Deoptimization::Action_maybe_recompile);
        }
        replace_in_map(ary, better_ary);
        ary = better_ary;
        arytype  = _gvn.type(ary)->is_aryptr();
        elemtype = arytype->elem();
      }
    }
  } else if (UseTypeSpeculation && UseArrayLoadStoreProfile) {
    // No need to speculate: feed profile data at this bci for the
    // array to type speculation
    ciKlass* array_type = nullptr;
    ciKlass* element_type = nullptr;
    ProfilePtrKind element_ptr = ProfileMaybeNull;
    bool flat_array = true;
    bool null_free_array = true;
    method()->array_access_profiled_type(bci(), array_type, element_type, element_ptr, flat_array, null_free_array);
    if (array_type != nullptr) {
      ary = record_profile_for_speculation(ary, array_type, ProfileMaybeNull);
    }
  }

  // We have no exact array type from profile data. Check profile data
  // for a non null-free or non flat array. Non null-free implies non
  // flat so check this one first. Speculating on a non null-free
  // array doesn't help aaload but could be profitable for a
  // subsequent aastore.
  if (!arytype->is_null_free() && !arytype->is_not_null_free()) {
    bool null_free_array = true;
    Deoptimization::DeoptReason reason = Deoptimization::Reason_none;
    if (arytype->speculative() != nullptr &&
        arytype->speculative()->is_aryptr()->is_not_null_free() &&
        !too_many_traps_or_recompiles(Deoptimization::Reason_speculate_class_check)) {
      null_free_array = false;
      reason = Deoptimization::Reason_speculate_class_check;
    } else if (UseArrayLoadStoreProfile && !too_many_traps_or_recompiles(Deoptimization::Reason_class_check)) {
      ciKlass* array_type = nullptr;
      ciKlass* element_type = nullptr;
      ProfilePtrKind element_ptr = ProfileMaybeNull;
      bool flat_array = true;
      method()->array_access_profiled_type(bci(), array_type, element_type, element_ptr, flat_array, null_free_array);
      reason = Deoptimization::Reason_class_check;
    }
    if (!null_free_array) {
      { // Deoptimize if null-free array
        BuildCutout unless(this, null_free_array_test(load_object_klass(ary), /* null_free = */ false), PROB_MAX);
        uncommon_trap_exact(reason, Deoptimization::Action_maybe_recompile);
      }
      assert(!stopped(), "null-free array should have been caught earlier");
      Node* better_ary = _gvn.transform(new CheckCastPPNode(control(), ary, arytype->cast_to_not_null_free()));
      replace_in_map(ary, better_ary);
      ary = better_ary;
      arytype = _gvn.type(ary)->is_aryptr();
    }
  }

  if (!arytype->is_flat() && !arytype->is_not_flat()) {
    bool flat_array = true;
    Deoptimization::DeoptReason reason = Deoptimization::Reason_none;
    if (arytype->speculative() != nullptr &&
        arytype->speculative()->is_aryptr()->is_not_flat() &&
        !too_many_traps_or_recompiles(Deoptimization::Reason_speculate_class_check)) {
      flat_array = false;
      reason = Deoptimization::Reason_speculate_class_check;
    } else if (UseArrayLoadStoreProfile && !too_many_traps_or_recompiles(reason)) {
      ciKlass* array_type = nullptr;
      ciKlass* element_type = nullptr;
      ProfilePtrKind element_ptr = ProfileMaybeNull;
      bool null_free_array = true;
      method()->array_access_profiled_type(bci(), array_type, element_type, element_ptr, flat_array, null_free_array);
      reason = Deoptimization::Reason_class_check;
    }
    if (!flat_array) {
      { // Deoptimize if flat array
        BuildCutout unless(this, flat_array_test(ary, /* flat = */ false), PROB_MAX);
        uncommon_trap_exact(reason, Deoptimization::Action_maybe_recompile);
      }
      assert(!stopped(), "flat array should have been caught earlier");
      Node* better_ary = _gvn.transform(new CheckCastPPNode(control(), ary, arytype->cast_to_not_flat()));
      replace_in_map(ary, better_ary);
      ary = better_ary;
      arytype = _gvn.type(ary)->is_aryptr();
    }
  }

  // Make array address computation control dependent to prevent it
  // from floating above the range check during loop optimizations.
  Node* ptr = array_element_address(ary, idx, type, sizetype, control());
  assert(ptr != top(), "top should go hand-in-hand with stopped");

  return ptr;
}


// returns IfNode
IfNode* Parse::jump_if_fork_int(Node* a, Node* b, BoolTest::mask mask, float prob, float cnt) {
  Node   *cmp = _gvn.transform(new CmpINode(a, b)); // two cases: shiftcount > 32 and shiftcount <= 32
  Node   *tst = _gvn.transform(new BoolNode(cmp, mask));
  IfNode *iff = create_and_map_if(control(), tst, prob, cnt);
  return iff;
}


// sentinel value for the target bci to mark never taken branches
// (according to profiling)
static const int never_reached = INT_MAX;

//------------------------------helper for tableswitch-------------------------
void Parse::jump_if_true_fork(IfNode *iff, int dest_bci_if_true, bool unc) {
  // True branch, use existing map info
  { PreserveJVMState pjvms(this);
    Node *iftrue  = _gvn.transform( new IfTrueNode (iff) );
    set_control( iftrue );
    if (unc) {
      repush_if_args();
      uncommon_trap(Deoptimization::Reason_unstable_if,
                    Deoptimization::Action_reinterpret,
                    nullptr,
                    "taken always");
    } else {
      assert(dest_bci_if_true != never_reached, "inconsistent dest");
      merge_new_path(dest_bci_if_true);
    }
  }

  // False branch
  Node *iffalse = _gvn.transform( new IfFalseNode(iff) );
  set_control( iffalse );
}

void Parse::jump_if_false_fork(IfNode *iff, int dest_bci_if_true, bool unc) {
  // True branch, use existing map info
  { PreserveJVMState pjvms(this);
    Node *iffalse  = _gvn.transform( new IfFalseNode (iff) );
    set_control( iffalse );
    if (unc) {
      repush_if_args();
      uncommon_trap(Deoptimization::Reason_unstable_if,
                    Deoptimization::Action_reinterpret,
                    nullptr,
                    "taken never");
    } else {
      assert(dest_bci_if_true != never_reached, "inconsistent dest");
      merge_new_path(dest_bci_if_true);
    }
  }

  // False branch
  Node *iftrue = _gvn.transform( new IfTrueNode(iff) );
  set_control( iftrue );
}

void Parse::jump_if_always_fork(int dest_bci, bool unc) {
  // False branch, use existing map and control()
  if (unc) {
    repush_if_args();
    uncommon_trap(Deoptimization::Reason_unstable_if,
                  Deoptimization::Action_reinterpret,
                  nullptr,
                  "taken never");
  } else {
    assert(dest_bci != never_reached, "inconsistent dest");
    merge_new_path(dest_bci);
  }
}


extern "C" {
  static int jint_cmp(const void *i, const void *j) {
    int a = *(jint *)i;
    int b = *(jint *)j;
    return a > b ? 1 : a < b ? -1 : 0;
  }
}


class SwitchRange : public StackObj {
  // a range of integers coupled with a bci destination
  jint _lo;                     // inclusive lower limit
  jint _hi;                     // inclusive upper limit
  int _dest;
  float _cnt;                   // how many times this range was hit according to profiling

public:
  jint lo() const              { return _lo;   }
  jint hi() const              { return _hi;   }
  int  dest() const            { return _dest; }
  bool is_singleton() const    { return _lo == _hi; }
  float cnt() const            { return _cnt; }

  void setRange(jint lo, jint hi, int dest, float cnt) {
    assert(lo <= hi, "must be a non-empty range");
    _lo = lo, _hi = hi; _dest = dest; _cnt = cnt;
    assert(_cnt >= 0, "");
  }
  bool adjoinRange(jint lo, jint hi, int dest, float cnt, bool trim_ranges) {
    assert(lo <= hi, "must be a non-empty range");
    if (lo == _hi+1) {
      // see merge_ranges() comment below
      if (trim_ranges) {
        if (cnt == 0) {
          if (_cnt != 0) {
            return false;
          }
          if (dest != _dest) {
            _dest = never_reached;
          }
        } else {
          if (_cnt == 0) {
            return false;
          }
          if (dest != _dest) {
            return false;
          }
        }
      } else {
        if (dest != _dest) {
          return false;
        }
      }
      _hi = hi;
      _cnt += cnt;
      return true;
    }
    return false;
  }

  void set (jint value, int dest, float cnt) {
    setRange(value, value, dest, cnt);
  }
  bool adjoin(jint value, int dest, float cnt, bool trim_ranges) {
    return adjoinRange(value, value, dest, cnt, trim_ranges);
  }
  bool adjoin(SwitchRange& other) {
    return adjoinRange(other._lo, other._hi, other._dest, other._cnt, false);
  }

  void print() {
    if (is_singleton())
      tty->print(" {%d}=>%d (cnt=%f)", lo(), dest(), cnt());
    else if (lo() == min_jint)
      tty->print(" {..%d}=>%d (cnt=%f)", hi(), dest(), cnt());
    else if (hi() == max_jint)
      tty->print(" {%d..}=>%d (cnt=%f)", lo(), dest(), cnt());
    else
      tty->print(" {%d..%d}=>%d (cnt=%f)", lo(), hi(), dest(), cnt());
  }
};

// We try to minimize the number of ranges and the size of the taken
// ones using profiling data. When ranges are created,
// SwitchRange::adjoinRange() only allows 2 adjoining ranges to merge
// if both were never hit or both were hit to build longer unreached
// ranges. Here, we now merge adjoining ranges with the same
// destination and finally set destination of unreached ranges to the
// special value never_reached because it can help minimize the number
// of tests that are necessary.
//
// For instance:
// [0, 1] to target1 sometimes taken
// [1, 2] to target1 never taken
// [2, 3] to target2 never taken
// would lead to:
// [0, 1] to target1 sometimes taken
// [1, 3] never taken
//
// (first 2 ranges to target1 are not merged)
static void merge_ranges(SwitchRange* ranges, int& rp) {
  if (rp == 0) {
    return;
  }
  int shift = 0;
  for (int j = 0; j < rp; j++) {
    SwitchRange& r1 = ranges[j-shift];
    SwitchRange& r2 = ranges[j+1];
    if (r1.adjoin(r2)) {
      shift++;
    } else if (shift > 0) {
      ranges[j+1-shift] = r2;
    }
  }
  rp -= shift;
  for (int j = 0; j <= rp; j++) {
    SwitchRange& r = ranges[j];
    if (r.cnt() == 0 && r.dest() != never_reached) {
      r.setRange(r.lo(), r.hi(), never_reached, r.cnt());
    }
  }
}

//-------------------------------do_tableswitch--------------------------------
void Parse::do_tableswitch() {
  // Get information about tableswitch
  int default_dest = iter().get_dest_table(0);
  jint lo_index    = iter().get_int_table(1);
  jint hi_index    = iter().get_int_table(2);
  int len          = hi_index - lo_index + 1;

  if (len < 1) {
    // If this is a backward branch, add safepoint
    maybe_add_safepoint(default_dest);
    pop(); // the effect of the instruction execution on the operand stack
    merge(default_dest);
    return;
  }

  ciMethodData* methodData = method()->method_data();
  ciMultiBranchData* profile = nullptr;
  if (methodData->is_mature() && UseSwitchProfiling) {
    ciProfileData* data = methodData->bci_to_data(bci());
    if (data != nullptr && data->is_MultiBranchData()) {
      profile = (ciMultiBranchData*)data;
    }
  }
  bool trim_ranges = !C->too_many_traps(method(), bci(), Deoptimization::Reason_unstable_if);

  // generate decision tree, using trichotomy when possible
  int rnum = len+2;
  bool makes_backward_branch = (default_dest <= bci());
  SwitchRange* ranges = NEW_RESOURCE_ARRAY(SwitchRange, rnum);
  int rp = -1;
  if (lo_index != min_jint) {
    float cnt = 1.0F;
    if (profile != nullptr) {
      cnt = (float)profile->default_count() / (hi_index != max_jint ? 2.0F : 1.0F);
    }
    ranges[++rp].setRange(min_jint, lo_index-1, default_dest, cnt);
  }
  for (int j = 0; j < len; j++) {
    jint match_int = lo_index+j;
    int  dest      = iter().get_dest_table(j+3);
    makes_backward_branch |= (dest <= bci());
    float cnt = 1.0F;
    if (profile != nullptr) {
      cnt = (float)profile->count_at(j);
    }
    if (rp < 0 || !ranges[rp].adjoin(match_int, dest, cnt, trim_ranges)) {
      ranges[++rp].set(match_int, dest, cnt);
    }
  }
  jint highest = lo_index+(len-1);
  assert(ranges[rp].hi() == highest, "");
  if (highest != max_jint) {
    float cnt = 1.0F;
    if (profile != nullptr) {
      cnt = (float)profile->default_count() / (lo_index != min_jint ? 2.0F : 1.0F);
    }
    if (!ranges[rp].adjoinRange(highest+1, max_jint, default_dest, cnt, trim_ranges)) {
      ranges[++rp].setRange(highest+1, max_jint, default_dest, cnt);
    }
  }
  assert(rp < len+2, "not too many ranges");

  if (trim_ranges) {
    merge_ranges(ranges, rp);
  }

  // Safepoint in case if backward branch observed
  if (makes_backward_branch) {
    add_safepoint();
  }

  Node* lookup = pop(); // lookup value
  jump_switch_ranges(lookup, &ranges[0], &ranges[rp]);
}


//------------------------------do_lookupswitch--------------------------------
void Parse::do_lookupswitch() {
  // Get information about lookupswitch
  int default_dest = iter().get_dest_table(0);
  jint len          = iter().get_int_table(1);

  if (len < 1) {    // If this is a backward branch, add safepoint
    maybe_add_safepoint(default_dest);
    pop(); // the effect of the instruction execution on the operand stack
    merge(default_dest);
    return;
  }

  ciMethodData* methodData = method()->method_data();
  ciMultiBranchData* profile = nullptr;
  if (methodData->is_mature() && UseSwitchProfiling) {
    ciProfileData* data = methodData->bci_to_data(bci());
    if (data != nullptr && data->is_MultiBranchData()) {
      profile = (ciMultiBranchData*)data;
    }
  }
  bool trim_ranges = !C->too_many_traps(method(), bci(), Deoptimization::Reason_unstable_if);

  // generate decision tree, using trichotomy when possible
  jint* table = NEW_RESOURCE_ARRAY(jint, len*3);
  {
    for (int j = 0; j < len; j++) {
      table[3*j+0] = iter().get_int_table(2+2*j);
      table[3*j+1] = iter().get_dest_table(2+2*j+1);
      // Handle overflow when converting from uint to jint
      table[3*j+2] = (profile == nullptr) ? 1 : (jint)MIN2<uint>((uint)max_jint, profile->count_at(j));
    }
    qsort(table, len, 3*sizeof(table[0]), jint_cmp);
  }

  float default_cnt = 1.0F;
  if (profile != nullptr) {
    juint defaults = max_juint - len;
    default_cnt = (float)profile->default_count()/(float)defaults;
  }

  int rnum = len*2+1;
  bool makes_backward_branch = (default_dest <= bci());
  SwitchRange* ranges = NEW_RESOURCE_ARRAY(SwitchRange, rnum);
  int rp = -1;
  for (int j = 0; j < len; j++) {
    jint match_int   = table[3*j+0];
    jint  dest        = table[3*j+1];
    jint  cnt         = table[3*j+2];
    jint  next_lo     = rp < 0 ? min_jint : ranges[rp].hi()+1;
    makes_backward_branch |= (dest <= bci());
    float c = default_cnt * ((float)match_int - (float)next_lo);
    if (match_int != next_lo && (rp < 0 || !ranges[rp].adjoinRange(next_lo, match_int-1, default_dest, c, trim_ranges))) {
      assert(default_dest != never_reached, "sentinel value for dead destinations");
      ranges[++rp].setRange(next_lo, match_int-1, default_dest, c);
    }
    if (rp < 0 || !ranges[rp].adjoin(match_int, dest, (float)cnt, trim_ranges)) {
      assert(dest != never_reached, "sentinel value for dead destinations");
      ranges[++rp].set(match_int, dest,  (float)cnt);
    }
  }
  jint highest = table[3*(len-1)];
  assert(ranges[rp].hi() == highest, "");
  if (highest != max_jint &&
      !ranges[rp].adjoinRange(highest+1, max_jint, default_dest, default_cnt * ((float)max_jint - (float)highest), trim_ranges)) {
    ranges[++rp].setRange(highest+1, max_jint, default_dest, default_cnt * ((float)max_jint - (float)highest));
  }
  assert(rp < rnum, "not too many ranges");

  if (trim_ranges) {
    merge_ranges(ranges, rp);
  }

  // Safepoint in case backward branch observed
  if (makes_backward_branch) {
    add_safepoint();
  }

  Node *lookup = pop(); // lookup value
  jump_switch_ranges(lookup, &ranges[0], &ranges[rp]);
}

static float if_prob(float taken_cnt, float total_cnt) {
  assert(taken_cnt <= total_cnt, "");
  if (total_cnt == 0) {
    return PROB_FAIR;
  }
  float p = taken_cnt / total_cnt;
  return clamp(p, PROB_MIN, PROB_MAX);
}

static float if_cnt(float cnt) {
  if (cnt == 0) {
    return COUNT_UNKNOWN;
  }
  return cnt;
}

static float sum_of_cnts(SwitchRange *lo, SwitchRange *hi) {
  float total_cnt = 0;
  for (SwitchRange* sr = lo; sr <= hi; sr++) {
    total_cnt += sr->cnt();
  }
  return total_cnt;
}

class SwitchRanges : public ResourceObj {
public:
  SwitchRange* _lo;
  SwitchRange* _hi;
  SwitchRange* _mid;
  float _cost;

  enum {
    Start,
    LeftDone,
    RightDone,
    Done
  } _state;

  SwitchRanges(SwitchRange *lo, SwitchRange *hi)
    : _lo(lo), _hi(hi), _mid(nullptr),
      _cost(0), _state(Start) {
  }

  SwitchRanges()
    : _lo(nullptr), _hi(nullptr), _mid(nullptr),
      _cost(0), _state(Start) {}
};

// Estimate cost of performing a binary search on lo..hi
static float compute_tree_cost(SwitchRange *lo, SwitchRange *hi, float total_cnt) {
  GrowableArray<SwitchRanges> tree;
  SwitchRanges root(lo, hi);
  tree.push(root);

  float cost = 0;
  do {
    SwitchRanges& r = *tree.adr_at(tree.length()-1);
    if (r._hi != r._lo) {
      if (r._mid == nullptr) {
        float r_cnt = sum_of_cnts(r._lo, r._hi);

        if (r_cnt == 0) {
          tree.pop();
          cost = 0;
          continue;
        }

        SwitchRange* mid = nullptr;
        mid = r._lo;
        for (float cnt = 0; ; ) {
          assert(mid <= r._hi, "out of bounds");
          cnt += mid->cnt();
          if (cnt > r_cnt / 2) {
            break;
          }
          mid++;
        }
        assert(mid <= r._hi, "out of bounds");
        r._mid = mid;
        r._cost = r_cnt / total_cnt;
      }
      r._cost += cost;
      if (r._state < SwitchRanges::LeftDone && r._mid > r._lo) {
        cost = 0;
        r._state = SwitchRanges::LeftDone;
        tree.push(SwitchRanges(r._lo, r._mid-1));
      } else if (r._state < SwitchRanges::RightDone) {
        cost = 0;
        r._state = SwitchRanges::RightDone;
        tree.push(SwitchRanges(r._mid == r._lo ? r._mid+1 : r._mid, r._hi));
      } else {
        tree.pop();
        cost = r._cost;
      }
    } else {
      tree.pop();
      cost = r._cost;
    }
  } while (tree.length() > 0);


  return cost;
}

// It sometimes pays off to test most common ranges before the binary search
void Parse::linear_search_switch_ranges(Node* key_val, SwitchRange*& lo, SwitchRange*& hi) {
  uint nr = hi - lo + 1;
  float total_cnt = sum_of_cnts(lo, hi);

  float min = compute_tree_cost(lo, hi, total_cnt);
  float extra = 1;
  float sub = 0;

  SwitchRange* array1 = lo;
  SwitchRange* array2 = NEW_RESOURCE_ARRAY(SwitchRange, nr);

  SwitchRange* ranges = nullptr;

  while (nr >= 2) {
    assert(lo == array1 || lo == array2, "one the 2 already allocated arrays");
    ranges = (lo == array1) ? array2 : array1;

    // Find highest frequency range
    SwitchRange* candidate = lo;
    for (SwitchRange* sr = lo+1; sr <= hi; sr++) {
      if (sr->cnt() > candidate->cnt()) {
        candidate = sr;
      }
    }
    SwitchRange most_freq = *candidate;
    if (most_freq.cnt() == 0) {
      break;
    }

    // Copy remaining ranges into another array
    int shift = 0;
    for (uint i = 0; i < nr; i++) {
      SwitchRange* sr = &lo[i];
      if (sr != candidate) {
        ranges[i-shift] = *sr;
      } else {
        shift++;
        if (i > 0 && i < nr-1) {
          SwitchRange prev = lo[i-1];
          prev.setRange(prev.lo(), sr->hi(), prev.dest(), prev.cnt());
          if (prev.adjoin(lo[i+1])) {
            shift++;
            i++;
          }
          ranges[i-shift] = prev;
        }
      }
    }
    nr -= shift;

    // Evaluate cost of testing the most common range and performing a
    // binary search on the other ranges
    float cost = extra + compute_tree_cost(&ranges[0], &ranges[nr-1], total_cnt);
    if (cost >= min) {
      break;
    }
    // swap arrays
    lo = &ranges[0];
    hi = &ranges[nr-1];

    // It pays off: emit the test for the most common range
    assert(most_freq.cnt() > 0, "must be taken");
    Node* val = _gvn.transform(new SubINode(key_val, _gvn.intcon(most_freq.lo())));
    Node* cmp = _gvn.transform(new CmpUNode(val, _gvn.intcon(java_subtract(most_freq.hi(), most_freq.lo()))));
    Node* tst = _gvn.transform(new BoolNode(cmp, BoolTest::le));
    IfNode* iff = create_and_map_if(control(), tst, if_prob(most_freq.cnt(), total_cnt), if_cnt(most_freq.cnt()));
    jump_if_true_fork(iff, most_freq.dest(), false);

    sub += most_freq.cnt() / total_cnt;
    extra += 1 - sub;
    min = cost;
  }
}

//----------------------------create_jump_tables-------------------------------
bool Parse::create_jump_tables(Node* key_val, SwitchRange* lo, SwitchRange* hi) {
  // Are jumptables enabled
  if (!UseJumpTables)  return false;

  // Are jumptables supported
  if (!Matcher::has_match_rule(Op_Jump))  return false;

  bool trim_ranges = !C->too_many_traps(method(), bci(), Deoptimization::Reason_unstable_if);

  // Decide if a guard is needed to lop off big ranges at either (or
  // both) end(s) of the input set. We'll call this the default target
  // even though we can't be sure that it is the true "default".

  bool needs_guard = false;
  int default_dest;
  int64_t total_outlier_size = 0;
  int64_t hi_size = ((int64_t)hi->hi()) - ((int64_t)hi->lo()) + 1;
  int64_t lo_size = ((int64_t)lo->hi()) - ((int64_t)lo->lo()) + 1;

  if (lo->dest() == hi->dest()) {
    total_outlier_size = hi_size + lo_size;
    default_dest = lo->dest();
  } else if (lo_size > hi_size) {
    total_outlier_size = lo_size;
    default_dest = lo->dest();
  } else {
    total_outlier_size = hi_size;
    default_dest = hi->dest();
  }

  float total = sum_of_cnts(lo, hi);
  float cost = compute_tree_cost(lo, hi, total);

  // If a guard test will eliminate very sparse end ranges, then
  // it is worth the cost of an extra jump.
  float trimmed_cnt = 0;
  if (total_outlier_size > (MaxJumpTableSparseness * 4)) {
    needs_guard = true;
    if (default_dest == lo->dest()) {
      trimmed_cnt += lo->cnt();
      lo++;
    }
    if (default_dest == hi->dest()) {
      trimmed_cnt += hi->cnt();
      hi--;
    }
  }

  // Find the total number of cases and ranges
  int64_t num_cases = ((int64_t)hi->hi()) - ((int64_t)lo->lo()) + 1;
  int num_range = hi - lo + 1;

  // Don't create table if: too large, too small, or too sparse.
  if (num_cases > MaxJumpTableSize)
    return false;
  if (UseSwitchProfiling) {
    // MinJumpTableSize is set so with a well balanced binary tree,
    // when the number of ranges is MinJumpTableSize, it's cheaper to
    // go through a JumpNode that a tree of IfNodes. Average cost of a
    // tree of IfNodes with MinJumpTableSize is
    // log2f(MinJumpTableSize) comparisons. So if the cost computed
    // from profile data is less than log2f(MinJumpTableSize) then
    // going with the binary search is cheaper.
    if (cost < log2f(MinJumpTableSize)) {
      return false;
    }
  } else {
    if (num_cases < MinJumpTableSize)
      return false;
  }
  if (num_cases > (MaxJumpTableSparseness * num_range))
    return false;

  // Normalize table lookups to zero
  int lowval = lo->lo();
  key_val = _gvn.transform( new SubINode(key_val, _gvn.intcon(lowval)) );

  // Generate a guard to protect against input keyvals that aren't
  // in the switch domain.
  if (needs_guard) {
    Node*   size = _gvn.intcon(num_cases);
    Node*   cmp = _gvn.transform(new CmpUNode(key_val, size));
    Node*   tst = _gvn.transform(new BoolNode(cmp, BoolTest::ge));
    IfNode* iff = create_and_map_if(control(), tst, if_prob(trimmed_cnt, total), if_cnt(trimmed_cnt));
    jump_if_true_fork(iff, default_dest, trim_ranges && trimmed_cnt == 0);

    total -= trimmed_cnt;
  }

  // Create an ideal node JumpTable that has projections
  // of all possible ranges for a switch statement
  // The key_val input must be converted to a pointer offset and scaled.
  // Compare Parse::array_addressing above.

  // Clean the 32-bit int into a real 64-bit offset.
  // Otherwise, the jint value 0 might turn into an offset of 0x0800000000.
  // Make I2L conversion control dependent to prevent it from
  // floating above the range check during loop optimizations.
  // Do not use a narrow int type here to prevent the data path from dying
  // while the control path is not removed. This can happen if the type of key_val
  // is later known to be out of bounds of [0, num_cases] and therefore a narrow cast
  // would be replaced by TOP while C2 is not able to fold the corresponding range checks.
  // Set _carry_dependency for the cast to avoid being removed by IGVN.
#ifdef _LP64
  key_val = C->constrained_convI2L(&_gvn, key_val, TypeInt::INT, control(), true /* carry_dependency */);
#endif

  // Shift the value by wordsize so we have an index into the table, rather
  // than a switch value
  Node *shiftWord = _gvn.MakeConX(wordSize);
  key_val = _gvn.transform( new MulXNode( key_val, shiftWord));

  // Create the JumpNode
  Arena* arena = C->comp_arena();
  float* probs = (float*)arena->Amalloc(sizeof(float)*num_cases);
  int i = 0;
  if (total == 0) {
    for (SwitchRange* r = lo; r <= hi; r++) {
      for (int64_t j = r->lo(); j <= r->hi(); j++, i++) {
        probs[i] = 1.0F / num_cases;
      }
    }
  } else {
    for (SwitchRange* r = lo; r <= hi; r++) {
      float prob = r->cnt()/total;
      for (int64_t j = r->lo(); j <= r->hi(); j++, i++) {
        probs[i] = prob / (r->hi() - r->lo() + 1);
      }
    }
  }

  ciMethodData* methodData = method()->method_data();
  ciMultiBranchData* profile = nullptr;
  if (methodData->is_mature()) {
    ciProfileData* data = methodData->bci_to_data(bci());
    if (data != nullptr && data->is_MultiBranchData()) {
      profile = (ciMultiBranchData*)data;
    }
  }

  Node* jtn = _gvn.transform(new JumpNode(control(), key_val, num_cases, probs, profile == nullptr ? COUNT_UNKNOWN : total));

  // These are the switch destinations hanging off the jumpnode
  i = 0;
  for (SwitchRange* r = lo; r <= hi; r++) {
    for (int64_t j = r->lo(); j <= r->hi(); j++, i++) {
      Node* input = _gvn.transform(new JumpProjNode(jtn, i, r->dest(), (int)(j - lowval)));
      {
        PreserveJVMState pjvms(this);
        set_control(input);
        jump_if_always_fork(r->dest(), trim_ranges && r->cnt() == 0);
      }
    }
  }
  assert(i == num_cases, "miscount of cases");
  stop_and_kill_map();  // no more uses for this JVMS
  return true;
}

//----------------------------jump_switch_ranges-------------------------------
void Parse::jump_switch_ranges(Node* key_val, SwitchRange *lo, SwitchRange *hi, int switch_depth) {
  Block* switch_block = block();
  bool trim_ranges = !C->too_many_traps(method(), bci(), Deoptimization::Reason_unstable_if);

  if (switch_depth == 0) {
    // Do special processing for the top-level call.
    assert(lo->lo() == min_jint, "initial range must exhaust Type::INT");
    assert(hi->hi() == max_jint, "initial range must exhaust Type::INT");

    // Decrement pred-numbers for the unique set of nodes.
#ifdef ASSERT
    if (!trim_ranges) {
      // Ensure that the block's successors are a (duplicate-free) set.
      int successors_counted = 0;  // block occurrences in [hi..lo]
      int unique_successors = switch_block->num_successors();
      for (int i = 0; i < unique_successors; i++) {
        Block* target = switch_block->successor_at(i);

        // Check that the set of successors is the same in both places.
        int successors_found = 0;
        for (SwitchRange* p = lo; p <= hi; p++) {
          if (p->dest() == target->start())  successors_found++;
        }
        assert(successors_found > 0, "successor must be known");
        successors_counted += successors_found;
      }
      assert(successors_counted == (hi-lo)+1, "no unexpected successors");
    }
#endif

    // Maybe prune the inputs, based on the type of key_val.
    jint min_val = min_jint;
    jint max_val = max_jint;
    const TypeInt* ti = key_val->bottom_type()->isa_int();
    if (ti != nullptr) {
      min_val = ti->_lo;
      max_val = ti->_hi;
      assert(min_val <= max_val, "invalid int type");
    }
    while (lo->hi() < min_val) {
      lo++;
    }
    if (lo->lo() < min_val)  {
      lo->setRange(min_val, lo->hi(), lo->dest(), lo->cnt());
    }
    while (hi->lo() > max_val) {
      hi--;
    }
    if (hi->hi() > max_val) {
      hi->setRange(hi->lo(), max_val, hi->dest(), hi->cnt());
    }

    linear_search_switch_ranges(key_val, lo, hi);
  }

#ifndef PRODUCT
  if (switch_depth == 0) {
    _max_switch_depth = 0;
    _est_switch_depth = log2i_graceful((hi - lo + 1) - 1) + 1;
  }
#endif

  assert(lo <= hi, "must be a non-empty set of ranges");
  if (lo == hi) {
    jump_if_always_fork(lo->dest(), trim_ranges && lo->cnt() == 0);
  } else {
    assert(lo->hi() == (lo+1)->lo()-1, "contiguous ranges");
    assert(hi->lo() == (hi-1)->hi()+1, "contiguous ranges");

    if (create_jump_tables(key_val, lo, hi)) return;

    SwitchRange* mid = nullptr;
    float total_cnt = sum_of_cnts(lo, hi);

    int nr = hi - lo + 1;
    if (UseSwitchProfiling) {
      // Don't keep the binary search tree balanced: pick up mid point
      // that split frequencies in half.
      float cnt = 0;
      for (SwitchRange* sr = lo; sr <= hi; sr++) {
        cnt += sr->cnt();
        if (cnt >= total_cnt / 2) {
          mid = sr;
          break;
        }
      }
    } else {
      mid = lo + nr/2;

      // if there is an easy choice, pivot at a singleton:
      if (nr > 3 && !mid->is_singleton() && (mid-1)->is_singleton())  mid--;

      assert(lo < mid && mid <= hi, "good pivot choice");
      assert(nr != 2 || mid == hi,   "should pick higher of 2");
      assert(nr != 3 || mid == hi-1, "should pick middle of 3");
    }


    Node *test_val = _gvn.intcon(mid == lo ? mid->hi() : mid->lo());

    if (mid->is_singleton()) {
      IfNode *iff_ne = jump_if_fork_int(key_val, test_val, BoolTest::ne, 1-if_prob(mid->cnt(), total_cnt), if_cnt(mid->cnt()));
      jump_if_false_fork(iff_ne, mid->dest(), trim_ranges && mid->cnt() == 0);

      // Special Case:  If there are exactly three ranges, and the high
      // and low range each go to the same place, omit the "gt" test,
      // since it will not discriminate anything.
      bool eq_test_only = (hi == lo+2 && hi->dest() == lo->dest() && mid == hi-1) || mid == lo;

      // if there is a higher range, test for it and process it:
      if (mid < hi && !eq_test_only) {
        // two comparisons of same values--should enable 1 test for 2 branches
        // Use BoolTest::lt instead of BoolTest::gt
        float cnt = sum_of_cnts(lo, mid-1);
        IfNode *iff_lt  = jump_if_fork_int(key_val, test_val, BoolTest::lt, if_prob(cnt, total_cnt), if_cnt(cnt));
        Node   *iftrue  = _gvn.transform( new IfTrueNode(iff_lt) );
        Node   *iffalse = _gvn.transform( new IfFalseNode(iff_lt) );
        { PreserveJVMState pjvms(this);
          set_control(iffalse);
          jump_switch_ranges(key_val, mid+1, hi, switch_depth+1);
        }
        set_control(iftrue);
      }

    } else {
      // mid is a range, not a singleton, so treat mid..hi as a unit
      float cnt = sum_of_cnts(mid == lo ? mid+1 : mid, hi);
      IfNode *iff_ge = jump_if_fork_int(key_val, test_val, mid == lo ? BoolTest::gt : BoolTest::ge, if_prob(cnt, total_cnt), if_cnt(cnt));

      // if there is a higher range, test for it and process it:
      if (mid == hi) {
        jump_if_true_fork(iff_ge, mid->dest(), trim_ranges && cnt == 0);
      } else {
        Node *iftrue  = _gvn.transform( new IfTrueNode(iff_ge) );
        Node *iffalse = _gvn.transform( new IfFalseNode(iff_ge) );
        { PreserveJVMState pjvms(this);
          set_control(iftrue);
          jump_switch_ranges(key_val, mid == lo ? mid+1 : mid, hi, switch_depth+1);
        }
        set_control(iffalse);
      }
    }

    // in any case, process the lower range
    if (mid == lo) {
      if (mid->is_singleton()) {
        jump_switch_ranges(key_val, lo+1, hi, switch_depth+1);
      } else {
        jump_if_always_fork(lo->dest(), trim_ranges && lo->cnt() == 0);
      }
    } else {
      jump_switch_ranges(key_val, lo, mid-1, switch_depth+1);
    }
  }

  // Decrease pred_count for each successor after all is done.
  if (switch_depth == 0) {
    int unique_successors = switch_block->num_successors();
    for (int i = 0; i < unique_successors; i++) {
      Block* target = switch_block->successor_at(i);
      // Throw away the pre-allocated path for each unique successor.
      target->next_path_num();
    }
  }

#ifndef PRODUCT
  _max_switch_depth = MAX2(switch_depth, _max_switch_depth);
  if (TraceOptoParse && Verbose && WizardMode && switch_depth == 0) {
    SwitchRange* r;
    int nsing = 0;
    for( r = lo; r <= hi; r++ ) {
      if( r->is_singleton() )  nsing++;
    }
    tty->print(">>> ");
    _method->print_short_name();
    tty->print_cr(" switch decision tree");
    tty->print_cr("    %d ranges (%d singletons), max_depth=%d, est_depth=%d",
                  (int) (hi-lo+1), nsing, _max_switch_depth, _est_switch_depth);
    if (_max_switch_depth > _est_switch_depth) {
      tty->print_cr("******** BAD SWITCH DEPTH ********");
    }
    tty->print("   ");
    for( r = lo; r <= hi; r++ ) {
      r->print();
    }
    tty->cr();
  }
#endif
}

void Parse::modf() {
  Node *f2 = pop();
  Node *f1 = pop();
  Node* c = make_runtime_call(RC_LEAF, OptoRuntime::modf_Type(),
                              CAST_FROM_FN_PTR(address, SharedRuntime::frem),
                              "frem", nullptr, //no memory effects
                              f1, f2);
  Node* res = _gvn.transform(new ProjNode(c, TypeFunc::Parms + 0));

  push(res);
}

void Parse::modd() {
  Node *d2 = pop_pair();
  Node *d1 = pop_pair();
  Node* c = make_runtime_call(RC_LEAF, OptoRuntime::Math_DD_D_Type(),
                              CAST_FROM_FN_PTR(address, SharedRuntime::drem),
                              "drem", nullptr, //no memory effects
                              d1, top(), d2, top());
  Node* res_d   = _gvn.transform(new ProjNode(c, TypeFunc::Parms + 0));

#ifdef ASSERT
  Node* res_top = _gvn.transform(new ProjNode(c, TypeFunc::Parms + 1));
  assert(res_top == top(), "second value must be top");
#endif

  push_pair(res_d);
}

void Parse::l2f() {
  Node* f2 = pop();
  Node* f1 = pop();
  Node* c = make_runtime_call(RC_LEAF, OptoRuntime::l2f_Type(),
                              CAST_FROM_FN_PTR(address, SharedRuntime::l2f),
                              "l2f", nullptr, //no memory effects
                              f1, f2);
  Node* res = _gvn.transform(new ProjNode(c, TypeFunc::Parms + 0));

  push(res);
}

// Handle jsr and jsr_w bytecode
void Parse::do_jsr() {
  assert(bc() == Bytecodes::_jsr || bc() == Bytecodes::_jsr_w, "wrong bytecode");

  // Store information about current state, tagged with new _jsr_bci
  int return_bci = iter().next_bci();
  int jsr_bci    = (bc() == Bytecodes::_jsr) ? iter().get_dest() : iter().get_far_dest();

  // The way we do things now, there is only one successor block
  // for the jsr, because the target code is cloned by ciTypeFlow.
  Block* target = successor_for_bci(jsr_bci);

  // What got pushed?
  const Type* ret_addr = target->peek();
  assert(ret_addr->singleton(), "must be a constant (cloned jsr body)");

  // Effect on jsr on stack
  push(_gvn.makecon(ret_addr));

  // Flow to the jsr.
  merge(jsr_bci);
}

// Handle ret bytecode
void Parse::do_ret() {
  // Find to whom we return.
  assert(block()->num_successors() == 1, "a ret can only go one place now");
  Block* target = block()->successor_at(0);
  assert(!target->is_ready(), "our arrival must be expected");
  int pnum = target->next_path_num();
  merge_common(target, pnum);
}

static bool has_injected_profile(BoolTest::mask btest, Node* test, int& taken, int& not_taken) {
  if (btest != BoolTest::eq && btest != BoolTest::ne) {
    // Only ::eq and ::ne are supported for profile injection.
    return false;
  }
  if (test->is_Cmp() &&
      test->in(1)->Opcode() == Op_ProfileBoolean) {
    ProfileBooleanNode* profile = (ProfileBooleanNode*)test->in(1);
    int false_cnt = profile->false_count();
    int  true_cnt = profile->true_count();

    // Counts matching depends on the actual test operation (::eq or ::ne).
    // No need to scale the counts because profile injection was designed
    // to feed exact counts into VM.
    taken     = (btest == BoolTest::eq) ? false_cnt :  true_cnt;
    not_taken = (btest == BoolTest::eq) ?  true_cnt : false_cnt;

    profile->consume();
    return true;
  }
  return false;
}

// Give up if too few (or too many, in which case the sum will overflow) counts to be meaningful.
// We also check that individual counters are positive first, otherwise the sum can become positive.
// (check for saturation, integer overflow, and immature counts)
static bool counters_are_meaningful(int counter1, int counter2, int min) {
  // check for saturation, including "uint" values too big to fit in "int"
  if (counter1 < 0 || counter2 < 0) {
    return false;
  }
  // check for integer overflow of the sum
  int64_t sum = (int64_t)counter1 + (int64_t)counter2;
  STATIC_ASSERT(sizeof(counter1) < sizeof(sum));
  if (sum > INT_MAX) {
    return false;
  }
  // check if mature
  return (counter1 + counter2) >= min;
}

//--------------------------dynamic_branch_prediction--------------------------
// Try to gather dynamic branch prediction behavior.  Return a probability
// of the branch being taken and set the "cnt" field.  Returns a -1.0
// if we need to use static prediction for some reason.
float Parse::dynamic_branch_prediction(float &cnt, BoolTest::mask btest, Node* test) {
  ResourceMark rm;

  cnt  = COUNT_UNKNOWN;

  int     taken = 0;
  int not_taken = 0;

  bool use_mdo = !has_injected_profile(btest, test, taken, not_taken);

  if (use_mdo) {
    // Use MethodData information if it is available
    // FIXME: free the ProfileData structure
    ciMethodData* methodData = method()->method_data();
    if (!methodData->is_mature())  return PROB_UNKNOWN;
    ciProfileData* data = methodData->bci_to_data(bci());
    if (data == nullptr) {
      return PROB_UNKNOWN;
    }
    if (!data->is_JumpData())  return PROB_UNKNOWN;

    // get taken and not taken values
    // NOTE: saturated UINT_MAX values become negative,
    // as do counts above INT_MAX.
    taken = data->as_JumpData()->taken();
    not_taken = 0;
    if (data->is_BranchData()) {
      not_taken = data->as_BranchData()->not_taken();
    }

    // scale the counts to be commensurate with invocation counts:
    // NOTE: overflow for positive values is clamped at INT_MAX
    taken = method()->scale_count(taken);
    not_taken = method()->scale_count(not_taken);
  }
  // At this point, saturation or overflow is indicated by INT_MAX
  // or a negative value.

  // Give up if too few (or too many, in which case the sum will overflow) counts to be meaningful.
  // We also check that individual counters are positive first, otherwise the sum can become positive.
  if (!counters_are_meaningful(taken, not_taken, 40)) {
    if (C->log() != nullptr) {
      C->log()->elem("branch target_bci='%d' taken='%d' not_taken='%d'", iter().get_dest(), taken, not_taken);
    }
    return PROB_UNKNOWN;
  }

  // Compute frequency that we arrive here
  float sum = taken + not_taken;
  // Adjust, if this block is a cloned private block but the
  // Jump counts are shared.  Taken the private counts for
  // just this path instead of the shared counts.
  if( block()->count() > 0 )
    sum = block()->count();
  cnt = sum / FreqCountInvocations;

  // Pin probability to sane limits
  float prob;
  if( !taken )
    prob = (0+PROB_MIN) / 2;
  else if( !not_taken )
    prob = (1+PROB_MAX) / 2;
  else {                         // Compute probability of true path
    prob = (float)taken / (float)(taken + not_taken);
    if (prob > PROB_MAX)  prob = PROB_MAX;
    if (prob < PROB_MIN)   prob = PROB_MIN;
  }

  assert((cnt > 0.0f) && (prob > 0.0f),
         "Bad frequency assignment in if cnt=%g prob=%g taken=%d not_taken=%d", cnt, prob, taken, not_taken);

  if (C->log() != nullptr) {
    const char* prob_str = nullptr;
    if (prob >= PROB_MAX)  prob_str = (prob == PROB_MAX) ? "max" : "always";
    if (prob <= PROB_MIN)  prob_str = (prob == PROB_MIN) ? "min" : "never";
    char prob_str_buf[30];
    if (prob_str == nullptr) {
      jio_snprintf(prob_str_buf, sizeof(prob_str_buf), "%20.2f", prob);
      prob_str = prob_str_buf;
    }
    C->log()->elem("branch target_bci='%d' taken='%d' not_taken='%d' cnt='%f' prob='%s'",
                   iter().get_dest(), taken, not_taken, cnt, prob_str);
  }
  return prob;
}

//-----------------------------branch_prediction-------------------------------
float Parse::branch_prediction(float& cnt,
                               BoolTest::mask btest,
                               int target_bci,
                               Node* test) {
  float prob = dynamic_branch_prediction(cnt, btest, test);
  // If prob is unknown, switch to static prediction
  if (prob != PROB_UNKNOWN)  return prob;

  prob = PROB_FAIR;                   // Set default value
  if (btest == BoolTest::eq)          // Exactly equal test?
    prob = PROB_STATIC_INFREQUENT;    // Assume its relatively infrequent
  else if (btest == BoolTest::ne)
    prob = PROB_STATIC_FREQUENT;      // Assume its relatively frequent

  // If this is a conditional test guarding a backwards branch,
  // assume its a loop-back edge.  Make it a likely taken branch.
  if (target_bci < bci()) {
    if (is_osr_parse()) {    // Could be a hot OSR'd loop; force deopt
      // Since it's an OSR, we probably have profile data, but since
      // branch_prediction returned PROB_UNKNOWN, the counts are too small.
      // Let's make a special check here for completely zero counts.
      ciMethodData* methodData = method()->method_data();
      if (!methodData->is_empty()) {
        ciProfileData* data = methodData->bci_to_data(bci());
        // Only stop for truly zero counts, which mean an unknown part
        // of the OSR-ed method, and we want to deopt to gather more stats.
        // If you have ANY counts, then this loop is simply 'cold' relative
        // to the OSR loop.
        if (data == nullptr ||
            (data->as_BranchData()->taken() +  data->as_BranchData()->not_taken() == 0)) {
          // This is the only way to return PROB_UNKNOWN:
          return PROB_UNKNOWN;
        }
      }
    }
    prob = PROB_STATIC_FREQUENT;     // Likely to take backwards branch
  }

  assert(prob != PROB_UNKNOWN, "must have some guess at this point");
  return prob;
}

// The magic constants are chosen so as to match the output of
// branch_prediction() when the profile reports a zero taken count.
// It is important to distinguish zero counts unambiguously, because
// some branches (e.g., _213_javac.Assembler.eliminate) validly produce
// very small but nonzero probabilities, which if confused with zero
// counts would keep the program recompiling indefinitely.
bool Parse::seems_never_taken(float prob) const {
  return prob < PROB_MIN;
}

// True if the comparison seems to be the kind that will not change its
// statistics from true to false.  See comments in adjust_map_after_if.
// This question is only asked along paths which are already
// classified as untaken (by seems_never_taken), so really,
// if a path is never taken, its controlling comparison is
// already acting in a stable fashion.  If the comparison
// seems stable, we will put an expensive uncommon trap
// on the untaken path.
bool Parse::seems_stable_comparison() const {
  if (C->too_many_traps(method(), bci(), Deoptimization::Reason_unstable_if)) {
    return false;
  }
  return true;
}

//-------------------------------repush_if_args--------------------------------
// Push arguments of an "if" bytecode back onto the stack by adjusting _sp.
inline int Parse::repush_if_args() {
  if (PrintOpto && WizardMode) {
    tty->print("defending against excessive implicit null exceptions on %s @%d in ",
               Bytecodes::name(iter().cur_bc()), iter().cur_bci());
    method()->print_name(); tty->cr();
  }
  int bc_depth = - Bytecodes::depth(iter().cur_bc());
  assert(bc_depth == 1 || bc_depth == 2, "only two kinds of branches");
  DEBUG_ONLY(sync_jvms());   // argument(n) requires a synced jvms
  assert(argument(0) != nullptr, "must exist");
  assert(bc_depth == 1 || argument(1) != nullptr, "two must exist");
  inc_sp(bc_depth);
  return bc_depth;
}

//----------------------------------do_ifnull----------------------------------
void Parse::do_ifnull(BoolTest::mask btest, Node *c) {
  int target_bci = iter().get_dest();

  Block* branch_block = successor_for_bci(target_bci);
  Block* next_block   = successor_for_bci(iter().next_bci());

  float cnt;
  float prob = branch_prediction(cnt, btest, target_bci, c);
  if (prob == PROB_UNKNOWN) {
    // (An earlier version of do_ifnull omitted this trap for OSR methods.)
    if (PrintOpto && Verbose) {
      tty->print_cr("Never-taken edge stops compilation at bci %d", bci());
    }
    repush_if_args(); // to gather stats on loop
    uncommon_trap(Deoptimization::Reason_unreached,
                  Deoptimization::Action_reinterpret,
                  nullptr, "cold");
    if (C->eliminate_boxing()) {
      // Mark the successor blocks as parsed
      branch_block->next_path_num();
      next_block->next_path_num();
    }
    return;
  }

  NOT_PRODUCT(explicit_null_checks_inserted++);

  // Generate real control flow
  Node   *tst = _gvn.transform( new BoolNode( c, btest ) );

  // Sanity check the probability value
  assert(prob > 0.0f,"Bad probability in Parser");
 // Need xform to put node in hash table
  IfNode *iff = create_and_xform_if( control(), tst, prob, cnt );
  assert(iff->_prob > 0.0f,"Optimizer made bad probability in parser");
  // True branch
  { PreserveJVMState pjvms(this);
    Node* iftrue  = _gvn.transform( new IfTrueNode (iff) );
    set_control(iftrue);

    if (stopped()) {            // Path is dead?
      NOT_PRODUCT(explicit_null_checks_elided++);
      if (C->eliminate_boxing()) {
        // Mark the successor block as parsed
        branch_block->next_path_num();
      }
    } else {                    // Path is live.
      adjust_map_after_if(btest, c, prob, branch_block);
      if (!stopped()) {
        merge(target_bci);
      }
    }
  }

  // False branch
  Node* iffalse = _gvn.transform( new IfFalseNode(iff) );
  set_control(iffalse);

  if (stopped()) {              // Path is dead?
    NOT_PRODUCT(explicit_null_checks_elided++);
    if (C->eliminate_boxing()) {
      // Mark the successor block as parsed
      next_block->next_path_num();
    }
  } else  {                     // Path is live.
    adjust_map_after_if(BoolTest(btest).negate(), c, 1.0-prob, next_block);
  }
}

//------------------------------------do_if------------------------------------
void Parse::do_if(BoolTest::mask btest, Node* c, bool new_path, Node** ctrl_taken) {
  int target_bci = iter().get_dest();

  Block* branch_block = successor_for_bci(target_bci);
  Block* next_block   = successor_for_bci(iter().next_bci());

  float cnt;
  float prob = branch_prediction(cnt, btest, target_bci, c);
  float untaken_prob = 1.0 - prob;

  if (prob == PROB_UNKNOWN) {
    if (PrintOpto && Verbose) {
      tty->print_cr("Never-taken edge stops compilation at bci %d", bci());
    }
    repush_if_args(); // to gather stats on loop
    uncommon_trap(Deoptimization::Reason_unreached,
                  Deoptimization::Action_reinterpret,
                  nullptr, "cold");
    if (C->eliminate_boxing()) {
      // Mark the successor blocks as parsed
      branch_block->next_path_num();
      next_block->next_path_num();
    }
    return;
  }

  // Sanity check the probability value
  assert(0.0f < prob && prob < 1.0f,"Bad probability in Parser");

  bool taken_if_true = true;
  // Convert BoolTest to canonical form:
  if (!BoolTest(btest).is_canonical()) {
    btest         = BoolTest(btest).negate();
    taken_if_true = false;
    // prob is NOT updated here; it remains the probability of the taken
    // path (as opposed to the prob of the path guarded by an 'IfTrueNode').
  }
  assert(btest != BoolTest::eq, "!= is the only canonical exact test");

  Node* tst0 = new BoolNode(c, btest);
  Node* tst = _gvn.transform(tst0);
  BoolTest::mask taken_btest   = BoolTest::illegal;
  BoolTest::mask untaken_btest = BoolTest::illegal;

  if (tst->is_Bool()) {
    // Refresh c from the transformed bool node, since it may be
    // simpler than the original c.  Also re-canonicalize btest.
    // This wins when (Bool ne (Conv2B p) 0) => (Bool ne (CmpP p null)).
    // That can arise from statements like: if (x instanceof C) ...
    if (tst != tst0) {
      // Canonicalize one more time since transform can change it.
      btest = tst->as_Bool()->_test._test;
      if (!BoolTest(btest).is_canonical()) {
        // Reverse edges one more time...
        tst   = _gvn.transform( tst->as_Bool()->negate(&_gvn) );
        btest = tst->as_Bool()->_test._test;
        assert(BoolTest(btest).is_canonical(), "sanity");
        taken_if_true = !taken_if_true;
      }
      c = tst->in(1);
    }
    BoolTest::mask neg_btest = BoolTest(btest).negate();
    taken_btest   = taken_if_true ?     btest : neg_btest;
    untaken_btest = taken_if_true ? neg_btest :     btest;
  }

  // Generate real control flow
  float true_prob = (taken_if_true ? prob : untaken_prob);
  IfNode* iff = create_and_map_if(control(), tst, true_prob, cnt);
  assert(iff->_prob > 0.0f,"Optimizer made bad probability in parser");
  Node* taken_branch   = new IfTrueNode(iff);
  Node* untaken_branch = new IfFalseNode(iff);
  if (!taken_if_true) {  // Finish conversion to canonical form
    Node* tmp      = taken_branch;
    taken_branch   = untaken_branch;
    untaken_branch = tmp;
  }

  // Branch is taken:
  { PreserveJVMState pjvms(this);
    taken_branch = _gvn.transform(taken_branch);
    set_control(taken_branch);

    if (stopped()) {
      if (C->eliminate_boxing() && !new_path) {
        // Mark the successor block as parsed (if we haven't created a new path)
        branch_block->next_path_num();
      }
    } else {
      adjust_map_after_if(taken_btest, c, prob, branch_block);
      if (!stopped()) {
        if (new_path) {
          // Merge by using a new path
          merge_new_path(target_bci);
        } else if (ctrl_taken != nullptr) {
          // Don't merge but save taken branch to be wired by caller
          *ctrl_taken = control();
        } else {
          merge(target_bci);
        }
      }
    }
  }

  untaken_branch = _gvn.transform(untaken_branch);
  set_control(untaken_branch);

  // Branch not taken.
  if (stopped() && ctrl_taken == nullptr) {
    if (C->eliminate_boxing()) {
      // Mark the successor block as parsed (if caller does not re-wire control flow)
      next_block->next_path_num();
    }
  } else {
    adjust_map_after_if(untaken_btest, c, untaken_prob, next_block);
  }
}


static ProfilePtrKind speculative_ptr_kind(const TypeOopPtr* t) {
  if (t->speculative() == nullptr) {
    return ProfileUnknownNull;
  }
  if (t->speculative_always_null()) {
    return ProfileAlwaysNull;
  }
  if (t->speculative_maybe_null()) {
    return ProfileMaybeNull;
  }
  return ProfileNeverNull;
}

void Parse::acmp_always_null_input(Node* input, const TypeOopPtr* tinput, BoolTest::mask btest, Node* eq_region) {
  inc_sp(2);
  Node* cast = null_check_common(input, T_OBJECT, true, nullptr,
                                 !too_many_traps_or_recompiles(Deoptimization::Reason_speculate_null_check) &&
                                 speculative_ptr_kind(tinput) == ProfileAlwaysNull);
  dec_sp(2);
  if (btest == BoolTest::ne) {
    {
      PreserveJVMState pjvms(this);
      replace_in_map(input, cast);
      int target_bci = iter().get_dest();
      merge(target_bci);
    }
    record_for_igvn(eq_region);
    set_control(_gvn.transform(eq_region));
  } else {
    replace_in_map(input, cast);
  }
}

Node* Parse::acmp_null_check(Node* input, const TypeOopPtr* tinput, ProfilePtrKind input_ptr, Node*& null_ctl) {
  inc_sp(2);
  null_ctl = top();
  Node* cast = null_check_oop(input, &null_ctl,
                              input_ptr == ProfileNeverNull || (input_ptr == ProfileUnknownNull && !too_many_traps_or_recompiles(Deoptimization::Reason_null_check)),
                              false,
                              speculative_ptr_kind(tinput) == ProfileNeverNull &&
                              !too_many_traps_or_recompiles(Deoptimization::Reason_speculate_null_check));
  dec_sp(2);
  assert(!stopped(), "null input should have been caught earlier");
  return cast;
}

void Parse::acmp_known_non_inline_type_input(Node* input, const TypeOopPtr* tinput, ProfilePtrKind input_ptr, ciKlass* input_type, BoolTest::mask btest, Node* eq_region) {
  Node* ne_region = new RegionNode(1);
  Node* null_ctl;
  Node* cast = acmp_null_check(input, tinput, input_ptr, null_ctl);
  ne_region->add_req(null_ctl);

  Node* slow_ctl = type_check_receiver(cast, input_type, 1.0, &cast);
  {
    PreserveJVMState pjvms(this);
    inc_sp(2);
    set_control(slow_ctl);
    Deoptimization::DeoptReason reason;
    if (tinput->speculative_type() != nullptr && !too_many_traps_or_recompiles(Deoptimization::Reason_speculate_class_check)) {
      reason = Deoptimization::Reason_speculate_class_check;
    } else {
      reason = Deoptimization::Reason_class_check;
    }
    uncommon_trap_exact(reason, Deoptimization::Action_maybe_recompile);
  }
  ne_region->add_req(control());

  record_for_igvn(ne_region);
  set_control(_gvn.transform(ne_region));
  if (btest == BoolTest::ne) {
    {
      PreserveJVMState pjvms(this);
      if (null_ctl == top()) {
        replace_in_map(input, cast);
      }
      int target_bci = iter().get_dest();
      merge(target_bci);
    }
    record_for_igvn(eq_region);
    set_control(_gvn.transform(eq_region));
  } else {
    if (null_ctl == top()) {
      replace_in_map(input, cast);
    }
    set_control(_gvn.transform(ne_region));
  }
}

void Parse::acmp_unknown_non_inline_type_input(Node* input, const TypeOopPtr* tinput, ProfilePtrKind input_ptr, BoolTest::mask btest, Node* eq_region) {
  Node* ne_region = new RegionNode(1);
  Node* null_ctl;
  Node* cast = acmp_null_check(input, tinput, input_ptr, null_ctl);
  ne_region->add_req(null_ctl);

  {
    BuildCutout unless(this, inline_type_test(cast, /* is_inline = */ false), PROB_MAX);
    inc_sp(2);
    uncommon_trap_exact(Deoptimization::Reason_class_check, Deoptimization::Action_maybe_recompile);
  }

  ne_region->add_req(control());

  record_for_igvn(ne_region);
  set_control(_gvn.transform(ne_region));
  if (btest == BoolTest::ne) {
    {
      PreserveJVMState pjvms(this);
      if (null_ctl == top()) {
        replace_in_map(input, cast);
      }
      int target_bci = iter().get_dest();
      merge(target_bci);
    }
    record_for_igvn(eq_region);
    set_control(_gvn.transform(eq_region));
  } else {
    if (null_ctl == top()) {
      replace_in_map(input, cast);
    }
    set_control(_gvn.transform(ne_region));
  }
}

void Parse::do_acmp(BoolTest::mask btest, Node* left, Node* right) {
  ciKlass* left_type = nullptr;
  ciKlass* right_type = nullptr;
  ProfilePtrKind left_ptr = ProfileUnknownNull;
  ProfilePtrKind right_ptr = ProfileUnknownNull;
  bool left_inline_type = true;
  bool right_inline_type = true;

  // Leverage profiling at acmp
  if (UseACmpProfile) {
    method()->acmp_profiled_type(bci(), left_type, right_type, left_ptr, right_ptr, left_inline_type, right_inline_type);
    if (too_many_traps_or_recompiles(Deoptimization::Reason_class_check)) {
      left_type = nullptr;
      right_type = nullptr;
      left_inline_type = true;
      right_inline_type = true;
    }
    if (too_many_traps_or_recompiles(Deoptimization::Reason_null_check)) {
      left_ptr = ProfileUnknownNull;
      right_ptr = ProfileUnknownNull;
    }
  }

  if (UseTypeSpeculation) {
    record_profile_for_speculation(left, left_type, left_ptr);
    record_profile_for_speculation(right, right_type, right_ptr);
  }

  if (!EnableValhalla) {
    Node* cmp = CmpP(left, right);
    cmp = optimize_cmp_with_klass(cmp);
    do_if(btest, cmp);
    return;
  }

  // Check for equality before potentially allocating
  if (left == right) {
    do_if(btest, makecon(TypeInt::CC_EQ));
    return;
  }

  // Allocate inline type operands and re-execute on deoptimization
  if (left->is_InlineType()) {
    if (_gvn.type(right)->is_zero_type() ||
        (right->is_InlineType() && _gvn.type(right->as_InlineType()->get_is_init())->is_zero_type())) {
      // Null checking a scalarized but nullable inline type. Check the IsInit
      // input instead of the oop input to avoid keeping buffer allocations alive.
      Node* cmp = CmpI(left->as_InlineType()->get_is_init(), intcon(0));
      do_if(btest, cmp);
      return;
    } else {
      PreserveReexecuteState preexecs(this);
      inc_sp(2);
      jvms()->set_should_reexecute(true);
      left = left->as_InlineType()->buffer(this)->get_oop();
    }
  }
  if (right->is_InlineType()) {
    PreserveReexecuteState preexecs(this);
    inc_sp(2);
    jvms()->set_should_reexecute(true);
    right = right->as_InlineType()->buffer(this)->get_oop();
  }

  // First, do a normal pointer comparison
  const TypeOopPtr* tleft = _gvn.type(left)->isa_oopptr();
  const TypeOopPtr* tright = _gvn.type(right)->isa_oopptr();
  Node* cmp = CmpP(left, right);
  cmp = optimize_cmp_with_klass(cmp);
  if (tleft == nullptr || !tleft->can_be_inline_type() ||
      tright == nullptr || !tright->can_be_inline_type()) {
    // This is sufficient, if one of the operands can't be an inline type
    do_if(btest, cmp);
    return;
  }
  Node* eq_region = nullptr;
  if (btest == BoolTest::eq) {
    do_if(btest, cmp, true);
    if (stopped()) {
      return;
    }
  } else {
    assert(btest == BoolTest::ne, "only eq or ne");
    Node* is_not_equal = nullptr;
    eq_region = new RegionNode(3);
    {
      PreserveJVMState pjvms(this);
      do_if(btest, cmp, false, &is_not_equal);
      if (!stopped()) {
        eq_region->init_req(1, control());
      }
    }
    if (is_not_equal == nullptr || is_not_equal->is_top()) {
      record_for_igvn(eq_region);
      set_control(_gvn.transform(eq_region));
      return;
    }
    set_control(is_not_equal);
  }

  // Prefer speculative types if available
  if (!too_many_traps_or_recompiles(Deoptimization::Reason_speculate_class_check)) {
    if (tleft->speculative_type() != nullptr) {
      left_type = tleft->speculative_type();
    }
    if (tright->speculative_type() != nullptr) {
      right_type = tright->speculative_type();
    }
  }

  if (speculative_ptr_kind(tleft) != ProfileMaybeNull && speculative_ptr_kind(tleft) != ProfileUnknownNull) {
    ProfilePtrKind speculative_left_ptr = speculative_ptr_kind(tleft);
    if (speculative_left_ptr == ProfileAlwaysNull && !too_many_traps_or_recompiles(Deoptimization::Reason_speculate_null_assert)) {
      left_ptr = speculative_left_ptr;
    } else if (speculative_left_ptr == ProfileNeverNull && !too_many_traps_or_recompiles(Deoptimization::Reason_speculate_null_check)) {
      left_ptr = speculative_left_ptr;
    }
  }
  if (speculative_ptr_kind(tright) != ProfileMaybeNull && speculative_ptr_kind(tright) != ProfileUnknownNull) {
    ProfilePtrKind speculative_right_ptr = speculative_ptr_kind(tright);
    if (speculative_right_ptr == ProfileAlwaysNull && !too_many_traps_or_recompiles(Deoptimization::Reason_speculate_null_assert)) {
      right_ptr = speculative_right_ptr;
    } else if (speculative_right_ptr == ProfileNeverNull && !too_many_traps_or_recompiles(Deoptimization::Reason_speculate_null_check)) {
      right_ptr = speculative_right_ptr;
    }
  }

  if (left_ptr == ProfileAlwaysNull) {
    // Comparison with null. Assert the input is indeed null and we're done.
    acmp_always_null_input(left, tleft, btest, eq_region);
    return;
  }
  if (right_ptr == ProfileAlwaysNull) {
    // Comparison with null. Assert the input is indeed null and we're done.
    acmp_always_null_input(right, tright, btest, eq_region);
    return;
  }
  if (left_type != nullptr && !left_type->is_inlinetype()) {
    // Comparison with an object of known type
    acmp_known_non_inline_type_input(left, tleft, left_ptr, left_type, btest, eq_region);
    return;
  }
  if (right_type != nullptr && !right_type->is_inlinetype()) {
    // Comparison with an object of known type
    acmp_known_non_inline_type_input(right, tright, right_ptr, right_type, btest, eq_region);
    return;
  }
  if (!left_inline_type) {
    // Comparison with an object known not to be an inline type
    acmp_unknown_non_inline_type_input(left, tleft, left_ptr, btest, eq_region);
    return;
  }
  if (!right_inline_type) {
    // Comparison with an object known not to be an inline type
    acmp_unknown_non_inline_type_input(right, tright, right_ptr, btest, eq_region);
    return;
  }

  // Pointers are not equal, check if first operand is non-null
  Node* ne_region = new RegionNode(6);
  Node* null_ctl;
  Node* not_null_right = acmp_null_check(right, tright, right_ptr, null_ctl);
  ne_region->init_req(1, null_ctl);

  // First operand is non-null, check if it is an inline type
  Node* is_value = inline_type_test(not_null_right);
  IfNode* is_value_iff = create_and_map_if(control(), is_value, PROB_FAIR, COUNT_UNKNOWN);
  Node* not_value = _gvn.transform(new IfFalseNode(is_value_iff));
  ne_region->init_req(2, not_value);
  set_control(_gvn.transform(new IfTrueNode(is_value_iff)));

  // The first operand is an inline type, check if the second operand is non-null
  Node* not_null_left = acmp_null_check(left, tleft, left_ptr, null_ctl);
  ne_region->init_req(3, null_ctl);

  // Check if both operands are of the same class.
  Node* kls_left = load_object_klass(not_null_left);
  Node* kls_right = load_object_klass(not_null_right);
  Node* kls_cmp = CmpP(kls_left, kls_right);
  Node* kls_bol = _gvn.transform(new BoolNode(kls_cmp, BoolTest::ne));
  IfNode* kls_iff = create_and_map_if(control(), kls_bol, PROB_FAIR, COUNT_UNKNOWN);
  Node* kls_ne = _gvn.transform(new IfTrueNode(kls_iff));
  set_control(_gvn.transform(new IfFalseNode(kls_iff)));
  ne_region->init_req(4, kls_ne);

  if (stopped()) {
    record_for_igvn(ne_region);
    set_control(_gvn.transform(ne_region));
    if (btest == BoolTest::ne) {
      {
        PreserveJVMState pjvms(this);
        int target_bci = iter().get_dest();
        merge(target_bci);
      }
      record_for_igvn(eq_region);
      set_control(_gvn.transform(eq_region));
    }
    return;
  }

  // Both operands are values types of the same class, we need to perform a
  // substitutability test. Delegate to ValueObjectMethods::isSubstitutable().
  Node* ne_io_phi = PhiNode::make(ne_region, i_o());
  Node* mem = reset_memory();
  Node* ne_mem_phi = PhiNode::make(ne_region, mem);

  Node* eq_io_phi = nullptr;
  Node* eq_mem_phi = nullptr;
  if (eq_region != nullptr) {
    eq_io_phi = PhiNode::make(eq_region, i_o());
    eq_mem_phi = PhiNode::make(eq_region, mem);
  }

  set_all_memory(mem);

  kill_dead_locals();
  ciMethod* subst_method = ciEnv::current()->ValueObjectMethods_klass()->find_method(ciSymbols::isSubstitutable_name(), ciSymbols::object_object_boolean_signature());
  CallStaticJavaNode *call = new CallStaticJavaNode(C, TypeFunc::make(subst_method), SharedRuntime::get_resolve_static_call_stub(), subst_method);
  call->set_override_symbolic_info(true);
  call->init_req(TypeFunc::Parms, not_null_left);
  call->init_req(TypeFunc::Parms+1, not_null_right);
  inc_sp(2);
  set_edges_for_java_call(call, false, false);
  Node* ret = set_results_for_java_call(call, false, true);
  dec_sp(2);

  // Test the return value of ValueObjectMethods::isSubstitutable()
  Node* subst_cmp = _gvn.transform(new CmpINode(ret, intcon(1)));
  Node* ctl = C->top();
  if (btest == BoolTest::eq) {
    PreserveJVMState pjvms(this);
    do_if(btest, subst_cmp);
    if (!stopped()) {
      ctl = control();
    }
  } else {
    assert(btest == BoolTest::ne, "only eq or ne");
    PreserveJVMState pjvms(this);
    do_if(btest, subst_cmp, false, &ctl);
    if (!stopped()) {
      eq_region->init_req(2, control());
      eq_io_phi->init_req(2, i_o());
      eq_mem_phi->init_req(2, reset_memory());
    }
  }
  ne_region->init_req(5, ctl);
  ne_io_phi->init_req(5, i_o());
  ne_mem_phi->init_req(5, reset_memory());

  record_for_igvn(ne_region);
  set_control(_gvn.transform(ne_region));
  set_i_o(_gvn.transform(ne_io_phi));
  set_all_memory(_gvn.transform(ne_mem_phi));

  if (btest == BoolTest::ne) {
    {
      PreserveJVMState pjvms(this);
      int target_bci = iter().get_dest();
      merge(target_bci);
    }

    record_for_igvn(eq_region);
    set_control(_gvn.transform(eq_region));
    set_i_o(_gvn.transform(eq_io_phi));
    set_all_memory(_gvn.transform(eq_mem_phi));
  }
}

bool Parse::path_is_suitable_for_uncommon_trap(float prob) const {
  // Don't want to speculate on uncommon traps when running with -Xcomp
  if (!UseInterpreter) {
    return false;
  }
  return (seems_never_taken(prob) && seems_stable_comparison());
}

void Parse::maybe_add_predicate_after_if(Block* path) {
  if (path->is_SEL_head() && path->preds_parsed() == 0) {
    // Add predicates at bci of if dominating the loop so traps can be
    // recorded on the if's profile data
    int bc_depth = repush_if_args();
    add_parse_predicates();
    dec_sp(bc_depth);
    path->set_has_predicates();
  }
}


//----------------------------adjust_map_after_if------------------------------
// Adjust the JVM state to reflect the result of taking this path.
// Basically, it means inspecting the CmpNode controlling this
// branch, seeing how it constrains a tested value, and then
// deciding if it's worth our while to encode this constraint
// as graph nodes in the current abstract interpretation map.
void Parse::adjust_map_after_if(BoolTest::mask btest, Node* c, float prob, Block* path) {
  if (!c->is_Cmp()) {
    maybe_add_predicate_after_if(path);
    return;
  }

  if (stopped() || btest == BoolTest::illegal) {
    return;                             // nothing to do
  }

  bool is_fallthrough = (path == successor_for_bci(iter().next_bci()));

  if (path_is_suitable_for_uncommon_trap(prob)) {
    repush_if_args();
    Node* call = uncommon_trap(Deoptimization::Reason_unstable_if,
                  Deoptimization::Action_reinterpret,
                  nullptr,
                  (is_fallthrough ? "taken always" : "taken never"));

    if (call != nullptr) {
      C->record_unstable_if_trap(new UnstableIfTrap(call->as_CallStaticJava(), path));
    }
    return;
  }

  Node* val = c->in(1);
  Node* con = c->in(2);
  const Type* tcon = _gvn.type(con);
  const Type* tval = _gvn.type(val);
  bool have_con = tcon->singleton();
  if (tval->singleton()) {
    if (!have_con) {
      // Swap, so constant is in con.
      con  = val;
      tcon = tval;
      val  = c->in(2);
      tval = _gvn.type(val);
      btest = BoolTest(btest).commute();
      have_con = true;
    } else {
      // Do we have two constants?  Then leave well enough alone.
      have_con = false;
    }
  }
  if (!have_con) {                        // remaining adjustments need a con
    maybe_add_predicate_after_if(path);
    return;
  }

  sharpen_type_after_if(btest, con, tcon, val, tval);
  maybe_add_predicate_after_if(path);
}


static Node* extract_obj_from_klass_load(PhaseGVN* gvn, Node* n) {
  Node* ldk;
  if (n->is_DecodeNKlass()) {
    if (n->in(1)->Opcode() != Op_LoadNKlass) {
      return nullptr;
    } else {
      ldk = n->in(1);
    }
  } else if (n->Opcode() != Op_LoadKlass) {
    return nullptr;
  } else {
    ldk = n;
  }
  assert(ldk != nullptr && ldk->is_Load(), "should have found a LoadKlass or LoadNKlass node");

  Node* adr = ldk->in(MemNode::Address);
  intptr_t off = 0;
  Node* obj = AddPNode::Ideal_base_and_offset(adr, gvn, off);
  if (obj == nullptr || off != oopDesc::klass_offset_in_bytes()) // loading oopDesc::_klass?
    return nullptr;
  const TypePtr* tp = gvn->type(obj)->is_ptr();
  if (tp == nullptr || !(tp->isa_instptr() || tp->isa_aryptr())) // is obj a Java object ptr?
    return nullptr;

  return obj;
}

void Parse::sharpen_type_after_if(BoolTest::mask btest,
                                  Node* con, const Type* tcon,
                                  Node* val, const Type* tval) {
  // Look for opportunities to sharpen the type of a node
  // whose klass is compared with a constant klass.
  if (btest == BoolTest::eq && tcon->isa_klassptr()) {
    Node* obj = extract_obj_from_klass_load(&_gvn, val);
    const TypeOopPtr* con_type = tcon->isa_klassptr()->as_instance_type();
    if (obj != nullptr && (con_type->isa_instptr() || con_type->isa_aryptr())) {
       // Found:
       //   Bool(CmpP(LoadKlass(obj._klass), ConP(Foo.klass)), [eq])
       // or the narrowOop equivalent.
       const Type* obj_type = _gvn.type(obj);
       const TypeOopPtr* tboth = obj_type->join_speculative(con_type)->isa_oopptr();
       if (tboth != nullptr && tboth->klass_is_exact() && tboth != obj_type &&
           tboth->higher_equal(obj_type)) {
          // obj has to be of the exact type Foo if the CmpP succeeds.
          int obj_in_map = map()->find_edge(obj);
          JVMState* jvms = this->jvms();
          if (obj_in_map >= 0 &&
              (jvms->is_loc(obj_in_map) || jvms->is_stk(obj_in_map))) {
            TypeNode* ccast = new CheckCastPPNode(control(), obj, tboth);
            const Type* tcc = ccast->as_Type()->type();
            assert(tcc != obj_type && tcc->higher_equal(obj_type), "must improve");
            // Delay transform() call to allow recovery of pre-cast value
            // at the control merge.
            _gvn.set_type_bottom(ccast);
            record_for_igvn(ccast);
            if (tboth->is_inlinetypeptr()) {
              ccast = InlineTypeNode::make_from_oop(this, ccast, tboth->exact_klass(true)->as_inline_klass());
            }
            // Here's the payoff.
            replace_in_map(obj, ccast);
          }
       }
    }
  }

  int val_in_map = map()->find_edge(val);
  if (val_in_map < 0)  return;          // replace_in_map would be useless
  {
    JVMState* jvms = this->jvms();
    if (!(jvms->is_loc(val_in_map) ||
          jvms->is_stk(val_in_map)))
      return;                           // again, it would be useless
  }

  // Check for a comparison to a constant, and "know" that the compared
  // value is constrained on this path.
  assert(tcon->singleton(), "");
  ConstraintCastNode* ccast = nullptr;
  Node* cast = nullptr;

  switch (btest) {
  case BoolTest::eq:                    // Constant test?
    {
      const Type* tboth = tcon->join_speculative(tval);
      if (tboth == tval)  break;        // Nothing to gain.
      if (tcon->isa_int()) {
        ccast = new CastIINode(val, tboth);
      } else if (tcon == TypePtr::NULL_PTR) {
        // Cast to null, but keep the pointer identity temporarily live.
        ccast = new CastPPNode(val, tboth);
      } else {
        const TypeF* tf = tcon->isa_float_constant();
        const TypeD* td = tcon->isa_double_constant();
        // Exclude tests vs float/double 0 as these could be
        // either +0 or -0.  Just because you are equal to +0
        // doesn't mean you ARE +0!
        // Note, following code also replaces Long and Oop values.
        if ((!tf || tf->_f != 0.0) &&
            (!td || td->_d != 0.0))
          cast = con;                   // Replace non-constant val by con.
      }
    }
    break;

  case BoolTest::ne:
    if (tcon == TypePtr::NULL_PTR) {
      cast = cast_not_null(val, false);
    }
    break;

  default:
    // (At this point we could record int range types with CastII.)
    break;
  }

  if (ccast != nullptr) {
    const Type* tcc = ccast->as_Type()->type();
    assert(tcc != tval && tcc->higher_equal(tval), "must improve");
    // Delay transform() call to allow recovery of pre-cast value
    // at the control merge.
    ccast->set_req(0, control());
    _gvn.set_type_bottom(ccast);
    record_for_igvn(ccast);
    cast = ccast;
  }

  if (cast != nullptr) {                   // Here's the payoff.
    replace_in_map(val, cast);
  }
}

/**
 * Use speculative type to optimize CmpP node: if comparison is
 * against the low level class, cast the object to the speculative
 * type if any. CmpP should then go away.
 *
 * @param c  expected CmpP node
 * @return   result of CmpP on object casted to speculative type
 *
 */
Node* Parse::optimize_cmp_with_klass(Node* c) {
  // If this is transformed by the _gvn to a comparison with the low
  // level klass then we may be able to use speculation
  if (c->Opcode() == Op_CmpP &&
      (c->in(1)->Opcode() == Op_LoadKlass || c->in(1)->Opcode() == Op_DecodeNKlass) &&
      c->in(2)->is_Con()) {
    Node* load_klass = nullptr;
    Node* decode = nullptr;
    if (c->in(1)->Opcode() == Op_DecodeNKlass) {
      decode = c->in(1);
      load_klass = c->in(1)->in(1);
    } else {
      load_klass = c->in(1);
    }
    if (load_klass->in(2)->is_AddP()) {
      Node* addp = load_klass->in(2);
      Node* obj = addp->in(AddPNode::Address);
      const TypeOopPtr* obj_type = _gvn.type(obj)->is_oopptr();
      if (obj_type->speculative_type_not_null() != nullptr) {
        ciKlass* k = obj_type->speculative_type();
        inc_sp(2);
        obj = maybe_cast_profiled_obj(obj, k);
        dec_sp(2);
        if (obj->is_InlineType()) {
          assert(obj->as_InlineType()->is_allocated(&_gvn), "must be allocated");
          obj = obj->as_InlineType()->get_oop();
        }
        // Make the CmpP use the casted obj
        addp = basic_plus_adr(obj, addp->in(AddPNode::Offset));
        load_klass = load_klass->clone();
        load_klass->set_req(2, addp);
        load_klass = _gvn.transform(load_klass);
        if (decode != nullptr) {
          decode = decode->clone();
          decode->set_req(1, load_klass);
          load_klass = _gvn.transform(decode);
        }
        c = c->clone();
        c->set_req(1, load_klass);
        c = _gvn.transform(c);
      }
    }
  }
  return c;
}

//------------------------------do_one_bytecode--------------------------------
// Parse this bytecode, and alter the Parsers JVM->Node mapping
void Parse::do_one_bytecode() {
  Node *a, *b, *c, *d;          // Handy temps
  BoolTest::mask btest;
  int i;

  assert(!has_exceptions(), "bytecode entry state must be clear of throws");

  if (C->check_node_count(NodeLimitFudgeFactor * 5,
                          "out of nodes parsing method")) {
    return;
  }

#ifdef ASSERT
  // for setting breakpoints
  if (TraceOptoParse) {
    tty->print(" @");
    dump_bci(bci());
    tty->print(" %s", Bytecodes::name(bc()));
    tty->cr();
  }
#endif

  switch (bc()) {
  case Bytecodes::_nop:
    // do nothing
    break;
  case Bytecodes::_lconst_0:
    push_pair(longcon(0));
    break;

  case Bytecodes::_lconst_1:
    push_pair(longcon(1));
    break;

  case Bytecodes::_fconst_0:
    push(zerocon(T_FLOAT));
    break;

  case Bytecodes::_fconst_1:
    push(makecon(TypeF::ONE));
    break;

  case Bytecodes::_fconst_2:
    push(makecon(TypeF::make(2.0f)));
    break;

  case Bytecodes::_dconst_0:
    push_pair(zerocon(T_DOUBLE));
    break;

  case Bytecodes::_dconst_1:
    push_pair(makecon(TypeD::ONE));
    break;

  case Bytecodes::_iconst_m1:push(intcon(-1)); break;
  case Bytecodes::_iconst_0: push(intcon( 0)); break;
  case Bytecodes::_iconst_1: push(intcon( 1)); break;
  case Bytecodes::_iconst_2: push(intcon( 2)); break;
  case Bytecodes::_iconst_3: push(intcon( 3)); break;
  case Bytecodes::_iconst_4: push(intcon( 4)); break;
  case Bytecodes::_iconst_5: push(intcon( 5)); break;
  case Bytecodes::_bipush:   push(intcon(iter().get_constant_u1())); break;
  case Bytecodes::_sipush:   push(intcon(iter().get_constant_u2())); break;
  case Bytecodes::_aconst_null: push(null());  break;

  case Bytecodes::_ldc:
  case Bytecodes::_ldc_w:
  case Bytecodes::_ldc2_w: {
    ciConstant constant = iter().get_constant();
    if (constant.is_loaded()) {
      const Type* con_type = Type::make_from_constant(constant);
      if (con_type != nullptr) {
        push_node(con_type->basic_type(), makecon(con_type));
      }
    } else {
      // If the constant is unresolved or in error state, run this BC in the interpreter.
      if (iter().is_in_error()) {
        uncommon_trap(Deoptimization::make_trap_request(Deoptimization::Reason_unhandled,
                                                        Deoptimization::Action_none),
                      nullptr, "constant in error state", true /* must_throw */);

      } else {
        int index = iter().get_constant_pool_index();
        uncommon_trap(Deoptimization::make_trap_request(Deoptimization::Reason_unloaded,
                                                        Deoptimization::Action_reinterpret,
                                                        index),
                      nullptr, "unresolved constant", false /* must_throw */);
      }
    }
    break;
  }

  case Bytecodes::_aload_0:
    push( local(0) );
    break;
  case Bytecodes::_aload_1:
    push( local(1) );
    break;
  case Bytecodes::_aload_2:
    push( local(2) );
    break;
  case Bytecodes::_aload_3:
    push( local(3) );
    break;
  case Bytecodes::_aload:
    push( local(iter().get_index()) );
    break;

  case Bytecodes::_fload_0:
  case Bytecodes::_iload_0:
    push( local(0) );
    break;
  case Bytecodes::_fload_1:
  case Bytecodes::_iload_1:
    push( local(1) );
    break;
  case Bytecodes::_fload_2:
  case Bytecodes::_iload_2:
    push( local(2) );
    break;
  case Bytecodes::_fload_3:
  case Bytecodes::_iload_3:
    push( local(3) );
    break;
  case Bytecodes::_fload:
  case Bytecodes::_iload:
    push( local(iter().get_index()) );
    break;
  case Bytecodes::_lload_0:
    push_pair_local( 0 );
    break;
  case Bytecodes::_lload_1:
    push_pair_local( 1 );
    break;
  case Bytecodes::_lload_2:
    push_pair_local( 2 );
    break;
  case Bytecodes::_lload_3:
    push_pair_local( 3 );
    break;
  case Bytecodes::_lload:
    push_pair_local( iter().get_index() );
    break;

  case Bytecodes::_dload_0:
    push_pair_local(0);
    break;
  case Bytecodes::_dload_1:
    push_pair_local(1);
    break;
  case Bytecodes::_dload_2:
    push_pair_local(2);
    break;
  case Bytecodes::_dload_3:
    push_pair_local(3);
    break;
  case Bytecodes::_dload:
    push_pair_local(iter().get_index());
    break;
  case Bytecodes::_fstore_0:
  case Bytecodes::_istore_0:
  case Bytecodes::_astore_0:
    set_local( 0, pop() );
    break;
  case Bytecodes::_fstore_1:
  case Bytecodes::_istore_1:
  case Bytecodes::_astore_1:
    set_local( 1, pop() );
    break;
  case Bytecodes::_fstore_2:
  case Bytecodes::_istore_2:
  case Bytecodes::_astore_2:
    set_local( 2, pop() );
    break;
  case Bytecodes::_fstore_3:
  case Bytecodes::_istore_3:
  case Bytecodes::_astore_3:
    set_local( 3, pop() );
    break;
  case Bytecodes::_fstore:
  case Bytecodes::_istore:
  case Bytecodes::_astore:
    set_local( iter().get_index(), pop() );
    break;
  // long stores
  case Bytecodes::_lstore_0:
    set_pair_local( 0, pop_pair() );
    break;
  case Bytecodes::_lstore_1:
    set_pair_local( 1, pop_pair() );
    break;
  case Bytecodes::_lstore_2:
    set_pair_local( 2, pop_pair() );
    break;
  case Bytecodes::_lstore_3:
    set_pair_local( 3, pop_pair() );
    break;
  case Bytecodes::_lstore:
    set_pair_local( iter().get_index(), pop_pair() );
    break;

  // double stores
  case Bytecodes::_dstore_0:
    set_pair_local( 0, dprecision_rounding(pop_pair()) );
    break;
  case Bytecodes::_dstore_1:
    set_pair_local( 1, dprecision_rounding(pop_pair()) );
    break;
  case Bytecodes::_dstore_2:
    set_pair_local( 2, dprecision_rounding(pop_pair()) );
    break;
  case Bytecodes::_dstore_3:
    set_pair_local( 3, dprecision_rounding(pop_pair()) );
    break;
  case Bytecodes::_dstore:
    set_pair_local( iter().get_index(), dprecision_rounding(pop_pair()) );
    break;

  case Bytecodes::_pop:  dec_sp(1);   break;
  case Bytecodes::_pop2: dec_sp(2);   break;
  case Bytecodes::_swap:
    a = pop();
    b = pop();
    push(a);
    push(b);
    break;
  case Bytecodes::_dup:
    a = pop();
    push(a);
    push(a);
    break;
  case Bytecodes::_dup_x1:
    a = pop();
    b = pop();
    push( a );
    push( b );
    push( a );
    break;
  case Bytecodes::_dup_x2:
    a = pop();
    b = pop();
    c = pop();
    push( a );
    push( c );
    push( b );
    push( a );
    break;
  case Bytecodes::_dup2:
    a = pop();
    b = pop();
    push( b );
    push( a );
    push( b );
    push( a );
    break;

  case Bytecodes::_dup2_x1:
    // before: .. c, b, a
    // after:  .. b, a, c, b, a
    // not tested
    a = pop();
    b = pop();
    c = pop();
    push( b );
    push( a );
    push( c );
    push( b );
    push( a );
    break;
  case Bytecodes::_dup2_x2:
    // before: .. d, c, b, a
    // after:  .. b, a, d, c, b, a
    // not tested
    a = pop();
    b = pop();
    c = pop();
    d = pop();
    push( b );
    push( a );
    push( d );
    push( c );
    push( b );
    push( a );
    break;

  case Bytecodes::_arraylength: {
    // Must do null-check with value on expression stack
    Node *ary = null_check(peek(), T_ARRAY);
    // Compile-time detect of null-exception?
    if (stopped())  return;
    a = pop();
    push(load_array_length(a));
    break;
  }

  case Bytecodes::_baload:  array_load(T_BYTE);    break;
  case Bytecodes::_caload:  array_load(T_CHAR);    break;
  case Bytecodes::_iaload:  array_load(T_INT);     break;
  case Bytecodes::_saload:  array_load(T_SHORT);   break;
  case Bytecodes::_faload:  array_load(T_FLOAT);   break;
  case Bytecodes::_aaload:  array_load(T_OBJECT);  break;
  case Bytecodes::_laload:  array_load(T_LONG);    break;
  case Bytecodes::_daload:  array_load(T_DOUBLE);  break;
  case Bytecodes::_bastore: array_store(T_BYTE);   break;
  case Bytecodes::_castore: array_store(T_CHAR);   break;
  case Bytecodes::_iastore: array_store(T_INT);    break;
  case Bytecodes::_sastore: array_store(T_SHORT);  break;
  case Bytecodes::_fastore: array_store(T_FLOAT);  break;
  case Bytecodes::_aastore: array_store(T_OBJECT); break;
  case Bytecodes::_lastore: array_store(T_LONG);   break;
  case Bytecodes::_dastore: array_store(T_DOUBLE); break;

  case Bytecodes::_getfield:
    do_getfield();
    break;

  case Bytecodes::_getstatic:
    do_getstatic();
    break;

  case Bytecodes::_putfield:
    do_putfield();
    break;

  case Bytecodes::_putstatic:
    do_putstatic();
    break;

  case Bytecodes::_irem:
    // Must keep both values on the expression-stack during null-check
    zero_check_int(peek());
    // Compile-time detect of null-exception?
    if (stopped())  return;
    b = pop();
    a = pop();
    push(_gvn.transform(new ModINode(control(), a, b)));
    break;
  case Bytecodes::_idiv:
    // Must keep both values on the expression-stack during null-check
    zero_check_int(peek());
    // Compile-time detect of null-exception?
    if (stopped())  return;
    b = pop();
    a = pop();
    push( _gvn.transform( new DivINode(control(),a,b) ) );
    break;
  case Bytecodes::_imul:
    b = pop(); a = pop();
    push( _gvn.transform( new MulINode(a,b) ) );
    break;
  case Bytecodes::_iadd:
    b = pop(); a = pop();
    push( _gvn.transform( new AddINode(a,b) ) );
    break;
  case Bytecodes::_ineg:
    a = pop();
    push( _gvn.transform( new SubINode(_gvn.intcon(0),a)) );
    break;
  case Bytecodes::_isub:
    b = pop(); a = pop();
    push( _gvn.transform( new SubINode(a,b) ) );
    break;
  case Bytecodes::_iand:
    b = pop(); a = pop();
    push( _gvn.transform( new AndINode(a,b) ) );
    break;
  case Bytecodes::_ior:
    b = pop(); a = pop();
    push( _gvn.transform( new OrINode(a,b) ) );
    break;
  case Bytecodes::_ixor:
    b = pop(); a = pop();
    push( _gvn.transform( new XorINode(a,b) ) );
    break;
  case Bytecodes::_ishl:
    b = pop(); a = pop();
    push( _gvn.transform( new LShiftINode(a,b) ) );
    break;
  case Bytecodes::_ishr:
    b = pop(); a = pop();
    push( _gvn.transform( new RShiftINode(a,b) ) );
    break;
  case Bytecodes::_iushr:
    b = pop(); a = pop();
    push( _gvn.transform( new URShiftINode(a,b) ) );
    break;

  case Bytecodes::_fneg:
    a = pop();
    b = _gvn.transform(new NegFNode (a));
    push(b);
    break;

  case Bytecodes::_fsub:
    b = pop();
    a = pop();
    c = _gvn.transform( new SubFNode(a,b) );
    d = precision_rounding(c);
    push( d );
    break;

  case Bytecodes::_fadd:
    b = pop();
    a = pop();
    c = _gvn.transform( new AddFNode(a,b) );
    d = precision_rounding(c);
    push( d );
    break;

  case Bytecodes::_fmul:
    b = pop();
    a = pop();
    c = _gvn.transform( new MulFNode(a,b) );
    d = precision_rounding(c);
    push( d );
    break;

  case Bytecodes::_fdiv:
    b = pop();
    a = pop();
    c = _gvn.transform( new DivFNode(0,a,b) );
    d = precision_rounding(c);
    push( d );
    break;

  case Bytecodes::_frem:
    if (Matcher::has_match_rule(Op_ModF)) {
      // Generate a ModF node.
      b = pop();
      a = pop();
      c = _gvn.transform( new ModFNode(0,a,b) );
      d = precision_rounding(c);
      push( d );
    }
    else {
      // Generate a call.
      modf();
    }
    break;

  case Bytecodes::_fcmpl:
    b = pop();
    a = pop();
    c = _gvn.transform( new CmpF3Node( a, b));
    push(c);
    break;
  case Bytecodes::_fcmpg:
    b = pop();
    a = pop();

    // Same as fcmpl but need to flip the unordered case.  Swap the inputs,
    // which negates the result sign except for unordered.  Flip the unordered
    // as well by using CmpF3 which implements unordered-lesser instead of
    // unordered-greater semantics.  Finally, commute the result bits.  Result
    // is same as using a CmpF3Greater except we did it with CmpF3 alone.
    c = _gvn.transform( new CmpF3Node( b, a));
    c = _gvn.transform( new SubINode(_gvn.intcon(0),c) );
    push(c);
    break;

  case Bytecodes::_f2i:
    a = pop();
    push(_gvn.transform(new ConvF2INode(a)));
    break;

  case Bytecodes::_d2i:
    a = pop_pair();
    b = _gvn.transform(new ConvD2INode(a));
    push( b );
    break;

  case Bytecodes::_f2d:
    a = pop();
    b = _gvn.transform( new ConvF2DNode(a));
    push_pair( b );
    break;

  case Bytecodes::_d2f:
    a = pop_pair();
    b = _gvn.transform( new ConvD2FNode(a));
    // This breaks _227_mtrt (speed & correctness) and _222_mpegaudio (speed)
    //b = _gvn.transform(new RoundFloatNode(0, b) );
    push( b );
    break;

  case Bytecodes::_l2f:
    if (Matcher::convL2FSupported()) {
      a = pop_pair();
      b = _gvn.transform( new ConvL2FNode(a));
      // For x86_32.ad, FILD doesn't restrict precision to 24 or 53 bits.
      // Rather than storing the result into an FP register then pushing
      // out to memory to round, the machine instruction that implements
      // ConvL2D is responsible for rounding.
      // c = precision_rounding(b);
      push(b);
    } else {
      l2f();
    }
    break;

  case Bytecodes::_l2d:
    a = pop_pair();
    b = _gvn.transform( new ConvL2DNode(a));
    // For x86_32.ad, rounding is always necessary (see _l2f above).
    // c = dprecision_rounding(b);
    push_pair(b);
    break;

  case Bytecodes::_f2l:
    a = pop();
    b = _gvn.transform( new ConvF2LNode(a));
    push_pair(b);
    break;

  case Bytecodes::_d2l:
    a = pop_pair();
    b = _gvn.transform( new ConvD2LNode(a));
    push_pair(b);
    break;

  case Bytecodes::_dsub:
    b = pop_pair();
    a = pop_pair();
    c = _gvn.transform( new SubDNode(a,b) );
    d = dprecision_rounding(c);
    push_pair( d );
    break;

  case Bytecodes::_dadd:
    b = pop_pair();
    a = pop_pair();
    c = _gvn.transform( new AddDNode(a,b) );
    d = dprecision_rounding(c);
    push_pair( d );
    break;

  case Bytecodes::_dmul:
    b = pop_pair();
    a = pop_pair();
    c = _gvn.transform( new MulDNode(a,b) );
    d = dprecision_rounding(c);
    push_pair( d );
    break;

  case Bytecodes::_ddiv:
    b = pop_pair();
    a = pop_pair();
    c = _gvn.transform( new DivDNode(0,a,b) );
    d = dprecision_rounding(c);
    push_pair( d );
    break;

  case Bytecodes::_dneg:
    a = pop_pair();
    b = _gvn.transform(new NegDNode (a));
    push_pair(b);
    break;

  case Bytecodes::_drem:
    if (Matcher::has_match_rule(Op_ModD)) {
      // Generate a ModD node.
      b = pop_pair();
      a = pop_pair();
      // a % b

      c = _gvn.transform( new ModDNode(0,a,b) );
      d = dprecision_rounding(c);
      push_pair( d );
    }
    else {
      // Generate a call.
      modd();
    }
    break;

  case Bytecodes::_dcmpl:
    b = pop_pair();
    a = pop_pair();
    c = _gvn.transform( new CmpD3Node( a, b));
    push(c);
    break;

  case Bytecodes::_dcmpg:
    b = pop_pair();
    a = pop_pair();
    // Same as dcmpl but need to flip the unordered case.
    // Commute the inputs, which negates the result sign except for unordered.
    // Flip the unordered as well by using CmpD3 which implements
    // unordered-lesser instead of unordered-greater semantics.
    // Finally, negate the result bits.  Result is same as using a
    // CmpD3Greater except we did it with CmpD3 alone.
    c = _gvn.transform( new CmpD3Node( b, a));
    c = _gvn.transform( new SubINode(_gvn.intcon(0),c) );
    push(c);
    break;


    // Note for longs -> lo word is on TOS, hi word is on TOS - 1
  case Bytecodes::_land:
    b = pop_pair();
    a = pop_pair();
    c = _gvn.transform( new AndLNode(a,b) );
    push_pair(c);
    break;
  case Bytecodes::_lor:
    b = pop_pair();
    a = pop_pair();
    c = _gvn.transform( new OrLNode(a,b) );
    push_pair(c);
    break;
  case Bytecodes::_lxor:
    b = pop_pair();
    a = pop_pair();
    c = _gvn.transform( new XorLNode(a,b) );
    push_pair(c);
    break;

  case Bytecodes::_lshl:
    b = pop();                  // the shift count
    a = pop_pair();             // value to be shifted
    c = _gvn.transform( new LShiftLNode(a,b) );
    push_pair(c);
    break;
  case Bytecodes::_lshr:
    b = pop();                  // the shift count
    a = pop_pair();             // value to be shifted
    c = _gvn.transform( new RShiftLNode(a,b) );
    push_pair(c);
    break;
  case Bytecodes::_lushr:
    b = pop();                  // the shift count
    a = pop_pair();             // value to be shifted
    c = _gvn.transform( new URShiftLNode(a,b) );
    push_pair(c);
    break;
  case Bytecodes::_lmul:
    b = pop_pair();
    a = pop_pair();
    c = _gvn.transform( new MulLNode(a,b) );
    push_pair(c);
    break;

  case Bytecodes::_lrem:
    // Must keep both values on the expression-stack during null-check
    assert(peek(0) == top(), "long word order");
    zero_check_long(peek(1));
    // Compile-time detect of null-exception?
    if (stopped())  return;
    b = pop_pair();
    a = pop_pair();
    c = _gvn.transform( new ModLNode(control(),a,b) );
    push_pair(c);
    break;

  case Bytecodes::_ldiv:
    // Must keep both values on the expression-stack during null-check
    assert(peek(0) == top(), "long word order");
    zero_check_long(peek(1));
    // Compile-time detect of null-exception?
    if (stopped())  return;
    b = pop_pair();
    a = pop_pair();
    c = _gvn.transform( new DivLNode(control(),a,b) );
    push_pair(c);
    break;

  case Bytecodes::_ladd:
    b = pop_pair();
    a = pop_pair();
    c = _gvn.transform( new AddLNode(a,b) );
    push_pair(c);
    break;
  case Bytecodes::_lsub:
    b = pop_pair();
    a = pop_pair();
    c = _gvn.transform( new SubLNode(a,b) );
    push_pair(c);
    break;
  case Bytecodes::_lcmp:
    // Safepoints are now inserted _before_ branches.  The long-compare
    // bytecode painfully produces a 3-way value (-1,0,+1) which requires a
    // slew of control flow.  These are usually followed by a CmpI vs zero and
    // a branch; this pattern then optimizes to the obvious long-compare and
    // branch.  However, if the branch is backwards there's a Safepoint
    // inserted.  The inserted Safepoint captures the JVM state at the
    // pre-branch point, i.e. it captures the 3-way value.  Thus if a
    // long-compare is used to control a loop the debug info will force
    // computation of the 3-way value, even though the generated code uses a
    // long-compare and branch.  We try to rectify the situation by inserting
    // a SafePoint here and have it dominate and kill the safepoint added at a
    // following backwards branch.  At this point the JVM state merely holds 2
    // longs but not the 3-way value.
    switch (iter().next_bc()) {
      case Bytecodes::_ifgt:
      case Bytecodes::_iflt:
      case Bytecodes::_ifge:
      case Bytecodes::_ifle:
      case Bytecodes::_ifne:
      case Bytecodes::_ifeq:
        // If this is a backwards branch in the bytecodes, add Safepoint
        maybe_add_safepoint(iter().next_get_dest());
      default:
        break;
    }
    b = pop_pair();
    a = pop_pair();
    c = _gvn.transform( new CmpL3Node( a, b ));
    push(c);
    break;

  case Bytecodes::_lneg:
    a = pop_pair();
    b = _gvn.transform( new SubLNode(longcon(0),a));
    push_pair(b);
    break;
  case Bytecodes::_l2i:
    a = pop_pair();
    push( _gvn.transform( new ConvL2INode(a)));
    break;
  case Bytecodes::_i2l:
    a = pop();
    b = _gvn.transform( new ConvI2LNode(a));
    push_pair(b);
    break;
  case Bytecodes::_i2b:
    // Sign extend
    a = pop();
    a = Compile::narrow_value(T_BYTE, a, nullptr, &_gvn, true);
    push(a);
    break;
  case Bytecodes::_i2s:
    a = pop();
    a = Compile::narrow_value(T_SHORT, a, nullptr, &_gvn, true);
    push(a);
    break;
  case Bytecodes::_i2c:
    a = pop();
    a = Compile::narrow_value(T_CHAR, a, nullptr, &_gvn, true);
    push(a);
    break;

  case Bytecodes::_i2f:
    a = pop();
    b = _gvn.transform( new ConvI2FNode(a) ) ;
    c = precision_rounding(b);
    push (b);
    break;

  case Bytecodes::_i2d:
    a = pop();
    b = _gvn.transform( new ConvI2DNode(a));
    push_pair(b);
    break;

  case Bytecodes::_iinc:        // Increment local
    i = iter().get_index();     // Get local index
    set_local( i, _gvn.transform( new AddINode( _gvn.intcon(iter().get_iinc_con()), local(i) ) ) );
    break;

  // Exit points of synchronized methods must have an unlock node
  case Bytecodes::_return:
    return_current(nullptr);
    break;

  case Bytecodes::_ireturn:
  case Bytecodes::_areturn:
  case Bytecodes::_freturn:
    return_current(pop());
    break;
  case Bytecodes::_lreturn:
    return_current(pop_pair());
    break;
  case Bytecodes::_dreturn:
    return_current(pop_pair());
    break;

  case Bytecodes::_athrow:
    // null exception oop throws null pointer exception
    null_check(peek());
    if (stopped())  return;
    // Hook the thrown exception directly to subsequent handlers.
    if (BailoutToInterpreterForThrows) {
      // Keep method interpreted from now on.
      uncommon_trap(Deoptimization::Reason_unhandled,
                    Deoptimization::Action_make_not_compilable);
      return;
    }
    if (env()->jvmti_can_post_on_exceptions()) {
      // check if we must post exception events, take uncommon trap if so (with must_throw = false)
      uncommon_trap_if_should_post_on_exceptions(Deoptimization::Reason_unhandled, false);
    }
    // Here if either can_post_on_exceptions or should_post_on_exceptions is false
    add_exception_state(make_exception_state(peek()));
    break;

  case Bytecodes::_goto:   // fall through
  case Bytecodes::_goto_w: {
    int target_bci = (bc() == Bytecodes::_goto) ? iter().get_dest() : iter().get_far_dest();

    // If this is a backwards branch in the bytecodes, add Safepoint
    maybe_add_safepoint(target_bci);

    // Merge the current control into the target basic block
    merge(target_bci);

    // See if we can get some profile data and hand it off to the next block
    Block *target_block = block()->successor_for_bci(target_bci);
    if (target_block->pred_count() != 1)  break;
    ciMethodData* methodData = method()->method_data();
    if (!methodData->is_mature())  break;
    ciProfileData* data = methodData->bci_to_data(bci());
    assert(data != nullptr && data->is_JumpData(), "need JumpData for taken branch");
    int taken = ((ciJumpData*)data)->taken();
    taken = method()->scale_count(taken);
    target_block->set_count(taken);
    break;
  }

  case Bytecodes::_ifnull:    btest = BoolTest::eq; goto handle_if_null;
  case Bytecodes::_ifnonnull: btest = BoolTest::ne; goto handle_if_null;
  handle_if_null:
    // If this is a backwards branch in the bytecodes, add Safepoint
    maybe_add_safepoint(iter().get_dest());
    a = null();
    b = pop();
    if (b->is_InlineType()) {
      // Null checking a scalarized but nullable inline type. Check the IsInit
      // input instead of the oop input to avoid keeping buffer allocations alive
      c = _gvn.transform(new CmpINode(b->as_InlineType()->get_is_init(), zerocon(T_INT)));
    } else {
      if (!_gvn.type(b)->speculative_maybe_null() &&
          !too_many_traps(Deoptimization::Reason_speculate_null_check)) {
        inc_sp(1);
        Node* null_ctl = top();
        b = null_check_oop(b, &null_ctl, true, true, true);
        assert(null_ctl->is_top(), "no null control here");
        dec_sp(1);
      } else if (_gvn.type(b)->speculative_always_null() &&
                 !too_many_traps(Deoptimization::Reason_speculate_null_assert)) {
        inc_sp(1);
        b = null_assert(b);
        dec_sp(1);
      }
      c = _gvn.transform( new CmpPNode(b, a) );
    }
    do_ifnull(btest, c);
    break;

  case Bytecodes::_if_acmpeq: btest = BoolTest::eq; goto handle_if_acmp;
  case Bytecodes::_if_acmpne: btest = BoolTest::ne; goto handle_if_acmp;
  handle_if_acmp:
    // If this is a backwards branch in the bytecodes, add Safepoint
    maybe_add_safepoint(iter().get_dest());
    a = pop();
    b = pop();
    do_acmp(btest, b, a);
    break;

  case Bytecodes::_ifeq: btest = BoolTest::eq; goto handle_ifxx;
  case Bytecodes::_ifne: btest = BoolTest::ne; goto handle_ifxx;
  case Bytecodes::_iflt: btest = BoolTest::lt; goto handle_ifxx;
  case Bytecodes::_ifle: btest = BoolTest::le; goto handle_ifxx;
  case Bytecodes::_ifgt: btest = BoolTest::gt; goto handle_ifxx;
  case Bytecodes::_ifge: btest = BoolTest::ge; goto handle_ifxx;
  handle_ifxx:
    // If this is a backwards branch in the bytecodes, add Safepoint
    maybe_add_safepoint(iter().get_dest());
    a = _gvn.intcon(0);
    b = pop();
    c = _gvn.transform( new CmpINode(b, a) );
    do_if(btest, c);
    break;

  case Bytecodes::_if_icmpeq: btest = BoolTest::eq; goto handle_if_icmp;
  case Bytecodes::_if_icmpne: btest = BoolTest::ne; goto handle_if_icmp;
  case Bytecodes::_if_icmplt: btest = BoolTest::lt; goto handle_if_icmp;
  case Bytecodes::_if_icmple: btest = BoolTest::le; goto handle_if_icmp;
  case Bytecodes::_if_icmpgt: btest = BoolTest::gt; goto handle_if_icmp;
  case Bytecodes::_if_icmpge: btest = BoolTest::ge; goto handle_if_icmp;
  handle_if_icmp:
    // If this is a backwards branch in the bytecodes, add Safepoint
    maybe_add_safepoint(iter().get_dest());
    a = pop();
    b = pop();
    c = _gvn.transform( new CmpINode( b, a ) );
    do_if(btest, c);
    break;

  case Bytecodes::_tableswitch:
    do_tableswitch();
    break;

  case Bytecodes::_lookupswitch:
    do_lookupswitch();
    break;

  case Bytecodes::_invokestatic:
  case Bytecodes::_invokedynamic:
  case Bytecodes::_invokespecial:
  case Bytecodes::_invokevirtual:
  case Bytecodes::_invokeinterface:
    do_call();
    break;
  case Bytecodes::_checkcast:
    do_checkcast();
    break;
  case Bytecodes::_instanceof:
    do_instanceof();
    break;
  case Bytecodes::_anewarray:
    do_newarray();
    break;
  case Bytecodes::_newarray:
    do_newarray((BasicType)iter().get_index());
    break;
  case Bytecodes::_multianewarray:
    do_multianewarray();
    break;
  case Bytecodes::_new:
    do_new();
    break;
  case Bytecodes::_aconst_init:
    do_aconst_init();
    break;
  case Bytecodes::_withfield:
    do_withfield();
    break;

  case Bytecodes::_jsr:
  case Bytecodes::_jsr_w:
    do_jsr();
    break;

  case Bytecodes::_ret:
    do_ret();
    break;


  case Bytecodes::_monitorenter:
    do_monitor_enter();
    break;

  case Bytecodes::_monitorexit:
    do_monitor_exit();
    break;

  case Bytecodes::_breakpoint:
    // Breakpoint set concurrently to compile
    // %%% use an uncommon trap?
    C->record_failure("breakpoint in method");
    return;

  default:
#ifndef PRODUCT
    map()->dump(99);
#endif
    tty->print("\nUnhandled bytecode %s\n", Bytecodes::name(bc()) );
    ShouldNotReachHere();
  }

#ifndef PRODUCT
  constexpr int perBytecode = 5;
  if (C->should_print_igv(perBytecode)) {
    IdealGraphPrinter* printer = C->igv_printer();
    char buffer[256];
    jio_snprintf(buffer, sizeof(buffer), "Bytecode %d: %s", bci(), Bytecodes::name(bc()));
    bool old = printer->traverse_outs();
    printer->set_traverse_outs(true);
    printer->print_method(buffer, perBytecode);
    printer->set_traverse_outs(old);
  }
#endif
}<|MERGE_RESOLUTION|>--- conflicted
+++ resolved
@@ -89,19 +89,11 @@
     return;
   } else if (ary_t->is_null_free()) {
     // Load from non-flat inline type array (elements can never be null)
-<<<<<<< HEAD
-    bt = T_PRIMITIVE_OBJECT;
-  } else if (!ary_t->is_not_flat()) {
-    // Cannot statically determine if array is a flat array, emit runtime check
-    assert(UseFlatArray && is_reference_type(bt) && elemptr->can_be_inline_type() && !ary_t->klass_is_exact() && !ary_t->is_not_null_free() &&
-           (!elemptr->is_inlinetypeptr() || elemptr->inline_klass()->flat_array()), "array can't be flat");
-=======
     bt = T_OBJECT;
   } else if (!ary_t->is_not_flat()) {
     // Cannot statically determine if array is a flat array, emit runtime check
     assert(UseFlatArray && is_reference_type(bt) && elemptr->can_be_inline_type() && !ary_t->klass_is_exact() && !ary_t->is_not_null_free() &&
            (!elemptr->is_inlinetypeptr() || elemptr->inline_klass()->flat_in_array()), "array can't be flat");
->>>>>>> 16fa7709
     IdealKit ideal(this);
     IdealVariable res(ideal);
     ideal.declarations_done();
@@ -124,19 +116,11 @@
       if (elemptr->is_inlinetypeptr()) {
         // Element type is known, cast and load from flat representation
         ciInlineKlass* vk = elemptr->inline_klass();
-<<<<<<< HEAD
-        assert(vk->flat_array() && elemptr->maybe_null(), "never/always flat - should be optimized");
-        ciArrayKlass* array_klass = ciArrayKlass::make(vk, /* null_free */ true);
-        const TypeAryPtr* arytype = TypeOopPtr::make_from_klass(array_klass)->isa_aryptr();
-        Node* cast = _gvn.transform(new CheckCastPPNode(control(), ary, arytype));
-        Node* casted_adr = array_element_address(cast, idx, T_PRIMITIVE_OBJECT, ary_t->size(), control());
-=======
         assert(vk->flat_in_array() && elemptr->maybe_null(), "never/always flat - should be optimized");
         ciArrayKlass* array_klass = ciArrayKlass::make(vk, /* null_free */ true);
         const TypeAryPtr* arytype = TypeOopPtr::make_from_klass(array_klass)->isa_aryptr();
         Node* cast = _gvn.transform(new CheckCastPPNode(control(), ary, arytype));
         Node* casted_adr = array_element_address(cast, idx, T_OBJECT, ary_t->size(), control());
->>>>>>> 16fa7709
         // Re-execute flat array load if buffering triggers deoptimization
         PreserveReexecuteState preexecs(this);
         jvms()->set_should_reexecute(true);
@@ -171,11 +155,7 @@
         insert_mem_bar_volatile(Op_MemBarCPUOrder, C->get_alias_index(TypeAryPtr::INLINES));
 
         // Keep track of the information that the inline type is in flat arrays
-<<<<<<< HEAD
-        const Type* unknown_value = elemptr->is_instptr()->cast_to_flat_array();
-=======
         const Type* unknown_value = elemptr->is_instptr()->cast_to_flat_in_array();
->>>>>>> 16fa7709
         buffer = _gvn.transform(new CheckCastPPNode(control(), buffer, unknown_value));
 
         ideal.sync_kit(this);
@@ -231,11 +211,7 @@
     // This is only legal for non-null stores because the array_store_check always passes for null, even
     // if the array is null-free. Null stores are handled in GraphKit::gen_inline_array_null_guard().
     bool not_null_free = !tval->maybe_null() && !tval->is_oopptr()->can_be_inline_type();
-<<<<<<< HEAD
-    bool not_flat = not_null_free || (tval->is_inlinetypeptr() && !tval->inline_klass()->flat_array());
-=======
     bool not_flat = not_null_free || (tval->is_inlinetypeptr() && !tval->inline_klass()->flat_in_array());
->>>>>>> 16fa7709
     if (!ary_t->is_not_null_free() && not_null_free) {
       // Storing a non-inline type, mark array as not null-free (-> not flat).
       ary_t = ary_t->cast_to_not_null_free();
@@ -302,11 +278,7 @@
         Node* casted_ary = ary;
         if (vk != nullptr && !stopped()) {
           // Element type is known, cast and store to flat representation
-<<<<<<< HEAD
-          assert(vk->flat_array() && elemtype->maybe_null(), "never/always flat - should be optimized");
-=======
           assert(vk->flat_in_array() && elemtype->maybe_null(), "never/always flat - should be optimized");
->>>>>>> 16fa7709
           ciArrayKlass* array_klass = ciArrayKlass::make(vk, /* null_free */ true);
           const TypeAryPtr* arytype = TypeOopPtr::make_from_klass(array_klass)->isa_aryptr();
           casted_ary = _gvn.transform(new CheckCastPPNode(control(), casted_ary, arytype));
