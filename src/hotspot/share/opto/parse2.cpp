/*
 * Copyright (c) 1998, 2025, Oracle and/or its affiliates. All rights reserved.
 * DO NOT ALTER OR REMOVE COPYRIGHT NOTICES OR THIS FILE HEADER.
 *
 * This code is free software; you can redistribute it and/or modify it
 * under the terms of the GNU General Public License version 2 only, as
 * published by the Free Software Foundation.
 *
 * This code is distributed in the hope that it will be useful, but WITHOUT
 * ANY WARRANTY; without even the implied warranty of MERCHANTABILITY or
 * FITNESS FOR A PARTICULAR PURPOSE.  See the GNU General Public License
 * version 2 for more details (a copy is included in the LICENSE file that
 * accompanied this code).
 *
 * You should have received a copy of the GNU General Public License version
 * 2 along with this work; if not, write to the Free Software Foundation,
 * Inc., 51 Franklin St, Fifth Floor, Boston, MA 02110-1301 USA.
 *
 * Please contact Oracle, 500 Oracle Parkway, Redwood Shores, CA 94065 USA
 * or visit www.oracle.com if you need additional information or have any
 * questions.
 *
 */

#include "ci/ciMethodData.hpp"
#include "ci/ciSymbols.hpp"
#include "classfile/vmSymbols.hpp"
#include "compiler/compileLog.hpp"
#include "interpreter/linkResolver.hpp"
#include "jvm_io.h"
#include "memory/resourceArea.hpp"
#include "memory/universe.hpp"
#include "oops/oop.inline.hpp"
#include "opto/addnode.hpp"
#include "opto/castnode.hpp"
#include "opto/convertnode.hpp"
#include "opto/divnode.hpp"
#include "opto/idealGraphPrinter.hpp"
#include "opto/idealKit.hpp"
#include "opto/inlinetypenode.hpp"
#include "opto/matcher.hpp"
#include "opto/memnode.hpp"
#include "opto/mulnode.hpp"
#include "opto/opaquenode.hpp"
#include "opto/parse.hpp"
#include "opto/runtime.hpp"
#include "runtime/deoptimization.hpp"
#include "runtime/sharedRuntime.hpp"

#ifndef PRODUCT
extern uint explicit_null_checks_inserted,
            explicit_null_checks_elided;
#endif

Node* Parse::record_profile_for_speculation_at_array_load(Node* ld) {
  // Feed unused profile data to type speculation
  if (UseTypeSpeculation && UseArrayLoadStoreProfile) {
    ciKlass* array_type = nullptr;
    ciKlass* element_type = nullptr;
    ProfilePtrKind element_ptr = ProfileMaybeNull;
    bool flat_array = true;
    bool null_free_array = true;
    method()->array_access_profiled_type(bci(), array_type, element_type, element_ptr, flat_array, null_free_array);
    if (element_type != nullptr || element_ptr != ProfileMaybeNull) {
      ld = record_profile_for_speculation(ld, element_type, element_ptr);
    }
  }
  return ld;
}


//---------------------------------array_load----------------------------------
void Parse::array_load(BasicType bt) {
  const Type* elemtype = Type::TOP;
  Node* adr = array_addressing(bt, 0, elemtype);
  if (stopped())  return;     // guaranteed null or range check

  Node* array_index = pop();
  Node* array = pop();

  // Handle inline type arrays
  const TypeOopPtr* element_ptr = elemtype->make_oopptr();
  const TypeAryPtr* array_type = _gvn.type(array)->is_aryptr();

  if (!array_type->is_not_flat()) {
    // Cannot statically determine if array is a flat array, emit runtime check
<<<<<<< HEAD
    assert(UseFlatArray && is_reference_type(bt) && element_ptr->can_be_inline_type() &&
=======
    assert(UseArrayFlattening && is_reference_type(bt) && element_ptr->can_be_inline_type() && !array_type->is_not_null_free() &&
>>>>>>> a8047381
           (!element_ptr->is_inlinetypeptr() || element_ptr->inline_klass()->flat_in_array()), "array can't be flat");
    IdealKit ideal(this);
    IdealVariable res(ideal);
    ideal.declarations_done();
    ideal.if_then(flat_array_test(array, /* flat = */ false)); {
      if (!array_type->is_flat()) {
        // Non-flat array
        sync_kit(ideal);
        assert(array_type->is_flat() || control()->in(0)->as_If()->is_flat_array_check(&_gvn), "Should be found");
        const TypeAryPtr* adr_type = TypeAryPtr::get_array_body_type(bt);
        DecoratorSet decorator_set = IN_HEAP | IS_ARRAY | C2_CONTROL_DEPENDENT_LOAD;
        if (needs_range_check(array_type->size(), array_index)) {
          // We've emitted a RangeCheck but now insert an additional check between the range check and the actual load.
          // We cannot pin the load to two separate nodes. Instead, we pin it conservatively here such that it cannot
          // possibly float above the range check at any point.
          decorator_set |= C2_UNKNOWN_CONTROL_LOAD;
        }
        Node* ld = access_load_at(array, adr, adr_type, element_ptr, bt, decorator_set);
        if (element_ptr->is_inlinetypeptr()) {
          ld = InlineTypeNode::make_from_oop(this, ld, element_ptr->inline_klass(), !element_ptr->maybe_null());
        }
        ideal.sync_kit(this);
        ideal.set(res, ld);
      }
    } ideal.else_(); {
      // Flat array
      sync_kit(ideal);
      if (element_ptr->is_inlinetypeptr()) {
        // Element type is known, cast and load from flat array layout.
        ciInlineKlass* vk = element_ptr->inline_klass();
        // TODO re-enable
        //assert(vk->flat_in_array() && element_ptr->maybe_null(), "never/always flat - should be optimized");

        // Re-execute flat array load if buffering triggers deoptimization
        PreserveReexecuteState preexecs(this);
        jvms()->set_should_reexecute(true);
        inc_sp(2);

        // TODO We always access atomic
        // bool is_naturally_atomic = inline_Klass->is_empty() || (array_type->is_null_free() && inline_Klass->nof_declared_nonstatic_fields() == 1);
        // bool needs_atomic_access = (!array_type->is_null_free() || field->is_volatile()) && !is_naturally_atomic;
        int nm_offset = vk->has_nullable_atomic_layout() ? vk->null_marker_offset_in_payload() : -1;
        bool needs_atomic_access = vk->has_nullable_atomic_layout() || vk->has_atomic_layout();

        Node* vt = InlineTypeNode::make_from_flat(this, vk, array, array_index, nullptr, 0, needs_atomic_access, nm_offset);
        ideal.set(res, vt);
        ideal.sync_kit(this);
      } else {
        // Element type is unknown, and thus we cannot statically determine the exact flat array layout. Emit a
        // runtime call to correctly load the inline type element from the flat array.
        Node* inline_type = load_from_unknown_flat_array(array, array_index, element_ptr);
        ideal.sync_kit(this);
        ideal.set(res, inline_type);
      }
    } ideal.end_if();
    sync_kit(ideal);
    Node* ld = _gvn.transform(ideal.value(res));
    ld = record_profile_for_speculation_at_array_load(ld);
    push_node(bt, ld);
    return;
  }

  if (array_type->is_null_free()) {
    // Load from non-flat inline type array (elements can never be null)
    // TODO needed?
    bt = T_OBJECT;
  }

  if (elemtype == TypeInt::BOOL) {
    bt = T_BOOLEAN;
  }
  const TypeAryPtr* adr_type = TypeAryPtr::get_array_body_type(bt);
  Node* ld = access_load_at(array, adr, adr_type, elemtype, bt,
                            IN_HEAP | IS_ARRAY | C2_CONTROL_DEPENDENT_LOAD);
  ld = record_profile_for_speculation_at_array_load(ld);
  // Loading an inline type from a non-flat array
  if (element_ptr != nullptr && element_ptr->is_inlinetypeptr()) {
    assert(!array_type->is_null_free() || !element_ptr->maybe_null(), "inline type array elements should never be null");
    ld = InlineTypeNode::make_from_oop(this, ld, element_ptr->inline_klass(), !element_ptr->maybe_null());
  }
  push_node(bt, ld);
}

Node* Parse::load_from_unknown_flat_array(Node* array, Node* array_index, const TypeOopPtr* element_ptr) {
  // Below membars keep this access to an unknown flat array correctly
  // ordered with other unknown and known flat array accesses.
  insert_mem_bar_volatile(Op_MemBarCPUOrder, C->get_alias_index(TypeAryPtr::INLINES));

  Node* call = nullptr;
  {
    // Re-execute flat array load if runtime call triggers deoptimization
    PreserveReexecuteState preexecs(this);
    jvms()->set_bci(_bci);
    jvms()->set_should_reexecute(true);
    inc_sp(2);
    kill_dead_locals();
    call = make_runtime_call(RC_NO_LEAF | RC_NO_IO,
                             OptoRuntime::load_unknown_inline_Type(),
                             OptoRuntime::load_unknown_inline_Java(),
                             nullptr, TypeRawPtr::BOTTOM,
                             array, array_index);
  }
  make_slow_call_ex(call, env()->Throwable_klass(), false);
  Node* buffer = _gvn.transform(new ProjNode(call, TypeFunc::Parms));

  insert_mem_bar_volatile(Op_MemBarCPUOrder, C->get_alias_index(TypeAryPtr::INLINES));

  // Keep track of the information that the inline type is in flat arrays
  const Type* unknown_value = element_ptr->is_instptr()->cast_to_flat_in_array();
  return _gvn.transform(new CheckCastPPNode(control(), buffer, unknown_value));
}

//--------------------------------array_store----------------------------------
void Parse::array_store(BasicType bt) {
  const Type* elemtype = Type::TOP;
  Node* adr = array_addressing(bt, type2size[bt], elemtype);
  if (stopped())  return;     // guaranteed null or range check
  Node* stored_value_casted = nullptr;
  if (bt == T_OBJECT) {
    stored_value_casted = array_store_check(adr, elemtype);
    if (stopped()) {
      return;
    }
  }
  Node* const stored_value = pop_node(bt); // Value to store
  Node* const array_index = pop();         // Index in the array
  Node* array = pop();                     // The array itself

  const TypeAryPtr* array_type = _gvn.type(array)->is_aryptr();
  const TypeAryPtr* adr_type = TypeAryPtr::get_array_body_type(bt);

  if (elemtype == TypeInt::BOOL) {
    bt = T_BOOLEAN;
  } else if (bt == T_OBJECT) {
    elemtype = elemtype->make_oopptr();
    const Type* stored_value_casted_type = _gvn.type(stored_value_casted);
    // Based on the value to be stored, try to determine if the array is not null-free and/or not flat.
    // This is only legal for non-null stores because the array_store_check always passes for null, even
    // if the array is null-free. Null stores are handled in GraphKit::inline_array_null_guard().
    bool not_inline = !stored_value_casted_type->maybe_null() && !stored_value_casted_type->is_oopptr()->can_be_inline_type();
    bool not_null_free = not_inline;
    bool not_flat = not_inline || ( stored_value_casted_type->is_inlinetypeptr() &&
                                   !stored_value_casted_type->inline_klass()->flat_in_array());
    if (!array_type->is_not_null_free() && not_null_free) {
      // Storing a non-inline type, mark array as not null-free.
      array_type = array_type->cast_to_not_null_free();
      Node* cast = _gvn.transform(new CheckCastPPNode(control(), array, array_type));
      replace_in_map(array, cast);
      array = cast;
    }
    if (!array_type->is_not_flat() && not_flat) {
      // Storing to a non-flat array, mark array as not flat.
      array_type = array_type->cast_to_not_flat();
      Node* cast = _gvn.transform(new CheckCastPPNode(control(), array, array_type));
      replace_in_map(array, cast);
      array = cast;
    }

    if (!array_type->is_flat() && array_type->is_null_free()) {
      // Store to non-flat null-free inline type array (elements can never be null)
      assert(!stored_value_casted_type->maybe_null(), "should be guaranteed by array store check");
      if (elemtype->inline_klass()->is_empty()) {
        // Ignore empty inline stores, array is already initialized.
        return;
      }
    } else if (!array_type->is_not_flat()) {
      // Array might be a flat array, emit runtime checks (for nullptr, a simple inline_array_null_guard is sufficient).
<<<<<<< HEAD
      assert(UseFlatArray && !not_flat && elemtype->is_oopptr()->can_be_inline_type() &&
             (!array_type->klass_is_exact() || array_type->is_flat()), "array can't be a flat array");
=======
      assert(UseArrayFlattening && !not_flat && elemtype->is_oopptr()->can_be_inline_type() &&
             !array_type->klass_is_exact() && !array_type->is_not_null_free(), "array can't be a flat array");
>>>>>>> a8047381
      IdealKit ideal(this);
      ideal.if_then(flat_array_test(array, /* flat = */ false)); {
        if (!array_type->is_flat()) {
          // Non-flat array
          assert(array_type->is_flat() || ideal.ctrl()->in(0)->as_If()->is_flat_array_check(&_gvn), "Should be found");
          sync_kit(ideal);
          Node* cast_array = inline_array_null_guard(array, stored_value_casted, 3);
          inc_sp(3);
          access_store_at(cast_array, adr, adr_type, stored_value_casted, elemtype, bt, MO_UNORDERED | IN_HEAP | IS_ARRAY, false);
          dec_sp(3);
          ideal.sync_kit(this);
        }
      } ideal.else_(); {
        sync_kit(ideal);
        // Flat array
        Node* null_ctl = top();
        // TODO If there is no nullable flat layout, we can add a null guard without a null-free array check
        inline_array_null_guard(array, stored_value_casted, 3);
        // Try to determine the inline klass
        ciInlineKlass* vk = nullptr;
        if (stored_value_casted_type->is_inlinetypeptr()) {
          vk = stored_value_casted_type->inline_klass();
        } else if (elemtype->is_inlinetypeptr()) {
          vk = elemtype->inline_klass();
        }
        if (!stopped()) {
          if (vk != nullptr) {
            // Element type is known, cast and store to flat array layout.
            // TODO re-enable
            //assert(vk->flat_in_array() && elemtype->maybe_null(), "never/always flat - should be optimized");

            if (!stored_value_casted->is_InlineType()) {
              // TODO can this even happen? Yes with constant null. Assert.
              stored_value_casted = InlineTypeNode::make_from_oop(this, stored_value_casted, vk, false);
            }
            // Re-execute flat array store if buffering triggers deoptimization
            PreserveReexecuteState preexecs(this);
            inc_sp(3);
            jvms()->set_should_reexecute(true);
            // TODO We always access atomic
            // bool is_naturally_atomic = inline_Klass->is_empty() || (array_type->is_null_free() && inline_Klass->nof_declared_nonstatic_fields() == 1);
            // bool needs_atomic_access = (!array_type->is_null_free() || field->is_volatile()) && !is_naturally_atomic;
            int nm_offset = vk->has_nullable_atomic_layout() ? vk->null_marker_offset_in_payload() : -1;
            bool needs_atomic_access = vk->has_nullable_atomic_layout() || vk->has_atomic_layout();

            stored_value_casted->as_InlineType()->store_flat(this, array, array_index, nullptr, 0, needs_atomic_access, nm_offset, MO_UNORDERED | IN_HEAP | IS_ARRAY);
          } else {
            // Element type is unknown, emit a runtime call since the flat array layout is not statically known.
            store_to_unknown_flat_array(array, array_index, stored_value_casted);
          }
        }
        ideal.sync_kit(this);
      }
      ideal.end_if();
      sync_kit(ideal);
      return;
    } else if (!array_type->is_not_null_free()) {
      // Array is not flat but may be null free
      assert(elemtype->is_oopptr()->can_be_inline_type(), "array can't be null-free");
      array = inline_array_null_guard(array, stored_value_casted, 3, true);
    }
  }
  inc_sp(3);
  access_store_at(array, adr, adr_type, stored_value, elemtype, bt, MO_UNORDERED | IN_HEAP | IS_ARRAY);
  dec_sp(3);
}

// Emit a runtime call to store to a flat array whose element type is either unknown (i.e. we do not know the flat
// array layout) or not exact (could have different flat array layouts at runtime).
void Parse::store_to_unknown_flat_array(Node* array, Node* const idx, Node* non_null_stored_value) {
  // Below membars keep this access to an unknown flat array correctly
  // ordered with other unknown and known flat array accesses.
  insert_mem_bar_volatile(Op_MemBarCPUOrder, C->get_alias_index(TypeAryPtr::INLINES));

  Node* call = nullptr;
  {
    // Re-execute flat array store if runtime call triggers deoptimization
    PreserveReexecuteState preexecs(this);
    jvms()->set_bci(_bci);
    jvms()->set_should_reexecute(true);
    inc_sp(3);
    kill_dead_locals();
    call = make_runtime_call(RC_NO_LEAF | RC_NO_IO,
                      OptoRuntime::store_unknown_inline_Type(),
                      OptoRuntime::store_unknown_inline_Java(),
                      nullptr, TypeRawPtr::BOTTOM,
                      non_null_stored_value, array, idx);
  }
  make_slow_call_ex(call, env()->Throwable_klass(), false);

  insert_mem_bar_volatile(Op_MemBarCPUOrder, C->get_alias_index(TypeAryPtr::INLINES));
}

//------------------------------array_addressing-------------------------------
// Pull array and index from the stack.  Compute pointer-to-element.
Node* Parse::array_addressing(BasicType type, int vals, const Type*& elemtype) {
  Node *idx   = peek(0+vals);   // Get from stack without popping
  Node *ary   = peek(1+vals);   // in case of exception

  // Null check the array base, with correct stack contents
  ary = null_check(ary, T_ARRAY);
  // Compile-time detect of null-exception?
  if (stopped())  return top();

  const TypeAryPtr* arytype  = _gvn.type(ary)->is_aryptr();
  const TypeInt*    sizetype = arytype->size();
  elemtype = arytype->elem();

  if (UseUniqueSubclasses) {
    const Type* el = elemtype->make_ptr();
    if (el && el->isa_instptr()) {
      const TypeInstPtr* toop = el->is_instptr();
      if (toop->instance_klass()->unique_concrete_subklass()) {
        // If we load from "AbstractClass[]" we must see "ConcreteSubClass".
        const Type* subklass = Type::get_const_type(toop->instance_klass());
        elemtype = subklass->join_speculative(el);
      }
    }
  }

  if (!arytype->is_loaded()) {
    // Only fails for some -Xcomp runs
    // The class is unloaded.  We have to run this bytecode in the interpreter.
    ciKlass* klass = arytype->unloaded_klass();

    uncommon_trap(Deoptimization::Reason_unloaded,
                  Deoptimization::Action_reinterpret,
                  klass, "!loaded array");
    return top();
  }

  ary = create_speculative_inline_type_array_checks(ary, arytype, elemtype);

  if (needs_range_check(sizetype, idx)) {
    create_range_check(idx, ary, sizetype);
  } else if (C->log() != nullptr) {
    C->log()->elem("observe that='!need_range_check'");
  }

  // Check for always knowing you are throwing a range-check exception
  if (stopped())  return top();

  // Make array address computation control dependent to prevent it
  // from floating above the range check during loop optimizations.
  Node* ptr = array_element_address(ary, idx, type, sizetype, control());
  assert(ptr != top(), "top should go hand-in-hand with stopped");

  return ptr;
}

// Check if we need a range check for an array access. This is the case if the index is either negative or if it could
// be greater or equal the smallest possible array size (i.e. out-of-bounds).
bool Parse::needs_range_check(const TypeInt* size_type, const Node* index) const {
  const TypeInt* index_type = _gvn.type(index)->is_int();
  return index_type->_hi >= size_type->_lo || index_type->_lo < 0;
}

void Parse::create_range_check(Node* idx, Node* ary, const TypeInt* sizetype) {
  Node* tst;
  if (sizetype->_hi <= 0) {
    // The greatest array bound is negative, so we can conclude that we're
    // compiling unreachable code, but the unsigned compare trick used below
    // only works with non-negative lengths.  Instead, hack "tst" to be zero so
    // the uncommon_trap path will always be taken.
    tst = _gvn.intcon(0);
  } else {
    // Range is constant in array-oop, so we can use the original state of mem
    Node* len = load_array_length(ary);

    // Test length vs index (standard trick using unsigned compare)
    Node* chk = _gvn.transform(new CmpUNode(idx, len) );
    BoolTest::mask btest = BoolTest::lt;
    tst = _gvn.transform(new BoolNode(chk, btest) );
  }
  RangeCheckNode* rc = new RangeCheckNode(control(), tst, PROB_MAX, COUNT_UNKNOWN);
  _gvn.set_type(rc, rc->Value(&_gvn));
  if (!tst->is_Con()) {
    record_for_igvn(rc);
  }
  set_control(_gvn.transform(new IfTrueNode(rc)));
  // Branch to failure if out of bounds
  {
    PreserveJVMState pjvms(this);
    set_control(_gvn.transform(new IfFalseNode(rc)));
    if (C->allow_range_check_smearing()) {
      // Do not use builtin_throw, since range checks are sometimes
      // made more stringent by an optimistic transformation.
      // This creates "tentative" range checks at this point,
      // which are not guaranteed to throw exceptions.
      // See IfNode::Ideal, is_range_check, adjust_check.
      uncommon_trap(Deoptimization::Reason_range_check,
                    Deoptimization::Action_make_not_entrant,
                    nullptr, "range_check");
    } else {
      // If we have already recompiled with the range-check-widening
      // heroic optimization turned off, then we must really be throwing
      // range check exceptions.
      builtin_throw(Deoptimization::Reason_range_check);
    }
  }
}

// For inline type arrays, we can use the profiling information for array accesses to speculate on the type, flatness,
// and null-freeness. We can either prepare the speculative type for later uses or emit explicit speculative checks with
// traps now. In the latter case, the speculative type guarantees can avoid additional runtime checks later (e.g.
// non-null-free implies non-flat which allows us to remove flatness checks). This makes the graph simpler.
Node* Parse::create_speculative_inline_type_array_checks(Node* array, const TypeAryPtr* array_type,
                                                         const Type*& element_type) {
  if (!array_type->is_flat() && !array_type->is_not_flat()) {
    // For arrays that might be flat, speculate that the array has the exact type reported in the profile data such that
    // we can rely on a fixed memory layout (i.e. either a flat layout or not).
    array = cast_to_speculative_array_type(array, array_type, element_type);
  } else if (UseTypeSpeculation && UseArrayLoadStoreProfile) {
    // Array is known to be either flat or not flat. If possible, update the speculative type by using the profile data
    // at this bci.
    array = cast_to_profiled_array_type(array);
  }

  // TODO adjust
  // Even though the type does not tell us whether we have an inline type array or not, we can still check the profile data
  // whether we have a non-null-free or non-flat array. Since non-null-free implies non-flat, we check this first.
  // Speculating on a non-null-free array doesn't help aaload but could be profitable for a subsequent aastore.
  if (!array_type->is_null_free() && !array_type->is_not_null_free()) {
    array = speculate_non_null_free_array(array, array_type);
  }

  if (!array_type->is_flat() && !array_type->is_not_flat()) {
    array = speculate_non_flat_array(array, array_type);
  }
  return array;
}

// Speculate that the array has the exact type reported in the profile data. We emit a trap when this turns out to be
// wrong. On the fast path, we add a CheckCastPP to use the exact type.
Node* Parse::cast_to_speculative_array_type(Node* const array, const TypeAryPtr*& array_type, const Type*& element_type) {
  Deoptimization::DeoptReason reason = Deoptimization::Reason_speculate_class_check;
  ciKlass* speculative_array_type = array_type->speculative_type();
  if (too_many_traps_or_recompiles(reason) || speculative_array_type == nullptr) {
    // No speculative type, check profile data at this bci
    speculative_array_type = nullptr;
    reason = Deoptimization::Reason_class_check;
    if (UseArrayLoadStoreProfile && !too_many_traps_or_recompiles(reason)) {
      ciKlass* profiled_element_type = nullptr;
      ProfilePtrKind element_ptr = ProfileMaybeNull;
      bool flat_array = true;
      bool null_free_array = true;
      method()->array_access_profiled_type(bci(), speculative_array_type, profiled_element_type, element_ptr, flat_array,
                                           null_free_array);
    }
  }
  if (speculative_array_type != nullptr) {
    // Speculate that this array has the exact type reported by profile data
    Node* casted_array = nullptr;
    DEBUG_ONLY(Node* old_control = control();)
    Node* slow_ctl = type_check_receiver(array, speculative_array_type, 1.0, &casted_array);
    if (stopped()) {
      // The check always fails and therefore profile information is incorrect. Don't use it.
      assert(old_control == slow_ctl, "type check should have been removed");
      set_control(slow_ctl);
    } else if (!slow_ctl->is_top()) {
      { PreserveJVMState pjvms(this);
        set_control(slow_ctl);
        uncommon_trap_exact(reason, Deoptimization::Action_maybe_recompile);
      }
      replace_in_map(array, casted_array);
      array_type = _gvn.type(casted_array)->is_aryptr();
      element_type = array_type->elem();
      return casted_array;
    }
  }
  return array;
}

// Create a CheckCastPP when the speculative type can improve the current type.
Node* Parse::cast_to_profiled_array_type(Node* const array) {
  ciKlass* array_type = nullptr;
  ciKlass* element_type = nullptr;
  ProfilePtrKind element_ptr = ProfileMaybeNull;
  bool flat_array = true;
  bool null_free_array = true;
  method()->array_access_profiled_type(bci(), array_type, element_type, element_ptr, flat_array, null_free_array);
  if (array_type != nullptr) {
    return record_profile_for_speculation(array, array_type, ProfileMaybeNull);
  }
  return array;
}

// Speculate that the array is non-null-free. This will imply non-flatness. We emit a trap when this turns out to be
// wrong. On the fast path, we add a CheckCastPP to use the non-null-free type.
Node* Parse::speculate_non_null_free_array(Node* const array, const TypeAryPtr*& array_type) {
  bool null_free_array = true;
  Deoptimization::DeoptReason reason = Deoptimization::Reason_none;
  if (array_type->speculative() != nullptr &&
      array_type->speculative()->is_aryptr()->is_not_null_free() &&
      !too_many_traps_or_recompiles(Deoptimization::Reason_speculate_class_check)) {
    null_free_array = false;
    reason = Deoptimization::Reason_speculate_class_check;
  } else if (UseArrayLoadStoreProfile && !too_many_traps_or_recompiles(Deoptimization::Reason_class_check)) {
    ciKlass* profiled_array_type = nullptr;
    ciKlass* profiled_element_type = nullptr;
    ProfilePtrKind element_ptr = ProfileMaybeNull;
    bool flat_array = true;
    method()->array_access_profiled_type(bci(), profiled_array_type, profiled_element_type, element_ptr, flat_array,
                                         null_free_array);
    reason = Deoptimization::Reason_class_check;
  }
  if (!null_free_array) {
    { // Deoptimize if null-free array
      BuildCutout unless(this, null_free_array_test(array, /* null_free = */ false), PROB_MAX);
      uncommon_trap_exact(reason, Deoptimization::Action_maybe_recompile);
    }
    assert(!stopped(), "null-free array should have been caught earlier");
    Node* casted_array = _gvn.transform(new CheckCastPPNode(control(), array, array_type->cast_to_not_null_free()));
    replace_in_map(array, casted_array);
    array_type = _gvn.type(casted_array)->is_aryptr();
    return casted_array;
  }
  return array;
}

// Speculate that the array is non-flat. We emit a trap when this turns out to be wrong. On the fast path, we add a
// CheckCastPP to use the non-flat type.
Node* Parse::speculate_non_flat_array(Node* const array, const TypeAryPtr* const array_type) {
  bool flat_array = true;
  Deoptimization::DeoptReason reason = Deoptimization::Reason_none;
  if (array_type->speculative() != nullptr &&
      array_type->speculative()->is_aryptr()->is_not_flat() &&
      !too_many_traps_or_recompiles(Deoptimization::Reason_speculate_class_check)) {
    flat_array = false;
    reason = Deoptimization::Reason_speculate_class_check;
  } else if (UseArrayLoadStoreProfile && !too_many_traps_or_recompiles(reason)) {
    ciKlass* profiled_array_type = nullptr;
    ciKlass* profiled_element_type = nullptr;
    ProfilePtrKind element_ptr = ProfileMaybeNull;
    bool null_free_array = true;
    method()->array_access_profiled_type(bci(), profiled_array_type, profiled_element_type, element_ptr, flat_array,
                                         null_free_array);
    reason = Deoptimization::Reason_class_check;
  }
  if (!flat_array) {
    { // Deoptimize if flat array
      BuildCutout unless(this, flat_array_test(array, /* flat = */ false), PROB_MAX);
      uncommon_trap_exact(reason, Deoptimization::Action_maybe_recompile);
    }
    assert(!stopped(), "flat array should have been caught earlier");
    Node* casted_array = _gvn.transform(new CheckCastPPNode(control(), array, array_type->cast_to_not_flat()));
    replace_in_map(array, casted_array);
    return casted_array;
  }
  return array;
}

// returns IfNode
IfNode* Parse::jump_if_fork_int(Node* a, Node* b, BoolTest::mask mask, float prob, float cnt) {
  Node   *cmp = _gvn.transform(new CmpINode(a, b)); // two cases: shiftcount > 32 and shiftcount <= 32
  Node   *tst = _gvn.transform(new BoolNode(cmp, mask));
  IfNode *iff = create_and_map_if(control(), tst, prob, cnt);
  return iff;
}


// sentinel value for the target bci to mark never taken branches
// (according to profiling)
static const int never_reached = INT_MAX;

//------------------------------helper for tableswitch-------------------------
void Parse::jump_if_true_fork(IfNode *iff, int dest_bci_if_true, bool unc) {
  // True branch, use existing map info
  { PreserveJVMState pjvms(this);
    Node *iftrue  = _gvn.transform( new IfTrueNode (iff) );
    set_control( iftrue );
    if (unc) {
      repush_if_args();
      uncommon_trap(Deoptimization::Reason_unstable_if,
                    Deoptimization::Action_reinterpret,
                    nullptr,
                    "taken always");
    } else {
      assert(dest_bci_if_true != never_reached, "inconsistent dest");
      merge_new_path(dest_bci_if_true);
    }
  }

  // False branch
  Node *iffalse = _gvn.transform( new IfFalseNode(iff) );
  set_control( iffalse );
}

void Parse::jump_if_false_fork(IfNode *iff, int dest_bci_if_true, bool unc) {
  // True branch, use existing map info
  { PreserveJVMState pjvms(this);
    Node *iffalse  = _gvn.transform( new IfFalseNode (iff) );
    set_control( iffalse );
    if (unc) {
      repush_if_args();
      uncommon_trap(Deoptimization::Reason_unstable_if,
                    Deoptimization::Action_reinterpret,
                    nullptr,
                    "taken never");
    } else {
      assert(dest_bci_if_true != never_reached, "inconsistent dest");
      merge_new_path(dest_bci_if_true);
    }
  }

  // False branch
  Node *iftrue = _gvn.transform( new IfTrueNode(iff) );
  set_control( iftrue );
}

void Parse::jump_if_always_fork(int dest_bci, bool unc) {
  // False branch, use existing map and control()
  if (unc) {
    repush_if_args();
    uncommon_trap(Deoptimization::Reason_unstable_if,
                  Deoptimization::Action_reinterpret,
                  nullptr,
                  "taken never");
  } else {
    assert(dest_bci != never_reached, "inconsistent dest");
    merge_new_path(dest_bci);
  }
}


extern "C" {
  static int jint_cmp(const void *i, const void *j) {
    int a = *(jint *)i;
    int b = *(jint *)j;
    return a > b ? 1 : a < b ? -1 : 0;
  }
}


class SwitchRange : public StackObj {
  // a range of integers coupled with a bci destination
  jint _lo;                     // inclusive lower limit
  jint _hi;                     // inclusive upper limit
  int _dest;
  float _cnt;                   // how many times this range was hit according to profiling

public:
  jint lo() const              { return _lo;   }
  jint hi() const              { return _hi;   }
  int  dest() const            { return _dest; }
  bool is_singleton() const    { return _lo == _hi; }
  float cnt() const            { return _cnt; }

  void setRange(jint lo, jint hi, int dest, float cnt) {
    assert(lo <= hi, "must be a non-empty range");
    _lo = lo, _hi = hi; _dest = dest; _cnt = cnt;
    assert(_cnt >= 0, "");
  }
  bool adjoinRange(jint lo, jint hi, int dest, float cnt, bool trim_ranges) {
    assert(lo <= hi, "must be a non-empty range");
    if (lo == _hi+1) {
      // see merge_ranges() comment below
      if (trim_ranges) {
        if (cnt == 0) {
          if (_cnt != 0) {
            return false;
          }
          if (dest != _dest) {
            _dest = never_reached;
          }
        } else {
          if (_cnt == 0) {
            return false;
          }
          if (dest != _dest) {
            return false;
          }
        }
      } else {
        if (dest != _dest) {
          return false;
        }
      }
      _hi = hi;
      _cnt += cnt;
      return true;
    }
    return false;
  }

  void set (jint value, int dest, float cnt) {
    setRange(value, value, dest, cnt);
  }
  bool adjoin(jint value, int dest, float cnt, bool trim_ranges) {
    return adjoinRange(value, value, dest, cnt, trim_ranges);
  }
  bool adjoin(SwitchRange& other) {
    return adjoinRange(other._lo, other._hi, other._dest, other._cnt, false);
  }

  void print() {
    if (is_singleton())
      tty->print(" {%d}=>%d (cnt=%f)", lo(), dest(), cnt());
    else if (lo() == min_jint)
      tty->print(" {..%d}=>%d (cnt=%f)", hi(), dest(), cnt());
    else if (hi() == max_jint)
      tty->print(" {%d..}=>%d (cnt=%f)", lo(), dest(), cnt());
    else
      tty->print(" {%d..%d}=>%d (cnt=%f)", lo(), hi(), dest(), cnt());
  }
};

// We try to minimize the number of ranges and the size of the taken
// ones using profiling data. When ranges are created,
// SwitchRange::adjoinRange() only allows 2 adjoining ranges to merge
// if both were never hit or both were hit to build longer unreached
// ranges. Here, we now merge adjoining ranges with the same
// destination and finally set destination of unreached ranges to the
// special value never_reached because it can help minimize the number
// of tests that are necessary.
//
// For instance:
// [0, 1] to target1 sometimes taken
// [1, 2] to target1 never taken
// [2, 3] to target2 never taken
// would lead to:
// [0, 1] to target1 sometimes taken
// [1, 3] never taken
//
// (first 2 ranges to target1 are not merged)
static void merge_ranges(SwitchRange* ranges, int& rp) {
  if (rp == 0) {
    return;
  }
  int shift = 0;
  for (int j = 0; j < rp; j++) {
    SwitchRange& r1 = ranges[j-shift];
    SwitchRange& r2 = ranges[j+1];
    if (r1.adjoin(r2)) {
      shift++;
    } else if (shift > 0) {
      ranges[j+1-shift] = r2;
    }
  }
  rp -= shift;
  for (int j = 0; j <= rp; j++) {
    SwitchRange& r = ranges[j];
    if (r.cnt() == 0 && r.dest() != never_reached) {
      r.setRange(r.lo(), r.hi(), never_reached, r.cnt());
    }
  }
}

//-------------------------------do_tableswitch--------------------------------
void Parse::do_tableswitch() {
  // Get information about tableswitch
  int default_dest = iter().get_dest_table(0);
  jint lo_index    = iter().get_int_table(1);
  jint hi_index    = iter().get_int_table(2);
  int len          = hi_index - lo_index + 1;

  if (len < 1) {
    // If this is a backward branch, add safepoint
    maybe_add_safepoint(default_dest);
    pop(); // the effect of the instruction execution on the operand stack
    merge(default_dest);
    return;
  }

  ciMethodData* methodData = method()->method_data();
  ciMultiBranchData* profile = nullptr;
  if (methodData->is_mature() && UseSwitchProfiling) {
    ciProfileData* data = methodData->bci_to_data(bci());
    if (data != nullptr && data->is_MultiBranchData()) {
      profile = (ciMultiBranchData*)data;
    }
  }
  bool trim_ranges = !C->too_many_traps(method(), bci(), Deoptimization::Reason_unstable_if);

  // generate decision tree, using trichotomy when possible
  int rnum = len+2;
  bool makes_backward_branch = (default_dest <= bci());
  SwitchRange* ranges = NEW_RESOURCE_ARRAY(SwitchRange, rnum);
  int rp = -1;
  if (lo_index != min_jint) {
    float cnt = 1.0F;
    if (profile != nullptr) {
      cnt = (float)profile->default_count() / (hi_index != max_jint ? 2.0F : 1.0F);
    }
    ranges[++rp].setRange(min_jint, lo_index-1, default_dest, cnt);
  }
  for (int j = 0; j < len; j++) {
    jint match_int = lo_index+j;
    int  dest      = iter().get_dest_table(j+3);
    makes_backward_branch |= (dest <= bci());
    float cnt = 1.0F;
    if (profile != nullptr) {
      cnt = (float)profile->count_at(j);
    }
    if (rp < 0 || !ranges[rp].adjoin(match_int, dest, cnt, trim_ranges)) {
      ranges[++rp].set(match_int, dest, cnt);
    }
  }
  jint highest = lo_index+(len-1);
  assert(ranges[rp].hi() == highest, "");
  if (highest != max_jint) {
    float cnt = 1.0F;
    if (profile != nullptr) {
      cnt = (float)profile->default_count() / (lo_index != min_jint ? 2.0F : 1.0F);
    }
    if (!ranges[rp].adjoinRange(highest+1, max_jint, default_dest, cnt, trim_ranges)) {
      ranges[++rp].setRange(highest+1, max_jint, default_dest, cnt);
    }
  }
  assert(rp < len+2, "not too many ranges");

  if (trim_ranges) {
    merge_ranges(ranges, rp);
  }

  // Safepoint in case if backward branch observed
  if (makes_backward_branch) {
    add_safepoint();
  }

  Node* lookup = pop(); // lookup value
  jump_switch_ranges(lookup, &ranges[0], &ranges[rp]);
}


//------------------------------do_lookupswitch--------------------------------
void Parse::do_lookupswitch() {
  // Get information about lookupswitch
  int default_dest = iter().get_dest_table(0);
  jint len          = iter().get_int_table(1);

  if (len < 1) {    // If this is a backward branch, add safepoint
    maybe_add_safepoint(default_dest);
    pop(); // the effect of the instruction execution on the operand stack
    merge(default_dest);
    return;
  }

  ciMethodData* methodData = method()->method_data();
  ciMultiBranchData* profile = nullptr;
  if (methodData->is_mature() && UseSwitchProfiling) {
    ciProfileData* data = methodData->bci_to_data(bci());
    if (data != nullptr && data->is_MultiBranchData()) {
      profile = (ciMultiBranchData*)data;
    }
  }
  bool trim_ranges = !C->too_many_traps(method(), bci(), Deoptimization::Reason_unstable_if);

  // generate decision tree, using trichotomy when possible
  jint* table = NEW_RESOURCE_ARRAY(jint, len*3);
  {
    for (int j = 0; j < len; j++) {
      table[3*j+0] = iter().get_int_table(2+2*j);
      table[3*j+1] = iter().get_dest_table(2+2*j+1);
      // Handle overflow when converting from uint to jint
      table[3*j+2] = (profile == nullptr) ? 1 : (jint)MIN2<uint>((uint)max_jint, profile->count_at(j));
    }
    qsort(table, len, 3*sizeof(table[0]), jint_cmp);
  }

  float default_cnt = 1.0F;
  if (profile != nullptr) {
    juint defaults = max_juint - len;
    default_cnt = (float)profile->default_count()/(float)defaults;
  }

  int rnum = len*2+1;
  bool makes_backward_branch = (default_dest <= bci());
  SwitchRange* ranges = NEW_RESOURCE_ARRAY(SwitchRange, rnum);
  int rp = -1;
  for (int j = 0; j < len; j++) {
    jint match_int   = table[3*j+0];
    jint  dest        = table[3*j+1];
    jint  cnt         = table[3*j+2];
    jint  next_lo     = rp < 0 ? min_jint : ranges[rp].hi()+1;
    makes_backward_branch |= (dest <= bci());
    float c = default_cnt * ((float)match_int - (float)next_lo);
    if (match_int != next_lo && (rp < 0 || !ranges[rp].adjoinRange(next_lo, match_int-1, default_dest, c, trim_ranges))) {
      assert(default_dest != never_reached, "sentinel value for dead destinations");
      ranges[++rp].setRange(next_lo, match_int-1, default_dest, c);
    }
    if (rp < 0 || !ranges[rp].adjoin(match_int, dest, (float)cnt, trim_ranges)) {
      assert(dest != never_reached, "sentinel value for dead destinations");
      ranges[++rp].set(match_int, dest,  (float)cnt);
    }
  }
  jint highest = table[3*(len-1)];
  assert(ranges[rp].hi() == highest, "");
  if (highest != max_jint &&
      !ranges[rp].adjoinRange(highest+1, max_jint, default_dest, default_cnt * ((float)max_jint - (float)highest), trim_ranges)) {
    ranges[++rp].setRange(highest+1, max_jint, default_dest, default_cnt * ((float)max_jint - (float)highest));
  }
  assert(rp < rnum, "not too many ranges");

  if (trim_ranges) {
    merge_ranges(ranges, rp);
  }

  // Safepoint in case backward branch observed
  if (makes_backward_branch) {
    add_safepoint();
  }

  Node *lookup = pop(); // lookup value
  jump_switch_ranges(lookup, &ranges[0], &ranges[rp]);
}

static float if_prob(float taken_cnt, float total_cnt) {
  assert(taken_cnt <= total_cnt, "");
  if (total_cnt == 0) {
    return PROB_FAIR;
  }
  float p = taken_cnt / total_cnt;
  return clamp(p, PROB_MIN, PROB_MAX);
}

static float if_cnt(float cnt) {
  if (cnt == 0) {
    return COUNT_UNKNOWN;
  }
  return cnt;
}

static float sum_of_cnts(SwitchRange *lo, SwitchRange *hi) {
  float total_cnt = 0;
  for (SwitchRange* sr = lo; sr <= hi; sr++) {
    total_cnt += sr->cnt();
  }
  return total_cnt;
}

class SwitchRanges : public ResourceObj {
public:
  SwitchRange* _lo;
  SwitchRange* _hi;
  SwitchRange* _mid;
  float _cost;

  enum {
    Start,
    LeftDone,
    RightDone,
    Done
  } _state;

  SwitchRanges(SwitchRange *lo, SwitchRange *hi)
    : _lo(lo), _hi(hi), _mid(nullptr),
      _cost(0), _state(Start) {
  }

  SwitchRanges()
    : _lo(nullptr), _hi(nullptr), _mid(nullptr),
      _cost(0), _state(Start) {}
};

// Estimate cost of performing a binary search on lo..hi
static float compute_tree_cost(SwitchRange *lo, SwitchRange *hi, float total_cnt) {
  GrowableArray<SwitchRanges> tree;
  SwitchRanges root(lo, hi);
  tree.push(root);

  float cost = 0;
  do {
    SwitchRanges& r = *tree.adr_at(tree.length()-1);
    if (r._hi != r._lo) {
      if (r._mid == nullptr) {
        float r_cnt = sum_of_cnts(r._lo, r._hi);

        if (r_cnt == 0) {
          tree.pop();
          cost = 0;
          continue;
        }

        SwitchRange* mid = nullptr;
        mid = r._lo;
        for (float cnt = 0; ; ) {
          assert(mid <= r._hi, "out of bounds");
          cnt += mid->cnt();
          if (cnt > r_cnt / 2) {
            break;
          }
          mid++;
        }
        assert(mid <= r._hi, "out of bounds");
        r._mid = mid;
        r._cost = r_cnt / total_cnt;
      }
      r._cost += cost;
      if (r._state < SwitchRanges::LeftDone && r._mid > r._lo) {
        cost = 0;
        r._state = SwitchRanges::LeftDone;
        tree.push(SwitchRanges(r._lo, r._mid-1));
      } else if (r._state < SwitchRanges::RightDone) {
        cost = 0;
        r._state = SwitchRanges::RightDone;
        tree.push(SwitchRanges(r._mid == r._lo ? r._mid+1 : r._mid, r._hi));
      } else {
        tree.pop();
        cost = r._cost;
      }
    } else {
      tree.pop();
      cost = r._cost;
    }
  } while (tree.length() > 0);


  return cost;
}

// It sometimes pays off to test most common ranges before the binary search
void Parse::linear_search_switch_ranges(Node* key_val, SwitchRange*& lo, SwitchRange*& hi) {
  uint nr = hi - lo + 1;
  float total_cnt = sum_of_cnts(lo, hi);

  float min = compute_tree_cost(lo, hi, total_cnt);
  float extra = 1;
  float sub = 0;

  SwitchRange* array1 = lo;
  SwitchRange* array2 = NEW_RESOURCE_ARRAY(SwitchRange, nr);

  SwitchRange* ranges = nullptr;

  while (nr >= 2) {
    assert(lo == array1 || lo == array2, "one the 2 already allocated arrays");
    ranges = (lo == array1) ? array2 : array1;

    // Find highest frequency range
    SwitchRange* candidate = lo;
    for (SwitchRange* sr = lo+1; sr <= hi; sr++) {
      if (sr->cnt() > candidate->cnt()) {
        candidate = sr;
      }
    }
    SwitchRange most_freq = *candidate;
    if (most_freq.cnt() == 0) {
      break;
    }

    // Copy remaining ranges into another array
    int shift = 0;
    for (uint i = 0; i < nr; i++) {
      SwitchRange* sr = &lo[i];
      if (sr != candidate) {
        ranges[i-shift] = *sr;
      } else {
        shift++;
        if (i > 0 && i < nr-1) {
          SwitchRange prev = lo[i-1];
          prev.setRange(prev.lo(), sr->hi(), prev.dest(), prev.cnt());
          if (prev.adjoin(lo[i+1])) {
            shift++;
            i++;
          }
          ranges[i-shift] = prev;
        }
      }
    }
    nr -= shift;

    // Evaluate cost of testing the most common range and performing a
    // binary search on the other ranges
    float cost = extra + compute_tree_cost(&ranges[0], &ranges[nr-1], total_cnt);
    if (cost >= min) {
      break;
    }
    // swap arrays
    lo = &ranges[0];
    hi = &ranges[nr-1];

    // It pays off: emit the test for the most common range
    assert(most_freq.cnt() > 0, "must be taken");
    Node* val = _gvn.transform(new SubINode(key_val, _gvn.intcon(most_freq.lo())));
    Node* cmp = _gvn.transform(new CmpUNode(val, _gvn.intcon(java_subtract(most_freq.hi(), most_freq.lo()))));
    Node* tst = _gvn.transform(new BoolNode(cmp, BoolTest::le));
    IfNode* iff = create_and_map_if(control(), tst, if_prob(most_freq.cnt(), total_cnt), if_cnt(most_freq.cnt()));
    jump_if_true_fork(iff, most_freq.dest(), false);

    sub += most_freq.cnt() / total_cnt;
    extra += 1 - sub;
    min = cost;
  }
}

//----------------------------create_jump_tables-------------------------------
bool Parse::create_jump_tables(Node* key_val, SwitchRange* lo, SwitchRange* hi) {
  // Are jumptables enabled
  if (!UseJumpTables)  return false;

  // Are jumptables supported
  if (!Matcher::has_match_rule(Op_Jump))  return false;

  bool trim_ranges = !C->too_many_traps(method(), bci(), Deoptimization::Reason_unstable_if);

  // Decide if a guard is needed to lop off big ranges at either (or
  // both) end(s) of the input set. We'll call this the default target
  // even though we can't be sure that it is the true "default".

  bool needs_guard = false;
  int default_dest;
  int64_t total_outlier_size = 0;
  int64_t hi_size = ((int64_t)hi->hi()) - ((int64_t)hi->lo()) + 1;
  int64_t lo_size = ((int64_t)lo->hi()) - ((int64_t)lo->lo()) + 1;

  if (lo->dest() == hi->dest()) {
    total_outlier_size = hi_size + lo_size;
    default_dest = lo->dest();
  } else if (lo_size > hi_size) {
    total_outlier_size = lo_size;
    default_dest = lo->dest();
  } else {
    total_outlier_size = hi_size;
    default_dest = hi->dest();
  }

  float total = sum_of_cnts(lo, hi);
  float cost = compute_tree_cost(lo, hi, total);

  // If a guard test will eliminate very sparse end ranges, then
  // it is worth the cost of an extra jump.
  float trimmed_cnt = 0;
  if (total_outlier_size > (MaxJumpTableSparseness * 4)) {
    needs_guard = true;
    if (default_dest == lo->dest()) {
      trimmed_cnt += lo->cnt();
      lo++;
    }
    if (default_dest == hi->dest()) {
      trimmed_cnt += hi->cnt();
      hi--;
    }
  }

  // Find the total number of cases and ranges
  int64_t num_cases = ((int64_t)hi->hi()) - ((int64_t)lo->lo()) + 1;
  int num_range = hi - lo + 1;

  // Don't create table if: too large, too small, or too sparse.
  if (num_cases > MaxJumpTableSize)
    return false;
  if (UseSwitchProfiling) {
    // MinJumpTableSize is set so with a well balanced binary tree,
    // when the number of ranges is MinJumpTableSize, it's cheaper to
    // go through a JumpNode that a tree of IfNodes. Average cost of a
    // tree of IfNodes with MinJumpTableSize is
    // log2f(MinJumpTableSize) comparisons. So if the cost computed
    // from profile data is less than log2f(MinJumpTableSize) then
    // going with the binary search is cheaper.
    if (cost < log2f(MinJumpTableSize)) {
      return false;
    }
  } else {
    if (num_cases < MinJumpTableSize)
      return false;
  }
  if (num_cases > (MaxJumpTableSparseness * num_range))
    return false;

  // Normalize table lookups to zero
  int lowval = lo->lo();
  key_val = _gvn.transform( new SubINode(key_val, _gvn.intcon(lowval)) );

  // Generate a guard to protect against input keyvals that aren't
  // in the switch domain.
  if (needs_guard) {
    Node*   size = _gvn.intcon(num_cases);
    Node*   cmp = _gvn.transform(new CmpUNode(key_val, size));
    Node*   tst = _gvn.transform(new BoolNode(cmp, BoolTest::ge));
    IfNode* iff = create_and_map_if(control(), tst, if_prob(trimmed_cnt, total), if_cnt(trimmed_cnt));
    jump_if_true_fork(iff, default_dest, trim_ranges && trimmed_cnt == 0);

    total -= trimmed_cnt;
  }

  // Create an ideal node JumpTable that has projections
  // of all possible ranges for a switch statement
  // The key_val input must be converted to a pointer offset and scaled.
  // Compare Parse::array_addressing above.

  // Clean the 32-bit int into a real 64-bit offset.
  // Otherwise, the jint value 0 might turn into an offset of 0x0800000000.
  // Make I2L conversion control dependent to prevent it from
  // floating above the range check during loop optimizations.
  // Do not use a narrow int type here to prevent the data path from dying
  // while the control path is not removed. This can happen if the type of key_val
  // is later known to be out of bounds of [0, num_cases] and therefore a narrow cast
  // would be replaced by TOP while C2 is not able to fold the corresponding range checks.
  // Set _carry_dependency for the cast to avoid being removed by IGVN.
#ifdef _LP64
  key_val = C->constrained_convI2L(&_gvn, key_val, TypeInt::INT, control(), true /* carry_dependency */);
#endif

  // Shift the value by wordsize so we have an index into the table, rather
  // than a switch value
  Node *shiftWord = _gvn.MakeConX(wordSize);
  key_val = _gvn.transform( new MulXNode( key_val, shiftWord));

  // Create the JumpNode
  Arena* arena = C->comp_arena();
  float* probs = (float*)arena->Amalloc(sizeof(float)*num_cases);
  int i = 0;
  if (total == 0) {
    for (SwitchRange* r = lo; r <= hi; r++) {
      for (int64_t j = r->lo(); j <= r->hi(); j++, i++) {
        probs[i] = 1.0F / num_cases;
      }
    }
  } else {
    for (SwitchRange* r = lo; r <= hi; r++) {
      float prob = r->cnt()/total;
      for (int64_t j = r->lo(); j <= r->hi(); j++, i++) {
        probs[i] = prob / (r->hi() - r->lo() + 1);
      }
    }
  }

  ciMethodData* methodData = method()->method_data();
  ciMultiBranchData* profile = nullptr;
  if (methodData->is_mature()) {
    ciProfileData* data = methodData->bci_to_data(bci());
    if (data != nullptr && data->is_MultiBranchData()) {
      profile = (ciMultiBranchData*)data;
    }
  }

  Node* jtn = _gvn.transform(new JumpNode(control(), key_val, num_cases, probs, profile == nullptr ? COUNT_UNKNOWN : total));

  // These are the switch destinations hanging off the jumpnode
  i = 0;
  for (SwitchRange* r = lo; r <= hi; r++) {
    for (int64_t j = r->lo(); j <= r->hi(); j++, i++) {
      Node* input = _gvn.transform(new JumpProjNode(jtn, i, r->dest(), (int)(j - lowval)));
      {
        PreserveJVMState pjvms(this);
        set_control(input);
        jump_if_always_fork(r->dest(), trim_ranges && r->cnt() == 0);
      }
    }
  }
  assert(i == num_cases, "miscount of cases");
  stop_and_kill_map();  // no more uses for this JVMS
  return true;
}

//----------------------------jump_switch_ranges-------------------------------
void Parse::jump_switch_ranges(Node* key_val, SwitchRange *lo, SwitchRange *hi, int switch_depth) {
  Block* switch_block = block();
  bool trim_ranges = !C->too_many_traps(method(), bci(), Deoptimization::Reason_unstable_if);

  if (switch_depth == 0) {
    // Do special processing for the top-level call.
    assert(lo->lo() == min_jint, "initial range must exhaust Type::INT");
    assert(hi->hi() == max_jint, "initial range must exhaust Type::INT");

    // Decrement pred-numbers for the unique set of nodes.
#ifdef ASSERT
    if (!trim_ranges) {
      // Ensure that the block's successors are a (duplicate-free) set.
      int successors_counted = 0;  // block occurrences in [hi..lo]
      int unique_successors = switch_block->num_successors();
      for (int i = 0; i < unique_successors; i++) {
        Block* target = switch_block->successor_at(i);

        // Check that the set of successors is the same in both places.
        int successors_found = 0;
        for (SwitchRange* p = lo; p <= hi; p++) {
          if (p->dest() == target->start())  successors_found++;
        }
        assert(successors_found > 0, "successor must be known");
        successors_counted += successors_found;
      }
      assert(successors_counted == (hi-lo)+1, "no unexpected successors");
    }
#endif

    // Maybe prune the inputs, based on the type of key_val.
    jint min_val = min_jint;
    jint max_val = max_jint;
    const TypeInt* ti = key_val->bottom_type()->isa_int();
    if (ti != nullptr) {
      min_val = ti->_lo;
      max_val = ti->_hi;
      assert(min_val <= max_val, "invalid int type");
    }
    while (lo->hi() < min_val) {
      lo++;
    }
    if (lo->lo() < min_val)  {
      lo->setRange(min_val, lo->hi(), lo->dest(), lo->cnt());
    }
    while (hi->lo() > max_val) {
      hi--;
    }
    if (hi->hi() > max_val) {
      hi->setRange(hi->lo(), max_val, hi->dest(), hi->cnt());
    }

    linear_search_switch_ranges(key_val, lo, hi);
  }

#ifndef PRODUCT
  if (switch_depth == 0) {
    _max_switch_depth = 0;
    _est_switch_depth = log2i_graceful((hi - lo + 1) - 1) + 1;
  }
#endif

  assert(lo <= hi, "must be a non-empty set of ranges");
  if (lo == hi) {
    jump_if_always_fork(lo->dest(), trim_ranges && lo->cnt() == 0);
  } else {
    assert(lo->hi() == (lo+1)->lo()-1, "contiguous ranges");
    assert(hi->lo() == (hi-1)->hi()+1, "contiguous ranges");

    if (create_jump_tables(key_val, lo, hi)) return;

    SwitchRange* mid = nullptr;
    float total_cnt = sum_of_cnts(lo, hi);

    int nr = hi - lo + 1;
    if (UseSwitchProfiling) {
      // Don't keep the binary search tree balanced: pick up mid point
      // that split frequencies in half.
      float cnt = 0;
      for (SwitchRange* sr = lo; sr <= hi; sr++) {
        cnt += sr->cnt();
        if (cnt >= total_cnt / 2) {
          mid = sr;
          break;
        }
      }
    } else {
      mid = lo + nr/2;

      // if there is an easy choice, pivot at a singleton:
      if (nr > 3 && !mid->is_singleton() && (mid-1)->is_singleton())  mid--;

      assert(lo < mid && mid <= hi, "good pivot choice");
      assert(nr != 2 || mid == hi,   "should pick higher of 2");
      assert(nr != 3 || mid == hi-1, "should pick middle of 3");
    }


    Node *test_val = _gvn.intcon(mid == lo ? mid->hi() : mid->lo());

    if (mid->is_singleton()) {
      IfNode *iff_ne = jump_if_fork_int(key_val, test_val, BoolTest::ne, 1-if_prob(mid->cnt(), total_cnt), if_cnt(mid->cnt()));
      jump_if_false_fork(iff_ne, mid->dest(), trim_ranges && mid->cnt() == 0);

      // Special Case:  If there are exactly three ranges, and the high
      // and low range each go to the same place, omit the "gt" test,
      // since it will not discriminate anything.
      bool eq_test_only = (hi == lo+2 && hi->dest() == lo->dest() && mid == hi-1) || mid == lo;

      // if there is a higher range, test for it and process it:
      if (mid < hi && !eq_test_only) {
        // two comparisons of same values--should enable 1 test for 2 branches
        // Use BoolTest::lt instead of BoolTest::gt
        float cnt = sum_of_cnts(lo, mid-1);
        IfNode *iff_lt  = jump_if_fork_int(key_val, test_val, BoolTest::lt, if_prob(cnt, total_cnt), if_cnt(cnt));
        Node   *iftrue  = _gvn.transform( new IfTrueNode(iff_lt) );
        Node   *iffalse = _gvn.transform( new IfFalseNode(iff_lt) );
        { PreserveJVMState pjvms(this);
          set_control(iffalse);
          jump_switch_ranges(key_val, mid+1, hi, switch_depth+1);
        }
        set_control(iftrue);
      }

    } else {
      // mid is a range, not a singleton, so treat mid..hi as a unit
      float cnt = sum_of_cnts(mid == lo ? mid+1 : mid, hi);
      IfNode *iff_ge = jump_if_fork_int(key_val, test_val, mid == lo ? BoolTest::gt : BoolTest::ge, if_prob(cnt, total_cnt), if_cnt(cnt));

      // if there is a higher range, test for it and process it:
      if (mid == hi) {
        jump_if_true_fork(iff_ge, mid->dest(), trim_ranges && cnt == 0);
      } else {
        Node *iftrue  = _gvn.transform( new IfTrueNode(iff_ge) );
        Node *iffalse = _gvn.transform( new IfFalseNode(iff_ge) );
        { PreserveJVMState pjvms(this);
          set_control(iftrue);
          jump_switch_ranges(key_val, mid == lo ? mid+1 : mid, hi, switch_depth+1);
        }
        set_control(iffalse);
      }
    }

    // in any case, process the lower range
    if (mid == lo) {
      if (mid->is_singleton()) {
        jump_switch_ranges(key_val, lo+1, hi, switch_depth+1);
      } else {
        jump_if_always_fork(lo->dest(), trim_ranges && lo->cnt() == 0);
      }
    } else {
      jump_switch_ranges(key_val, lo, mid-1, switch_depth+1);
    }
  }

  // Decrease pred_count for each successor after all is done.
  if (switch_depth == 0) {
    int unique_successors = switch_block->num_successors();
    for (int i = 0; i < unique_successors; i++) {
      Block* target = switch_block->successor_at(i);
      // Throw away the pre-allocated path for each unique successor.
      target->next_path_num();
    }
  }

#ifndef PRODUCT
  _max_switch_depth = MAX2(switch_depth, _max_switch_depth);
  if (TraceOptoParse && Verbose && WizardMode && switch_depth == 0) {
    SwitchRange* r;
    int nsing = 0;
    for( r = lo; r <= hi; r++ ) {
      if( r->is_singleton() )  nsing++;
    }
    tty->print(">>> ");
    _method->print_short_name();
    tty->print_cr(" switch decision tree");
    tty->print_cr("    %d ranges (%d singletons), max_depth=%d, est_depth=%d",
                  (int) (hi-lo+1), nsing, _max_switch_depth, _est_switch_depth);
    if (_max_switch_depth > _est_switch_depth) {
      tty->print_cr("******** BAD SWITCH DEPTH ********");
    }
    tty->print("   ");
    for( r = lo; r <= hi; r++ ) {
      r->print();
    }
    tty->cr();
  }
#endif
}

Node* Parse::floating_point_mod(Node* a, Node* b, BasicType type) {
  assert(type == BasicType::T_FLOAT || type == BasicType::T_DOUBLE, "only float and double are floating points");
  CallNode* mod = type == BasicType::T_DOUBLE ? static_cast<CallNode*>(new ModDNode(C, a, b)) : new ModFNode(C, a, b);

  Node* prev_mem = set_predefined_input_for_runtime_call(mod);
  mod = _gvn.transform(mod)->as_Call();
  set_predefined_output_for_runtime_call(mod, prev_mem, TypeRawPtr::BOTTOM);
  Node* result = _gvn.transform(new ProjNode(mod, TypeFunc::Parms + 0));
  record_for_igvn(mod);
  return result;
}

void Parse::l2f() {
  Node* f2 = pop();
  Node* f1 = pop();
  Node* c = make_runtime_call(RC_LEAF, OptoRuntime::l2f_Type(),
                              CAST_FROM_FN_PTR(address, SharedRuntime::l2f),
                              "l2f", nullptr, //no memory effects
                              f1, f2);
  Node* res = _gvn.transform(new ProjNode(c, TypeFunc::Parms + 0));

  push(res);
}

// Handle jsr and jsr_w bytecode
void Parse::do_jsr() {
  assert(bc() == Bytecodes::_jsr || bc() == Bytecodes::_jsr_w, "wrong bytecode");

  // Store information about current state, tagged with new _jsr_bci
  int return_bci = iter().next_bci();
  int jsr_bci    = (bc() == Bytecodes::_jsr) ? iter().get_dest() : iter().get_far_dest();

  // The way we do things now, there is only one successor block
  // for the jsr, because the target code is cloned by ciTypeFlow.
  Block* target = successor_for_bci(jsr_bci);

  // What got pushed?
  const Type* ret_addr = target->peek();
  assert(ret_addr->singleton(), "must be a constant (cloned jsr body)");

  // Effect on jsr on stack
  push(_gvn.makecon(ret_addr));

  // Flow to the jsr.
  merge(jsr_bci);
}

// Handle ret bytecode
void Parse::do_ret() {
  // Find to whom we return.
  assert(block()->num_successors() == 1, "a ret can only go one place now");
  Block* target = block()->successor_at(0);
  assert(!target->is_ready(), "our arrival must be expected");
  int pnum = target->next_path_num();
  merge_common(target, pnum);
}

static bool has_injected_profile(BoolTest::mask btest, Node* test, int& taken, int& not_taken) {
  if (btest != BoolTest::eq && btest != BoolTest::ne) {
    // Only ::eq and ::ne are supported for profile injection.
    return false;
  }
  if (test->is_Cmp() &&
      test->in(1)->Opcode() == Op_ProfileBoolean) {
    ProfileBooleanNode* profile = (ProfileBooleanNode*)test->in(1);
    int false_cnt = profile->false_count();
    int  true_cnt = profile->true_count();

    // Counts matching depends on the actual test operation (::eq or ::ne).
    // No need to scale the counts because profile injection was designed
    // to feed exact counts into VM.
    taken     = (btest == BoolTest::eq) ? false_cnt :  true_cnt;
    not_taken = (btest == BoolTest::eq) ?  true_cnt : false_cnt;

    profile->consume();
    return true;
  }
  return false;
}

// Give up if too few (or too many, in which case the sum will overflow) counts to be meaningful.
// We also check that individual counters are positive first, otherwise the sum can become positive.
// (check for saturation, integer overflow, and immature counts)
static bool counters_are_meaningful(int counter1, int counter2, int min) {
  // check for saturation, including "uint" values too big to fit in "int"
  if (counter1 < 0 || counter2 < 0) {
    return false;
  }
  // check for integer overflow of the sum
  int64_t sum = (int64_t)counter1 + (int64_t)counter2;
  STATIC_ASSERT(sizeof(counter1) < sizeof(sum));
  if (sum > INT_MAX) {
    return false;
  }
  // check if mature
  return (counter1 + counter2) >= min;
}

//--------------------------dynamic_branch_prediction--------------------------
// Try to gather dynamic branch prediction behavior.  Return a probability
// of the branch being taken and set the "cnt" field.  Returns a -1.0
// if we need to use static prediction for some reason.
float Parse::dynamic_branch_prediction(float &cnt, BoolTest::mask btest, Node* test) {
  ResourceMark rm;

  cnt  = COUNT_UNKNOWN;

  int     taken = 0;
  int not_taken = 0;

  bool use_mdo = !has_injected_profile(btest, test, taken, not_taken);

  if (use_mdo) {
    // Use MethodData information if it is available
    // FIXME: free the ProfileData structure
    ciMethodData* methodData = method()->method_data();
    if (!methodData->is_mature())  return PROB_UNKNOWN;
    ciProfileData* data = methodData->bci_to_data(bci());
    if (data == nullptr) {
      return PROB_UNKNOWN;
    }
    if (!data->is_JumpData())  return PROB_UNKNOWN;

    // get taken and not taken values
    // NOTE: saturated UINT_MAX values become negative,
    // as do counts above INT_MAX.
    taken = data->as_JumpData()->taken();
    not_taken = 0;
    if (data->is_BranchData()) {
      not_taken = data->as_BranchData()->not_taken();
    }

    // scale the counts to be commensurate with invocation counts:
    // NOTE: overflow for positive values is clamped at INT_MAX
    taken = method()->scale_count(taken);
    not_taken = method()->scale_count(not_taken);
  }
  // At this point, saturation or overflow is indicated by INT_MAX
  // or a negative value.

  // Give up if too few (or too many, in which case the sum will overflow) counts to be meaningful.
  // We also check that individual counters are positive first, otherwise the sum can become positive.
  if (!counters_are_meaningful(taken, not_taken, 40)) {
    if (C->log() != nullptr) {
      C->log()->elem("branch target_bci='%d' taken='%d' not_taken='%d'", iter().get_dest(), taken, not_taken);
    }
    return PROB_UNKNOWN;
  }

  // Compute frequency that we arrive here
  float sum = taken + not_taken;
  // Adjust, if this block is a cloned private block but the
  // Jump counts are shared.  Taken the private counts for
  // just this path instead of the shared counts.
  if( block()->count() > 0 )
    sum = block()->count();
  cnt = sum / FreqCountInvocations;

  // Pin probability to sane limits
  float prob;
  if( !taken )
    prob = (0+PROB_MIN) / 2;
  else if( !not_taken )
    prob = (1+PROB_MAX) / 2;
  else {                         // Compute probability of true path
    prob = (float)taken / (float)(taken + not_taken);
    if (prob > PROB_MAX)  prob = PROB_MAX;
    if (prob < PROB_MIN)   prob = PROB_MIN;
  }

  assert((cnt > 0.0f) && (prob > 0.0f),
         "Bad frequency assignment in if cnt=%g prob=%g taken=%d not_taken=%d", cnt, prob, taken, not_taken);

  if (C->log() != nullptr) {
    const char* prob_str = nullptr;
    if (prob >= PROB_MAX)  prob_str = (prob == PROB_MAX) ? "max" : "always";
    if (prob <= PROB_MIN)  prob_str = (prob == PROB_MIN) ? "min" : "never";
    char prob_str_buf[30];
    if (prob_str == nullptr) {
      jio_snprintf(prob_str_buf, sizeof(prob_str_buf), "%20.2f", prob);
      prob_str = prob_str_buf;
    }
    C->log()->elem("branch target_bci='%d' taken='%d' not_taken='%d' cnt='%f' prob='%s'",
                   iter().get_dest(), taken, not_taken, cnt, prob_str);
  }
  return prob;
}

//-----------------------------branch_prediction-------------------------------
float Parse::branch_prediction(float& cnt,
                               BoolTest::mask btest,
                               int target_bci,
                               Node* test) {
  float prob = dynamic_branch_prediction(cnt, btest, test);
  // If prob is unknown, switch to static prediction
  if (prob != PROB_UNKNOWN)  return prob;

  prob = PROB_FAIR;                   // Set default value
  if (btest == BoolTest::eq)          // Exactly equal test?
    prob = PROB_STATIC_INFREQUENT;    // Assume its relatively infrequent
  else if (btest == BoolTest::ne)
    prob = PROB_STATIC_FREQUENT;      // Assume its relatively frequent

  // If this is a conditional test guarding a backwards branch,
  // assume its a loop-back edge.  Make it a likely taken branch.
  if (target_bci < bci()) {
    if (is_osr_parse()) {    // Could be a hot OSR'd loop; force deopt
      // Since it's an OSR, we probably have profile data, but since
      // branch_prediction returned PROB_UNKNOWN, the counts are too small.
      // Let's make a special check here for completely zero counts.
      ciMethodData* methodData = method()->method_data();
      if (!methodData->is_empty()) {
        ciProfileData* data = methodData->bci_to_data(bci());
        // Only stop for truly zero counts, which mean an unknown part
        // of the OSR-ed method, and we want to deopt to gather more stats.
        // If you have ANY counts, then this loop is simply 'cold' relative
        // to the OSR loop.
        if (data == nullptr ||
            (data->as_BranchData()->taken() +  data->as_BranchData()->not_taken() == 0)) {
          // This is the only way to return PROB_UNKNOWN:
          return PROB_UNKNOWN;
        }
      }
    }
    prob = PROB_STATIC_FREQUENT;     // Likely to take backwards branch
  }

  assert(prob != PROB_UNKNOWN, "must have some guess at this point");
  return prob;
}

// The magic constants are chosen so as to match the output of
// branch_prediction() when the profile reports a zero taken count.
// It is important to distinguish zero counts unambiguously, because
// some branches (e.g., _213_javac.Assembler.eliminate) validly produce
// very small but nonzero probabilities, which if confused with zero
// counts would keep the program recompiling indefinitely.
bool Parse::seems_never_taken(float prob) const {
  return prob < PROB_MIN;
}

//-------------------------------repush_if_args--------------------------------
// Push arguments of an "if" bytecode back onto the stack by adjusting _sp.
inline int Parse::repush_if_args() {
  if (PrintOpto && WizardMode) {
    tty->print("defending against excessive implicit null exceptions on %s @%d in ",
               Bytecodes::name(iter().cur_bc()), iter().cur_bci());
    method()->print_name(); tty->cr();
  }
  int bc_depth = - Bytecodes::depth(iter().cur_bc());
  assert(bc_depth == 1 || bc_depth == 2, "only two kinds of branches");
  DEBUG_ONLY(sync_jvms());   // argument(n) requires a synced jvms
  assert(argument(0) != nullptr, "must exist");
  assert(bc_depth == 1 || argument(1) != nullptr, "two must exist");
  inc_sp(bc_depth);
  return bc_depth;
}

// Used by StressUnstableIfTraps
static volatile int _trap_stress_counter = 0;

void Parse::increment_trap_stress_counter(Node*& counter, Node*& incr_store) {
  Node* counter_addr = makecon(TypeRawPtr::make((address)&_trap_stress_counter));
  counter = make_load(control(), counter_addr, TypeInt::INT, T_INT, MemNode::unordered);
  counter = _gvn.transform(new AddINode(counter, intcon(1)));
  incr_store = store_to_memory(control(), counter_addr, counter, T_INT, MemNode::unordered);
}

//----------------------------------do_ifnull----------------------------------
void Parse::do_ifnull(BoolTest::mask btest, Node *c) {
  int target_bci = iter().get_dest();

  Node* counter = nullptr;
  Node* incr_store = nullptr;
  bool do_stress_trap = StressUnstableIfTraps && ((C->random() % 2) == 0);
  if (do_stress_trap) {
    increment_trap_stress_counter(counter, incr_store);
  }

  Block* branch_block = successor_for_bci(target_bci);
  Block* next_block   = successor_for_bci(iter().next_bci());

  float cnt;
  float prob = branch_prediction(cnt, btest, target_bci, c);
  if (prob == PROB_UNKNOWN) {
    // (An earlier version of do_ifnull omitted this trap for OSR methods.)
    if (PrintOpto && Verbose) {
      tty->print_cr("Never-taken edge stops compilation at bci %d", bci());
    }
    repush_if_args(); // to gather stats on loop
    uncommon_trap(Deoptimization::Reason_unreached,
                  Deoptimization::Action_reinterpret,
                  nullptr, "cold");
    if (C->eliminate_boxing()) {
      // Mark the successor blocks as parsed
      branch_block->next_path_num();
      next_block->next_path_num();
    }
    return;
  }

  NOT_PRODUCT(explicit_null_checks_inserted++);

  // Generate real control flow
  Node   *tst = _gvn.transform( new BoolNode( c, btest ) );

  // Sanity check the probability value
  assert(prob > 0.0f,"Bad probability in Parser");
 // Need xform to put node in hash table
  IfNode *iff = create_and_xform_if( control(), tst, prob, cnt );
  assert(iff->_prob > 0.0f,"Optimizer made bad probability in parser");
  // True branch
  { PreserveJVMState pjvms(this);
    Node* iftrue  = _gvn.transform( new IfTrueNode (iff) );
    set_control(iftrue);

    if (stopped()) {            // Path is dead?
      NOT_PRODUCT(explicit_null_checks_elided++);
      if (C->eliminate_boxing()) {
        // Mark the successor block as parsed
        branch_block->next_path_num();
      }
    } else {                    // Path is live.
      adjust_map_after_if(btest, c, prob, branch_block);
      if (!stopped()) {
        merge(target_bci);
      }
    }
  }

  // False branch
  Node* iffalse = _gvn.transform( new IfFalseNode(iff) );
  set_control(iffalse);

  if (stopped()) {              // Path is dead?
    NOT_PRODUCT(explicit_null_checks_elided++);
    if (C->eliminate_boxing()) {
      // Mark the successor block as parsed
      next_block->next_path_num();
    }
  } else  {                     // Path is live.
    adjust_map_after_if(BoolTest(btest).negate(), c, 1.0-prob, next_block);
  }

  if (do_stress_trap) {
    stress_trap(iff, counter, incr_store);
  }
}

//------------------------------------do_if------------------------------------
void Parse::do_if(BoolTest::mask btest, Node* c, bool can_trap, bool new_path, Node** ctrl_taken) {
  int target_bci = iter().get_dest();

  Block* branch_block = successor_for_bci(target_bci);
  Block* next_block   = successor_for_bci(iter().next_bci());

  float cnt;
  float prob = branch_prediction(cnt, btest, target_bci, c);
  float untaken_prob = 1.0 - prob;

  if (prob == PROB_UNKNOWN) {
    if (PrintOpto && Verbose) {
      tty->print_cr("Never-taken edge stops compilation at bci %d", bci());
    }
    repush_if_args(); // to gather stats on loop
    uncommon_trap(Deoptimization::Reason_unreached,
                  Deoptimization::Action_reinterpret,
                  nullptr, "cold");
    if (C->eliminate_boxing()) {
      // Mark the successor blocks as parsed
      branch_block->next_path_num();
      next_block->next_path_num();
    }
    return;
  }

  Node* counter = nullptr;
  Node* incr_store = nullptr;
  bool do_stress_trap = StressUnstableIfTraps && ((C->random() % 2) == 0);
  if (do_stress_trap) {
    increment_trap_stress_counter(counter, incr_store);
  }

  // Sanity check the probability value
  assert(0.0f < prob && prob < 1.0f,"Bad probability in Parser");

  bool taken_if_true = true;
  // Convert BoolTest to canonical form:
  if (!BoolTest(btest).is_canonical()) {
    btest         = BoolTest(btest).negate();
    taken_if_true = false;
    // prob is NOT updated here; it remains the probability of the taken
    // path (as opposed to the prob of the path guarded by an 'IfTrueNode').
  }
  assert(btest != BoolTest::eq, "!= is the only canonical exact test");

  Node* tst0 = new BoolNode(c, btest);
  Node* tst = _gvn.transform(tst0);
  BoolTest::mask taken_btest   = BoolTest::illegal;
  BoolTest::mask untaken_btest = BoolTest::illegal;

  if (tst->is_Bool()) {
    // Refresh c from the transformed bool node, since it may be
    // simpler than the original c.  Also re-canonicalize btest.
    // This wins when (Bool ne (Conv2B p) 0) => (Bool ne (CmpP p null)).
    // That can arise from statements like: if (x instanceof C) ...
    if (tst != tst0) {
      // Canonicalize one more time since transform can change it.
      btest = tst->as_Bool()->_test._test;
      if (!BoolTest(btest).is_canonical()) {
        // Reverse edges one more time...
        tst   = _gvn.transform( tst->as_Bool()->negate(&_gvn) );
        btest = tst->as_Bool()->_test._test;
        assert(BoolTest(btest).is_canonical(), "sanity");
        taken_if_true = !taken_if_true;
      }
      c = tst->in(1);
    }
    BoolTest::mask neg_btest = BoolTest(btest).negate();
    taken_btest   = taken_if_true ?     btest : neg_btest;
    untaken_btest = taken_if_true ? neg_btest :     btest;
  }

  // Generate real control flow
  float true_prob = (taken_if_true ? prob : untaken_prob);
  IfNode* iff = create_and_map_if(control(), tst, true_prob, cnt);
  assert(iff->_prob > 0.0f,"Optimizer made bad probability in parser");
  Node* taken_branch   = new IfTrueNode(iff);
  Node* untaken_branch = new IfFalseNode(iff);
  if (!taken_if_true) {  // Finish conversion to canonical form
    Node* tmp      = taken_branch;
    taken_branch   = untaken_branch;
    untaken_branch = tmp;
  }

  // Branch is taken:
  { PreserveJVMState pjvms(this);
    taken_branch = _gvn.transform(taken_branch);
    set_control(taken_branch);

    if (stopped()) {
      if (C->eliminate_boxing() && !new_path) {
        // Mark the successor block as parsed (if we haven't created a new path)
        branch_block->next_path_num();
      }
    } else {
      adjust_map_after_if(taken_btest, c, prob, branch_block, can_trap);
      if (!stopped()) {
        if (new_path) {
          // Merge by using a new path
          merge_new_path(target_bci);
        } else if (ctrl_taken != nullptr) {
          // Don't merge but save taken branch to be wired by caller
          *ctrl_taken = control();
        } else {
          merge(target_bci);
        }
      }
    }
  }

  untaken_branch = _gvn.transform(untaken_branch);
  set_control(untaken_branch);

  // Branch not taken.
  if (stopped() && ctrl_taken == nullptr) {
    if (C->eliminate_boxing()) {
      // Mark the successor block as parsed (if caller does not re-wire control flow)
      next_block->next_path_num();
    }
  } else {
    adjust_map_after_if(untaken_btest, c, untaken_prob, next_block, can_trap);
  }

  if (do_stress_trap) {
    stress_trap(iff, counter, incr_store);
  }
}


static ProfilePtrKind speculative_ptr_kind(const TypeOopPtr* t) {
  if (t->speculative() == nullptr) {
    return ProfileUnknownNull;
  }
  if (t->speculative_always_null()) {
    return ProfileAlwaysNull;
  }
  if (t->speculative_maybe_null()) {
    return ProfileMaybeNull;
  }
  return ProfileNeverNull;
}

void Parse::acmp_always_null_input(Node* input, const TypeOopPtr* tinput, BoolTest::mask btest, Node* eq_region) {
  inc_sp(2);
  Node* cast = null_check_common(input, T_OBJECT, true, nullptr,
                                 !too_many_traps_or_recompiles(Deoptimization::Reason_speculate_null_check) &&
                                 speculative_ptr_kind(tinput) == ProfileAlwaysNull);
  dec_sp(2);
  if (btest == BoolTest::ne) {
    {
      PreserveJVMState pjvms(this);
      replace_in_map(input, cast);
      int target_bci = iter().get_dest();
      merge(target_bci);
    }
    record_for_igvn(eq_region);
    set_control(_gvn.transform(eq_region));
  } else {
    replace_in_map(input, cast);
  }
}

Node* Parse::acmp_null_check(Node* input, const TypeOopPtr* tinput, ProfilePtrKind input_ptr, Node*& null_ctl) {
  inc_sp(2);
  null_ctl = top();
  Node* cast = null_check_oop(input, &null_ctl,
                              input_ptr == ProfileNeverNull || (input_ptr == ProfileUnknownNull && !too_many_traps_or_recompiles(Deoptimization::Reason_null_check)),
                              false,
                              speculative_ptr_kind(tinput) == ProfileNeverNull &&
                              !too_many_traps_or_recompiles(Deoptimization::Reason_speculate_null_check));
  dec_sp(2);
  assert(!stopped(), "null input should have been caught earlier");
  return cast;
}

void Parse::acmp_known_non_inline_type_input(Node* input, const TypeOopPtr* tinput, ProfilePtrKind input_ptr, ciKlass* input_type, BoolTest::mask btest, Node* eq_region) {
  Node* ne_region = new RegionNode(1);
  Node* null_ctl;
  Node* cast = acmp_null_check(input, tinput, input_ptr, null_ctl);
  ne_region->add_req(null_ctl);

  Node* slow_ctl = type_check_receiver(cast, input_type, 1.0, &cast);
  {
    PreserveJVMState pjvms(this);
    inc_sp(2);
    set_control(slow_ctl);
    Deoptimization::DeoptReason reason;
    if (tinput->speculative_type() != nullptr && !too_many_traps_or_recompiles(Deoptimization::Reason_speculate_class_check)) {
      reason = Deoptimization::Reason_speculate_class_check;
    } else {
      reason = Deoptimization::Reason_class_check;
    }
    uncommon_trap_exact(reason, Deoptimization::Action_maybe_recompile);
  }
  ne_region->add_req(control());

  record_for_igvn(ne_region);
  set_control(_gvn.transform(ne_region));
  if (btest == BoolTest::ne) {
    {
      PreserveJVMState pjvms(this);
      if (null_ctl == top()) {
        replace_in_map(input, cast);
      }
      int target_bci = iter().get_dest();
      merge(target_bci);
    }
    record_for_igvn(eq_region);
    set_control(_gvn.transform(eq_region));
  } else {
    if (null_ctl == top()) {
      replace_in_map(input, cast);
    }
    set_control(_gvn.transform(ne_region));
  }
}

void Parse::acmp_unknown_non_inline_type_input(Node* input, const TypeOopPtr* tinput, ProfilePtrKind input_ptr, BoolTest::mask btest, Node* eq_region) {
  Node* ne_region = new RegionNode(1);
  Node* null_ctl;
  Node* cast = acmp_null_check(input, tinput, input_ptr, null_ctl);
  ne_region->add_req(null_ctl);

  {
    BuildCutout unless(this, inline_type_test(cast, /* is_inline = */ false), PROB_MAX);
    inc_sp(2);
    uncommon_trap_exact(Deoptimization::Reason_class_check, Deoptimization::Action_maybe_recompile);
  }

  ne_region->add_req(control());

  record_for_igvn(ne_region);
  set_control(_gvn.transform(ne_region));
  if (btest == BoolTest::ne) {
    {
      PreserveJVMState pjvms(this);
      if (null_ctl == top()) {
        replace_in_map(input, cast);
      }
      int target_bci = iter().get_dest();
      merge(target_bci);
    }
    record_for_igvn(eq_region);
    set_control(_gvn.transform(eq_region));
  } else {
    if (null_ctl == top()) {
      replace_in_map(input, cast);
    }
    set_control(_gvn.transform(ne_region));
  }
}

void Parse::do_acmp(BoolTest::mask btest, Node* left, Node* right) {
  ciKlass* left_type = nullptr;
  ciKlass* right_type = nullptr;
  ProfilePtrKind left_ptr = ProfileUnknownNull;
  ProfilePtrKind right_ptr = ProfileUnknownNull;
  bool left_inline_type = true;
  bool right_inline_type = true;

  // Leverage profiling at acmp
  if (UseACmpProfile) {
    method()->acmp_profiled_type(bci(), left_type, right_type, left_ptr, right_ptr, left_inline_type, right_inline_type);
    if (too_many_traps_or_recompiles(Deoptimization::Reason_class_check)) {
      left_type = nullptr;
      right_type = nullptr;
      left_inline_type = true;
      right_inline_type = true;
    }
    if (too_many_traps_or_recompiles(Deoptimization::Reason_null_check)) {
      left_ptr = ProfileUnknownNull;
      right_ptr = ProfileUnknownNull;
    }
  }

  if (UseTypeSpeculation) {
    record_profile_for_speculation(left, left_type, left_ptr);
    record_profile_for_speculation(right, right_type, right_ptr);
  }

  if (!EnableValhalla) {
    Node* cmp = CmpP(left, right);
    cmp = optimize_cmp_with_klass(cmp);
    do_if(btest, cmp);
    return;
  }

  // Check for equality before potentially allocating
  if (left == right) {
    do_if(btest, makecon(TypeInt::CC_EQ));
    return;
  }

  // Allocate inline type operands and re-execute on deoptimization
  if (left->is_InlineType()) {
    if (_gvn.type(right)->is_zero_type() ||
        (right->is_InlineType() && _gvn.type(right->as_InlineType()->get_is_init())->is_zero_type())) {
      // Null checking a scalarized but nullable inline type. Check the IsInit
      // input instead of the oop input to avoid keeping buffer allocations alive.
      Node* cmp = CmpI(left->as_InlineType()->get_is_init(), intcon(0));
      do_if(btest, cmp);
      return;
    } else {
      PreserveReexecuteState preexecs(this);
      inc_sp(2);
      jvms()->set_should_reexecute(true);
      left = left->as_InlineType()->buffer(this)->get_oop();
    }
  }
  if (right->is_InlineType()) {
    PreserveReexecuteState preexecs(this);
    inc_sp(2);
    jvms()->set_should_reexecute(true);
    right = right->as_InlineType()->buffer(this)->get_oop();
  }

  // First, do a normal pointer comparison
  const TypeOopPtr* tleft = _gvn.type(left)->isa_oopptr();
  const TypeOopPtr* tright = _gvn.type(right)->isa_oopptr();
  Node* cmp = CmpP(left, right);
  cmp = optimize_cmp_with_klass(cmp);
  if (tleft == nullptr || !tleft->can_be_inline_type() ||
      tright == nullptr || !tright->can_be_inline_type()) {
    // This is sufficient, if one of the operands can't be an inline type
    do_if(btest, cmp);
    return;
  }

  // Don't add traps to unstable if branches because additional checks are required to
  // decide if the operands are equal/substitutable and we therefore shouldn't prune
  // branches for one if based on the profiling of the acmp branches.
  // Also, OptimizeUnstableIf would set an incorrect re-rexecution state because it
  // assumes that there is a 1-1 mapping between the if and the acmp branches and that
  // hitting a trap means that we will take the corresponding acmp branch on re-execution.
  const bool can_trap = true;

  Node* eq_region = nullptr;
  if (btest == BoolTest::eq) {
    do_if(btest, cmp, !can_trap, true);
    if (stopped()) {
      // Pointers are equal, operands must be equal
      return;
    }
  } else {
    assert(btest == BoolTest::ne, "only eq or ne");
    Node* is_not_equal = nullptr;
    eq_region = new RegionNode(3);
    {
      PreserveJVMState pjvms(this);
      // Pointers are not equal, but more checks are needed to determine if the operands are (not) substitutable
      do_if(btest, cmp, !can_trap, false, &is_not_equal);
      if (!stopped()) {
        eq_region->init_req(1, control());
      }
    }
    if (is_not_equal == nullptr || is_not_equal->is_top()) {
      record_for_igvn(eq_region);
      set_control(_gvn.transform(eq_region));
      return;
    }
    set_control(is_not_equal);
  }

  // Prefer speculative types if available
  if (!too_many_traps_or_recompiles(Deoptimization::Reason_speculate_class_check)) {
    if (tleft->speculative_type() != nullptr) {
      left_type = tleft->speculative_type();
    }
    if (tright->speculative_type() != nullptr) {
      right_type = tright->speculative_type();
    }
  }

  if (speculative_ptr_kind(tleft) != ProfileMaybeNull && speculative_ptr_kind(tleft) != ProfileUnknownNull) {
    ProfilePtrKind speculative_left_ptr = speculative_ptr_kind(tleft);
    if (speculative_left_ptr == ProfileAlwaysNull && !too_many_traps_or_recompiles(Deoptimization::Reason_speculate_null_assert)) {
      left_ptr = speculative_left_ptr;
    } else if (speculative_left_ptr == ProfileNeverNull && !too_many_traps_or_recompiles(Deoptimization::Reason_speculate_null_check)) {
      left_ptr = speculative_left_ptr;
    }
  }
  if (speculative_ptr_kind(tright) != ProfileMaybeNull && speculative_ptr_kind(tright) != ProfileUnknownNull) {
    ProfilePtrKind speculative_right_ptr = speculative_ptr_kind(tright);
    if (speculative_right_ptr == ProfileAlwaysNull && !too_many_traps_or_recompiles(Deoptimization::Reason_speculate_null_assert)) {
      right_ptr = speculative_right_ptr;
    } else if (speculative_right_ptr == ProfileNeverNull && !too_many_traps_or_recompiles(Deoptimization::Reason_speculate_null_check)) {
      right_ptr = speculative_right_ptr;
    }
  }

  if (left_ptr == ProfileAlwaysNull) {
    // Comparison with null. Assert the input is indeed null and we're done.
    acmp_always_null_input(left, tleft, btest, eq_region);
    return;
  }
  if (right_ptr == ProfileAlwaysNull) {
    // Comparison with null. Assert the input is indeed null and we're done.
    acmp_always_null_input(right, tright, btest, eq_region);
    return;
  }
  if (left_type != nullptr && !left_type->is_inlinetype()) {
    // Comparison with an object of known type
    acmp_known_non_inline_type_input(left, tleft, left_ptr, left_type, btest, eq_region);
    return;
  }
  if (right_type != nullptr && !right_type->is_inlinetype()) {
    // Comparison with an object of known type
    acmp_known_non_inline_type_input(right, tright, right_ptr, right_type, btest, eq_region);
    return;
  }
  if (!left_inline_type) {
    // Comparison with an object known not to be an inline type
    acmp_unknown_non_inline_type_input(left, tleft, left_ptr, btest, eq_region);
    return;
  }
  if (!right_inline_type) {
    // Comparison with an object known not to be an inline type
    acmp_unknown_non_inline_type_input(right, tright, right_ptr, btest, eq_region);
    return;
  }

  // Pointers are not equal, check if first operand is non-null
  Node* ne_region = new RegionNode(6);
  Node* null_ctl;
  Node* not_null_right = acmp_null_check(right, tright, right_ptr, null_ctl);
  ne_region->init_req(1, null_ctl);

  // First operand is non-null, check if it is an inline type
  Node* is_value = inline_type_test(not_null_right);
  IfNode* is_value_iff = create_and_map_if(control(), is_value, PROB_FAIR, COUNT_UNKNOWN);
  Node* not_value = _gvn.transform(new IfFalseNode(is_value_iff));
  ne_region->init_req(2, not_value);
  set_control(_gvn.transform(new IfTrueNode(is_value_iff)));

  // The first operand is an inline type, check if the second operand is non-null
  Node* not_null_left = acmp_null_check(left, tleft, left_ptr, null_ctl);
  ne_region->init_req(3, null_ctl);

  // Check if both operands are of the same class.
  Node* kls_left = load_object_klass(not_null_left);
  Node* kls_right = load_object_klass(not_null_right);
  Node* kls_cmp = CmpP(kls_left, kls_right);
  Node* kls_bol = _gvn.transform(new BoolNode(kls_cmp, BoolTest::ne));
  IfNode* kls_iff = create_and_map_if(control(), kls_bol, PROB_FAIR, COUNT_UNKNOWN);
  Node* kls_ne = _gvn.transform(new IfTrueNode(kls_iff));
  set_control(_gvn.transform(new IfFalseNode(kls_iff)));
  ne_region->init_req(4, kls_ne);

  if (stopped()) {
    record_for_igvn(ne_region);
    set_control(_gvn.transform(ne_region));
    if (btest == BoolTest::ne) {
      {
        PreserveJVMState pjvms(this);
        int target_bci = iter().get_dest();
        merge(target_bci);
      }
      record_for_igvn(eq_region);
      set_control(_gvn.transform(eq_region));
    }
    return;
  }

  // Both operands are values types of the same class, we need to perform a
  // substitutability test. Delegate to ValueObjectMethods::isSubstitutable().
  Node* ne_io_phi = PhiNode::make(ne_region, i_o());
  Node* mem = reset_memory();
  Node* ne_mem_phi = PhiNode::make(ne_region, mem);

  Node* eq_io_phi = nullptr;
  Node* eq_mem_phi = nullptr;
  if (eq_region != nullptr) {
    eq_io_phi = PhiNode::make(eq_region, i_o());
    eq_mem_phi = PhiNode::make(eq_region, mem);
  }

  set_all_memory(mem);

  kill_dead_locals();
  ciMethod* subst_method = ciEnv::current()->ValueObjectMethods_klass()->find_method(ciSymbols::isSubstitutable_name(), ciSymbols::object_object_boolean_signature());
  CallStaticJavaNode *call = new CallStaticJavaNode(C, TypeFunc::make(subst_method), SharedRuntime::get_resolve_static_call_stub(), subst_method);
  call->set_override_symbolic_info(true);
  call->init_req(TypeFunc::Parms, not_null_left);
  call->init_req(TypeFunc::Parms+1, not_null_right);
  inc_sp(2);
  set_edges_for_java_call(call, false, false);
  Node* ret = set_results_for_java_call(call, false, true);
  dec_sp(2);

  // Test the return value of ValueObjectMethods::isSubstitutable()
  // This is the last check, do_if can emit traps now.
  Node* subst_cmp = _gvn.transform(new CmpINode(ret, intcon(1)));
  Node* ctl = C->top();
  if (btest == BoolTest::eq) {
    PreserveJVMState pjvms(this);
    do_if(btest, subst_cmp, can_trap);
    if (!stopped()) {
      ctl = control();
    }
  } else {
    assert(btest == BoolTest::ne, "only eq or ne");
    PreserveJVMState pjvms(this);
    do_if(btest, subst_cmp, can_trap, false, &ctl);
    if (!stopped()) {
      eq_region->init_req(2, control());
      eq_io_phi->init_req(2, i_o());
      eq_mem_phi->init_req(2, reset_memory());
    }
  }
  ne_region->init_req(5, ctl);
  ne_io_phi->init_req(5, i_o());
  ne_mem_phi->init_req(5, reset_memory());

  record_for_igvn(ne_region);
  set_control(_gvn.transform(ne_region));
  set_i_o(_gvn.transform(ne_io_phi));
  set_all_memory(_gvn.transform(ne_mem_phi));

  if (btest == BoolTest::ne) {
    {
      PreserveJVMState pjvms(this);
      int target_bci = iter().get_dest();
      merge(target_bci);
    }

    record_for_igvn(eq_region);
    set_control(_gvn.transform(eq_region));
    set_i_o(_gvn.transform(eq_io_phi));
    set_all_memory(_gvn.transform(eq_mem_phi));
  }
}

// Force unstable if traps to be taken randomly to trigger intermittent bugs such as incorrect debug information.
// Add another if before the unstable if that checks a "random" condition at runtime (a simple shared counter) and
// then either takes the trap or executes the original, unstable if.
void Parse::stress_trap(IfNode* orig_iff, Node* counter, Node* incr_store) {
  // Search for an unstable if trap
  CallStaticJavaNode* trap = nullptr;
  assert(orig_iff->Opcode() == Op_If && orig_iff->outcnt() == 2, "malformed if");
  ProjNode* trap_proj = orig_iff->uncommon_trap_proj(trap, Deoptimization::Reason_unstable_if);
  if (trap == nullptr || !trap->jvms()->should_reexecute()) {
    // No suitable trap found. Remove unused counter load and increment.
    C->gvn_replace_by(incr_store, incr_store->in(MemNode::Memory));
    return;
  }

  // Remove trap from optimization list since we add another path to the trap.
  bool success = C->remove_unstable_if_trap(trap, true);
  assert(success, "Trap already modified");

  // Add a check before the original if that will trap with a certain frequency and execute the original if otherwise
  int freq_log = (C->random() % 31) + 1; // Random logarithmic frequency in [1, 31]
  Node* mask = intcon(right_n_bits(freq_log));
  counter = _gvn.transform(new AndINode(counter, mask));
  Node* cmp = _gvn.transform(new CmpINode(counter, intcon(0)));
  Node* bol = _gvn.transform(new BoolNode(cmp, BoolTest::mask::eq));
  IfNode* iff = _gvn.transform(new IfNode(orig_iff->in(0), bol, orig_iff->_prob, orig_iff->_fcnt))->as_If();
  Node* if_true = _gvn.transform(new IfTrueNode(iff));
  Node* if_false = _gvn.transform(new IfFalseNode(iff));
  assert(!if_true->is_top() && !if_false->is_top(), "trap always / never taken");

  // Trap
  assert(trap_proj->outcnt() == 1, "some other nodes are dependent on the trap projection");

  Node* trap_region = new RegionNode(3);
  trap_region->set_req(1, trap_proj);
  trap_region->set_req(2, if_true);
  trap->set_req(0, _gvn.transform(trap_region));

  // Don't trap, execute original if
  orig_iff->set_req(0, if_false);
}

bool Parse::path_is_suitable_for_uncommon_trap(float prob) const {
  // Randomly skip emitting an uncommon trap
  if (StressUnstableIfTraps && ((C->random() % 2) == 0)) {
    return false;
  }
  // Don't want to speculate on uncommon traps when running with -Xcomp
  if (!UseInterpreter) {
    return false;
  }
  return seems_never_taken(prob) &&
         !C->too_many_traps(method(), bci(), Deoptimization::Reason_unstable_if);
}

void Parse::maybe_add_predicate_after_if(Block* path) {
  if (path->is_SEL_head() && path->preds_parsed() == 0) {
    // Add predicates at bci of if dominating the loop so traps can be
    // recorded on the if's profile data
    int bc_depth = repush_if_args();
    add_parse_predicates();
    dec_sp(bc_depth);
    path->set_has_predicates();
  }
}


//----------------------------adjust_map_after_if------------------------------
// Adjust the JVM state to reflect the result of taking this path.
// Basically, it means inspecting the CmpNode controlling this
// branch, seeing how it constrains a tested value, and then
// deciding if it's worth our while to encode this constraint
// as graph nodes in the current abstract interpretation map.
void Parse::adjust_map_after_if(BoolTest::mask btest, Node* c, float prob, Block* path, bool can_trap) {
  if (!c->is_Cmp()) {
    maybe_add_predicate_after_if(path);
    return;
  }

  if (stopped() || btest == BoolTest::illegal) {
    return;                             // nothing to do
  }

  bool is_fallthrough = (path == successor_for_bci(iter().next_bci()));

  if (can_trap && path_is_suitable_for_uncommon_trap(prob)) {
    repush_if_args();
    Node* call = uncommon_trap(Deoptimization::Reason_unstable_if,
                  Deoptimization::Action_reinterpret,
                  nullptr,
                  (is_fallthrough ? "taken always" : "taken never"));

    if (call != nullptr) {
      C->record_unstable_if_trap(new UnstableIfTrap(call->as_CallStaticJava(), path));
    }
    return;
  }

  Node* val = c->in(1);
  Node* con = c->in(2);
  const Type* tcon = _gvn.type(con);
  const Type* tval = _gvn.type(val);
  bool have_con = tcon->singleton();
  if (tval->singleton()) {
    if (!have_con) {
      // Swap, so constant is in con.
      con  = val;
      tcon = tval;
      val  = c->in(2);
      tval = _gvn.type(val);
      btest = BoolTest(btest).commute();
      have_con = true;
    } else {
      // Do we have two constants?  Then leave well enough alone.
      have_con = false;
    }
  }
  if (!have_con) {                        // remaining adjustments need a con
    maybe_add_predicate_after_if(path);
    return;
  }

  sharpen_type_after_if(btest, con, tcon, val, tval);
  maybe_add_predicate_after_if(path);
}


static Node* extract_obj_from_klass_load(PhaseGVN* gvn, Node* n) {
  Node* ldk;
  if (n->is_DecodeNKlass()) {
    if (n->in(1)->Opcode() != Op_LoadNKlass) {
      return nullptr;
    } else {
      ldk = n->in(1);
    }
  } else if (n->Opcode() != Op_LoadKlass) {
    return nullptr;
  } else {
    ldk = n;
  }
  assert(ldk != nullptr && ldk->is_Load(), "should have found a LoadKlass or LoadNKlass node");

  Node* adr = ldk->in(MemNode::Address);
  intptr_t off = 0;
  Node* obj = AddPNode::Ideal_base_and_offset(adr, gvn, off);
  if (obj == nullptr || off != oopDesc::klass_offset_in_bytes()) // loading oopDesc::_klass?
    return nullptr;
  const TypePtr* tp = gvn->type(obj)->is_ptr();
  if (tp == nullptr || !(tp->isa_instptr() || tp->isa_aryptr())) // is obj a Java object ptr?
    return nullptr;

  return obj;
}

void Parse::sharpen_type_after_if(BoolTest::mask btest,
                                  Node* con, const Type* tcon,
                                  Node* val, const Type* tval) {
  // Look for opportunities to sharpen the type of a node
  // whose klass is compared with a constant klass.
  if (btest == BoolTest::eq && tcon->isa_klassptr()) {
    Node* obj = extract_obj_from_klass_load(&_gvn, val);
    const TypeOopPtr* con_type = tcon->isa_klassptr()->as_instance_type();
    if (obj != nullptr && (con_type->isa_instptr() || con_type->isa_aryptr())) {
       // Found:
       //   Bool(CmpP(LoadKlass(obj._klass), ConP(Foo.klass)), [eq])
       // or the narrowOop equivalent.
       const Type* obj_type = _gvn.type(obj);
       const TypeOopPtr* tboth = obj_type->join_speculative(con_type)->isa_oopptr();
       if (tboth != nullptr && tboth->klass_is_exact() && tboth != obj_type &&
           tboth->higher_equal(obj_type)) {
          // obj has to be of the exact type Foo if the CmpP succeeds.
          int obj_in_map = map()->find_edge(obj);
          JVMState* jvms = this->jvms();
          if (obj_in_map >= 0 &&
              (jvms->is_loc(obj_in_map) || jvms->is_stk(obj_in_map))) {
            TypeNode* ccast = new CheckCastPPNode(control(), obj, tboth);
            const Type* tcc = ccast->as_Type()->type();
            assert(tcc != obj_type && tcc->higher_equal(obj_type), "must improve");
            // Delay transform() call to allow recovery of pre-cast value
            // at the control merge.
            _gvn.set_type_bottom(ccast);
            record_for_igvn(ccast);
            if (tboth->is_inlinetypeptr()) {
              ccast = InlineTypeNode::make_from_oop(this, ccast, tboth->exact_klass(true)->as_inline_klass());
            }
            // Here's the payoff.
            replace_in_map(obj, ccast);
          }
       }
    }
  }

  int val_in_map = map()->find_edge(val);
  if (val_in_map < 0)  return;          // replace_in_map would be useless
  {
    JVMState* jvms = this->jvms();
    if (!(jvms->is_loc(val_in_map) ||
          jvms->is_stk(val_in_map)))
      return;                           // again, it would be useless
  }

  // Check for a comparison to a constant, and "know" that the compared
  // value is constrained on this path.
  assert(tcon->singleton(), "");
  ConstraintCastNode* ccast = nullptr;
  Node* cast = nullptr;

  switch (btest) {
  case BoolTest::eq:                    // Constant test?
    {
      const Type* tboth = tcon->join_speculative(tval);
      if (tboth == tval)  break;        // Nothing to gain.
      if (tcon->isa_int()) {
        ccast = new CastIINode(control(), val, tboth);
      } else if (tcon == TypePtr::NULL_PTR) {
        // Cast to null, but keep the pointer identity temporarily live.
        ccast = new CastPPNode(control(), val, tboth);
      } else {
        const TypeF* tf = tcon->isa_float_constant();
        const TypeD* td = tcon->isa_double_constant();
        // Exclude tests vs float/double 0 as these could be
        // either +0 or -0.  Just because you are equal to +0
        // doesn't mean you ARE +0!
        // Note, following code also replaces Long and Oop values.
        if ((!tf || tf->_f != 0.0) &&
            (!td || td->_d != 0.0))
          cast = con;                   // Replace non-constant val by con.
      }
    }
    break;

  case BoolTest::ne:
    if (tcon == TypePtr::NULL_PTR) {
      cast = cast_not_null(val, false);
    }
    break;

  default:
    // (At this point we could record int range types with CastII.)
    break;
  }

  if (ccast != nullptr) {
    const Type* tcc = ccast->as_Type()->type();
    assert(tcc != tval && tcc->higher_equal(tval), "must improve");
    // Delay transform() call to allow recovery of pre-cast value
    // at the control merge.
    _gvn.set_type_bottom(ccast);
    record_for_igvn(ccast);
    cast = ccast;
  }

  if (cast != nullptr) {                   // Here's the payoff.
    replace_in_map(val, cast);
  }
}

/**
 * Use speculative type to optimize CmpP node: if comparison is
 * against the low level class, cast the object to the speculative
 * type if any. CmpP should then go away.
 *
 * @param c  expected CmpP node
 * @return   result of CmpP on object casted to speculative type
 *
 */
Node* Parse::optimize_cmp_with_klass(Node* c) {
  // If this is transformed by the _gvn to a comparison with the low
  // level klass then we may be able to use speculation
  if (c->Opcode() == Op_CmpP &&
      (c->in(1)->Opcode() == Op_LoadKlass || c->in(1)->Opcode() == Op_DecodeNKlass) &&
      c->in(2)->is_Con()) {
    Node* load_klass = nullptr;
    Node* decode = nullptr;
    if (c->in(1)->Opcode() == Op_DecodeNKlass) {
      decode = c->in(1);
      load_klass = c->in(1)->in(1);
    } else {
      load_klass = c->in(1);
    }
    if (load_klass->in(2)->is_AddP()) {
      Node* addp = load_klass->in(2);
      Node* obj = addp->in(AddPNode::Address);
      const TypeOopPtr* obj_type = _gvn.type(obj)->is_oopptr();
      if (obj_type->speculative_type_not_null() != nullptr) {
        ciKlass* k = obj_type->speculative_type();
        inc_sp(2);
        obj = maybe_cast_profiled_obj(obj, k);
        dec_sp(2);
        if (obj->is_InlineType()) {
          assert(obj->as_InlineType()->is_allocated(&_gvn), "must be allocated");
          obj = obj->as_InlineType()->get_oop();
        }
        // Make the CmpP use the casted obj
        addp = basic_plus_adr(obj, addp->in(AddPNode::Offset));
        load_klass = load_klass->clone();
        load_klass->set_req(2, addp);
        load_klass = _gvn.transform(load_klass);
        if (decode != nullptr) {
          decode = decode->clone();
          decode->set_req(1, load_klass);
          load_klass = _gvn.transform(decode);
        }
        c = c->clone();
        c->set_req(1, load_klass);
        c = _gvn.transform(c);
      }
    }
  }
  return c;
}

//------------------------------do_one_bytecode--------------------------------
// Parse this bytecode, and alter the Parsers JVM->Node mapping
void Parse::do_one_bytecode() {
  Node *a, *b, *c, *d;          // Handy temps
  BoolTest::mask btest;
  int i;

  assert(!has_exceptions(), "bytecode entry state must be clear of throws");

  if (C->check_node_count(NodeLimitFudgeFactor * 5,
                          "out of nodes parsing method")) {
    return;
  }

#ifdef ASSERT
  // for setting breakpoints
  if (TraceOptoParse) {
    tty->print(" @");
    dump_bci(bci());
    tty->print(" %s", Bytecodes::name(bc()));
    tty->cr();
  }
#endif

  switch (bc()) {
  case Bytecodes::_nop:
    // do nothing
    break;
  case Bytecodes::_lconst_0:
    push_pair(longcon(0));
    break;

  case Bytecodes::_lconst_1:
    push_pair(longcon(1));
    break;

  case Bytecodes::_fconst_0:
    push(zerocon(T_FLOAT));
    break;

  case Bytecodes::_fconst_1:
    push(makecon(TypeF::ONE));
    break;

  case Bytecodes::_fconst_2:
    push(makecon(TypeF::make(2.0f)));
    break;

  case Bytecodes::_dconst_0:
    push_pair(zerocon(T_DOUBLE));
    break;

  case Bytecodes::_dconst_1:
    push_pair(makecon(TypeD::ONE));
    break;

  case Bytecodes::_iconst_m1:push(intcon(-1)); break;
  case Bytecodes::_iconst_0: push(intcon( 0)); break;
  case Bytecodes::_iconst_1: push(intcon( 1)); break;
  case Bytecodes::_iconst_2: push(intcon( 2)); break;
  case Bytecodes::_iconst_3: push(intcon( 3)); break;
  case Bytecodes::_iconst_4: push(intcon( 4)); break;
  case Bytecodes::_iconst_5: push(intcon( 5)); break;
  case Bytecodes::_bipush:   push(intcon(iter().get_constant_u1())); break;
  case Bytecodes::_sipush:   push(intcon(iter().get_constant_u2())); break;
  case Bytecodes::_aconst_null: push(null());  break;

  case Bytecodes::_ldc:
  case Bytecodes::_ldc_w:
  case Bytecodes::_ldc2_w: {
    // ciTypeFlow should trap if the ldc is in error state or if the constant is not loaded
    assert(!iter().is_in_error(), "ldc is in error state");
    ciConstant constant = iter().get_constant();
    assert(constant.is_loaded(), "constant is not loaded");
    const Type* con_type = Type::make_from_constant(constant);
    if (con_type != nullptr) {
      push_node(con_type->basic_type(), makecon(con_type));
    }
    break;
  }

  case Bytecodes::_aload_0:
    push( local(0) );
    break;
  case Bytecodes::_aload_1:
    push( local(1) );
    break;
  case Bytecodes::_aload_2:
    push( local(2) );
    break;
  case Bytecodes::_aload_3:
    push( local(3) );
    break;
  case Bytecodes::_aload:
    push( local(iter().get_index()) );
    break;

  case Bytecodes::_fload_0:
  case Bytecodes::_iload_0:
    push( local(0) );
    break;
  case Bytecodes::_fload_1:
  case Bytecodes::_iload_1:
    push( local(1) );
    break;
  case Bytecodes::_fload_2:
  case Bytecodes::_iload_2:
    push( local(2) );
    break;
  case Bytecodes::_fload_3:
  case Bytecodes::_iload_3:
    push( local(3) );
    break;
  case Bytecodes::_fload:
  case Bytecodes::_iload:
    push( local(iter().get_index()) );
    break;
  case Bytecodes::_lload_0:
    push_pair_local( 0 );
    break;
  case Bytecodes::_lload_1:
    push_pair_local( 1 );
    break;
  case Bytecodes::_lload_2:
    push_pair_local( 2 );
    break;
  case Bytecodes::_lload_3:
    push_pair_local( 3 );
    break;
  case Bytecodes::_lload:
    push_pair_local( iter().get_index() );
    break;

  case Bytecodes::_dload_0:
    push_pair_local(0);
    break;
  case Bytecodes::_dload_1:
    push_pair_local(1);
    break;
  case Bytecodes::_dload_2:
    push_pair_local(2);
    break;
  case Bytecodes::_dload_3:
    push_pair_local(3);
    break;
  case Bytecodes::_dload:
    push_pair_local(iter().get_index());
    break;
  case Bytecodes::_fstore_0:
  case Bytecodes::_istore_0:
  case Bytecodes::_astore_0:
    set_local( 0, pop() );
    break;
  case Bytecodes::_fstore_1:
  case Bytecodes::_istore_1:
  case Bytecodes::_astore_1:
    set_local( 1, pop() );
    break;
  case Bytecodes::_fstore_2:
  case Bytecodes::_istore_2:
  case Bytecodes::_astore_2:
    set_local( 2, pop() );
    break;
  case Bytecodes::_fstore_3:
  case Bytecodes::_istore_3:
  case Bytecodes::_astore_3:
    set_local( 3, pop() );
    break;
  case Bytecodes::_fstore:
  case Bytecodes::_istore:
  case Bytecodes::_astore:
    set_local( iter().get_index(), pop() );
    break;
  // long stores
  case Bytecodes::_lstore_0:
    set_pair_local( 0, pop_pair() );
    break;
  case Bytecodes::_lstore_1:
    set_pair_local( 1, pop_pair() );
    break;
  case Bytecodes::_lstore_2:
    set_pair_local( 2, pop_pair() );
    break;
  case Bytecodes::_lstore_3:
    set_pair_local( 3, pop_pair() );
    break;
  case Bytecodes::_lstore:
    set_pair_local( iter().get_index(), pop_pair() );
    break;

  // double stores
  case Bytecodes::_dstore_0:
    set_pair_local( 0, dprecision_rounding(pop_pair()) );
    break;
  case Bytecodes::_dstore_1:
    set_pair_local( 1, dprecision_rounding(pop_pair()) );
    break;
  case Bytecodes::_dstore_2:
    set_pair_local( 2, dprecision_rounding(pop_pair()) );
    break;
  case Bytecodes::_dstore_3:
    set_pair_local( 3, dprecision_rounding(pop_pair()) );
    break;
  case Bytecodes::_dstore:
    set_pair_local( iter().get_index(), dprecision_rounding(pop_pair()) );
    break;

  case Bytecodes::_pop:  dec_sp(1);   break;
  case Bytecodes::_pop2: dec_sp(2);   break;
  case Bytecodes::_swap:
    a = pop();
    b = pop();
    push(a);
    push(b);
    break;
  case Bytecodes::_dup:
    a = pop();
    push(a);
    push(a);
    break;
  case Bytecodes::_dup_x1:
    a = pop();
    b = pop();
    push( a );
    push( b );
    push( a );
    break;
  case Bytecodes::_dup_x2:
    a = pop();
    b = pop();
    c = pop();
    push( a );
    push( c );
    push( b );
    push( a );
    break;
  case Bytecodes::_dup2:
    a = pop();
    b = pop();
    push( b );
    push( a );
    push( b );
    push( a );
    break;

  case Bytecodes::_dup2_x1:
    // before: .. c, b, a
    // after:  .. b, a, c, b, a
    // not tested
    a = pop();
    b = pop();
    c = pop();
    push( b );
    push( a );
    push( c );
    push( b );
    push( a );
    break;
  case Bytecodes::_dup2_x2:
    // before: .. d, c, b, a
    // after:  .. b, a, d, c, b, a
    // not tested
    a = pop();
    b = pop();
    c = pop();
    d = pop();
    push( b );
    push( a );
    push( d );
    push( c );
    push( b );
    push( a );
    break;

  case Bytecodes::_arraylength: {
    // Must do null-check with value on expression stack
    Node *ary = null_check(peek(), T_ARRAY);
    // Compile-time detect of null-exception?
    if (stopped())  return;
    a = pop();
    push(load_array_length(a));
    break;
  }

  case Bytecodes::_baload:  array_load(T_BYTE);    break;
  case Bytecodes::_caload:  array_load(T_CHAR);    break;
  case Bytecodes::_iaload:  array_load(T_INT);     break;
  case Bytecodes::_saload:  array_load(T_SHORT);   break;
  case Bytecodes::_faload:  array_load(T_FLOAT);   break;
  case Bytecodes::_aaload:  array_load(T_OBJECT);  break;
  case Bytecodes::_laload:  array_load(T_LONG);    break;
  case Bytecodes::_daload:  array_load(T_DOUBLE);  break;
  case Bytecodes::_bastore: array_store(T_BYTE);   break;
  case Bytecodes::_castore: array_store(T_CHAR);   break;
  case Bytecodes::_iastore: array_store(T_INT);    break;
  case Bytecodes::_sastore: array_store(T_SHORT);  break;
  case Bytecodes::_fastore: array_store(T_FLOAT);  break;
  case Bytecodes::_aastore: array_store(T_OBJECT); break;
  case Bytecodes::_lastore: array_store(T_LONG);   break;
  case Bytecodes::_dastore: array_store(T_DOUBLE); break;

  case Bytecodes::_getfield:
    do_getfield();
    break;

  case Bytecodes::_getstatic:
    do_getstatic();
    break;

  case Bytecodes::_putfield:
    do_putfield();
    break;

  case Bytecodes::_putstatic:
    do_putstatic();
    break;

  case Bytecodes::_irem:
    // Must keep both values on the expression-stack during null-check
    zero_check_int(peek());
    // Compile-time detect of null-exception?
    if (stopped())  return;
    b = pop();
    a = pop();
    push(_gvn.transform(new ModINode(control(), a, b)));
    break;
  case Bytecodes::_idiv:
    // Must keep both values on the expression-stack during null-check
    zero_check_int(peek());
    // Compile-time detect of null-exception?
    if (stopped())  return;
    b = pop();
    a = pop();
    push( _gvn.transform( new DivINode(control(),a,b) ) );
    break;
  case Bytecodes::_imul:
    b = pop(); a = pop();
    push( _gvn.transform( new MulINode(a,b) ) );
    break;
  case Bytecodes::_iadd:
    b = pop(); a = pop();
    push( _gvn.transform( new AddINode(a,b) ) );
    break;
  case Bytecodes::_ineg:
    a = pop();
    push( _gvn.transform( new SubINode(_gvn.intcon(0),a)) );
    break;
  case Bytecodes::_isub:
    b = pop(); a = pop();
    push( _gvn.transform( new SubINode(a,b) ) );
    break;
  case Bytecodes::_iand:
    b = pop(); a = pop();
    push( _gvn.transform( new AndINode(a,b) ) );
    break;
  case Bytecodes::_ior:
    b = pop(); a = pop();
    push( _gvn.transform( new OrINode(a,b) ) );
    break;
  case Bytecodes::_ixor:
    b = pop(); a = pop();
    push( _gvn.transform( new XorINode(a,b) ) );
    break;
  case Bytecodes::_ishl:
    b = pop(); a = pop();
    push( _gvn.transform( new LShiftINode(a,b) ) );
    break;
  case Bytecodes::_ishr:
    b = pop(); a = pop();
    push( _gvn.transform( new RShiftINode(a,b) ) );
    break;
  case Bytecodes::_iushr:
    b = pop(); a = pop();
    push( _gvn.transform( new URShiftINode(a,b) ) );
    break;

  case Bytecodes::_fneg:
    a = pop();
    b = _gvn.transform(new NegFNode (a));
    push(b);
    break;

  case Bytecodes::_fsub:
    b = pop();
    a = pop();
    c = _gvn.transform( new SubFNode(a,b) );
    d = precision_rounding(c);
    push( d );
    break;

  case Bytecodes::_fadd:
    b = pop();
    a = pop();
    c = _gvn.transform( new AddFNode(a,b) );
    d = precision_rounding(c);
    push( d );
    break;

  case Bytecodes::_fmul:
    b = pop();
    a = pop();
    c = _gvn.transform( new MulFNode(a,b) );
    d = precision_rounding(c);
    push( d );
    break;

  case Bytecodes::_fdiv:
    b = pop();
    a = pop();
    c = _gvn.transform( new DivFNode(nullptr,a,b) );
    d = precision_rounding(c);
    push( d );
    break;

  case Bytecodes::_frem:
    // Generate a ModF node.
    b = pop();
    a = pop();
    push(floating_point_mod(a, b, BasicType::T_FLOAT));
    break;

  case Bytecodes::_fcmpl:
    b = pop();
    a = pop();
    c = _gvn.transform( new CmpF3Node( a, b));
    push(c);
    break;
  case Bytecodes::_fcmpg:
    b = pop();
    a = pop();

    // Same as fcmpl but need to flip the unordered case.  Swap the inputs,
    // which negates the result sign except for unordered.  Flip the unordered
    // as well by using CmpF3 which implements unordered-lesser instead of
    // unordered-greater semantics.  Finally, commute the result bits.  Result
    // is same as using a CmpF3Greater except we did it with CmpF3 alone.
    c = _gvn.transform( new CmpF3Node( b, a));
    c = _gvn.transform( new SubINode(_gvn.intcon(0),c) );
    push(c);
    break;

  case Bytecodes::_f2i:
    a = pop();
    push(_gvn.transform(new ConvF2INode(a)));
    break;

  case Bytecodes::_d2i:
    a = pop_pair();
    b = _gvn.transform(new ConvD2INode(a));
    push( b );
    break;

  case Bytecodes::_f2d:
    a = pop();
    b = _gvn.transform( new ConvF2DNode(a));
    push_pair( b );
    break;

  case Bytecodes::_d2f:
    a = pop_pair();
    b = _gvn.transform( new ConvD2FNode(a));
    // This breaks _227_mtrt (speed & correctness) and _222_mpegaudio (speed)
    //b = _gvn.transform(new RoundFloatNode(nullptr, b) );
    push( b );
    break;

  case Bytecodes::_l2f:
    if (Matcher::convL2FSupported()) {
      a = pop_pair();
      b = _gvn.transform( new ConvL2FNode(a));
      // For x86_32.ad, FILD doesn't restrict precision to 24 or 53 bits.
      // Rather than storing the result into an FP register then pushing
      // out to memory to round, the machine instruction that implements
      // ConvL2D is responsible for rounding.
      // c = precision_rounding(b);
      push(b);
    } else {
      l2f();
    }
    break;

  case Bytecodes::_l2d:
    a = pop_pair();
    b = _gvn.transform( new ConvL2DNode(a));
    // For x86_32.ad, rounding is always necessary (see _l2f above).
    // c = dprecision_rounding(b);
    push_pair(b);
    break;

  case Bytecodes::_f2l:
    a = pop();
    b = _gvn.transform( new ConvF2LNode(a));
    push_pair(b);
    break;

  case Bytecodes::_d2l:
    a = pop_pair();
    b = _gvn.transform( new ConvD2LNode(a));
    push_pair(b);
    break;

  case Bytecodes::_dsub:
    b = pop_pair();
    a = pop_pair();
    c = _gvn.transform( new SubDNode(a,b) );
    d = dprecision_rounding(c);
    push_pair( d );
    break;

  case Bytecodes::_dadd:
    b = pop_pair();
    a = pop_pair();
    c = _gvn.transform( new AddDNode(a,b) );
    d = dprecision_rounding(c);
    push_pair( d );
    break;

  case Bytecodes::_dmul:
    b = pop_pair();
    a = pop_pair();
    c = _gvn.transform( new MulDNode(a,b) );
    d = dprecision_rounding(c);
    push_pair( d );
    break;

  case Bytecodes::_ddiv:
    b = pop_pair();
    a = pop_pair();
    c = _gvn.transform( new DivDNode(nullptr,a,b) );
    d = dprecision_rounding(c);
    push_pair( d );
    break;

  case Bytecodes::_dneg:
    a = pop_pair();
    b = _gvn.transform(new NegDNode (a));
    push_pair(b);
    break;

  case Bytecodes::_drem:
    // Generate a ModD node.
    b = pop_pair();
    a = pop_pair();
    push_pair(floating_point_mod(a, b, BasicType::T_DOUBLE));
    break;

  case Bytecodes::_dcmpl:
    b = pop_pair();
    a = pop_pair();
    c = _gvn.transform( new CmpD3Node( a, b));
    push(c);
    break;

  case Bytecodes::_dcmpg:
    b = pop_pair();
    a = pop_pair();
    // Same as dcmpl but need to flip the unordered case.
    // Commute the inputs, which negates the result sign except for unordered.
    // Flip the unordered as well by using CmpD3 which implements
    // unordered-lesser instead of unordered-greater semantics.
    // Finally, negate the result bits.  Result is same as using a
    // CmpD3Greater except we did it with CmpD3 alone.
    c = _gvn.transform( new CmpD3Node( b, a));
    c = _gvn.transform( new SubINode(_gvn.intcon(0),c) );
    push(c);
    break;


    // Note for longs -> lo word is on TOS, hi word is on TOS - 1
  case Bytecodes::_land:
    b = pop_pair();
    a = pop_pair();
    c = _gvn.transform( new AndLNode(a,b) );
    push_pair(c);
    break;
  case Bytecodes::_lor:
    b = pop_pair();
    a = pop_pair();
    c = _gvn.transform( new OrLNode(a,b) );
    push_pair(c);
    break;
  case Bytecodes::_lxor:
    b = pop_pair();
    a = pop_pair();
    c = _gvn.transform( new XorLNode(a,b) );
    push_pair(c);
    break;

  case Bytecodes::_lshl:
    b = pop();                  // the shift count
    a = pop_pair();             // value to be shifted
    c = _gvn.transform( new LShiftLNode(a,b) );
    push_pair(c);
    break;
  case Bytecodes::_lshr:
    b = pop();                  // the shift count
    a = pop_pair();             // value to be shifted
    c = _gvn.transform( new RShiftLNode(a,b) );
    push_pair(c);
    break;
  case Bytecodes::_lushr:
    b = pop();                  // the shift count
    a = pop_pair();             // value to be shifted
    c = _gvn.transform( new URShiftLNode(a,b) );
    push_pair(c);
    break;
  case Bytecodes::_lmul:
    b = pop_pair();
    a = pop_pair();
    c = _gvn.transform( new MulLNode(a,b) );
    push_pair(c);
    break;

  case Bytecodes::_lrem:
    // Must keep both values on the expression-stack during null-check
    assert(peek(0) == top(), "long word order");
    zero_check_long(peek(1));
    // Compile-time detect of null-exception?
    if (stopped())  return;
    b = pop_pair();
    a = pop_pair();
    c = _gvn.transform( new ModLNode(control(),a,b) );
    push_pair(c);
    break;

  case Bytecodes::_ldiv:
    // Must keep both values on the expression-stack during null-check
    assert(peek(0) == top(), "long word order");
    zero_check_long(peek(1));
    // Compile-time detect of null-exception?
    if (stopped())  return;
    b = pop_pair();
    a = pop_pair();
    c = _gvn.transform( new DivLNode(control(),a,b) );
    push_pair(c);
    break;

  case Bytecodes::_ladd:
    b = pop_pair();
    a = pop_pair();
    c = _gvn.transform( new AddLNode(a,b) );
    push_pair(c);
    break;
  case Bytecodes::_lsub:
    b = pop_pair();
    a = pop_pair();
    c = _gvn.transform( new SubLNode(a,b) );
    push_pair(c);
    break;
  case Bytecodes::_lcmp:
    // Safepoints are now inserted _before_ branches.  The long-compare
    // bytecode painfully produces a 3-way value (-1,0,+1) which requires a
    // slew of control flow.  These are usually followed by a CmpI vs zero and
    // a branch; this pattern then optimizes to the obvious long-compare and
    // branch.  However, if the branch is backwards there's a Safepoint
    // inserted.  The inserted Safepoint captures the JVM state at the
    // pre-branch point, i.e. it captures the 3-way value.  Thus if a
    // long-compare is used to control a loop the debug info will force
    // computation of the 3-way value, even though the generated code uses a
    // long-compare and branch.  We try to rectify the situation by inserting
    // a SafePoint here and have it dominate and kill the safepoint added at a
    // following backwards branch.  At this point the JVM state merely holds 2
    // longs but not the 3-way value.
    switch (iter().next_bc()) {
      case Bytecodes::_ifgt:
      case Bytecodes::_iflt:
      case Bytecodes::_ifge:
      case Bytecodes::_ifle:
      case Bytecodes::_ifne:
      case Bytecodes::_ifeq:
        // If this is a backwards branch in the bytecodes, add Safepoint
        maybe_add_safepoint(iter().next_get_dest());
      default:
        break;
    }
    b = pop_pair();
    a = pop_pair();
    c = _gvn.transform( new CmpL3Node( a, b ));
    push(c);
    break;

  case Bytecodes::_lneg:
    a = pop_pair();
    b = _gvn.transform( new SubLNode(longcon(0),a));
    push_pair(b);
    break;
  case Bytecodes::_l2i:
    a = pop_pair();
    push( _gvn.transform( new ConvL2INode(a)));
    break;
  case Bytecodes::_i2l:
    a = pop();
    b = _gvn.transform( new ConvI2LNode(a));
    push_pair(b);
    break;
  case Bytecodes::_i2b:
    // Sign extend
    a = pop();
    a = Compile::narrow_value(T_BYTE, a, nullptr, &_gvn, true);
    push(a);
    break;
  case Bytecodes::_i2s:
    a = pop();
    a = Compile::narrow_value(T_SHORT, a, nullptr, &_gvn, true);
    push(a);
    break;
  case Bytecodes::_i2c:
    a = pop();
    a = Compile::narrow_value(T_CHAR, a, nullptr, &_gvn, true);
    push(a);
    break;

  case Bytecodes::_i2f:
    a = pop();
    b = _gvn.transform( new ConvI2FNode(a) ) ;
    c = precision_rounding(b);
    push (b);
    break;

  case Bytecodes::_i2d:
    a = pop();
    b = _gvn.transform( new ConvI2DNode(a));
    push_pair(b);
    break;

  case Bytecodes::_iinc:        // Increment local
    i = iter().get_index();     // Get local index
    set_local( i, _gvn.transform( new AddINode( _gvn.intcon(iter().get_iinc_con()), local(i) ) ) );
    break;

  // Exit points of synchronized methods must have an unlock node
  case Bytecodes::_return:
    return_current(nullptr);
    break;

  case Bytecodes::_ireturn:
  case Bytecodes::_areturn:
  case Bytecodes::_freturn:
    return_current(pop());
    break;
  case Bytecodes::_lreturn:
    return_current(pop_pair());
    break;
  case Bytecodes::_dreturn:
    return_current(pop_pair());
    break;

  case Bytecodes::_athrow:
    // null exception oop throws null pointer exception
    null_check(peek());
    if (stopped())  return;
    // Hook the thrown exception directly to subsequent handlers.
    if (BailoutToInterpreterForThrows) {
      // Keep method interpreted from now on.
      uncommon_trap(Deoptimization::Reason_unhandled,
                    Deoptimization::Action_make_not_compilable);
      return;
    }
    if (env()->jvmti_can_post_on_exceptions()) {
      // check if we must post exception events, take uncommon trap if so (with must_throw = false)
      uncommon_trap_if_should_post_on_exceptions(Deoptimization::Reason_unhandled, false);
    }
    // Here if either can_post_on_exceptions or should_post_on_exceptions is false
    add_exception_state(make_exception_state(peek()));
    break;

  case Bytecodes::_goto:   // fall through
  case Bytecodes::_goto_w: {
    int target_bci = (bc() == Bytecodes::_goto) ? iter().get_dest() : iter().get_far_dest();

    // If this is a backwards branch in the bytecodes, add Safepoint
    maybe_add_safepoint(target_bci);

    // Merge the current control into the target basic block
    merge(target_bci);

    // See if we can get some profile data and hand it off to the next block
    Block *target_block = block()->successor_for_bci(target_bci);
    if (target_block->pred_count() != 1)  break;
    ciMethodData* methodData = method()->method_data();
    if (!methodData->is_mature())  break;
    ciProfileData* data = methodData->bci_to_data(bci());
    assert(data != nullptr && data->is_JumpData(), "need JumpData for taken branch");
    int taken = ((ciJumpData*)data)->taken();
    taken = method()->scale_count(taken);
    target_block->set_count(taken);
    break;
  }

  case Bytecodes::_ifnull:    btest = BoolTest::eq; goto handle_if_null;
  case Bytecodes::_ifnonnull: btest = BoolTest::ne; goto handle_if_null;
  handle_if_null:
    // If this is a backwards branch in the bytecodes, add Safepoint
    maybe_add_safepoint(iter().get_dest());
    a = null();
    b = pop();
    if (b->is_InlineType()) {
      // Null checking a scalarized but nullable inline type. Check the IsInit
      // input instead of the oop input to avoid keeping buffer allocations alive
      c = _gvn.transform(new CmpINode(b->as_InlineType()->get_is_init(), zerocon(T_INT)));
    } else {
      if (!_gvn.type(b)->speculative_maybe_null() &&
          !too_many_traps(Deoptimization::Reason_speculate_null_check)) {
        inc_sp(1);
        Node* null_ctl = top();
        b = null_check_oop(b, &null_ctl, true, true, true);
        assert(null_ctl->is_top(), "no null control here");
        dec_sp(1);
      } else if (_gvn.type(b)->speculative_always_null() &&
                 !too_many_traps(Deoptimization::Reason_speculate_null_assert)) {
        inc_sp(1);
        b = null_assert(b);
        dec_sp(1);
      }
      c = _gvn.transform( new CmpPNode(b, a) );
    }
    do_ifnull(btest, c);
    break;

  case Bytecodes::_if_acmpeq: btest = BoolTest::eq; goto handle_if_acmp;
  case Bytecodes::_if_acmpne: btest = BoolTest::ne; goto handle_if_acmp;
  handle_if_acmp:
    // If this is a backwards branch in the bytecodes, add Safepoint
    maybe_add_safepoint(iter().get_dest());
    a = pop();
    b = pop();
    do_acmp(btest, b, a);
    break;

  case Bytecodes::_ifeq: btest = BoolTest::eq; goto handle_ifxx;
  case Bytecodes::_ifne: btest = BoolTest::ne; goto handle_ifxx;
  case Bytecodes::_iflt: btest = BoolTest::lt; goto handle_ifxx;
  case Bytecodes::_ifle: btest = BoolTest::le; goto handle_ifxx;
  case Bytecodes::_ifgt: btest = BoolTest::gt; goto handle_ifxx;
  case Bytecodes::_ifge: btest = BoolTest::ge; goto handle_ifxx;
  handle_ifxx:
    // If this is a backwards branch in the bytecodes, add Safepoint
    maybe_add_safepoint(iter().get_dest());
    a = _gvn.intcon(0);
    b = pop();
    c = _gvn.transform( new CmpINode(b, a) );
    do_if(btest, c);
    break;

  case Bytecodes::_if_icmpeq: btest = BoolTest::eq; goto handle_if_icmp;
  case Bytecodes::_if_icmpne: btest = BoolTest::ne; goto handle_if_icmp;
  case Bytecodes::_if_icmplt: btest = BoolTest::lt; goto handle_if_icmp;
  case Bytecodes::_if_icmple: btest = BoolTest::le; goto handle_if_icmp;
  case Bytecodes::_if_icmpgt: btest = BoolTest::gt; goto handle_if_icmp;
  case Bytecodes::_if_icmpge: btest = BoolTest::ge; goto handle_if_icmp;
  handle_if_icmp:
    // If this is a backwards branch in the bytecodes, add Safepoint
    maybe_add_safepoint(iter().get_dest());
    a = pop();
    b = pop();
    c = _gvn.transform( new CmpINode( b, a ) );
    do_if(btest, c);
    break;

  case Bytecodes::_tableswitch:
    do_tableswitch();
    break;

  case Bytecodes::_lookupswitch:
    do_lookupswitch();
    break;

  case Bytecodes::_invokestatic:
  case Bytecodes::_invokedynamic:
  case Bytecodes::_invokespecial:
  case Bytecodes::_invokevirtual:
  case Bytecodes::_invokeinterface:
    do_call();
    break;
  case Bytecodes::_checkcast:
    do_checkcast();
    break;
  case Bytecodes::_instanceof:
    do_instanceof();
    break;
  case Bytecodes::_anewarray:
    do_newarray();
    break;
  case Bytecodes::_newarray:
    do_newarray((BasicType)iter().get_index());
    break;
  case Bytecodes::_multianewarray:
    do_multianewarray();
    break;
  case Bytecodes::_new:
    do_new();
    break;

  case Bytecodes::_jsr:
  case Bytecodes::_jsr_w:
    do_jsr();
    break;

  case Bytecodes::_ret:
    do_ret();
    break;


  case Bytecodes::_monitorenter:
    do_monitor_enter();
    break;

  case Bytecodes::_monitorexit:
    do_monitor_exit();
    break;

  case Bytecodes::_breakpoint:
    // Breakpoint set concurrently to compile
    // %%% use an uncommon trap?
    C->record_failure("breakpoint in method");
    return;

  default:
#ifndef PRODUCT
    map()->dump(99);
#endif
    tty->print("\nUnhandled bytecode %s\n", Bytecodes::name(bc()) );
    ShouldNotReachHere();
  }

#ifndef PRODUCT
  if (failing()) { return; }
  constexpr int perBytecode = 6;
  if (C->should_print_igv(perBytecode)) {
    IdealGraphPrinter* printer = C->igv_printer();
    char buffer[256];
    jio_snprintf(buffer, sizeof(buffer), "Bytecode %d: %s", bci(), Bytecodes::name(bc()));
    bool old = printer->traverse_outs();
    printer->set_traverse_outs(true);
    printer->print_graph(buffer);
    printer->set_traverse_outs(old);
  }
#endif
}<|MERGE_RESOLUTION|>--- conflicted
+++ resolved
@@ -84,11 +84,7 @@
 
   if (!array_type->is_not_flat()) {
     // Cannot statically determine if array is a flat array, emit runtime check
-<<<<<<< HEAD
-    assert(UseFlatArray && is_reference_type(bt) && element_ptr->can_be_inline_type() &&
-=======
-    assert(UseArrayFlattening && is_reference_type(bt) && element_ptr->can_be_inline_type() && !array_type->is_not_null_free() &&
->>>>>>> a8047381
+    assert(UseArrayFlattening && is_reference_type(bt) && element_ptr->can_be_inline_type() &&
            (!element_ptr->is_inlinetypeptr() || element_ptr->inline_klass()->flat_in_array()), "array can't be flat");
     IdealKit ideal(this);
     IdealVariable res(ideal);
@@ -256,13 +252,8 @@
       }
     } else if (!array_type->is_not_flat()) {
       // Array might be a flat array, emit runtime checks (for nullptr, a simple inline_array_null_guard is sufficient).
-<<<<<<< HEAD
-      assert(UseFlatArray && !not_flat && elemtype->is_oopptr()->can_be_inline_type() &&
+      assert(UseArrayFlattening && !not_flat && elemtype->is_oopptr()->can_be_inline_type() &&
              (!array_type->klass_is_exact() || array_type->is_flat()), "array can't be a flat array");
-=======
-      assert(UseArrayFlattening && !not_flat && elemtype->is_oopptr()->can_be_inline_type() &&
-             !array_type->klass_is_exact() && !array_type->is_not_null_free(), "array can't be a flat array");
->>>>>>> a8047381
       IdealKit ideal(this);
       ideal.if_then(flat_array_test(array, /* flat = */ false)); {
         if (!array_type->is_flat()) {
