--- conflicted
+++ resolved
@@ -182,12 +182,10 @@
 
   bool must_wait_for_region_in_irreducible_loop(PhaseGVN* phase) const;
 
-<<<<<<< HEAD
   bool can_push_inline_types_down(PhaseGVN* phase, bool can_reshape, ciInlineKlass*& inline_klass);
   InlineTypeNode* push_inline_types_down(PhaseGVN* phase, bool can_reshape, ciInlineKlass* inline_klass);
-=======
+
   bool is_split_through_mergemem_terminating() const;
->>>>>>> a347ecde
 
 public:
   // Node layout (parallels RegionNode):
