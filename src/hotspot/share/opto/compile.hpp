--- conflicted
+++ resolved
@@ -974,11 +974,7 @@
 
   void              identify_useful_nodes(Unique_Node_List &useful);
   void              update_dead_node_list(Unique_Node_List &useful);
-<<<<<<< HEAD
-  void              remove_useless_nodes(Unique_Node_List &useful);
-=======
   void              disconnect_useless_nodes(Unique_Node_List &useful, Unique_Node_List* worklist);
->>>>>>> 711e2520
 
   void              remove_useless_node(Node* dead);
 
