--- conflicted
+++ resolved
@@ -345,13 +345,9 @@
   bool                  _clinit_barrier_on_entry; // True if clinit barrier is needed on nmethod entry
   RTMState              _rtm_state;             // State of Restricted Transactional Memory usage
   int                   _loop_opts_cnt;         // loop opts round
-<<<<<<< HEAD
-  bool                  _clinit_barrier_on_entry; // True if clinit barrier is needed on nmethod entry
   bool                  _has_flattened_accesses; // Any known flattened array accesses?
   bool                  _flattened_accesses_share_alias; // Initially all flattened array share a single slice
   bool                  _scalarize_in_safepoints; // Scalarize inline types in safepoint debug info
-=======
->>>>>>> 3be50da6
   uint                  _stress_seed;           // Seed for stress testing
 
   // Compilation environment.
