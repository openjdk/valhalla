/*
 * Copyright (c) 2017, 2025, Oracle and/or its affiliates. All rights reserved.
 * DO NOT ALTER OR REMOVE COPYRIGHT NOTICES OR THIS FILE HEADER.
 *
 * This code is free software; you can redistribute it and/or modify it
 * under the terms of the GNU General Public License version 2 only, as
 * published by the Free Software Foundation.
 *
 * This code is distributed in the hope that it will be useful, but WITHOUT
 * ANY WARRANTY; without even the implied warranty of MERCHANTABILITY or
 * FITNESS FOR A PARTICULAR PURPOSE.  See the GNU General Public License
 * version 2 for more details (a copy is included in the LICENSE file that
 * accompanied this code).
 *
 * You should have received a copy of the GNU General Public License version
 * 2 along with this work; if not, write to the Free Software Foundation,
 * Inc., 51 Franklin St, Fifth Floor, Boston, MA 02110-1301 USA.
 *
 * Please contact Oracle, 500 Oracle Parkway, Redwood Shores, CA 94065 USA
 * or visit www.oracle.com if you need additional information or have any
 * questions.
 *
 */

#include "ci/ciInlineKlass.hpp"
#include "gc/shared/barrierSet.hpp"
#include "gc/shared/gc_globals.hpp"
#include "opto/addnode.hpp"
#include "opto/castnode.hpp"
#include "opto/convertnode.hpp"
#include "opto/graphKit.hpp"
#include "opto/idealKit.hpp"
#include "opto/inlinetypenode.hpp"
#include "opto/movenode.hpp"
#include "opto/narrowptrnode.hpp"
#include "opto/rootnode.hpp"
#include "opto/phaseX.hpp"

// Clones the inline type to handle control flow merges involving multiple inline types.
// The inputs are replaced by PhiNodes to represent the merged values for the given region.
InlineTypeNode* InlineTypeNode::clone_with_phis(PhaseGVN* gvn, Node* region, SafePointNode* map, bool is_init) {
  InlineTypeNode* vt = clone_if_required(gvn, map);
  const Type* t = Type::get_const_type(inline_klass());
  gvn->set_type(vt, t);
  vt->as_InlineType()->set_type(t);

  // Create a PhiNode for merging the oop values
  PhiNode* oop = PhiNode::make(region, vt->get_oop(), t);
  gvn->set_type(oop, t);
  gvn->record_for_igvn(oop);
  vt->set_oop(*gvn, oop);

  // Create a PhiNode for merging the is_buffered values
  t = Type::get_const_basic_type(T_BOOLEAN);
  Node* is_buffered_node = PhiNode::make(region, vt->get_is_buffered(), t);
  gvn->set_type(is_buffered_node, t);
  gvn->record_for_igvn(is_buffered_node);
  vt->set_req(IsBuffered, is_buffered_node);

  // Create a PhiNode for merging the is_init values
  Node* is_init_node;
  if (is_init) {
    is_init_node = gvn->intcon(1);
  } else {
    t = Type::get_const_basic_type(T_BOOLEAN);
    is_init_node = PhiNode::make(region, vt->get_is_init(), t);
    gvn->set_type(is_init_node, t);
    gvn->record_for_igvn(is_init_node);
  }
  vt->set_req(IsInit, is_init_node);

  // Create a PhiNode each for merging the field values
  for (uint i = 0; i < vt->field_count(); ++i) {
    ciType* type = vt->field_type(i);
    Node*  value = vt->field_value(i);
    // We limit scalarization for inline types with circular fields and can therefore observe nodes
    // of the same type but with different scalarization depth during GVN. To avoid inconsistencies
    // during merging, make sure that we only create Phis for fields that are guaranteed to be scalarized.
    bool no_circularity = !gvn->C->has_circular_inline_type() || field_is_flat(i);
    if (type->is_inlinetype() && no_circularity) {
      // Handle inline type fields recursively
      value = value->as_InlineType()->clone_with_phis(gvn, region, map);
    } else {
      t = Type::get_const_type(type);
      value = PhiNode::make(region, value, t);
      gvn->set_type(value, t);
      gvn->record_for_igvn(value);
    }
    vt->set_field_value(i, value);
  }
  gvn->record_for_igvn(vt);
  return vt;
}

// Checks if the inputs of the InlineTypeNode were replaced by PhiNodes
// for the given region (see InlineTypeNode::clone_with_phis).
bool InlineTypeNode::has_phi_inputs(Node* region) {
  // Check oop input
  bool result = get_oop()->is_Phi() && get_oop()->as_Phi()->region() == region;
#ifdef ASSERT
  if (result) {
    // Check all field value inputs for consistency
    for (uint i = Values; i < field_count(); ++i) {
      Node* n = in(i);
      if (n->is_InlineType()) {
        assert(n->as_InlineType()->has_phi_inputs(region), "inconsistent phi inputs");
      } else {
        assert(n->is_Phi() && n->as_Phi()->region() == region, "inconsistent phi inputs");
      }
    }
  }
#endif
  return result;
}

// Merges 'this' with 'other' by updating the input PhiNodes added by 'clone_with_phis'
InlineTypeNode* InlineTypeNode::merge_with(PhaseGVN* gvn, const InlineTypeNode* other, int pnum, bool transform) {
  assert(inline_klass() == other->inline_klass(), "Merging incompatible types");

  // Merge oop inputs
  PhiNode* phi = get_oop()->as_Phi();
  phi->set_req(pnum, other->get_oop());
  if (transform) {
    set_oop(*gvn, gvn->transform(phi));
  }

  // Merge is_buffered inputs
  phi = get_is_buffered()->as_Phi();
  phi->set_req(pnum, other->get_is_buffered());
  if (transform) {
    set_req(IsBuffered, gvn->transform(phi));
  }

  // Merge is_init inputs
  Node* is_init = get_is_init();
  if (is_init->is_Phi()) {
    phi = is_init->as_Phi();
    phi->set_req(pnum, other->get_is_init());
    if (transform) {
      set_req(IsInit, gvn->transform(phi));
    }
  } else {
    assert(is_init->find_int_con(0) == 1, "only with a non null inline type");
  }

  // Merge field values
  for (uint i = 0; i < field_count(); ++i) {
    Node* val1 =        field_value(i);
    Node* val2 = other->field_value(i);
    if (val1->is_InlineType()) {
      if (val2->is_Phi()) {
        val2 = gvn->transform(val2);
      }
      val1->as_InlineType()->merge_with(gvn, val2->as_InlineType(), pnum, transform);
    } else {
      assert(val1->is_Phi(), "must be a phi node");
      val1->set_req(pnum, val2);
    }
    if (transform) {
      set_field_value(i, gvn->transform(val1));
    }
  }
  return this;
}

// Adds a new merge path to an inline type node with phi inputs
void InlineTypeNode::add_new_path(Node* region) {
  assert(has_phi_inputs(region), "must have phi inputs");

  PhiNode* phi = get_oop()->as_Phi();
  phi->add_req(nullptr);
  assert(phi->req() == region->req(), "must be same size as region");

  phi = get_is_buffered()->as_Phi();
  phi->add_req(nullptr);
  assert(phi->req() == region->req(), "must be same size as region");

  phi = get_is_init()->as_Phi();
  phi->add_req(nullptr);
  assert(phi->req() == region->req(), "must be same size as region");

  for (uint i = 0; i < field_count(); ++i) {
    Node* val = field_value(i);
    if (val->is_InlineType()) {
      val->as_InlineType()->add_new_path(region);
    } else {
      val->as_Phi()->add_req(nullptr);
      assert(val->req() == region->req(), "must be same size as region");
    }
  }
}

Node* InlineTypeNode::field_value(uint index) const {
  assert(index < field_count(), "index out of bounds");
  return in(Values + index);
}

// Get the value of the null marker at the given offset.
Node* InlineTypeNode::null_marker_by_offset(int offset, int holder_offset) const {
  // Search through the null markers of all flat fields
  for (uint i = 0; i < field_count(); ++i) {
    if (field_is_flat(i)) {
      InlineTypeNode* value = field_value(i)->as_InlineType();
      if (!field_is_null_free(i)) {
        int nm_offset = holder_offset + field_null_marker_offset(i);
        if (nm_offset == offset) {
          return value->get_is_init();
        }
      }
      int flat_holder_offset = holder_offset + field_offset(i) - value->inline_klass()->payload_offset();
      Node* nm_value = value->null_marker_by_offset(offset, flat_holder_offset);
      if (nm_value != nullptr) {
        return nm_value;
      }
    }
  }
  return nullptr;
}

// Get the value of the field at the given offset.
// If 'recursive' is true, flat inline type fields will be resolved recursively.
Node* InlineTypeNode::field_value_by_offset(int offset, bool recursive, bool search_null_marker) const {
  // First check if we are loading a null marker which is not a real field
  if (recursive && search_null_marker) {
    Node* value = null_marker_by_offset(offset);
    if (value != nullptr){
      return value;
    }
  }

  // If the field at 'offset' belongs to a flat inline type field, 'index' refers to the
  // corresponding InlineTypeNode input and 'sub_offset' is the offset in the flattened inline type.
  int index = inline_klass()->field_index_by_offset(offset);
  int sub_offset = offset - field_offset(index);
  Node* value = field_value(index);
  assert(value != nullptr, "field value not found");
  if (recursive && value->is_InlineType()) {
    if (field_is_flat(index)) {
      // Flat inline type field
      InlineTypeNode* vt = value->as_InlineType();
      sub_offset += vt->inline_klass()->payload_offset(); // Add header size
      return vt->field_value_by_offset(sub_offset, recursive, false);
    } else {
      assert(sub_offset == 0, "should not have a sub offset");
      return value;
    }
  }
  assert(!(recursive && value->is_InlineType()), "should not be an inline type");
  assert(sub_offset == 0, "offset mismatch");
  return value;
}

void InlineTypeNode::set_field_value(uint index, Node* value) {
  assert(index < field_count(), "index out of bounds");
  set_req(Values + index, value);
}

void InlineTypeNode::set_field_value_by_offset(int offset, Node* value) {
  set_field_value(field_index(offset), value);
}

int InlineTypeNode::field_offset(uint index) const {
  assert(index < field_count(), "index out of bounds");
  return inline_klass()->declared_nonstatic_field_at(index)->offset_in_bytes();
}

uint InlineTypeNode::field_index(int offset) const {
  uint i = 0;
  for (; i < field_count() && field_offset(i) != offset; i++) { }
  assert(i < field_count(), "field not found");
  return i;
}

ciType* InlineTypeNode::field_type(uint index) const {
  assert(index < field_count(), "index out of bounds");
  return inline_klass()->declared_nonstatic_field_at(index)->type();
}

bool InlineTypeNode::field_is_flat(uint index) const {
  assert(index < field_count(), "index out of bounds");
  ciField* field = inline_klass()->declared_nonstatic_field_at(index);
  assert(!field->is_flat() || field->type()->is_inlinetype(), "must be an inline type");
  return field->is_flat();
}

bool InlineTypeNode::field_is_null_free(uint index) const {
  assert(index < field_count(), "index out of bounds");
  ciField* field = inline_klass()->declared_nonstatic_field_at(index);
  assert(!field->is_flat() || field->type()->is_inlinetype(), "must be an inline type");
  return field->is_null_free();
}

bool InlineTypeNode::field_is_volatile(uint index) const {
  assert(index < field_count(), "index out of bounds");
  ciField* field = inline_klass()->declared_nonstatic_field_at(index);
  assert(!field->is_flat() || field->type()->is_inlinetype(), "must be an inline type");
  return field->is_volatile();
}

int InlineTypeNode::field_null_marker_offset(uint index) const {
  assert(index < field_count(), "index out of bounds");
  ciField* field = inline_klass()->declared_nonstatic_field_at(index);
  assert(field->is_flat(), "must be an inline type");
  return field->null_marker_offset();
}

uint InlineTypeNode::add_fields_to_safepoint(Unique_Node_List& worklist, Node_List& null_markers, SafePointNode* sfpt) {
  uint cnt = 0;
  for (uint i = 0; i < field_count(); ++i) {
    Node* value = field_value(i);
    if (field_is_flat(i)) {
      InlineTypeNode* vt = value->as_InlineType();
      cnt += vt->add_fields_to_safepoint(worklist, null_markers, sfpt);
      if (!field_is_null_free(i)) {
        null_markers.push(vt->get_is_init());
        cnt++;
      }
      continue;
    }
    if (value->is_InlineType()) {
      // Add inline type to the worklist to process later
      worklist.push(value);
    }
    sfpt->add_req(value);
    cnt++;
  }
  return cnt;
}

void InlineTypeNode::make_scalar_in_safepoint(PhaseIterGVN* igvn, Unique_Node_List& worklist, SafePointNode* sfpt) {
  // We should not scalarize larvals in debug info of their constructor calls because their fields could still be
  // updated. If we scalarize and update the fields in the constructor, the updates won't be visible in the caller after
  // deoptimization because the scalarized field values are local to the caller. We need to use a buffer to make the
  // updates visible to the outside.
  if (is_larval() && sfpt->is_CallJava() && sfpt->as_CallJava()->method() != nullptr &&
      sfpt->as_CallJava()->method()->is_object_constructor() && bottom_type()->is_inlinetypeptr() &&
      sfpt->in(TypeFunc::Parms) == this) {
    // Receiver is always buffered because it's passed as oop, see special case in CompiledEntrySignature::compute_calling_conventions().
    assert(is_allocated(igvn), "receiver must be allocated");
    return;
  }

  JVMState* jvms = sfpt->jvms();
  assert(jvms != nullptr, "missing JVMS");
  uint first_ind = (sfpt->req() - jvms->scloff());

  // Iterate over the inline type fields in order of increasing offset and add the
  // field values to the safepoint. Nullable inline types have an IsInit field that
  // needs to be checked before using the field values.
  const TypeInt* tinit = igvn->type(get_is_init())->isa_int();
  if (tinit != nullptr && !tinit->is_con(1)) {
    sfpt->add_req(get_is_init());
  } else {
    sfpt->add_req(igvn->C->top());
  }
  Node_List null_markers;
  uint nfields = add_fields_to_safepoint(worklist, null_markers, sfpt);
  // Add null markers after the field values
  for (uint i = 0; i < null_markers.size(); ++i) {
    sfpt->add_req(null_markers.at(i));
  }
  jvms->set_endoff(sfpt->req());
  // Replace safepoint edge by SafePointScalarObjectNode
  SafePointScalarObjectNode* sobj = new SafePointScalarObjectNode(type()->isa_instptr(),
                                                                  nullptr,
                                                                  first_ind,
                                                                  sfpt->jvms()->depth(),
                                                                  nfields);
  sobj->init_req(0, igvn->C->root());
  sobj = igvn->transform(sobj)->as_SafePointScalarObject();
  igvn->rehash_node_delayed(sfpt);
  for (uint i = jvms->debug_start(); i < jvms->debug_end(); i++) {
    Node* debug = sfpt->in(i);
    if (debug != nullptr && debug->uncast() == this) {
      sfpt->set_req(i, sobj);
    }
  }
}

void InlineTypeNode::make_scalar_in_safepoints(PhaseIterGVN* igvn, bool allow_oop) {
  // If the inline type has a constant or loaded oop, use the oop instead of scalarization
  // in the safepoint to avoid keeping field loads live just for the debug info.
  Node* oop = get_oop();
  bool use_oop = false;
  if (allow_oop && is_allocated(igvn) && oop->is_Phi()) {
    Unique_Node_List worklist;
    VectorSet visited;
    visited.set(oop->_idx);
    worklist.push(oop);
    use_oop = true;
    while (worklist.size() > 0 && use_oop) {
      Node* n = worklist.pop();
      for (uint i = 1; i < n->req(); i++) {
        Node* in = n->in(i);
        if (in->is_Phi() && !visited.test_set(in->_idx)) {
          worklist.push(in);
        } else if (!(in->is_Con() || in->is_Parm())) {
          use_oop = false;
          break;
        }
      }
    }
  } else {
    use_oop = allow_oop && is_allocated(igvn) &&
              (oop->is_Con() || oop->is_Parm() || oop->is_Load() || (oop->isa_DecodeN() && oop->in(1)->is_Load()));
  }

  ResourceMark rm;
  Unique_Node_List safepoints;
  Unique_Node_List vt_worklist;
  Unique_Node_List worklist;
  worklist.push(this);
  while (worklist.size() > 0) {
    Node* n = worklist.pop();
    for (DUIterator_Fast imax, i = n->fast_outs(imax); i < imax; i++) {
      Node* use = n->fast_out(i);
      if (use->is_SafePoint() && !use->is_CallLeaf() && (!use->is_Call() || use->as_Call()->has_debug_use(n))) {
        safepoints.push(use);
      } else if (use->is_ConstraintCast()) {
        worklist.push(use);
      }
    }
  }

  // Process all safepoint uses and scalarize inline type
  while (safepoints.size() > 0) {
    SafePointNode* sfpt = safepoints.pop()->as_SafePoint();
    if (use_oop) {
      for (uint i = sfpt->jvms()->debug_start(); i < sfpt->jvms()->debug_end(); i++) {
        Node* debug = sfpt->in(i);
        if (debug != nullptr && debug->uncast() == this) {
          sfpt->set_req(i, get_oop());
        }
      }
      igvn->rehash_node_delayed(sfpt);
    } else {
      make_scalar_in_safepoint(igvn, vt_worklist, sfpt);
    }
  }
  // Now scalarize non-flat fields
  for (uint i = 0; i < vt_worklist.size(); ++i) {
    InlineTypeNode* vt = vt_worklist.at(i)->isa_InlineType();
    vt->make_scalar_in_safepoints(igvn);
  }
  if (outcnt() == 0) {
    igvn->record_for_igvn(this);
  }
}

const TypePtr* InlineTypeNode::field_adr_type(Node* base, int offset, ciInstanceKlass* holder, DecoratorSet decorators, PhaseGVN& gvn) const {
  const TypeAryPtr* ary_type = gvn.type(base)->isa_aryptr();
  const TypePtr* adr_type = nullptr;
  bool is_array = ary_type != nullptr;
  if ((decorators & C2_MISMATCHED) != 0) {
    adr_type = TypeRawPtr::BOTTOM;
  } else if (is_array) {
    // In the case of a flat inline type array, each field has its own slice
    adr_type = ary_type->with_field_offset(offset)->add_offset(Type::OffsetBot);
  } else {
    ciField* field = holder->get_field_by_offset(offset, false);
    assert(field != nullptr, "field not found");
    adr_type = gvn.C->alias_type(field)->adr_type();
  }
  return adr_type;
}

// We limit scalarization for inline types with circular fields and can therefore observe nodes
// of the same type but with different scalarization depth during GVN. This method adjusts the
// scalarization depth to avoid inconsistencies during merging.
InlineTypeNode* InlineTypeNode::adjust_scalarization_depth(GraphKit* kit) {
  if (!kit->C->has_circular_inline_type()) {
    return this;
  }
  GrowableArray<ciType*> visited;
  visited.push(inline_klass());
  return adjust_scalarization_depth_impl(kit, visited);
}

InlineTypeNode* InlineTypeNode::adjust_scalarization_depth_impl(GraphKit* kit, GrowableArray<ciType*>& visited) {
  InlineTypeNode* val = this;
  for (uint i = 0; i < field_count(); ++i) {
    Node* value = field_value(i);
    Node* new_value = value;
    ciType* ft = field_type(i);
    if (value->is_InlineType()) {
      if (!field_is_flat(i) && visited.contains(ft)) {
        new_value = value->as_InlineType()->buffer(kit)->get_oop();
      } else {
        int old_len = visited.length();
        visited.push(ft);
        new_value = value->as_InlineType()->adjust_scalarization_depth_impl(kit, visited);
        visited.trunc_to(old_len);
      }
    } else if (ft->is_inlinetype() && !visited.contains(ft)) {
      int old_len = visited.length();
      visited.push(ft);
      new_value = make_from_oop_impl(kit, value, ft->as_inline_klass(), visited);
      visited.trunc_to(old_len);
    }
    if (value != new_value) {
      if (val == this) {
        val = clone_if_required(&kit->gvn(), kit->map());
      }
      val->set_field_value(i, new_value);
    }
  }
  return (val == this) ? this : kit->gvn().transform(val)->as_InlineType();
}

void InlineTypeNode::load(GraphKit* kit, Node* base, Node* ptr, ciInstanceKlass* holder, GrowableArray<ciType*>& visited, int holder_offset, DecoratorSet decorators) {
  // Initialize the inline type by loading its field values from
  // memory and adding the values as input edges to the node.
  for (uint i = 0; i < field_count(); ++i) {
    int offset = holder_offset + field_offset(i);
    Node* value = nullptr;
    ciType* ft = field_type(i);
    bool null_free = field_is_null_free(i);
    if (null_free && ft->as_inline_klass()->is_empty()) {
      // Loading from a field of an empty inline type. Just return the all-zero instance.
      value = make_all_zero_impl(kit->gvn(), ft->as_inline_klass(), visited);
    } else if (field_is_flat(i)) {
      // Recursively load the flat inline type field
      int nm_offset = null_free ? -1 : (holder_offset + field_null_marker_offset(i));
      value = make_from_flat_impl(kit, ft->as_inline_klass(), base, ptr, nullptr, holder, offset, /* atomic */ false, nm_offset, decorators, visited);
    } else {
      const TypeOopPtr* oop_ptr = kit->gvn().type(base)->isa_oopptr();
      bool is_array = (oop_ptr->isa_aryptr() != nullptr);
      bool mismatched = (decorators & C2_MISMATCHED) != 0;
      if (base->is_Con() && oop_ptr->is_inlinetypeptr() && !is_array && !mismatched) {
        // If the oop to the inline type is constant (static final field), we can
        // also treat the fields as constants because the inline type is immutable.
        ciObject* constant_oop = oop_ptr->const_oop();
        ciField* field = holder->get_field_by_offset(offset, false);
        assert(field != nullptr, "field not found");
        ciConstant constant = constant_oop->as_instance()->field_value(field);
        const Type* con_type = Type::make_from_constant(constant, /*require_const=*/ true);
        assert(con_type != nullptr, "type not found");
        value = kit->gvn().transform(kit->makecon(con_type));
        // Check type of constant which might be more precise than the static field type
        if (con_type->is_inlinetypeptr() && !con_type->is_zero_type()) {
          ft = con_type->inline_klass();
        }
      } else {
        // Load field value from memory
        const TypePtr* adr_type = field_adr_type(base, offset, holder, decorators, kit->gvn());
        Node* adr = kit->basic_plus_adr(base, ptr, offset);
        BasicType bt = type2field[ft->basic_type()];
        assert(is_java_primitive(bt) || adr->bottom_type()->is_ptr_to_narrowoop() == UseCompressedOops, "inconsistent");
        const Type* val_type = Type::get_const_type(ft);
        if (null_free) {
          val_type = val_type->join_speculative(TypePtr::NOTNULL);
        }
        value = kit->access_load_at(base, adr, adr_type, val_type, bt, is_array ? (decorators | IS_ARRAY) : decorators);
      }
      // Loading a non-flattened inline type from memory
      if (visited.contains(ft)) {
        kit->C->set_has_circular_inline_type(true);
      } else if (ft->is_inlinetype()) {
        int old_len = visited.length();
        visited.push(ft);
        value = make_from_oop_impl(kit, value, ft->as_inline_klass(), visited);
        visited.trunc_to(old_len);
      }
    }
    set_field_value(i, value);
  }
}

// Get a field value from the payload by shifting it according to the offset
static Node* get_payload_value(PhaseGVN* gvn, Node* payload, BasicType bt, BasicType val_bt, int offset) {
  // Shift to the right position in the long value
  assert((offset + type2aelembytes(val_bt)) <= type2aelembytes(bt), "Value does not fit into payload");
  Node* value = nullptr;
  Node* shift_val = gvn->intcon(offset << LogBitsPerByte);
  if (bt == T_LONG) {
    value = gvn->transform(new URShiftLNode(payload, shift_val));
    value = gvn->transform(new ConvL2INode(value));
  } else {
    value = gvn->transform(new URShiftINode(payload, shift_val));
  }

  if (val_bt == T_INT || val_bt == T_OBJECT || val_bt == T_ARRAY) {
    return value;
  } else {
    // Make sure to zero unused bits in the 32-bit value
    return Compile::narrow_value(val_bt, value, nullptr, gvn, true);
  }
}

// Convert a payload value to field values
void InlineTypeNode::convert_from_payload(GraphKit* kit, BasicType bt, Node* payload, int holder_offset, bool null_free, int null_marker_offset) {
  PhaseGVN* gvn = &kit->gvn();
  Node* value = nullptr;
  if (!null_free) {
    // Get the null marker
    value = get_payload_value(gvn, payload, bt, T_BOOLEAN, null_marker_offset);
    set_req(IsInit, value);
  }
  // Iterate over the fields and get their values from the payload
  for (uint i = 0; i < field_count(); ++i) {
    ciType* ft = field_type(i);
    bool field_null_free = field_is_null_free(i);
    int offset = holder_offset + field_offset(i) - inline_klass()->payload_offset();
    if (field_is_flat(i)) {
      null_marker_offset = holder_offset + field_null_marker_offset(i) - inline_klass()->payload_offset();
      InlineTypeNode* vt = make_uninitialized(*gvn, ft->as_inline_klass(), field_null_free);
      vt->convert_from_payload(kit, bt, payload, offset, field_null_free, null_marker_offset);
      value = gvn->transform(vt);
    } else {
      value = get_payload_value(gvn, payload, bt, ft->basic_type(), offset);
      if (!ft->is_primitive_type()) {
        // Narrow oop field
        assert(UseCompressedOops && bt == T_LONG, "Naturally atomic");
        const Type* val_type = Type::get_const_type(ft);
        if (field_null_free) {
          val_type = val_type->join_speculative(TypePtr::NOTNULL);
        }
        value = gvn->transform(new CastI2NNode(kit->control(), value));
        value = gvn->transform(new DecodeNNode(value, val_type->make_narrowoop()));
        // TODO 8350865 Should we add the membar to the CastI2N and give it a type?
        value = gvn->transform(new CastPPNode(kit->control(), value, val_type, ConstraintCastNode::UnconditionalDependency));
        // Prevent the CastI2N from floating below a safepoint
        kit->insert_mem_bar(Op_MemBarVolatile, value);

        if (ft->is_inlinetype()) {
          GrowableArray<ciType*> visited;
          value = make_from_oop_impl(kit, value, ft->as_inline_klass(), visited);
        }
      }
    }
    set_field_value(i, value);
  }
}

// Set a field value in the payload by shifting it according to the offset
static Node* set_payload_value(PhaseGVN* gvn, Node* payload, BasicType bt, Node* value, BasicType val_bt, int offset) {
  assert((offset + type2aelembytes(val_bt)) <= type2aelembytes(bt), "Value does not fit into payload");

  // Make sure to zero unused bits in the 32-bit value
  if (val_bt == T_BYTE || val_bt == T_BOOLEAN) {
    value = gvn->transform(new AndINode(value, gvn->intcon(0xFF)));
  } else if (val_bt == T_CHAR || val_bt == T_SHORT) {
    value = gvn->transform(new AndINode(value, gvn->intcon(0xFFFF)));
  } else if (val_bt == T_FLOAT) {
    value = gvn->transform(new MoveF2INode(value));
  } else {
    assert(val_bt == T_INT, "Unsupported type: %s", type2name(val_bt));
  }

  Node* shift_val = gvn->intcon(offset << LogBitsPerByte);
  if (bt == T_LONG) {
    // Convert to long and remove the sign bit (the backend will fold this and emit a zero extend i2l)
    value = gvn->transform(new ConvI2LNode(value));
    value = gvn->transform(new AndLNode(value, gvn->longcon(0xFFFFFFFF)));

    Node* shift_value = gvn->transform(new LShiftLNode(value, shift_val));
    payload = new OrLNode(shift_value, payload);
  } else {
    Node* shift_value = gvn->transform(new LShiftINode(value, shift_val));
    payload = new OrINode(shift_value, payload);
  }
  return gvn->transform(payload);
}

// Convert the field values to a payload value of type 'bt'
Node* InlineTypeNode::convert_to_payload(GraphKit* kit, BasicType bt, Node* payload, int holder_offset, bool null_free, int null_marker_offset, int& oop_off_1, int& oop_off_2) const {
  PhaseGVN* gvn = &kit->gvn();
  Node* value = nullptr;
  if (!null_free) {
    // Set the null marker
    value = get_is_init();
    payload = set_payload_value(gvn, payload, bt, value, T_BOOLEAN, null_marker_offset);
  }
  // Iterate over the fields and add their values to the payload
  for (uint i = 0; i < field_count(); ++i) {
    value = field_value(i);
    int inner_offset = field_offset(i) - inline_klass()->payload_offset();
    int offset = holder_offset + inner_offset;
    if (field_is_flat(i)) {
      null_marker_offset = holder_offset + field_null_marker_offset(i) - inline_klass()->payload_offset();
      payload = value->as_InlineType()->convert_to_payload(kit, bt, payload, offset, field_is_null_free(i), null_marker_offset, oop_off_1, oop_off_2);
    } else {
      ciType* ft = field_type(i);
      BasicType field_bt = ft->basic_type();
      if (!ft->is_primitive_type()) {
        // Narrow oop field
        assert(UseCompressedOops && bt == T_LONG, "Naturally atomic");
        assert(inner_offset != -1, "sanity");
        if (oop_off_1 == -1) {
          oop_off_1 = inner_offset;
        } else {
          assert(oop_off_2 == -1, "already set");
          oop_off_2 = inner_offset;
        }
        const Type* val_type = Type::get_const_type(ft)->make_narrowoop();
        if (value->is_InlineType()) {
          PreserveReexecuteState preexecs(kit);
          kit->jvms()->set_should_reexecute(true);
          value = value->as_InlineType()->buffer(kit, false);
        }
        value = gvn->transform(new EncodePNode(value, val_type));
        value = gvn->transform(new CastP2XNode(kit->control(), value));
        value = gvn->transform(new ConvL2INode(value));
        field_bt = T_INT;
      }
      payload = set_payload_value(gvn, payload, bt, value, field_bt, offset);
    }
  }
  return payload;
}

void InlineTypeNode::store_flat(GraphKit* kit, Node* base, Node* ptr, Node* idx, ciInstanceKlass* holder, int holder_offset, bool atomic, int null_marker_offset, DecoratorSet decorators) const {
  if (kit->gvn().type(base)->isa_aryptr()) {
    kit->C->set_flat_accesses();
  }
  ciInlineKlass* vk = inline_klass();
  bool null_free = (null_marker_offset == -1);

  if (atomic) {
    bool is_array = (kit->gvn().type(base)->isa_aryptr() != nullptr);
#ifdef ASSERT
    bool is_naturally_atomic = (!is_array && vk->is_empty()) || (null_free && vk->nof_declared_nonstatic_fields() == 1);
    assert(!is_naturally_atomic, "No atomic access required");
#endif
    // Convert to a payload value <= 64-bit and write atomically.
    // The payload might contain at most two oop fields that must be narrow because otherwise they would be 64-bit
    // in size and would then be written by a "normal" oop store. If the payload contains oops, its size is always
    // 64-bit because the next smaller (power-of-two) size would be 32-bit which could only hold one narrow oop that
    // would then be written by a normal narrow oop store. These properties are asserted in 'convert_to_payload'.
    BasicType bt = vk->atomic_size_to_basic_type(null_free);
    Node* payload = (bt == T_LONG) ? kit->longcon(0) : kit->intcon(0);
    int oop_off_1 = -1;
    int oop_off_2 = -1;
    payload = convert_to_payload(kit, bt, payload, 0, null_free, null_marker_offset - holder_offset, oop_off_1, oop_off_2);

    if (!UseG1GC || oop_off_1 == -1) {
      // No oop fields or no late barrier expansion. Emit an atomic store of the payload and add GC barriers if needed.
      assert(oop_off_2 == -1 || !UseG1GC, "sanity");
      // ZGC does not support compressed oops, so only one oop can be in the payload which is written by a "normal" oop store.
      assert((oop_off_1 == -1 && oop_off_2 == -1) || !UseZGC, "ZGC does not support embedded oops in flat fields");
      const Type* val_type = Type::get_const_basic_type(bt);
<<<<<<< HEAD
      bool is_array = (kit->gvn().type(base)->isa_aryptr() != nullptr);
=======
      decorators |= C2_MISMATCHED;
>>>>>>> 937fb6a8

      if (!is_array) {
        Node* adr = kit->basic_plus_adr(base, ptr, holder_offset);
        kit->insert_mem_bar(Op_MemBarCPUOrder);
        kit->access_store_at(base, adr, TypeRawPtr::BOTTOM, payload, val_type, bt, decorators | C2_MISMATCHED | (is_array ? IS_ARRAY : 0), true, this);
        kit->insert_mem_bar(Op_MemBarCPUOrder);
      } else {
        assert(holder_offset == 0, "sanity");

        RegionNode* region = new RegionNode(3);
        kit->gvn().set_type(region, Type::CONTROL);
        kit->record_for_igvn(region);

        Node* bol = kit->null_free_array_test(base); // Argument evaluation order is undefined in C++ and since this sets control, it needs to come first
        IfNode* iff = kit->create_and_map_if(kit->control(), bol, PROB_FAIR, COUNT_UNKNOWN);

        Node* input_memory_state = kit->reset_memory();
        kit->set_all_memory(input_memory_state);

        Node* mem = PhiNode::make(region, input_memory_state, Type::MEMORY, TypePtr::BOTTOM);
        kit->gvn().set_type(mem, Type::MEMORY);
        kit->record_for_igvn(mem);

        PhiNode* io = PhiNode::make(region, kit->i_o(), Type::ABIO);
        kit->gvn().set_type(io, Type::ABIO);
        kit->record_for_igvn(io);

        // Nullable
        kit->set_control(kit->IfFalse(iff));
        if (!kit->stopped()) {
          assert(!null_free && vk->has_nullable_atomic_layout(), "Flat array can't be nullable");
          kit->insert_mem_bar(Op_MemBarCPUOrder);
          kit->access_store_at(base, ptr, TypeRawPtr::BOTTOM, payload, val_type, bt, decorators | C2_MISMATCHED | (is_array ? IS_ARRAY : 0), true, this);
          kit->insert_mem_bar(Op_MemBarCPUOrder);
          mem->init_req(1, kit->reset_memory());
          io->init_req(1, kit->i_o());
        }
        region->init_req(1, kit->control());

        // Null-free
        kit->set_control(kit->IfTrue(iff));
        if (!kit->stopped()) {
          kit->set_all_memory(input_memory_state);

          // Check if it's atomic
          RegionNode* region_null_free = new RegionNode(3);
          kit->gvn().set_type(region_null_free, Type::CONTROL);
          kit->record_for_igvn(region_null_free);

          Node* mem_null_free = PhiNode::make(region_null_free, input_memory_state, Type::MEMORY, TypePtr::BOTTOM);
          kit->gvn().set_type(mem_null_free, Type::MEMORY);
          kit->record_for_igvn(mem_null_free);

          PhiNode* io_null_free = PhiNode::make(region_null_free, kit->i_o(), Type::ABIO);
          kit->gvn().set_type(io_null_free, Type::ABIO);
          kit->record_for_igvn(io_null_free);

          Node* bol = kit->null_free_atomic_array_test(base, vk);
          IfNode* iff = kit->create_and_map_if(kit->control(), bol, PROB_FAIR, COUNT_UNKNOWN);

          // Atomic
          kit->set_control(kit->IfTrue(iff));
          if (!kit->stopped()) {
            BasicType bt_null_free = vk->atomic_size_to_basic_type(/* null_free */ true);
            const Type* val_type_null_free = Type::get_const_basic_type(bt_null_free);
            kit->set_all_memory(input_memory_state);

            if (bt == T_LONG && bt_null_free != T_LONG) {
              payload = kit->gvn().transform(new ConvL2INode(payload));
            }

            Node* cast = base;
            Node* adr = kit->flat_array_element_address(cast, idx, vk, /* null_free */ true, /* not_null_free */ false, /* atomic */ true);
            kit->insert_mem_bar(Op_MemBarCPUOrder);
            kit->access_store_at(cast, adr, TypeRawPtr::BOTTOM, payload, val_type_null_free, bt_null_free, decorators | C2_MISMATCHED | (is_array ? IS_ARRAY : 0), true, this);
            kit->insert_mem_bar(Op_MemBarCPUOrder);
            mem_null_free->init_req(1, kit->reset_memory());
            io_null_free->init_req(1, kit->i_o());
          }
          region_null_free->init_req(1, kit->control());

          // Non-Atomic
          kit->set_control(kit->IfFalse(iff));
          if (!kit->stopped()) {
            kit->set_all_memory(input_memory_state);

            Node* cast = base;
            Node* adr = kit->flat_array_element_address(cast, idx, vk, /* null_free */ true, /* not_null_free */ false, /* atomic */ false);
            store(kit, cast, adr, holder, holder_offset - vk->payload_offset(), -1, decorators);
            mem_null_free->init_req(2, kit->reset_memory());
            io_null_free->init_req(2, kit->i_o());
          }
          region_null_free->init_req(2, kit->control());

          mem->init_req(2, kit->gvn().transform(mem_null_free));
          io->init_req(2, kit->gvn().transform(io_null_free));
          region->init_req(2, kit->gvn().transform(region_null_free));
        }

        kit->set_control(kit->gvn().transform(region));
        kit->set_all_memory(kit->gvn().transform(mem));
        kit->set_i_o(kit->gvn().transform(io));
      }
    } else {
      if (oop_off_2 == -1 && UseCompressedOops && vk->nof_declared_nonstatic_fields() == 1) {
        // TODO 8350865 Implement this
        // If null free, it's not a long but an int store. Deoptimize for now.
        BuildCutout unless(kit, kit->null_free_array_test(base, /* null_free = */ false), PROB_MAX);
        kit->uncommon_trap_exact(Deoptimization::Reason_unhandled, Deoptimization::Action_none);
      }

      // Contains oops and requires late barrier expansion. Emit a special store node that allows to emit GC barriers in the backend.
      assert(UseG1GC, "Unexpected GC");
      assert(bt == T_LONG, "Unexpected payload type");
      // If one oop, set the offset (if no offset is set, two oops are assumed by the backend)
      Node* oop_offset = (oop_off_2 == -1) ? kit->intcon(oop_off_1) : nullptr;
      Node* adr = kit->basic_plus_adr(base, ptr, holder_offset);
      kit->insert_mem_bar(Op_MemBarCPUOrder);
      Node* mem = kit->reset_memory();
      kit->set_all_memory(mem);
      Node* st = kit->gvn().transform(new StoreLSpecialNode(kit->control(), mem, adr, TypeRawPtr::BOTTOM, payload, oop_offset, MemNode::unordered));
      kit->set_memory(st, TypeRawPtr::BOTTOM);
      kit->insert_mem_bar(Op_MemBarCPUOrder);
    }
    return;
  }

  // The inline type is embedded into the object without an oop header. Subtract the
  // offset of the first field to account for the missing header when storing the values.
  holder_offset -= vk->payload_offset();

  if (!null_free) {
    bool is_array = (kit->gvn().type(base)->isa_aryptr() != nullptr);
    Node* adr = kit->basic_plus_adr(base, ptr, null_marker_offset);
    kit->access_store_at(base, adr, TypeRawPtr::BOTTOM, get_is_init(), TypeInt::BOOL, T_BOOLEAN, is_array ? (decorators | IS_ARRAY) : decorators);
  }
  store(kit, base, ptr, holder, holder_offset, -1, decorators);
}

void InlineTypeNode::store(GraphKit* kit, Node* base, Node* ptr, ciInstanceKlass* holder, int holder_offset, int offsetOnly, DecoratorSet decorators) const {
  // Write field values to memory
  for (uint i = 0; i < field_count(); ++i) {
    if (offsetOnly != -1 && offsetOnly != field_offset(i)) continue;
    int offset = holder_offset + field_offset(i);
    Node* value = field_value(i);
    ciType* ft = field_type(i);
    if (field_is_flat(i)) {
      // Recursively store the flat inline type field
      int nm_offset = field_is_null_free(i) ? -1 : (holder_offset + field_null_marker_offset(i));
      value->as_InlineType()->store_flat(kit, base, ptr, nullptr, holder, offset, /* atomic */ false, nm_offset, decorators);
    } else {
      // Store field value to memory
      const TypePtr* adr_type = field_adr_type(base, offset, holder, decorators, kit->gvn());
      Node* adr = kit->basic_plus_adr(base, ptr, offset);
      BasicType bt = type2field[ft->basic_type()];
      assert(is_java_primitive(bt) || adr->bottom_type()->is_ptr_to_narrowoop() == UseCompressedOops, "inconsistent");
      const Type* val_type = Type::get_const_type(ft);
      bool is_array = (kit->gvn().type(base)->isa_aryptr() != nullptr);
      kit->access_store_at(base, adr, adr_type, value, val_type, bt, is_array ? (decorators | IS_ARRAY) : decorators);
    }
  }
}

InlineTypeNode* InlineTypeNode::buffer(GraphKit* kit, bool safe_for_replace, bool must_init) {
  if (kit->gvn().find_int_con(get_is_buffered(), 0) == 1) {
    // Already buffered
    return this;
  }

  // Check if inline type is already buffered
  Node* not_buffered_ctl = kit->top();
  Node* not_null_oop = kit->null_check_oop(get_oop(), &not_buffered_ctl, /* never_see_null = */ false, safe_for_replace);
  if (not_buffered_ctl->is_top()) {
    // Already buffered
    InlineTypeNode* vt = clone_if_required(&kit->gvn(), kit->map(), safe_for_replace);
    vt->set_is_buffered(kit->gvn());
    vt = kit->gvn().transform(vt)->as_InlineType();
    if (safe_for_replace) {
      kit->replace_in_map(this, vt);
    }
    return vt;
  }
  Node* buffered_ctl = kit->control();
  kit->set_control(not_buffered_ctl);

  // Inline type is not buffered, check if it is null.
  Node* null_ctl = kit->top();
  kit->null_check_common(get_is_init(), T_INT, false, &null_ctl);
  bool null_free = null_ctl->is_top();

  RegionNode* region = new RegionNode(4);
  PhiNode* oop = PhiNode::make(region, not_null_oop, type()->join_speculative(null_free ? TypePtr::NOTNULL : TypePtr::BOTTOM));

  // InlineType is already buffered
  region->init_req(1, buffered_ctl);
  oop->init_req(1, not_null_oop);

  // InlineType is null
  region->init_req(2, null_ctl);
  oop->init_req(2, kit->gvn().zerocon(T_OBJECT));

  PhiNode* io  = PhiNode::make(region, kit->i_o(), Type::ABIO);
  PhiNode* mem = PhiNode::make(region, kit->merged_memory(), Type::MEMORY, TypePtr::BOTTOM);

  if (!kit->stopped()) {
    assert(!is_allocated(&kit->gvn()), "already buffered");
    PreserveJVMState pjvms(kit);
    ciInlineKlass* vk = inline_klass();
    // Allocate and initialize buffer, re-execute on deoptimization.
    kit->jvms()->set_bci(kit->bci());
    kit->jvms()->set_should_reexecute(true);
    kit->kill_dead_locals();
    Node* klass_node = kit->makecon(TypeKlassPtr::make(vk));
    Node* alloc_oop  = kit->new_instance(klass_node, nullptr, nullptr, /* deoptimize_on_exception */ true, this);

    if (must_init) {
      // Either not a larval or a larval receiver on which we are about to invoke an abstract value class constructor
      // or the Object constructor which is not inlined. It is therefore escaping, and we must initialize the buffer
      // because we have not done this, yet, for larvals (see else case).
      store(kit, alloc_oop, alloc_oop, vk);

      // Do not let stores that initialize this buffer be reordered with a subsequent
      // store that would make this buffer accessible by other threads.
      AllocateNode* alloc = AllocateNode::Ideal_allocation(alloc_oop);
      assert(alloc != nullptr, "must have an allocation node");
      kit->insert_mem_bar(Op_MemBarStoreStore, alloc->proj_out_or_null(AllocateNode::RawAddress));
    } else {
      // We do not need to initialize the buffer because a larval could still be updated which will create a new buffer.
      // Once the larval escapes, we will initialize the buffer (must_init set).
      assert(is_larval(), "only larvals can possibly skip the initialization of their buffer");
    }
    oop->init_req(3, alloc_oop);
    region->init_req(3, kit->control());
    io    ->init_req(3, kit->i_o());
    mem   ->init_req(3, kit->merged_memory());
  }

  // Update GraphKit
  kit->set_control(kit->gvn().transform(region));
  kit->set_i_o(kit->gvn().transform(io));
  kit->set_all_memory(kit->gvn().transform(mem));
  kit->record_for_igvn(region);
  kit->record_for_igvn(oop);
  kit->record_for_igvn(io);
  kit->record_for_igvn(mem);

  // Use cloned InlineTypeNode to propagate oop from now on
  Node* res_oop = kit->gvn().transform(oop);
  InlineTypeNode* vt = clone_if_required(&kit->gvn(), kit->map(), safe_for_replace);
  vt->set_oop(kit->gvn(), res_oop);
  vt->set_is_buffered(kit->gvn());
  vt = kit->gvn().transform(vt)->as_InlineType();
  if (safe_for_replace) {
    kit->replace_in_map(this, vt);
  }
  // InlineTypeNode::remove_redundant_allocations piggybacks on split if.
  // Make sure it gets a chance to remove this allocation.
  kit->C->set_has_split_ifs(true);
  return vt;
}

bool InlineTypeNode::is_allocated(PhaseGVN* phase) const {
  if (phase->find_int_con(get_is_buffered(), 0) == 1) {
    return true;
  }
  Node* oop = get_oop();
  const Type* oop_type = (phase != nullptr) ? phase->type(oop) : oop->bottom_type();
  return !oop_type->maybe_null();
}

static void replace_proj(Compile* C, CallNode* call, uint& proj_idx, Node* value, BasicType bt) {
  ProjNode* pn = call->proj_out_or_null(proj_idx);
  if (pn != nullptr) {
    C->gvn_replace_by(pn, value);
    C->initial_gvn()->hash_delete(pn);
    pn->set_req(0, C->top());
  }
  proj_idx += type2size[bt];
}

// When a call returns multiple values, it has several result
// projections, one per field. Replacing the result of the call by an
// inline type node (after late inlining) requires that for each result
// projection, we find the corresponding inline type field.
void InlineTypeNode::replace_call_results(GraphKit* kit, CallNode* call, Compile* C) {
  uint proj_idx = TypeFunc::Parms;
  // Replace oop projection
  replace_proj(C, call, proj_idx, get_oop(), T_OBJECT);
  // Replace field projections
  replace_field_projs(C, call, proj_idx);
  // Replace is_init projection
  replace_proj(C, call, proj_idx, get_is_init(), T_BOOLEAN);
  assert(proj_idx == call->tf()->range_cc()->cnt(), "missed a projection");
}

void InlineTypeNode::replace_field_projs(Compile* C, CallNode* call, uint& proj_idx) {
  for (uint i = 0; i < field_count(); ++i) {
    Node* value = field_value(i);
    if (field_is_flat(i)) {
      InlineTypeNode* vt = value->as_InlineType();
      // Replace field projections for flat field
      vt->replace_field_projs(C, call, proj_idx);
      if (!field_is_null_free(i)) {
        // Replace is_init projection for nullable field
        replace_proj(C, call, proj_idx, vt->get_is_init(), T_BOOLEAN);
      }
      continue;
    }
    // Replace projection for field value
    replace_proj(C, call, proj_idx, value, field_type(i)->basic_type());
  }
}

Node* InlineTypeNode::allocate_fields(GraphKit* kit) {
  InlineTypeNode* vt = clone_if_required(&kit->gvn(), kit->map());
  for (uint i = 0; i < field_count(); i++) {
     Node* value = field_value(i);
     if (field_is_flat(i)) {
       // Flat inline type field
       vt->set_field_value(i, value->as_InlineType()->allocate_fields(kit));
     } else if (value->is_InlineType()) {
       // Non-flat inline type field
       vt->set_field_value(i, value->as_InlineType()->buffer(kit));
     }
  }
  vt = kit->gvn().transform(vt)->as_InlineType();
  kit->replace_in_map(this, vt);
  return vt;
}

// Replace a buffer allocation by a dominating allocation
static void replace_allocation(PhaseIterGVN* igvn, Node* res, Node* dom) {
  // Remove initializing stores and GC barriers
  for (DUIterator_Fast imax, i = res->fast_outs(imax); i < imax; i++) {
    Node* use = res->fast_out(i);
    if (use->is_AddP()) {
      for (DUIterator_Fast jmax, j = use->fast_outs(jmax); j < jmax; j++) {
        Node* store = use->fast_out(j)->isa_Store();
        if (store != nullptr) {
          igvn->rehash_node_delayed(store);
          igvn->replace_in_uses(store, store->in(MemNode::Memory));
        }
      }
    } else if (use->Opcode() == Op_CastP2X) {
      if (UseG1GC && use->find_out_with(Op_XorX)->in(1) != use) {
        // The G1 pre-barrier uses a CastP2X both for the pointer of the object
        // we store into, as well as the value we are storing. Skip if this is a
        // barrier for storing 'res' into another object.
        continue;
      }
      BarrierSetC2* bs = BarrierSet::barrier_set()->barrier_set_c2();
      bs->eliminate_gc_barrier(igvn, use);
      --i; --imax;
    }
  }
  igvn->replace_node(res, dom);
}

Node* InlineTypeNode::Ideal(PhaseGVN* phase, bool can_reshape) {
  Node* oop = get_oop();
  if (oop->isa_InlineType() && !phase->type(oop)->maybe_null()) {
    InlineTypeNode* vtptr = oop->as_InlineType();
    set_oop(*phase, vtptr->get_oop());
    set_is_buffered(*phase);
    set_is_init(*phase);
    for (uint i = Values; i < vtptr->req(); ++i) {
      set_req(i, vtptr->in(i));
    }
    return this;
  }

  // Use base oop if fields are loaded from memory
  Node* base = is_loaded(phase);
  if (base != nullptr && get_oop() != base && !phase->type(base)->maybe_null()) {
    set_oop(*phase, base);
    assert(is_allocated(phase), "should now be allocated");
    return this;
  }

  if (can_reshape) {
    PhaseIterGVN* igvn = phase->is_IterGVN();
    if (is_allocated(phase)) {
      // Search for and remove re-allocations of this inline type. Ignore scalar replaceable ones,
      // they will be removed anyway and changing the memory chain will confuse other optimizations.
      // This can happen with late inlining when we first allocate an inline type argument
      // but later decide to inline the call after the callee code also triggered allocation.
      for (DUIterator_Fast imax, i = fast_outs(imax); i < imax; i++) {
        AllocateNode* alloc = fast_out(i)->isa_Allocate();
        if (alloc != nullptr && alloc->in(AllocateNode::InlineType) == this && !alloc->_is_scalar_replaceable) {
          // Found a re-allocation
          Node* res = alloc->result_cast();
          if (res != nullptr && res->is_CheckCastPP()) {
            // Replace allocation by oop and unlink AllocateNode
            replace_allocation(igvn, res, oop);
            igvn->replace_input_of(alloc, AllocateNode::InlineType, igvn->C->top());
            --i; --imax;
          }
        }
      }
    }
  }

  return nullptr;
}

InlineTypeNode* InlineTypeNode::make_uninitialized(PhaseGVN& gvn, ciInlineKlass* vk, bool null_free) {
  // Create a new InlineTypeNode with uninitialized values and nullptr oop
  InlineTypeNode* vt = new InlineTypeNode(vk, gvn.zerocon(T_OBJECT), null_free);
  vt->set_is_buffered(gvn, false);
  vt->set_is_init(gvn);
  return vt;
}

InlineTypeNode* InlineTypeNode::make_all_zero(PhaseGVN& gvn, ciInlineKlass* vk, bool is_larval) {
  GrowableArray<ciType*> visited;
  visited.push(vk);
  return make_all_zero_impl(gvn, vk, visited, is_larval);
}

InlineTypeNode* InlineTypeNode::make_all_zero_impl(PhaseGVN& gvn, ciInlineKlass* vk, GrowableArray<ciType*>& visited, bool is_larval) {
  // Create a new InlineTypeNode initialized with all zero
  InlineTypeNode* vt = new InlineTypeNode(vk, gvn.zerocon(T_OBJECT), /* null_free= */ true);
  vt->set_is_buffered(gvn, false);
  vt->set_is_init(gvn);
  vt->set_is_larval(is_larval);
  for (uint i = 0; i < vt->field_count(); ++i) {
    ciType* ft = vt->field_type(i);
    Node* value = gvn.zerocon(ft->basic_type());
    if (!vt->field_is_flat(i) && visited.contains(ft)) {
      gvn.C->set_has_circular_inline_type(true);
    } else if (ft->is_inlinetype()) {
      int old_len = visited.length();
      visited.push(ft);
      ciInlineKlass* vk = ft->as_inline_klass();
      if (vt->field_is_null_free(i)) {
        value = make_all_zero_impl(gvn, vk, visited);
      } else {
        value = make_null_impl(gvn, vk, visited);
      }
      visited.trunc_to(old_len);
    }
    vt->set_field_value(i, value);
  }
  vt = gvn.transform(vt)->as_InlineType();
  assert(vt->is_all_zero(&gvn), "must be the all-zero inline type");
  return vt;
}

bool InlineTypeNode::is_all_zero(PhaseGVN* gvn, bool flat) const {
  const TypeInt* tinit = gvn->type(get_is_init())->isa_int();
  if (tinit == nullptr || !tinit->is_con(1)) {
    return false; // May be null
  }
  for (uint i = 0; i < field_count(); ++i) {
    Node* value = field_value(i);
    if (field_is_null_free(i)) {
      // Null-free value class field must have the all-zero value. If 'flat' is set,
      // reject non-flat fields because they need to be initialized with an oop to a buffer.
      if (!value->is_InlineType() || !value->as_InlineType()->is_all_zero(gvn) || (flat && !field_is_flat(i))) {
        return false;
      }
      continue;
    } else if (value->is_InlineType()) {
      // Nullable value class field must be null
      tinit = gvn->type(value->as_InlineType()->get_is_init())->isa_int();
      if (tinit != nullptr && tinit->is_con(0)) {
        continue;
      }
      return false;
    } else if (!gvn->type(value)->is_zero_type()) {
      return false;
    }
  }
  return true;
}

InlineTypeNode* InlineTypeNode::make_from_oop(GraphKit* kit, Node* oop, ciInlineKlass* vk, bool is_larval) {
  GrowableArray<ciType*> visited;
  visited.push(vk);
  return make_from_oop_impl(kit, oop, vk, visited, is_larval);
}

InlineTypeNode* InlineTypeNode::make_from_oop_impl(GraphKit* kit, Node* oop, ciInlineKlass* vk, GrowableArray<ciType*>& visited, bool is_larval) {
  PhaseGVN& gvn = kit->gvn();

  // Create and initialize an InlineTypeNode by loading all field
  // values from a heap-allocated version and also save the oop.
  InlineTypeNode* vt = nullptr;

  if (oop->isa_InlineType()) {
    // TODO 8335256 Re-enable assert and fix OSR code
    // Issue triggers with TestValueConstruction.java and -XX:Tier0BackedgeNotifyFreqLog=0 -XX:Tier2BackedgeNotifyFreqLog=0 -XX:Tier3BackedgeNotifyFreqLog=0 -XX:Tier2BackEdgeThreshold=1 -XX:Tier3BackEdgeThreshold=1 -XX:Tier4BackEdgeThreshold=1 -Xbatch -XX:-TieredCompilation
    // assert(!is_larval || oop->as_InlineType()->is_larval(), "must be larval");
    if (is_larval && !oop->as_InlineType()->is_larval()) {
      vt = oop->clone()->as_InlineType();
      vt->set_is_larval(true);
      return gvn.transform(vt)->as_InlineType();
    }
    return oop->as_InlineType();
  } else if (gvn.type(oop)->maybe_null()) {
    // Add a null check because the oop may be null
    Node* null_ctl = kit->top();
    Node* not_null_oop = kit->null_check_oop(oop, &null_ctl);
    if (kit->stopped()) {
      // Constant null
      kit->set_control(null_ctl);
      vt = make_null_impl(gvn, vk, visited);
      kit->record_for_igvn(vt);
      return vt;
    }
    vt = new InlineTypeNode(vk, not_null_oop, /* null_free= */ false);
    vt->set_is_buffered(gvn);
    vt->set_is_init(gvn);
    vt->set_is_larval(is_larval);
    vt->load(kit, not_null_oop, not_null_oop, vk, visited);

    if (null_ctl != kit->top()) {
      InlineTypeNode* null_vt = make_null_impl(gvn, vk, visited);
      Node* region = new RegionNode(3);
      region->init_req(1, kit->control());
      region->init_req(2, null_ctl);
      vt = vt->clone_with_phis(&gvn, region, kit->map());
      vt->merge_with(&gvn, null_vt, 2, true);
      vt->set_oop(gvn, oop);
      kit->set_control(gvn.transform(region));
    }
  } else {
    // Oop can never be null
    vt = new InlineTypeNode(vk, oop, /* null_free= */ true);
    Node* init_ctl = kit->control();
    vt->set_is_buffered(gvn);
    vt->set_is_init(gvn);
    vt->set_is_larval(is_larval);
    vt->load(kit, oop, oop, vk, visited);
// TODO 8284443
//    assert(!null_free || vt->as_InlineType()->is_all_zero(&gvn) || init_ctl != kit->control() || !gvn.type(oop)->is_inlinetypeptr() || oop->is_Con() || oop->Opcode() == Op_InlineType ||
//           AllocateNode::Ideal_allocation(oop, &gvn) != nullptr || vt->as_InlineType()->is_loaded(&gvn) == oop, "inline type should be loaded");
  }
  assert(vt->is_allocated(&gvn), "inline type should be allocated");
  kit->record_for_igvn(vt);
  return gvn.transform(vt)->as_InlineType();
}

InlineTypeNode* InlineTypeNode::make_from_flat(GraphKit* kit, ciInlineKlass* vk, Node* obj, Node* ptr, Node* idx, ciInstanceKlass* holder, int holder_offset,
                                               bool atomic, int null_marker_offset, DecoratorSet decorators) {
  GrowableArray<ciType*> visited;
  visited.push(vk);
  return make_from_flat_impl(kit, vk, obj, ptr, idx, holder, holder_offset, atomic, null_marker_offset, decorators, visited);
}

// GraphKit wrapper for the 'make_from_flat' method
InlineTypeNode* InlineTypeNode::make_from_flat_impl(GraphKit* kit, ciInlineKlass* vk, Node* obj, Node* ptr, Node* idx, ciInstanceKlass* holder, int holder_offset,
                                                    bool atomic, int null_marker_offset, DecoratorSet decorators, GrowableArray<ciType*>& visited) {
  if (kit->gvn().type(obj)->isa_aryptr()) {
    kit->C->set_flat_accesses();
  }
  // Create and initialize an InlineTypeNode by loading all field values from
  // a flat inline type field at 'holder_offset' or from an inline type array.
  bool null_free = (null_marker_offset == -1);
  InlineTypeNode* vt = make_uninitialized(kit->gvn(), vk, null_free);

  if (atomic) {
    // Read atomically and convert from payload
    bool is_array = (kit->gvn().type(obj)->isa_aryptr() != nullptr);
#ifdef ASSERT
    bool is_naturally_atomic = (!is_array && vk->is_empty()) || (null_free && vk->nof_declared_nonstatic_fields() == 1);
    assert(!is_naturally_atomic, "No atomic access required");
#endif
    BasicType bt = vk->atomic_size_to_basic_type(null_free);
    decorators |= C2_MISMATCHED | C2_CONTROL_DEPENDENT_LOAD;
    const Type* val_type = Type::get_const_basic_type(bt);

    Node* payload = nullptr;
    if (!is_array) {
      Node* adr = kit->basic_plus_adr(obj, ptr, holder_offset);
      payload = kit->access_load_at(obj, adr, TypeRawPtr::BOTTOM, val_type, bt, is_array ? (decorators | IS_ARRAY) : decorators, kit->control());
    } else {
      assert(holder_offset == 0, "sanity");

      RegionNode* region = new RegionNode(3);
      kit->gvn().set_type(region, Type::CONTROL);
      kit->record_for_igvn(region);

      payload = PhiNode::make(region, nullptr, val_type);
      kit->gvn().set_type(payload, val_type);
      kit->record_for_igvn(payload);

      Node* input_memory_state = kit->reset_memory();
      kit->set_all_memory(input_memory_state);

      Node* mem = PhiNode::make(region, input_memory_state, Type::MEMORY, TypePtr::BOTTOM);
      kit->gvn().set_type(mem, Type::MEMORY);
      kit->record_for_igvn(mem);

      PhiNode* io = PhiNode::make(region, kit->i_o(), Type::ABIO);
      kit->gvn().set_type(io, Type::ABIO);
      kit->record_for_igvn(io);

      Node* bol = kit->null_free_array_test(obj); // Argument evaluation order is undefined in C++ and since this sets control, it needs to come first
      IfNode* iff = kit->create_and_map_if(kit->control(), bol, PROB_FAIR, COUNT_UNKNOWN);

      kit->set_control(kit->IfFalse(iff));
      region->init_req(1, kit->control());

      // Nullable
      if (!kit->stopped()) {
        assert(!null_free && vk->has_nullable_atomic_layout(), "Flat array can't be nullable");
        Node* load = kit->access_load_at(obj, ptr, TypeRawPtr::BOTTOM, val_type, bt, is_array ? (decorators | IS_ARRAY) : decorators, kit->control());
        payload->init_req(1, load);
        mem->init_req(1, kit->reset_memory());
        io->init_req(1, kit->i_o());
      }

      kit->set_control(kit->IfTrue(iff));

      // Null-free
      if (!kit->stopped()) {
        kit->set_all_memory(input_memory_state);

        // Check if it's atomic
        RegionNode* region_null_free = new RegionNode(3);
        kit->gvn().set_type(region_null_free, Type::CONTROL);
        kit->record_for_igvn(region_null_free);

        Node* payload_null_free = PhiNode::make(region_null_free, nullptr, val_type);
        kit->gvn().set_type(payload_null_free, val_type);
        kit->record_for_igvn(payload_null_free);

        Node* mem_null_free = PhiNode::make(region_null_free, input_memory_state, Type::MEMORY, TypePtr::BOTTOM);
        kit->gvn().set_type(mem_null_free, Type::MEMORY);
        kit->record_for_igvn(mem_null_free);

        PhiNode* io_null_free = PhiNode::make(region_null_free, kit->i_o(), Type::ABIO);
        kit->gvn().set_type(io_null_free, Type::ABIO);
        kit->record_for_igvn(io_null_free);

        bol = kit->null_free_atomic_array_test(obj, vk);
        IfNode* iff = kit->create_and_map_if(kit->control(), bol, PROB_FAIR, COUNT_UNKNOWN);

        // Atomic
        kit->set_control(kit->IfTrue(iff));
        if (!kit->stopped()) {
          BasicType bt_null_free = vk->atomic_size_to_basic_type(/* null_free */ true);
          const Type* val_type_null_free = Type::get_const_basic_type(bt_null_free);
          kit->set_all_memory(input_memory_state);

          Node* cast = obj;
          Node* adr = kit->flat_array_element_address(cast, idx, vk, /* null_free */ true, /* not_null_free */ false, /* atomic */ true);
          Node* load = kit->access_load_at(cast, adr, TypeRawPtr::BOTTOM, val_type_null_free, bt_null_free, is_array ? (decorators | IS_ARRAY) : decorators, kit->control());
          if (bt == T_LONG && bt_null_free != T_LONG) {
            load = kit->gvn().transform(new ConvI2LNode(load));
          }
          // Set the null marker if not known to be null-free
          if (!null_free) {
            load = set_payload_value(&kit->gvn(), load, bt, kit->intcon(1), T_BOOLEAN, null_marker_offset);
          }
          payload_null_free->init_req(1, load);
          mem_null_free->init_req(1, kit->reset_memory());
          io_null_free->init_req(1, kit->i_o());
        }
        region_null_free->init_req(1, kit->control());

        // Non-Atomic
        kit->set_control(kit->IfFalse(iff));
        if (!kit->stopped()) {
          // TODO 8350865 Is the conversion to/from payload folded? We should wire this directly.
          // Also remove the PreserveReexecuteState in Parse::array_load when buffering is no longer possible.
          kit->set_all_memory(input_memory_state);

          InlineTypeNode* vt_atomic = make_uninitialized(kit->gvn(), vk, true);
          Node* cast = obj;
          Node* adr = kit->flat_array_element_address(cast, idx, vk, /* null_free */ true, /* not_null_free */ false, /* atomic */ false);
          vt_atomic->load(kit, cast, adr, holder, visited, holder_offset - vk->payload_offset(), decorators);

          Node* tmp_payload = (bt == T_LONG) ? kit->longcon(0) : kit->intcon(0);
          int oop_off_1 = -1;
          int oop_off_2 = -1;
          tmp_payload = vt_atomic->convert_to_payload(kit, bt, tmp_payload, 0, null_free, null_marker_offset, oop_off_1, oop_off_2);

          payload_null_free->init_req(2, tmp_payload);
          mem_null_free->init_req(2, kit->reset_memory());
          io_null_free->init_req(2, kit->i_o());
        }
        region_null_free->init_req(2, kit->control());

        region->init_req(2, kit->gvn().transform(region_null_free));
        payload->init_req(2, kit->gvn().transform(payload_null_free));
        mem->init_req(2, kit->gvn().transform(mem_null_free));
        io->init_req(2, kit->gvn().transform(io_null_free));
      }

      kit->set_control(kit->gvn().transform(region));
      kit->set_all_memory(kit->gvn().transform(mem));
      kit->set_i_o(kit->gvn().transform(io));
    }

    vt->convert_from_payload(kit, bt, kit->gvn().transform(payload), 0, null_free, null_marker_offset - holder_offset);
    return kit->gvn().transform(vt)->as_InlineType();
  }

  // The inline type is embedded into the object without an oop header. Subtract the
  // offset of the first field to account for the missing header when storing the values.
  holder_offset -= vk->payload_offset();

  if (!null_free) {
    bool is_array = (kit->gvn().type(obj)->isa_aryptr() != nullptr);
    Node* adr = kit->basic_plus_adr(obj, ptr, null_marker_offset);
    Node* nm_value = kit->access_load_at(obj, adr, TypeRawPtr::BOTTOM, TypeInt::BOOL, T_BOOLEAN, is_array ? (decorators | IS_ARRAY) : decorators);
    vt->set_req(IsInit, nm_value);
  }
  vt->load(kit, obj, ptr, holder, visited, holder_offset, decorators);

  assert(vt->is_loaded(&kit->gvn()) != obj, "holder oop should not be used as flattened inline type oop");
  return kit->gvn().transform(vt)->as_InlineType();
}

InlineTypeNode* InlineTypeNode::make_from_multi(GraphKit* kit, MultiNode* multi, ciInlineKlass* vk, uint& base_input, bool in, bool null_free) {
  InlineTypeNode* vt = make_uninitialized(kit->gvn(), vk, null_free);
  if (!in) {
    // Keep track of the oop. The returned inline type might already be buffered.
    Node* oop = kit->gvn().transform(new ProjNode(multi, base_input++));
    vt->set_oop(kit->gvn(), oop);
  }
  GrowableArray<ciType*> visited;
  visited.push(vk);
  vt->initialize_fields(kit, multi, base_input, in, null_free, nullptr, visited);
  return kit->gvn().transform(vt)->as_InlineType();
}

InlineTypeNode* InlineTypeNode::make_larval(GraphKit* kit, bool allocate) const {
  ciInlineKlass* vk = inline_klass();
  InlineTypeNode* res = make_uninitialized(kit->gvn(), vk);
  for (uint i = 1; i < req(); ++i) {
    res->set_req(i, in(i));
  }

  if (allocate) {
    // Re-execute if buffering triggers deoptimization
    PreserveReexecuteState preexecs(kit);
    kit->jvms()->set_should_reexecute(true);
    Node* klass_node = kit->makecon(TypeKlassPtr::make(vk));
    Node* alloc_oop  = kit->new_instance(klass_node, nullptr, nullptr, true);
    AllocateNode* alloc = AllocateNode::Ideal_allocation(alloc_oop);
    alloc->_larval = true;

    store(kit, alloc_oop, alloc_oop, vk);
    res->set_oop(kit->gvn(), alloc_oop);
  }
  // TODO 8239003
  //res->set_type(TypeInlineType::make(vk, true));
  res = kit->gvn().transform(res)->as_InlineType();
  assert(!allocate || res->is_allocated(&kit->gvn()), "must be allocated");
  return res;
}

InlineTypeNode* InlineTypeNode::finish_larval(GraphKit* kit) const {
  Node* obj = get_oop();
  Node* mark_addr = kit->basic_plus_adr(obj, oopDesc::mark_offset_in_bytes());
  Node* mark = kit->make_load(nullptr, mark_addr, TypeX_X, TypeX_X->basic_type(), MemNode::unordered);
  mark = kit->gvn().transform(new AndXNode(mark, kit->MakeConX(~markWord::larval_bit_in_place)));
  kit->store_to_memory(kit->control(), mark_addr, mark, TypeX_X->basic_type(), MemNode::unordered);

  // Do not let stores that initialize this buffer be reordered with a subsequent
  // store that would make this buffer accessible by other threads.
  AllocateNode* alloc = AllocateNode::Ideal_allocation(obj);
  assert(alloc != nullptr, "must have an allocation node");
  kit->insert_mem_bar(Op_MemBarStoreStore, alloc->proj_out_or_null(AllocateNode::RawAddress));

  ciInlineKlass* vk = inline_klass();
  InlineTypeNode* res = make_uninitialized(kit->gvn(), vk);
  for (uint i = 1; i < req(); ++i) {
    res->set_req(i, in(i));
  }
  // TODO 8239003
  //res->set_type(TypeInlineType::make(vk, false));
  res = kit->gvn().transform(res)->as_InlineType();
  return res;
}

bool InlineTypeNode::is_larval(PhaseGVN* gvn) const {
  if (!is_allocated(gvn)) {
    return false;
  }

  Node* oop = get_oop();
  AllocateNode* alloc = AllocateNode::Ideal_allocation(oop);
  return alloc != nullptr && alloc->_larval;
}

Node* InlineTypeNode::is_loaded(PhaseGVN* phase, ciInlineKlass* vk, Node* base, int holder_offset) {
  if (is_larval() || is_larval(phase)) {
    return nullptr;
  }
  if (vk == nullptr) {
    vk = inline_klass();
  }
  for (uint i = 0; i < field_count(); ++i) {
    int offset = holder_offset + field_offset(i);
    Node* value = field_value(i);
    if (value->is_InlineType()) {
      InlineTypeNode* vt = value->as_InlineType();
      if (vt->type()->inline_klass()->is_empty()) {
        continue;
      } else if (field_is_flat(i) && vt->is_InlineType()) {
        // Check inline type field load recursively
        base = vt->as_InlineType()->is_loaded(phase, vk, base, offset - vt->type()->inline_klass()->payload_offset());
        if (base == nullptr) {
          return nullptr;
        }
        continue;
      } else {
        value = vt->get_oop();
        if (value->Opcode() == Op_CastPP) {
          // Skip CastPP
          value = value->in(1);
        }
      }
    }
    if (value->isa_DecodeN()) {
      // Skip DecodeN
      value = value->in(1);
    }
    if (value->isa_Load()) {
      // Check if base and offset of field load matches inline type layout
      intptr_t loffset = 0;
      Node* lbase = AddPNode::Ideal_base_and_offset(value->in(MemNode::Address), phase, loffset);
      if (lbase == nullptr || (lbase != base && base != nullptr) || loffset != offset) {
        return nullptr;
      } else if (base == nullptr) {
        // Set base and check if pointer type matches
        base = lbase;
        const TypeInstPtr* vtptr = phase->type(base)->isa_instptr();
        if (vtptr == nullptr || !vtptr->instance_klass()->equals(vk)) {
          return nullptr;
        }
      }
    } else {
      return nullptr;
    }
  }
  return base;
}

Node* InlineTypeNode::tagged_klass(ciInlineKlass* vk, PhaseGVN& gvn) {
  const TypeKlassPtr* tk = TypeKlassPtr::make(vk);
  intptr_t bits = tk->get_con();
  set_nth_bit(bits, 0);
  return gvn.longcon((jlong)bits);
}

void InlineTypeNode::pass_fields(GraphKit* kit, Node* n, uint& base_input, bool in, bool null_free) {
  if (!null_free && in) {
    n->init_req(base_input++, get_is_init());
  }
  for (uint i = 0; i < field_count(); i++) {
    Node* arg = field_value(i);
    if (field_is_flat(i)) {
      // Flat inline type field
      arg->as_InlineType()->pass_fields(kit, n, base_input, in);
      if (!field_is_null_free(i)) {
        assert(field_null_marker_offset(i) != -1, "inconsistency");
        n->init_req(base_input++, arg->as_InlineType()->get_is_init());
      }
    } else {
      if (arg->is_InlineType()) {
        // Non-flat inline type field
        InlineTypeNode* vt = arg->as_InlineType();
        assert(n->Opcode() != Op_Return || vt->is_allocated(&kit->gvn()), "inline type field should be allocated on return");
        arg = vt->buffer(kit);
      }
      // Initialize call/return arguments
      n->init_req(base_input++, arg);
      if (field_type(i)->size() == 2) {
        n->init_req(base_input++, kit->top());
      }
    }
  }
  // The last argument is used to pass IsInit information to compiled code and not required here.
  if (!null_free && !in) {
    n->init_req(base_input++, kit->top());
  }
}

void InlineTypeNode::initialize_fields(GraphKit* kit, MultiNode* multi, uint& base_input, bool in, bool null_free, Node* null_check_region, GrowableArray<ciType*>& visited) {
  PhaseGVN& gvn = kit->gvn();
  Node* is_init = nullptr;
  if (!null_free) {
    // Nullable inline type
    if (in) {
      // Set IsInit field
      if (multi->is_Start()) {
        is_init = gvn.transform(new ParmNode(multi->as_Start(), base_input));
      } else {
        is_init = multi->as_Call()->in(base_input);
      }
      set_req(IsInit, is_init);
      base_input++;
    }
    // Add a null check to make subsequent loads dependent on
    assert(null_check_region == nullptr, "already set");
    if (is_init == nullptr) {
      // Will only be initialized below, use dummy node for now
      is_init = new Node(1);
      is_init->init_req(0, kit->control()); // Add an input to prevent dummy from being dead
      gvn.set_type_bottom(is_init);
    }
    Node* null_ctrl = kit->top();
    kit->null_check_common(is_init, T_INT, false, &null_ctrl);
    Node* non_null_ctrl = kit->control();
    null_check_region = new RegionNode(3);
    null_check_region->init_req(1, non_null_ctrl);
    null_check_region->init_req(2, null_ctrl);
    null_check_region = gvn.transform(null_check_region);
    kit->set_control(null_check_region);
  }

  for (uint i = 0; i < field_count(); ++i) {
    ciType* type = field_type(i);
    Node* parm = nullptr;
    if (field_is_flat(i)) {
      // Flat inline type field
      InlineTypeNode* vt = make_uninitialized(gvn, type->as_inline_klass(), field_is_null_free(i));
      vt->initialize_fields(kit, multi, base_input, in, true, null_check_region, visited);
      if (!field_is_null_free(i)) {
        assert(field_null_marker_offset(i) != -1, "inconsistency");
        Node* is_init = nullptr;
        if (multi->is_Start()) {
          is_init = gvn.transform(new ParmNode(multi->as_Start(), base_input));
        } else if (in) {
          is_init = multi->as_Call()->in(base_input);
        } else {
          is_init = gvn.transform(new ProjNode(multi->as_Call(), base_input));
        }
        vt->set_req(IsInit, is_init);
        base_input++;
      }
      parm = gvn.transform(vt);
    } else {
      if (multi->is_Start()) {
        assert(in, "return from start?");
        parm = gvn.transform(new ParmNode(multi->as_Start(), base_input));
      } else if (in) {
        parm = multi->as_Call()->in(base_input);
      } else {
        parm = gvn.transform(new ProjNode(multi->as_Call(), base_input));
      }
      bool null_free = field_is_null_free(i);
      // Non-flat inline type field
      if (type->is_inlinetype()) {
        if (null_check_region != nullptr) {
          // We limit scalarization for inline types with circular fields and can therefore observe nodes
          // of the same type but with different scalarization depth during GVN. To avoid inconsistencies
          // during merging, make sure that we only create Phis for fields that are guaranteed to be scalarized.
          if (parm->is_InlineType() && kit->C->has_circular_inline_type()) {
            parm = parm->as_InlineType()->get_oop();
          }
          // Holder is nullable, set field to nullptr if holder is nullptr to avoid loading from uninitialized memory
          parm = PhiNode::make(null_check_region, parm, TypeInstPtr::make(TypePtr::BotPTR, type->as_inline_klass()));
          parm->set_req(2, kit->zerocon(T_OBJECT));
          parm = gvn.transform(parm);
          null_free = false;
        }
        if (visited.contains(type)) {
          kit->C->set_has_circular_inline_type(true);
        } else if (!parm->is_InlineType()) {
          int old_len = visited.length();
          visited.push(type);
          if (null_free) {
            parm = kit->cast_not_null(parm);
          }
          parm = make_from_oop_impl(kit, parm, type->as_inline_klass(), visited);
          visited.trunc_to(old_len);
        }
      }
      base_input += type->size();
    }
    assert(parm != nullptr, "should never be null");
    assert(field_value(i) == nullptr, "already set");
    set_field_value(i, parm);
    gvn.record_for_igvn(parm);
  }
  // The last argument is used to pass IsInit information to compiled code
  if (!null_free && !in) {
    Node* cmp = is_init->raw_out(0);
    is_init = gvn.transform(new ProjNode(multi->as_Call(), base_input));
    set_req(IsInit, is_init);
    gvn.hash_delete(cmp);
    cmp->set_req(1, is_init);
    gvn.hash_find_insert(cmp);
    gvn.record_for_igvn(cmp);
    base_input++;
  }
}

// Search for multiple allocations of this inline type and try to replace them by dominating allocations.
// Equivalent InlineTypeNodes are merged by GVN, so we just need to search for AllocateNode users to find redundant allocations.
void InlineTypeNode::remove_redundant_allocations(PhaseIdealLoop* phase) {
  // TODO 8332886 Really needed? GVN is disabled anyway.
  if (is_larval()) {
    return;
  }
  PhaseIterGVN* igvn = &phase->igvn();
  // Search for allocations of this inline type. Ignore scalar replaceable ones, they
  // will be removed anyway and changing the memory chain will confuse other optimizations.
  for (DUIterator_Fast imax, i = fast_outs(imax); i < imax; i++) {
    AllocateNode* alloc = fast_out(i)->isa_Allocate();
    if (alloc != nullptr && alloc->in(AllocateNode::InlineType) == this && !alloc->_is_scalar_replaceable) {
      Node* res = alloc->result_cast();
      if (res == nullptr || !res->is_CheckCastPP()) {
        break; // No unique CheckCastPP
      }
      // Search for a dominating allocation of the same inline type
      Node* res_dom = res;
      for (DUIterator_Fast jmax, j = fast_outs(jmax); j < jmax; j++) {
        AllocateNode* alloc_other = fast_out(j)->isa_Allocate();
        if (alloc_other != nullptr && alloc_other->in(AllocateNode::InlineType) == this && !alloc_other->_is_scalar_replaceable) {
          Node* res_other = alloc_other->result_cast();
          if (res_other != nullptr && res_other->is_CheckCastPP() && res_other != res_dom &&
              phase->is_dominator(res_other->in(0), res_dom->in(0))) {
            res_dom = res_other;
          }
        }
      }
      if (res_dom != res) {
        // Replace allocation by dominating one.
        replace_allocation(igvn, res, res_dom);
        // The result of the dominated allocation is now unused and will be removed
        // later in PhaseMacroExpand::eliminate_allocate_node to not confuse loop opts.
        igvn->_worklist.push(alloc);
      }
    }
  }
}

InlineTypeNode* InlineTypeNode::make_null(PhaseGVN& gvn, ciInlineKlass* vk, bool transform) {
  GrowableArray<ciType*> visited;
  visited.push(vk);
  return make_null_impl(gvn, vk, visited, transform);
}

InlineTypeNode* InlineTypeNode::make_null_impl(PhaseGVN& gvn, ciInlineKlass* vk, GrowableArray<ciType*>& visited, bool transform) {
  InlineTypeNode* vt = new InlineTypeNode(vk, gvn.zerocon(T_OBJECT), /* null_free= */ false);
  vt->set_is_buffered(gvn);
  vt->set_is_init(gvn, false);
  for (uint i = 0; i < vt->field_count(); i++) {
    ciType* ft = vt->field_type(i);
    Node* value = gvn.zerocon(ft->basic_type());
    if (!vt->field_is_flat(i) && visited.contains(ft)) {
      gvn.C->set_has_circular_inline_type(true);
    } else if (ft->is_inlinetype()) {
      int old_len = visited.length();
      visited.push(ft);
      value = make_null_impl(gvn, ft->as_inline_klass(), visited);
      visited.trunc_to(old_len);
    }
    vt->set_field_value(i, value);
  }
  return transform ? gvn.transform(vt)->as_InlineType() : vt;
}

InlineTypeNode* InlineTypeNode::clone_if_required(PhaseGVN* gvn, SafePointNode* map, bool safe_for_replace) {
  if (!safe_for_replace || (map == nullptr && outcnt() != 0)) {
    return clone()->as_InlineType();
  }
  for (DUIterator_Fast imax, i = fast_outs(imax); i < imax; i++) {
    if (fast_out(i) != map) {
      return clone()->as_InlineType();
    }
  }
  gvn->hash_delete(this);
  return this;
}

const Type* InlineTypeNode::Value(PhaseGVN* phase) const {
  Node* oop = get_oop();
  const Type* toop = phase->type(oop);
#ifdef ASSERT
  if (oop->is_Con() && toop->is_zero_type() && _type->isa_oopptr()->is_known_instance()) {
    // We are not allocated (anymore) and should therefore not have an instance id
    dump(1);
    assert(false, "Unbuffered inline type should not have known instance id");
  }
#endif
  const Type* t = toop->filter_speculative(_type);
  if (t->singleton()) {
    // Don't replace InlineType by a constant
    t = _type;
  }
  const Type* tinit = phase->type(in(IsInit));
  if (tinit == Type::TOP) {
    return Type::TOP;
  }
  if (tinit->isa_int() && tinit->is_int()->is_con(1)) {
    t = t->join_speculative(TypePtr::NOTNULL);
  }
  return t;
}

#ifndef PRODUCT
void InlineTypeNode::dump_spec(outputStream* st) const {
  if (_is_larval) {
    st->print(" #larval");
  }
}
#endif // NOT PRODUCT<|MERGE_RESOLUTION|>--- conflicted
+++ resolved
@@ -739,11 +739,6 @@
       // ZGC does not support compressed oops, so only one oop can be in the payload which is written by a "normal" oop store.
       assert((oop_off_1 == -1 && oop_off_2 == -1) || !UseZGC, "ZGC does not support embedded oops in flat fields");
       const Type* val_type = Type::get_const_basic_type(bt);
-<<<<<<< HEAD
-      bool is_array = (kit->gvn().type(base)->isa_aryptr() != nullptr);
-=======
-      decorators |= C2_MISMATCHED;
->>>>>>> 937fb6a8
 
       if (!is_array) {
         Node* adr = kit->basic_plus_adr(base, ptr, holder_offset);
