--- conflicted
+++ resolved
@@ -36,8 +36,10 @@
 #include "opto/narrowptrnode.hpp"
 #include "opto/opcodes.hpp"
 #include "opto/phaseX.hpp"
-<<<<<<< HEAD
 #include "opto/vectornode.hpp"
+#include "opto/rootnode.hpp"
+#include "opto/type.hpp"
+#include "utilities/globalDefinitions.hpp"
 
 int  InlineTypeNode::stack_size_for_field(ciField* field) {
   return field->is_multifield_base()
@@ -63,11 +65,6 @@
   BasicType bt = field->type()->basic_type();
   return is_multifield_scalarized(bt, field_count);
 }
-=======
-#include "opto/rootnode.hpp"
-#include "opto/type.hpp"
-#include "utilities/globalDefinitions.hpp"
->>>>>>> cccb5014
 
 // Clones the inline type to handle control flow merges involving multiple inline types.
 // The inputs are replaced by PhiNodes to represent the merged values for the given region.
@@ -118,7 +115,6 @@
       value = value->as_InlineType()->clone_with_phis(gvn, region, map);
     } else {
       t = Type::get_const_type(type);
-<<<<<<< HEAD
       ciField* field = inline_klass()->declared_nonstatic_field_at(i);
       if (vt->is_multifield_base(i) &&
           !InlineTypeNode::is_multifield_scalarized(field) &&
@@ -126,9 +122,6 @@
         t = TypeVect::make(type->basic_type(), vt->secondary_fields_count(i));
       }
       value = PhiNode::make(region, value, t);
-=======
-      value = PhiNode::make(region, init_with_top ? top : value, t);
->>>>>>> cccb5014
       gvn->set_type(value, t);
       gvn->record_for_igvn(value);
     }
@@ -366,26 +359,12 @@
   // Iterate over the inline type fields in order of increasing offset and add the
   // field values to the safepoint. Nullable inline types have an null marker field that
   // needs to be checked before using the field values.
-<<<<<<< HEAD
-  const TypeInt* tinit = igvn->type(get_is_init())->isa_int();
-  if (tinit != nullptr && !tinit->is_con(1)) {
-    sfpt->add_req(get_is_init());
-  } else {
-    sfpt->add_req(igvn->C->top());
-  }
+  sfpt->add_req(get_null_marker());
 
   AllocateNode* alloc = AllocateNode::Ideal_allocation(get_oop());
   sfpt->add_req(igvn->intcon(alloc && alloc->_larval ? 1 : 0));
-  Node_List null_markers;
-  uint nfields = add_fields_to_safepoint(worklist, null_markers, sfpt);
-  // Add null markers after the field values
-  for (uint i = 0; i < null_markers.size(); ++i) {
-    sfpt->add_req(null_markers.at(i));
-  }
-=======
-  sfpt->add_req(get_null_marker());
+
   uint nfields = add_fields_to_safepoint(worklist, sfpt);
->>>>>>> cccb5014
   jvms->set_endoff(sfpt->req());
   // Replace safepoint edge by SafePointScalarObjectNode
   SafePointScalarObjectNode* sobj = new SafePointScalarObjectNode(type()->isa_instptr(),
@@ -539,52 +518,21 @@
                                   field_null_free, trust_null_free_oop && field_null_free, decorators, visited);
       visited.trunc_to(old_len);
     } else {
-<<<<<<< HEAD
-      const TypeOopPtr* oop_ptr = kit->gvn().type(base)->isa_oopptr();
-      bool is_array = (oop_ptr->isa_aryptr() != nullptr);
-      bool mismatched = (decorators & C2_MISMATCHED) != 0;
-      if (base->is_Con() && oop_ptr->is_inlinetypeptr() && !is_array && !mismatched && !is_multifield_base(i)) {
-        // If the oop to the inline type is constant (static final field), we can
-        // also treat the fields as constants because the inline type is immutable.
-        ciObject* constant_oop = oop_ptr->const_oop();
-        ciField* field = holder->get_field_by_offset(offset, false);
-        assert(field != nullptr, "field not found");
-        ciConstant constant = constant_oop->as_instance()->field_value(field);
-        const Type* con_type = Type::make_from_constant(constant, /*require_const=*/ true);
-        assert(con_type != nullptr, "type not found");
-        value = kit->gvn().transform(kit->makecon(con_type));
-        // Check type of constant which might be more precise than the static field type
-        if (con_type->is_inlinetypeptr() && !con_type->is_zero_type()) {
-          ft = con_type->inline_klass();
-        }
-      } else {
-        // Load field value from memory
-        const TypePtr* adr_type = field_adr_type(base, offset, holder, decorators, kit->gvn());
-        Node* adr = kit->basic_plus_adr(base, ptr, offset);
-        BasicType bt = type2field[ft->basic_type()];
-        assert(is_java_primitive(bt) || adr->bottom_type()->is_ptr_to_narrowoop() == UseCompressedOops, "inconsistent");
-        const Type* val_type = Type::get_const_type(ft);
-        if (null_free) {
-          val_type = val_type->join_speculative(TypePtr::NOTNULL);
-        }
-        ciField* field = inline_klass()->get_field_by_offset(field_offset(i), false);
-        bool load_bundle = !InlineTypeNode::is_multifield_scalarized(field);
-        if (load_bundle) {
-          value = kit->gvn().transform(LoadVectorNode::make(0, kit->control(), kit->memory(adr), adr, adr_type, ft->bundle_size(), bt));
-        } else {
-          value = kit->access_load_at(base, adr, adr_type, val_type, bt, is_array ? (decorators | IS_ARRAY) : decorators);
-        }
-=======
       // Load field value from memory
       BasicType bt = type2field[ft->basic_type()];
       assert(is_java_primitive(bt) || field_ptr->bottom_type()->is_ptr_to_narrowoop() == UseCompressedOops, "inconsistent");
       const Type* val_type = Type::get_const_type(ft);
       if (trust_null_free_oop && field_null_free) {
         val_type = val_type->join_speculative(TypePtr::NOTNULL);
->>>>>>> cccb5014
       }
       const TypePtr* field_ptr_type = (decorators & C2_MISMATCHED) == 0 ? kit->gvn().type(field_ptr)->is_ptr() : TypeRawPtr::BOTTOM;
-      value = kit->access_load_at(base, field_ptr, field_ptr_type, val_type, bt, decorators);
+      ciField* field = inline_klass()->get_field_by_offset(field_offset(i), false);
+      bool load_bundle = !InlineTypeNode::is_multifield_scalarized(field);
+      if (load_bundle) {
+        value = kit->gvn().transform(LoadVectorNode::make(0, kit->control(), kit->memory(field_ptr), field_ptr, field_ptr_type, ft->bundle_size(), bt));
+      } else {
+        value = kit->access_load_at(base, field_ptr, field_ptr_type, val_type, bt, decorators);
+      }
       // Loading a non-flattened inline type from memory
       if (visited.contains(ft)) {
         kit->C->set_has_circular_inline_type(true);
@@ -702,13 +650,8 @@
   Node* value = nullptr;
   if (!null_free) {
     // Set the null marker
-<<<<<<< HEAD
-    value = get_is_init();
-    payload = set_payload_value(gvn, payload, bt, value, T_BYTE, null_marker_offset);
-=======
     value = get_null_marker();
     payload = set_payload_value(gvn, payload, bt, value, T_BOOLEAN, null_marker_offset);
->>>>>>> cccb5014
   }
   // Iterate over the fields and add their values to the payload
   for (uint i = 0; i < field_count(); ++i) {
@@ -750,89 +693,6 @@
 
 void InlineTypeNode::store_flat(GraphKit* kit, Node* base, Node* ptr, bool atomic, bool immutable_memory, bool null_free, DecoratorSet decorators) const {
   ciInlineKlass* vk = inline_klass();
-<<<<<<< HEAD
-  bool null_free = (null_marker_offset == -1);
-
-  if (atomic) {
-#ifdef ASSERT
-    bool is_naturally_atomic = vk->is_empty() || (null_free && vk->nof_declared_nonstatic_fields() == 1);
-    assert(!is_naturally_atomic, "No atomic access required");
-#endif
-    // Convert to a payload value <= 64-bit and write atomically.
-    // The payload might contain at most two oop fields that must be narrow because otherwise they would be 64-bit
-    // in size and would then be written by a "normal" oop store. If the payload contains oops, its size is always
-    // 64-bit because the next smaller (power-of-two) size would be 32-bit which could only hold one narrow oop that
-    // would then be written by a normal narrow oop store. These properties are asserted in 'convert_to_payload'.
-    BasicType bt = vk->atomic_size_to_basic_type(null_free);
-    Node* payload = (bt == T_LONG) ? kit->longcon(0) : kit->intcon(0);
-    int oop_off_1 = -1;
-    int oop_off_2 = -1;
-    payload = convert_to_payload(kit, bt, payload, 0, null_free, null_marker_offset - holder_offset, oop_off_1, oop_off_2);
-
-    if (!UseG1GC || oop_off_1 == -1) {
-      // No oop fields or no late barrier expansion. Emit an atomic store of the payload and add GC barriers if needed.
-      assert(oop_off_2 == -1 || !UseG1GC, "sanity");
-      // ZGC does not support compressed oops, so only one oop can be in the payload which is written by a "normal" oop store.
-      assert((oop_off_1 == -1 && oop_off_2 == -1) || !UseZGC, "ZGC does not support embedded oops in flat fields");
-      const Type* val_type = Type::get_const_basic_type(bt);
-      decorators |= C2_MISMATCHED;
-
-      bool is_array = (kit->gvn().type(base)->isa_aryptr() != nullptr);
-
-      if (!is_array) {
-        Node* adr = kit->basic_plus_adr(base, ptr, holder_offset);
-        kit->access_store_at(base, adr, TypeRawPtr::BOTTOM, payload, val_type, bt, is_array ? (decorators | IS_ARRAY) : decorators, true, this);
-      } else {
-        assert(holder_offset == 0, "sanity");
-
-        RegionNode* region = new RegionNode(3);
-        kit->gvn().set_type(region, Type::CONTROL);
-        kit->record_for_igvn(region);
-
-        Node* bol = kit->null_free_array_test(base); // Argument evaluation order is undefined in C++ and since this sets control, it needs to come first
-        IfNode* iff = kit->create_and_map_if(kit->control(), bol, PROB_FAIR, COUNT_UNKNOWN);
-
-        Node* input_memory_state = kit->reset_memory();
-        kit->set_all_memory(input_memory_state);
-
-        Node* mem = PhiNode::make(region, input_memory_state, Type::MEMORY, TypePtr::BOTTOM);
-        kit->gvn().set_type(mem, Type::MEMORY);
-        kit->record_for_igvn(mem);
-
-        PhiNode* io = PhiNode::make(region, kit->i_o(), Type::ABIO);
-        kit->gvn().set_type(io, Type::ABIO);
-        kit->record_for_igvn(io);
-
-        kit->set_control(kit->IfFalse(iff));
-        region->init_req(1, kit->control());
-
-        // Nullable
-        if (!kit->stopped()) {
-          assert(!null_free && vk->has_nullable_atomic_layout(), "Flat array can't be nullable");
-          kit->access_store_at(base, ptr, TypeRawPtr::BOTTOM, payload, val_type, bt, is_array ? (decorators | IS_ARRAY) : decorators, true, this);
-          mem->init_req(1, kit->reset_memory());
-          io->init_req(1, kit->i_o());
-        }
-
-        kit->set_control(kit->IfTrue(iff));
-
-        // Null-free
-        if (!kit->stopped()) {
-          kit->set_all_memory(input_memory_state);
-
-          // Check if it's atomic
-          RegionNode* region_null_free = new RegionNode(3);
-          kit->gvn().set_type(region_null_free, Type::CONTROL);
-          kit->record_for_igvn(region_null_free);
-
-          Node* mem_null_free = PhiNode::make(region_null_free, input_memory_state, Type::MEMORY, TypePtr::BOTTOM);
-          kit->gvn().set_type(mem_null_free, Type::MEMORY);
-          kit->record_for_igvn(mem_null_free);
-
-          PhiNode* io_null_free = PhiNode::make(region_null_free, kit->i_o(), Type::ABIO);
-          kit->gvn().set_type(io_null_free, Type::ABIO);
-          kit->record_for_igvn(io_null_free);
-=======
   bool do_atomic = atomic;
   // With immutable memory, a non-atomic load and an atomic load are the same
   if (immutable_memory) {
@@ -853,7 +713,6 @@
     store(kit, base, ptr, immutable_memory, decorators);
     return;
   }
->>>>>>> cccb5014
 
   // Convert to a payload value <= 64-bit and write atomically.
   // The payload might contain at most two oop fields that must be narrow because otherwise they would be 64-bit
@@ -973,11 +832,7 @@
 
 void InlineTypeNode::store(GraphKit* kit, Node* base, Node* ptr, bool immutable_memory, DecoratorSet decorators) const {
   // Write field values to memory
-<<<<<<< HEAD
-  int field_idx = 0;
-=======
   ciInlineKlass* vk = inline_klass();
->>>>>>> cccb5014
   for (uint i = 0; i < field_count(); ++i) {
     int field_off = field_offset(i) - vk->payload_offset();
     Node* field_val = field_value(i);
@@ -992,28 +847,19 @@
 
       field_val->as_InlineType()->store_flat(kit, base, field_ptr, atomic, immutable_memory, field_null_free, decorators);
     } else {
-<<<<<<< HEAD
-      int vec_len = ft->bundle_size();
-      BasicType bt = type2field[ft->basic_type()];
-      const Type* val_type = Type::get_const_type(ft);
-      const TypePtr* adr_type = field_adr_type(base, offset, holder, decorators, kit->gvn());
-      Node* adr = kit->basic_plus_adr(base, ptr, offset);
-      assert(is_java_primitive(bt) || adr->bottom_type()->is_ptr_to_narrowoop() == UseCompressedOops, "inconsistent");
-      if (value->bottom_type()->isa_vect()) {
-        assert(value->bottom_type()->is_vect()->length() == (uint)vec_len, "");
-        Node* store = kit->gvn().transform(StoreVectorNode::make(0, kit->control(), kit->memory(adr), adr, adr_type, value, vec_len));
-        kit->set_memory(store, adr_type);
-      } else {
-        bool is_array = (kit->gvn().type(base)->isa_aryptr() != nullptr);
-        kit->access_store_at(base, adr, adr_type, value, val_type, bt, is_array ? (decorators | IS_ARRAY) : decorators, false);
-      }
-=======
       // Store field value to memory
       BasicType bt = type2field[ft->basic_type()];
       const TypePtr* field_ptr_type = (decorators & C2_MISMATCHED) == 0 ? kit->gvn().type(field_ptr)->is_ptr() : TypeRawPtr::BOTTOM;
       const Type* val_type = Type::get_const_type(ft);
-      kit->access_store_at(base, field_ptr, field_ptr_type, field_val, val_type, bt, decorators);
->>>>>>> cccb5014
+      if (field_val->bottom_type()->isa_vect()) {
+        int vec_len = ft->bundle_size();
+        assert(field_val->bottom_type()->is_vect()->length() == (uint)vec_len, "");
+        Node* store = kit->gvn().transform(StoreVectorNode::make(0, kit->control(), kit->memory(field_ptr), field_ptr, field_ptr_type, field_val, vec_len));
+        kit->set_memory(store, field_ptr_type);
+      } else {
+        bool is_array = (kit->gvn().type(base)->isa_aryptr() != nullptr);
+        kit->access_store_at(base, field_ptr, field_ptr_type, field_val, val_type, bt, decorators);
+      }
     }
   }
 }
@@ -1219,14 +1065,9 @@
 
 Node* InlineTypeNode::Ideal(PhaseGVN* phase, bool can_reshape) {
   Node* oop = get_oop();
-<<<<<<< HEAD
+  Node* is_buffered = get_is_buffered();
 
   if (oop->isa_InlineType() && !oop->isa_VectorBox() && !phase->type(oop)->maybe_null()) {
-=======
-  Node* is_buffered = get_is_buffered();
-
-  if (oop->isa_InlineType() && !phase->type(oop)->maybe_null()) {
->>>>>>> cccb5014
     InlineTypeNode* vtptr = oop->as_InlineType();
     set_oop(*phase, vtptr->get_oop());
     set_is_buffered(*phase);
@@ -1291,7 +1132,6 @@
   return vt;
 }
 
-<<<<<<< HEAD
 Node* InlineTypeNode::default_value(PhaseGVN& gvn, ciType* field_type, ciInlineKlass* klass, int index) {
   BasicType bt = field_type->basic_type();
   int vec_len = field_type->bundle_size();
@@ -1305,10 +1145,7 @@
   return value;
 }
 
-InlineTypeNode* InlineTypeNode::make_all_zero(PhaseGVN& gvn, ciInlineKlass* vk, bool is_larval) {
-=======
 InlineTypeNode* InlineTypeNode::make_all_zero(PhaseGVN& gvn, ciInlineKlass* vk) {
->>>>>>> cccb5014
   GrowableArray<ciType*> visited;
   visited.push(vk);
   return make_all_zero_impl(gvn, vk, visited);
@@ -1440,65 +1277,6 @@
 }
 
 // GraphKit wrapper for the 'make_from_flat' method
-<<<<<<< HEAD
-InlineTypeNode* InlineTypeNode::make_from_flat_impl(GraphKit* kit, ciInlineKlass* vk, Node* obj, Node* ptr, Node* idx, ciInstanceKlass* holder, int holder_offset,
-                                                    bool atomic, int null_marker_offset, DecoratorSet decorators, GrowableArray<ciType*>& visited) {
-  if (kit->gvn().type(obj)->isa_aryptr()) {
-    kit->C->set_flat_accesses();
-  }
-  // Create and initialize an InlineTypeNode by loading all field values from
-  // a flat inline type field at 'holder_offset' or from an inline type array.
-  bool null_free = (null_marker_offset == -1);
-  InlineTypeNode* vt = make_uninitialized(kit->gvn(), vk, null_free);
-
-  if (atomic) {
-    // Read atomically and convert from payload
-#ifdef ASSERT
-    bool is_naturally_atomic = vk->is_empty() || (null_free && vk->nof_declared_nonstatic_fields() == 1);
-    assert(!is_naturally_atomic, "No atomic access required");
-#endif
-    BasicType bt = vk->atomic_size_to_basic_type(null_free);
-    decorators |= C2_MISMATCHED | C2_CONTROL_DEPENDENT_LOAD;
-    const Type* val_type = Type::get_const_basic_type(bt);
-
-    bool is_array = (kit->gvn().type(obj)->isa_aryptr() != nullptr);
-    Node* payload = nullptr;
-    if (!is_array) {
-      Node* adr = kit->basic_plus_adr(obj, ptr, holder_offset);
-      payload = kit->access_load_at(obj, adr, TypeRawPtr::BOTTOM, val_type, bt, is_array ? (decorators | IS_ARRAY) : decorators, kit->control());
-    } else {
-      assert(holder_offset == 0, "sanity");
-
-      RegionNode* region = new RegionNode(3);
-      kit->gvn().set_type(region, Type::CONTROL);
-      kit->record_for_igvn(region);
-
-      payload = PhiNode::make(region, nullptr, val_type);
-      kit->gvn().set_type(payload, val_type);
-      kit->record_for_igvn(payload);
-
-      Node* bol = kit->null_free_array_test(obj); // Argument evaluation order is undefined in C++ and since this sets control, it needs to come first
-      IfNode* iff = kit->create_and_map_if(kit->control(), bol, PROB_FAIR, COUNT_UNKNOWN);
-
-      kit->set_control(kit->IfFalse(iff));
-      region->init_req(1, kit->control());
-
-      // Nullable
-      if (!kit->stopped()) {
-        assert(!null_free && vk->has_nullable_atomic_layout(), "Flat array can't be nullable");
-        Node* load = kit->access_load_at(obj, ptr, TypeRawPtr::BOTTOM, val_type, bt, is_array ? (decorators | IS_ARRAY) : decorators, kit->control());
-        payload->init_req(1, load);
-      }
-
-      kit->set_control(kit->IfTrue(iff));
-
-      // Null-free
-      if (!kit->stopped()) {
-        // Check if it's atomic
-        RegionNode* region_null_free = new RegionNode(3);
-        kit->gvn().set_type(region_null_free, Type::CONTROL);
-        kit->record_for_igvn(region_null_free);
-=======
 InlineTypeNode* InlineTypeNode::make_from_flat_impl(GraphKit* kit, ciInlineKlass* vk, Node* base, Node* ptr, bool atomic, bool immutable_memory,
                                                     bool null_free, bool trust_null_free_oop, DecoratorSet decorators, GrowableArray<ciType*>& visited) {
   assert(null_free || !trust_null_free_oop, "cannot trust null-free oop when the holder object is not null-free");
@@ -1522,7 +1300,6 @@
       Node* nm_value = kit->access_load_at(base, nm_ptr, nm_ptr_type, TypeInt::BOOL, T_BOOLEAN, decorators);
       vt->set_req(NullMarker, nm_value);
     }
->>>>>>> cccb5014
 
     vt->load(kit, base, ptr, immutable_memory, trust_null_free_oop, decorators, visited);
     return gvn.transform(vt)->as_InlineType();
@@ -1553,23 +1330,8 @@
   gvn.set_type(region, Type::CONTROL);
   kit->record_for_igvn(region);
 
-<<<<<<< HEAD
-          Node* cast = obj;
-          Node* adr = kit->flat_array_element_address(cast, idx, vk, /* null_free */ true, /* not_null_free */ false, /* atomic */ true);
-          Node* load = kit->access_load_at(cast, adr, TypeRawPtr::BOTTOM, val_type_null_free, bt_null_free, is_array ? (decorators | IS_ARRAY) : decorators, kit->control());
-          if (bt == T_LONG && bt_null_free != T_LONG) {
-            load = kit->gvn().transform(new ConvI2LNode(load));
-          }
-          // Set the null marker if not known to be null-free
-          if (!null_free) {
-            load = set_payload_value(&kit->gvn(), load, bt, kit->intcon(1), T_BYTE, null_marker_offset);
-          }
-          payload_null_free->init_req(1, load);
-        }
-=======
   Node* input_memory_state = kit->reset_memory();
   kit->set_all_memory(input_memory_state);
->>>>>>> cccb5014
 
   PhiNode* mem = PhiNode::make(region, input_memory_state, Type::MEMORY, TypePtr::BOTTOM);
   gvn.set_type(mem, Type::MEMORY);
