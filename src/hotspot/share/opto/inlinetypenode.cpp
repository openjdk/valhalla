--- conflicted
+++ resolved
@@ -192,10 +192,6 @@
   Node* value = field_value(index);
   assert(value != NULL, "field value not found");
   if (recursive && value->is_InlineTypeBase()) {
-<<<<<<< HEAD
-    InlineTypeBaseNode* vt = value->as_InlineTypeBase();
-=======
->>>>>>> 22b271d0
     if (field_is_flattened(index)) {
       // Flattened inline type field
       InlineTypeBaseNode* vt = value->as_InlineTypeBase();
@@ -863,8 +859,7 @@
   if (vk == NULL) {
     vk = inline_klass();
   }
-<<<<<<< HEAD
-  if (field_count() == 0) {
+  if (field_count() == 0 && vk->is_initialized()) {
     const Type* tinit = phase->type(in(IsInit));
     if (tinit->isa_int() && tinit->is_int()->is_con(1)) {
       assert(is_allocated(phase), "must be allocated");
@@ -873,11 +868,6 @@
       // TODO
       return NULL;
     }
-=======
-  if (field_count() == 0 && vk->is_initialized()) {
-    assert(is_allocated(phase), "must be allocated");
-    return get_oop();
->>>>>>> 22b271d0
   }
   for (uint i = 0; i < field_count(); ++i) {
     int offset = holder_offset + field_offset(i);
