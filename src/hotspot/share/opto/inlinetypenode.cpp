--- conflicted
+++ resolved
@@ -758,15 +758,9 @@
     Node* init_ctl = kit->control();
     vt->set_is_init(gvn);
     vt->load(kit, oop, oop, vk, /* holder_offset */ 0);
-<<<<<<< HEAD
-    // TODO re-enable
- //   assert(!null_free || vt->as_InlineType()->is_default(&gvn) || init_ctl != kit->control() || !gvn.type(oop)->is_inlinetypeptr() || oop->is_Con() || oop->Opcode() == Op_InlineTypePtr ||
- //          AllocateNode::Ideal_allocation(oop, &gvn) != NULL || vt->as_InlineType()->is_loaded(&gvn) == oop, "inline type should be loaded");
-=======
 // TODO fix with JDK-8278390
 //    assert(!null_free || vt->as_InlineType()->is_default(&gvn) || init_ctl != kit->control() || !gvn.type(oop)->is_inlinetypeptr() || oop->is_Con() || oop->Opcode() == Op_InlineTypePtr ||
 //           AllocateNode::Ideal_allocation(oop, &gvn) != NULL || vt->as_InlineType()->is_loaded(&gvn) == oop, "inline type should be loaded");
->>>>>>> 9b9365df
   }
   assert(!null_free || vt->is_allocated(&gvn), "inline type should be allocated");
   kit->record_for_igvn(vt);
