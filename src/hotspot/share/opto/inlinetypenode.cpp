--- conflicted
+++ resolved
@@ -319,13 +319,7 @@
   assert(jvms != nullptr, "missing JVMS");
   uint first_ind = (sfpt->req() - jvms->scloff());
   SafePointScalarObjectNode* sobj = new SafePointScalarObjectNode(type()->isa_instptr(),
-<<<<<<< HEAD
-#ifdef ASSERT
                                                                   nullptr,
-#endif
-=======
-                                                                  nullptr,
->>>>>>> 0a40ef55
                                                                   first_ind, nfields);
   sobj->init_req(0, igvn->C->root());
   // Nullable inline types have an IsInit field that needs
