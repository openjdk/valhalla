/*
 * Copyright (c) 1997, 2021, Oracle and/or its affiliates. All rights reserved.
 * DO NOT ALTER OR REMOVE COPYRIGHT NOTICES OR THIS FILE HEADER.
 *
 * This code is free software; you can redistribute it and/or modify it
 * under the terms of the GNU General Public License version 2 only, as
 * published by the Free Software Foundation.
 *
 * This code is distributed in the hope that it will be useful, but WITHOUT
 * ANY WARRANTY; without even the implied warranty of MERCHANTABILITY or
 * FITNESS FOR A PARTICULAR PURPOSE.  See the GNU General Public License
 * version 2 for more details (a copy is included in the LICENSE file that
 * accompanied this code).
 *
 * You should have received a copy of the GNU General Public License version
 * 2 along with this work; if not, write to the Free Software Foundation,
 * Inc., 51 Franklin St, Fifth Floor, Boston, MA 02110-1301 USA.
 *
 * Please contact Oracle, 500 Oracle Parkway, Redwood Shores, CA 94065 USA
 * or visit www.oracle.com if you need additional information or have any
 * questions.
 *
 */

#include "precompiled.hpp"
#include "gc/shared/barrierSet.hpp"
#include "gc/shared/c2/barrierSetC2.hpp"
#include "memory/allocation.inline.hpp"
#include "memory/resourceArea.hpp"
#include "opto/block.hpp"
#include "opto/callnode.hpp"
#include "opto/castnode.hpp"
#include "opto/cfgnode.hpp"
#include "opto/idealGraphPrinter.hpp"
#include "opto/loopnode.hpp"
#include "opto/machnode.hpp"
#include "opto/opcodes.hpp"
#include "opto/phaseX.hpp"
#include "opto/regalloc.hpp"
#include "opto/rootnode.hpp"
#include "utilities/macros.hpp"
#include "utilities/powerOfTwo.hpp"

//=============================================================================
#define NODE_HASH_MINIMUM_SIZE    255
//------------------------------NodeHash---------------------------------------
NodeHash::NodeHash(uint est_max_size) :
  _a(Thread::current()->resource_area()),
  _max( round_up(est_max_size < NODE_HASH_MINIMUM_SIZE ? NODE_HASH_MINIMUM_SIZE : est_max_size) ),
  _inserts(0), _insert_limit( insert_limit() ),
  _table( NEW_ARENA_ARRAY( _a , Node* , _max ) ) // (Node**)_a->Amalloc(_max * sizeof(Node*)) ),
#ifndef PRODUCT
  , _grows(0),_look_probes(0), _lookup_hits(0), _lookup_misses(0),
  _insert_probes(0), _delete_probes(0), _delete_hits(0), _delete_misses(0),
   _total_inserts(0), _total_insert_probes(0)
#endif
{
  // _sentinel must be in the current node space
  _sentinel = new ProjNode(NULL, TypeFunc::Control);
  memset(_table,0,sizeof(Node*)*_max);
}

//------------------------------NodeHash---------------------------------------
NodeHash::NodeHash(Arena *arena, uint est_max_size) :
  _a(arena),
  _max( round_up(est_max_size < NODE_HASH_MINIMUM_SIZE ? NODE_HASH_MINIMUM_SIZE : est_max_size) ),
  _inserts(0), _insert_limit( insert_limit() ),
  _table( NEW_ARENA_ARRAY( _a , Node* , _max ) )
#ifndef PRODUCT
  , _grows(0),_look_probes(0), _lookup_hits(0), _lookup_misses(0),
  _insert_probes(0), _delete_probes(0), _delete_hits(0), _delete_misses(0),
   _total_inserts(0), _total_insert_probes(0)
#endif
{
  // _sentinel must be in the current node space
  _sentinel = new ProjNode(NULL, TypeFunc::Control);
  memset(_table,0,sizeof(Node*)*_max);
}

//------------------------------NodeHash---------------------------------------
NodeHash::NodeHash(NodeHash *nh) {
  debug_only(_table = (Node**)badAddress);   // interact correctly w/ operator=
  // just copy in all the fields
  *this = *nh;
  // nh->_sentinel must be in the current node space
}

void NodeHash::replace_with(NodeHash *nh) {
  debug_only(_table = (Node**)badAddress);   // interact correctly w/ operator=
  // just copy in all the fields
  *this = *nh;
  // nh->_sentinel must be in the current node space
}

//------------------------------hash_find--------------------------------------
// Find in hash table
Node *NodeHash::hash_find( const Node *n ) {
  // ((Node*)n)->set_hash( n->hash() );
  uint hash = n->hash();
  if (hash == Node::NO_HASH) {
    NOT_PRODUCT( _lookup_misses++ );
    return NULL;
  }
  uint key = hash & (_max-1);
  uint stride = key | 0x01;
  NOT_PRODUCT( _look_probes++ );
  Node *k = _table[key];        // Get hashed value
  if( !k ) {                    // ?Miss?
    NOT_PRODUCT( _lookup_misses++ );
    return NULL;                // Miss!
  }

  int op = n->Opcode();
  uint req = n->req();
  while( 1 ) {                  // While probing hash table
    if( k->req() == req &&      // Same count of inputs
        k->Opcode() == op ) {   // Same Opcode
      for( uint i=0; i<req; i++ )
        if( n->in(i)!=k->in(i)) // Different inputs?
          goto collision;       // "goto" is a speed hack...
      if( n->cmp(*k) ) {        // Check for any special bits
        NOT_PRODUCT( _lookup_hits++ );
        return k;               // Hit!
      }
    }
  collision:
    NOT_PRODUCT( _look_probes++ );
    key = (key + stride/*7*/) & (_max-1); // Stride through table with relative prime
    k = _table[key];            // Get hashed value
    if( !k ) {                  // ?Miss?
      NOT_PRODUCT( _lookup_misses++ );
      return NULL;              // Miss!
    }
  }
  ShouldNotReachHere();
  return NULL;
}

//------------------------------hash_find_insert-------------------------------
// Find in hash table, insert if not already present
// Used to preserve unique entries in hash table
Node *NodeHash::hash_find_insert( Node *n ) {
  // n->set_hash( );
  uint hash = n->hash();
  if (hash == Node::NO_HASH) {
    NOT_PRODUCT( _lookup_misses++ );
    return NULL;
  }
  uint key = hash & (_max-1);
  uint stride = key | 0x01;     // stride must be relatively prime to table siz
  uint first_sentinel = 0;      // replace a sentinel if seen.
  NOT_PRODUCT( _look_probes++ );
  Node *k = _table[key];        // Get hashed value
  if( !k ) {                    // ?Miss?
    NOT_PRODUCT( _lookup_misses++ );
    _table[key] = n;            // Insert into table!
    debug_only(n->enter_hash_lock()); // Lock down the node while in the table.
    check_grow();               // Grow table if insert hit limit
    return NULL;                // Miss!
  }
  else if( k == _sentinel ) {
    first_sentinel = key;      // Can insert here
  }

  int op = n->Opcode();
  uint req = n->req();
  while( 1 ) {                  // While probing hash table
    if( k->req() == req &&      // Same count of inputs
        k->Opcode() == op ) {   // Same Opcode
      for( uint i=0; i<req; i++ )
        if( n->in(i)!=k->in(i)) // Different inputs?
          goto collision;       // "goto" is a speed hack...
      if( n->cmp(*k) ) {        // Check for any special bits
        NOT_PRODUCT( _lookup_hits++ );
        return k;               // Hit!
      }
    }
  collision:
    NOT_PRODUCT( _look_probes++ );
    key = (key + stride) & (_max-1); // Stride through table w/ relative prime
    k = _table[key];            // Get hashed value
    if( !k ) {                  // ?Miss?
      NOT_PRODUCT( _lookup_misses++ );
      key = (first_sentinel == 0) ? key : first_sentinel; // ?saw sentinel?
      _table[key] = n;          // Insert into table!
      debug_only(n->enter_hash_lock()); // Lock down the node while in the table.
      check_grow();             // Grow table if insert hit limit
      return NULL;              // Miss!
    }
    else if( first_sentinel == 0 && k == _sentinel ) {
      first_sentinel = key;    // Can insert here
    }

  }
  ShouldNotReachHere();
  return NULL;
}

//------------------------------hash_insert------------------------------------
// Insert into hash table
void NodeHash::hash_insert( Node *n ) {
  // // "conflict" comments -- print nodes that conflict
  // bool conflict = false;
  // n->set_hash();
  uint hash = n->hash();
  if (hash == Node::NO_HASH) {
    return;
  }
  check_grow();
  uint key = hash & (_max-1);
  uint stride = key | 0x01;

  while( 1 ) {                  // While probing hash table
    NOT_PRODUCT( _insert_probes++ );
    Node *k = _table[key];      // Get hashed value
    if( !k || (k == _sentinel) ) break;       // Found a slot
    assert( k != n, "already inserted" );
    // if( PrintCompilation && PrintOptoStatistics && Verbose ) { tty->print("  conflict: "); k->dump(); conflict = true; }
    key = (key + stride) & (_max-1); // Stride through table w/ relative prime
  }
  _table[key] = n;              // Insert into table!
  debug_only(n->enter_hash_lock()); // Lock down the node while in the table.
  // if( conflict ) { n->dump(); }
}

//------------------------------hash_delete------------------------------------
// Replace in hash table with sentinel
bool NodeHash::hash_delete( const Node *n ) {
  Node *k;
  uint hash = n->hash();
  if (hash == Node::NO_HASH) {
    NOT_PRODUCT( _delete_misses++ );
    return false;
  }
  uint key = hash & (_max-1);
  uint stride = key | 0x01;
  debug_only( uint counter = 0; );
  for( ; /* (k != NULL) && (k != _sentinel) */; ) {
    debug_only( counter++ );
    NOT_PRODUCT( _delete_probes++ );
    k = _table[key];            // Get hashed value
    if( !k ) {                  // Miss?
      NOT_PRODUCT( _delete_misses++ );
      return false;             // Miss! Not in chain
    }
    else if( n == k ) {
      NOT_PRODUCT( _delete_hits++ );
      _table[key] = _sentinel;  // Hit! Label as deleted entry
      debug_only(((Node*)n)->exit_hash_lock()); // Unlock the node upon removal from table.
      return true;
    }
    else {
      // collision: move through table with prime offset
      key = (key + stride/*7*/) & (_max-1);
      assert( counter <= _insert_limit, "Cycle in hash-table");
    }
  }
  ShouldNotReachHere();
  return false;
}

//------------------------------round_up---------------------------------------
// Round up to nearest power of 2
uint NodeHash::round_up(uint x) {
  x += (x >> 2);                  // Add 25% slop
  return MAX2(16U, round_up_power_of_2(x));
}

//------------------------------grow-------------------------------------------
// Grow _table to next power of 2 and insert old entries
void  NodeHash::grow() {
  // Record old state
  uint   old_max   = _max;
  Node **old_table = _table;
  // Construct new table with twice the space
#ifndef PRODUCT
  _grows++;
  _total_inserts       += _inserts;
  _total_insert_probes += _insert_probes;
  _insert_probes   = 0;
#endif
  _inserts         = 0;
  _max     = _max << 1;
  _table   = NEW_ARENA_ARRAY( _a , Node* , _max ); // (Node**)_a->Amalloc( _max * sizeof(Node*) );
  memset(_table,0,sizeof(Node*)*_max);
  _insert_limit = insert_limit();
  // Insert old entries into the new table
  for( uint i = 0; i < old_max; i++ ) {
    Node *m = *old_table++;
    if( !m || m == _sentinel ) continue;
    debug_only(m->exit_hash_lock()); // Unlock the node upon removal from old table.
    hash_insert(m);
  }
}

//------------------------------clear------------------------------------------
// Clear all entries in _table to NULL but keep storage
void  NodeHash::clear() {
#ifdef ASSERT
  // Unlock all nodes upon removal from table.
  for (uint i = 0; i < _max; i++) {
    Node* n = _table[i];
    if (!n || n == _sentinel)  continue;
    n->exit_hash_lock();
  }
#endif

  memset( _table, 0, _max * sizeof(Node*) );
}

//-----------------------remove_useless_nodes----------------------------------
// Remove useless nodes from value table,
// implementation does not depend on hash function
void NodeHash::remove_useless_nodes(VectorSet &useful) {

  // Dead nodes in the hash table inherited from GVN should not replace
  // existing nodes, remove dead nodes.
  uint max = size();
  Node *sentinel_node = sentinel();
  for( uint i = 0; i < max; ++i ) {
    Node *n = at(i);
    if(n != NULL && n != sentinel_node && !useful.test(n->_idx)) {
      debug_only(n->exit_hash_lock()); // Unlock the node when removed
      _table[i] = sentinel_node;       // Replace with placeholder
    }
  }
}


void NodeHash::check_no_speculative_types() {
#ifdef ASSERT
  uint max = size();
  Node *sentinel_node = sentinel();
  for (uint i = 0; i < max; ++i) {
    Node *n = at(i);
    if(n != NULL && n != sentinel_node && n->is_Type() && n->outcnt() > 0) {
      TypeNode* tn = n->as_Type();
      const Type* t = tn->type();
      const Type* t_no_spec = t->remove_speculative();
      assert(t == t_no_spec, "dead node in hash table or missed node during speculative cleanup");
    }
  }
#endif
}

#ifndef PRODUCT
//------------------------------dump-------------------------------------------
// Dump statistics for the hash table
void NodeHash::dump() {
  _total_inserts       += _inserts;
  _total_insert_probes += _insert_probes;
  if (PrintCompilation && PrintOptoStatistics && Verbose && (_inserts > 0)) {
    if (WizardMode) {
      for (uint i=0; i<_max; i++) {
        if (_table[i])
          tty->print("%d/%d/%d ",i,_table[i]->hash()&(_max-1),_table[i]->_idx);
      }
    }
    tty->print("\nGVN Hash stats:  %d grows to %d max_size\n", _grows, _max);
    tty->print("  %d/%d (%8.1f%% full)\n", _inserts, _max, (double)_inserts/_max*100.0);
    tty->print("  %dp/(%dh+%dm) (%8.2f probes/lookup)\n", _look_probes, _lookup_hits, _lookup_misses, (double)_look_probes/(_lookup_hits+_lookup_misses));
    tty->print("  %dp/%di (%8.2f probes/insert)\n", _total_insert_probes, _total_inserts, (double)_total_insert_probes/_total_inserts);
    // sentinels increase lookup cost, but not insert cost
    assert((_lookup_misses+_lookup_hits)*4+100 >= _look_probes, "bad hash function");
    assert( _inserts+(_inserts>>3) < _max, "table too full" );
    assert( _inserts*3+100 >= _insert_probes, "bad hash function" );
  }
}

Node *NodeHash::find_index(uint idx) { // For debugging
  // Find an entry by its index value
  for( uint i = 0; i < _max; i++ ) {
    Node *m = _table[i];
    if( !m || m == _sentinel ) continue;
    if( m->_idx == (uint)idx ) return m;
  }
  return NULL;
}
#endif

#ifdef ASSERT
NodeHash::~NodeHash() {
  // Unlock all nodes upon destruction of table.
  if (_table != (Node**)badAddress)  clear();
}

void NodeHash::operator=(const NodeHash& nh) {
  // Unlock all nodes upon replacement of table.
  if (&nh == this)  return;
  if (_table != (Node**)badAddress)  clear();
  memcpy((void*)this, (void*)&nh, sizeof(*this));
  // Do not increment hash_lock counts again.
  // Instead, be sure we never again use the source table.
  ((NodeHash*)&nh)->_table = (Node**)badAddress;
}


#endif


//=============================================================================
//------------------------------PhaseRemoveUseless-----------------------------
// 1) Use a breadthfirst walk to collect useful nodes reachable from root.
PhaseRemoveUseless::PhaseRemoveUseless(PhaseGVN* gvn, Unique_Node_List* worklist, PhaseNumber phase_num) : Phase(phase_num) {

  // Implementation requires 'UseLoopSafepoints == true' and an edge from root
  // to each SafePointNode at a backward branch.  Inserted in add_safepoint().
  if( !UseLoopSafepoints || !OptoRemoveUseless ) return;

  // Identify nodes that are reachable from below, useful.
  C->identify_useful_nodes(_useful);
  // Update dead node list
  C->update_dead_node_list(_useful);

  // Remove all useless nodes from PhaseValues' recorded types
  // Must be done before disconnecting nodes to preserve hash-table-invariant
  gvn->remove_useless_nodes(_useful.member_set());

  // Remove all useless nodes from future worklist
  worklist->remove_useless_nodes(_useful.member_set());

  // Disconnect 'useless' nodes that are adjacent to useful nodes
  C->remove_useless_nodes(_useful);
}

//=============================================================================
//------------------------------PhaseRenumberLive------------------------------
// First, remove useless nodes (equivalent to identifying live nodes).
// Then, renumber live nodes.
//
// The set of live nodes is returned by PhaseRemoveUseless in the _useful structure.
// If the number of live nodes is 'x' (where 'x' == _useful.size()), then the
// PhaseRenumberLive updates the node ID of each node (the _idx field) with a unique
// value in the range [0, x).
//
// At the end of the PhaseRenumberLive phase, the compiler's count of unique nodes is
// updated to 'x' and the list of dead nodes is reset (as there are no dead nodes).
//
// The PhaseRenumberLive phase updates two data structures with the new node IDs.
// (1) The worklist is used by the PhaseIterGVN phase to identify nodes that must be
// processed. A new worklist (with the updated node IDs) is returned in 'new_worklist'.
// 'worklist' is cleared upon returning.
// (2) Type information (the field PhaseGVN::_types) maps type information to each
// node ID. The mapping is updated to use the new node IDs as well. Updated type
// information is returned in PhaseGVN::_types.
//
// The PhaseRenumberLive phase does not preserve the order of elements in the worklist.
//
// Other data structures used by the compiler are not updated. The hash table for value
// numbering (the field PhaseGVN::_table) is not updated because computing the hash
// values is not based on node IDs. The field PhaseGVN::_nodes is not updated either
// because it is empty wherever PhaseRenumberLive is used.
PhaseRenumberLive::PhaseRenumberLive(PhaseGVN* gvn,
                                     Unique_Node_List* worklist, Unique_Node_List* new_worklist,
                                     PhaseNumber phase_num) :
  PhaseRemoveUseless(gvn, worklist, Remove_Useless_And_Renumber_Live),
  _new_type_array(C->comp_arena()),
  _old2new_map(C->unique(), C->unique(), -1),
  _is_pass_finished(false),
  _live_node_count(C->live_nodes())
{
  assert(RenumberLiveNodes, "RenumberLiveNodes must be set to true for node renumbering to take place");
  assert(C->live_nodes() == _useful.size(), "the number of live nodes must match the number of useful nodes");
  assert(gvn->nodes_size() == 0, "GVN must not contain any nodes at this point");
  assert(_delayed.size() == 0, "should be empty");

  uint worklist_size = worklist->size();

  // Iterate over the set of live nodes.
  for (uint current_idx = 0; current_idx < _useful.size(); current_idx++) {
    Node* n = _useful.at(current_idx);

    bool in_worklist = false;
    if (worklist->member(n)) {
      in_worklist = true;
    }

    const Type* type = gvn->type_or_null(n);
    _new_type_array.map(current_idx, type);

    assert(_old2new_map.at(n->_idx) == -1, "already seen");
    _old2new_map.at_put(n->_idx, current_idx);

    n->set_idx(current_idx); // Update node ID.

    if (in_worklist) {
      new_worklist->push(n);
    }

    if (update_embedded_ids(n) < 0) {
      _delayed.push(n); // has embedded IDs; handle later
    }
  }

  assert(worklist_size == new_worklist->size(), "the new worklist must have the same size as the original worklist");
  assert(_live_node_count == _useful.size(), "all live nodes must be processed");

  _is_pass_finished = true; // pass finished; safe to process delayed updates

  while (_delayed.size() > 0) {
    Node* n = _delayed.pop();
    int no_of_updates = update_embedded_ids(n);
    assert(no_of_updates > 0, "should be updated");
  }

  // Replace the compiler's type information with the updated type information.
  gvn->replace_types(_new_type_array);

  // Update the unique node count of the compilation to the number of currently live nodes.
  C->set_unique(_live_node_count);

  // Set the dead node count to 0 and reset dead node list.
  C->reset_dead_node_list();

  // Clear the original worklist
  worklist->clear();
}

int PhaseRenumberLive::new_index(int old_idx) {
  assert(_is_pass_finished, "not finished");
  if (_old2new_map.at(old_idx) == -1) { // absent
    // Allocate a placeholder to preserve uniqueness
    _old2new_map.at_put(old_idx, _live_node_count);
    _live_node_count++;
  }
  return _old2new_map.at(old_idx);
}

int PhaseRenumberLive::update_embedded_ids(Node* n) {
  int no_of_updates = 0;
  if (n->is_Phi()) {
    PhiNode* phi = n->as_Phi();
    if (phi->_inst_id != -1) {
      if (!_is_pass_finished) {
        return -1; // delay
      }
      int new_idx = new_index(phi->_inst_id);
      assert(new_idx != -1, "");
      phi->_inst_id = new_idx;
      no_of_updates++;
    }
    if (phi->_inst_mem_id != -1) {
      if (!_is_pass_finished) {
        return -1; // delay
      }
      int new_idx = new_index(phi->_inst_mem_id);
      assert(new_idx != -1, "");
      phi->_inst_mem_id = new_idx;
      no_of_updates++;
    }
  }

  const Type* type = _new_type_array.fast_lookup(n->_idx);
  if (type != NULL && type->isa_oopptr() && type->is_oopptr()->is_known_instance()) {
    if (!_is_pass_finished) {
        return -1; // delay
    }
    int old_idx = type->is_oopptr()->instance_id();
    int new_idx = new_index(old_idx);
    const Type* new_type = type->is_oopptr()->with_instance_id(new_idx);
    _new_type_array.map(n->_idx, new_type);
    no_of_updates++;
  }

  return no_of_updates;
}

//=============================================================================
//------------------------------PhaseTransform---------------------------------
PhaseTransform::PhaseTransform( PhaseNumber pnum ) : Phase(pnum),
  _arena(Thread::current()->resource_area()),
  _nodes(_arena),
  _types(_arena)
{
  init_con_caches();
#ifndef PRODUCT
  clear_progress();
  clear_transforms();
  set_allow_progress(true);
#endif
  // Force allocation for currently existing nodes
  _types.map(C->unique(), NULL);
}

//------------------------------PhaseTransform---------------------------------
PhaseTransform::PhaseTransform( Arena *arena, PhaseNumber pnum ) : Phase(pnum),
  _arena(arena),
  _nodes(arena),
  _types(arena)
{
  init_con_caches();
#ifndef PRODUCT
  clear_progress();
  clear_transforms();
  set_allow_progress(true);
#endif
  // Force allocation for currently existing nodes
  _types.map(C->unique(), NULL);
}

//------------------------------PhaseTransform---------------------------------
// Initialize with previously generated type information
PhaseTransform::PhaseTransform( PhaseTransform *pt, PhaseNumber pnum ) : Phase(pnum),
  _arena(pt->_arena),
  _nodes(pt->_nodes),
  _types(pt->_types)
{
  init_con_caches();
#ifndef PRODUCT
  clear_progress();
  clear_transforms();
  set_allow_progress(true);
#endif
}

void PhaseTransform::init_con_caches() {
  memset(_icons,0,sizeof(_icons));
  memset(_lcons,0,sizeof(_lcons));
  memset(_zcons,0,sizeof(_zcons));
}


//--------------------------------find_int_type--------------------------------
const TypeInt* PhaseTransform::find_int_type(Node* n) {
  if (n == NULL)  return NULL;
  // Call type_or_null(n) to determine node's type since we might be in
  // parse phase and call n->Value() may return wrong type.
  // (For example, a phi node at the beginning of loop parsing is not ready.)
  const Type* t = type_or_null(n);
  if (t == NULL)  return NULL;
  return t->isa_int();
}


//-------------------------------find_long_type--------------------------------
const TypeLong* PhaseTransform::find_long_type(Node* n) {
  if (n == NULL)  return NULL;
  // (See comment above on type_or_null.)
  const Type* t = type_or_null(n);
  if (t == NULL)  return NULL;
  return t->isa_long();
}


#ifndef PRODUCT
void PhaseTransform::dump_old2new_map() const {
  _nodes.dump();
}

void PhaseTransform::dump_new( uint nidx ) const {
  for( uint i=0; i<_nodes.Size(); i++ )
    if( _nodes[i] && _nodes[i]->_idx == nidx ) {
      _nodes[i]->dump();
      tty->cr();
      tty->print_cr("Old index= %d",i);
      return;
    }
  tty->print_cr("Node %d not found in the new indices", nidx);
}

//------------------------------dump_types-------------------------------------
void PhaseTransform::dump_types( ) const {
  _types.dump();
}

//------------------------------dump_nodes_and_types---------------------------
void PhaseTransform::dump_nodes_and_types(const Node* root, uint depth, bool only_ctrl) {
  VectorSet visited;
  dump_nodes_and_types_recur(root, depth, only_ctrl, visited);
}

//------------------------------dump_nodes_and_types_recur---------------------
void PhaseTransform::dump_nodes_and_types_recur( const Node *n, uint depth, bool only_ctrl, VectorSet &visited) {
  if( !n ) return;
  if( depth == 0 ) return;
  if( visited.test_set(n->_idx) ) return;
  for( uint i=0; i<n->len(); i++ ) {
    if( only_ctrl && !(n->is_Region()) && i != TypeFunc::Control ) continue;
    dump_nodes_and_types_recur( n->in(i), depth-1, only_ctrl, visited );
  }
  n->dump();
  if (type_or_null(n) != NULL) {
    tty->print("      "); type(n)->dump(); tty->cr();
  }
}

#endif


//=============================================================================
//------------------------------PhaseValues------------------------------------
// Set minimum table size to "255"
PhaseValues::PhaseValues( Arena *arena, uint est_max_size )
  : PhaseTransform(arena, GVN), _table(arena, est_max_size), _iterGVN(false) {
  NOT_PRODUCT( clear_new_values(); )
}

//------------------------------PhaseValues------------------------------------
// Set minimum table size to "255"
PhaseValues::PhaseValues(PhaseValues* ptv)
  : PhaseTransform(ptv, GVN), _table(&ptv->_table), _iterGVN(false) {
  NOT_PRODUCT( clear_new_values(); )
}

//------------------------------~PhaseValues-----------------------------------
#ifndef PRODUCT
PhaseValues::~PhaseValues() {
  _table.dump();

  // Statistics for value progress and efficiency
  if( PrintCompilation && Verbose && WizardMode ) {
    tty->print("\n%sValues: %d nodes ---> %d/%d (%d)",
      is_IterGVN() ? "Iter" : "    ", C->unique(), made_progress(), made_transforms(), made_new_values());
    if( made_transforms() != 0 ) {
      tty->print_cr("  ratio %f", made_progress()/(float)made_transforms() );
    } else {
      tty->cr();
    }
  }
}
#endif

//------------------------------makecon----------------------------------------
ConNode* PhaseTransform::makecon(const Type *t) {
  assert(t->singleton(), "must be a constant");
  assert(!t->empty() || t == Type::TOP, "must not be vacuous range");
  switch (t->base()) {  // fast paths
  case Type::Half:
  case Type::Top:  return (ConNode*) C->top();
  case Type::Int:  return intcon( t->is_int()->get_con() );
  case Type::Long: return longcon( t->is_long()->get_con() );
  default:         break;
  }
  if (t->is_zero_type())
    return zerocon(t->basic_type());
  return uncached_makecon(t);
}

//--------------------------uncached_makecon-----------------------------------
// Make an idealized constant - one of ConINode, ConPNode, etc.
ConNode* PhaseValues::uncached_makecon(const Type *t) {
  assert(t->singleton(), "must be a constant");
  ConNode* x = ConNode::make(t);
  ConNode* k = (ConNode*)hash_find_insert(x); // Value numbering
  if (k == NULL) {
    set_type(x, t);             // Missed, provide type mapping
    GrowableArray<Node_Notes*>* nna = C->node_note_array();
    if (nna != NULL) {
      Node_Notes* loc = C->locate_node_notes(nna, x->_idx, true);
      loc->clear(); // do not put debug info on constants
    }
  } else {
    x->destruct(this);          // Hit, destroy duplicate constant
    x = k;                      // use existing constant
  }
  return x;
}

//------------------------------intcon-----------------------------------------
// Fast integer constant.  Same as "transform(new ConINode(TypeInt::make(i)))"
ConINode* PhaseTransform::intcon(jint i) {
  // Small integer?  Check cache! Check that cached node is not dead
  if (i >= _icon_min && i <= _icon_max) {
    ConINode* icon = _icons[i-_icon_min];
    if (icon != NULL && icon->in(TypeFunc::Control) != NULL)
      return icon;
  }
  ConINode* icon = (ConINode*) uncached_makecon(TypeInt::make(i));
  assert(icon->is_Con(), "");
  if (i >= _icon_min && i <= _icon_max)
    _icons[i-_icon_min] = icon;   // Cache small integers
  return icon;
}

//------------------------------longcon----------------------------------------
// Fast long constant.
ConLNode* PhaseTransform::longcon(jlong l) {
  // Small integer?  Check cache! Check that cached node is not dead
  if (l >= _lcon_min && l <= _lcon_max) {
    ConLNode* lcon = _lcons[l-_lcon_min];
    if (lcon != NULL && lcon->in(TypeFunc::Control) != NULL)
      return lcon;
  }
  ConLNode* lcon = (ConLNode*) uncached_makecon(TypeLong::make(l));
  assert(lcon->is_Con(), "");
  if (l >= _lcon_min && l <= _lcon_max)
    _lcons[l-_lcon_min] = lcon;      // Cache small integers
  return lcon;
}
ConNode* PhaseTransform::integercon(jlong l, BasicType bt) {
  if (bt == T_INT) {
    jint int_con = (jint)l;
    assert(((long)int_con) == l, "not an int");
    return intcon(int_con);
  }
  assert(bt == T_LONG, "not an integer");
  return longcon(l);
}


//------------------------------zerocon-----------------------------------------
// Fast zero or null constant. Same as "transform(ConNode::make(Type::get_zero_type(bt)))"
ConNode* PhaseTransform::zerocon(BasicType bt) {
  assert((uint)bt <= _zcon_max, "domain check");
  ConNode* zcon = _zcons[bt];
  if (zcon != NULL && zcon->in(TypeFunc::Control) != NULL)
    return zcon;
  zcon = (ConNode*) uncached_makecon(Type::get_zero_type(bt));
  _zcons[bt] = zcon;
  return zcon;
}



//=============================================================================
Node* PhaseGVN::apply_ideal(Node* k, bool can_reshape) {
  Node* i = BarrierSet::barrier_set()->barrier_set_c2()->ideal_node(this, k, can_reshape);
  if (i == NULL) {
    i = k->Ideal(this, can_reshape);
  }
  return i;
}

//------------------------------transform--------------------------------------
// Return a node which computes the same function as this node, but in a
// faster or cheaper fashion.
Node *PhaseGVN::transform( Node *n ) {
  return transform_no_reclaim(n);
}

//------------------------------transform--------------------------------------
// Return a node which computes the same function as this node, but
// in a faster or cheaper fashion.
Node *PhaseGVN::transform_no_reclaim( Node *n ) {
  NOT_PRODUCT( set_transforms(); )

  // Apply the Ideal call in a loop until it no longer applies
  Node *k = n;
  NOT_PRODUCT( uint loop_count = 0; )
  while( 1 ) {
    Node *i = apply_ideal(k, /*can_reshape=*/false);
    if( !i ) break;
    assert( i->_idx >= k->_idx, "Idealize should return new nodes, use Identity to return old nodes" );
    k = i;
    assert(loop_count++ < K, "infinite loop in PhaseGVN::transform");
  }
  NOT_PRODUCT( if( loop_count != 0 ) { set_progress(); } )


  // If brand new node, make space in type array.
  ensure_type_or_null(k);

  // Since I just called 'Value' to compute the set of run-time values
  // for this Node, and 'Value' is non-local (and therefore expensive) I'll
  // cache Value.  Later requests for the local phase->type of this Node can
  // use the cached Value instead of suffering with 'bottom_type'.
  const Type *t = k->Value(this); // Get runtime Value set
  assert(t != NULL, "value sanity");
  if (type_or_null(k) != t) {
#ifndef PRODUCT
    // Do not count initial visit to node as a transformation
    if (type_or_null(k) == NULL) {
      inc_new_values();
      set_progress();
    }
#endif
    set_type(k, t);
    // If k is a TypeNode, capture any more-precise type permanently into Node
    k->raise_bottom_type(t);
  }

  if( t->singleton() && !k->is_Con() ) {
    NOT_PRODUCT( set_progress(); )
    return makecon(t);          // Turn into a constant
  }

  // Now check for Identities
  Node *i = k->Identity(this);  // Look for a nearby replacement
  if( i != k ) {                // Found? Return replacement!
    NOT_PRODUCT( set_progress(); )
    return i;
  }

  // Global Value Numbering
  i = hash_find_insert(k);      // Insert if new
  if( i && (i != k) ) {
    // Return the pre-existing node
    NOT_PRODUCT( set_progress(); )
    return i;
  }

  // Return Idealized original
  return k;
}

bool PhaseGVN::is_dominator_helper(Node *d, Node *n, bool linear_only) {
  if (d->is_top() || (d->is_Proj() && d->in(0)->is_top())) {
    return false;
  }
  if (n->is_top() || (n->is_Proj() && n->in(0)->is_top())) {
    return false;
  }
  assert(d->is_CFG() && n->is_CFG(), "must have CFG nodes");
  int i = 0;
  while (d != n) {
    n = IfNode::up_one_dom(n, linear_only);
    i++;
    if (n == NULL || i >= 100) {
      return false;
    }
  }
  return true;
}

#ifdef ASSERT
//------------------------------dead_loop_check--------------------------------
// Check for a simple dead loop when a data node references itself directly
// or through an other data node excluding cons and phis.
void PhaseGVN::dead_loop_check( Node *n ) {
  // Phi may reference itself in a loop
  if (n != NULL && !n->is_dead_loop_safe() && !n->is_CFG()) {
    // Do 2 levels check and only data inputs.
    bool no_dead_loop = true;
    uint cnt = n->req();
    for (uint i = 1; i < cnt && no_dead_loop; i++) {
      Node *in = n->in(i);
      if (in == n) {
        no_dead_loop = false;
      } else if (in != NULL && !in->is_dead_loop_safe()) {
        uint icnt = in->req();
        for (uint j = 1; j < icnt && no_dead_loop; j++) {
          if (in->in(j) == n || in->in(j) == in)
            no_dead_loop = false;
        }
      }
    }
    if (!no_dead_loop) n->dump(3);
    assert(no_dead_loop, "dead loop detected");
  }
}
#endif

//=============================================================================
//------------------------------PhaseIterGVN-----------------------------------
// Initialize with previous PhaseIterGVN info; used by PhaseCCP
PhaseIterGVN::PhaseIterGVN(PhaseIterGVN* igvn) : PhaseGVN(igvn),
                                                 _delay_transform(igvn->_delay_transform),
                                                 _stack(igvn->_stack ),
                                                 _worklist(igvn->_worklist)
{
  _iterGVN = true;
}

//------------------------------PhaseIterGVN-----------------------------------
// Initialize with previous PhaseGVN info from Parser
PhaseIterGVN::PhaseIterGVN(PhaseGVN* gvn) : PhaseGVN(gvn),
                                            _delay_transform(false),
// TODO: Before incremental inlining it was allocated only once and it was fine. Now that
//       the constructor is used in incremental inlining, this consumes too much memory:
//                                            _stack(C->live_nodes() >> 1),
//       So, as a band-aid, we replace this by:
                                            _stack(C->comp_arena(), 32),
                                            _worklist(*C->for_igvn())
{
  _iterGVN = true;
  uint max;

  // Dead nodes in the hash table inherited from GVN were not treated as
  // roots during def-use info creation; hence they represent an invisible
  // use.  Clear them out.
  max = _table.size();
  for( uint i = 0; i < max; ++i ) {
    Node *n = _table.at(i);
    if(n != NULL && n != _table.sentinel() && n->outcnt() == 0) {
      if( n->is_top() ) continue;
      // If remove_useless_nodes() has run, we expect no such nodes left.
      assert(!UseLoopSafepoints || !OptoRemoveUseless,
             "remove_useless_nodes missed this node");
      hash_delete(n);
    }
  }

  // Any Phis or Regions on the worklist probably had uses that could not
  // make more progress because the uses were made while the Phis and Regions
  // were in half-built states.  Put all uses of Phis and Regions on worklist.
  max = _worklist.size();
  for( uint j = 0; j < max; j++ ) {
    Node *n = _worklist.at(j);
    uint uop = n->Opcode();
    if( uop == Op_Phi || uop == Op_Region ||
        n->is_Type() ||
        n->is_Mem() )
      add_users_to_worklist(n);
  }
}

void PhaseIterGVN::shuffle_worklist() {
  if (_worklist.size() < 2) return;
  for (uint i = _worklist.size() - 1; i >= 1; i--) {
    uint j = C->random() % (i + 1);
    swap(_worklist.adr()[i], _worklist.adr()[j]);
  }
}

#ifndef PRODUCT
void PhaseIterGVN::verify_step(Node* n) {
  if (VerifyIterativeGVN) {
    _verify_window[_verify_counter % _verify_window_size] = n;
    ++_verify_counter;
    if (C->unique() < 1000 || 0 == _verify_counter % (C->unique() < 10000 ? 10 : 100)) {
      ++_verify_full_passes;
      Node::verify(C->root(), -1);
    }
    for (int i = 0; i < _verify_window_size; i++) {
      Node* n = _verify_window[i];
      if (n == NULL) {
        continue;
      }
      if (n->in(0) == NodeSentinel) { // xform_idom
        _verify_window[i] = n->in(1);
        --i;
        continue;
      }
      // Typical fanout is 1-2, so this call visits about 6 nodes.
      Node::verify(n, 4);
    }
  }
}

void PhaseIterGVN::trace_PhaseIterGVN(Node* n, Node* nn, const Type* oldtype) {
  if (TraceIterativeGVN) {
    uint wlsize = _worklist.size();
    const Type* newtype = type_or_null(n);
    if (nn != n) {
      // print old node
      tty->print("< ");
      if (oldtype != newtype && oldtype != NULL) {
        oldtype->dump();
      }
      do { tty->print("\t"); } while (tty->position() < 16);
      tty->print("<");
      n->dump();
    }
    if (oldtype != newtype || nn != n) {
      // print new node and/or new type
      if (oldtype == NULL) {
        tty->print("* ");
      } else if (nn != n) {
        tty->print("> ");
      } else {
        tty->print("= ");
      }
      if (newtype == NULL) {
        tty->print("null");
      } else {
        newtype->dump();
      }
      do { tty->print("\t"); } while (tty->position() < 16);
      nn->dump();
    }
    if (Verbose && wlsize < _worklist.size()) {
      tty->print("  Push {");
      while (wlsize != _worklist.size()) {
        Node* pushed = _worklist.at(wlsize++);
        tty->print(" %d", pushed->_idx);
      }
      tty->print_cr(" }");
    }
    if (nn != n) {
      // ignore n, it might be subsumed
      verify_step((Node*) NULL);
    }
  }
}

void PhaseIterGVN::init_verifyPhaseIterGVN() {
  _verify_counter = 0;
  _verify_full_passes = 0;
  for (int i = 0; i < _verify_window_size; i++) {
    _verify_window[i] = NULL;
  }
#ifdef ASSERT
  // Verify that all modified nodes are on _worklist
  Unique_Node_List* modified_list = C->modified_nodes();
  while (modified_list != NULL && modified_list->size()) {
    Node* n = modified_list->pop();
    if (!n->is_Con() && !_worklist.member(n)) {
      n->dump();
      fatal("modified node is not on IGVN._worklist");
    }
  }
#endif
}

void PhaseIterGVN::verify_PhaseIterGVN() {
#ifdef ASSERT
  // Verify nodes with changed inputs.
  Unique_Node_List* modified_list = C->modified_nodes();
  while (modified_list != NULL && modified_list->size()) {
    Node* n = modified_list->pop();
    if (!n->is_Con()) { // skip Con nodes
      n->dump();
      fatal("modified node was not processed by IGVN.transform_old()");
    }
  }
#endif

  C->verify_graph_edges();
  if (VerifyIterativeGVN && PrintOpto) {
    if (_verify_counter == _verify_full_passes) {
      tty->print_cr("VerifyIterativeGVN: %d transforms and verify passes",
                    (int) _verify_full_passes);
    } else {
      tty->print_cr("VerifyIterativeGVN: %d transforms, %d full verify passes",
                  (int) _verify_counter, (int) _verify_full_passes);
    }
  }

#ifdef ASSERT
  if (modified_list != NULL) {
    while (modified_list->size() > 0) {
      Node* n = modified_list->pop();
      n->dump();
      assert(false, "VerifyIterativeGVN: new modified node was added");
    }
  }
#endif
}
#endif /* PRODUCT */

#ifdef ASSERT
/**
 * Dumps information that can help to debug the problem. A debug
 * build fails with an assert.
 */
void PhaseIterGVN::dump_infinite_loop_info(Node* n) {
  n->dump(4);
  _worklist.dump();
  assert(false, "infinite loop in PhaseIterGVN::optimize");
}

/**
 * Prints out information about IGVN if the 'verbose' option is used.
 */
void PhaseIterGVN::trace_PhaseIterGVN_verbose(Node* n, int num_processed) {
  if (TraceIterativeGVN && Verbose) {
    tty->print("  Pop ");
    n->dump();
    if ((num_processed % 100) == 0) {
      _worklist.print_set();
    }
  }
}
#endif /* ASSERT */

void PhaseIterGVN::optimize() {
  DEBUG_ONLY(uint num_processed  = 0;)
  NOT_PRODUCT(init_verifyPhaseIterGVN();)
  if (StressIGVN) {
    shuffle_worklist();
  }

  uint loop_count = 0;
  // Pull from worklist and transform the node. If the node has changed,
  // update edge info and put uses on worklist.
  while(_worklist.size()) {
    if (C->check_node_count(NodeLimitFudgeFactor * 2, "Out of nodes")) {
      return;
    }
    Node* n  = _worklist.pop();
    if (++loop_count >= K * C->live_nodes()) {
      DEBUG_ONLY(dump_infinite_loop_info(n);)
      C->record_method_not_compilable("infinite loop in PhaseIterGVN::optimize");
      return;
    }
    DEBUG_ONLY(trace_PhaseIterGVN_verbose(n, num_processed++);)
    if (n->outcnt() != 0) {
      NOT_PRODUCT(const Type* oldtype = type_or_null(n));
      // Do the transformation
      Node* nn = transform_old(n);
      NOT_PRODUCT(trace_PhaseIterGVN(n, nn, oldtype);)
    } else if (!n->is_top()) {
      remove_dead_node(n);
    }
  }
  NOT_PRODUCT(verify_PhaseIterGVN();)
}


/**
 * Register a new node with the optimizer.  Update the types array, the def-use
 * info.  Put on worklist.
 */
Node* PhaseIterGVN::register_new_node_with_optimizer(Node* n, Node* orig) {
  set_type_bottom(n);
  _worklist.push(n);
  if (orig != NULL)  C->copy_node_notes_to(n, orig);
  return n;
}

//------------------------------transform--------------------------------------
// Non-recursive: idealize Node 'n' with respect to its inputs and its value
Node *PhaseIterGVN::transform( Node *n ) {
  // If brand new node, make space in type array, and give it a type.
  ensure_type_or_null(n);
  if (type_or_null(n) == NULL) {
    set_type_bottom(n);
  }

  if (_delay_transform) {
    // Add the node to the worklist but don't optimize for now
    _worklist.push(n);
    return n;
  }

  return transform_old(n);
}

Node *PhaseIterGVN::transform_old(Node* n) {
  DEBUG_ONLY(uint loop_count = 0;);
  NOT_PRODUCT(set_transforms());

  // Remove 'n' from hash table in case it gets modified
  _table.hash_delete(n);
  if (VerifyIterativeGVN) {
   assert(!_table.find_index(n->_idx), "found duplicate entry in table");
  }

  // Apply the Ideal call in a loop until it no longer applies
  Node* k = n;
  DEBUG_ONLY(dead_loop_check(k);)
  DEBUG_ONLY(bool is_new = (k->outcnt() == 0);)
  C->remove_modified_node(k);
  Node* i = apply_ideal(k, /*can_reshape=*/true);
  assert(i != k || is_new || i->outcnt() > 0, "don't return dead nodes");
#ifndef PRODUCT
  verify_step(k);
#endif

  while (i != NULL) {
#ifdef ASSERT
    if (loop_count >= K) {
      dump_infinite_loop_info(i);
    }
    loop_count++;
#endif
    assert((i->_idx >= k->_idx) || i->is_top(), "Idealize should return new nodes, use Identity to return old nodes");
    // Made a change; put users of original Node on worklist
    add_users_to_worklist(k);
    // Replacing root of transform tree?
    if (k != i) {
      // Make users of old Node now use new.
      subsume_node(k, i);
      k = i;
    }
    DEBUG_ONLY(dead_loop_check(k);)
    // Try idealizing again
    DEBUG_ONLY(is_new = (k->outcnt() == 0);)
    C->remove_modified_node(k);
    i = apply_ideal(k, /*can_reshape=*/true);
    assert(i != k || is_new || (i->outcnt() > 0), "don't return dead nodes");
#ifndef PRODUCT
    verify_step(k);
#endif
  }

  // If brand new node, make space in type array.
  ensure_type_or_null(k);

  // See what kind of values 'k' takes on at runtime
  const Type* t = k->Value(this);
  assert(t != NULL, "value sanity");

  // Since I just called 'Value' to compute the set of run-time values
  // for this Node, and 'Value' is non-local (and therefore expensive) I'll
  // cache Value.  Later requests for the local phase->type of this Node can
  // use the cached Value instead of suffering with 'bottom_type'.
  if (type_or_null(k) != t) {
#ifndef PRODUCT
    inc_new_values();
    set_progress();
#endif
    set_type(k, t);
    // If k is a TypeNode, capture any more-precise type permanently into Node
    k->raise_bottom_type(t);
    // Move users of node to worklist
    add_users_to_worklist(k);
  }
  // If 'k' computes a constant, replace it with a constant
  if (t->singleton() && !k->is_Con()) {
    NOT_PRODUCT(set_progress();)
    Node* con = makecon(t);     // Make a constant
    add_users_to_worklist(k);
    subsume_node(k, con);       // Everybody using k now uses con
    return con;
  }

  // Now check for Identities
  i = k->Identity(this);      // Look for a nearby replacement
  if (i != k) {                // Found? Return replacement!
    NOT_PRODUCT(set_progress();)
    add_users_to_worklist(k);
    subsume_node(k, i);       // Everybody using k now uses i
    return i;
  }

  // Global Value Numbering
  i = hash_find_insert(k);      // Check for pre-existing node
  if (i && (i != k)) {
    // Return the pre-existing node if it isn't dead
    NOT_PRODUCT(set_progress();)
    add_users_to_worklist(k);
    subsume_node(k, i);       // Everybody using k now uses i
    return i;
  }

  // Return Idealized original
  return k;
}

//---------------------------------saturate------------------------------------
const Type* PhaseIterGVN::saturate(const Type* new_type, const Type* old_type,
                                   const Type* limit_type) const {
  return new_type->narrow(old_type);
}

//------------------------------remove_globally_dead_node----------------------
// Kill a globally dead Node.  All uses are also globally dead and are
// aggressively trimmed.
void PhaseIterGVN::remove_globally_dead_node( Node *dead ) {
  enum DeleteProgress {
    PROCESS_INPUTS,
    PROCESS_OUTPUTS
  };
  assert(_stack.is_empty(), "not empty");
  _stack.push(dead, PROCESS_INPUTS);

  while (_stack.is_nonempty()) {
    dead = _stack.node();
    if (dead->Opcode() == Op_SafePoint) {
      dead->as_SafePoint()->disconnect_from_root(this);
    }
    uint progress_state = _stack.index();
    assert(dead != C->root(), "killing root, eh?");
    assert(!dead->is_top(), "add check for top when pushing");
    NOT_PRODUCT( set_progress(); )
    if (progress_state == PROCESS_INPUTS) {
      // After following inputs, continue to outputs
      _stack.set_index(PROCESS_OUTPUTS);
      if (!dead->is_Con()) { // Don't kill cons but uses
        bool recurse = false;
        // Remove from hash table
        _table.hash_delete( dead );
        // Smash all inputs to 'dead', isolating him completely
        for (uint i = 0; i < dead->req(); i++) {
          Node *in = dead->in(i);
          if (in != NULL && in != C->top()) {  // Points to something?
            int nrep = dead->replace_edge(in, NULL);  // Kill edges
            assert((nrep > 0), "sanity");
            if (in->outcnt() == 0) { // Made input go dead?
              _stack.push(in, PROCESS_INPUTS); // Recursively remove
              recurse = true;
            } else if (in->outcnt() == 1 &&
                       in->has_special_unique_user()) {
              _worklist.push(in->unique_out());
            } else if (in->outcnt() <= 2 && dead->is_Phi()) {
              if (in->Opcode() == Op_Region) {
                _worklist.push(in);
              } else if (in->is_Store()) {
                DUIterator_Fast imax, i = in->fast_outs(imax);
                _worklist.push(in->fast_out(i));
                i++;
                if (in->outcnt() == 2) {
                  _worklist.push(in->fast_out(i));
                  i++;
                }
                assert(!(i < imax), "sanity");
              }
            } else {
              BarrierSet::barrier_set()->barrier_set_c2()->enqueue_useful_gc_barrier(this, in);
            }
            if (ReduceFieldZeroing && dead->is_Load() && i == MemNode::Memory &&
                in->is_Proj() && in->in(0) != NULL && in->in(0)->is_Initialize()) {
              // A Load that directly follows an InitializeNode is
              // going away. The Stores that follow are candidates
              // again to be captured by the InitializeNode.
              for (DUIterator_Fast jmax, j = in->fast_outs(jmax); j < jmax; j++) {
                Node *n = in->fast_out(j);
                if (n->is_Store()) {
                  _worklist.push(n);
                }
              }
            }
          } // if (in != NULL && in != C->top())
        } // for (uint i = 0; i < dead->req(); i++)
        if (recurse) {
          continue;
        }
      } // if (!dead->is_Con())
    } // if (progress_state == PROCESS_INPUTS)

    // Aggressively kill globally dead uses
    // (Rather than pushing all the outs at once, we push one at a time,
    // plus the parent to resume later, because of the indefinite number
    // of edge deletions per loop trip.)
    if (dead->outcnt() > 0) {
      // Recursively remove output edges
      _stack.push(dead->raw_out(0), PROCESS_INPUTS);
    } else {
      // Finished disconnecting all input and output edges.
      _stack.pop();
      // Remove dead node from iterative worklist
      _worklist.remove(dead);
<<<<<<< HEAD
      C->remove_modified_node(dead);
      // Constant node that has no out-edges and has only one in-edge from
      // root is usually dead. However, sometimes reshaping walk makes
      // it reachable by adding use edges. So, we will NOT count Con nodes
      // as dead to be conservative about the dead node count at any
      // given time.
      if (!dead->is_Con()) {
        C->record_dead_node(dead->_idx);
      }
      if (dead->is_macro()) {
        C->remove_macro_node(dead);
      }
      if (dead->is_expensive()) {
        C->remove_expensive_node(dead);
      }
      if (dead->for_post_loop_opts_igvn()) {
        C->remove_from_post_loop_opts_igvn(dead);
      }
      if (dead->is_InlineTypeBase()) {
        C->remove_inline_type(dead);
      }
      BarrierSetC2* bs = BarrierSet::barrier_set()->barrier_set_c2();
      bs->unregister_potential_barrier_node(dead);
=======
      C->remove_useless_node(dead);
>>>>>>> bd81ccfd
    }
  } // while (_stack.is_nonempty())
}

//------------------------------subsume_node-----------------------------------
// Remove users from node 'old' and add them to node 'nn'.
void PhaseIterGVN::subsume_node( Node *old, Node *nn ) {
  if (old->Opcode() == Op_SafePoint) {
    old->as_SafePoint()->disconnect_from_root(this);
  }
  assert( old != hash_find(old), "should already been removed" );
  assert( old != C->top(), "cannot subsume top node");
  // Copy debug or profile information to the new version:
  C->copy_node_notes_to(nn, old);
  // Move users of node 'old' to node 'nn'
  for (DUIterator_Last imin, i = old->last_outs(imin); i >= imin; ) {
    Node* use = old->last_out(i);  // for each use...
    // use might need re-hashing (but it won't if it's a new node)
    rehash_node_delayed(use);
    // Update use-def info as well
    // We remove all occurrences of old within use->in,
    // so as to avoid rehashing any node more than once.
    // The hash table probe swamps any outer loop overhead.
    uint num_edges = 0;
    for (uint jmax = use->len(), j = 0; j < jmax; j++) {
      if (use->in(j) == old) {
        use->set_req(j, nn);
        ++num_edges;
      }
    }
    i -= num_edges;    // we deleted 1 or more copies of this edge
  }

  // Search for instance field data PhiNodes in the same region pointing to the old
  // memory PhiNode and update their instance memory ids to point to the new node.
  if (old->is_Phi() && old->as_Phi()->type()->has_memory() && old->in(0) != NULL) {
    Node* region = old->in(0);
    for (DUIterator_Fast imax, i = region->fast_outs(imax); i < imax; i++) {
      PhiNode* phi = region->fast_out(i)->isa_Phi();
      if (phi != NULL && phi->inst_mem_id() == (int)old->_idx) {
        phi->set_inst_mem_id((int)nn->_idx);
      }
    }
  }

  // Smash all inputs to 'old', isolating him completely
  Node *temp = new Node(1);
  temp->init_req(0,nn);     // Add a use to nn to prevent him from dying
  remove_dead_node( old );
  temp->del_req(0);         // Yank bogus edge
#ifndef PRODUCT
  if( VerifyIterativeGVN ) {
    for ( int i = 0; i < _verify_window_size; i++ ) {
      if ( _verify_window[i] == old )
        _verify_window[i] = nn;
    }
  }
#endif
  temp->destruct(this);     // reuse the _idx of this little guy
}

void PhaseIterGVN::replace_in_uses(Node* n, Node* m) {
  assert(n != NULL, "sanity");
  for (DUIterator_Fast imax, i = n->fast_outs(imax); i < imax; i++) {
    Node* u = n->fast_out(i);
    if (u != n) {
      rehash_node_delayed(u);
      int nb = u->replace_edge(n, m);
      --i, imax -= nb;
    }
  }
  assert(n->outcnt() == 0, "all uses must be deleted");
}

//------------------------------add_users_to_worklist--------------------------
void PhaseIterGVN::add_users_to_worklist0( Node *n ) {
  for (DUIterator_Fast imax, i = n->fast_outs(imax); i < imax; i++) {
    _worklist.push(n->fast_out(i));  // Push on worklist
  }
}

// Return counted loop Phi if as a counted loop exit condition, cmp
// compares the the induction variable with n
static PhiNode* countedloop_phi_from_cmp(CmpINode* cmp, Node* n) {
  for (DUIterator_Fast imax, i = cmp->fast_outs(imax); i < imax; i++) {
    Node* bol = cmp->fast_out(i);
    for (DUIterator_Fast i2max, i2 = bol->fast_outs(i2max); i2 < i2max; i2++) {
      Node* iff = bol->fast_out(i2);
      if (iff->is_CountedLoopEnd()) {
        CountedLoopEndNode* cle = iff->as_CountedLoopEnd();
        if (cle->limit() == n) {
          PhiNode* phi = cle->phi();
          if (phi != NULL) {
            return phi;
          }
        }
      }
    }
  }
  return NULL;
}

void PhaseIterGVN::add_users_to_worklist( Node *n ) {
  add_users_to_worklist0(n);

  // Move users of node to worklist
  for (DUIterator_Fast imax, i = n->fast_outs(imax); i < imax; i++) {
    Node* use = n->fast_out(i); // Get use

    if( use->is_Multi() ||      // Multi-definer?  Push projs on worklist
        use->is_Store() )       // Enable store/load same address
      add_users_to_worklist0(use);

    // If we changed the receiver type to a call, we need to revisit
    // the Catch following the call.  It's looking for a non-NULL
    // receiver to know when to enable the regular fall-through path
    // in addition to the NullPtrException path.
    if (use->is_CallDynamicJava() && n == use->in(TypeFunc::Parms)) {
      Node* p = use->as_CallDynamicJava()->proj_out_or_null(TypeFunc::Control);
      if (p != NULL) {
        add_users_to_worklist0(p);
      }
    }

    uint use_op = use->Opcode();
    if(use->is_Cmp()) {       // Enable CMP/BOOL optimization
      add_users_to_worklist(use); // Put Bool on worklist
      if (use->outcnt() > 0) {
        Node* bol = use->raw_out(0);
        if (bol->outcnt() > 0) {
          Node* iff = bol->raw_out(0);
          if (iff->outcnt() == 2) {
            // Look for the 'is_x2logic' pattern: "x ? : 0 : 1" and put the
            // phi merging either 0 or 1 onto the worklist
            Node* ifproj0 = iff->raw_out(0);
            Node* ifproj1 = iff->raw_out(1);
            if (ifproj0->outcnt() > 0 && ifproj1->outcnt() > 0) {
              Node* region0 = ifproj0->raw_out(0);
              Node* region1 = ifproj1->raw_out(0);
              if( region0 == region1 )
                add_users_to_worklist0(region0);
            }
          }
        }
      }
      if (use_op == Op_CmpI) {
        Node* phi = countedloop_phi_from_cmp((CmpINode*)use, n);
        if (phi != NULL) {
          // If an opaque node feeds into the limit condition of a
          // CountedLoop, we need to process the Phi node for the
          // induction variable when the opaque node is removed:
          // the range of values taken by the Phi is now known and
          // so its type is also known.
          _worklist.push(phi);
        }
        Node* in1 = use->in(1);
        for (uint i = 0; i < in1->outcnt(); i++) {
          if (in1->raw_out(i)->Opcode() == Op_CastII) {
            Node* castii = in1->raw_out(i);
            if (castii->in(0) != NULL && castii->in(0)->in(0) != NULL && castii->in(0)->in(0)->is_If()) {
              Node* ifnode = castii->in(0)->in(0);
              if (ifnode->in(1) != NULL && ifnode->in(1)->is_Bool() && ifnode->in(1)->in(1) == use) {
                // Reprocess a CastII node that may depend on an
                // opaque node value when the opaque node is
                // removed. In case it carries a dependency we can do
                // a better job of computing its type.
                _worklist.push(castii);
              }
            }
          }
        }
      }
    }

    // Inline type nodes can have other inline types as users. If an input gets
    // updated, make sure that inline type users get a chance for optimization.
    if (use->is_InlineTypeBase()) {
      for (DUIterator_Fast i2max, i2 = use->fast_outs(i2max); i2 < i2max; i2++) {
        Node* u = use->fast_out(i2);
        if (u->is_InlineTypeBase())
          _worklist.push(u);
      }
    }
    // If changed Cast input, check Phi users for simple cycles
    if (use->is_ConstraintCast()) {
      for (DUIterator_Fast i2max, i2 = use->fast_outs(i2max); i2 < i2max; i2++) {
        Node* u = use->fast_out(i2);
        if (u->is_Phi())
          _worklist.push(u);
      }
    }
    // If changed LShift inputs, check RShift users for useless sign-ext
    if( use_op == Op_LShiftI ) {
      for (DUIterator_Fast i2max, i2 = use->fast_outs(i2max); i2 < i2max; i2++) {
        Node* u = use->fast_out(i2);
        if (u->Opcode() == Op_RShiftI)
          _worklist.push(u);
      }
    }
    // If changed AddI/SubI inputs, check CmpU for range check optimization.
    if (use_op == Op_AddI || use_op == Op_SubI) {
      for (DUIterator_Fast i2max, i2 = use->fast_outs(i2max); i2 < i2max; i2++) {
        Node* u = use->fast_out(i2);
        if (u->is_Cmp() && (u->Opcode() == Op_CmpU)) {
          _worklist.push(u);
        }
      }
    }
    // If changed AddP inputs, check Stores for loop invariant
    if( use_op == Op_AddP ) {
      for (DUIterator_Fast i2max, i2 = use->fast_outs(i2max); i2 < i2max; i2++) {
        Node* u = use->fast_out(i2);
        if (u->is_Mem())
          _worklist.push(u);
      }
    }
    // If changed initialization activity, check dependent Stores
    if (use_op == Op_Allocate || use_op == Op_AllocateArray) {
      InitializeNode* init = use->as_Allocate()->initialization();
      if (init != NULL) {
        Node* imem = init->proj_out_or_null(TypeFunc::Memory);
        if (imem != NULL)  add_users_to_worklist0(imem);
      }
    }
    if (use_op == Op_Initialize) {
      Node* imem = use->as_Initialize()->proj_out_or_null(TypeFunc::Memory);
      if (imem != NULL)  add_users_to_worklist0(imem);
    }
    if (use_op == Op_CastP2X) {
      for (DUIterator_Fast i2max, i2 = use->fast_outs(i2max); i2 < i2max; i2++) {
        Node* u = use->fast_out(i2);
        if (u->Opcode() == Op_AndX) {
          _worklist.push(u);
        }
      }
    }
    // Loading the java mirror from a Klass requires two loads and the type
    // of the mirror load depends on the type of 'n'. See LoadNode::Value().
    //   LoadBarrier?(LoadP(LoadP(AddP(foo:Klass, #java_mirror))))
    BarrierSetC2* bs = BarrierSet::barrier_set()->barrier_set_c2();
    bool has_load_barrier_nodes = bs->has_load_barrier_nodes();

    if (use_op == Op_LoadP && use->bottom_type()->isa_rawptr()) {
      for (DUIterator_Fast i2max, i2 = use->fast_outs(i2max); i2 < i2max; i2++) {
        Node* u = use->fast_out(i2);
        const Type* ut = u->bottom_type();
        if (u->Opcode() == Op_LoadP && ut->isa_instptr()) {
          if (has_load_barrier_nodes) {
            // Search for load barriers behind the load
            for (DUIterator_Fast i3max, i3 = u->fast_outs(i3max); i3 < i3max; i3++) {
              Node* b = u->fast_out(i3);
              if (bs->is_gc_barrier_node(b)) {
                _worklist.push(b);
              }
            }
          }
          _worklist.push(u);
        }
      }
    }

    // Give CallStaticJavaNode::remove_useless_allocation a chance to run
    if (use->is_Region()) {
      Node* c = use;
      do {
        c = c->unique_ctrl_out();
      } while (c != NULL && c->is_Region());
      if (c != NULL && c->is_CallStaticJava() && c->as_CallStaticJava()->uncommon_trap_request() != 0) {
        _worklist.push(c);
      }
    }
  }
}

/**
 * Remove the speculative part of all types that we know of
 */
void PhaseIterGVN::remove_speculative_types()  {
  assert(UseTypeSpeculation, "speculation is off");
  for (uint i = 0; i < _types.Size(); i++)  {
    const Type* t = _types.fast_lookup(i);
    if (t != NULL) {
      _types.map(i, t->remove_speculative());
    }
  }
  _table.check_no_speculative_types();
}

// Check if the type of a divisor of a Div or Mod node includes zero.
bool PhaseIterGVN::no_dependent_zero_check(Node* n) const {
  switch (n->Opcode()) {
    case Op_DivI:
    case Op_ModI: {
      // Type of divisor includes 0?
      const TypeInt* type_divisor = type(n->in(2))->is_int();
      return (type_divisor->_hi < 0 || type_divisor->_lo > 0);
    }
    case Op_DivL:
    case Op_ModL: {
      // Type of divisor includes 0?
      const TypeLong* type_divisor = type(n->in(2))->is_long();
      return (type_divisor->_hi < 0 || type_divisor->_lo > 0);
    }
  }
  return true;
}

//=============================================================================
#ifndef PRODUCT
uint PhaseCCP::_total_invokes   = 0;
uint PhaseCCP::_total_constants = 0;
#endif
//------------------------------PhaseCCP---------------------------------------
// Conditional Constant Propagation, ala Wegman & Zadeck
PhaseCCP::PhaseCCP( PhaseIterGVN *igvn ) : PhaseIterGVN(igvn) {
  NOT_PRODUCT( clear_constants(); )
  assert( _worklist.size() == 0, "" );
  // Clear out _nodes from IterGVN.  Must be clear to transform call.
  _nodes.clear();               // Clear out from IterGVN
  analyze();
}

#ifndef PRODUCT
//------------------------------~PhaseCCP--------------------------------------
PhaseCCP::~PhaseCCP() {
  inc_invokes();
  _total_constants += count_constants();
}
#endif


#ifdef ASSERT
static bool ccp_type_widens(const Type* t, const Type* t0) {
  assert(t->meet(t0) == t, "Not monotonic");
  switch (t->base() == t0->base() ? t->base() : Type::Top) {
  case Type::Int:
    assert(t0->isa_int()->_widen <= t->isa_int()->_widen, "widen increases");
    break;
  case Type::Long:
    assert(t0->isa_long()->_widen <= t->isa_long()->_widen, "widen increases");
    break;
  default:
    break;
  }
  return true;
}
#endif //ASSERT

//------------------------------analyze----------------------------------------
void PhaseCCP::analyze() {
  // Initialize all types to TOP, optimistic analysis
  for (int i = C->unique() - 1; i >= 0; i--)  {
    _types.map(i,Type::TOP);
  }

  // Push root onto worklist
  Unique_Node_List worklist;
  worklist.push(C->root());

  // Pull from worklist; compute new value; push changes out.
  // This loop is the meat of CCP.
  while( worklist.size() ) {
    Node* n; // Node to be examined in this iteration
    if (StressCCP) {
      n = worklist.remove(C->random() % worklist.size());
    } else {
      n = worklist.pop();
    }
    const Type *t = n->Value(this);
    if (t != type(n)) {
      assert(ccp_type_widens(t, type(n)), "ccp type must widen");
#ifndef PRODUCT
      if( TracePhaseCCP ) {
        t->dump();
        do { tty->print("\t"); } while (tty->position() < 16);
        n->dump();
      }
#endif
      set_type(n, t);
      for (DUIterator_Fast imax, i = n->fast_outs(imax); i < imax; i++) {
        Node* m = n->fast_out(i);   // Get user
        if (m->is_Region()) {  // New path to Region?  Must recheck Phis too
          for (DUIterator_Fast i2max, i2 = m->fast_outs(i2max); i2 < i2max; i2++) {
            Node* p = m->fast_out(i2); // Propagate changes to uses
            if (p->bottom_type() != type(p)) { // If not already bottomed out
              worklist.push(p); // Propagate change to user
            }
          }
        }
        // If we changed the receiver type to a call, we need to revisit
        // the Catch following the call.  It's looking for a non-NULL
        // receiver to know when to enable the regular fall-through path
        // in addition to the NullPtrException path
        if (m->is_Call()) {
          for (DUIterator_Fast i2max, i2 = m->fast_outs(i2max); i2 < i2max; i2++) {
            Node* p = m->fast_out(i2);  // Propagate changes to uses
            if (p->is_Proj() && p->as_Proj()->_con == TypeFunc::Control) {
              Node* catch_node = p->find_out_with(Op_Catch);
              if (catch_node != NULL) {
                worklist.push(catch_node);
              }
            }
          }
        }
        if (m->bottom_type() != type(m)) { // If not already bottomed out
          worklist.push(m);     // Propagate change to user
        }

        // CmpU nodes can get their type information from two nodes up in the
        // graph (instead of from the nodes immediately above). Make sure they
        // are added to the worklist if nodes they depend on are updated, since
        // they could be missed and get wrong types otherwise.
        uint m_op = m->Opcode();
        if (m_op == Op_AddI || m_op == Op_SubI) {
          for (DUIterator_Fast i2max, i2 = m->fast_outs(i2max); i2 < i2max; i2++) {
            Node* p = m->fast_out(i2); // Propagate changes to uses
            if (p->Opcode() == Op_CmpU) {
              // Got a CmpU which might need the new type information from node n.
              if(p->bottom_type() != type(p)) { // If not already bottomed out
                worklist.push(p); // Propagate change to user
              }
            }
          }
        }
        // If n is used in a counted loop exit condition then the type
        // of the counted loop's Phi depends on the type of n. See
        // PhiNode::Value().
        if (m_op == Op_CmpI) {
          PhiNode* phi = countedloop_phi_from_cmp((CmpINode*)m, n);
          if (phi != NULL) {
            worklist.push(phi);
          }
        }
        if (m_op == Op_CastP2X) {
          for (DUIterator_Fast i2max, i2 = m->fast_outs(i2max); i2 < i2max; i2++) {
            Node* u = m->fast_out(i2);
            if (u->Opcode() == Op_AndX) {
              worklist.push(u);
            }
          }
        }
        // Loading the java mirror from a Klass requires two loads and the type
        // of the mirror load depends on the type of 'n'. See LoadNode::Value().
        BarrierSetC2* bs = BarrierSet::barrier_set()->barrier_set_c2();
        bool has_load_barrier_nodes = bs->has_load_barrier_nodes();

        if (m_op == Op_LoadP && m->bottom_type()->isa_rawptr()) {
          for (DUIterator_Fast i2max, i2 = m->fast_outs(i2max); i2 < i2max; i2++) {
            Node* u = m->fast_out(i2);
            const Type* ut = u->bottom_type();
            if (u->Opcode() == Op_LoadP && ut->isa_instptr() && ut != type(u)) {
              if (has_load_barrier_nodes) {
                // Search for load barriers behind the load
                for (DUIterator_Fast i3max, i3 = u->fast_outs(i3max); i3 < i3max; i3++) {
                  Node* b = u->fast_out(i3);
                  if (bs->is_gc_barrier_node(b)) {
                    worklist.push(b);
                  }
                }
              }
              worklist.push(u);
            }
          }
        }
      }
    }
  }
}

//------------------------------do_transform-----------------------------------
// Top level driver for the recursive transformer
void PhaseCCP::do_transform() {
  // Correct leaves of new-space Nodes; they point to old-space.
  C->set_root( transform(C->root())->as_Root() );
  assert( C->top(),  "missing TOP node" );
  assert( C->root(), "missing root" );
}

//------------------------------transform--------------------------------------
// Given a Node in old-space, clone him into new-space.
// Convert any of his old-space children into new-space children.
Node *PhaseCCP::transform( Node *n ) {
  Node *new_node = _nodes[n->_idx]; // Check for transformed node
  if( new_node != NULL )
    return new_node;                // Been there, done that, return old answer
  new_node = transform_once(n);     // Check for constant
  _nodes.map( n->_idx, new_node );  // Flag as having been cloned

  // Allocate stack of size _nodes.Size()/2 to avoid frequent realloc
  GrowableArray <Node *> trstack(C->live_nodes() >> 1);

  trstack.push(new_node);           // Process children of cloned node
  while ( trstack.is_nonempty() ) {
    Node *clone = trstack.pop();
    uint cnt = clone->req();
    for( uint i = 0; i < cnt; i++ ) {          // For all inputs do
      Node *input = clone->in(i);
      if( input != NULL ) {                    // Ignore NULLs
        Node *new_input = _nodes[input->_idx]; // Check for cloned input node
        if( new_input == NULL ) {
          new_input = transform_once(input);   // Check for constant
          _nodes.map( input->_idx, new_input );// Flag as having been cloned
          trstack.push(new_input);
        }
        assert( new_input == clone->in(i), "insanity check");
      }
    }
  }
  return new_node;
}


//------------------------------transform_once---------------------------------
// For PhaseCCP, transformation is IDENTITY unless Node computed a constant.
Node *PhaseCCP::transform_once( Node *n ) {
  const Type *t = type(n);
  // Constant?  Use constant Node instead
  if( t->singleton() ) {
    Node *nn = n;               // Default is to return the original constant
    if( t == Type::TOP ) {
      // cache my top node on the Compile instance
      if( C->cached_top_node() == NULL || C->cached_top_node()->in(0) == NULL ) {
        C->set_cached_top_node(ConNode::make(Type::TOP));
        set_type(C->top(), Type::TOP);
      }
      nn = C->top();
    }
    if( !n->is_Con() ) {
      if( t != Type::TOP ) {
        nn = makecon(t);        // ConNode::make(t);
        NOT_PRODUCT( inc_constants(); )
      } else if( n->is_Region() ) { // Unreachable region
        // Note: nn == C->top()
        n->set_req(0, NULL);        // Cut selfreference
        bool progress = true;
        uint max = n->outcnt();
        DUIterator i;
        while (progress) {
          progress = false;
          // Eagerly remove dead phis to avoid phis copies creation.
          for (i = n->outs(); n->has_out(i); i++) {
            Node* m = n->out(i);
            if (m->is_Phi()) {
              assert(type(m) == Type::TOP, "Unreachable region should not have live phis.");
              replace_node(m, nn);
              if (max != n->outcnt()) {
                progress = true;
                i = n->refresh_out_pos(i);
                max = n->outcnt();
              }
            }
          }
        }
      }
      replace_node(n,nn);       // Update DefUse edges for new constant
    }
    return nn;
  }

  // If x is a TypeNode, capture any more-precise type permanently into Node
  if (t != n->bottom_type()) {
    hash_delete(n);             // changing bottom type may force a rehash
    n->raise_bottom_type(t);
    _worklist.push(n);          // n re-enters the hash table via the worklist
  }

  // TEMPORARY fix to ensure that 2nd GVN pass eliminates NULL checks
  switch( n->Opcode() ) {
  case Op_FastLock:      // Revisit FastLocks for lock coarsening
  case Op_If:
  case Op_CountedLoopEnd:
  case Op_Region:
  case Op_Loop:
  case Op_CountedLoop:
  case Op_Conv2B:
  case Op_Opaque1:
  case Op_Opaque2:
    _worklist.push(n);
    break;
  default:
    break;
  }

  return  n;
}

//---------------------------------saturate------------------------------------
const Type* PhaseCCP::saturate(const Type* new_type, const Type* old_type,
                               const Type* limit_type) const {
  const Type* wide_type = new_type->widen(old_type, limit_type);
  if (wide_type != new_type) {          // did we widen?
    // If so, we may have widened beyond the limit type.  Clip it back down.
    new_type = wide_type->filter(limit_type);
  }
  return new_type;
}

//------------------------------print_statistics-------------------------------
#ifndef PRODUCT
void PhaseCCP::print_statistics() {
  tty->print_cr("CCP: %d  constants found: %d", _total_invokes, _total_constants);
}
#endif


//=============================================================================
#ifndef PRODUCT
uint PhasePeephole::_total_peepholes = 0;
#endif
//------------------------------PhasePeephole----------------------------------
// Conditional Constant Propagation, ala Wegman & Zadeck
PhasePeephole::PhasePeephole( PhaseRegAlloc *regalloc, PhaseCFG &cfg )
  : PhaseTransform(Peephole), _regalloc(regalloc), _cfg(cfg) {
  NOT_PRODUCT( clear_peepholes(); )
}

#ifndef PRODUCT
//------------------------------~PhasePeephole---------------------------------
PhasePeephole::~PhasePeephole() {
  _total_peepholes += count_peepholes();
}
#endif

//------------------------------transform--------------------------------------
Node *PhasePeephole::transform( Node *n ) {
  ShouldNotCallThis();
  return NULL;
}

//------------------------------do_transform-----------------------------------
void PhasePeephole::do_transform() {
  bool method_name_not_printed = true;

  // Examine each basic block
  for (uint block_number = 1; block_number < _cfg.number_of_blocks(); ++block_number) {
    Block* block = _cfg.get_block(block_number);
    bool block_not_printed = true;

    // and each instruction within a block
    uint end_index = block->number_of_nodes();
    // block->end_idx() not valid after PhaseRegAlloc
    for( uint instruction_index = 1; instruction_index < end_index; ++instruction_index ) {
      Node     *n = block->get_node(instruction_index);
      if( n->is_Mach() ) {
        MachNode *m = n->as_Mach();
        int deleted_count = 0;
        // check for peephole opportunities
        MachNode *m2 = m->peephole(block, instruction_index, _regalloc, deleted_count);
        if( m2 != NULL ) {
#ifndef PRODUCT
          if( PrintOptoPeephole ) {
            // Print method, first time only
            if( C->method() && method_name_not_printed ) {
              C->method()->print_short_name(); tty->cr();
              method_name_not_printed = false;
            }
            // Print this block
            if( Verbose && block_not_printed) {
              tty->print_cr("in block");
              block->dump();
              block_not_printed = false;
            }
            // Print instructions being deleted
            for( int i = (deleted_count - 1); i >= 0; --i ) {
              block->get_node(instruction_index-i)->as_Mach()->format(_regalloc); tty->cr();
            }
            tty->print_cr("replaced with");
            // Print new instruction
            m2->format(_regalloc);
            tty->print("\n\n");
          }
#endif
          // Remove old nodes from basic block and update instruction_index
          // (old nodes still exist and may have edges pointing to them
          //  as register allocation info is stored in the allocator using
          //  the node index to live range mappings.)
          uint safe_instruction_index = (instruction_index - deleted_count);
          for( ; (instruction_index > safe_instruction_index); --instruction_index ) {
            block->remove_node( instruction_index );
          }
          // install new node after safe_instruction_index
          block->insert_node(m2, safe_instruction_index + 1);
          end_index = block->number_of_nodes() - 1; // Recompute new block size
          NOT_PRODUCT( inc_peepholes(); )
        }
      }
    }
  }
}

//------------------------------print_statistics-------------------------------
#ifndef PRODUCT
void PhasePeephole::print_statistics() {
  tty->print_cr("Peephole: peephole rules applied: %d",  _total_peepholes);
}
#endif


//=============================================================================
//------------------------------set_req_X--------------------------------------
void Node::set_req_X( uint i, Node *n, PhaseIterGVN *igvn ) {
  assert( is_not_dead(n), "can not use dead node");
  assert( igvn->hash_find(this) != this, "Need to remove from hash before changing edges" );
  Node *old = in(i);
  set_req(i, n);

  // old goes dead?
  if( old ) {
    switch (old->outcnt()) {
    case 0:
      // Put into the worklist to kill later. We do not kill it now because the
      // recursive kill will delete the current node (this) if dead-loop exists
      if (!old->is_top())
        igvn->_worklist.push( old );
      break;
    case 1:
      if( old->is_Store() || old->has_special_unique_user() )
        igvn->add_users_to_worklist( old );
      break;
    case 2:
      if( old->is_Store() )
        igvn->add_users_to_worklist( old );
      if( old->Opcode() == Op_Region )
        igvn->_worklist.push(old);
      break;
    case 3:
      if( old->Opcode() == Op_Region ) {
        igvn->_worklist.push(old);
        igvn->add_users_to_worklist( old );
      }
      break;
    default:
      break;
    }

    BarrierSet::barrier_set()->barrier_set_c2()->enqueue_useful_gc_barrier(igvn, old);
  }

}

//-------------------------------replace_by-----------------------------------
// Using def-use info, replace one node for another.  Follow the def-use info
// to all users of the OLD node.  Then make all uses point to the NEW node.
void Node::replace_by(Node *new_node) {
  assert(!is_top(), "top node has no DU info");
  for (DUIterator_Last imin, i = last_outs(imin); i >= imin; ) {
    Node* use = last_out(i);
    uint uses_found = 0;
    for (uint j = 0; j < use->len(); j++) {
      if (use->in(j) == this) {
        if (j < use->req())
              use->set_req(j, new_node);
        else  use->set_prec(j, new_node);
        uses_found++;
      }
    }
    i -= uses_found;    // we deleted 1 or more copies of this edge
  }
}

//=============================================================================
//-----------------------------------------------------------------------------
void Type_Array::grow( uint i ) {
  if( !_max ) {
    _max = 1;
    _types = (const Type**)_a->Amalloc( _max * sizeof(Type*) );
    _types[0] = NULL;
  }
  uint old = _max;
  _max = next_power_of_2(i);
  _types = (const Type**)_a->Arealloc( _types, old*sizeof(Type*),_max*sizeof(Type*));
  memset( &_types[old], 0, (_max-old)*sizeof(Type*) );
}

//------------------------------dump-------------------------------------------
#ifndef PRODUCT
void Type_Array::dump() const {
  uint max = Size();
  for( uint i = 0; i < max; i++ ) {
    if( _types[i] != NULL ) {
      tty->print("  %d\t== ", i); _types[i]->dump(); tty->cr();
    }
  }
}
#endif<|MERGE_RESOLUTION|>--- conflicted
+++ resolved
@@ -1411,33 +1411,7 @@
       _stack.pop();
       // Remove dead node from iterative worklist
       _worklist.remove(dead);
-<<<<<<< HEAD
-      C->remove_modified_node(dead);
-      // Constant node that has no out-edges and has only one in-edge from
-      // root is usually dead. However, sometimes reshaping walk makes
-      // it reachable by adding use edges. So, we will NOT count Con nodes
-      // as dead to be conservative about the dead node count at any
-      // given time.
-      if (!dead->is_Con()) {
-        C->record_dead_node(dead->_idx);
-      }
-      if (dead->is_macro()) {
-        C->remove_macro_node(dead);
-      }
-      if (dead->is_expensive()) {
-        C->remove_expensive_node(dead);
-      }
-      if (dead->for_post_loop_opts_igvn()) {
-        C->remove_from_post_loop_opts_igvn(dead);
-      }
-      if (dead->is_InlineTypeBase()) {
-        C->remove_inline_type(dead);
-      }
-      BarrierSetC2* bs = BarrierSet::barrier_set()->barrier_set_c2();
-      bs->unregister_potential_barrier_node(dead);
-=======
       C->remove_useless_node(dead);
->>>>>>> bd81ccfd
     }
   } // while (_stack.is_nonempty())
 }
