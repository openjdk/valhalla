--- conflicted
+++ resolved
@@ -254,10 +254,7 @@
                                            VectorSet &visited) {
   // JDK-8304948 shows an example that there may be a cycle in the graph.
   if (visited.test_set(vbox->_idx)) {
-<<<<<<< HEAD
-=======
     assert(vbox->is_Phi() || vbox->is_CheckCastPP(), "either phi or expanded");
->>>>>>> a07dfe93
     return vbox; // already visited
   }
 
@@ -339,11 +336,13 @@
 
   Node* klass_node = kit.makecon(TypeKlassPtr::make(vk));
   Node* alloc_oop  = kit.new_instance(klass_node, nullptr, nullptr, /* deoptimize_on_exception */ true);
-  vector->store(&kit, alloc_oop, alloc_oop, vk);
+  DecoratorSet decorators = IN_HEAP | MO_UNORDERED | C2_MISMATCHED;
+  Node* payload_alloc_oop = kit.basic_plus_adr(alloc_oop, vk->payload_offset());
+  vector->store(&kit, alloc_oop, payload_alloc_oop, true, decorators);
 
   C->set_max_vector_size(MAX2(C->max_vector_size(), vect_type->length_in_bytes()));
 
-  kit.replace_call(vbox_alloc, alloc_oop, true);
+  kit.replace_call(vbox_alloc, alloc_oop, false);
   C->remove_macro_node(vbox_alloc);
   return alloc_oop;
 }
