/*
 * Copyright (c) 2016, 2025, Oracle and/or its affiliates. All rights reserved.
 * DO NOT ALTER OR REMOVE COPYRIGHT NOTICES OR THIS FILE HEADER.
 *
 * This code is free software; you can redistribute it and/or modify it
 * under the terms of the GNU General Public License version 2 only, as
 * published by the Free Software Foundation.
 *
 * This code is distributed in the hope that it will be useful, but WITHOUT
 * ANY WARRANTY; without even the implied warranty of MERCHANTABILITY or
 * FITNESS FOR A PARTICULAR PURPOSE.  See the GNU General Public License
 * version 2 for more details (a copy is included in the LICENSE file that
 * accompanied this code).
 *
 * You should have received a copy of the GNU General Public License version
 * 2 along with this work; if not, write to the Free Software Foundation,
 * Inc., 51 Franklin St, Fifth Floor, Boston, MA 02110-1301 USA.
 *
 * Please contact Oracle, 500 Oracle Parkway, Redwood Shores, CA 94065 USA
 * or visit www.oracle.com if you need additional information or have any
 * questions.
 *
 */

#ifndef SHARE_OPTO_ARRAYCOPYNODE_HPP
#define SHARE_OPTO_ARRAYCOPYNODE_HPP

#include "gc/shared/c2/barrierSetC2.hpp"
#include "opto/callnode.hpp"

class GraphKit;

class ArrayCopyNode : public CallNode {
  static const TypeFunc* _arraycopy_type_Type;
private:

  // What kind of arraycopy variant is this?
  enum {
    None,            // not set yet
    ArrayCopy,       // System.arraycopy()
    CloneInst,       // A clone of instances
    CloneArray,      // A clone of arrays that don't require a barrier
                     // - depends on GC - some need to treat oop arrays separately
    CloneOopArray,   // An oop array clone that requires GC barriers
    CopyOf,          // Arrays.copyOf()
    CopyOfRange      // Arrays.copyOfRange()
  } _kind;

#ifndef PRODUCT
  static const char* _kind_names[CopyOfRange+1];
#endif
  // Is the alloc obtained with
  // AllocateArrayNode::Ideal_array_allocation() tightly coupled
  // (arraycopy follows immediately the allocation)?
  // We cache the result of LibraryCallKit::tightly_coupled_allocation
  // here because it's much easier to find whether there's a tightly
  // couple allocation at parse time than at macro expansion time. At
  // macro expansion time, for every use of the allocation node we
  // would need to figure out whether it happens after the arraycopy (and
  // can be ignored) or between the allocation and the arraycopy. At
  // parse time, it's straightforward because whatever happens after
  // the arraycopy is not parsed yet so doesn't exist when
  // LibraryCallKit::tightly_coupled_allocation() is called.
  bool _alloc_tightly_coupled;
  bool _has_negative_length_guard;

  bool _arguments_validated;

public:

  static const TypeFunc* arraycopy_type() {
    assert(_arraycopy_type_Type != nullptr, "should be initialized");
    return _arraycopy_type_Type;
  }

  static void initialize_arraycopy_Type() {
    assert(_arraycopy_type_Type == nullptr, "should be");
    const Type** fields = TypeTuple::fields(ParmLimit - TypeFunc::Parms);
    fields[Src]       = TypeInstPtr::BOTTOM;
    fields[SrcPos]    = TypeInt::INT;
    fields[Dest]      = TypeInstPtr::BOTTOM;
    fields[DestPos]   = TypeInt::INT;
    fields[Length]    = TypeInt::INT;
    fields[SrcLen]    = TypeInt::INT;
    fields[DestLen]   = TypeInt::INT;
    fields[SrcKlass]  = TypeKlassPtr::BOTTOM;
    fields[DestKlass] = TypeKlassPtr::BOTTOM;
    const TypeTuple *domain = TypeTuple::make(ParmLimit, fields);

    // create result type (range)
    fields = TypeTuple::fields(0);

    const TypeTuple *range = TypeTuple::make(TypeFunc::Parms+0, fields);

    _arraycopy_type_Type =  TypeFunc::make(domain, range);
  }

private:
  ArrayCopyNode(Compile* C, bool alloc_tightly_coupled, bool has_negative_length_guard);

  intptr_t get_length_if_constant(PhaseGVN *phase) const;
  int get_count(PhaseGVN *phase) const;
  static const TypeAryPtr* get_address_type(PhaseGVN* phase, const TypePtr* atp, Node* n);

  Node* try_clone_instance(PhaseGVN *phase, bool can_reshape, int count);
  bool prepare_array_copy(PhaseGVN *phase, bool can_reshape,
                          Node*& adr_src, Node*& base_src, Node*& adr_dest, Node*& base_dest,
                          BasicType& copy_type, const Type*& value_type, bool& disjoint_bases);
  void array_copy_test_overlap(GraphKit& kit,
                               bool disjoint_bases, int count,
                               Node*& backward_ctl);
  void array_copy_forward(GraphKit& kit, bool can_reshape,
                          const TypeAryPtr* atp_src, const TypeAryPtr* atp_dest,
                          Node* adr_src, Node* base_src, Node* adr_dest, Node* base_dest,
                          BasicType copy_type, const Type* value_type, int count);
  void array_copy_backward(GraphKit& kit, bool can_reshape,
                           const TypeAryPtr* atp_src, const TypeAryPtr* atp_dest,
                           Node* adr_src, Node* base_src, Node* adr_dest, Node* base_dest,
                           BasicType copy_type, const Type* value_type, int count);
  bool finish_transform(PhaseGVN *phase, bool can_reshape,
                        Node* ctl, Node *mem);
<<<<<<< HEAD
  void copy(GraphKit& kit, const TypeAryPtr* atp_src, const TypeAryPtr* atp_dest, int i,
            Node* base_src, Node* base_dest, Node* adr_src, Node* adr_dest,
            BasicType copy_type, const Type* value_type);

  static bool may_modify_helper(const TypeOopPtr* t_oop, Node* n, PhaseValues* phase, CallNode*& call);
=======
  static bool may_modify_helper(const TypeOopPtr* t_oop, Node* n, PhaseValues* phase, ArrayCopyNode*& ac);
>>>>>>> bcac42aa
public:
  static Node* load(BarrierSetC2* bs, PhaseGVN *phase, Node*& ctl, MergeMemNode* mem, Node* addr, const TypePtr* adr_type, const Type *type, BasicType bt);
private:
  void store(BarrierSetC2* bs, PhaseGVN *phase, Node*& ctl, MergeMemNode* mem, Node* addr, const TypePtr* adr_type, Node* val, const Type *type, BasicType bt);

public:

  enum {
    Src   = TypeFunc::Parms,
    SrcPos,
    Dest,
    DestPos,
    Length,
    SrcLen,
    DestLen,
    SrcKlass,
    DestKlass,
    ParmLimit
  };

  // Results from escape analysis for non escaping inputs
  const TypeOopPtr* _src_type;
  const TypeOopPtr* _dest_type;

  static ArrayCopyNode* make(GraphKit* kit, bool may_throw,
                             Node* src, Node* src_offset,
                             Node* dest,  Node* dest_offset,
                             Node* length,
                             bool alloc_tightly_coupled,
                             bool has_negative_length_guard,
                             Node* src_klass = nullptr, Node* dest_klass = nullptr,
                             Node* src_length = nullptr, Node* dest_length = nullptr);

  void connect_outputs(GraphKit* kit, bool deoptimize_on_exception = false);

  bool is_arraycopy()             const  { assert(_kind != None, "should bet set"); return _kind == ArrayCopy; }
  bool is_arraycopy_validated()   const  { assert(_kind != None, "should bet set"); return _kind == ArrayCopy && _arguments_validated; }
  bool is_clone_inst()            const  { assert(_kind != None, "should bet set"); return _kind == CloneInst; }
  // is_clone_array - true for all arrays when using GCs that has no barriers
  bool is_clone_array()           const  { assert(_kind != None, "should bet set"); return _kind == CloneArray; }
  // is_clone_oop_array is used when oop arrays need GC barriers
  bool is_clone_oop_array()       const  { assert(_kind != None, "should bet set"); return _kind == CloneOopArray; }
  // is_clonebasic - is true for any type of clone that doesn't need a writebarrier.
  bool is_clonebasic()            const  { assert(_kind != None, "should bet set"); return _kind == CloneInst || _kind == CloneArray; }
  bool is_copyof()                const  { assert(_kind != None, "should bet set"); return _kind == CopyOf; }
  bool is_copyof_validated()      const  { assert(_kind != None, "should bet set"); return _kind == CopyOf && _arguments_validated; }
  bool is_copyofrange()           const  { assert(_kind != None, "should bet set"); return _kind == CopyOfRange; }
  bool is_copyofrange_validated() const  { assert(_kind != None, "should bet set"); return _kind == CopyOfRange && _arguments_validated; }

  void set_arraycopy(bool validated)   { assert(_kind == None, "shouldn't bet set yet"); _kind = ArrayCopy; _arguments_validated = validated; }
  void set_clone_inst()                { assert(_kind == None, "shouldn't bet set yet"); _kind = CloneInst; }
  void set_clone_array()               { assert(_kind == None, "shouldn't bet set yet"); _kind = CloneArray; }
  void set_clone_oop_array()           { assert(_kind == None, "shouldn't bet set yet"); _kind = CloneOopArray; }
  void set_copyof(bool validated)      { assert(_kind == None, "shouldn't bet set yet"); _kind = CopyOf; _arguments_validated = validated; }
  void set_copyofrange(bool validated) { assert(_kind == None, "shouldn't bet set yet"); _kind = CopyOfRange; _arguments_validated = validated; }

  virtual int Opcode() const;
  virtual uint size_of() const; // Size is bigger
  virtual bool guaranteed_safepoint()  { return false; }
  virtual Node *Ideal(PhaseGVN *phase, bool can_reshape);

  virtual bool may_modify(const TypeOopPtr* t_oop, PhaseValues* phase);

  bool is_alloc_tightly_coupled() const { return _alloc_tightly_coupled; }

  bool has_negative_length_guard() const { return _has_negative_length_guard; }

  static bool may_modify(const TypeOopPtr* t_oop, MemBarNode* mb, PhaseValues* phase, ArrayCopyNode*& ac);

  static int get_partial_inline_vector_lane_count(BasicType type, int const_len);

  bool modifies(intptr_t offset_lo, intptr_t offset_hi, PhaseValues* phase, bool must_modify) const;

#ifndef PRODUCT
  virtual void dump_spec(outputStream *st) const;
  virtual void dump_compact_spec(outputStream* st) const;
#endif
};
#endif // SHARE_OPTO_ARRAYCOPYNODE_HPP<|MERGE_RESOLUTION|>--- conflicted
+++ resolved
@@ -119,15 +119,11 @@
                            BasicType copy_type, const Type* value_type, int count);
   bool finish_transform(PhaseGVN *phase, bool can_reshape,
                         Node* ctl, Node *mem);
-<<<<<<< HEAD
   void copy(GraphKit& kit, const TypeAryPtr* atp_src, const TypeAryPtr* atp_dest, int i,
             Node* base_src, Node* base_dest, Node* adr_src, Node* adr_dest,
             BasicType copy_type, const Type* value_type);
 
-  static bool may_modify_helper(const TypeOopPtr* t_oop, Node* n, PhaseValues* phase, CallNode*& call);
-=======
   static bool may_modify_helper(const TypeOopPtr* t_oop, Node* n, PhaseValues* phase, ArrayCopyNode*& ac);
->>>>>>> bcac42aa
 public:
   static Node* load(BarrierSetC2* bs, PhaseGVN *phase, Node*& ctl, MergeMemNode* mem, Node* addr, const TypePtr* adr_type, const Type *type, BasicType bt);
 private:
