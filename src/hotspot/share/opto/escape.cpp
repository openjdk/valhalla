/*
 * Copyright (c) 2005, 2023, Oracle and/or its affiliates. All rights reserved.
 * DO NOT ALTER OR REMOVE COPYRIGHT NOTICES OR THIS FILE HEADER.
 *
 * This code is free software; you can redistribute it and/or modify it
 * under the terms of the GNU General Public License version 2 only, as
 * published by the Free Software Foundation.
 *
 * This code is distributed in the hope that it will be useful, but WITHOUT
 * ANY WARRANTY; without even the implied warranty of MERCHANTABILITY or
 * FITNESS FOR A PARTICULAR PURPOSE.  See the GNU General Public License
 * version 2 for more details (a copy is included in the LICENSE file that
 * accompanied this code).
 *
 * You should have received a copy of the GNU General Public License version
 * 2 along with this work; if not, write to the Free Software Foundation,
 * Inc., 51 Franklin St, Fifth Floor, Boston, MA 02110-1301 USA.
 *
 * Please contact Oracle, 500 Oracle Parkway, Redwood Shores, CA 94065 USA
 * or visit www.oracle.com if you need additional information or have any
 * questions.
 *
 */

#include "precompiled.hpp"
#include "ci/bcEscapeAnalyzer.hpp"
#include "compiler/compileLog.hpp"
#include "gc/shared/barrierSet.hpp"
#include "gc/shared/c2/barrierSetC2.hpp"
#include "libadt/vectset.hpp"
#include "memory/allocation.hpp"
#include "memory/metaspace.hpp"
#include "memory/resourceArea.hpp"
#include "opto/c2compiler.hpp"
#include "opto/arraycopynode.hpp"
#include "opto/callnode.hpp"
#include "opto/cfgnode.hpp"
#include "opto/compile.hpp"
#include "opto/escape.hpp"
#include "opto/phaseX.hpp"
#include "opto/movenode.hpp"
#include "opto/rootnode.hpp"
#include "utilities/macros.hpp"

ConnectionGraph::ConnectionGraph(Compile * C, PhaseIterGVN *igvn, int invocation) :
  _nodes(C->comp_arena(), C->unique(), C->unique(), nullptr),
  _in_worklist(C->comp_arena()),
  _next_pidx(0),
  _collecting(true),
  _verify(false),
  _compile(C),
  _igvn(igvn),
  _invocation(invocation),
  _build_iterations(0),
  _build_time(0.),
  _node_map(C->comp_arena()) {
  // Add unknown java object.
  add_java_object(C->top(), PointsToNode::GlobalEscape);
  phantom_obj = ptnode_adr(C->top()->_idx)->as_JavaObject();
  // Add ConP and ConN null oop nodes
  Node* oop_null = igvn->zerocon(T_OBJECT);
  assert(oop_null->_idx < nodes_size(), "should be created already");
  add_java_object(oop_null, PointsToNode::NoEscape);
  null_obj = ptnode_adr(oop_null->_idx)->as_JavaObject();
  if (UseCompressedOops) {
    Node* noop_null = igvn->zerocon(T_NARROWOOP);
    assert(noop_null->_idx < nodes_size(), "should be created already");
    map_ideal_node(noop_null, null_obj);
  }
}

bool ConnectionGraph::has_candidates(Compile *C) {
  // EA brings benefits only when the code has allocations and/or locks which
  // are represented by ideal Macro nodes.
  int cnt = C->macro_count();
  for (int i = 0; i < cnt; i++) {
    Node *n = C->macro_node(i);
    if (n->is_Allocate()) {
      return true;
    }
    if (n->is_Lock()) {
      Node* obj = n->as_Lock()->obj_node()->uncast();
      if (!(obj->is_Parm() || obj->is_Con())) {
        return true;
      }
    }
    if (n->is_CallStaticJava() &&
        n->as_CallStaticJava()->is_boxing_method()) {
      return true;
    }
  }
  return false;
}

void ConnectionGraph::do_analysis(Compile *C, PhaseIterGVN *igvn) {
  Compile::TracePhase tp("escapeAnalysis", &Phase::timers[Phase::_t_escapeAnalysis]);
  ResourceMark rm;

  // Add ConP and ConN null oop nodes before ConnectionGraph construction
  // to create space for them in ConnectionGraph::_nodes[].
  Node* oop_null = igvn->zerocon(T_OBJECT);
  Node* noop_null = igvn->zerocon(T_NARROWOOP);
  int invocation = 0;
  if (C->congraph() != nullptr) {
    invocation = C->congraph()->_invocation + 1;
  }
  ConnectionGraph* congraph = new(C->comp_arena()) ConnectionGraph(C, igvn, invocation);
  // Perform escape analysis
  if (congraph->compute_escape()) {
    // There are non escaping objects.
    C->set_congraph(congraph);
  }
  // Cleanup.
  if (oop_null->outcnt() == 0) {
    igvn->hash_delete(oop_null);
  }
  if (noop_null->outcnt() == 0) {
    igvn->hash_delete(noop_null);
  }
}

bool ConnectionGraph::compute_escape() {
  Compile* C = _compile;
  PhaseGVN* igvn = _igvn;

  // Worklists used by EA.
  Unique_Node_List delayed_worklist;
  GrowableArray<Node*> alloc_worklist;
  GrowableArray<Node*> ptr_cmp_worklist;
  GrowableArray<MemBarStoreStoreNode*> storestore_worklist;
  GrowableArray<ArrayCopyNode*>  arraycopy_worklist;
  GrowableArray<PointsToNode*>   ptnodes_worklist;
  GrowableArray<JavaObjectNode*> java_objects_worklist;
  GrowableArray<JavaObjectNode*> non_escaped_allocs_worklist;
  GrowableArray<FieldNode*>      oop_fields_worklist;
  GrowableArray<SafePointNode*>  sfn_worklist;
  GrowableArray<MergeMemNode*>   mergemem_worklist;
  DEBUG_ONLY( GrowableArray<Node*> addp_worklist; )

  { Compile::TracePhase tp("connectionGraph", &Phase::timers[Phase::_t_connectionGraph]);

  // 1. Populate Connection Graph (CG) with PointsTo nodes.
  ideal_nodes.map(C->live_nodes(), nullptr);  // preallocate space
  // Initialize worklist
  if (C->root() != nullptr) {
    ideal_nodes.push(C->root());
  }
  // Processed ideal nodes are unique on ideal_nodes list
  // but several ideal nodes are mapped to the phantom_obj.
  // To avoid duplicated entries on the following worklists
  // add the phantom_obj only once to them.
  ptnodes_worklist.append(phantom_obj);
  java_objects_worklist.append(phantom_obj);
  for( uint next = 0; next < ideal_nodes.size(); ++next ) {
    Node* n = ideal_nodes.at(next);
    if ((n->Opcode() == Op_LoadX || n->Opcode() == Op_StoreX) &&
        !n->in(MemNode::Address)->is_AddP() &&
        _igvn->type(n->in(MemNode::Address))->isa_oopptr()) {
      // Load/Store at mark work address is at offset 0 so has no AddP which confuses EA
      Node* addp = new AddPNode(n->in(MemNode::Address), n->in(MemNode::Address), _igvn->MakeConX(0));
      _igvn->register_new_node_with_optimizer(addp);
      _igvn->replace_input_of(n, MemNode::Address, addp);
      ideal_nodes.push(addp);
      _nodes.at_put_grow(addp->_idx, NULL, NULL);
    }
    // Create PointsTo nodes and add them to Connection Graph. Called
    // only once per ideal node since ideal_nodes is Unique_Node list.
    add_node_to_connection_graph(n, &delayed_worklist);
    PointsToNode* ptn = ptnode_adr(n->_idx);
    if (ptn != nullptr && ptn != phantom_obj) {
      ptnodes_worklist.append(ptn);
      if (ptn->is_JavaObject()) {
        java_objects_worklist.append(ptn->as_JavaObject());
        if ((n->is_Allocate() || n->is_CallStaticJava()) &&
            (ptn->escape_state() < PointsToNode::GlobalEscape)) {
          // Only allocations and java static calls results are interesting.
          non_escaped_allocs_worklist.append(ptn->as_JavaObject());
        }
      } else if (ptn->is_Field() && ptn->as_Field()->is_oop()) {
        oop_fields_worklist.append(ptn->as_Field());
      }
    }
    // Collect some interesting nodes for further use.
    switch (n->Opcode()) {
      case Op_MergeMem:
        // Collect all MergeMem nodes to add memory slices for
        // scalar replaceable objects in split_unique_types().
        mergemem_worklist.append(n->as_MergeMem());
        break;
      case Op_CmpP:
      case Op_CmpN:
        // Collect compare pointers nodes.
        if (OptimizePtrCompare) {
          ptr_cmp_worklist.append(n);
        }
        break;
      case Op_MemBarStoreStore:
        // Collect all MemBarStoreStore nodes so that depending on the
        // escape status of the associated Allocate node some of them
        // may be eliminated.
        storestore_worklist.append(n->as_MemBarStoreStore());
        break;
      case Op_MemBarRelease:
        if (n->req() > MemBarNode::Precedent) {
          record_for_optimizer(n);
        }
        break;
#ifdef ASSERT
      case Op_AddP:
        // Collect address nodes for graph verification.
        addp_worklist.append(n);
        break;
#endif
      case Op_ArrayCopy:
        // Keep a list of ArrayCopy nodes so if one of its input is non
        // escaping, we can record a unique type
        arraycopy_worklist.append(n->as_ArrayCopy());
        break;
      default:
        // not interested now, ignore...
        break;
    }
    for (DUIterator_Fast imax, i = n->fast_outs(imax); i < imax; i++) {
      Node* m = n->fast_out(i);   // Get user
      ideal_nodes.push(m);
    }
    if (n->is_SafePoint()) {
      sfn_worklist.append(n->as_SafePoint());
    }
  }

#ifndef PRODUCT
  if (_compile->directive()->TraceEscapeAnalysisOption) {
    tty->print("+++++ Initial worklist for ");
    _compile->method()->print_name();
    tty->print_cr(" (ea_inv=%d)", _invocation);
    for (int i = 0; i < ptnodes_worklist.length(); i++) {
      PointsToNode* ptn = ptnodes_worklist.at(i);
      ptn->dump();
    }
    tty->print_cr("+++++ Calculating escape states and scalar replaceability");
  }
#endif

  if (non_escaped_allocs_worklist.length() == 0) {
    _collecting = false;
    NOT_PRODUCT(escape_state_statistics(java_objects_worklist);)
    return false; // Nothing to do.
  }
  // Add final simple edges to graph.
  while(delayed_worklist.size() > 0) {
    Node* n = delayed_worklist.pop();
    add_final_edges(n);
  }

#ifdef ASSERT
  if (VerifyConnectionGraph) {
    // Verify that no new simple edges could be created and all
    // local vars has edges.
    _verify = true;
    int ptnodes_length = ptnodes_worklist.length();
    for (int next = 0; next < ptnodes_length; ++next) {
      PointsToNode* ptn = ptnodes_worklist.at(next);
      add_final_edges(ptn->ideal_node());
      if (ptn->is_LocalVar() && ptn->edge_count() == 0) {
        ptn->dump();
        assert(ptn->as_LocalVar()->edge_count() > 0, "sanity");
      }
    }
    _verify = false;
  }
#endif
  // Bytecode analyzer BCEscapeAnalyzer, used for Call nodes
  // processing, calls to CI to resolve symbols (types, fields, methods)
  // referenced in bytecode. During symbol resolution VM may throw
  // an exception which CI cleans and converts to compilation failure.
  if (C->failing()) {
    NOT_PRODUCT(escape_state_statistics(java_objects_worklist);)
    return false;
  }

  // 2. Finish Graph construction by propagating references to all
  //    java objects through graph.
  if (!complete_connection_graph(ptnodes_worklist, non_escaped_allocs_worklist,
                                 java_objects_worklist, oop_fields_worklist)) {
    // All objects escaped or hit time or iterations limits.
    _collecting = false;
    NOT_PRODUCT(escape_state_statistics(java_objects_worklist);)
    return false;
  }

  // 3. Adjust scalar_replaceable state of nonescaping objects and push
  //    scalar replaceable allocations on alloc_worklist for processing
  //    in split_unique_types().
  GrowableArray<JavaObjectNode*> jobj_worklist;
  int non_escaped_length = non_escaped_allocs_worklist.length();
  bool found_nsr_alloc = false;
  for (int next = 0; next < non_escaped_length; next++) {
    JavaObjectNode* ptn = non_escaped_allocs_worklist.at(next);
    bool noescape = (ptn->escape_state() == PointsToNode::NoEscape);
    Node* n = ptn->ideal_node();
    if (n->is_Allocate()) {
      n->as_Allocate()->_is_non_escaping = noescape;
    }
    if (noescape && ptn->scalar_replaceable()) {
      adjust_scalar_replaceable_state(ptn);
      if (ptn->scalar_replaceable()) {
        jobj_worklist.push(ptn);
      } else {
        found_nsr_alloc = true;
      }
    }
  }

  // Propagate NSR (Not Scalar Replaceable) state.
  if (found_nsr_alloc) {
    find_scalar_replaceable_allocs(jobj_worklist);
  }

  for (int next = 0; next < jobj_worklist.length(); ++next) {
    JavaObjectNode* jobj = jobj_worklist.at(next);
    if (jobj->scalar_replaceable()) {
      alloc_worklist.append(jobj->ideal_node());
    }
  }

#ifdef ASSERT
  if (VerifyConnectionGraph) {
    // Verify that graph is complete - no new edges could be added or needed.
    verify_connection_graph(ptnodes_worklist, non_escaped_allocs_worklist,
                            java_objects_worklist, addp_worklist);
  }
  assert(C->unique() == nodes_size(), "no new ideal nodes should be added during ConnectionGraph build");
  assert(null_obj->escape_state() == PointsToNode::NoEscape &&
         null_obj->edge_count() == 0 &&
         !null_obj->arraycopy_src() &&
         !null_obj->arraycopy_dst(), "sanity");
#endif

  _collecting = false;

  } // TracePhase t3("connectionGraph")

  // 4. Optimize ideal graph based on EA information.
  bool has_non_escaping_obj = (non_escaped_allocs_worklist.length() > 0);
  if (has_non_escaping_obj) {
    optimize_ideal_graph(ptr_cmp_worklist, storestore_worklist);
  }

#ifndef PRODUCT
  if (PrintEscapeAnalysis) {
    dump(ptnodes_worklist); // Dump ConnectionGraph
  }
#endif

#ifdef ASSERT
  if (VerifyConnectionGraph) {
    int alloc_length = alloc_worklist.length();
    for (int next = 0; next < alloc_length; ++next) {
      Node* n = alloc_worklist.at(next);
      PointsToNode* ptn = ptnode_adr(n->_idx);
      assert(ptn->escape_state() == PointsToNode::NoEscape && ptn->scalar_replaceable(), "sanity");
    }
  }
#endif

  // 5. Separate memory graph for scalar replaceable allcations.
  bool has_scalar_replaceable_candidates = (alloc_worklist.length() > 0);
  if (has_scalar_replaceable_candidates && EliminateAllocations) {
    assert(C->do_aliasing(), "Aliasing should be enabled");
    // Now use the escape information to create unique types for
    // scalar replaceable objects.
    split_unique_types(alloc_worklist, arraycopy_worklist, mergemem_worklist);
    if (C->failing()) {
      NOT_PRODUCT(escape_state_statistics(java_objects_worklist);)
      return false;
    }
    C->print_method(PHASE_AFTER_EA, 2);

#ifdef ASSERT
  } else if (Verbose && (PrintEscapeAnalysis || PrintEliminateAllocations)) {
    tty->print("=== No allocations eliminated for ");
    C->method()->print_short_name();
    if (!EliminateAllocations) {
      tty->print(" since EliminateAllocations is off ===");
    } else if(!has_scalar_replaceable_candidates) {
      tty->print(" since there are no scalar replaceable candidates ===");
    }
    tty->cr();
#endif
  }

  // Annotate at safepoints if they have <= ArgEscape objects in their scope and at
  // java calls if they pass ArgEscape objects as parameters.
  if (has_non_escaping_obj &&
      (C->env()->should_retain_local_variables() ||
       C->env()->jvmti_can_get_owned_monitor_info() ||
       C->env()->jvmti_can_walk_any_space() ||
       DeoptimizeObjectsALot)) {
    int sfn_length = sfn_worklist.length();
    for (int next = 0; next < sfn_length; next++) {
      SafePointNode* sfn = sfn_worklist.at(next);
      sfn->set_has_ea_local_in_scope(has_ea_local_in_scope(sfn));
      if (sfn->is_CallJava()) {
        CallJavaNode* call = sfn->as_CallJava();
        call->set_arg_escape(has_arg_escape(call));
      }
    }
  }

  NOT_PRODUCT(escape_state_statistics(java_objects_worklist);)
  return has_non_escaping_obj;
}

// Returns true if there is an object in the scope of sfn that does not escape globally.
bool ConnectionGraph::has_ea_local_in_scope(SafePointNode* sfn) {
  Compile* C = _compile;
  for (JVMState* jvms = sfn->jvms(); jvms != nullptr; jvms = jvms->caller()) {
    if (C->env()->should_retain_local_variables() || C->env()->jvmti_can_walk_any_space() ||
        DeoptimizeObjectsALot) {
      // Jvmti agents can access locals. Must provide info about local objects at runtime.
      int num_locs = jvms->loc_size();
      for (int idx = 0; idx < num_locs; idx++) {
        Node* l = sfn->local(jvms, idx);
        if (not_global_escape(l)) {
          return true;
        }
      }
    }
    if (C->env()->jvmti_can_get_owned_monitor_info() ||
        C->env()->jvmti_can_walk_any_space() || DeoptimizeObjectsALot) {
      // Jvmti agents can read monitors. Must provide info about locked objects at runtime.
      int num_mon = jvms->nof_monitors();
      for (int idx = 0; idx < num_mon; idx++) {
        Node* m = sfn->monitor_obj(jvms, idx);
        if (m != nullptr && not_global_escape(m)) {
          return true;
        }
      }
    }
  }
  return false;
}

// Returns true if at least one of the arguments to the call is an object
// that does not escape globally.
bool ConnectionGraph::has_arg_escape(CallJavaNode* call) {
  if (call->method() != nullptr) {
    uint max_idx = TypeFunc::Parms + call->method()->arg_size();
    for (uint idx = TypeFunc::Parms; idx < max_idx; idx++) {
      Node* p = call->in(idx);
      if (not_global_escape(p)) {
        return true;
      }
    }
  } else {
    const char* name = call->as_CallStaticJava()->_name;
    assert(name != nullptr, "no name");
    // no arg escapes through uncommon traps
    if (strcmp(name, "uncommon_trap") != 0) {
      // process_call_arguments() assumes that all arguments escape globally
      const TypeTuple* d = call->tf()->domain_sig();
      for (uint i = TypeFunc::Parms; i < d->cnt(); i++) {
        const Type* at = d->field_at(i);
        if (at->isa_oopptr() != nullptr) {
          return true;
        }
      }
    }
  }
  return false;
}



// Utility function for nodes that load an object
void ConnectionGraph::add_objload_to_connection_graph(Node *n, Unique_Node_List *delayed_worklist) {
  // Using isa_ptr() instead of isa_oopptr() for LoadP and Phi because
  // ThreadLocal has RawPtr type.
  const Type* t = _igvn->type(n);
  if (t->make_ptr() != nullptr) {
    Node* adr = n->in(MemNode::Address);
#ifdef ASSERT
    if (!adr->is_AddP()) {
      assert(_igvn->type(adr)->isa_rawptr(), "sanity");
    } else {
      assert((ptnode_adr(adr->_idx) == nullptr ||
              ptnode_adr(adr->_idx)->as_Field()->is_oop()), "sanity");
    }
#endif
    add_local_var_and_edge(n, PointsToNode::NoEscape,
                           adr, delayed_worklist);
  }
}

// Populate Connection Graph with PointsTo nodes and create simple
// connection graph edges.
void ConnectionGraph::add_node_to_connection_graph(Node *n, Unique_Node_List *delayed_worklist) {
  assert(!_verify, "this method should not be called for verification");
  PhaseGVN* igvn = _igvn;
  uint n_idx = n->_idx;
  PointsToNode* n_ptn = ptnode_adr(n_idx);
  if (n_ptn != nullptr) {
    return; // No need to redefine PointsTo node during first iteration.
  }
  int opcode = n->Opcode();
  bool gc_handled = BarrierSet::barrier_set()->barrier_set_c2()->escape_add_to_con_graph(this, igvn, delayed_worklist, n, opcode);
  if (gc_handled) {
    return; // Ignore node if already handled by GC.
  }

  if (n->is_Call()) {
    // Arguments to allocation and locking don't escape.
    if (n->is_AbstractLock()) {
      // Put Lock and Unlock nodes on IGVN worklist to process them during
      // first IGVN optimization when escape information is still available.
      record_for_optimizer(n);
    } else if (n->is_Allocate()) {
      add_call_node(n->as_Call());
      record_for_optimizer(n);
    } else {
      if (n->is_CallStaticJava()) {
        const char* name = n->as_CallStaticJava()->_name;
        if (name != nullptr && strcmp(name, "uncommon_trap") == 0) {
          return; // Skip uncommon traps
        }
      }
      // Don't mark as processed since call's arguments have to be processed.
      delayed_worklist->push(n);
      // Check if a call returns an object.
      if ((n->as_Call()->returns_pointer() &&
           n->as_Call()->proj_out_or_null(TypeFunc::Parms) != nullptr) ||
          (n->is_CallStaticJava() &&
           n->as_CallStaticJava()->is_boxing_method())) {
        add_call_node(n->as_Call());
      } else if (n->as_Call()->tf()->returns_inline_type_as_fields()) {
        bool returns_oop = false;
        for (DUIterator_Fast imax, i = n->fast_outs(imax); i < imax && !returns_oop; i++) {
          ProjNode* pn = n->fast_out(i)->as_Proj();
          if (pn->_con >= TypeFunc::Parms && pn->bottom_type()->isa_ptr()) {
            returns_oop = true;
          }
        }
        if (returns_oop) {
          add_call_node(n->as_Call());
        }
      }
    }
    return;
  }
  // Put this check here to process call arguments since some call nodes
  // point to phantom_obj.
  if (n_ptn == phantom_obj || n_ptn == null_obj) {
    return; // Skip predefined nodes.
  }
  switch (opcode) {
    case Op_AddP: {
      Node* base = get_addp_base(n);
      PointsToNode* ptn_base = ptnode_adr(base->_idx);
      // Field nodes are created for all field types. They are used in
      // adjust_scalar_replaceable_state() and split_unique_types().
      // Note, non-oop fields will have only base edges in Connection
      // Graph because such fields are not used for oop loads and stores.
      int offset = address_offset(n, igvn);
      add_field(n, PointsToNode::NoEscape, offset);
      if (ptn_base == nullptr) {
        delayed_worklist->push(n); // Process it later.
      } else {
        n_ptn = ptnode_adr(n_idx);
        add_base(n_ptn->as_Field(), ptn_base);
      }
      break;
    }
    case Op_CastX2P: {
      map_ideal_node(n, phantom_obj);
      break;
    }
    case Op_InlineType:
    case Op_CastPP:
    case Op_CheckCastPP:
    case Op_EncodeP:
    case Op_DecodeN:
    case Op_EncodePKlass:
    case Op_DecodeNKlass: {
      add_local_var_and_edge(n, PointsToNode::NoEscape, n->in(1), delayed_worklist);
      break;
    }
    case Op_CMoveP: {
      add_local_var(n, PointsToNode::NoEscape);
      // Do not add edges during first iteration because some could be
      // not defined yet.
      delayed_worklist->push(n);
      break;
    }
    case Op_ConP:
    case Op_ConN:
    case Op_ConNKlass: {
      // assume all oop constants globally escape except for null
      PointsToNode::EscapeState es;
      const Type* t = igvn->type(n);
      if (t == TypePtr::NULL_PTR || t == TypeNarrowOop::NULL_PTR) {
        es = PointsToNode::NoEscape;
      } else {
        es = PointsToNode::GlobalEscape;
      }
      add_java_object(n, es);
      break;
    }
    case Op_CreateEx: {
      // assume that all exception objects globally escape
      map_ideal_node(n, phantom_obj);
      break;
    }
    case Op_LoadKlass:
    case Op_LoadNKlass: {
      // Unknown class is loaded
      map_ideal_node(n, phantom_obj);
      break;
    }
    case Op_LoadP:
    case Op_LoadN: {
      add_objload_to_connection_graph(n, delayed_worklist);
      break;
    }
    case Op_Parm: {
      map_ideal_node(n, phantom_obj);
      break;
    }
    case Op_PartialSubtypeCheck: {
      // Produces Null or notNull and is used in only in CmpP so
      // phantom_obj could be used.
      map_ideal_node(n, phantom_obj); // Result is unknown
      break;
    }
    case Op_Phi: {
      // Using isa_ptr() instead of isa_oopptr() for LoadP and Phi because
      // ThreadLocal has RawPtr type.
      const Type* t = n->as_Phi()->type();
      if (t->make_ptr() != nullptr) {
        add_local_var(n, PointsToNode::NoEscape);
        // Do not add edges during first iteration because some could be
        // not defined yet.
        delayed_worklist->push(n);
      }
      break;
    }
    case Op_Proj: {
      // we are only interested in the oop result projection from a call
      if (n->as_Proj()->_con >= TypeFunc::Parms && n->in(0)->is_Call() &&
          (n->in(0)->as_Call()->returns_pointer() || n->bottom_type()->isa_ptr())) {
        assert((n->as_Proj()->_con == TypeFunc::Parms && n->in(0)->as_Call()->returns_pointer()) ||
               n->in(0)->as_Call()->tf()->returns_inline_type_as_fields(), "what kind of oop return is it?");
        add_local_var_and_edge(n, PointsToNode::NoEscape, n->in(0), delayed_worklist);
      }
      break;
    }
    case Op_Rethrow: // Exception object escapes
    case Op_Return: {
      if (n->req() > TypeFunc::Parms &&
          igvn->type(n->in(TypeFunc::Parms))->isa_oopptr()) {
        // Treat Return value as LocalVar with GlobalEscape escape state.
        add_local_var_and_edge(n, PointsToNode::GlobalEscape, n->in(TypeFunc::Parms), delayed_worklist);
      }
      break;
    }
    case Op_CompareAndExchangeP:
    case Op_CompareAndExchangeN:
    case Op_GetAndSetP:
    case Op_GetAndSetN: {
      add_objload_to_connection_graph(n, delayed_worklist);
      // fall-through
    }
    case Op_StoreP:
    case Op_StoreN:
    case Op_StoreNKlass:
    case Op_WeakCompareAndSwapP:
    case Op_WeakCompareAndSwapN:
    case Op_CompareAndSwapP:
    case Op_CompareAndSwapN: {
      add_to_congraph_unsafe_access(n, opcode, delayed_worklist);
      break;
    }
    case Op_AryEq:
    case Op_CountPositives:
    case Op_StrComp:
    case Op_StrEquals:
    case Op_StrIndexOf:
    case Op_StrIndexOfChar:
    case Op_StrInflatedCopy:
    case Op_StrCompressedCopy:
    case Op_EncodeISOArray: {
      add_local_var(n, PointsToNode::ArgEscape);
      delayed_worklist->push(n); // Process it later.
      break;
    }
    case Op_ThreadLocal: {
      add_java_object(n, PointsToNode::ArgEscape);
      break;
    }
    case Op_Blackhole: {
      // All blackhole pointer arguments are globally escaping.
      // Only do this if there is at least one pointer argument.
      // Do not add edges during first iteration because some could be
      // not defined yet, defer to final step.
      for (uint i = 0; i < n->req(); i++) {
        Node* in = n->in(i);
        if (in != nullptr) {
          const Type* at = _igvn->type(in);
          if (!at->isa_ptr()) continue;

          add_local_var(n, PointsToNode::GlobalEscape);
          delayed_worklist->push(n);
          break;
        }
      }
      break;
    }
    default:
      ; // Do nothing for nodes not related to EA.
  }
  return;
}

// Add final simple edges to graph.
void ConnectionGraph::add_final_edges(Node *n) {
  PointsToNode* n_ptn = ptnode_adr(n->_idx);
#ifdef ASSERT
  if (_verify && n_ptn->is_JavaObject())
    return; // This method does not change graph for JavaObject.
#endif

  if (n->is_Call()) {
    process_call_arguments(n->as_Call());
    return;
  }
  assert(n->is_Store() || n->is_LoadStore() ||
         (n_ptn != nullptr) && (n_ptn->ideal_node() != nullptr),
         "node should be registered already");
  int opcode = n->Opcode();
  bool gc_handled = BarrierSet::barrier_set()->barrier_set_c2()->escape_add_final_edges(this, _igvn, n, opcode);
  if (gc_handled) {
    return; // Ignore node if already handled by GC.
  }
  switch (opcode) {
    case Op_AddP: {
      Node* base = get_addp_base(n);
      PointsToNode* ptn_base = ptnode_adr(base->_idx);
      assert(ptn_base != nullptr, "field's base should be registered");
      add_base(n_ptn->as_Field(), ptn_base);
      break;
    }
    case Op_InlineType:
    case Op_CastPP:
    case Op_CheckCastPP:
    case Op_EncodeP:
    case Op_DecodeN:
    case Op_EncodePKlass:
    case Op_DecodeNKlass: {
      add_local_var_and_edge(n, PointsToNode::NoEscape, n->in(1), nullptr);
      break;
    }
    case Op_CMoveP: {
      for (uint i = CMoveNode::IfFalse; i < n->req(); i++) {
        Node* in = n->in(i);
        if (in == nullptr) {
          continue;  // ignore null
        }
        Node* uncast_in = in->uncast();
        if (uncast_in->is_top() || uncast_in == n) {
          continue;  // ignore top or inputs which go back this node
        }
        PointsToNode* ptn = ptnode_adr(in->_idx);
        assert(ptn != nullptr, "node should be registered");
        add_edge(n_ptn, ptn);
      }
      break;
    }
    case Op_LoadP:
    case Op_LoadN: {
      // Using isa_ptr() instead of isa_oopptr() for LoadP and Phi because
      // ThreadLocal has RawPtr type.
      assert(_igvn->type(n)->make_ptr() != nullptr, "Unexpected node type");
      add_local_var_and_edge(n, PointsToNode::NoEscape, n->in(MemNode::Address), nullptr);
      break;
    }
    case Op_Phi: {
      // Using isa_ptr() instead of isa_oopptr() for LoadP and Phi because
      // ThreadLocal has RawPtr type.
      assert(n->as_Phi()->type()->make_ptr() != nullptr, "Unexpected node type");
      for (uint i = 1; i < n->req(); i++) {
        Node* in = n->in(i);
        if (in == nullptr) {
          continue;  // ignore null
        }
        Node* uncast_in = in->uncast();
        if (uncast_in->is_top() || uncast_in == n) {
          continue;  // ignore top or inputs which go back this node
        }
        PointsToNode* ptn = ptnode_adr(in->_idx);
        assert(ptn != nullptr, "node should be registered");
        add_edge(n_ptn, ptn);
      }
      break;
    }
    case Op_Proj: {
      // we are only interested in the oop result projection from a call
<<<<<<< HEAD
      assert((n->as_Proj()->_con == TypeFunc::Parms && n->in(0)->as_Call()->returns_pointer()) ||
             n->in(0)->as_Call()->tf()->returns_inline_type_as_fields(), "what kind of oop return is it?");
      add_local_var_and_edge(n, PointsToNode::NoEscape, n->in(0), NULL);
=======
      assert(n->as_Proj()->_con == TypeFunc::Parms && n->in(0)->is_Call() &&
             n->in(0)->as_Call()->returns_pointer(), "Unexpected node type");
      add_local_var_and_edge(n, PointsToNode::NoEscape, n->in(0), nullptr);
>>>>>>> 2b81faeb
      break;
    }
    case Op_Rethrow: // Exception object escapes
    case Op_Return: {
      assert(n->req() > TypeFunc::Parms && _igvn->type(n->in(TypeFunc::Parms))->isa_oopptr(),
             "Unexpected node type");
      // Treat Return value as LocalVar with GlobalEscape escape state.
      add_local_var_and_edge(n, PointsToNode::GlobalEscape, n->in(TypeFunc::Parms), nullptr);
      break;
    }
    case Op_CompareAndExchangeP:
    case Op_CompareAndExchangeN:
    case Op_GetAndSetP:
    case Op_GetAndSetN:{
      assert(_igvn->type(n)->make_ptr() != nullptr, "Unexpected node type");
      add_local_var_and_edge(n, PointsToNode::NoEscape, n->in(MemNode::Address), nullptr);
      // fall-through
    }
    case Op_CompareAndSwapP:
    case Op_CompareAndSwapN:
    case Op_WeakCompareAndSwapP:
    case Op_WeakCompareAndSwapN:
    case Op_StoreP:
    case Op_StoreN:
    case Op_StoreNKlass:{
      add_final_edges_unsafe_access(n, opcode);
      break;
    }
    case Op_VectorizedHashCode:
    case Op_AryEq:
    case Op_CountPositives:
    case Op_StrComp:
    case Op_StrEquals:
    case Op_StrIndexOf:
    case Op_StrIndexOfChar:
    case Op_StrInflatedCopy:
    case Op_StrCompressedCopy:
    case Op_EncodeISOArray: {
      // char[]/byte[] arrays passed to string intrinsic do not escape but
      // they are not scalar replaceable. Adjust escape state for them.
      // Start from in(2) edge since in(1) is memory edge.
      for (uint i = 2; i < n->req(); i++) {
        Node* adr = n->in(i);
        const Type* at = _igvn->type(adr);
        if (!adr->is_top() && at->isa_ptr()) {
          assert(at == Type::TOP || at == TypePtr::NULL_PTR ||
                 at->isa_ptr() != nullptr, "expecting a pointer");
          if (adr->is_AddP()) {
            adr = get_addp_base(adr);
          }
          PointsToNode* ptn = ptnode_adr(adr->_idx);
          assert(ptn != nullptr, "node should be registered");
          add_edge(n_ptn, ptn);
        }
      }
      break;
    }
    case Op_Blackhole: {
      // All blackhole pointer arguments are globally escaping.
      for (uint i = 0; i < n->req(); i++) {
        Node* in = n->in(i);
        if (in != nullptr) {
          const Type* at = _igvn->type(in);
          if (!at->isa_ptr()) continue;

          if (in->is_AddP()) {
            in = get_addp_base(in);
          }

          PointsToNode* ptn = ptnode_adr(in->_idx);
          assert(ptn != nullptr, "should be defined already");
          set_escape_state(ptn, PointsToNode::GlobalEscape NOT_PRODUCT(COMMA "blackhole"));
          add_edge(n_ptn, ptn);
        }
      }
      break;
    }
    default: {
      // This method should be called only for EA specific nodes which may
      // miss some edges when they were created.
#ifdef ASSERT
      n->dump(1);
#endif
      guarantee(false, "unknown node");
    }
  }
  return;
}

void ConnectionGraph::add_to_congraph_unsafe_access(Node* n, uint opcode, Unique_Node_List* delayed_worklist) {
  Node* adr = n->in(MemNode::Address);
  const Type* adr_type = _igvn->type(adr);
  adr_type = adr_type->make_ptr();
  if (adr_type == nullptr) {
    return; // skip dead nodes
  }
  if (adr_type->isa_oopptr()
      || ((opcode == Op_StoreP || opcode == Op_StoreN || opcode == Op_StoreNKlass)
          && adr_type == TypeRawPtr::NOTNULL
          && is_captured_store_address(adr))) {
    delayed_worklist->push(n); // Process it later.
#ifdef ASSERT
    assert (adr->is_AddP(), "expecting an AddP");
    if (adr_type == TypeRawPtr::NOTNULL) {
      // Verify a raw address for a store captured by Initialize node.
      int offs = (int) _igvn->find_intptr_t_con(adr->in(AddPNode::Offset), Type::OffsetBot);
      assert(offs != Type::OffsetBot, "offset must be a constant");
    }
#endif
  } else {
    // Ignore copy the displaced header to the BoxNode (OSR compilation).
    if (adr->is_BoxLock()) {
      return;
    }
    // Stored value escapes in unsafe access.
    if ((opcode == Op_StoreP) && adr_type->isa_rawptr()) {
      delayed_worklist->push(n); // Process unsafe access later.
      return;
    }
#ifdef ASSERT
    n->dump(1);
    assert(false, "not unsafe");
#endif
  }
}

bool ConnectionGraph::add_final_edges_unsafe_access(Node* n, uint opcode) {
  Node* adr = n->in(MemNode::Address);
  const Type *adr_type = _igvn->type(adr);
  adr_type = adr_type->make_ptr();
#ifdef ASSERT
  if (adr_type == nullptr) {
    n->dump(1);
    assert(adr_type != nullptr, "dead node should not be on list");
    return true;
  }
#endif

  if (adr_type->isa_oopptr()
      || ((opcode == Op_StoreP || opcode == Op_StoreN || opcode == Op_StoreNKlass)
           && adr_type == TypeRawPtr::NOTNULL
           && is_captured_store_address(adr))) {
    // Point Address to Value
    PointsToNode* adr_ptn = ptnode_adr(adr->_idx);
    assert(adr_ptn != nullptr &&
           adr_ptn->as_Field()->is_oop(), "node should be registered");
    Node* val = n->in(MemNode::ValueIn);
    PointsToNode* ptn = ptnode_adr(val->_idx);
    assert(ptn != nullptr, "node should be registered");
    add_edge(adr_ptn, ptn);
    return true;
  } else if ((opcode == Op_StoreP) && adr_type->isa_rawptr()) {
    // Stored value escapes in unsafe access.
    Node* val = n->in(MemNode::ValueIn);
    PointsToNode* ptn = ptnode_adr(val->_idx);
    assert(ptn != nullptr, "node should be registered");
    set_escape_state(ptn, PointsToNode::GlobalEscape NOT_PRODUCT(COMMA "stored at raw address"));
    // Add edge to object for unsafe access with offset.
    PointsToNode* adr_ptn = ptnode_adr(adr->_idx);
    assert(adr_ptn != nullptr, "node should be registered");
    if (adr_ptn->is_Field()) {
      assert(adr_ptn->as_Field()->is_oop(), "should be oop field");
      add_edge(adr_ptn, ptn);
    }
    return true;
  }
#ifdef ASSERT
  n->dump(1);
  assert(false, "not unsafe");
#endif
  return false;
}

void ConnectionGraph::add_call_node(CallNode* call) {
  assert(call->returns_pointer() || call->tf()->returns_inline_type_as_fields(), "only for call which returns pointer");
  uint call_idx = call->_idx;
  if (call->is_Allocate()) {
    Node* k = call->in(AllocateNode::KlassNode);
    const TypeKlassPtr* kt = k->bottom_type()->isa_klassptr();
    assert(kt != nullptr, "TypeKlassPtr  required.");
    PointsToNode::EscapeState es = PointsToNode::NoEscape;
    bool scalar_replaceable = true;
    NOT_PRODUCT(const char* nsr_reason = "");
    if (call->is_AllocateArray()) {
      if (!kt->isa_aryklassptr()) { // StressReflectiveCode
        es = PointsToNode::GlobalEscape;
      } else {
        int length = call->in(AllocateNode::ALength)->find_int_con(-1);
        if (length < 0) {
          // Not scalar replaceable if the length is not constant.
          scalar_replaceable = false;
          NOT_PRODUCT(nsr_reason = "has a non-constant length");
        } else if (length > EliminateAllocationArraySizeLimit) {
          // Not scalar replaceable if the length is too big.
          scalar_replaceable = false;
          NOT_PRODUCT(nsr_reason = "has a length that is too big");
        }
      }
    } else {  // Allocate instance
      if (!kt->isa_instklassptr()) { // StressReflectiveCode
        es = PointsToNode::GlobalEscape;
      } else {
        const TypeInstKlassPtr* ikt = kt->is_instklassptr();
        ciInstanceKlass* ik = ikt->klass_is_exact() ? ikt->exact_klass()->as_instance_klass() : ikt->instance_klass();
        if (ik->is_subclass_of(_compile->env()->Thread_klass()) ||
            ik->is_subclass_of(_compile->env()->Reference_klass()) ||
            !ik->can_be_instantiated() ||
            ik->has_finalizer()) {
          es = PointsToNode::GlobalEscape;
        } else {
          int nfields = ik->as_instance_klass()->nof_nonstatic_fields();
          if (nfields > EliminateAllocationFieldsLimit) {
            // Not scalar replaceable if there are too many fields.
            scalar_replaceable = false;
            NOT_PRODUCT(nsr_reason = "has too many fields");
          }
        }
      }
    }
    add_java_object(call, es);
    PointsToNode* ptn = ptnode_adr(call_idx);
    if (!scalar_replaceable && ptn->scalar_replaceable()) {
      set_not_scalar_replaceable(ptn NOT_PRODUCT(COMMA nsr_reason));
    }
  } else if (call->is_CallStaticJava()) {
    // Call nodes could be different types:
    //
    // 1. CallDynamicJavaNode (what happened during call is unknown):
    //
    //    - mapped to GlobalEscape JavaObject node if oop is returned;
    //
    //    - all oop arguments are escaping globally;
    //
    // 2. CallStaticJavaNode (execute bytecode analysis if possible):
    //
    //    - the same as CallDynamicJavaNode if can't do bytecode analysis;
    //
    //    - mapped to GlobalEscape JavaObject node if unknown oop is returned;
    //    - mapped to NoEscape JavaObject node if non-escaping object allocated
    //      during call is returned;
    //    - mapped to ArgEscape LocalVar node pointed to object arguments
    //      which are returned and does not escape during call;
    //
    //    - oop arguments escaping status is defined by bytecode analysis;
    //
    // For a static call, we know exactly what method is being called.
    // Use bytecode estimator to record whether the call's return value escapes.
    ciMethod* meth = call->as_CallJava()->method();
    if (meth == nullptr) {
      const char* name = call->as_CallStaticJava()->_name;
      assert(strncmp(name, "_multianewarray", 15) == 0 ||
             strncmp(name, "_load_unknown_inline", 20) == 0, "TODO: add failed case check");
      // Returns a newly allocated non-escaped object.
      add_java_object(call, PointsToNode::NoEscape);
      set_not_scalar_replaceable(ptnode_adr(call_idx) NOT_PRODUCT(COMMA "is result of multinewarray"));
    } else if (meth->is_boxing_method()) {
      // Returns boxing object
      PointsToNode::EscapeState es;
      vmIntrinsics::ID intr = meth->intrinsic_id();
      if (intr == vmIntrinsics::_floatValue || intr == vmIntrinsics::_doubleValue) {
        // It does not escape if object is always allocated.
        es = PointsToNode::NoEscape;
      } else {
        // It escapes globally if object could be loaded from cache.
        es = PointsToNode::GlobalEscape;
      }
      add_java_object(call, es);
    } else {
      BCEscapeAnalyzer* call_analyzer = meth->get_bcea();
      call_analyzer->copy_dependencies(_compile->dependencies());
      if (call_analyzer->is_return_allocated()) {
        // Returns a newly allocated non-escaped object, simply
        // update dependency information.
        // Mark it as NoEscape so that objects referenced by
        // it's fields will be marked as NoEscape at least.
        add_java_object(call, PointsToNode::NoEscape);
        set_not_scalar_replaceable(ptnode_adr(call_idx) NOT_PRODUCT(COMMA "is result of call"));
      } else {
        // Determine whether any arguments are returned.
        const TypeTuple* d = call->tf()->domain_cc();
        bool ret_arg = false;
        for (uint i = TypeFunc::Parms; i < d->cnt(); i++) {
          if (d->field_at(i)->isa_ptr() != nullptr &&
              call_analyzer->is_arg_returned(i - TypeFunc::Parms)) {
            ret_arg = true;
            break;
          }
        }
        if (ret_arg) {
          add_local_var(call, PointsToNode::ArgEscape);
        } else {
          // Returns unknown object.
          map_ideal_node(call, phantom_obj);
        }
      }
    }
  } else {
    // An other type of call, assume the worst case:
    // returned value is unknown and globally escapes.
    assert(call->Opcode() == Op_CallDynamicJava, "add failed case check");
    map_ideal_node(call, phantom_obj);
  }
}

void ConnectionGraph::process_call_arguments(CallNode *call) {
    bool is_arraycopy = false;
    switch (call->Opcode()) {
#ifdef ASSERT
    case Op_Allocate:
    case Op_AllocateArray:
    case Op_Lock:
    case Op_Unlock:
      assert(false, "should be done already");
      break;
#endif
    case Op_ArrayCopy:
    case Op_CallLeafNoFP:
      // Most array copies are ArrayCopy nodes at this point but there
      // are still a few direct calls to the copy subroutines (See
      // PhaseStringOpts::copy_string())
      is_arraycopy = (call->Opcode() == Op_ArrayCopy) ||
        call->as_CallLeaf()->is_call_to_arraycopystub();
      // fall through
    case Op_CallLeafVector:
    case Op_CallLeaf: {
      // Stub calls, objects do not escape but they are not scale replaceable.
      // Adjust escape state for outgoing arguments.
      const TypeTuple * d = call->tf()->domain_sig();
      bool src_has_oops = false;
      for (uint i = TypeFunc::Parms; i < d->cnt(); i++) {
        const Type* at = d->field_at(i);
        Node *arg = call->in(i);
        if (arg == nullptr) {
          continue;
        }
        const Type *aat = _igvn->type(arg);
        if (arg->is_top() || !at->isa_ptr() || !aat->isa_ptr()) {
          continue;
        }
        if (arg->is_AddP()) {
          //
          // The inline_native_clone() case when the arraycopy stub is called
          // after the allocation before Initialize and CheckCastPP nodes.
          // Or normal arraycopy for object arrays case.
          //
          // Set AddP's base (Allocate) as not scalar replaceable since
          // pointer to the base (with offset) is passed as argument.
          //
          arg = get_addp_base(arg);
        }
        PointsToNode* arg_ptn = ptnode_adr(arg->_idx);
        assert(arg_ptn != nullptr, "should be registered");
        PointsToNode::EscapeState arg_esc = arg_ptn->escape_state();
        if (is_arraycopy || arg_esc < PointsToNode::ArgEscape) {
          assert(aat == Type::TOP || aat == TypePtr::NULL_PTR ||
                 aat->isa_ptr() != nullptr, "expecting an Ptr");
          bool arg_has_oops = aat->isa_oopptr() &&
                              (aat->isa_instptr() ||
<<<<<<< HEAD
                               (aat->isa_aryptr() && (aat->isa_aryptr()->elem() == Type::BOTTOM || aat->isa_aryptr()->elem()->make_oopptr() != NULL)) ||
                               (aat->isa_aryptr() && aat->isa_aryptr()->elem() != NULL &&
                                                               aat->isa_aryptr()->is_flat() &&
                                                               aat->isa_aryptr()->elem()->inline_klass()->contains_oops()));
=======
                               (aat->isa_aryptr() && (aat->isa_aryptr()->elem() == Type::BOTTOM || aat->isa_aryptr()->elem()->make_oopptr() != nullptr)));
>>>>>>> 2b81faeb
          if (i == TypeFunc::Parms) {
            src_has_oops = arg_has_oops;
          }
          //
          // src or dst could be j.l.Object when other is basic type array:
          //
          //   arraycopy(char[],0,Object*,0,size);
          //   arraycopy(Object*,0,char[],0,size);
          //
          // Don't add edges in such cases.
          //
          bool arg_is_arraycopy_dest = src_has_oops && is_arraycopy &&
                                       arg_has_oops && (i > TypeFunc::Parms);
#ifdef ASSERT
          if (!(is_arraycopy ||
                BarrierSet::barrier_set()->barrier_set_c2()->is_gc_barrier_node(call) ||
                (call->as_CallLeaf()->_name != nullptr &&
                 (strcmp(call->as_CallLeaf()->_name, "updateBytesCRC32") == 0 ||
                  strcmp(call->as_CallLeaf()->_name, "updateBytesCRC32C") == 0 ||
                  strcmp(call->as_CallLeaf()->_name, "updateBytesAdler32") == 0 ||
                  strcmp(call->as_CallLeaf()->_name, "aescrypt_encryptBlock") == 0 ||
                  strcmp(call->as_CallLeaf()->_name, "aescrypt_decryptBlock") == 0 ||
                  strcmp(call->as_CallLeaf()->_name, "cipherBlockChaining_encryptAESCrypt") == 0 ||
                  strcmp(call->as_CallLeaf()->_name, "cipherBlockChaining_decryptAESCrypt") == 0 ||
                  strcmp(call->as_CallLeaf()->_name, "electronicCodeBook_encryptAESCrypt") == 0 ||
                  strcmp(call->as_CallLeaf()->_name, "electronicCodeBook_decryptAESCrypt") == 0 ||
                  strcmp(call->as_CallLeaf()->_name, "counterMode_AESCrypt") == 0 ||
                  strcmp(call->as_CallLeaf()->_name, "galoisCounterMode_AESCrypt") == 0 ||
                  strcmp(call->as_CallLeaf()->_name, "poly1305_processBlocks") == 0 ||
                  strcmp(call->as_CallLeaf()->_name, "ghash_processBlocks") == 0 ||
                  strcmp(call->as_CallLeaf()->_name, "chacha20Block") == 0 ||
                  strcmp(call->as_CallLeaf()->_name, "encodeBlock") == 0 ||
                  strcmp(call->as_CallLeaf()->_name, "decodeBlock") == 0 ||
                  strcmp(call->as_CallLeaf()->_name, "md5_implCompress") == 0 ||
                  strcmp(call->as_CallLeaf()->_name, "md5_implCompressMB") == 0 ||
                  strcmp(call->as_CallLeaf()->_name, "sha1_implCompress") == 0 ||
                  strcmp(call->as_CallLeaf()->_name, "sha1_implCompressMB") == 0 ||
                  strcmp(call->as_CallLeaf()->_name, "sha256_implCompress") == 0 ||
                  strcmp(call->as_CallLeaf()->_name, "sha256_implCompressMB") == 0 ||
                  strcmp(call->as_CallLeaf()->_name, "sha512_implCompress") == 0 ||
                  strcmp(call->as_CallLeaf()->_name, "sha512_implCompressMB") == 0 ||
                  strcmp(call->as_CallLeaf()->_name, "sha3_implCompress") == 0 ||
                  strcmp(call->as_CallLeaf()->_name, "sha3_implCompressMB") == 0 ||
                  strcmp(call->as_CallLeaf()->_name, "multiplyToLen") == 0 ||
                  strcmp(call->as_CallLeaf()->_name, "squareToLen") == 0 ||
                  strcmp(call->as_CallLeaf()->_name, "mulAdd") == 0 ||
                  strcmp(call->as_CallLeaf()->_name, "montgomery_multiply") == 0 ||
                  strcmp(call->as_CallLeaf()->_name, "montgomery_square") == 0 ||
                  strcmp(call->as_CallLeaf()->_name, "vectorizedMismatch") == 0 ||
                  strcmp(call->as_CallLeaf()->_name, "load_unknown_inline") == 0 ||
                  strcmp(call->as_CallLeaf()->_name, "store_unknown_inline") == 0 ||
                  strcmp(call->as_CallLeaf()->_name, "bigIntegerRightShiftWorker") == 0 ||
                  strcmp(call->as_CallLeaf()->_name, "bigIntegerLeftShiftWorker") == 0 ||
                  strcmp(call->as_CallLeaf()->_name, "vectorizedMismatch") == 0 ||
                  strcmp(call->as_CallLeaf()->_name, "get_class_id_intrinsic") == 0)
                 ))) {
            call->dump();
            fatal("EA unexpected CallLeaf %s", call->as_CallLeaf()->_name);
          }
#endif
          // Always process arraycopy's destination object since
          // we need to add all possible edges to references in
          // source object.
          if (arg_esc >= PointsToNode::ArgEscape &&
              !arg_is_arraycopy_dest) {
            continue;
          }
          PointsToNode::EscapeState es = PointsToNode::ArgEscape;
          if (call->is_ArrayCopy()) {
            ArrayCopyNode* ac = call->as_ArrayCopy();
            if (ac->is_clonebasic() ||
                ac->is_arraycopy_validated() ||
                ac->is_copyof_validated() ||
                ac->is_copyofrange_validated()) {
              es = PointsToNode::NoEscape;
            }
          }
          set_escape_state(arg_ptn, es NOT_PRODUCT(COMMA trace_arg_escape_message(call)));
          if (arg_is_arraycopy_dest) {
            Node* src = call->in(TypeFunc::Parms);
            if (src->is_AddP()) {
              src = get_addp_base(src);
            }
            PointsToNode* src_ptn = ptnode_adr(src->_idx);
            assert(src_ptn != nullptr, "should be registered");
            if (arg_ptn != src_ptn) {
              // Special arraycopy edge:
              // A destination object's field can't have the source object
              // as base since objects escape states are not related.
              // Only escape state of destination object's fields affects
              // escape state of fields in source object.
              add_arraycopy(call, es, src_ptn, arg_ptn);
            }
          }
        }
      }
      break;
    }
    case Op_CallStaticJava: {
      // For a static call, we know exactly what method is being called.
      // Use bytecode estimator to record the call's escape affects
#ifdef ASSERT
      const char* name = call->as_CallStaticJava()->_name;
      assert((name == nullptr || strcmp(name, "uncommon_trap") != 0), "normal calls only");
#endif
      ciMethod* meth = call->as_CallJava()->method();
      if ((meth != nullptr) && meth->is_boxing_method()) {
        break; // Boxing methods do not modify any oops.
      }
      BCEscapeAnalyzer* call_analyzer = (meth !=nullptr) ? meth->get_bcea() : nullptr;
      // fall-through if not a Java method or no analyzer information
      if (call_analyzer != nullptr) {
        PointsToNode* call_ptn = ptnode_adr(call->_idx);
        const TypeTuple* d = call->tf()->domain_cc();
        for (uint i = TypeFunc::Parms; i < d->cnt(); i++) {
          const Type* at = d->field_at(i);
          int k = i - TypeFunc::Parms;
          Node* arg = call->in(i);
          PointsToNode* arg_ptn = ptnode_adr(arg->_idx);
          if (at->isa_ptr() != nullptr &&
              call_analyzer->is_arg_returned(k)) {
            // The call returns arguments.
            if (call_ptn != nullptr) { // Is call's result used?
              assert(call_ptn->is_LocalVar(), "node should be registered");
              assert(arg_ptn != nullptr, "node should be registered");
              add_edge(call_ptn, arg_ptn);
            }
          }
          if (at->isa_oopptr() != nullptr &&
              arg_ptn->escape_state() < PointsToNode::GlobalEscape) {
            if (!call_analyzer->is_arg_stack(k)) {
              // The argument global escapes
              set_escape_state(arg_ptn, PointsToNode::GlobalEscape NOT_PRODUCT(COMMA trace_arg_escape_message(call)));
            } else {
              set_escape_state(arg_ptn, PointsToNode::ArgEscape NOT_PRODUCT(COMMA trace_arg_escape_message(call)));
              if (!call_analyzer->is_arg_local(k)) {
                // The argument itself doesn't escape, but any fields might
                set_fields_escape_state(arg_ptn, PointsToNode::GlobalEscape NOT_PRODUCT(COMMA trace_arg_escape_message(call)));
              }
            }
          }
        }
        if (call_ptn != nullptr && call_ptn->is_LocalVar()) {
          // The call returns arguments.
          assert(call_ptn->edge_count() > 0, "sanity");
          if (!call_analyzer->is_return_local()) {
            // Returns also unknown object.
            add_edge(call_ptn, phantom_obj);
          }
        }
        break;
      }
    }
    default: {
      // Fall-through here if not a Java method or no analyzer information
      // or some other type of call, assume the worst case: all arguments
      // globally escape.
      const TypeTuple* d = call->tf()->domain_cc();
      for (uint i = TypeFunc::Parms; i < d->cnt(); i++) {
        const Type* at = d->field_at(i);
        if (at->isa_oopptr() != nullptr) {
          Node* arg = call->in(i);
          if (arg->is_AddP()) {
            arg = get_addp_base(arg);
          }
          assert(ptnode_adr(arg->_idx) != nullptr, "should be defined already");
          set_escape_state(ptnode_adr(arg->_idx), PointsToNode::GlobalEscape NOT_PRODUCT(COMMA trace_arg_escape_message(call)));
        }
      }
    }
  }
}


// Finish Graph construction.
bool ConnectionGraph::complete_connection_graph(
                         GrowableArray<PointsToNode*>&   ptnodes_worklist,
                         GrowableArray<JavaObjectNode*>& non_escaped_allocs_worklist,
                         GrowableArray<JavaObjectNode*>& java_objects_worklist,
                         GrowableArray<FieldNode*>&      oop_fields_worklist) {
  // Normally only 1-3 passes needed to build Connection Graph depending
  // on graph complexity. Observed 8 passes in jvm2008 compiler.compiler.
  // Set limit to 20 to catch situation when something did go wrong and
  // bailout Escape Analysis.
  // Also limit build time to 20 sec (60 in debug VM), EscapeAnalysisTimeout flag.
#define GRAPH_BUILD_ITER_LIMIT 20

  // Propagate GlobalEscape and ArgEscape escape states and check that
  // we still have non-escaping objects. The method pushs on _worklist
  // Field nodes which reference phantom_object.
  if (!find_non_escaped_objects(ptnodes_worklist, non_escaped_allocs_worklist)) {
    return false; // Nothing to do.
  }
  // Now propagate references to all JavaObject nodes.
  int java_objects_length = java_objects_worklist.length();
  elapsedTimer build_time;
  build_time.start();
  elapsedTimer time;
  bool timeout = false;
  int new_edges = 1;
  int iterations = 0;
  do {
    while ((new_edges > 0) &&
           (iterations++ < GRAPH_BUILD_ITER_LIMIT)) {
      double start_time = time.seconds();
      time.start();
      new_edges = 0;
      // Propagate references to phantom_object for nodes pushed on _worklist
      // by find_non_escaped_objects() and find_field_value().
      new_edges += add_java_object_edges(phantom_obj, false);
      for (int next = 0; next < java_objects_length; ++next) {
        JavaObjectNode* ptn = java_objects_worklist.at(next);
        new_edges += add_java_object_edges(ptn, true);

#define SAMPLE_SIZE 4
        if ((next % SAMPLE_SIZE) == 0) {
          // Each 4 iterations calculate how much time it will take
          // to complete graph construction.
          time.stop();
          // Poll for requests from shutdown mechanism to quiesce compiler
          // because Connection graph construction may take long time.
          CompileBroker::maybe_block();
          double stop_time = time.seconds();
          double time_per_iter = (stop_time - start_time) / (double)SAMPLE_SIZE;
          double time_until_end = time_per_iter * (double)(java_objects_length - next);
          if ((start_time + time_until_end) >= EscapeAnalysisTimeout) {
            timeout = true;
            break; // Timeout
          }
          start_time = stop_time;
          time.start();
        }
#undef SAMPLE_SIZE

      }
      if (timeout) break;
      if (new_edges > 0) {
        // Update escape states on each iteration if graph was updated.
        if (!find_non_escaped_objects(ptnodes_worklist, non_escaped_allocs_worklist)) {
          return false; // Nothing to do.
        }
      }
      time.stop();
      if (time.seconds() >= EscapeAnalysisTimeout) {
        timeout = true;
        break;
      }
    }
    if ((iterations < GRAPH_BUILD_ITER_LIMIT) && !timeout) {
      time.start();
      // Find fields which have unknown value.
      int fields_length = oop_fields_worklist.length();
      for (int next = 0; next < fields_length; next++) {
        FieldNode* field = oop_fields_worklist.at(next);
        if (field->edge_count() == 0) {
          new_edges += find_field_value(field);
          // This code may added new edges to phantom_object.
          // Need an other cycle to propagate references to phantom_object.
        }
      }
      time.stop();
      if (time.seconds() >= EscapeAnalysisTimeout) {
        timeout = true;
        break;
      }
    } else {
      new_edges = 0; // Bailout
    }
  } while (new_edges > 0);

  build_time.stop();
  _build_time = build_time.seconds();
  _build_iterations = iterations;

  // Bailout if passed limits.
  if ((iterations >= GRAPH_BUILD_ITER_LIMIT) || timeout) {
    Compile* C = _compile;
    if (C->log() != nullptr) {
      C->log()->begin_elem("connectionGraph_bailout reason='reached ");
      C->log()->text("%s", timeout ? "time" : "iterations");
      C->log()->end_elem(" limit'");
    }
    assert(ExitEscapeAnalysisOnTimeout, "infinite EA connection graph build during invocation %d (%f sec, %d iterations) with %d nodes and worklist size %d",
           _invocation, _build_time, _build_iterations, nodes_size(), ptnodes_worklist.length());
    // Possible infinite build_connection_graph loop,
    // bailout (no changes to ideal graph were made).
    return false;
  }

#undef GRAPH_BUILD_ITER_LIMIT

  // Find fields initialized by null for non-escaping Allocations.
  int non_escaped_length = non_escaped_allocs_worklist.length();
  for (int next = 0; next < non_escaped_length; next++) {
    JavaObjectNode* ptn = non_escaped_allocs_worklist.at(next);
    PointsToNode::EscapeState es = ptn->escape_state();
    assert(es <= PointsToNode::ArgEscape, "sanity");
    if (es == PointsToNode::NoEscape) {
      if (find_init_values_null(ptn, _igvn) > 0) {
        // Adding references to null object does not change escape states
        // since it does not escape. Also no fields are added to null object.
        add_java_object_edges(null_obj, false);
      }
    }
    Node* n = ptn->ideal_node();
    if (n->is_Allocate()) {
      // The object allocated by this Allocate node will never be
      // seen by an other thread. Mark it so that when it is
      // expanded no MemBarStoreStore is added.
      InitializeNode* ini = n->as_Allocate()->initialization();
      if (ini != nullptr)
        ini->set_does_not_escape();
    }
  }
  return true; // Finished graph construction.
}

// Propagate GlobalEscape and ArgEscape escape states to all nodes
// and check that we still have non-escaping java objects.
bool ConnectionGraph::find_non_escaped_objects(GrowableArray<PointsToNode*>& ptnodes_worklist,
                                               GrowableArray<JavaObjectNode*>& non_escaped_allocs_worklist) {
  GrowableArray<PointsToNode*> escape_worklist;
  // First, put all nodes with GlobalEscape and ArgEscape states on worklist.
  int ptnodes_length = ptnodes_worklist.length();
  for (int next = 0; next < ptnodes_length; ++next) {
    PointsToNode* ptn = ptnodes_worklist.at(next);
    if (ptn->escape_state() >= PointsToNode::ArgEscape ||
        ptn->fields_escape_state() >= PointsToNode::ArgEscape) {
      escape_worklist.push(ptn);
    }
  }
  // Set escape states to referenced nodes (edges list).
  while (escape_worklist.length() > 0) {
    PointsToNode* ptn = escape_worklist.pop();
    PointsToNode::EscapeState es  = ptn->escape_state();
    PointsToNode::EscapeState field_es = ptn->fields_escape_state();
    if (ptn->is_Field() && ptn->as_Field()->is_oop() &&
        es >= PointsToNode::ArgEscape) {
      // GlobalEscape or ArgEscape state of field means it has unknown value.
      if (add_edge(ptn, phantom_obj)) {
        // New edge was added
        add_field_uses_to_worklist(ptn->as_Field());
      }
    }
    for (EdgeIterator i(ptn); i.has_next(); i.next()) {
      PointsToNode* e = i.get();
      if (e->is_Arraycopy()) {
        assert(ptn->arraycopy_dst(), "sanity");
        // Propagate only fields escape state through arraycopy edge.
        if (e->fields_escape_state() < field_es) {
          set_fields_escape_state(e, field_es NOT_PRODUCT(COMMA trace_propagate_message(ptn)));
          escape_worklist.push(e);
        }
      } else if (es >= field_es) {
        // fields_escape_state is also set to 'es' if it is less than 'es'.
        if (e->escape_state() < es) {
          set_escape_state(e, es NOT_PRODUCT(COMMA trace_propagate_message(ptn)));
          escape_worklist.push(e);
        }
      } else {
        // Propagate field escape state.
        bool es_changed = false;
        if (e->fields_escape_state() < field_es) {
          set_fields_escape_state(e, field_es NOT_PRODUCT(COMMA trace_propagate_message(ptn)));
          es_changed = true;
        }
        if ((e->escape_state() < field_es) &&
            e->is_Field() && ptn->is_JavaObject() &&
            e->as_Field()->is_oop()) {
          // Change escape state of referenced fields.
          set_escape_state(e, field_es NOT_PRODUCT(COMMA trace_propagate_message(ptn)));
          es_changed = true;
        } else if (e->escape_state() < es) {
          set_escape_state(e, es NOT_PRODUCT(COMMA trace_propagate_message(ptn)));
          es_changed = true;
        }
        if (es_changed) {
          escape_worklist.push(e);
        }
      }
    }
  }
  // Remove escaped objects from non_escaped list.
  for (int next = non_escaped_allocs_worklist.length()-1; next >= 0 ; --next) {
    JavaObjectNode* ptn = non_escaped_allocs_worklist.at(next);
    if (ptn->escape_state() >= PointsToNode::GlobalEscape) {
      non_escaped_allocs_worklist.delete_at(next);
    }
    if (ptn->escape_state() == PointsToNode::NoEscape) {
      // Find fields in non-escaped allocations which have unknown value.
      find_init_values_phantom(ptn);
    }
  }
  return (non_escaped_allocs_worklist.length() > 0);
}

// Add all references to JavaObject node by walking over all uses.
int ConnectionGraph::add_java_object_edges(JavaObjectNode* jobj, bool populate_worklist) {
  int new_edges = 0;
  if (populate_worklist) {
    // Populate _worklist by uses of jobj's uses.
    for (UseIterator i(jobj); i.has_next(); i.next()) {
      PointsToNode* use = i.get();
      if (use->is_Arraycopy()) {
        continue;
      }
      add_uses_to_worklist(use);
      if (use->is_Field() && use->as_Field()->is_oop()) {
        // Put on worklist all field's uses (loads) and
        // related field nodes (same base and offset).
        add_field_uses_to_worklist(use->as_Field());
      }
    }
  }
  for (int l = 0; l < _worklist.length(); l++) {
    PointsToNode* use = _worklist.at(l);
    if (PointsToNode::is_base_use(use)) {
      // Add reference from jobj to field and from field to jobj (field's base).
      use = PointsToNode::get_use_node(use)->as_Field();
      if (add_base(use->as_Field(), jobj)) {
        new_edges++;
      }
      continue;
    }
    assert(!use->is_JavaObject(), "sanity");
    if (use->is_Arraycopy()) {
      if (jobj == null_obj) { // null object does not have field edges
        continue;
      }
      // Added edge from Arraycopy node to arraycopy's source java object
      if (add_edge(use, jobj)) {
        jobj->set_arraycopy_src();
        new_edges++;
      }
      // and stop here.
      continue;
    }
    if (!add_edge(use, jobj)) {
      continue; // No new edge added, there was such edge already.
    }
    new_edges++;
    if (use->is_LocalVar()) {
      add_uses_to_worklist(use);
      if (use->arraycopy_dst()) {
        for (EdgeIterator i(use); i.has_next(); i.next()) {
          PointsToNode* e = i.get();
          if (e->is_Arraycopy()) {
            if (jobj == null_obj) { // null object does not have field edges
              continue;
            }
            // Add edge from arraycopy's destination java object to Arraycopy node.
            if (add_edge(jobj, e)) {
              new_edges++;
              jobj->set_arraycopy_dst();
            }
          }
        }
      }
    } else {
      // Added new edge to stored in field values.
      // Put on worklist all field's uses (loads) and
      // related field nodes (same base and offset).
      add_field_uses_to_worklist(use->as_Field());
    }
  }
  _worklist.clear();
  _in_worklist.reset();
  return new_edges;
}

// Put on worklist all related field nodes.
void ConnectionGraph::add_field_uses_to_worklist(FieldNode* field) {
  assert(field->is_oop(), "sanity");
  int offset = field->offset();
  add_uses_to_worklist(field);
  // Loop over all bases of this field and push on worklist Field nodes
  // with the same offset and base (since they may reference the same field).
  for (BaseIterator i(field); i.has_next(); i.next()) {
    PointsToNode* base = i.get();
    add_fields_to_worklist(field, base);
    // Check if the base was source object of arraycopy and go over arraycopy's
    // destination objects since values stored to a field of source object are
    // accessible by uses (loads) of fields of destination objects.
    if (base->arraycopy_src()) {
      for (UseIterator j(base); j.has_next(); j.next()) {
        PointsToNode* arycp = j.get();
        if (arycp->is_Arraycopy()) {
          for (UseIterator k(arycp); k.has_next(); k.next()) {
            PointsToNode* abase = k.get();
            if (abase->arraycopy_dst() && abase != base) {
              // Look for the same arraycopy reference.
              add_fields_to_worklist(field, abase);
            }
          }
        }
      }
    }
  }
}

// Put on worklist all related field nodes.
void ConnectionGraph::add_fields_to_worklist(FieldNode* field, PointsToNode* base) {
  int offset = field->offset();
  if (base->is_LocalVar()) {
    for (UseIterator j(base); j.has_next(); j.next()) {
      PointsToNode* f = j.get();
      if (PointsToNode::is_base_use(f)) { // Field
        f = PointsToNode::get_use_node(f);
        if (f == field || !f->as_Field()->is_oop()) {
          continue;
        }
        int offs = f->as_Field()->offset();
        if (offs == offset || offset == Type::OffsetBot || offs == Type::OffsetBot) {
          add_to_worklist(f);
        }
      }
    }
  } else {
    assert(base->is_JavaObject(), "sanity");
    if (// Skip phantom_object since it is only used to indicate that
        // this field's content globally escapes.
        (base != phantom_obj) &&
        // null object node does not have fields.
        (base != null_obj)) {
      for (EdgeIterator i(base); i.has_next(); i.next()) {
        PointsToNode* f = i.get();
        // Skip arraycopy edge since store to destination object field
        // does not update value in source object field.
        if (f->is_Arraycopy()) {
          assert(base->arraycopy_dst(), "sanity");
          continue;
        }
        if (f == field || !f->as_Field()->is_oop()) {
          continue;
        }
        int offs = f->as_Field()->offset();
        if (offs == offset || offset == Type::OffsetBot || offs == Type::OffsetBot) {
          add_to_worklist(f);
        }
      }
    }
  }
}

// Find fields which have unknown value.
int ConnectionGraph::find_field_value(FieldNode* field) {
  // Escaped fields should have init value already.
  assert(field->escape_state() == PointsToNode::NoEscape, "sanity");
  int new_edges = 0;
  for (BaseIterator i(field); i.has_next(); i.next()) {
    PointsToNode* base = i.get();
    if (base->is_JavaObject()) {
      // Skip Allocate's fields which will be processed later.
      if (base->ideal_node()->is_Allocate()) {
        return 0;
      }
      assert(base == null_obj, "only null ptr base expected here");
    }
  }
  if (add_edge(field, phantom_obj)) {
    // New edge was added
    new_edges++;
    add_field_uses_to_worklist(field);
  }
  return new_edges;
}

// Find fields initializing values for allocations.
int ConnectionGraph::find_init_values_phantom(JavaObjectNode* pta) {
  assert(pta->escape_state() == PointsToNode::NoEscape, "Not escaped Allocate nodes only");
  PointsToNode* init_val = phantom_obj;
  Node* alloc = pta->ideal_node();

  // Do nothing for Allocate nodes since its fields values are
  // "known" unless they are initialized by arraycopy/clone.
  if (alloc->is_Allocate() && !pta->arraycopy_dst()) {
    if (alloc->as_Allocate()->in(AllocateNode::DefaultValue) != NULL) {
      // Non-flattened inline type arrays are initialized with
      // the default value instead of null. Handle them here.
      init_val = ptnode_adr(alloc->as_Allocate()->in(AllocateNode::DefaultValue)->_idx);
      assert(init_val != NULL, "default value should be registered");
    } else {
      return 0;
    }
  }
  // Non-escaped allocation returned from Java or runtime call has unknown values in fields.
  assert(pta->arraycopy_dst() || alloc->is_CallStaticJava() || init_val != phantom_obj, "sanity");
#ifdef ASSERT
<<<<<<< HEAD
  if (alloc->is_CallStaticJava() && alloc->as_CallStaticJava()->method() == NULL) {
=======
  if (!pta->arraycopy_dst() && alloc->as_CallStaticJava()->method() == nullptr) {
>>>>>>> 2b81faeb
    const char* name = alloc->as_CallStaticJava()->_name;
    assert(strncmp(name, "_multianewarray", 15) == 0 ||
           strncmp(name, "_load_unknown_inline", 20) == 0, "sanity");
  }
#endif
  // Non-escaped allocation returned from Java or runtime call have unknown values in fields.
  int new_edges = 0;
  for (EdgeIterator i(pta); i.has_next(); i.next()) {
    PointsToNode* field = i.get();
    if (field->is_Field() && field->as_Field()->is_oop()) {
      if (add_edge(field, init_val)) {
        // New edge was added
        new_edges++;
        add_field_uses_to_worklist(field->as_Field());
      }
    }
  }
  return new_edges;
}

// Find fields initializing values for allocations.
int ConnectionGraph::find_init_values_null(JavaObjectNode* pta, PhaseTransform* phase) {
  assert(pta->escape_state() == PointsToNode::NoEscape, "Not escaped Allocate nodes only");
  Node* alloc = pta->ideal_node();
  // Do nothing for Call nodes since its fields values are unknown.
  if (!alloc->is_Allocate() || alloc->as_Allocate()->in(AllocateNode::DefaultValue) != NULL) {
    return 0;
  }
  InitializeNode* ini = alloc->as_Allocate()->initialization();
  bool visited_bottom_offset = false;
  GrowableArray<int> offsets_worklist;
  int new_edges = 0;

  // Check if an oop field's initializing value is recorded and add
  // a corresponding null if field's value if it is not recorded.
  // Connection Graph does not record a default initialization by null
  // captured by Initialize node.
  //
  for (EdgeIterator i(pta); i.has_next(); i.next()) {
    PointsToNode* field = i.get(); // Field (AddP)
    if (!field->is_Field() || !field->as_Field()->is_oop()) {
      continue; // Not oop field
    }
    int offset = field->as_Field()->offset();
    if (offset == Type::OffsetBot) {
      if (!visited_bottom_offset) {
        // OffsetBot is used to reference array's element,
        // always add reference to null to all Field nodes since we don't
        // known which element is referenced.
        if (add_edge(field, null_obj)) {
          // New edge was added
          new_edges++;
          add_field_uses_to_worklist(field->as_Field());
          visited_bottom_offset = true;
        }
      }
    } else {
      // Check only oop fields.
      const Type* adr_type = field->ideal_node()->as_AddP()->bottom_type();
      if (adr_type->isa_rawptr()) {
#ifdef ASSERT
        // Raw pointers are used for initializing stores so skip it
        // since it should be recorded already
        Node* base = get_addp_base(field->ideal_node());
        assert(adr_type->isa_rawptr() && is_captured_store_address(field->ideal_node()), "unexpected pointer type");
#endif
        continue;
      }
      if (!offsets_worklist.contains(offset)) {
        offsets_worklist.append(offset);
        Node* value = nullptr;
        if (ini != nullptr) {
          // StoreP::memory_type() == T_ADDRESS
          BasicType ft = UseCompressedOops ? T_NARROWOOP : T_ADDRESS;
          Node* store = ini->find_captured_store(offset, type2aelembytes(ft, true), phase);
          // Make sure initializing store has the same type as this AddP.
          // This AddP may reference non existing field because it is on a
          // dead branch of bimorphic call which is not eliminated yet.
          if (store != nullptr && store->is_Store() &&
              store->as_Store()->memory_type() == ft) {
            value = store->in(MemNode::ValueIn);
#ifdef ASSERT
            if (VerifyConnectionGraph) {
              // Verify that AddP already points to all objects the value points to.
              PointsToNode* val = ptnode_adr(value->_idx);
              assert((val != nullptr), "should be processed already");
              PointsToNode* missed_obj = nullptr;
              if (val->is_JavaObject()) {
                if (!field->points_to(val->as_JavaObject())) {
                  missed_obj = val;
                }
              } else {
                if (!val->is_LocalVar() || (val->edge_count() == 0)) {
                  tty->print_cr("----------init store has invalid value -----");
                  store->dump();
                  val->dump();
                  assert(val->is_LocalVar() && (val->edge_count() > 0), "should be processed already");
                }
                for (EdgeIterator j(val); j.has_next(); j.next()) {
                  PointsToNode* obj = j.get();
                  if (obj->is_JavaObject()) {
                    if (!field->points_to(obj->as_JavaObject())) {
                      missed_obj = obj;
                      break;
                    }
                  }
                }
              }
              if (missed_obj != nullptr) {
                tty->print_cr("----------field---------------------------------");
                field->dump();
                tty->print_cr("----------missed reference to object------------");
                missed_obj->dump();
                tty->print_cr("----------object referenced by init store-------");
                store->dump();
                val->dump();
                assert(!field->points_to(missed_obj->as_JavaObject()), "missed JavaObject reference");
              }
            }
#endif
          } else {
            // There could be initializing stores which follow allocation.
            // For example, a volatile field store is not collected
            // by Initialize node.
            //
            // Need to check for dependent loads to separate such stores from
            // stores which follow loads. For now, add initial value null so
            // that compare pointers optimization works correctly.
          }
        }
        if (value == nullptr) {
          // A field's initializing value was not recorded. Add null.
          if (add_edge(field, null_obj)) {
            // New edge was added
            new_edges++;
            add_field_uses_to_worklist(field->as_Field());
          }
        }
      }
    }
  }
  return new_edges;
}

// Adjust scalar_replaceable state after Connection Graph is built.
void ConnectionGraph::adjust_scalar_replaceable_state(JavaObjectNode* jobj) {
  // Search for non-escaping objects which are not scalar replaceable
  // and mark them to propagate the state to referenced objects.

  for (UseIterator i(jobj); i.has_next(); i.next()) {
    PointsToNode* use = i.get();
    if (use->is_Arraycopy()) {
      continue;
    }
    if (use->is_Field()) {
      FieldNode* field = use->as_Field();
      assert(field->is_oop() && field->scalar_replaceable(), "sanity");
      // 1. An object is not scalar replaceable if the field into which it is
      // stored has unknown offset (stored into unknown element of an array).
      if (field->offset() == Type::OffsetBot) {
        set_not_scalar_replaceable(jobj NOT_PRODUCT(COMMA "is stored at unknown offset"));
        return;
      }
      for (BaseIterator i(field); i.has_next(); i.next()) {
        PointsToNode* base = i.get();
        // 2. An object is not scalar replaceable if the field into which it is
        // stored has multiple bases one of which is null.
        if ((base == null_obj) && (field->base_count() > 1)) {
          set_not_scalar_replaceable(jobj NOT_PRODUCT(COMMA "is stored into field with potentially null base"));
          return;
        }
        // 2.5. An object is not scalar replaceable if the field into which it is
        // stored has NSR base.
        if (!base->scalar_replaceable()) {
          set_not_scalar_replaceable(jobj NOT_PRODUCT(COMMA "is stored into field with NSR base"));
          return;
        }
      }
    }
    assert(use->is_Field() || use->is_LocalVar(), "sanity");
    // 3. An object is not scalar replaceable if it is merged with other objects.
    for (EdgeIterator j(use); j.has_next(); j.next()) {
      PointsToNode* ptn = j.get();
      if (ptn->is_JavaObject() && ptn != jobj) {
        // Mark all objects.
        set_not_scalar_replaceable(jobj NOT_PRODUCT(COMMA trace_merged_message(ptn)));
        set_not_scalar_replaceable(ptn NOT_PRODUCT(COMMA trace_merged_message(jobj)));
      }
    }
    if (!jobj->scalar_replaceable()) {
      return;
    }
  }

  for (EdgeIterator j(jobj); j.has_next(); j.next()) {
    if (j.get()->is_Arraycopy()) {
      continue;
    }

    // Non-escaping object node should point only to field nodes.
    FieldNode* field = j.get()->as_Field();
    int offset = field->as_Field()->offset();

    // 4. An object is not scalar replaceable if it has a field with unknown
    // offset (array's element is accessed in loop).
    if (offset == Type::OffsetBot) {
      set_not_scalar_replaceable(jobj NOT_PRODUCT(COMMA "has field with unknown offset"));
      return;
    }
    // 5. Currently an object is not scalar replaceable if a LoadStore node
    // access its field since the field value is unknown after it.
    //
    Node* n = field->ideal_node();

    // Test for an unsafe access that was parsed as maybe off heap
    // (with a CheckCastPP to raw memory).
    assert(n->is_AddP(), "expect an address computation");
    if (n->in(AddPNode::Base)->is_top() &&
        n->in(AddPNode::Address)->Opcode() == Op_CheckCastPP) {
      assert(n->in(AddPNode::Address)->bottom_type()->isa_rawptr(), "raw address so raw cast expected");
      assert(_igvn->type(n->in(AddPNode::Address)->in(1))->isa_oopptr(), "cast pattern at unsafe access expected");
      set_not_scalar_replaceable(jobj NOT_PRODUCT(COMMA "is used as base of mixed unsafe access"));
      return;
    }

    for (DUIterator_Fast imax, i = n->fast_outs(imax); i < imax; i++) {
      Node* u = n->fast_out(i);
      if (u->is_LoadStore() || (u->is_Mem() && u->as_Mem()->is_mismatched_access())) {
        set_not_scalar_replaceable(jobj NOT_PRODUCT(COMMA "is used in LoadStore or mismatched access"));
        return;
      }
    }

    // 6. Or the address may point to more then one object. This may produce
    // the false positive result (set not scalar replaceable)
    // since the flow-insensitive escape analysis can't separate
    // the case when stores overwrite the field's value from the case
    // when stores happened on different control branches.
    //
    // Note: it will disable scalar replacement in some cases:
    //
    //    Point p[] = new Point[1];
    //    p[0] = new Point(); // Will be not scalar replaced
    //
    // but it will save us from incorrect optimizations in next cases:
    //
    //    Point p[] = new Point[1];
    //    if ( x ) p[0] = new Point(); // Will be not scalar replaced
    //
    if (field->base_count() > 1) {
      for (BaseIterator i(field); i.has_next(); i.next()) {
        PointsToNode* base = i.get();
        // Don't take into account LocalVar nodes which
        // may point to only one object which should be also
        // this field's base by now.
        if (base->is_JavaObject() && base != jobj) {
          // Mark all bases.
          set_not_scalar_replaceable(jobj NOT_PRODUCT(COMMA "may point to more than one object"));
          set_not_scalar_replaceable(base NOT_PRODUCT(COMMA "may point to more than one object"));
        }
      }
    }
  }
}

// Propagate NSR (Not scalar replaceable) state.
void ConnectionGraph::find_scalar_replaceable_allocs(GrowableArray<JavaObjectNode*>& jobj_worklist) {
  int jobj_length = jobj_worklist.length();
  bool found_nsr_alloc = true;
  while (found_nsr_alloc) {
    found_nsr_alloc = false;
    for (int next = 0; next < jobj_length; ++next) {
      JavaObjectNode* jobj = jobj_worklist.at(next);
      for (UseIterator i(jobj); (jobj->scalar_replaceable() && i.has_next()); i.next()) {
        PointsToNode* use = i.get();
        if (use->is_Field()) {
          FieldNode* field = use->as_Field();
          assert(field->is_oop() && field->scalar_replaceable(), "sanity");
          assert(field->offset() != Type::OffsetBot, "sanity");
          for (BaseIterator i(field); i.has_next(); i.next()) {
            PointsToNode* base = i.get();
            // An object is not scalar replaceable if the field into which
            // it is stored has NSR base.
            if ((base != null_obj) && !base->scalar_replaceable()) {
              set_not_scalar_replaceable(jobj NOT_PRODUCT(COMMA "is stored into field with NSR base"));
              found_nsr_alloc = true;
              break;
            }
          }
        }
      }
    }
  }
}

#ifdef ASSERT
void ConnectionGraph::verify_connection_graph(
                         GrowableArray<PointsToNode*>&   ptnodes_worklist,
                         GrowableArray<JavaObjectNode*>& non_escaped_allocs_worklist,
                         GrowableArray<JavaObjectNode*>& java_objects_worklist,
                         GrowableArray<Node*>& addp_worklist) {
  // Verify that graph is complete - no new edges could be added.
  int java_objects_length = java_objects_worklist.length();
  int non_escaped_length  = non_escaped_allocs_worklist.length();
  int new_edges = 0;
  for (int next = 0; next < java_objects_length; ++next) {
    JavaObjectNode* ptn = java_objects_worklist.at(next);
    new_edges += add_java_object_edges(ptn, true);
  }
  assert(new_edges == 0, "graph was not complete");
  // Verify that escape state is final.
  int length = non_escaped_allocs_worklist.length();
  find_non_escaped_objects(ptnodes_worklist, non_escaped_allocs_worklist);
  assert((non_escaped_length == non_escaped_allocs_worklist.length()) &&
         (non_escaped_length == length) &&
         (_worklist.length() == 0), "escape state was not final");

  // Verify fields information.
  int addp_length = addp_worklist.length();
  for (int next = 0; next < addp_length; ++next ) {
    Node* n = addp_worklist.at(next);
    FieldNode* field = ptnode_adr(n->_idx)->as_Field();
    if (field->is_oop()) {
      // Verify that field has all bases
      Node* base = get_addp_base(n);
      PointsToNode* ptn = ptnode_adr(base->_idx);
      if (ptn->is_JavaObject()) {
        assert(field->has_base(ptn->as_JavaObject()), "sanity");
      } else {
        assert(ptn->is_LocalVar(), "sanity");
        for (EdgeIterator i(ptn); i.has_next(); i.next()) {
          PointsToNode* e = i.get();
          if (e->is_JavaObject()) {
            assert(field->has_base(e->as_JavaObject()), "sanity");
          }
        }
      }
      // Verify that all fields have initializing values.
      if (field->edge_count() == 0) {
        tty->print_cr("----------field does not have references----------");
        field->dump();
        for (BaseIterator i(field); i.has_next(); i.next()) {
          PointsToNode* base = i.get();
          tty->print_cr("----------field has next base---------------------");
          base->dump();
          if (base->is_JavaObject() && (base != phantom_obj) && (base != null_obj)) {
            tty->print_cr("----------base has fields-------------------------");
            for (EdgeIterator j(base); j.has_next(); j.next()) {
              j.get()->dump();
            }
            tty->print_cr("----------base has references---------------------");
            for (UseIterator j(base); j.has_next(); j.next()) {
              j.get()->dump();
            }
          }
        }
        for (UseIterator i(field); i.has_next(); i.next()) {
          i.get()->dump();
        }
        assert(field->edge_count() > 0, "sanity");
      }
    }
  }
}
#endif

// Optimize ideal graph.
void ConnectionGraph::optimize_ideal_graph(GrowableArray<Node*>& ptr_cmp_worklist,
                                           GrowableArray<MemBarStoreStoreNode*>& storestore_worklist) {
  Compile* C = _compile;
  PhaseIterGVN* igvn = _igvn;
  if (EliminateLocks) {
    // Mark locks before changing ideal graph.
    int cnt = C->macro_count();
    for (int i = 0; i < cnt; i++) {
      Node *n = C->macro_node(i);
      if (n->is_AbstractLock()) { // Lock and Unlock nodes
        AbstractLockNode* alock = n->as_AbstractLock();
        if (!alock->is_non_esc_obj()) {
          const Type* obj_type = igvn->type(alock->obj_node());
          if (not_global_escape(alock->obj_node()) && !obj_type->is_inlinetypeptr()) {
            assert(!alock->is_eliminated() || alock->is_coarsened(), "sanity");
            // The lock could be marked eliminated by lock coarsening
            // code during first IGVN before EA. Replace coarsened flag
            // to eliminate all associated locks/unlocks.
#ifdef ASSERT
            alock->log_lock_optimization(C, "eliminate_lock_set_non_esc3");
#endif
            alock->set_non_esc_obj();
          }
        }
      }
    }
  }

  if (OptimizePtrCompare) {
    for (int i = 0; i < ptr_cmp_worklist.length(); i++) {
      Node *n = ptr_cmp_worklist.at(i);
      const TypeInt* tcmp = optimize_ptr_compare(n);
      if (tcmp->singleton()) {
        Node* cmp = igvn->makecon(tcmp);
#ifndef PRODUCT
        if (PrintOptimizePtrCompare) {
          tty->print_cr("++++ Replaced: %d %s(%d,%d) --> %s", n->_idx, (n->Opcode() == Op_CmpP ? "CmpP" : "CmpN"), n->in(1)->_idx, n->in(2)->_idx, (tcmp == TypeInt::CC_EQ ? "EQ" : "NotEQ"));
          if (Verbose) {
            n->dump(1);
          }
        }
#endif
        igvn->replace_node(n, cmp);
      }
    }
  }

  // For MemBarStoreStore nodes added in library_call.cpp, check
  // escape status of associated AllocateNode and optimize out
  // MemBarStoreStore node if the allocated object never escapes.
  for (int i = 0; i < storestore_worklist.length(); i++) {
    Node* storestore = storestore_worklist.at(i);
    Node* alloc = storestore->in(MemBarNode::Precedent)->in(0);
    if (alloc->is_Allocate() && not_global_escape(alloc)) {
      if (alloc->in(AllocateNode::InlineType) != NULL) {
        // Non-escaping inline type buffer allocations don't require a membar
        storestore->as_MemBar()->remove(_igvn);
      } else {
        MemBarNode* mb = MemBarNode::make(C, Op_MemBarCPUOrder, Compile::AliasIdxBot);
        mb->init_req(TypeFunc::Memory,  storestore->in(TypeFunc::Memory));
        mb->init_req(TypeFunc::Control, storestore->in(TypeFunc::Control));
        igvn->register_new_node_with_optimizer(mb);
        igvn->replace_node(storestore, mb);
      }
    }
  }
}

// Optimize objects compare.
const TypeInt* ConnectionGraph::optimize_ptr_compare(Node* n) {
  assert(OptimizePtrCompare, "sanity");
  assert(n->Opcode() == Op_CmpN || n->Opcode() == Op_CmpP, "must be");
  const TypeInt* EQ = TypeInt::CC_EQ; // [0] == ZERO
  const TypeInt* NE = TypeInt::CC_GT; // [1] == ONE
  const TypeInt* UNKNOWN = TypeInt::CC;    // [-1, 0,1]

  PointsToNode* ptn1 = ptnode_adr(n->in(1)->_idx);
  PointsToNode* ptn2 = ptnode_adr(n->in(2)->_idx);
  JavaObjectNode* jobj1 = unique_java_object(n->in(1));
  JavaObjectNode* jobj2 = unique_java_object(n->in(2));
  assert(ptn1->is_JavaObject() || ptn1->is_LocalVar(), "sanity");
  assert(ptn2->is_JavaObject() || ptn2->is_LocalVar(), "sanity");

  // Check simple cases first.
  if (jobj1 != nullptr) {
    if (jobj1->escape_state() == PointsToNode::NoEscape) {
      if (jobj1 == jobj2) {
        // Comparing the same not escaping object.
        return EQ;
      }
      Node* obj = jobj1->ideal_node();
      // Comparing not escaping allocation.
      if ((obj->is_Allocate() || obj->is_CallStaticJava()) &&
          !ptn2->points_to(jobj1)) {
        return NE; // This includes nullness check.
      }
    }
  }
  if (jobj2 != nullptr) {
    if (jobj2->escape_state() == PointsToNode::NoEscape) {
      Node* obj = jobj2->ideal_node();
      // Comparing not escaping allocation.
      if ((obj->is_Allocate() || obj->is_CallStaticJava()) &&
          !ptn1->points_to(jobj2)) {
        return NE; // This includes nullness check.
      }
    }
  }
  if (jobj1 != nullptr && jobj1 != phantom_obj &&
      jobj2 != nullptr && jobj2 != phantom_obj &&
      jobj1->ideal_node()->is_Con() &&
      jobj2->ideal_node()->is_Con()) {
    // Klass or String constants compare. Need to be careful with
    // compressed pointers - compare types of ConN and ConP instead of nodes.
    const Type* t1 = jobj1->ideal_node()->get_ptr_type();
    const Type* t2 = jobj2->ideal_node()->get_ptr_type();
    if (t1->make_ptr() == t2->make_ptr()) {
      return EQ;
    } else {
      return NE;
    }
  }
  if (ptn1->meet(ptn2)) {
    return UNKNOWN; // Sets are not disjoint
  }

  // Sets are disjoint.
  bool set1_has_unknown_ptr = ptn1->points_to(phantom_obj);
  bool set2_has_unknown_ptr = ptn2->points_to(phantom_obj);
  bool set1_has_null_ptr    = ptn1->points_to(null_obj);
  bool set2_has_null_ptr    = ptn2->points_to(null_obj);
  if ((set1_has_unknown_ptr && set2_has_null_ptr) ||
      (set2_has_unknown_ptr && set1_has_null_ptr)) {
    // Check nullness of unknown object.
    return UNKNOWN;
  }

  // Disjointness by itself is not sufficient since
  // alias analysis is not complete for escaped objects.
  // Disjoint sets are definitely unrelated only when
  // at least one set has only not escaping allocations.
  if (!set1_has_unknown_ptr && !set1_has_null_ptr) {
    if (ptn1->non_escaping_allocation()) {
      return NE;
    }
  }
  if (!set2_has_unknown_ptr && !set2_has_null_ptr) {
    if (ptn2->non_escaping_allocation()) {
      return NE;
    }
  }
  return UNKNOWN;
}

// Connection Graph construction functions.

void ConnectionGraph::add_local_var(Node *n, PointsToNode::EscapeState es) {
  PointsToNode* ptadr = _nodes.at(n->_idx);
  if (ptadr != nullptr) {
    assert(ptadr->is_LocalVar() && ptadr->ideal_node() == n, "sanity");
    return;
  }
  Compile* C = _compile;
  ptadr = new (C->comp_arena()) LocalVarNode(this, n, es);
  map_ideal_node(n, ptadr);
}

void ConnectionGraph::add_java_object(Node *n, PointsToNode::EscapeState es) {
  PointsToNode* ptadr = _nodes.at(n->_idx);
  if (ptadr != nullptr) {
    assert(ptadr->is_JavaObject() && ptadr->ideal_node() == n, "sanity");
    return;
  }
  Compile* C = _compile;
  ptadr = new (C->comp_arena()) JavaObjectNode(this, n, es);
  map_ideal_node(n, ptadr);
}

void ConnectionGraph::add_field(Node *n, PointsToNode::EscapeState es, int offset) {
  PointsToNode* ptadr = _nodes.at(n->_idx);
  if (ptadr != nullptr) {
    assert(ptadr->is_Field() && ptadr->ideal_node() == n, "sanity");
    return;
  }
  bool unsafe = false;
  bool is_oop = is_oop_field(n, offset, &unsafe);
  if (unsafe) {
    es = PointsToNode::GlobalEscape;
  }
  Compile* C = _compile;
  FieldNode* field = new (C->comp_arena()) FieldNode(this, n, es, offset, is_oop);
  map_ideal_node(n, field);
}

void ConnectionGraph::add_arraycopy(Node *n, PointsToNode::EscapeState es,
                                    PointsToNode* src, PointsToNode* dst) {
  assert(!src->is_Field() && !dst->is_Field(), "only for JavaObject and LocalVar");
  assert((src != null_obj) && (dst != null_obj), "not for ConP null");
  PointsToNode* ptadr = _nodes.at(n->_idx);
  if (ptadr != nullptr) {
    assert(ptadr->is_Arraycopy() && ptadr->ideal_node() == n, "sanity");
    return;
  }
  Compile* C = _compile;
  ptadr = new (C->comp_arena()) ArraycopyNode(this, n, es);
  map_ideal_node(n, ptadr);
  // Add edge from arraycopy node to source object.
  (void)add_edge(ptadr, src);
  src->set_arraycopy_src();
  // Add edge from destination object to arraycopy node.
  (void)add_edge(dst, ptadr);
  dst->set_arraycopy_dst();
}

bool ConnectionGraph::is_oop_field(Node* n, int offset, bool* unsafe) {
  const Type* adr_type = n->as_AddP()->bottom_type();
  int field_offset = adr_type->isa_aryptr() ? adr_type->isa_aryptr()->field_offset().get() : Type::OffsetBot;
  BasicType bt = T_INT;
  if (offset == Type::OffsetBot && field_offset == Type::OffsetBot) {
    // Check only oop fields.
    if (!adr_type->isa_aryptr() ||
        adr_type->isa_aryptr()->elem() == Type::BOTTOM ||
        adr_type->isa_aryptr()->elem()->make_oopptr() != nullptr) {
      // OffsetBot is used to reference array's element. Ignore first AddP.
      if (find_second_addp(n, n->in(AddPNode::Base)) == nullptr) {
        bt = T_OBJECT;
      }
    }
  } else if (offset != oopDesc::klass_offset_in_bytes()) {
    if (adr_type->isa_instptr()) {
<<<<<<< HEAD
      ciField* field = _compile->alias_type(adr_type->is_ptr())->field();
      if (field != NULL) {
=======
      ciField* field = _compile->alias_type(adr_type->isa_instptr())->field();
      if (field != nullptr) {
>>>>>>> 2b81faeb
        bt = field->layout_type();
      } else {
        // Check for unsafe oop field access
        if (n->has_out_with(Op_StoreP, Op_LoadP, Op_StoreN, Op_LoadN) ||
            n->has_out_with(Op_GetAndSetP, Op_GetAndSetN, Op_CompareAndExchangeP, Op_CompareAndExchangeN) ||
            n->has_out_with(Op_CompareAndSwapP, Op_CompareAndSwapN, Op_WeakCompareAndSwapP, Op_WeakCompareAndSwapN) ||
            BarrierSet::barrier_set()->barrier_set_c2()->escape_has_out_with_unsafe_object(n)) {
          bt = T_OBJECT;
          (*unsafe) = true;
        }
      }
    } else if (adr_type->isa_aryptr()) {
      if (offset == arrayOopDesc::length_offset_in_bytes()) {
        // Ignore array length load.
      } else if (find_second_addp(n, n->in(AddPNode::Base)) != nullptr) {
        // Ignore first AddP.
      } else {
        const Type* elemtype = adr_type->is_aryptr()->elem();
        if (adr_type->is_aryptr()->is_flat() && field_offset != Type::OffsetBot) {
          ciInlineKlass* vk = elemtype->inline_klass();
          field_offset += vk->first_field_offset();
          bt = vk->get_field_by_offset(field_offset, false)->layout_type();
        } else {
          bt = elemtype->array_element_basic_type();
        }
      }
    } else if (adr_type->isa_rawptr() || adr_type->isa_klassptr()) {
      // Allocation initialization, ThreadLocal field access, unsafe access
      if (n->has_out_with(Op_StoreP, Op_LoadP, Op_StoreN, Op_LoadN) ||
          n->has_out_with(Op_GetAndSetP, Op_GetAndSetN, Op_CompareAndExchangeP, Op_CompareAndExchangeN) ||
          n->has_out_with(Op_CompareAndSwapP, Op_CompareAndSwapN, Op_WeakCompareAndSwapP, Op_WeakCompareAndSwapN) ||
          BarrierSet::barrier_set()->barrier_set_c2()->escape_has_out_with_unsafe_object(n)) {
        bt = T_OBJECT;
      }
    }
  }
  // Note: T_NARROWOOP is not classed as a real reference type
  return (is_reference_type(bt) || bt == T_NARROWOOP);
}

// Returns unique pointed java object or null.
JavaObjectNode* ConnectionGraph::unique_java_object(Node *n) {
  assert(!_collecting, "should not call when constructed graph");
  // If the node was created after the escape computation we can't answer.
  uint idx = n->_idx;
  if (idx >= nodes_size()) {
    return nullptr;
  }
  PointsToNode* ptn = ptnode_adr(idx);
  if (ptn == nullptr) {
    return nullptr;
  }
  if (ptn->is_JavaObject()) {
    return ptn->as_JavaObject();
  }
  assert(ptn->is_LocalVar(), "sanity");
  // Check all java objects it points to.
  JavaObjectNode* jobj = nullptr;
  for (EdgeIterator i(ptn); i.has_next(); i.next()) {
    PointsToNode* e = i.get();
    if (e->is_JavaObject()) {
      if (jobj == nullptr) {
        jobj = e->as_JavaObject();
      } else if (jobj != e) {
        return nullptr;
      }
    }
  }
  return jobj;
}

// Return true if this node points only to non-escaping allocations.
bool PointsToNode::non_escaping_allocation() {
  if (is_JavaObject()) {
    Node* n = ideal_node();
    if (n->is_Allocate() || n->is_CallStaticJava()) {
      return (escape_state() == PointsToNode::NoEscape);
    } else {
      return false;
    }
  }
  assert(is_LocalVar(), "sanity");
  // Check all java objects it points to.
  for (EdgeIterator i(this); i.has_next(); i.next()) {
    PointsToNode* e = i.get();
    if (e->is_JavaObject()) {
      Node* n = e->ideal_node();
      if ((e->escape_state() != PointsToNode::NoEscape) ||
          !(n->is_Allocate() || n->is_CallStaticJava())) {
        return false;
      }
    }
  }
  return true;
}

// Return true if we know the node does not escape globally.
bool ConnectionGraph::not_global_escape(Node *n) {
  assert(!_collecting, "should not call during graph construction");
  // If the node was created after the escape computation we can't answer.
  uint idx = n->_idx;
  if (idx >= nodes_size()) {
    return false;
  }
  PointsToNode* ptn = ptnode_adr(idx);
  if (ptn == nullptr) {
    return false; // not in congraph (e.g. ConI)
  }
  PointsToNode::EscapeState es = ptn->escape_state();
  // If we have already computed a value, return it.
  if (es >= PointsToNode::GlobalEscape) {
    return false;
  }
  if (ptn->is_JavaObject()) {
    return true; // (es < PointsToNode::GlobalEscape);
  }
  assert(ptn->is_LocalVar(), "sanity");
  // Check all java objects it points to.
  for (EdgeIterator i(ptn); i.has_next(); i.next()) {
    if (i.get()->escape_state() >= PointsToNode::GlobalEscape) {
      return false;
    }
  }
  return true;
}


// Helper functions

// Return true if this node points to specified node or nodes it points to.
bool PointsToNode::points_to(JavaObjectNode* ptn) const {
  if (is_JavaObject()) {
    return (this == ptn);
  }
  assert(is_LocalVar() || is_Field(), "sanity");
  for (EdgeIterator i(this); i.has_next(); i.next()) {
    if (i.get() == ptn) {
      return true;
    }
  }
  return false;
}

// Return true if one node points to an other.
bool PointsToNode::meet(PointsToNode* ptn) {
  if (this == ptn) {
    return true;
  } else if (ptn->is_JavaObject()) {
    return this->points_to(ptn->as_JavaObject());
  } else if (this->is_JavaObject()) {
    return ptn->points_to(this->as_JavaObject());
  }
  assert(this->is_LocalVar() && ptn->is_LocalVar(), "sanity");
  int ptn_count =  ptn->edge_count();
  for (EdgeIterator i(this); i.has_next(); i.next()) {
    PointsToNode* this_e = i.get();
    for (int j = 0; j < ptn_count; j++) {
      if (this_e == ptn->edge(j)) {
        return true;
      }
    }
  }
  return false;
}

#ifdef ASSERT
// Return true if bases point to this java object.
bool FieldNode::has_base(JavaObjectNode* jobj) const {
  for (BaseIterator i(this); i.has_next(); i.next()) {
    if (i.get() == jobj) {
      return true;
    }
  }
  return false;
}
#endif

bool ConnectionGraph::is_captured_store_address(Node* addp) {
  // Handle simple case first.
  assert(_igvn->type(addp)->isa_oopptr() == nullptr, "should be raw access");
  if (addp->in(AddPNode::Address)->is_Proj() && addp->in(AddPNode::Address)->in(0)->is_Allocate()) {
    return true;
  } else if (addp->in(AddPNode::Address)->is_Phi()) {
    for (DUIterator_Fast imax, i = addp->fast_outs(imax); i < imax; i++) {
      Node* addp_use = addp->fast_out(i);
      if (addp_use->is_Store()) {
        for (DUIterator_Fast jmax, j = addp_use->fast_outs(jmax); j < jmax; j++) {
          if (addp_use->fast_out(j)->is_Initialize()) {
            return true;
          }
        }
      }
    }
  }
  return false;
}

int ConnectionGraph::address_offset(Node* adr, PhaseTransform *phase) {
  const Type *adr_type = phase->type(adr);
  if (adr->is_AddP() && adr_type->isa_oopptr() == nullptr && is_captured_store_address(adr)) {
    // We are computing a raw address for a store captured by an Initialize
    // compute an appropriate address type. AddP cases #3 and #5 (see below).
    int offs = (int)phase->find_intptr_t_con(adr->in(AddPNode::Offset), Type::OffsetBot);
    assert(offs != Type::OffsetBot ||
           adr->in(AddPNode::Address)->in(0)->is_AllocateArray(),
           "offset must be a constant or it is initialization of array");
    return offs;
  }
<<<<<<< HEAD
  return adr_type->is_ptr()->flattened_offset();
=======
  const TypePtr *t_ptr = adr_type->isa_ptr();
  assert(t_ptr != nullptr, "must be a pointer type");
  return t_ptr->offset();
>>>>>>> 2b81faeb
}

Node* ConnectionGraph::get_addp_base(Node *addp) {
  assert(addp->is_AddP(), "must be AddP");
  //
  // AddP cases for Base and Address inputs:
  // case #1. Direct object's field reference:
  //     Allocate
  //       |
  //     Proj #5 ( oop result )
  //       |
  //     CheckCastPP (cast to instance type)
  //      | |
  //     AddP  ( base == address )
  //
  // case #2. Indirect object's field reference:
  //      Phi
  //       |
  //     CastPP (cast to instance type)
  //      | |
  //     AddP  ( base == address )
  //
  // case #3. Raw object's field reference for Initialize node:
  //      Allocate
  //        |
  //      Proj #5 ( oop result )
  //  top   |
  //     \  |
  //     AddP  ( base == top )
  //
  // case #4. Array's element reference:
  //   {CheckCastPP | CastPP}
  //     |  | |
  //     |  AddP ( array's element offset )
  //     |  |
  //     AddP ( array's offset )
  //
  // case #5. Raw object's field reference for arraycopy stub call:
  //          The inline_native_clone() case when the arraycopy stub is called
  //          after the allocation before Initialize and CheckCastPP nodes.
  //      Allocate
  //        |
  //      Proj #5 ( oop result )
  //       | |
  //       AddP  ( base == address )
  //
  // case #6. Constant Pool, ThreadLocal, CastX2P or
  //          Raw object's field reference:
  //      {ConP, ThreadLocal, CastX2P, raw Load}
  //  top   |
  //     \  |
  //     AddP  ( base == top )
  //
  // case #7. Klass's field reference.
  //      LoadKlass
  //       | |
  //       AddP  ( base == address )
  //
  // case #8. narrow Klass's field reference.
  //      LoadNKlass
  //       |
  //      DecodeN
  //       | |
  //       AddP  ( base == address )
  //
  // case #9. Mixed unsafe access
  //    {instance}
  //        |
  //      CheckCastPP (raw)
  //  top   |
  //     \  |
  //     AddP  ( base == top )
  //
  Node *base = addp->in(AddPNode::Base);
  if (base->uncast()->is_top()) { // The AddP case #3 and #6 and #9.
    base = addp->in(AddPNode::Address);
    while (base->is_AddP()) {
      // Case #6 (unsafe access) may have several chained AddP nodes.
      assert(base->in(AddPNode::Base)->uncast()->is_top(), "expected unsafe access address only");
      base = base->in(AddPNode::Address);
    }
    if (base->Opcode() == Op_CheckCastPP &&
        base->bottom_type()->isa_rawptr() &&
        _igvn->type(base->in(1))->isa_oopptr()) {
      base = base->in(1); // Case #9
    } else {
      Node* uncast_base = base->uncast();
      int opcode = uncast_base->Opcode();
      assert(opcode == Op_ConP || opcode == Op_ThreadLocal ||
             opcode == Op_CastX2P || uncast_base->is_DecodeNarrowPtr() ||
             (uncast_base->is_Mem() && (uncast_base->bottom_type()->isa_rawptr() != nullptr)) ||
             is_captured_store_address(addp), "sanity");
    }
  }
  return base;
}

Node* ConnectionGraph::find_second_addp(Node* addp, Node* n) {
  assert(addp->is_AddP() && addp->outcnt() > 0, "Don't process dead nodes");
  Node* addp2 = addp->raw_out(0);
  if (addp->outcnt() == 1 && addp2->is_AddP() &&
      addp2->in(AddPNode::Base) == n &&
      addp2->in(AddPNode::Address) == addp) {
    assert(addp->in(AddPNode::Base) == n, "expecting the same base");
    //
    // Find array's offset to push it on worklist first and
    // as result process an array's element offset first (pushed second)
    // to avoid CastPP for the array's offset.
    // Otherwise the inserted CastPP (LocalVar) will point to what
    // the AddP (Field) points to. Which would be wrong since
    // the algorithm expects the CastPP has the same point as
    // as AddP's base CheckCastPP (LocalVar).
    //
    //    ArrayAllocation
    //     |
    //    CheckCastPP
    //     |
    //    memProj (from ArrayAllocation CheckCastPP)
    //     |  ||
    //     |  ||   Int (element index)
    //     |  ||    |   ConI (log(element size))
    //     |  ||    |   /
    //     |  ||   LShift
    //     |  ||  /
    //     |  AddP (array's element offset)
    //     |  |
    //     |  | ConI (array's offset: #12(32-bits) or #24(64-bits))
    //     | / /
    //     AddP (array's offset)
    //      |
    //     Load/Store (memory operation on array's element)
    //
    return addp2;
  }
  return nullptr;
}

//
// Adjust the type and inputs of an AddP which computes the
// address of a field of an instance
//
bool ConnectionGraph::split_AddP(Node *addp, Node *base) {
  PhaseGVN* igvn = _igvn;
  const TypeOopPtr *base_t = igvn->type(base)->isa_oopptr();
  assert(base_t != nullptr && base_t->is_known_instance(), "expecting instance oopptr");
  const TypeOopPtr *t = igvn->type(addp)->isa_oopptr();
  if (t == nullptr) {
    // We are computing a raw address for a store captured by an Initialize
    // compute an appropriate address type (cases #3 and #5).
    assert(igvn->type(addp) == TypeRawPtr::NOTNULL, "must be raw pointer");
    assert(addp->in(AddPNode::Address)->is_Proj(), "base of raw address must be result projection from allocation");
    intptr_t offs = (int)igvn->find_intptr_t_con(addp->in(AddPNode::Offset), Type::OffsetBot);
    assert(offs != Type::OffsetBot, "offset must be a constant");
    if (base_t->isa_aryptr() != NULL) {
      // In the case of a flattened inline type array, each field has its
      // own slice so we need to extract the field being accessed from
      // the address computation
      t = base_t->isa_aryptr()->add_field_offset_and_offset(offs)->is_oopptr();
    } else {
      t = base_t->add_offset(offs)->is_oopptr();
    }
  }
  int inst_id = base_t->instance_id();
  assert(!t->is_known_instance() || t->instance_id() == inst_id,
                             "old type must be non-instance or match new type");

  // The type 't' could be subclass of 'base_t'.
  // As result t->offset() could be large then base_t's size and it will
  // cause the failure in add_offset() with narrow oops since TypeOopPtr()
  // constructor verifies correctness of the offset.
  //
  // It could happened on subclass's branch (from the type profiling
  // inlining) which was not eliminated during parsing since the exactness
  // of the allocation type was not propagated to the subclass type check.
  //
  // Or the type 't' could be not related to 'base_t' at all.
  // It could happen when CHA type is different from MDO type on a dead path
  // (for example, from instanceof check) which is not collapsed during parsing.
  //
  // Do nothing for such AddP node and don't process its users since
  // this code branch will go away.
  //
  if (!t->is_known_instance() &&
      !base_t->maybe_java_subtype_of(t)) {
     return false; // bail out
  }
  const TypePtr* tinst = base_t->add_offset(t->offset());
  if (tinst->isa_aryptr() && t->isa_aryptr()) {
    // In the case of a flattened inline type array, each field has its
    // own slice so we need to keep track of the field being accessed.
    tinst = tinst->is_aryptr()->with_field_offset(t->is_aryptr()->field_offset().get());
    // Keep array properties (not flat/null-free)
    tinst = tinst->is_aryptr()->update_properties(t->is_aryptr());
    if (tinst == NULL) {
      return false; // Skip dead path with inconsistent properties
    }
  }

  // Do NOT remove the next line: ensure a new alias index is allocated
  // for the instance type. Note: C++ will not remove it since the call
  // has side effect.
  int alias_idx = _compile->get_alias_index(tinst);
  igvn->set_type(addp, tinst);
  // record the allocation in the node map
  set_map(addp, get_map(base->_idx));
  // Set addp's Base and Address to 'base'.
  Node *abase = addp->in(AddPNode::Base);
  Node *adr   = addp->in(AddPNode::Address);
  if (adr->is_Proj() && adr->in(0)->is_Allocate() &&
      adr->in(0)->_idx == (uint)inst_id) {
    // Skip AddP cases #3 and #5.
  } else {
    assert(!abase->is_top(), "sanity"); // AddP case #3
    if (abase != base) {
      igvn->hash_delete(addp);
      addp->set_req(AddPNode::Base, base);
      if (abase == adr) {
        addp->set_req(AddPNode::Address, base);
      } else {
        // AddP case #4 (adr is array's element offset AddP node)
#ifdef ASSERT
        const TypeOopPtr *atype = igvn->type(adr)->isa_oopptr();
        assert(adr->is_AddP() && atype != nullptr &&
               atype->instance_id() == inst_id, "array's element offset should be processed first");
#endif
      }
      igvn->hash_insert(addp);
    }
  }
  // Put on IGVN worklist since at least addp's type was changed above.
  record_for_optimizer(addp);
  return true;
}

//
// Create a new version of orig_phi if necessary. Returns either the newly
// created phi or an existing phi.  Sets create_new to indicate whether a new
// phi was created.  Cache the last newly created phi in the node map.
//
PhiNode *ConnectionGraph::create_split_phi(PhiNode *orig_phi, int alias_idx, GrowableArray<PhiNode *>  &orig_phi_worklist, bool &new_created) {
  Compile *C = _compile;
  PhaseGVN* igvn = _igvn;
  new_created = false;
  int phi_alias_idx = C->get_alias_index(orig_phi->adr_type());
  // nothing to do if orig_phi is bottom memory or matches alias_idx
  if (phi_alias_idx == alias_idx) {
    return orig_phi;
  }
  // Have we recently created a Phi for this alias index?
  PhiNode *result = get_map_phi(orig_phi->_idx);
  if (result != nullptr && C->get_alias_index(result->adr_type()) == alias_idx) {
    return result;
  }
  // Previous check may fail when the same wide memory Phi was split into Phis
  // for different memory slices. Search all Phis for this region.
  if (result != nullptr) {
    Node* region = orig_phi->in(0);
    for (DUIterator_Fast imax, i = region->fast_outs(imax); i < imax; i++) {
      Node* phi = region->fast_out(i);
      if (phi->is_Phi() &&
          C->get_alias_index(phi->as_Phi()->adr_type()) == alias_idx) {
        assert(phi->_idx >= nodes_size(), "only new Phi per instance memory slice");
        return phi->as_Phi();
      }
    }
  }
  if (C->live_nodes() + 2*NodeLimitFudgeFactor > C->max_node_limit()) {
    if (C->do_escape_analysis() == true && !C->failing()) {
      // Retry compilation without escape analysis.
      // If this is the first failure, the sentinel string will "stick"
      // to the Compile object, and the C2Compiler will see it and retry.
      C->record_failure(_invocation > 0 ? C2Compiler::retry_no_iterative_escape_analysis() : C2Compiler::retry_no_escape_analysis());
    }
    return nullptr;
  }
  orig_phi_worklist.append_if_missing(orig_phi);
  const TypePtr *atype = C->get_adr_type(alias_idx);
  result = PhiNode::make(orig_phi->in(0), nullptr, Type::MEMORY, atype);
  C->copy_node_notes_to(result, orig_phi);
  igvn->set_type(result, result->bottom_type());
  record_for_optimizer(result);
  set_map(orig_phi, result);
  new_created = true;
  return result;
}

//
// Return a new version of Memory Phi "orig_phi" with the inputs having the
// specified alias index.
//
PhiNode *ConnectionGraph::split_memory_phi(PhiNode *orig_phi, int alias_idx, GrowableArray<PhiNode *>  &orig_phi_worklist) {
  assert(alias_idx != Compile::AliasIdxBot, "can't split out bottom memory");
  Compile *C = _compile;
  PhaseGVN* igvn = _igvn;
  bool new_phi_created;
  PhiNode *result = create_split_phi(orig_phi, alias_idx, orig_phi_worklist, new_phi_created);
  if (!new_phi_created) {
    return result;
  }
  GrowableArray<PhiNode *>  phi_list;
  GrowableArray<uint>  cur_input;
  PhiNode *phi = orig_phi;
  uint idx = 1;
  bool finished = false;
  while(!finished) {
    while (idx < phi->req()) {
      Node *mem = find_inst_mem(phi->in(idx), alias_idx, orig_phi_worklist);
      if (mem != nullptr && mem->is_Phi()) {
        PhiNode *newphi = create_split_phi(mem->as_Phi(), alias_idx, orig_phi_worklist, new_phi_created);
        if (new_phi_created) {
          // found an phi for which we created a new split, push current one on worklist and begin
          // processing new one
          phi_list.push(phi);
          cur_input.push(idx);
          phi = mem->as_Phi();
          result = newphi;
          idx = 1;
          continue;
        } else {
          mem = newphi;
        }
      }
      if (C->failing()) {
        return nullptr;
      }
      result->set_req(idx++, mem);
    }
#ifdef ASSERT
    // verify that the new Phi has an input for each input of the original
    assert( phi->req() == result->req(), "must have same number of inputs.");
    assert( result->in(0) != nullptr && result->in(0) == phi->in(0), "regions must match");
#endif
    // Check if all new phi's inputs have specified alias index.
    // Otherwise use old phi.
    for (uint i = 1; i < phi->req(); i++) {
      Node* in = result->in(i);
      assert((phi->in(i) == nullptr) == (in == nullptr), "inputs must correspond.");
    }
    // we have finished processing a Phi, see if there are any more to do
    finished = (phi_list.length() == 0 );
    if (!finished) {
      phi = phi_list.pop();
      idx = cur_input.pop();
      PhiNode *prev_result = get_map_phi(phi->_idx);
      prev_result->set_req(idx++, result);
      result = prev_result;
    }
  }
  return result;
}

//
// The next methods are derived from methods in MemNode.
//
Node* ConnectionGraph::step_through_mergemem(MergeMemNode *mmem, int alias_idx, const TypeOopPtr *toop) {
  Node *mem = mmem;
  // TypeOopPtr::NOTNULL+any is an OOP with unknown offset - generally
  // means an array I have not precisely typed yet.  Do not do any
  // alias stuff with it any time soon.
  if (toop->base() != Type::AnyPtr &&
      !(toop->isa_instptr() &&
        toop->is_instptr()->instance_klass()->is_java_lang_Object() &&
        toop->offset() == Type::OffsetBot)) {
    mem = mmem->memory_at(alias_idx);
    // Update input if it is progress over what we have now
  }
  return mem;
}

//
// Move memory users to their memory slices.
//
void ConnectionGraph::move_inst_mem(Node* n, GrowableArray<PhiNode *>  &orig_phis) {
  Compile* C = _compile;
  PhaseGVN* igvn = _igvn;
  const TypePtr* tp = igvn->type(n->in(MemNode::Address))->isa_ptr();
  assert(tp != nullptr, "ptr type");
  int alias_idx = C->get_alias_index(tp);
  int general_idx = C->get_general_index(alias_idx);

  // Move users first
  for (DUIterator_Fast imax, i = n->fast_outs(imax); i < imax; i++) {
    Node* use = n->fast_out(i);
    if (use->is_MergeMem()) {
      MergeMemNode* mmem = use->as_MergeMem();
      assert(n == mmem->memory_at(alias_idx), "should be on instance memory slice");
      if (n != mmem->memory_at(general_idx) || alias_idx == general_idx) {
        continue; // Nothing to do
      }
      // Replace previous general reference to mem node.
      uint orig_uniq = C->unique();
      Node* m = find_inst_mem(n, general_idx, orig_phis);
      assert(orig_uniq == C->unique(), "no new nodes");
      mmem->set_memory_at(general_idx, m);
      --imax;
      --i;
    } else if (use->is_MemBar()) {
      assert(!use->is_Initialize(), "initializing stores should not be moved");
      if (use->req() > MemBarNode::Precedent &&
          use->in(MemBarNode::Precedent) == n) {
        // Don't move related membars.
        record_for_optimizer(use);
        continue;
      }
      tp = use->as_MemBar()->adr_type()->isa_ptr();
      if ((tp != nullptr && C->get_alias_index(tp) == alias_idx) ||
          alias_idx == general_idx) {
        continue; // Nothing to do
      }
      // Move to general memory slice.
      uint orig_uniq = C->unique();
      Node* m = find_inst_mem(n, general_idx, orig_phis);
      assert(orig_uniq == C->unique(), "no new nodes");
      igvn->hash_delete(use);
      imax -= use->replace_edge(n, m, igvn);
      igvn->hash_insert(use);
      record_for_optimizer(use);
      --i;
#ifdef ASSERT
    } else if (use->is_Mem()) {
      if (use->Opcode() == Op_StoreCM && use->in(MemNode::OopStore) == n) {
        // Don't move related cardmark.
        continue;
      }
      // Memory nodes should have new memory input.
      tp = igvn->type(use->in(MemNode::Address))->isa_ptr();
      assert(tp != nullptr, "ptr type");
      int idx = C->get_alias_index(tp);
      assert(get_map(use->_idx) != nullptr || idx == alias_idx,
             "Following memory nodes should have new memory input or be on the same memory slice");
    } else if (use->is_Phi()) {
      // Phi nodes should be split and moved already.
      tp = use->as_Phi()->adr_type()->isa_ptr();
      assert(tp != nullptr, "ptr type");
      int idx = C->get_alias_index(tp);
      assert(idx == alias_idx, "Following Phi nodes should be on the same memory slice");
    } else {
      use->dump();
      assert(false, "should not be here");
#endif
    }
  }
}

//
// Search memory chain of "mem" to find a MemNode whose address
// is the specified alias index.
//
Node* ConnectionGraph::find_inst_mem(Node *orig_mem, int alias_idx, GrowableArray<PhiNode *>  &orig_phis) {
  if (orig_mem == nullptr) {
    return orig_mem;
  }
  Compile* C = _compile;
  PhaseGVN* igvn = _igvn;
  const TypeOopPtr *toop = C->get_adr_type(alias_idx)->isa_oopptr();
  bool is_instance = (toop != nullptr) && toop->is_known_instance();
  Node *start_mem = C->start()->proj_out_or_null(TypeFunc::Memory);
  Node *prev = nullptr;
  Node *result = orig_mem;
  while (prev != result) {
    prev = result;
    if (result == start_mem) {
      break;  // hit one of our sentinels
    }
    if (result->is_Mem()) {
      const Type *at = igvn->type(result->in(MemNode::Address));
      if (at == Type::TOP) {
        break; // Dead
      }
      assert (at->isa_ptr() != nullptr, "pointer type required.");
      int idx = C->get_alias_index(at->is_ptr());
      if (idx == alias_idx) {
        break; // Found
      }
      if (!is_instance && (at->isa_oopptr() == nullptr ||
                           !at->is_oopptr()->is_known_instance())) {
        break; // Do not skip store to general memory slice.
      }
      result = result->in(MemNode::Memory);
    }
    if (!is_instance) {
      continue;  // don't search further for non-instance types
    }
    // skip over a call which does not affect this memory slice
    if (result->is_Proj() && result->as_Proj()->_con == TypeFunc::Memory) {
      Node *proj_in = result->in(0);
      if (proj_in->is_Allocate() && proj_in->_idx == (uint)toop->instance_id()) {
        break;  // hit one of our sentinels
      } else if (proj_in->is_Call()) {
        // ArrayCopy node processed here as well
        CallNode *call = proj_in->as_Call();
        if (!call->may_modify(toop, igvn)) {
          result = call->in(TypeFunc::Memory);
        }
      } else if (proj_in->is_Initialize()) {
        AllocateNode* alloc = proj_in->as_Initialize()->allocation();
        // Stop if this is the initialization for the object instance which
        // which contains this memory slice, otherwise skip over it.
        if (alloc == nullptr || alloc->_idx != (uint)toop->instance_id()) {
          result = proj_in->in(TypeFunc::Memory);
        }
      } else if (proj_in->is_MemBar()) {
        // Check if there is an array copy for a clone
        // Step over GC barrier when ReduceInitialCardMarks is disabled
        BarrierSetC2* bs = BarrierSet::barrier_set()->barrier_set_c2();
        Node* control_proj_ac = bs->step_over_gc_barrier(proj_in->in(0));

        if (control_proj_ac->is_Proj() && control_proj_ac->in(0)->is_ArrayCopy()) {
          // Stop if it is a clone
          ArrayCopyNode* ac = control_proj_ac->in(0)->as_ArrayCopy();
          if (ac->may_modify(toop, igvn)) {
            break;
          }
        }
        result = proj_in->in(TypeFunc::Memory);
      }
    } else if (result->is_MergeMem()) {
      MergeMemNode *mmem = result->as_MergeMem();
      result = step_through_mergemem(mmem, alias_idx, toop);
      if (result == mmem->base_memory()) {
        // Didn't find instance memory, search through general slice recursively.
        result = mmem->memory_at(C->get_general_index(alias_idx));
        result = find_inst_mem(result, alias_idx, orig_phis);
        if (C->failing()) {
          return nullptr;
        }
        mmem->set_memory_at(alias_idx, result);
      }
    } else if (result->is_Phi() &&
               C->get_alias_index(result->as_Phi()->adr_type()) != alias_idx) {
      Node *un = result->as_Phi()->unique_input(igvn);
      if (un != nullptr) {
        orig_phis.append_if_missing(result->as_Phi());
        result = un;
      } else {
        break;
      }
    } else if (result->is_ClearArray()) {
      if (!ClearArrayNode::step_through(&result, (uint)toop->instance_id(), igvn)) {
        // Can not bypass initialization of the instance
        // we are looking for.
        break;
      }
      // Otherwise skip it (the call updated 'result' value).
    } else if (result->Opcode() == Op_SCMemProj) {
      Node* mem = result->in(0);
      Node* adr = nullptr;
      if (mem->is_LoadStore()) {
        adr = mem->in(MemNode::Address);
      } else {
        assert(mem->Opcode() == Op_EncodeISOArray ||
               mem->Opcode() == Op_StrCompressedCopy, "sanity");
        adr = mem->in(3); // Memory edge corresponds to destination array
      }
      const Type *at = igvn->type(adr);
      if (at != Type::TOP) {
        assert(at->isa_ptr() != nullptr, "pointer type required.");
        int idx = C->get_alias_index(at->is_ptr());
        if (idx == alias_idx) {
          // Assert in debug mode
          assert(false, "Object is not scalar replaceable if a LoadStore node accesses its field");
          break; // In product mode return SCMemProj node
        }
      }
      result = mem->in(MemNode::Memory);
    } else if (result->Opcode() == Op_StrInflatedCopy) {
      Node* adr = result->in(3); // Memory edge corresponds to destination array
      const Type *at = igvn->type(adr);
      if (at != Type::TOP) {
        assert(at->isa_ptr() != nullptr, "pointer type required.");
        int idx = C->get_alias_index(at->is_ptr());
        if (idx == alias_idx) {
          // Assert in debug mode
          assert(false, "Object is not scalar replaceable if a StrInflatedCopy node accesses its field");
          break; // In product mode return SCMemProj node
        }
      }
      result = result->in(MemNode::Memory);
    }
  }
  if (result->is_Phi()) {
    PhiNode *mphi = result->as_Phi();
    assert(mphi->bottom_type() == Type::MEMORY, "memory phi required");
    const TypePtr *t = mphi->adr_type();
    if (!is_instance) {
      // Push all non-instance Phis on the orig_phis worklist to update inputs
      // during Phase 4 if needed.
      orig_phis.append_if_missing(mphi);
    } else if (C->get_alias_index(t) != alias_idx) {
      // Create a new Phi with the specified alias index type.
      result = split_memory_phi(mphi, alias_idx, orig_phis);
    }
  }
  // the result is either MemNode, PhiNode, InitializeNode.
  return result;
}

//
//  Convert the types of non-escaped object to instance types where possible,
//  propagate the new type information through the graph, and update memory
//  edges and MergeMem inputs to reflect the new type.
//
//  We start with allocations (and calls which may be allocations)  on alloc_worklist.
//  The processing is done in 4 phases:
//
//  Phase 1:  Process possible allocations from alloc_worklist.  Create instance
//            types for the CheckCastPP for allocations where possible.
//            Propagate the new types through users as follows:
//               casts and Phi:  push users on alloc_worklist
//               AddP:  cast Base and Address inputs to the instance type
//                      push any AddP users on alloc_worklist and push any memnode
//                      users onto memnode_worklist.
//  Phase 2:  Process MemNode's from memnode_worklist. compute new address type and
//            search the Memory chain for a store with the appropriate type
//            address type.  If a Phi is found, create a new version with
//            the appropriate memory slices from each of the Phi inputs.
//            For stores, process the users as follows:
//               MemNode:  push on memnode_worklist
//               MergeMem: push on mergemem_worklist
//  Phase 3:  Process MergeMem nodes from mergemem_worklist.  Walk each memory slice
//            moving the first node encountered of each  instance type to the
//            the input corresponding to its alias index.
//            appropriate memory slice.
//  Phase 4:  Update the inputs of non-instance memory Phis and the Memory input of memnodes.
//
// In the following example, the CheckCastPP nodes are the cast of allocation
// results and the allocation of node 29 is non-escaped and eligible to be an
// instance type.
//
// We start with:
//
//     7 Parm #memory
//    10  ConI  "12"
//    19  CheckCastPP   "Foo"
//    20  AddP  _ 19 19 10  Foo+12  alias_index=4
//    29  CheckCastPP   "Foo"
//    30  AddP  _ 29 29 10  Foo+12  alias_index=4
//
//    40  StoreP  25   7  20   ... alias_index=4
//    50  StoreP  35  40  30   ... alias_index=4
//    60  StoreP  45  50  20   ... alias_index=4
//    70  LoadP    _  60  30   ... alias_index=4
//    80  Phi     75  50  60   Memory alias_index=4
//    90  LoadP    _  80  30   ... alias_index=4
//   100  LoadP    _  80  20   ... alias_index=4
//
//
// Phase 1 creates an instance type for node 29 assigning it an instance id of 24
// and creating a new alias index for node 30.  This gives:
//
//     7 Parm #memory
//    10  ConI  "12"
//    19  CheckCastPP   "Foo"
//    20  AddP  _ 19 19 10  Foo+12  alias_index=4
//    29  CheckCastPP   "Foo"  iid=24
//    30  AddP  _ 29 29 10  Foo+12  alias_index=6  iid=24
//
//    40  StoreP  25   7  20   ... alias_index=4
//    50  StoreP  35  40  30   ... alias_index=6
//    60  StoreP  45  50  20   ... alias_index=4
//    70  LoadP    _  60  30   ... alias_index=6
//    80  Phi     75  50  60   Memory alias_index=4
//    90  LoadP    _  80  30   ... alias_index=6
//   100  LoadP    _  80  20   ... alias_index=4
//
// In phase 2, new memory inputs are computed for the loads and stores,
// And a new version of the phi is created.  In phase 4, the inputs to
// node 80 are updated and then the memory nodes are updated with the
// values computed in phase 2.  This results in:
//
//     7 Parm #memory
//    10  ConI  "12"
//    19  CheckCastPP   "Foo"
//    20  AddP  _ 19 19 10  Foo+12  alias_index=4
//    29  CheckCastPP   "Foo"  iid=24
//    30  AddP  _ 29 29 10  Foo+12  alias_index=6  iid=24
//
//    40  StoreP  25  7   20   ... alias_index=4
//    50  StoreP  35  7   30   ... alias_index=6
//    60  StoreP  45  40  20   ... alias_index=4
//    70  LoadP    _  50  30   ... alias_index=6
//    80  Phi     75  40  60   Memory alias_index=4
//   120  Phi     75  50  50   Memory alias_index=6
//    90  LoadP    _ 120  30   ... alias_index=6
//   100  LoadP    _  80  20   ... alias_index=4
//
void ConnectionGraph::split_unique_types(GrowableArray<Node *>  &alloc_worklist,
                                         GrowableArray<ArrayCopyNode*> &arraycopy_worklist,
                                         GrowableArray<MergeMemNode*> &mergemem_worklist) {
  GrowableArray<Node *>  memnode_worklist;
  GrowableArray<PhiNode *>  orig_phis;
  PhaseIterGVN  *igvn = _igvn;
  uint new_index_start = (uint) _compile->num_alias_types();
  VectorSet visited;
  ideal_nodes.clear(); // Reset for use with set_map/get_map.
  uint unique_old = _compile->unique();

  //  Phase 1:  Process possible allocations from alloc_worklist.
  //  Create instance types for the CheckCastPP for allocations where possible.
  //
  // (Note: don't forget to change the order of the second AddP node on
  //  the alloc_worklist if the order of the worklist processing is changed,
  //  see the comment in find_second_addp().)
  //
  while (alloc_worklist.length() != 0) {
    Node *n = alloc_worklist.pop();
    uint ni = n->_idx;
    if (n->is_Call()) {
      CallNode *alloc = n->as_Call();
      // copy escape information to call node
      PointsToNode* ptn = ptnode_adr(alloc->_idx);
      PointsToNode::EscapeState es = ptn->escape_state();
      // We have an allocation or call which returns a Java object,
      // see if it is non-escaped.
      if (es != PointsToNode::NoEscape || !ptn->scalar_replaceable()) {
        continue;
      }
      // Find CheckCastPP for the allocate or for the return value of a call
      n = alloc->result_cast();
      if (n == nullptr) {            // No uses except Initialize node
        if (alloc->is_Allocate()) {
          // Set the scalar_replaceable flag for allocation
          // so it could be eliminated if it has no uses.
          alloc->as_Allocate()->_is_scalar_replaceable = true;
        }
        continue;
      }
      if (!n->is_CheckCastPP()) { // not unique CheckCastPP.
        // we could reach here for allocate case if one init is associated with many allocs.
        if (alloc->is_Allocate()) {
          alloc->as_Allocate()->_is_scalar_replaceable = false;
        }
        continue;
      }

      // The inline code for Object.clone() casts the allocation result to
      // java.lang.Object and then to the actual type of the allocated
      // object. Detect this case and use the second cast.
      // Also detect j.l.reflect.Array.newInstance(jobject, jint) case when
      // the allocation result is cast to java.lang.Object and then
      // to the actual Array type.
      if (alloc->is_Allocate() && n->as_Type()->type() == TypeInstPtr::NOTNULL
          && (alloc->is_AllocateArray() ||
              igvn->type(alloc->in(AllocateNode::KlassNode)) != TypeInstKlassPtr::OBJECT)) {
        Node *cast2 = nullptr;
        for (DUIterator_Fast imax, i = n->fast_outs(imax); i < imax; i++) {
          Node *use = n->fast_out(i);
          if (use->is_CheckCastPP()) {
            cast2 = use;
            break;
          }
        }
        if (cast2 != nullptr) {
          n = cast2;
        } else {
          // Non-scalar replaceable if the allocation type is unknown statically
          // (reflection allocation), the object can't be restored during
          // deoptimization without precise type.
          continue;
        }
      }

      const TypeOopPtr *t = igvn->type(n)->isa_oopptr();
      if (t == nullptr) {
        continue;  // not a TypeOopPtr
      }
      if (!t->klass_is_exact()) {
        continue; // not an unique type
      }
      if (alloc->is_Allocate()) {
        // Set the scalar_replaceable flag for allocation
        // so it could be eliminated.
        alloc->as_Allocate()->_is_scalar_replaceable = true;
      }
      set_escape_state(ptnode_adr(n->_idx), es NOT_PRODUCT(COMMA trace_propagate_message(ptn))); // CheckCastPP escape state
      // in order for an object to be scalar-replaceable, it must be:
      //   - a direct allocation (not a call returning an object)
      //   - non-escaping
      //   - eligible to be a unique type
      //   - not determined to be ineligible by escape analysis
      set_map(alloc, n);
      set_map(n, alloc);
      const TypeOopPtr* tinst = t->cast_to_instance_id(ni);
      igvn->hash_delete(n);
      igvn->set_type(n,  tinst);
      n->raise_bottom_type(tinst);
      igvn->hash_insert(n);
      record_for_optimizer(n);
      // Allocate an alias index for the header fields. Accesses to
      // the header emitted during macro expansion wouldn't have
      // correct memory state otherwise.
      _compile->get_alias_index(tinst->add_offset(oopDesc::mark_offset_in_bytes()));
      _compile->get_alias_index(tinst->add_offset(oopDesc::klass_offset_in_bytes()));
      if (alloc->is_Allocate() && (t->isa_instptr() || t->isa_aryptr())) {

        // First, put on the worklist all Field edges from Connection Graph
        // which is more accurate than putting immediate users from Ideal Graph.
        for (EdgeIterator e(ptn); e.has_next(); e.next()) {
          PointsToNode* tgt = e.get();
          if (tgt->is_Arraycopy()) {
            continue;
          }
          Node* use = tgt->ideal_node();
          assert(tgt->is_Field() && use->is_AddP(),
                 "only AddP nodes are Field edges in CG");
          if (use->outcnt() > 0) { // Don't process dead nodes
            Node* addp2 = find_second_addp(use, use->in(AddPNode::Base));
            if (addp2 != nullptr) {
              assert(alloc->is_AllocateArray(),"array allocation was expected");
              alloc_worklist.append_if_missing(addp2);
            }
            alloc_worklist.append_if_missing(use);
          }
        }

        // An allocation may have an Initialize which has raw stores. Scan
        // the users of the raw allocation result and push AddP users
        // on alloc_worklist.
        Node *raw_result = alloc->proj_out_or_null(TypeFunc::Parms);
        assert (raw_result != nullptr, "must have an allocation result");
        for (DUIterator_Fast imax, i = raw_result->fast_outs(imax); i < imax; i++) {
          Node *use = raw_result->fast_out(i);
          if (use->is_AddP() && use->outcnt() > 0) { // Don't process dead nodes
            Node* addp2 = find_second_addp(use, raw_result);
            if (addp2 != nullptr) {
              assert(alloc->is_AllocateArray(),"array allocation was expected");
              alloc_worklist.append_if_missing(addp2);
            }
            alloc_worklist.append_if_missing(use);
          } else if (use->is_MemBar()) {
            memnode_worklist.append_if_missing(use);
          }
        }
      }
    } else if (n->is_AddP()) {
      JavaObjectNode* jobj = unique_java_object(get_addp_base(n));
      if (jobj == nullptr || jobj == phantom_obj) {
#ifdef ASSERT
        ptnode_adr(get_addp_base(n)->_idx)->dump();
        ptnode_adr(n->_idx)->dump();
        assert(jobj != nullptr && jobj != phantom_obj, "escaped allocation");
#endif
        _compile->record_failure(_invocation > 0 ? C2Compiler::retry_no_iterative_escape_analysis() : C2Compiler::retry_no_escape_analysis());
        return;
      }
      Node *base = get_map(jobj->idx());  // CheckCastPP node
      if (!split_AddP(n, base)) continue; // wrong type from dead path
    } else if (n->is_Phi() ||
               n->is_CheckCastPP() ||
               n->is_EncodeP() ||
               n->is_DecodeN() ||
               (n->is_ConstraintCast() && n->Opcode() == Op_CastPP)) {
      if (visited.test_set(n->_idx)) {
        assert(n->is_Phi(), "loops only through Phi's");
        continue;  // already processed
      }
      JavaObjectNode* jobj = unique_java_object(n);
      if (jobj == nullptr || jobj == phantom_obj) {
#ifdef ASSERT
        ptnode_adr(n->_idx)->dump();
        assert(jobj != nullptr && jobj != phantom_obj, "escaped allocation");
#endif
        _compile->record_failure(_invocation > 0 ? C2Compiler::retry_no_iterative_escape_analysis() : C2Compiler::retry_no_escape_analysis());
        return;
      } else {
        Node *val = get_map(jobj->idx());   // CheckCastPP node
        TypeNode *tn = n->as_Type();
        const TypeOopPtr* tinst = igvn->type(val)->isa_oopptr();
        assert(tinst != nullptr && tinst->is_known_instance() &&
               tinst->instance_id() == jobj->idx() , "instance type expected.");

        const Type *tn_type = igvn->type(tn);
        const TypeOopPtr *tn_t;
        if (tn_type->isa_narrowoop()) {
          tn_t = tn_type->make_ptr()->isa_oopptr();
        } else {
          tn_t = tn_type->isa_oopptr();
        }
<<<<<<< HEAD
        if (tn_t != NULL && tinst->maybe_java_subtype_of(tn_t)) {
          if (tn_t->isa_aryptr()) {
            // Keep array properties (not flat/null-free)
            tinst = tinst->is_aryptr()->update_properties(tn_t->is_aryptr());
            if (tinst == NULL) {
              continue; // Skip dead path with inconsistent properties
            }
          }
=======
        if (tn_t != nullptr && tinst->maybe_java_subtype_of(tn_t)) {
>>>>>>> 2b81faeb
          if (tn_type->isa_narrowoop()) {
            tn_type = tinst->make_narrowoop();
          } else {
            tn_type = tinst;
          }
          igvn->hash_delete(tn);
          igvn->set_type(tn, tn_type);
          tn->set_type(tn_type);
          igvn->hash_insert(tn);
          record_for_optimizer(n);
        } else {
          assert(tn_type == TypePtr::NULL_PTR ||
                 tn_t != nullptr && !tinst->maybe_java_subtype_of(tn_t),
                 "unexpected type");
          continue; // Skip dead path with different type
        }
      }
    } else {
      debug_only(n->dump();)
      assert(false, "EA: unexpected node");
      continue;
    }
    // push allocation's users on appropriate worklist
    for (DUIterator_Fast imax, i = n->fast_outs(imax); i < imax; i++) {
      Node *use = n->fast_out(i);
      if (use->is_Mem() && use->in(MemNode::Address) == n) {
        // Load/store to instance's field
        memnode_worklist.append_if_missing(use);
      } else if (use->is_MemBar()) {
        if (use->in(TypeFunc::Memory) == n) { // Ignore precedent edge
          memnode_worklist.append_if_missing(use);
        }
      } else if (use->is_AddP() && use->outcnt() > 0) { // No dead nodes
        Node* addp2 = find_second_addp(use, n);
        if (addp2 != nullptr) {
          alloc_worklist.append_if_missing(addp2);
        }
        alloc_worklist.append_if_missing(use);
      } else if (use->is_Phi() ||
                 use->is_CheckCastPP() ||
                 use->is_EncodeNarrowPtr() ||
                 use->is_DecodeNarrowPtr() ||
                 (use->is_ConstraintCast() && use->Opcode() == Op_CastPP)) {
        alloc_worklist.append_if_missing(use);
#ifdef ASSERT
      } else if (use->is_Mem()) {
        assert(use->in(MemNode::Address) != n, "EA: missing allocation reference path");
      } else if (use->is_MergeMem()) {
        assert(mergemem_worklist.contains(use->as_MergeMem()), "EA: missing MergeMem node in the worklist");
      } else if (use->is_SafePoint()) {
        // Look for MergeMem nodes for calls which reference unique allocation
        // (through CheckCastPP nodes) even for debug info.
        Node* m = use->in(TypeFunc::Memory);
        if (m->is_MergeMem()) {
          assert(mergemem_worklist.contains(m->as_MergeMem()), "EA: missing MergeMem node in the worklist");
        }
      } else if (use->Opcode() == Op_EncodeISOArray) {
        if (use->in(MemNode::Memory) == n || use->in(3) == n) {
          // EncodeISOArray overwrites destination array
          memnode_worklist.append_if_missing(use);
        }
      } else if (use->Opcode() == Op_Return) {
        // Allocation is referenced by field of returned inline type
        assert(_compile->tf()->returns_inline_type_as_fields(), "EA: unexpected reference by ReturnNode");
      } else {
        uint op = use->Opcode();
        if ((op == Op_StrCompressedCopy || op == Op_StrInflatedCopy) &&
            (use->in(MemNode::Memory) == n)) {
          // They overwrite memory edge corresponding to destination array,
          memnode_worklist.append_if_missing(use);
        } else if (!(op == Op_CmpP || op == Op_Conv2B ||
              op == Op_CastP2X || op == Op_StoreCM ||
              op == Op_FastLock || op == Op_AryEq ||
              op == Op_StrComp || op == Op_CountPositives ||
              op == Op_StrCompressedCopy || op == Op_StrInflatedCopy ||
              op == Op_StrEquals || op == Op_VectorizedHashCode ||
              op == Op_StrIndexOf || op == Op_StrIndexOfChar ||
              op == Op_SubTypeCheck || op == Op_InlineType || op == Op_FlatArrayCheck ||
              BarrierSet::barrier_set()->barrier_set_c2()->is_gc_barrier_node(use))) {
          n->dump();
          use->dump();
          assert(false, "EA: missing allocation reference path");
        }
#endif
      }
    }

  }

  // Go over all ArrayCopy nodes and if one of the inputs has a unique
  // type, record it in the ArrayCopy node so we know what memory this
  // node uses/modified.
  for (int next = 0; next < arraycopy_worklist.length(); next++) {
    ArrayCopyNode* ac = arraycopy_worklist.at(next);
    Node* dest = ac->in(ArrayCopyNode::Dest);
    if (dest->is_AddP()) {
      dest = get_addp_base(dest);
    }
    JavaObjectNode* jobj = unique_java_object(dest);
    if (jobj != nullptr) {
      Node *base = get_map(jobj->idx());
      if (base != nullptr) {
        const TypeOopPtr *base_t = _igvn->type(base)->isa_oopptr();
        ac->_dest_type = base_t;
      }
    }
    Node* src = ac->in(ArrayCopyNode::Src);
    if (src->is_AddP()) {
      src = get_addp_base(src);
    }
    jobj = unique_java_object(src);
    if (jobj != nullptr) {
      Node* base = get_map(jobj->idx());
      if (base != nullptr) {
        const TypeOopPtr *base_t = _igvn->type(base)->isa_oopptr();
        ac->_src_type = base_t;
      }
    }
  }

  // New alias types were created in split_AddP().
  uint new_index_end = (uint) _compile->num_alias_types();
  assert(unique_old == _compile->unique(), "there should be no new ideal nodes after Phase 1");

  //  Phase 2:  Process MemNode's from memnode_worklist. compute new address type and
  //            compute new values for Memory inputs  (the Memory inputs are not
  //            actually updated until phase 4.)
  if (memnode_worklist.length() == 0)
    return;  // nothing to do
  while (memnode_worklist.length() != 0) {
    Node *n = memnode_worklist.pop();
    if (visited.test_set(n->_idx)) {
      continue;
    }
    if (n->is_Phi() || n->is_ClearArray()) {
      // we don't need to do anything, but the users must be pushed
    } else if (n->is_MemBar()) { // Initialize, MemBar nodes
      // we don't need to do anything, but the users must be pushed
      n = n->as_MemBar()->proj_out_or_null(TypeFunc::Memory);
      if (n == nullptr) {
        continue;
      }
    } else if (n->Opcode() == Op_StrCompressedCopy ||
               n->Opcode() == Op_EncodeISOArray) {
      // get the memory projection
      n = n->find_out_with(Op_SCMemProj);
<<<<<<< HEAD
      assert(n != NULL && n->Opcode() == Op_SCMemProj, "memory projection required");
    } else if (n->is_CallLeaf() && n->as_CallLeaf()->_name != NULL &&
               strcmp(n->as_CallLeaf()->_name, "store_unknown_inline") == 0) {
      n = n->as_CallLeaf()->proj_out(TypeFunc::Memory);
=======
      assert(n != nullptr && n->Opcode() == Op_SCMemProj, "memory projection required");
>>>>>>> 2b81faeb
    } else {
      assert(n->is_Mem(), "memory node required.");
      Node *addr = n->in(MemNode::Address);
      const Type *addr_t = igvn->type(addr);
      if (addr_t == Type::TOP) {
        continue;
      }
      assert (addr_t->isa_ptr() != nullptr, "pointer type required.");
      int alias_idx = _compile->get_alias_index(addr_t->is_ptr());
      assert ((uint)alias_idx < new_index_end, "wrong alias index");
      Node *mem = find_inst_mem(n->in(MemNode::Memory), alias_idx, orig_phis);
      if (_compile->failing()) {
        return;
      }
      if (mem != n->in(MemNode::Memory)) {
        // We delay the memory edge update since we need old one in
        // MergeMem code below when instances memory slices are separated.
        set_map(n, mem);
      }
      if (n->is_Load()) {
        continue;  // don't push users
      } else if (n->is_LoadStore()) {
        // get the memory projection
        n = n->find_out_with(Op_SCMemProj);
        assert(n != nullptr && n->Opcode() == Op_SCMemProj, "memory projection required");
      }
    }
    // push user on appropriate worklist
    for (DUIterator_Fast imax, i = n->fast_outs(imax); i < imax; i++) {
      Node *use = n->fast_out(i);
      if (use->is_Phi() || use->is_ClearArray()) {
        memnode_worklist.append_if_missing(use);
      } else if (use->is_Mem() && use->in(MemNode::Memory) == n) {
        if (use->Opcode() == Op_StoreCM) { // Ignore cardmark stores
          continue;
        }
        memnode_worklist.append_if_missing(use);
      } else if (use->is_MemBar()) {
        if (use->in(TypeFunc::Memory) == n) { // Ignore precedent edge
          memnode_worklist.append_if_missing(use);
        }
#ifdef ASSERT
      } else if (use->is_Mem()) {
        assert(use->in(MemNode::Memory) != n, "EA: missing memory path");
      } else if (use->is_MergeMem()) {
        assert(mergemem_worklist.contains(use->as_MergeMem()), "EA: missing MergeMem node in the worklist");
      } else if (use->Opcode() == Op_EncodeISOArray) {
        if (use->in(MemNode::Memory) == n || use->in(3) == n) {
          // EncodeISOArray overwrites destination array
          memnode_worklist.append_if_missing(use);
        }
      } else if (use->is_CallLeaf() && use->as_CallLeaf()->_name != NULL &&
                 strcmp(use->as_CallLeaf()->_name, "store_unknown_inline") == 0) {
        // store_unknown_inline overwrites destination array
        memnode_worklist.append_if_missing(use);
      } else {
        uint op = use->Opcode();
        if ((use->in(MemNode::Memory) == n) &&
            (op == Op_StrCompressedCopy || op == Op_StrInflatedCopy)) {
          // They overwrite memory edge corresponding to destination array,
          memnode_worklist.append_if_missing(use);
        } else if (!(BarrierSet::barrier_set()->barrier_set_c2()->is_gc_barrier_node(use) ||
              op == Op_AryEq || op == Op_StrComp || op == Op_CountPositives ||
              op == Op_StrCompressedCopy || op == Op_StrInflatedCopy ||
              op == Op_StrEquals || op == Op_StrIndexOf || op == Op_StrIndexOfChar || op == Op_FlatArrayCheck)) {
          n->dump();
          use->dump();
          assert(false, "EA: missing memory path");
        }
#endif
      }
    }
  }

  //  Phase 3:  Process MergeMem nodes from mergemem_worklist.
  //            Walk each memory slice moving the first node encountered of each
  //            instance type to the input corresponding to its alias index.
  uint length = mergemem_worklist.length();
  for( uint next = 0; next < length; ++next ) {
    MergeMemNode* nmm = mergemem_worklist.at(next);
    assert(!visited.test_set(nmm->_idx), "should not be visited before");
    // Note: we don't want to use MergeMemStream here because we only want to
    // scan inputs which exist at the start, not ones we add during processing.
    // Note 2: MergeMem may already contains instance memory slices added
    // during find_inst_mem() call when memory nodes were processed above.
    igvn->hash_delete(nmm);
    uint nslices = MIN2(nmm->req(), new_index_start);
    for (uint i = Compile::AliasIdxRaw+1; i < nslices; i++) {
      Node* mem = nmm->in(i);
      Node* cur = nullptr;
      if (mem == nullptr || mem->is_top()) {
        continue;
      }
      // First, update mergemem by moving memory nodes to corresponding slices
      // if their type became more precise since this mergemem was created.
      while (mem->is_Mem()) {
        const Type *at = igvn->type(mem->in(MemNode::Address));
        if (at != Type::TOP) {
          assert (at->isa_ptr() != nullptr, "pointer type required.");
          uint idx = (uint)_compile->get_alias_index(at->is_ptr());
          if (idx == i) {
            if (cur == nullptr) {
              cur = mem;
            }
          } else {
            if (idx >= nmm->req() || nmm->is_empty_memory(nmm->in(idx))) {
              nmm->set_memory_at(idx, mem);
            }
          }
        }
        mem = mem->in(MemNode::Memory);
      }
      nmm->set_memory_at(i, (cur != nullptr) ? cur : mem);
      // Find any instance of the current type if we haven't encountered
      // already a memory slice of the instance along the memory chain.
      for (uint ni = new_index_start; ni < new_index_end; ni++) {
        if((uint)_compile->get_general_index(ni) == i) {
          Node *m = (ni >= nmm->req()) ? nmm->empty_memory() : nmm->in(ni);
          if (nmm->is_empty_memory(m)) {
            Node* result = find_inst_mem(mem, ni, orig_phis);
            if (_compile->failing()) {
              return;
            }
            nmm->set_memory_at(ni, result);
          }
        }
      }
    }
    // Find the rest of instances values
    for (uint ni = new_index_start; ni < new_index_end; ni++) {
      const TypeOopPtr *tinst = _compile->get_adr_type(ni)->isa_oopptr();
      Node* result = step_through_mergemem(nmm, ni, tinst);
      if (result == nmm->base_memory()) {
        // Didn't find instance memory, search through general slice recursively.
        result = nmm->memory_at(_compile->get_general_index(ni));
        result = find_inst_mem(result, ni, orig_phis);
        if (_compile->failing()) {
          return;
        }
        nmm->set_memory_at(ni, result);
      }
    }
    igvn->hash_insert(nmm);
    record_for_optimizer(nmm);
  }

  //  Phase 4:  Update the inputs of non-instance memory Phis and
  //            the Memory input of memnodes
  // First update the inputs of any non-instance Phi's from
  // which we split out an instance Phi.  Note we don't have
  // to recursively process Phi's encountered on the input memory
  // chains as is done in split_memory_phi() since they will
  // also be processed here.
  for (int j = 0; j < orig_phis.length(); j++) {
    PhiNode *phi = orig_phis.at(j);
    int alias_idx = _compile->get_alias_index(phi->adr_type());
    igvn->hash_delete(phi);
    for (uint i = 1; i < phi->req(); i++) {
      Node *mem = phi->in(i);
      Node *new_mem = find_inst_mem(mem, alias_idx, orig_phis);
      if (_compile->failing()) {
        return;
      }
      if (mem != new_mem) {
        phi->set_req(i, new_mem);
      }
    }
    igvn->hash_insert(phi);
    record_for_optimizer(phi);
  }

  // Update the memory inputs of MemNodes with the value we computed
  // in Phase 2 and move stores memory users to corresponding memory slices.
  // Disable memory split verification code until the fix for 6984348.
  // Currently it produces false negative results since it does not cover all cases.
#if 0 // ifdef ASSERT
  visited.Reset();
  Node_Stack old_mems(arena, _compile->unique() >> 2);
#endif
  for (uint i = 0; i < ideal_nodes.size(); i++) {
    Node*    n = ideal_nodes.at(i);
    Node* nmem = get_map(n->_idx);
    assert(nmem != nullptr, "sanity");
    if (n->is_Mem()) {
#if 0 // ifdef ASSERT
      Node* old_mem = n->in(MemNode::Memory);
      if (!visited.test_set(old_mem->_idx)) {
        old_mems.push(old_mem, old_mem->outcnt());
      }
#endif
      assert(n->in(MemNode::Memory) != nmem, "sanity");
      if (!n->is_Load()) {
        // Move memory users of a store first.
        move_inst_mem(n, orig_phis);
      }
      // Now update memory input
      igvn->hash_delete(n);
      n->set_req(MemNode::Memory, nmem);
      igvn->hash_insert(n);
      record_for_optimizer(n);
    } else {
      assert(n->is_Allocate() || n->is_CheckCastPP() ||
             n->is_AddP() || n->is_Phi(), "unknown node used for set_map()");
    }
  }
#if 0 // ifdef ASSERT
  // Verify that memory was split correctly
  while (old_mems.is_nonempty()) {
    Node* old_mem = old_mems.node();
    uint  old_cnt = old_mems.index();
    old_mems.pop();
    assert(old_cnt == old_mem->outcnt(), "old mem could be lost");
  }
#endif
}

#ifndef PRODUCT
int ConnectionGraph::_no_escape_counter = 0;
int ConnectionGraph::_arg_escape_counter = 0;
int ConnectionGraph::_global_escape_counter = 0;

static const char *node_type_names[] = {
  "UnknownType",
  "JavaObject",
  "LocalVar",
  "Field",
  "Arraycopy"
};

static const char *esc_names[] = {
  "UnknownEscape",
  "NoEscape",
  "ArgEscape",
  "GlobalEscape"
};

void PointsToNode::dump_header(bool print_state, outputStream* out) const {
  NodeType nt = node_type();
  out->print("%s(%d) ", node_type_names[(int) nt], _pidx);
  if (print_state) {
    EscapeState es = escape_state();
    EscapeState fields_es = fields_escape_state();
    out->print("%s(%s) ", esc_names[(int)es], esc_names[(int)fields_es]);
    if (nt == PointsToNode::JavaObject && !this->scalar_replaceable()) {
      out->print("NSR ");
    }
  }
}

void PointsToNode::dump(bool print_state, outputStream* out, bool newline) const {
  dump_header(print_state, out);
  if (is_Field()) {
    FieldNode* f = (FieldNode*)this;
    if (f->is_oop()) {
      out->print("oop ");
    }
    if (f->offset() > 0) {
      out->print("+%d ", f->offset());
    }
    out->print("(");
    for (BaseIterator i(f); i.has_next(); i.next()) {
      PointsToNode* b = i.get();
      out->print(" %d%s", b->idx(),(b->is_JavaObject() ? "P" : ""));
    }
    out->print(" )");
  }
  out->print("[");
  for (EdgeIterator i(this); i.has_next(); i.next()) {
    PointsToNode* e = i.get();
    out->print(" %d%s%s", e->idx(),(e->is_JavaObject() ? "P" : (e->is_Field() ? "F" : "")), e->is_Arraycopy() ? "cp" : "");
  }
  out->print(" [");
  for (UseIterator i(this); i.has_next(); i.next()) {
    PointsToNode* u = i.get();
    bool is_base = false;
    if (PointsToNode::is_base_use(u)) {
      is_base = true;
      u = PointsToNode::get_use_node(u)->as_Field();
    }
    out->print(" %d%s%s", u->idx(), is_base ? "b" : "", u->is_Arraycopy() ? "cp" : "");
  }
  out->print(" ]]  ");
  if (_node == nullptr) {
    out->print("<null>%s", newline ? "\n" : "");
  } else {
    _node->dump(newline ? "\n" : "", false, out);
  }
}

void ConnectionGraph::dump(GrowableArray<PointsToNode*>& ptnodes_worklist) {
  bool first = true;
  int ptnodes_length = ptnodes_worklist.length();
  for (int i = 0; i < ptnodes_length; i++) {
    PointsToNode *ptn = ptnodes_worklist.at(i);
    if (ptn == nullptr || !ptn->is_JavaObject()) {
      continue;
    }
    PointsToNode::EscapeState es = ptn->escape_state();
    if ((es != PointsToNode::NoEscape) && !Verbose) {
      continue;
    }
    Node* n = ptn->ideal_node();
    if (n->is_Allocate() || (n->is_CallStaticJava() &&
                             n->as_CallStaticJava()->is_boxing_method())) {
      if (first) {
        tty->cr();
        tty->print("======== Connection graph for ");
        _compile->method()->print_short_name();
        tty->cr();
        tty->print_cr("invocation #%d: %d iterations and %f sec to build connection graph with %d nodes and worklist size %d",
                      _invocation, _build_iterations, _build_time, nodes_size(), ptnodes_worklist.length());
        tty->cr();
        first = false;
      }
      ptn->dump();
      // Print all locals and fields which reference this allocation
      for (UseIterator j(ptn); j.has_next(); j.next()) {
        PointsToNode* use = j.get();
        if (use->is_LocalVar()) {
          use->dump(Verbose);
        } else if (Verbose) {
          use->dump();
        }
      }
      tty->cr();
    }
  }
}

void ConnectionGraph::print_statistics() {
  tty->print_cr("No escape = %d, Arg escape = %d, Global escape = %d", Atomic::load(&_no_escape_counter), Atomic::load(&_arg_escape_counter), Atomic::load(&_global_escape_counter));
}

void ConnectionGraph::escape_state_statistics(GrowableArray<JavaObjectNode*>& java_objects_worklist) {
  if (!PrintOptoStatistics || (_invocation > 0)) { // Collect data only for the first invocation
    return;
  }
  for (int next = 0; next < java_objects_worklist.length(); ++next) {
    JavaObjectNode* ptn = java_objects_worklist.at(next);
    if (ptn->ideal_node()->is_Allocate()) {
      if (ptn->escape_state() == PointsToNode::NoEscape) {
        Atomic::inc(&ConnectionGraph::_no_escape_counter);
      } else if (ptn->escape_state() == PointsToNode::ArgEscape) {
        Atomic::inc(&ConnectionGraph::_arg_escape_counter);
      } else if (ptn->escape_state() == PointsToNode::GlobalEscape) {
        Atomic::inc(&ConnectionGraph::_global_escape_counter);
      } else {
        assert(false, "Unexpected Escape State");
      }
    }
  }
}

void ConnectionGraph::trace_es_update_helper(PointsToNode* ptn, PointsToNode::EscapeState es, bool fields, const char* reason) const {
  if (_compile->directive()->TraceEscapeAnalysisOption) {
    assert(ptn != nullptr, "should not be null");
    assert(reason != nullptr, "should not be null");
    ptn->dump_header(true);
    PointsToNode::EscapeState new_es = fields ? ptn->escape_state() : es;
    PointsToNode::EscapeState new_fields_es = fields ? es : ptn->fields_escape_state();
    tty->print_cr("-> %s(%s) %s", esc_names[(int)new_es], esc_names[(int)new_fields_es], reason);
  }
}

const char* ConnectionGraph::trace_propagate_message(PointsToNode* from) const {
  if (_compile->directive()->TraceEscapeAnalysisOption) {
    stringStream ss;
    ss.print("propagated from: ");
    from->dump(true, &ss, false);
    return ss.as_string();
  } else {
    return nullptr;
  }
}

const char* ConnectionGraph::trace_arg_escape_message(CallNode* call) const {
  if (_compile->directive()->TraceEscapeAnalysisOption) {
    stringStream ss;
    ss.print("escapes as arg to:");
    call->dump("", false, &ss);
    return ss.as_string();
  } else {
    return nullptr;
  }
}

const char* ConnectionGraph::trace_merged_message(PointsToNode* other) const {
  if (_compile->directive()->TraceEscapeAnalysisOption) {
    stringStream ss;
    ss.print("is merged with other object: ");
    other->dump_header(true, &ss);
    return ss.as_string();
  } else {
    return nullptr;
  }
}

#endif

void ConnectionGraph::record_for_optimizer(Node *n) {
  _igvn->_worklist.push(n);
  _igvn->add_users_to_worklist(n);
}<|MERGE_RESOLUTION|>--- conflicted
+++ resolved
@@ -161,7 +161,7 @@
       _igvn->register_new_node_with_optimizer(addp);
       _igvn->replace_input_of(n, MemNode::Address, addp);
       ideal_nodes.push(addp);
-      _nodes.at_put_grow(addp->_idx, NULL, NULL);
+      _nodes.at_put_grow(addp->_idx, nullptr, nullptr);
     }
     // Create PointsTo nodes and add them to Connection Graph. Called
     // only once per ideal node since ideal_nodes is Unique_Node list.
@@ -804,15 +804,9 @@
     }
     case Op_Proj: {
       // we are only interested in the oop result projection from a call
-<<<<<<< HEAD
       assert((n->as_Proj()->_con == TypeFunc::Parms && n->in(0)->as_Call()->returns_pointer()) ||
              n->in(0)->as_Call()->tf()->returns_inline_type_as_fields(), "what kind of oop return is it?");
-      add_local_var_and_edge(n, PointsToNode::NoEscape, n->in(0), NULL);
-=======
-      assert(n->as_Proj()->_con == TypeFunc::Parms && n->in(0)->is_Call() &&
-             n->in(0)->as_Call()->returns_pointer(), "Unexpected node type");
       add_local_var_and_edge(n, PointsToNode::NoEscape, n->in(0), nullptr);
->>>>>>> 2b81faeb
       break;
     }
     case Op_Rethrow: // Exception object escapes
@@ -1171,14 +1165,10 @@
                  aat->isa_ptr() != nullptr, "expecting an Ptr");
           bool arg_has_oops = aat->isa_oopptr() &&
                               (aat->isa_instptr() ||
-<<<<<<< HEAD
-                               (aat->isa_aryptr() && (aat->isa_aryptr()->elem() == Type::BOTTOM || aat->isa_aryptr()->elem()->make_oopptr() != NULL)) ||
-                               (aat->isa_aryptr() && aat->isa_aryptr()->elem() != NULL &&
+                               (aat->isa_aryptr() && (aat->isa_aryptr()->elem() == Type::BOTTOM || aat->isa_aryptr()->elem()->make_oopptr() != nullptr)) ||
+                               (aat->isa_aryptr() && aat->isa_aryptr()->elem() != nullptr &&
                                                                aat->isa_aryptr()->is_flat() &&
                                                                aat->isa_aryptr()->elem()->inline_klass()->contains_oops()));
-=======
-                               (aat->isa_aryptr() && (aat->isa_aryptr()->elem() == Type::BOTTOM || aat->isa_aryptr()->elem()->make_oopptr() != nullptr)));
->>>>>>> 2b81faeb
           if (i == TypeFunc::Parms) {
             src_has_oops = arg_has_oops;
           }
@@ -1755,11 +1745,11 @@
   // Do nothing for Allocate nodes since its fields values are
   // "known" unless they are initialized by arraycopy/clone.
   if (alloc->is_Allocate() && !pta->arraycopy_dst()) {
-    if (alloc->as_Allocate()->in(AllocateNode::DefaultValue) != NULL) {
+    if (alloc->as_Allocate()->in(AllocateNode::DefaultValue) != nullptr) {
       // Non-flattened inline type arrays are initialized with
       // the default value instead of null. Handle them here.
       init_val = ptnode_adr(alloc->as_Allocate()->in(AllocateNode::DefaultValue)->_idx);
-      assert(init_val != NULL, "default value should be registered");
+      assert(init_val != nullptr, "default value should be registered");
     } else {
       return 0;
     }
@@ -1767,11 +1757,7 @@
   // Non-escaped allocation returned from Java or runtime call has unknown values in fields.
   assert(pta->arraycopy_dst() || alloc->is_CallStaticJava() || init_val != phantom_obj, "sanity");
 #ifdef ASSERT
-<<<<<<< HEAD
-  if (alloc->is_CallStaticJava() && alloc->as_CallStaticJava()->method() == NULL) {
-=======
-  if (!pta->arraycopy_dst() && alloc->as_CallStaticJava()->method() == nullptr) {
->>>>>>> 2b81faeb
+  if (alloc->is_CallStaticJava() && alloc->as_CallStaticJava()->method() == nullptr) {
     const char* name = alloc->as_CallStaticJava()->_name;
     assert(strncmp(name, "_multianewarray", 15) == 0 ||
            strncmp(name, "_load_unknown_inline", 20) == 0, "sanity");
@@ -1797,7 +1783,7 @@
   assert(pta->escape_state() == PointsToNode::NoEscape, "Not escaped Allocate nodes only");
   Node* alloc = pta->ideal_node();
   // Do nothing for Call nodes since its fields values are unknown.
-  if (!alloc->is_Allocate() || alloc->as_Allocate()->in(AllocateNode::DefaultValue) != NULL) {
+  if (!alloc->is_Allocate() || alloc->as_Allocate()->in(AllocateNode::DefaultValue) != nullptr) {
     return 0;
   }
   InitializeNode* ini = alloc->as_Allocate()->initialization();
@@ -2193,7 +2179,7 @@
     Node* storestore = storestore_worklist.at(i);
     Node* alloc = storestore->in(MemBarNode::Precedent)->in(0);
     if (alloc->is_Allocate() && not_global_escape(alloc)) {
-      if (alloc->in(AllocateNode::InlineType) != NULL) {
+      if (alloc->in(AllocateNode::InlineType) != nullptr) {
         // Non-escaping inline type buffer allocations don't require a membar
         storestore->as_MemBar()->remove(_igvn);
       } else {
@@ -2369,13 +2355,8 @@
     }
   } else if (offset != oopDesc::klass_offset_in_bytes()) {
     if (adr_type->isa_instptr()) {
-<<<<<<< HEAD
       ciField* field = _compile->alias_type(adr_type->is_ptr())->field();
-      if (field != NULL) {
-=======
-      ciField* field = _compile->alias_type(adr_type->isa_instptr())->field();
       if (field != nullptr) {
->>>>>>> 2b81faeb
         bt = field->layout_type();
       } else {
         // Check for unsafe oop field access
@@ -2584,13 +2565,7 @@
            "offset must be a constant or it is initialization of array");
     return offs;
   }
-<<<<<<< HEAD
   return adr_type->is_ptr()->flattened_offset();
-=======
-  const TypePtr *t_ptr = adr_type->isa_ptr();
-  assert(t_ptr != nullptr, "must be a pointer type");
-  return t_ptr->offset();
->>>>>>> 2b81faeb
 }
 
 Node* ConnectionGraph::get_addp_base(Node *addp) {
@@ -2744,7 +2719,7 @@
     assert(addp->in(AddPNode::Address)->is_Proj(), "base of raw address must be result projection from allocation");
     intptr_t offs = (int)igvn->find_intptr_t_con(addp->in(AddPNode::Offset), Type::OffsetBot);
     assert(offs != Type::OffsetBot, "offset must be a constant");
-    if (base_t->isa_aryptr() != NULL) {
+    if (base_t->isa_aryptr() != nullptr) {
       // In the case of a flattened inline type array, each field has its
       // own slice so we need to extract the field being accessed from
       // the address computation
@@ -2784,7 +2759,7 @@
     tinst = tinst->is_aryptr()->with_field_offset(t->is_aryptr()->field_offset().get());
     // Keep array properties (not flat/null-free)
     tinst = tinst->is_aryptr()->update_properties(t->is_aryptr());
-    if (tinst == NULL) {
+    if (tinst == nullptr) {
       return false; // Skip dead path with inconsistent properties
     }
   }
@@ -3469,18 +3444,14 @@
         } else {
           tn_t = tn_type->isa_oopptr();
         }
-<<<<<<< HEAD
-        if (tn_t != NULL && tinst->maybe_java_subtype_of(tn_t)) {
+        if (tn_t != nullptr && tinst->maybe_java_subtype_of(tn_t)) {
           if (tn_t->isa_aryptr()) {
             // Keep array properties (not flat/null-free)
             tinst = tinst->is_aryptr()->update_properties(tn_t->is_aryptr());
-            if (tinst == NULL) {
+            if (tinst == nullptr) {
               continue; // Skip dead path with inconsistent properties
             }
           }
-=======
-        if (tn_t != nullptr && tinst->maybe_java_subtype_of(tn_t)) {
->>>>>>> 2b81faeb
           if (tn_type->isa_narrowoop()) {
             tn_type = tinst->make_narrowoop();
           } else {
@@ -3627,14 +3598,10 @@
                n->Opcode() == Op_EncodeISOArray) {
       // get the memory projection
       n = n->find_out_with(Op_SCMemProj);
-<<<<<<< HEAD
-      assert(n != NULL && n->Opcode() == Op_SCMemProj, "memory projection required");
-    } else if (n->is_CallLeaf() && n->as_CallLeaf()->_name != NULL &&
+      assert(n != nullptr && n->Opcode() == Op_SCMemProj, "memory projection required");
+    } else if (n->is_CallLeaf() && n->as_CallLeaf()->_name != nullptr &&
                strcmp(n->as_CallLeaf()->_name, "store_unknown_inline") == 0) {
       n = n->as_CallLeaf()->proj_out(TypeFunc::Memory);
-=======
-      assert(n != nullptr && n->Opcode() == Op_SCMemProj, "memory projection required");
->>>>>>> 2b81faeb
     } else {
       assert(n->is_Mem(), "memory node required.");
       Node *addr = n->in(MemNode::Address);
@@ -3686,7 +3653,7 @@
           // EncodeISOArray overwrites destination array
           memnode_worklist.append_if_missing(use);
         }
-      } else if (use->is_CallLeaf() && use->as_CallLeaf()->_name != NULL &&
+      } else if (use->is_CallLeaf() && use->as_CallLeaf()->_name != nullptr &&
                  strcmp(use->as_CallLeaf()->_name, "store_unknown_inline") == 0) {
         // store_unknown_inline overwrites destination array
         memnode_worklist.append_if_missing(use);
