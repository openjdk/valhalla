--- conflicted
+++ resolved
@@ -436,7 +436,6 @@
 #endif
   }
 
-<<<<<<< HEAD
   // 6. Expand flat accesses if the object does not escape. This adds nodes to
   // the graph, so it has to be after split_unique_types. This expands atomic
   // mismatched accesses (though encapsulated in LoadFlats and StoreFlats) into
@@ -445,12 +444,9 @@
     optimize_flat_accesses(sfn_worklist);
   }
 
+  _compile->print_method(PHASE_EA_AFTER_SPLIT_UNIQUE_TYPES, 4);
+
   // 7. Reduce allocation merges used as debug information. This is done after
-=======
-  _compile->print_method(PHASE_EA_AFTER_SPLIT_UNIQUE_TYPES, 4);
-
-  // 6. Reduce allocation merges used as debug information. This is done after
->>>>>>> 2acd8776
   // split_unique_types because the methods used to create SafePointScalarObject
   // need to traverse the memory graph to find values for object fields. We also
   // set to null the scalarized inputs of reducible Phis so that the Allocate
