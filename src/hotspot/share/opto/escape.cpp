/*
 * Copyright (c) 2005, 2025, Oracle and/or its affiliates. All rights reserved.
 * DO NOT ALTER OR REMOVE COPYRIGHT NOTICES OR THIS FILE HEADER.
 *
 * This code is free software; you can redistribute it and/or modify it
 * under the terms of the GNU General Public License version 2 only, as
 * published by the Free Software Foundation.
 *
 * This code is distributed in the hope that it will be useful, but WITHOUT
 * ANY WARRANTY; without even the implied warranty of MERCHANTABILITY or
 * FITNESS FOR A PARTICULAR PURPOSE.  See the GNU General Public License
 * version 2 for more details (a copy is included in the LICENSE file that
 * accompanied this code).
 *
 * You should have received a copy of the GNU General Public License version
 * 2 along with this work; if not, write to the Free Software Foundation,
 * Inc., 51 Franklin St, Fifth Floor, Boston, MA 02110-1301 USA.
 *
 * Please contact Oracle, 500 Oracle Parkway, Redwood Shores, CA 94065 USA
 * or visit www.oracle.com if you need additional information or have any
 * questions.
 *
 */

#include "ci/bcEscapeAnalyzer.hpp"
#include "compiler/compileLog.hpp"
#include "gc/shared/barrierSet.hpp"
#include "gc/shared/c2/barrierSetC2.hpp"
#include "libadt/vectset.hpp"
#include "memory/allocation.hpp"
#include "memory/metaspace.hpp"
#include "memory/resourceArea.hpp"
#include "opto/c2compiler.hpp"
#include "opto/arraycopynode.hpp"
#include "opto/callnode.hpp"
#include "opto/cfgnode.hpp"
#include "opto/compile.hpp"
#include "opto/escape.hpp"
#include "opto/inlinetypenode.hpp"
#include "opto/macro.hpp"
#include "opto/locknode.hpp"
#include "opto/phaseX.hpp"
#include "opto/movenode.hpp"
#include "opto/narrowptrnode.hpp"
#include "opto/castnode.hpp"
#include "opto/rootnode.hpp"
#include "utilities/macros.hpp"

ConnectionGraph::ConnectionGraph(Compile * C, PhaseIterGVN *igvn, int invocation) :
  // If ReduceAllocationMerges is enabled we might call split_through_phi during
  // split_unique_types and that will create additional nodes that need to be
  // pushed to the ConnectionGraph. The code below bumps the initial capacity of
  // _nodes by 10% to account for these additional nodes. If capacity is exceeded
  // the array will be reallocated.
  _nodes(C->comp_arena(), C->do_reduce_allocation_merges() ? C->unique()*1.10 : C->unique(), C->unique(), nullptr),
  _in_worklist(C->comp_arena()),
  _next_pidx(0),
  _collecting(true),
  _verify(false),
  _compile(C),
  _igvn(igvn),
  _invocation(invocation),
  _build_iterations(0),
  _build_time(0.),
  _node_map(C->comp_arena()) {
  // Add unknown java object.
  add_java_object(C->top(), PointsToNode::GlobalEscape);
  phantom_obj = ptnode_adr(C->top()->_idx)->as_JavaObject();
  set_not_scalar_replaceable(phantom_obj NOT_PRODUCT(COMMA "Phantom object"));
  // Add ConP and ConN null oop nodes
  Node* oop_null = igvn->zerocon(T_OBJECT);
  assert(oop_null->_idx < nodes_size(), "should be created already");
  add_java_object(oop_null, PointsToNode::NoEscape);
  null_obj = ptnode_adr(oop_null->_idx)->as_JavaObject();
  set_not_scalar_replaceable(null_obj NOT_PRODUCT(COMMA "Null object"));
  if (UseCompressedOops) {
    Node* noop_null = igvn->zerocon(T_NARROWOOP);
    assert(noop_null->_idx < nodes_size(), "should be created already");
    map_ideal_node(noop_null, null_obj);
  }
}

bool ConnectionGraph::has_candidates(Compile *C) {
  // EA brings benefits only when the code has allocations and/or locks which
  // are represented by ideal Macro nodes.
  int cnt = C->macro_count();
  for (int i = 0; i < cnt; i++) {
    Node *n = C->macro_node(i);
    if (n->is_Allocate()) {
      return true;
    }
    if (n->is_Lock()) {
      Node* obj = n->as_Lock()->obj_node()->uncast();
      if (!(obj->is_Parm() || obj->is_Con())) {
        return true;
      }
    }
    if (n->is_CallStaticJava() &&
        n->as_CallStaticJava()->is_boxing_method()) {
      return true;
    }
  }
  return false;
}

void ConnectionGraph::do_analysis(Compile *C, PhaseIterGVN *igvn) {
  Compile::TracePhase tp(Phase::_t_escapeAnalysis);
  ResourceMark rm;

  // Add ConP and ConN null oop nodes before ConnectionGraph construction
  // to create space for them in ConnectionGraph::_nodes[].
  Node* oop_null = igvn->zerocon(T_OBJECT);
  Node* noop_null = igvn->zerocon(T_NARROWOOP);
  int invocation = 0;
  if (C->congraph() != nullptr) {
    invocation = C->congraph()->_invocation + 1;
  }
  ConnectionGraph* congraph = new(C->comp_arena()) ConnectionGraph(C, igvn, invocation);
  // Perform escape analysis
  if (congraph->compute_escape()) {
    // There are non escaping objects.
    C->set_congraph(congraph);
  }
  // Cleanup.
  if (oop_null->outcnt() == 0) {
    igvn->hash_delete(oop_null);
  }
  if (noop_null->outcnt() == 0) {
    igvn->hash_delete(noop_null);
  }
}

bool ConnectionGraph::compute_escape() {
  Compile* C = _compile;
  PhaseGVN* igvn = _igvn;

  // Worklists used by EA.
  Unique_Node_List delayed_worklist;
  Unique_Node_List reducible_merges;
  GrowableArray<Node*> alloc_worklist;
  GrowableArray<Node*> ptr_cmp_worklist;
  GrowableArray<MemBarStoreStoreNode*> storestore_worklist;
  GrowableArray<ArrayCopyNode*>  arraycopy_worklist;
  GrowableArray<PointsToNode*>   ptnodes_worklist;
  GrowableArray<JavaObjectNode*> java_objects_worklist;
  GrowableArray<JavaObjectNode*> non_escaped_allocs_worklist;
  GrowableArray<FieldNode*>      oop_fields_worklist;
  GrowableArray<SafePointNode*>  sfn_worklist;
  GrowableArray<MergeMemNode*>   mergemem_worklist;
  DEBUG_ONLY( GrowableArray<Node*> addp_worklist; )

  { Compile::TracePhase tp(Phase::_t_connectionGraph);

  // 1. Populate Connection Graph (CG) with PointsTo nodes.
  ideal_nodes.map(C->live_nodes(), nullptr);  // preallocate space
  // Initialize worklist
  if (C->root() != nullptr) {
    ideal_nodes.push(C->root());
  }
  // Processed ideal nodes are unique on ideal_nodes list
  // but several ideal nodes are mapped to the phantom_obj.
  // To avoid duplicated entries on the following worklists
  // add the phantom_obj only once to them.
  ptnodes_worklist.append(phantom_obj);
  java_objects_worklist.append(phantom_obj);
  for( uint next = 0; next < ideal_nodes.size(); ++next ) {
    Node* n = ideal_nodes.at(next);
    if ((n->Opcode() == Op_LoadX || n->Opcode() == Op_StoreX) &&
        !n->in(MemNode::Address)->is_AddP() &&
        _igvn->type(n->in(MemNode::Address))->isa_oopptr()) {
      // Load/Store at mark work address is at offset 0 so has no AddP which confuses EA
      Node* addp = new AddPNode(n->in(MemNode::Address), n->in(MemNode::Address), _igvn->MakeConX(0));
      _igvn->register_new_node_with_optimizer(addp);
      _igvn->replace_input_of(n, MemNode::Address, addp);
      ideal_nodes.push(addp);
      _nodes.at_put_grow(addp->_idx, nullptr, nullptr);
    }
    // Create PointsTo nodes and add them to Connection Graph. Called
    // only once per ideal node since ideal_nodes is Unique_Node list.
    add_node_to_connection_graph(n, &delayed_worklist);
    PointsToNode* ptn = ptnode_adr(n->_idx);
    if (ptn != nullptr && ptn != phantom_obj) {
      ptnodes_worklist.append(ptn);
      if (ptn->is_JavaObject()) {
        java_objects_worklist.append(ptn->as_JavaObject());
        if ((n->is_Allocate() || n->is_CallStaticJava()) &&
            (ptn->escape_state() < PointsToNode::GlobalEscape)) {
          // Only allocations and java static calls results are interesting.
          non_escaped_allocs_worklist.append(ptn->as_JavaObject());
        }
      } else if (ptn->is_Field() && ptn->as_Field()->is_oop()) {
        oop_fields_worklist.append(ptn->as_Field());
      }
    }
    // Collect some interesting nodes for further use.
    switch (n->Opcode()) {
      case Op_MergeMem:
        // Collect all MergeMem nodes to add memory slices for
        // scalar replaceable objects in split_unique_types().
        mergemem_worklist.append(n->as_MergeMem());
        break;
      case Op_CmpP:
      case Op_CmpN:
        // Collect compare pointers nodes.
        if (OptimizePtrCompare) {
          ptr_cmp_worklist.append(n);
        }
        break;
      case Op_MemBarStoreStore:
        // Collect all MemBarStoreStore nodes so that depending on the
        // escape status of the associated Allocate node some of them
        // may be eliminated.
        if (!UseStoreStoreForCtor || n->req() > MemBarNode::Precedent) {
          storestore_worklist.append(n->as_MemBarStoreStore());
        }
        break;
      case Op_MemBarRelease:
        if (n->req() > MemBarNode::Precedent) {
          record_for_optimizer(n);
        }
        break;
#ifdef ASSERT
      case Op_AddP:
        // Collect address nodes for graph verification.
        addp_worklist.append(n);
        break;
#endif
      case Op_ArrayCopy:
        // Keep a list of ArrayCopy nodes so if one of its input is non
        // escaping, we can record a unique type
        arraycopy_worklist.append(n->as_ArrayCopy());
        break;
      default:
        // not interested now, ignore...
        break;
    }
    for (DUIterator_Fast imax, i = n->fast_outs(imax); i < imax; i++) {
      Node* m = n->fast_out(i);   // Get user
      ideal_nodes.push(m);
    }
    if (n->is_SafePoint()) {
      sfn_worklist.append(n->as_SafePoint());
    }
  }

#ifndef PRODUCT
  if (_compile->directive()->TraceEscapeAnalysisOption) {
    tty->print("+++++ Initial worklist for ");
    _compile->method()->print_name();
    tty->print_cr(" (ea_inv=%d)", _invocation);
    for (int i = 0; i < ptnodes_worklist.length(); i++) {
      PointsToNode* ptn = ptnodes_worklist.at(i);
      ptn->dump();
    }
    tty->print_cr("+++++ Calculating escape states and scalar replaceability");
  }
#endif

  if (non_escaped_allocs_worklist.length() == 0) {
    _collecting = false;
    NOT_PRODUCT(escape_state_statistics(java_objects_worklist);)
    return false; // Nothing to do.
  }
  // Add final simple edges to graph.
  while(delayed_worklist.size() > 0) {
    Node* n = delayed_worklist.pop();
    add_final_edges(n);
  }

#ifdef ASSERT
  if (VerifyConnectionGraph) {
    // Verify that no new simple edges could be created and all
    // local vars has edges.
    _verify = true;
    int ptnodes_length = ptnodes_worklist.length();
    for (int next = 0; next < ptnodes_length; ++next) {
      PointsToNode* ptn = ptnodes_worklist.at(next);
      add_final_edges(ptn->ideal_node());
      if (ptn->is_LocalVar() && ptn->edge_count() == 0) {
        ptn->dump();
        assert(ptn->as_LocalVar()->edge_count() > 0, "sanity");
      }
    }
    _verify = false;
  }
#endif
  // Bytecode analyzer BCEscapeAnalyzer, used for Call nodes
  // processing, calls to CI to resolve symbols (types, fields, methods)
  // referenced in bytecode. During symbol resolution VM may throw
  // an exception which CI cleans and converts to compilation failure.
  if (C->failing()) {
    NOT_PRODUCT(escape_state_statistics(java_objects_worklist);)
    return false;
  }

  // 2. Finish Graph construction by propagating references to all
  //    java objects through graph.
  if (!complete_connection_graph(ptnodes_worklist, non_escaped_allocs_worklist,
                                 java_objects_worklist, oop_fields_worklist)) {
    // All objects escaped or hit time or iterations limits.
    _collecting = false;
    NOT_PRODUCT(escape_state_statistics(java_objects_worklist);)
    return false;
  }

  // 3. Adjust scalar_replaceable state of nonescaping objects and push
  //    scalar replaceable allocations on alloc_worklist for processing
  //    in split_unique_types().
  GrowableArray<JavaObjectNode*> jobj_worklist;
  int non_escaped_length = non_escaped_allocs_worklist.length();
  bool found_nsr_alloc = false;
  for (int next = 0; next < non_escaped_length; next++) {
    JavaObjectNode* ptn = non_escaped_allocs_worklist.at(next);
    bool noescape = (ptn->escape_state() == PointsToNode::NoEscape);
    Node* n = ptn->ideal_node();
    if (n->is_Allocate()) {
      n->as_Allocate()->_is_non_escaping = noescape;
    }
    if (noescape && ptn->scalar_replaceable()) {
      adjust_scalar_replaceable_state(ptn, reducible_merges);
      if (ptn->scalar_replaceable()) {
        jobj_worklist.push(ptn);
      } else {
        found_nsr_alloc = true;
      }
    }
  }

  // Propagate NSR (Not Scalar Replaceable) state.
  if (found_nsr_alloc) {
    find_scalar_replaceable_allocs(jobj_worklist, reducible_merges);
  }

  // alloc_worklist will be processed in reverse push order.
  // Therefore the reducible Phis will be processed for last and that's what we
  // want because by then the scalarizable inputs of the merge will already have
  // an unique instance type.
  for (uint i = 0; i < reducible_merges.size(); i++ ) {
    Node* n = reducible_merges.at(i);
    alloc_worklist.append(n);
  }

  for (int next = 0; next < jobj_worklist.length(); ++next) {
    JavaObjectNode* jobj = jobj_worklist.at(next);
    if (jobj->scalar_replaceable()) {
      alloc_worklist.append(jobj->ideal_node());
    }
  }

#ifdef ASSERT
  if (VerifyConnectionGraph) {
    // Verify that graph is complete - no new edges could be added or needed.
    verify_connection_graph(ptnodes_worklist, non_escaped_allocs_worklist,
                            java_objects_worklist, addp_worklist);
  }
  assert(C->unique() == nodes_size(), "no new ideal nodes should be added during ConnectionGraph build");
  assert(null_obj->escape_state() == PointsToNode::NoEscape &&
         null_obj->edge_count() == 0 &&
         !null_obj->arraycopy_src() &&
         !null_obj->arraycopy_dst(), "sanity");
#endif

  _collecting = false;

  } // TracePhase t3("connectionGraph")

  // 4. Optimize ideal graph based on EA information.
  bool has_non_escaping_obj = (non_escaped_allocs_worklist.length() > 0);
  if (has_non_escaping_obj) {
    optimize_ideal_graph(ptr_cmp_worklist, storestore_worklist);
  }

#ifndef PRODUCT
  if (PrintEscapeAnalysis) {
    dump(ptnodes_worklist); // Dump ConnectionGraph
  }
#endif

#ifdef ASSERT
  if (VerifyConnectionGraph) {
    int alloc_length = alloc_worklist.length();
    for (int next = 0; next < alloc_length; ++next) {
      Node* n = alloc_worklist.at(next);
      PointsToNode* ptn = ptnode_adr(n->_idx);
      assert(ptn->escape_state() == PointsToNode::NoEscape && ptn->scalar_replaceable(), "sanity");
    }
  }

  if (VerifyReduceAllocationMerges) {
    for (uint i = 0; i < reducible_merges.size(); i++ ) {
      Node* n = reducible_merges.at(i);
      if (!can_reduce_phi(n->as_Phi())) {
        TraceReduceAllocationMerges = true;
        n->dump(2);
        n->dump(-2);
        assert(can_reduce_phi(n->as_Phi()), "Sanity: previous reducible Phi is no longer reducible before SUT.");
      }
    }
  }
#endif

  // 5. Separate memory graph for scalar replaceable allcations.
  bool has_scalar_replaceable_candidates = (alloc_worklist.length() > 0);
  if (has_scalar_replaceable_candidates && EliminateAllocations) {
    assert(C->do_aliasing(), "Aliasing should be enabled");
    // Now use the escape information to create unique types for
    // scalar replaceable objects.
    split_unique_types(alloc_worklist, arraycopy_worklist, mergemem_worklist, reducible_merges);
    if (C->failing()) {
      NOT_PRODUCT(escape_state_statistics(java_objects_worklist);)
      return false;
    }
    C->print_method(PHASE_AFTER_EA, 2);

#ifdef ASSERT
  } else if (Verbose && (PrintEscapeAnalysis || PrintEliminateAllocations)) {
    tty->print("=== No allocations eliminated for ");
    C->method()->print_short_name();
    if (!EliminateAllocations) {
      tty->print(" since EliminateAllocations is off ===");
    } else if(!has_scalar_replaceable_candidates) {
      tty->print(" since there are no scalar replaceable candidates ===");
    }
    tty->cr();
#endif
  }

  // 6. Reduce allocation merges used as debug information. This is done after
  // split_unique_types because the methods used to create SafePointScalarObject
  // need to traverse the memory graph to find values for object fields. We also
  // set to null the scalarized inputs of reducible Phis so that the Allocate
  // that they point can be later scalar replaced.
  bool delay = _igvn->delay_transform();
  _igvn->set_delay_transform(true);
  for (uint i = 0; i < reducible_merges.size(); i++) {
    Node* n = reducible_merges.at(i);
    if (n->outcnt() > 0) {
      if (!reduce_phi_on_safepoints(n->as_Phi())) {
        NOT_PRODUCT(escape_state_statistics(java_objects_worklist);)
        C->record_failure(C2Compiler::retry_no_reduce_allocation_merges());
        return false;
      }

      // Now we set the scalar replaceable inputs of ophi to null, which is
      // the last piece that would prevent it from being scalar replaceable.
      reset_scalar_replaceable_entries(n->as_Phi());
    }
  }
  _igvn->set_delay_transform(delay);

  // Annotate at safepoints if they have <= ArgEscape objects in their scope and at
  // java calls if they pass ArgEscape objects as parameters.
  if (has_non_escaping_obj &&
      (C->env()->should_retain_local_variables() ||
       C->env()->jvmti_can_get_owned_monitor_info() ||
       C->env()->jvmti_can_walk_any_space() ||
       DeoptimizeObjectsALot)) {
    int sfn_length = sfn_worklist.length();
    for (int next = 0; next < sfn_length; next++) {
      SafePointNode* sfn = sfn_worklist.at(next);
      sfn->set_has_ea_local_in_scope(has_ea_local_in_scope(sfn));
      if (sfn->is_CallJava()) {
        CallJavaNode* call = sfn->as_CallJava();
        call->set_arg_escape(has_arg_escape(call));
      }
    }
  }

  NOT_PRODUCT(escape_state_statistics(java_objects_worklist);)
  return has_non_escaping_obj;
}

// Check if it's profitable to reduce the Phi passed as parameter.  Returns true
// if at least one scalar replaceable allocation participates in the merge.
bool ConnectionGraph::can_reduce_phi_check_inputs(PhiNode* ophi) const {
  bool found_sr_allocate = false;

  for (uint i = 1; i < ophi->req(); i++) {
    JavaObjectNode* ptn = unique_java_object(ophi->in(i));
    if (ptn != nullptr && ptn->scalar_replaceable()) {
      AllocateNode* alloc = ptn->ideal_node()->as_Allocate();

      // Don't handle arrays.
      if (alloc->Opcode() != Op_Allocate) {
        assert(alloc->Opcode() == Op_AllocateArray, "Unexpected type of allocation.");
        continue;
      }

      if (PhaseMacroExpand::can_eliminate_allocation(_igvn, alloc, nullptr)) {
        found_sr_allocate = true;
      } else {
        NOT_PRODUCT(if (TraceReduceAllocationMerges) tty->print_cr("%dth input of Phi %d is SR but can't be eliminated.", i, ophi->_idx);)
        ptn->set_scalar_replaceable(false);
      }
    }
  }

  NOT_PRODUCT(if (TraceReduceAllocationMerges && !found_sr_allocate) tty->print_cr("Can NOT reduce Phi %d on invocation %d. No SR Allocate as input.", ophi->_idx, _invocation);)
  return found_sr_allocate;
}

// We can reduce the Cmp if it's a comparison between the Phi and a constant.
// I require the 'other' input to be a constant so that I can move the Cmp
// around safely.
bool ConnectionGraph::can_reduce_cmp(Node* n, Node* cmp) const {
  assert(cmp->Opcode() == Op_CmpP || cmp->Opcode() == Op_CmpN, "not expected node: %s", cmp->Name());
  Node* left = cmp->in(1);
  Node* right = cmp->in(2);

  return (left == n || right == n) &&
         (left->is_Con() || right->is_Con()) &&
         cmp->outcnt() == 1;
}

// We are going to check if any of the SafePointScalarMerge entries
// in the SafePoint reference the Phi that we are checking.
bool ConnectionGraph::has_been_reduced(PhiNode* n, SafePointNode* sfpt) const {
  JVMState *jvms = sfpt->jvms();

  for (uint i = jvms->debug_start(); i < jvms->debug_end(); i++) {
    Node* sfpt_in = sfpt->in(i);
    if (sfpt_in->is_SafePointScalarMerge()) {
      SafePointScalarMergeNode* smerge = sfpt_in->as_SafePointScalarMerge();
      Node* nsr_ptr = sfpt->in(smerge->merge_pointer_idx(jvms));
      if (nsr_ptr == n) {
        return true;
      }
    }
  }

  return false;
}

// Check if we are able to untangle the merge. The following patterns are
// supported:
//  - Phi -> SafePoints
//  - Phi -> CmpP/N
//  - Phi -> AddP -> Load
//  - Phi -> CastPP -> SafePoints
//  - Phi -> CastPP -> AddP -> Load
bool ConnectionGraph::can_reduce_check_users(Node* n, uint nesting) const {
  for (DUIterator_Fast imax, i = n->fast_outs(imax); i < imax; i++) {
    Node* use = n->fast_out(i);

    if (use->is_SafePoint()) {
      if (use->is_Call() && use->as_Call()->has_non_debug_use(n)) {
        NOT_PRODUCT(if (TraceReduceAllocationMerges) tty->print_cr("Can NOT reduce Phi %d on invocation %d. Call has non_debug_use().", n->_idx, _invocation);)
        return false;
      } else if (has_been_reduced(n->is_Phi() ? n->as_Phi() : n->as_CastPP()->in(1)->as_Phi(), use->as_SafePoint())) {
        NOT_PRODUCT(if (TraceReduceAllocationMerges) tty->print_cr("Can NOT reduce Phi %d on invocation %d. It has already been reduced.", n->_idx, _invocation);)
        return false;
      }
    } else if (use->is_AddP()) {
      Node* addp = use;
      for (DUIterator_Fast jmax, j = addp->fast_outs(jmax); j < jmax; j++) {
        Node* use_use = addp->fast_out(j);
        const Type* load_type = _igvn->type(use_use);

        if (!use_use->is_Load() || !use_use->as_Load()->can_split_through_phi_base(_igvn)) {
          NOT_PRODUCT(if (TraceReduceAllocationMerges) tty->print_cr("Can NOT reduce Phi %d on invocation %d. AddP user isn't a [splittable] Load(): %s", n->_idx, _invocation, use_use->Name());)
          return false;
        } else if (load_type->isa_narrowklass() || load_type->isa_klassptr()) {
          NOT_PRODUCT(if (TraceReduceAllocationMerges) tty->print_cr("Can NOT reduce Phi %d on invocation %d. [Narrow] Klass Load: %s", n->_idx, _invocation, use_use->Name());)
          return false;
        }
      }
    } else if (nesting > 0) {
      NOT_PRODUCT(if (TraceReduceAllocationMerges) tty->print_cr("Can NOT reduce Phi %d on invocation %d. Unsupported user %s at nesting level %d.", n->_idx, _invocation, use->Name(), nesting);)
      return false;
    } else if (use->is_CastPP()) {
      const Type* cast_t = _igvn->type(use);
      if (cast_t == nullptr || cast_t->make_ptr()->isa_instptr() == nullptr) {
#ifndef PRODUCT
        if (TraceReduceAllocationMerges) {
          tty->print_cr("Can NOT reduce Phi %d on invocation %d. CastPP is not to an instance.", n->_idx, _invocation);
          use->dump();
        }
#endif
        return false;
      }

      bool is_trivial_control = use->in(0) == nullptr || use->in(0) == n->in(0);
      if (!is_trivial_control) {
        // If it's not a trivial control then we check if we can reduce the
        // CmpP/N used by the If controlling the cast.
        if (use->in(0)->is_IfTrue() || use->in(0)->is_IfFalse()) {
          Node* iff = use->in(0)->in(0);
          // We may have an OpaqueNotNull node between If and Bool nodes. But we could also have a sub class of IfNode,
          // for example, an OuterStripMinedLoopEnd or a Parse Predicate. Bail out in all these cases.
          bool can_reduce = (iff->Opcode() == Op_If) && iff->in(1)->is_Bool() && iff->in(1)->in(1)->is_Cmp();
          if (can_reduce) {
            Node* iff_cmp = iff->in(1)->in(1);
            int opc = iff_cmp->Opcode();
            can_reduce = (opc == Op_CmpP || opc == Op_CmpN) && can_reduce_cmp(n, iff_cmp);
          }
          if (!can_reduce) {
#ifndef PRODUCT
            if (TraceReduceAllocationMerges) {
              tty->print_cr("Can NOT reduce Phi %d on invocation %d. CastPP %d doesn't have simple control.", n->_idx, _invocation, use->_idx);
              n->dump(5);
            }
#endif
            return false;
          }
        }
      }

      if (!can_reduce_check_users(use, nesting+1)) {
        return false;
      }
    } else if (use->Opcode() == Op_CmpP || use->Opcode() == Op_CmpN) {
      if (!can_reduce_cmp(n, use)) {
        NOT_PRODUCT(if (TraceReduceAllocationMerges) tty->print_cr("Can NOT reduce Phi %d on invocation %d. CmpP/N %d isn't reducible.", n->_idx, _invocation, use->_idx);)
        return false;
      }
    } else {
      NOT_PRODUCT(if (TraceReduceAllocationMerges) tty->print_cr("Can NOT reduce Phi %d on invocation %d. One of the uses is: %d %s", n->_idx, _invocation, use->_idx, use->Name());)
      return false;
    }
  }

  return true;
}

// Returns true if: 1) It's profitable to reduce the merge, and 2) The Phi is
// only used in some certain code shapes. Check comments in
// 'can_reduce_phi_inputs' and 'can_reduce_phi_users' for more
// details.
bool ConnectionGraph::can_reduce_phi(PhiNode* ophi) const {
  // If there was an error attempting to reduce allocation merges for this
  // method we might have disabled the compilation and be retrying with RAM
  // disabled.
  if (!_compile->do_reduce_allocation_merges() || ophi->region()->Opcode() != Op_Region) {
    return false;
  }

  const Type* phi_t = _igvn->type(ophi);
  if (phi_t == nullptr ||
      phi_t->make_ptr() == nullptr ||
      phi_t->make_ptr()->isa_aryptr() != nullptr) {
    return false;
  }

  if (!can_reduce_phi_check_inputs(ophi) || !can_reduce_check_users(ophi, /* nesting: */ 0)) {
    return false;
  }

  NOT_PRODUCT(if (TraceReduceAllocationMerges) { tty->print_cr("Can reduce Phi %d during invocation %d: ", ophi->_idx, _invocation); })
  return true;
}

// This method will return a CmpP/N that we need to use on the If controlling a
// CastPP after it was split. This method is only called on bases that are
// nullable therefore we always need a controlling if for the splitted CastPP.
//
// 'curr_ctrl' is the control of the CastPP that we want to split through phi.
// If the CastPP currently doesn't have a control then the CmpP/N will be
// against the null constant, otherwise it will be against the constant input of
// the existing CmpP/N. It's guaranteed that there will be a CmpP/N in the later
// case because we have constraints on it and because the CastPP has a control
// input.
Node* ConnectionGraph::specialize_cmp(Node* base, Node* curr_ctrl) {
  const Type* t = base->bottom_type();
  Node* con = nullptr;

  if (curr_ctrl == nullptr || curr_ctrl->is_Region()) {
    con = _igvn->zerocon(t->basic_type());
  } else {
    // can_reduce_check_users() verified graph: true/false -> if -> bool -> cmp
    assert(curr_ctrl->in(0)->Opcode() == Op_If, "unexpected node %s", curr_ctrl->in(0)->Name());
    Node* bol = curr_ctrl->in(0)->in(1);
    assert(bol->is_Bool(), "unexpected node %s", bol->Name());
    Node* curr_cmp = bol->in(1);
    assert(curr_cmp->Opcode() == Op_CmpP || curr_cmp->Opcode() == Op_CmpN, "unexpected node %s", curr_cmp->Name());
    con = curr_cmp->in(1)->is_Con() ? curr_cmp->in(1) : curr_cmp->in(2);
  }

  return CmpNode::make(base, con, t->basic_type());
}

// This method 'specializes' the CastPP passed as parameter to the base passed
// as parameter. Note that the existing CastPP input is a Phi. "Specialize"
// means that the CastPP now will be specific for a given base instead of a Phi.
// An If-Then-Else-Region block is inserted to control the CastPP. The control
// of the CastPP is a copy of the current one (if there is one) or a check
// against null.
//
// Before:
//
//    C1     C2  ... Cn
//     \      |      /
//      \     |     /
//       \    |    /
//        \   |   /
//         \  |  /
//          \ | /
//           \|/
//          Region     B1      B2  ... Bn
//            |          \      |      /
//            |           \     |     /
//            |            \    |    /
//            |             \   |   /
//            |              \  |  /
//            |               \ | /
//            ---------------> Phi
//                              |
//                      X       |
//                      |       |
//                      |       |
//                      ------> CastPP
//
// After (only partial illustration; base = B2, current_control = C2):
//
//                      C2
//                      |
//                      If
//                     / \
//                    /   \
//                   T     F
//                  /\     /
//                 /  \   /
//                /    \ /
//      C1    CastPP   Reg        Cn
//       |              |          |
//       |              |          |
//       |              |          |
//       -------------- | ----------
//                    | | |
//                    Region
//
Node* ConnectionGraph::specialize_castpp(Node* castpp, Node* base, Node* current_control) {
  Node* control_successor  = current_control->unique_ctrl_out();
  Node* cmp                = _igvn->transform(specialize_cmp(base, castpp->in(0)));
  Node* bol                = _igvn->transform(new BoolNode(cmp, BoolTest::ne));
  IfNode* if_ne            = _igvn->transform(new IfNode(current_control, bol, PROB_MIN, COUNT_UNKNOWN))->as_If();
  Node* not_eq_control     = _igvn->transform(new IfTrueNode(if_ne));
  Node* yes_eq_control     = _igvn->transform(new IfFalseNode(if_ne));
  Node* end_region         = _igvn->transform(new RegionNode(3));

  // Insert the new if-else-region block into the graph
  end_region->set_req(1, not_eq_control);
  end_region->set_req(2, yes_eq_control);
  control_successor->replace_edge(current_control, end_region, _igvn);

  _igvn->_worklist.push(current_control);
  _igvn->_worklist.push(control_successor);

  return _igvn->transform(ConstraintCastNode::make_cast_for_type(not_eq_control, base, _igvn->type(castpp), ConstraintCastNode::UnconditionalDependency, nullptr));
}

Node* ConnectionGraph::split_castpp_load_through_phi(Node* curr_addp, Node* curr_load, Node* region, GrowableArray<Node*>* bases_for_loads, GrowableArray<Node *>  &alloc_worklist) {
  const Type* load_type = _igvn->type(curr_load);
  Node* nsr_value = _igvn->zerocon(load_type->basic_type());
  Node* memory = curr_load->in(MemNode::Memory);

  // The data_phi merging the loads needs to be nullable if
  // we are loading pointers.
  if (load_type->make_ptr() != nullptr) {
    if (load_type->isa_narrowoop()) {
      load_type = load_type->meet(TypeNarrowOop::NULL_PTR);
    } else if (load_type->isa_ptr()) {
      load_type = load_type->meet(TypePtr::NULL_PTR);
    } else {
      assert(false, "Unexpected load ptr type.");
    }
  }

  Node* data_phi = PhiNode::make(region, nsr_value, load_type);

  for (int i = 1; i < bases_for_loads->length(); i++) {
    Node* base = bases_for_loads->at(i);
    Node* cmp_region = nullptr;
    if (base != nullptr) {
      if (base->is_CFG()) { // means that we added a CastPP as child of this CFG node
        cmp_region = base->unique_ctrl_out_or_null();
        assert(cmp_region != nullptr, "There should be.");
        base = base->find_out_with(Op_CastPP);
      }

      Node* addr = _igvn->transform(new AddPNode(base, base, curr_addp->in(AddPNode::Offset)));
      Node* mem = (memory->is_Phi() && (memory->in(0) == region)) ? memory->in(i) : memory;
      Node* load = curr_load->clone();
      load->set_req(0, nullptr);
      load->set_req(1, mem);
      load->set_req(2, addr);

      if (cmp_region != nullptr) { // see comment on previous if
        Node* intermediate_phi = PhiNode::make(cmp_region, nsr_value, load_type);
        intermediate_phi->set_req(1, _igvn->transform(load));
        load = intermediate_phi;
      }

      data_phi->set_req(i, _igvn->transform(load));
    } else {
      // Just use the default, which is already in phi
    }
  }

  // Takes care of updating CG and split_unique_types worklists due
  // to cloned AddP->Load.
  updates_after_load_split(data_phi, curr_load, alloc_worklist);

  return _igvn->transform(data_phi);
}

// This method only reduces CastPP fields loads; SafePoints are handled
// separately. The idea here is basically to clone the CastPP and place copies
// on each input of the Phi, including non-scalar replaceable inputs.
// Experimentation shows that the resulting IR graph is simpler that way than if
// we just split the cast through scalar-replaceable inputs.
//
// The reduction process requires that CastPP's control be one of:
//  1) no control,
//  2) the same region as Ophi, or
//  3) an IfTrue/IfFalse coming from an CmpP/N between Ophi and a constant.
//
// After splitting the CastPP we'll put it under an If-Then-Else-Region control
// flow. If the CastPP originally had an IfTrue/False control input then we'll
// use a similar CmpP/N to control the new If-Then-Else-Region. Otherwise, we'll
// juse use a CmpP/N against the null constant.
//
// The If-Then-Else-Region isn't always needed. For instance, if input to
// splitted cast was not nullable (or if it was the null constant) then we don't
// need (shouldn't) use a CastPP at all.
//
// After the casts are splitted we'll split the AddP->Loads through the Phi and
// connect them to the just split CastPPs.
//
// Before (CastPP control is same as Phi):
//
//          Region     Allocate   Null    Call
//            |             \      |      /
//            |              \     |     /
//            |               \    |    /
//            |                \   |   /
//            |                 \  |  /
//            |                  \ | /
//            ------------------> Phi            # Oop Phi
//            |                    |
//            |                    |
//            |                    |
//            |                    |
//            ----------------> CastPP
//                                 |
//                               AddP
//                                 |
//                               Load
//
// After (Very much simplified):
//
//                         Call  Null
//                            \  /
//                            CmpP
//                             |
//                           Bool#NE
//                             |
//                             If
//                            / \
//                           T   F
//                          / \ /
//                         /   R
//                     CastPP  |
//                       |     |
//                     AddP    |
//                       |     |
//                     Load    |
//                         \   |   0
//            Allocate      \  |  /
//                \          \ | /
//               AddP         Phi
//                  \         /
//                 Load      /
//                    \  0  /
//                     \ | /
//                      \|/
//                      Phi        # "Field" Phi
//
void ConnectionGraph::reduce_phi_on_castpp_field_load(Node* curr_castpp, GrowableArray<Node *>  &alloc_worklist, GrowableArray<Node *>  &memnode_worklist) {
  Node* ophi = curr_castpp->in(1);
  assert(ophi->is_Phi(), "Expected this to be a Phi node.");

  // Identify which base should be used for AddP->Load later when spliting the
  // CastPP->Loads through ophi. Three kind of values may be stored in this
  // array, depending on the nullability status of the corresponding input in
  // ophi.
  //
  //  - nullptr:    Meaning that the base is actually the null constant and therefore
  //                we won't try to load from it.
  //
  //  - CFG Node:   Meaning that the base is a CastPP that was specialized for
  //                this input of Ophi. I.e., we added an If->Then->Else-Region
  //                that will 'activate' the CastPp only when the input is not Null.
  //
  //  - Other Node: Meaning that the base is not nullable and therefore we'll try
  //                to load directly from it.
  GrowableArray<Node*> bases_for_loads(ophi->req(), ophi->req(), nullptr);

  for (uint i = 1; i < ophi->req(); i++) {
    Node* base = ophi->in(i);
    const Type* base_t = _igvn->type(base);

    if (base_t->maybe_null()) {
      if (base->is_Con()) {
        // Nothing todo as bases_for_loads[i] is already null
      } else {
        Node* new_castpp = specialize_castpp(curr_castpp, base, ophi->in(0)->in(i));
        bases_for_loads.at_put(i, new_castpp->in(0)); // Use the ctrl of the new node just as a flag
      }
    } else {
      bases_for_loads.at_put(i, base);
    }
  }

  // Now let's split the CastPP->Loads through the Phi
  for (int i = curr_castpp->outcnt()-1; i >= 0;) {
    Node* use = curr_castpp->raw_out(i);
    if (use->is_AddP()) {
      for (int j = use->outcnt()-1; j >= 0;) {
        Node* use_use = use->raw_out(j);
        assert(use_use->is_Load(), "Expected this to be a Load node.");

        // We can't make an unconditional load from a nullable input. The
        // 'split_castpp_load_through_phi` method will add an
        // 'If-Then-Else-Region` around nullable bases and only load from them
        // when the input is not null.
        Node* phi = split_castpp_load_through_phi(use, use_use, ophi->in(0), &bases_for_loads, alloc_worklist);
        _igvn->replace_node(use_use, phi);

        --j;
        j = MIN2(j, (int)use->outcnt()-1);
      }

      _igvn->remove_dead_node(use);
    }
    --i;
    i = MIN2(i, (int)curr_castpp->outcnt()-1);
  }
}

// This method split a given CmpP/N through the Phi used in one of its inputs.
// As a result we convert a comparison with a pointer to a comparison with an
// integer.
// The only requirement is that one of the inputs of the CmpP/N must be a Phi
// while the other must be a constant.
// The splitting process is basically just cloning the CmpP/N above the input
// Phi.  However, some (most) of the cloned CmpP/Ns won't be requred because we
// can prove at compile time the result of the comparison.
//
// Before:
//
//             in1    in2 ... inN
//              \      |      /
//               \     |     /
//                \    |    /
//                 \   |   /
//                  \  |  /
//                   \ | /
//                    Phi
//                     |   Other
//                     |    /
//                     |   /
//                     |  /
//                    CmpP/N
//
// After:
//
//        in1  Other   in2 Other  inN  Other
//         |    |      |   |      |    |
//         \    |      |   |      |    |
//          \  /       |   /      |    /
//          CmpP/N    CmpP/N     CmpP/N
//          Bool      Bool       Bool
//            \        |        /
//             \       |       /
//              \      |      /
//               \     |     /
//                \    |    /
//                 \   |   /
//                  \  |  /
//                   \ | /
//                    Phi
//                     |
//                     |   Zero
//                     |    /
//                     |   /
//                     |  /
//                     CmpI
//
//
void ConnectionGraph::reduce_phi_on_cmp(Node* cmp) {
  Node* ophi = cmp->in(1)->is_Con() ? cmp->in(2) : cmp->in(1);
  assert(ophi->is_Phi(), "Expected this to be a Phi node.");

  Node* other = cmp->in(1)->is_Con() ? cmp->in(1) : cmp->in(2);
  Node* zero = _igvn->intcon(0);
  Node* one = _igvn->intcon(1);
  BoolTest::mask mask = cmp->unique_out()->as_Bool()->_test._test;

  // This Phi will merge the result of the Cmps split through the Phi
  Node* res_phi = PhiNode::make(ophi->in(0), zero, TypeInt::INT);

  for (uint i=1; i<ophi->req(); i++) {
    Node* ophi_input = ophi->in(i);
    Node* res_phi_input = nullptr;

    const TypeInt* tcmp = optimize_ptr_compare(ophi_input, other);
    if (tcmp->singleton()) {
      if ((mask == BoolTest::mask::eq && tcmp == TypeInt::CC_EQ) ||
          (mask == BoolTest::mask::ne && tcmp == TypeInt::CC_GT)) {
        res_phi_input = one;
      } else {
        res_phi_input = zero;
      }
    } else {
      Node* ncmp = _igvn->transform(cmp->clone());
      ncmp->set_req(1, ophi_input);
      ncmp->set_req(2, other);
      Node* bol = _igvn->transform(new BoolNode(ncmp, mask));
      res_phi_input = bol->as_Bool()->as_int_value(_igvn);
    }

    res_phi->set_req(i, res_phi_input);
  }

  // This CMP always compares whether the output of "res_phi" is TRUE as far as the "mask".
  Node* new_cmp = _igvn->transform(new CmpINode(_igvn->transform(res_phi), (mask == BoolTest::mask::eq) ? one : zero));
  _igvn->replace_node(cmp, new_cmp);
}

// Push the newly created AddP on alloc_worklist and patch
// the connection graph. Note that the changes in the CG below
// won't affect the ES of objects since the new nodes have the
// same status as the old ones.
void ConnectionGraph::updates_after_load_split(Node* data_phi, Node* previous_load, GrowableArray<Node *>  &alloc_worklist) {
  assert(data_phi != nullptr, "Output of split_through_phi is null.");
  assert(data_phi != previous_load, "Output of split_through_phi is same as input.");
  assert(data_phi->is_Phi(), "Output of split_through_phi isn't a Phi.");

  if (data_phi == nullptr || !data_phi->is_Phi()) {
    // Make this a retry?
    return ;
  }

  Node* previous_addp = previous_load->in(MemNode::Address);
  FieldNode* fn = ptnode_adr(previous_addp->_idx)->as_Field();
  for (uint i = 1; i < data_phi->req(); i++) {
    Node* new_load = data_phi->in(i);

    if (new_load->is_Phi()) {
      // new_load is currently the "intermediate_phi" from an specialized
      // CastPP.
      new_load = new_load->in(1);
    }

    // "new_load" might actually be a constant, parameter, etc.
    if (new_load->is_Load()) {
      Node* new_addp = new_load->in(MemNode::Address);
      Node* base = get_addp_base(new_addp);

      // The base might not be something that we can create an unique
      // type for. If that's the case we are done with that input.
      PointsToNode* jobj_ptn = unique_java_object(base);
      if (jobj_ptn == nullptr || !jobj_ptn->scalar_replaceable()) {
        continue;
      }

      // Push to alloc_worklist since the base has an unique_type
      alloc_worklist.append_if_missing(new_addp);

      // Now let's add the node to the connection graph
      _nodes.at_grow(new_addp->_idx, nullptr);
      add_field(new_addp, fn->escape_state(), fn->offset());
      add_base(ptnode_adr(new_addp->_idx)->as_Field(), ptnode_adr(base->_idx));

      // If the load doesn't load an object then it won't be
      // part of the connection graph
      PointsToNode* curr_load_ptn = ptnode_adr(previous_load->_idx);
      if (curr_load_ptn != nullptr) {
        _nodes.at_grow(new_load->_idx, nullptr);
        add_local_var(new_load, curr_load_ptn->escape_state());
        add_edge(ptnode_adr(new_load->_idx), ptnode_adr(new_addp->_idx)->as_Field());
      }
    }
  }
}

void ConnectionGraph::reduce_phi_on_field_access(Node* previous_addp, GrowableArray<Node *>  &alloc_worklist) {
  // We'll pass this to 'split_through_phi' so that it'll do the split even
  // though the load doesn't have an unique instance type.
  bool ignore_missing_instance_id = true;

  // All AddPs are present in the connection graph
  FieldNode* fn = ptnode_adr(previous_addp->_idx)->as_Field();

  // Iterate over AddP looking for a Load
  for (int k = previous_addp->outcnt()-1; k >= 0;) {
    Node* previous_load = previous_addp->raw_out(k);
    if (previous_load->is_Load()) {
      Node* data_phi = previous_load->as_Load()->split_through_phi(_igvn, ignore_missing_instance_id);

      // Takes care of updating CG and split_unique_types worklists due to cloned
      // AddP->Load.
      updates_after_load_split(data_phi, previous_load, alloc_worklist);

      _igvn->replace_node(previous_load, data_phi);
    }
    --k;
    k = MIN2(k, (int)previous_addp->outcnt()-1);
  }

  // Remove the old AddP from the processing list because it's dead now
  assert(previous_addp->outcnt() == 0, "AddP should be dead now.");
  alloc_worklist.remove_if_existing(previous_addp);
}

// Create a 'selector' Phi based on the inputs of 'ophi'. If index 'i' of the
// selector is:
//    -> a '-1' constant, the i'th input of the original Phi is NSR.
//    -> a 'x' constant >=0, the i'th input of of original Phi will be SR and
//       the info about the scalarized object will be at index x of ObjectMergeValue::possible_objects
PhiNode* ConnectionGraph::create_selector(PhiNode* ophi) const {
  Node* minus_one = _igvn->register_new_node_with_optimizer(ConINode::make(-1));
  Node* selector  = _igvn->register_new_node_with_optimizer(PhiNode::make(ophi->region(), minus_one, TypeInt::INT));
  uint number_of_sr_objects = 0;
  for (uint i = 1; i < ophi->req(); i++) {
    Node* base = ophi->in(i);
    JavaObjectNode* ptn = unique_java_object(base);

    if (ptn != nullptr && ptn->scalar_replaceable()) {
      Node* sr_obj_idx = _igvn->register_new_node_with_optimizer(ConINode::make(number_of_sr_objects));
      selector->set_req(i, sr_obj_idx);
      number_of_sr_objects++;
    }
  }

  return selector->as_Phi();
}

// Returns true if the AddP node 'n' has at least one base that is a reducible
// merge. If the base is a CastPP/CheckCastPP then the input of the cast is
// checked instead.
bool ConnectionGraph::has_reducible_merge_base(AddPNode* n, Unique_Node_List &reducible_merges) {
  PointsToNode* ptn = ptnode_adr(n->_idx);
  if (ptn == nullptr || !ptn->is_Field() || ptn->as_Field()->base_count() < 2) {
    return false;
  }

  for (BaseIterator i(ptn->as_Field()); i.has_next(); i.next()) {
    Node* base = i.get()->ideal_node();

    if (reducible_merges.member(base)) {
      return true;
    }

    if (base->is_CastPP() || base->is_CheckCastPP()) {
      base = base->in(1);
      if (reducible_merges.member(base)) {
        return true;
      }
    }
  }

  return false;
}

// This method will call its helper method to reduce SafePoint nodes that use
// 'ophi' or a casted version of 'ophi'. All SafePoint nodes using the same
// "version" of Phi use the same debug information (regarding the Phi).
// Therefore, I collect all safepoints and patch them all at once.
//
// The safepoints using the Phi node have to be processed before safepoints of
// CastPP nodes. The reason is, when reducing a CastPP we add a reference (the
// NSR merge pointer) to the input of the CastPP (i.e., the Phi) in the
// safepoint. If we process CastPP's safepoints before Phi's safepoints the
// algorithm that process Phi's safepoints will think that the added Phi
// reference is a regular reference.
bool ConnectionGraph::reduce_phi_on_safepoints(PhiNode* ophi) {
  PhiNode* selector = create_selector(ophi);
  Unique_Node_List safepoints;
  Unique_Node_List casts;

  // Just collect the users of the Phis for later processing
  // in the needed order.
  for (uint i = 0; i < ophi->outcnt(); i++) {
    Node* use = ophi->raw_out(i);
    if (use->is_SafePoint()) {
      safepoints.push(use);
    } else if (use->is_CastPP()) {
      casts.push(use);
    } else {
      assert(use->outcnt() == 0, "Only CastPP & SafePoint users should be left.");
    }
  }

  // Need to process safepoints using the Phi first
  if (!reduce_phi_on_safepoints_helper(ophi, nullptr, selector, safepoints)) {
    return false;
  }

  // Now process CastPP->safepoints
  for (uint i = 0; i < casts.size(); i++) {
    Node* cast = casts.at(i);
    Unique_Node_List cast_sfpts;

    for (DUIterator_Fast jmax, j = cast->fast_outs(jmax); j < jmax; j++) {
      Node* use_use = cast->fast_out(j);
      if (use_use->is_SafePoint()) {
        cast_sfpts.push(use_use);
      } else {
        assert(use_use->outcnt() == 0, "Only SafePoint users should be left.");
      }
    }

    if (!reduce_phi_on_safepoints_helper(ophi, cast, selector, cast_sfpts)) {
      return false;
    }
  }

  return true;
}

// This method will create a SafePointScalarMERGEnode for each SafePoint in
// 'safepoints'. It then will iterate on the inputs of 'ophi' and create a
// SafePointScalarObjectNode for each scalar replaceable input. Each
// SafePointScalarMergeNode may describe multiple scalar replaced objects -
// check detailed description in SafePointScalarMergeNode class header.
bool ConnectionGraph::reduce_phi_on_safepoints_helper(Node* ophi, Node* cast, Node* selector, Unique_Node_List& safepoints) {
  PhaseMacroExpand mexp(*_igvn);
  Node* original_sfpt_parent =  cast != nullptr ? cast : ophi;
  const TypeOopPtr* merge_t = _igvn->type(original_sfpt_parent)->make_oopptr();

  Node* nsr_merge_pointer = ophi;
  if (cast != nullptr) {
    const Type* new_t = merge_t->meet(TypePtr::NULL_PTR);
    nsr_merge_pointer = _igvn->transform(ConstraintCastNode::make_cast_for_type(cast->in(0), cast->in(1), new_t, ConstraintCastNode::RegularDependency, nullptr));
  }

  for (uint spi = 0; spi < safepoints.size(); spi++) {
    SafePointNode* sfpt = safepoints.at(spi)->as_SafePoint();
    JVMState *jvms      = sfpt->jvms();
    uint merge_idx      = (sfpt->req() - jvms->scloff());
    int debug_start     = jvms->debug_start();

    SafePointScalarMergeNode* smerge = new SafePointScalarMergeNode(merge_t, merge_idx);
    smerge->init_req(0, _compile->root());
    _igvn->register_new_node_with_optimizer(smerge);

    // The next two inputs are:
    //  (1) A copy of the original pointer to NSR objects.
    //  (2) A selector, used to decide if we need to rematerialize an object
    //      or use the pointer to a NSR object.
    // See more details of these fields in the declaration of SafePointScalarMergeNode
    sfpt->add_req(nsr_merge_pointer);
    sfpt->add_req(selector);

    for (uint i = 1; i < ophi->req(); i++) {
      Node* base = ophi->in(i);
      JavaObjectNode* ptn = unique_java_object(base);

      // If the base is not scalar replaceable we don't need to register information about
      // it at this time.
      if (ptn == nullptr || !ptn->scalar_replaceable()) {
        continue;
      }

      AllocateNode* alloc = ptn->ideal_node()->as_Allocate();
      Unique_Node_List value_worklist;
#ifdef ASSERT
      const Type* res_type = alloc->result_cast()->bottom_type();
      if (res_type->is_inlinetypeptr() && !Compile::current()->has_circular_inline_type()) {
        PhiNode* phi = ophi->as_Phi();
        assert(!ophi->as_Phi()->can_push_inline_types_down(_igvn), "missed earlier scalarization opportunity");
      }
#endif
      SafePointScalarObjectNode* sobj = mexp.create_scalarized_object_description(alloc, sfpt, &value_worklist);
      if (sobj == nullptr) {
        _compile->record_failure(C2Compiler::retry_no_reduce_allocation_merges());
        return false;
      }

      // Now make a pass over the debug information replacing any references
      // to the allocated object with "sobj"
      Node* ccpp = alloc->result_cast();
      sfpt->replace_edges_in_range(ccpp, sobj, debug_start, jvms->debug_end(), _igvn);

      // Register the scalarized object as a candidate for reallocation
      smerge->add_req(sobj);

      // Scalarize inline types that were added to the safepoint.
      // Don't allow linking a constant oop (if available) for flat array elements
      // because Deoptimization::reassign_flat_array_elements needs field values.
      const bool allow_oop = !merge_t->is_flat();
      for (uint j = 0; j < value_worklist.size(); ++j) {
        InlineTypeNode* vt = value_worklist.at(j)->as_InlineType();
        vt->make_scalar_in_safepoints(_igvn, allow_oop);
      }
    }

    // Replaces debug information references to "original_sfpt_parent" in "sfpt" with references to "smerge"
    sfpt->replace_edges_in_range(original_sfpt_parent, smerge, debug_start, jvms->debug_end(), _igvn);

    // The call to 'replace_edges_in_range' above might have removed the
    // reference to ophi that we need at _merge_pointer_idx. The line below make
    // sure the reference is maintained.
    sfpt->set_req(smerge->merge_pointer_idx(jvms), nsr_merge_pointer);
    _igvn->_worklist.push(sfpt);
  }

  return true;
}

void ConnectionGraph::reduce_phi(PhiNode* ophi, GrowableArray<Node *>  &alloc_worklist, GrowableArray<Node *>  &memnode_worklist) {
  bool delay = _igvn->delay_transform();
  _igvn->set_delay_transform(true);
  _igvn->hash_delete(ophi);

  // Copying all users first because some will be removed and others won't.
  // Ophi also may acquire some new users as part of Cast reduction.
  // CastPPs also need to be processed before CmpPs.
  Unique_Node_List castpps;
  Unique_Node_List others;
  for (DUIterator_Fast imax, i = ophi->fast_outs(imax); i < imax; i++) {
    Node* use = ophi->fast_out(i);

    if (use->is_CastPP()) {
      castpps.push(use);
    } else if (use->is_AddP() || use->is_Cmp()) {
      others.push(use);
    } else if (use->is_SafePoint()) {
      // processed later
    } else {
      assert(use->is_SafePoint(), "Unexpected user of reducible Phi %d -> %d:%s:%d", ophi->_idx, use->_idx, use->Name(), use->outcnt());
    }
  }

  // CastPPs need to be processed before Cmps because during the process of
  // splitting CastPPs we make reference to the inputs of the Cmp that is used
  // by the If controlling the CastPP.
  for (uint i = 0; i < castpps.size(); i++) {
    reduce_phi_on_castpp_field_load(castpps.at(i), alloc_worklist, memnode_worklist);
  }

  for (uint i = 0; i < others.size(); i++) {
    Node* use = others.at(i);

    if (use->is_AddP()) {
      reduce_phi_on_field_access(use, alloc_worklist);
    } else if(use->is_Cmp()) {
      reduce_phi_on_cmp(use);
    }
  }

  _igvn->set_delay_transform(delay);
}

void ConnectionGraph::reset_scalar_replaceable_entries(PhiNode* ophi) {
  Node* null_ptr            = _igvn->makecon(TypePtr::NULL_PTR);
  const TypeOopPtr* merge_t = _igvn->type(ophi)->make_oopptr();
  const Type* new_t         = merge_t->meet(TypePtr::NULL_PTR);
  Node* new_phi             = _igvn->register_new_node_with_optimizer(PhiNode::make(ophi->region(), null_ptr, new_t));

  for (uint i = 1; i < ophi->req(); i++) {
    Node* base          = ophi->in(i);
    JavaObjectNode* ptn = unique_java_object(base);

    if (ptn != nullptr && ptn->scalar_replaceable()) {
      new_phi->set_req(i, null_ptr);
    } else {
      new_phi->set_req(i, ophi->in(i));
    }
  }

  for (int i = ophi->outcnt()-1; i >= 0;) {
    Node* out = ophi->raw_out(i);

    if (out->is_ConstraintCast()) {
      const Type* out_t = _igvn->type(out)->make_ptr();
      const Type* out_new_t = out_t->meet(TypePtr::NULL_PTR);
      bool change = out_new_t != out_t;

      for (int j = out->outcnt()-1; change && j >= 0; --j) {
        Node* out2 = out->raw_out(j);
        if (!out2->is_SafePoint()) {
          change = false;
          break;
        }
      }

      if (change) {
        Node* new_cast = ConstraintCastNode::make_cast_for_type(out->in(0), out->in(1), out_new_t, ConstraintCastNode::StrongDependency, nullptr);
        _igvn->replace_node(out, new_cast);
        _igvn->register_new_node_with_optimizer(new_cast);
      }
    }

    --i;
    i = MIN2(i, (int)ophi->outcnt()-1);
  }

  _igvn->replace_node(ophi, new_phi);
}

void ConnectionGraph::verify_ram_nodes(Compile* C, Node* root) {
  if (!C->do_reduce_allocation_merges()) return;

  Unique_Node_List ideal_nodes;
  ideal_nodes.map(C->live_nodes(), nullptr);  // preallocate space
  ideal_nodes.push(root);

  for (uint next = 0; next < ideal_nodes.size(); ++next) {
    Node* n = ideal_nodes.at(next);

    if (n->is_SafePointScalarMerge()) {
      SafePointScalarMergeNode* merge = n->as_SafePointScalarMerge();

      // Validate inputs of merge
      for (uint i = 1; i < merge->req(); i++) {
        if (merge->in(i) != nullptr && !merge->in(i)->is_top() && !merge->in(i)->is_SafePointScalarObject()) {
          assert(false, "SafePointScalarMerge inputs should be null/top or SafePointScalarObject.");
          C->record_failure(C2Compiler::retry_no_reduce_allocation_merges());
        }
      }

      // Validate users of merge
      for (DUIterator_Fast imax, i = merge->fast_outs(imax); i < imax; i++) {
        Node* sfpt = merge->fast_out(i);
        if (sfpt->is_SafePoint()) {
          int merge_idx = merge->merge_pointer_idx(sfpt->as_SafePoint()->jvms());

          if (sfpt->in(merge_idx) != nullptr && sfpt->in(merge_idx)->is_SafePointScalarMerge()) {
            assert(false, "SafePointScalarMerge nodes can't be nested.");
            C->record_failure(C2Compiler::retry_no_reduce_allocation_merges());
          }
        } else {
          assert(false, "Only safepoints can use SafePointScalarMerge nodes.");
          C->record_failure(C2Compiler::retry_no_reduce_allocation_merges());
        }
      }
    }

    for (DUIterator_Fast imax, i = n->fast_outs(imax); i < imax; i++) {
      Node* m = n->fast_out(i);
      ideal_nodes.push(m);
    }
  }
}

// Returns true if there is an object in the scope of sfn that does not escape globally.
bool ConnectionGraph::has_ea_local_in_scope(SafePointNode* sfn) {
  Compile* C = _compile;
  for (JVMState* jvms = sfn->jvms(); jvms != nullptr; jvms = jvms->caller()) {
    if (C->env()->should_retain_local_variables() || C->env()->jvmti_can_walk_any_space() ||
        DeoptimizeObjectsALot) {
      // Jvmti agents can access locals. Must provide info about local objects at runtime.
      int num_locs = jvms->loc_size();
      for (int idx = 0; idx < num_locs; idx++) {
        Node* l = sfn->local(jvms, idx);
        if (not_global_escape(l)) {
          return true;
        }
      }
    }
    if (C->env()->jvmti_can_get_owned_monitor_info() ||
        C->env()->jvmti_can_walk_any_space() || DeoptimizeObjectsALot) {
      // Jvmti agents can read monitors. Must provide info about locked objects at runtime.
      int num_mon = jvms->nof_monitors();
      for (int idx = 0; idx < num_mon; idx++) {
        Node* m = sfn->monitor_obj(jvms, idx);
        if (m != nullptr && not_global_escape(m)) {
          return true;
        }
      }
    }
  }
  return false;
}

// Returns true if at least one of the arguments to the call is an object
// that does not escape globally.
bool ConnectionGraph::has_arg_escape(CallJavaNode* call) {
  if (call->method() != nullptr) {
    uint max_idx = TypeFunc::Parms + call->method()->arg_size();
    for (uint idx = TypeFunc::Parms; idx < max_idx; idx++) {
      Node* p = call->in(idx);
      if (not_global_escape(p)) {
        return true;
      }
    }
  } else {
    const char* name = call->as_CallStaticJava()->_name;
    assert(name != nullptr, "no name");
    // no arg escapes through uncommon traps
    if (strcmp(name, "uncommon_trap") != 0) {
      // process_call_arguments() assumes that all arguments escape globally
      const TypeTuple* d = call->tf()->domain_sig();
      for (uint i = TypeFunc::Parms; i < d->cnt(); i++) {
        const Type* at = d->field_at(i);
        if (at->isa_oopptr() != nullptr) {
          return true;
        }
      }
    }
  }
  return false;
}



// Utility function for nodes that load an object
void ConnectionGraph::add_objload_to_connection_graph(Node *n, Unique_Node_List *delayed_worklist) {
  // Using isa_ptr() instead of isa_oopptr() for LoadP and Phi because
  // ThreadLocal has RawPtr type.
  const Type* t = _igvn->type(n);
  if (t->make_ptr() != nullptr) {
    Node* adr = n->in(MemNode::Address);
#ifdef ASSERT
    if (!adr->is_AddP()) {
      assert(_igvn->type(adr)->isa_rawptr(), "sanity");
    } else {
      assert((ptnode_adr(adr->_idx) == nullptr ||
              ptnode_adr(adr->_idx)->as_Field()->is_oop()), "sanity");
    }
#endif
    add_local_var_and_edge(n, PointsToNode::NoEscape,
                           adr, delayed_worklist);
  }
}

// Populate Connection Graph with PointsTo nodes and create simple
// connection graph edges.
void ConnectionGraph::add_node_to_connection_graph(Node *n, Unique_Node_List *delayed_worklist) {
  assert(!_verify, "this method should not be called for verification");
  PhaseGVN* igvn = _igvn;
  uint n_idx = n->_idx;
  PointsToNode* n_ptn = ptnode_adr(n_idx);
  if (n_ptn != nullptr) {
    return; // No need to redefine PointsTo node during first iteration.
  }
  int opcode = n->Opcode();
  bool gc_handled = BarrierSet::barrier_set()->barrier_set_c2()->escape_add_to_con_graph(this, igvn, delayed_worklist, n, opcode);
  if (gc_handled) {
    return; // Ignore node if already handled by GC.
  }

  if (n->is_Call()) {
    // Arguments to allocation and locking don't escape.
    if (n->is_AbstractLock()) {
      // Put Lock and Unlock nodes on IGVN worklist to process them during
      // first IGVN optimization when escape information is still available.
      record_for_optimizer(n);
    } else if (n->is_Allocate()) {
      add_call_node(n->as_Call());
      record_for_optimizer(n);
    } else {
      if (n->is_CallStaticJava()) {
        const char* name = n->as_CallStaticJava()->_name;
        if (name != nullptr && strcmp(name, "uncommon_trap") == 0) {
          return; // Skip uncommon traps
        }
      }
      // Don't mark as processed since call's arguments have to be processed.
      delayed_worklist->push(n);
      // Check if a call returns an object.
      if ((n->as_Call()->returns_pointer() &&
           n->as_Call()->proj_out_or_null(TypeFunc::Parms) != nullptr) ||
          (n->is_CallStaticJava() &&
           n->as_CallStaticJava()->is_boxing_method())) {
        add_call_node(n->as_Call());
      } else if (n->as_Call()->tf()->returns_inline_type_as_fields()) {
        bool returns_oop = false;
        for (DUIterator_Fast imax, i = n->fast_outs(imax); i < imax && !returns_oop; i++) {
          ProjNode* pn = n->fast_out(i)->as_Proj();
          if (pn->_con >= TypeFunc::Parms && pn->bottom_type()->isa_ptr()) {
            returns_oop = true;
          }
        }
        if (returns_oop) {
          add_call_node(n->as_Call());
        }
      }
    }
    return;
  }
  // Put this check here to process call arguments since some call nodes
  // point to phantom_obj.
  if (n_ptn == phantom_obj || n_ptn == null_obj) {
    return; // Skip predefined nodes.
  }
  switch (opcode) {
    case Op_AddP: {
      Node* base = get_addp_base(n);
      PointsToNode* ptn_base = ptnode_adr(base->_idx);
      // Field nodes are created for all field types. They are used in
      // adjust_scalar_replaceable_state() and split_unique_types().
      // Note, non-oop fields will have only base edges in Connection
      // Graph because such fields are not used for oop loads and stores.
      int offset = address_offset(n, igvn);
      add_field(n, PointsToNode::NoEscape, offset);
      if (ptn_base == nullptr) {
        delayed_worklist->push(n); // Process it later.
      } else {
        n_ptn = ptnode_adr(n_idx);
        add_base(n_ptn->as_Field(), ptn_base);
      }
      break;
    }
    case Op_CastX2P:
    case Op_CastI2N: {
      map_ideal_node(n, phantom_obj);
      break;
    }
    case Op_InlineType:
    case Op_CastPP:
    case Op_CheckCastPP:
    case Op_EncodeP:
    case Op_DecodeN:
    case Op_EncodePKlass:
    case Op_DecodeNKlass: {
      add_local_var_and_edge(n, PointsToNode::NoEscape, n->in(1), delayed_worklist);
      break;
    }
    case Op_CMoveP: {
      add_local_var(n, PointsToNode::NoEscape);
      // Do not add edges during first iteration because some could be
      // not defined yet.
      delayed_worklist->push(n);
      break;
    }
    case Op_ConP:
    case Op_ConN:
    case Op_ConNKlass: {
      // assume all oop constants globally escape except for null
      PointsToNode::EscapeState es;
      const Type* t = igvn->type(n);
      if (t == TypePtr::NULL_PTR || t == TypeNarrowOop::NULL_PTR) {
        es = PointsToNode::NoEscape;
      } else {
        es = PointsToNode::GlobalEscape;
      }
      PointsToNode* ptn_con = add_java_object(n, es);
      set_not_scalar_replaceable(ptn_con NOT_PRODUCT(COMMA "Constant pointer"));
      break;
    }
    case Op_CreateEx: {
      // assume that all exception objects globally escape
      map_ideal_node(n, phantom_obj);
      break;
    }
    case Op_LoadKlass:
    case Op_LoadNKlass: {
      // Unknown class is loaded
      map_ideal_node(n, phantom_obj);
      break;
    }
    case Op_LoadP:
    case Op_LoadN: {
      add_objload_to_connection_graph(n, delayed_worklist);
      break;
    }
    case Op_Parm: {
      map_ideal_node(n, phantom_obj);
      break;
    }
    case Op_PartialSubtypeCheck: {
      // Produces Null or notNull and is used in only in CmpP so
      // phantom_obj could be used.
      map_ideal_node(n, phantom_obj); // Result is unknown
      break;
    }
    case Op_Phi: {
      // Using isa_ptr() instead of isa_oopptr() for LoadP and Phi because
      // ThreadLocal has RawPtr type.
      const Type* t = n->as_Phi()->type();
      if (t->make_ptr() != nullptr) {
        add_local_var(n, PointsToNode::NoEscape);
        // Do not add edges during first iteration because some could be
        // not defined yet.
        delayed_worklist->push(n);
      }
      break;
    }
    case Op_Proj: {
      // we are only interested in the oop result projection from a call
      if (n->as_Proj()->_con >= TypeFunc::Parms && n->in(0)->is_Call() &&
          (n->in(0)->as_Call()->returns_pointer() || n->bottom_type()->isa_ptr())) {
        assert((n->as_Proj()->_con == TypeFunc::Parms && n->in(0)->as_Call()->returns_pointer()) ||
               n->in(0)->as_Call()->tf()->returns_inline_type_as_fields(), "what kind of oop return is it?");
        add_local_var_and_edge(n, PointsToNode::NoEscape, n->in(0), delayed_worklist);
      }
      break;
    }
    case Op_Rethrow: // Exception object escapes
    case Op_Return: {
      if (n->req() > TypeFunc::Parms &&
          igvn->type(n->in(TypeFunc::Parms))->isa_oopptr()) {
        // Treat Return value as LocalVar with GlobalEscape escape state.
        add_local_var_and_edge(n, PointsToNode::GlobalEscape, n->in(TypeFunc::Parms), delayed_worklist);
      }
      break;
    }
    case Op_CompareAndExchangeP:
    case Op_CompareAndExchangeN:
    case Op_GetAndSetP:
    case Op_GetAndSetN: {
      add_objload_to_connection_graph(n, delayed_worklist);
      // fall-through
    }
    case Op_StoreP:
    case Op_StoreN:
    case Op_StoreNKlass:
    case Op_WeakCompareAndSwapP:
    case Op_WeakCompareAndSwapN:
    case Op_CompareAndSwapP:
    case Op_CompareAndSwapN: {
      add_to_congraph_unsafe_access(n, opcode, delayed_worklist);
      break;
    }
    case Op_AryEq:
    case Op_CountPositives:
    case Op_StrComp:
    case Op_StrEquals:
    case Op_StrIndexOf:
    case Op_StrIndexOfChar:
    case Op_StrInflatedCopy:
    case Op_StrCompressedCopy:
    case Op_VectorizedHashCode:
    case Op_EncodeISOArray: {
      add_local_var(n, PointsToNode::ArgEscape);
      delayed_worklist->push(n); // Process it later.
      break;
    }
    case Op_ThreadLocal: {
      PointsToNode* ptn_thr = add_java_object(n, PointsToNode::ArgEscape);
      set_not_scalar_replaceable(ptn_thr NOT_PRODUCT(COMMA "Constant pointer"));
      break;
    }
    case Op_Blackhole: {
      // All blackhole pointer arguments are globally escaping.
      // Only do this if there is at least one pointer argument.
      // Do not add edges during first iteration because some could be
      // not defined yet, defer to final step.
      for (uint i = 0; i < n->req(); i++) {
        Node* in = n->in(i);
        if (in != nullptr) {
          const Type* at = _igvn->type(in);
          if (!at->isa_ptr()) continue;

          add_local_var(n, PointsToNode::GlobalEscape);
          delayed_worklist->push(n);
          break;
        }
      }
      break;
    }
    default:
      ; // Do nothing for nodes not related to EA.
  }
  return;
}

// Add final simple edges to graph.
void ConnectionGraph::add_final_edges(Node *n) {
  PointsToNode* n_ptn = ptnode_adr(n->_idx);
#ifdef ASSERT
  if (_verify && n_ptn->is_JavaObject())
    return; // This method does not change graph for JavaObject.
#endif

  if (n->is_Call()) {
    process_call_arguments(n->as_Call());
    return;
  }
  assert(n->is_Store() || n->is_LoadStore() ||
         ((n_ptn != nullptr) && (n_ptn->ideal_node() != nullptr)),
         "node should be registered already");
  int opcode = n->Opcode();
  bool gc_handled = BarrierSet::barrier_set()->barrier_set_c2()->escape_add_final_edges(this, _igvn, n, opcode);
  if (gc_handled) {
    return; // Ignore node if already handled by GC.
  }
  switch (opcode) {
    case Op_AddP: {
      Node* base = get_addp_base(n);
      PointsToNode* ptn_base = ptnode_adr(base->_idx);
      assert(ptn_base != nullptr, "field's base should be registered");
      add_base(n_ptn->as_Field(), ptn_base);
      break;
    }
    case Op_InlineType:
    case Op_CastPP:
    case Op_CheckCastPP:
    case Op_EncodeP:
    case Op_DecodeN:
    case Op_EncodePKlass:
    case Op_DecodeNKlass: {
      add_local_var_and_edge(n, PointsToNode::NoEscape, n->in(1), nullptr);
      break;
    }
    case Op_CMoveP: {
      for (uint i = CMoveNode::IfFalse; i < n->req(); i++) {
        Node* in = n->in(i);
        if (in == nullptr) {
          continue;  // ignore null
        }
        Node* uncast_in = in->uncast();
        if (uncast_in->is_top() || uncast_in == n) {
          continue;  // ignore top or inputs which go back this node
        }
        PointsToNode* ptn = ptnode_adr(in->_idx);
        assert(ptn != nullptr, "node should be registered");
        add_edge(n_ptn, ptn);
      }
      break;
    }
    case Op_LoadP:
    case Op_LoadN: {
      // Using isa_ptr() instead of isa_oopptr() for LoadP and Phi because
      // ThreadLocal has RawPtr type.
      assert(_igvn->type(n)->make_ptr() != nullptr, "Unexpected node type");
      add_local_var_and_edge(n, PointsToNode::NoEscape, n->in(MemNode::Address), nullptr);
      break;
    }
    case Op_Phi: {
      // Using isa_ptr() instead of isa_oopptr() for LoadP and Phi because
      // ThreadLocal has RawPtr type.
      assert(n->as_Phi()->type()->make_ptr() != nullptr, "Unexpected node type");
      for (uint i = 1; i < n->req(); i++) {
        Node* in = n->in(i);
        if (in == nullptr) {
          continue;  // ignore null
        }
        Node* uncast_in = in->uncast();
        if (uncast_in->is_top() || uncast_in == n) {
          continue;  // ignore top or inputs which go back this node
        }
        PointsToNode* ptn = ptnode_adr(in->_idx);
        assert(ptn != nullptr, "node should be registered");
        add_edge(n_ptn, ptn);
      }
      break;
    }
    case Op_Proj: {
      // we are only interested in the oop result projection from a call
      assert((n->as_Proj()->_con == TypeFunc::Parms && n->in(0)->as_Call()->returns_pointer()) ||
             n->in(0)->as_Call()->tf()->returns_inline_type_as_fields(), "what kind of oop return is it?");
      add_local_var_and_edge(n, PointsToNode::NoEscape, n->in(0), nullptr);
      break;
    }
    case Op_Rethrow: // Exception object escapes
    case Op_Return: {
      assert(n->req() > TypeFunc::Parms && _igvn->type(n->in(TypeFunc::Parms))->isa_oopptr(),
             "Unexpected node type");
      // Treat Return value as LocalVar with GlobalEscape escape state.
      add_local_var_and_edge(n, PointsToNode::GlobalEscape, n->in(TypeFunc::Parms), nullptr);
      break;
    }
    case Op_CompareAndExchangeP:
    case Op_CompareAndExchangeN:
    case Op_GetAndSetP:
    case Op_GetAndSetN:{
      assert(_igvn->type(n)->make_ptr() != nullptr, "Unexpected node type");
      add_local_var_and_edge(n, PointsToNode::NoEscape, n->in(MemNode::Address), nullptr);
      // fall-through
    }
    case Op_CompareAndSwapP:
    case Op_CompareAndSwapN:
    case Op_WeakCompareAndSwapP:
    case Op_WeakCompareAndSwapN:
    case Op_StoreP:
    case Op_StoreN:
    case Op_StoreNKlass:{
      add_final_edges_unsafe_access(n, opcode);
      break;
    }
    case Op_VectorizedHashCode:
    case Op_AryEq:
    case Op_CountPositives:
    case Op_StrComp:
    case Op_StrEquals:
    case Op_StrIndexOf:
    case Op_StrIndexOfChar:
    case Op_StrInflatedCopy:
    case Op_StrCompressedCopy:
    case Op_EncodeISOArray: {
      // char[]/byte[] arrays passed to string intrinsic do not escape but
      // they are not scalar replaceable. Adjust escape state for them.
      // Start from in(2) edge since in(1) is memory edge.
      for (uint i = 2; i < n->req(); i++) {
        Node* adr = n->in(i);
        const Type* at = _igvn->type(adr);
        if (!adr->is_top() && at->isa_ptr()) {
          assert(at == Type::TOP || at == TypePtr::NULL_PTR ||
                 at->isa_ptr() != nullptr, "expecting a pointer");
          if (adr->is_AddP()) {
            adr = get_addp_base(adr);
          }
          PointsToNode* ptn = ptnode_adr(adr->_idx);
          assert(ptn != nullptr, "node should be registered");
          add_edge(n_ptn, ptn);
        }
      }
      break;
    }
    case Op_Blackhole: {
      // All blackhole pointer arguments are globally escaping.
      for (uint i = 0; i < n->req(); i++) {
        Node* in = n->in(i);
        if (in != nullptr) {
          const Type* at = _igvn->type(in);
          if (!at->isa_ptr()) continue;

          if (in->is_AddP()) {
            in = get_addp_base(in);
          }

          PointsToNode* ptn = ptnode_adr(in->_idx);
          assert(ptn != nullptr, "should be defined already");
          set_escape_state(ptn, PointsToNode::GlobalEscape NOT_PRODUCT(COMMA "blackhole"));
          add_edge(n_ptn, ptn);
        }
      }
      break;
    }
    default: {
      // This method should be called only for EA specific nodes which may
      // miss some edges when they were created.
#ifdef ASSERT
      n->dump(1);
#endif
      guarantee(false, "unknown node");
    }
  }
  return;
}

void ConnectionGraph::add_to_congraph_unsafe_access(Node* n, uint opcode, Unique_Node_List* delayed_worklist) {
  Node* adr = n->in(MemNode::Address);
  const Type* adr_type = _igvn->type(adr);
  adr_type = adr_type->make_ptr();
  if (adr_type == nullptr) {
    return; // skip dead nodes
  }
  if (adr_type->isa_oopptr()
      || ((opcode == Op_StoreP || opcode == Op_StoreN || opcode == Op_StoreNKlass)
          && adr_type == TypeRawPtr::NOTNULL
          && is_captured_store_address(adr))) {
    delayed_worklist->push(n); // Process it later.
#ifdef ASSERT
    assert (adr->is_AddP(), "expecting an AddP");
    if (adr_type == TypeRawPtr::NOTNULL) {
      // Verify a raw address for a store captured by Initialize node.
      int offs = (int) _igvn->find_intptr_t_con(adr->in(AddPNode::Offset), Type::OffsetBot);
      assert(offs != Type::OffsetBot, "offset must be a constant");
    }
#endif
  } else {
    // Ignore copy the displaced header to the BoxNode (OSR compilation).
    if (adr->is_BoxLock()) {
      return;
    }
    // Stored value escapes in unsafe access.
    if ((opcode == Op_StoreP) && adr_type->isa_rawptr()) {
      delayed_worklist->push(n); // Process unsafe access later.
      return;
    }
#ifdef ASSERT
    n->dump(1);
    assert(false, "not unsafe");
#endif
  }
}

bool ConnectionGraph::add_final_edges_unsafe_access(Node* n, uint opcode) {
  Node* adr = n->in(MemNode::Address);
  const Type *adr_type = _igvn->type(adr);
  adr_type = adr_type->make_ptr();
#ifdef ASSERT
  if (adr_type == nullptr) {
    n->dump(1);
    assert(adr_type != nullptr, "dead node should not be on list");
    return true;
  }
#endif

  if (adr_type->isa_oopptr()
      || ((opcode == Op_StoreP || opcode == Op_StoreN || opcode == Op_StoreNKlass)
           && adr_type == TypeRawPtr::NOTNULL
           && is_captured_store_address(adr))) {
    // Point Address to Value
    PointsToNode* adr_ptn = ptnode_adr(adr->_idx);
    assert(adr_ptn != nullptr &&
           adr_ptn->as_Field()->is_oop(), "node should be registered");
    Node* val = n->in(MemNode::ValueIn);
    PointsToNode* ptn = ptnode_adr(val->_idx);
    assert(ptn != nullptr, "node should be registered");
    add_edge(adr_ptn, ptn);
    return true;
  } else if ((opcode == Op_StoreP) && adr_type->isa_rawptr()) {
    // Stored value escapes in unsafe access.
    Node* val = n->in(MemNode::ValueIn);
    PointsToNode* ptn = ptnode_adr(val->_idx);
    assert(ptn != nullptr, "node should be registered");
    set_escape_state(ptn, PointsToNode::GlobalEscape NOT_PRODUCT(COMMA "stored at raw address"));
    // Add edge to object for unsafe access with offset.
    PointsToNode* adr_ptn = ptnode_adr(adr->_idx);
    assert(adr_ptn != nullptr, "node should be registered");
    if (adr_ptn->is_Field()) {
      assert(adr_ptn->as_Field()->is_oop(), "should be oop field");
      add_edge(adr_ptn, ptn);
    }
    return true;
  }
#ifdef ASSERT
  n->dump(1);
  assert(false, "not unsafe");
#endif
  return false;
}

void ConnectionGraph::add_call_node(CallNode* call) {
  assert(call->returns_pointer() || call->tf()->returns_inline_type_as_fields(), "only for call which returns pointer");
  uint call_idx = call->_idx;
  if (call->is_Allocate()) {
    Node* k = call->in(AllocateNode::KlassNode);
    const TypeKlassPtr* kt = k->bottom_type()->isa_klassptr();
    assert(kt != nullptr, "TypeKlassPtr  required.");
    PointsToNode::EscapeState es = PointsToNode::NoEscape;
    bool scalar_replaceable = true;
    NOT_PRODUCT(const char* nsr_reason = "");
    if (call->is_AllocateArray()) {
      if (!kt->isa_aryklassptr()) { // StressReflectiveCode
        es = PointsToNode::GlobalEscape;
      } else {
        int length = call->in(AllocateNode::ALength)->find_int_con(-1);
        if (length < 0) {
          // Not scalar replaceable if the length is not constant.
          scalar_replaceable = false;
          NOT_PRODUCT(nsr_reason = "has a non-constant length");
        } else if (length > EliminateAllocationArraySizeLimit) {
          // Not scalar replaceable if the length is too big.
          scalar_replaceable = false;
          NOT_PRODUCT(nsr_reason = "has a length that is too big");
        }
      }
    } else {  // Allocate instance
      if (!kt->isa_instklassptr()) { // StressReflectiveCode
        es = PointsToNode::GlobalEscape;
      } else {
        const TypeInstKlassPtr* ikt = kt->is_instklassptr();
        ciInstanceKlass* ik = ikt->klass_is_exact() ? ikt->exact_klass()->as_instance_klass() : ikt->instance_klass();
        if (ik->is_subclass_of(_compile->env()->Thread_klass()) ||
            ik->is_subclass_of(_compile->env()->Reference_klass()) ||
            !ik->can_be_instantiated() ||
            ik->has_finalizer()) {
          es = PointsToNode::GlobalEscape;
        } else {
          int nfields = ik->as_instance_klass()->nof_nonstatic_fields();
          if (nfields > EliminateAllocationFieldsLimit) {
            // Not scalar replaceable if there are too many fields.
            scalar_replaceable = false;
            NOT_PRODUCT(nsr_reason = "has too many fields");
          }
        }
      }
    }
    add_java_object(call, es);
    PointsToNode* ptn = ptnode_adr(call_idx);
    if (!scalar_replaceable && ptn->scalar_replaceable()) {
      set_not_scalar_replaceable(ptn NOT_PRODUCT(COMMA nsr_reason));
    }
  } else if (call->is_CallStaticJava()) {
    // Call nodes could be different types:
    //
    // 1. CallDynamicJavaNode (what happened during call is unknown):
    //
    //    - mapped to GlobalEscape JavaObject node if oop is returned;
    //
    //    - all oop arguments are escaping globally;
    //
    // 2. CallStaticJavaNode (execute bytecode analysis if possible):
    //
    //    - the same as CallDynamicJavaNode if can't do bytecode analysis;
    //
    //    - mapped to GlobalEscape JavaObject node if unknown oop is returned;
    //    - mapped to NoEscape JavaObject node if non-escaping object allocated
    //      during call is returned;
    //    - mapped to ArgEscape LocalVar node pointed to object arguments
    //      which are returned and does not escape during call;
    //
    //    - oop arguments escaping status is defined by bytecode analysis;
    //
    // For a static call, we know exactly what method is being called.
    // Use bytecode estimator to record whether the call's return value escapes.
    ciMethod* meth = call->as_CallJava()->method();
    if (meth == nullptr) {
      const char* name = call->as_CallStaticJava()->_name;
      assert(strncmp(name, "C2 Runtime multianewarray", 25) == 0 ||
             strncmp(name, "C2 Runtime load_unknown_inline", 30) == 0, "TODO: add failed case check");
      // Returns a newly allocated non-escaped object.
      add_java_object(call, PointsToNode::NoEscape);
      set_not_scalar_replaceable(ptnode_adr(call_idx) NOT_PRODUCT(COMMA "is result of multinewarray"));
    } else if (meth->is_boxing_method()) {
      // Returns boxing object
      PointsToNode::EscapeState es;
      vmIntrinsics::ID intr = meth->intrinsic_id();
      if (intr == vmIntrinsics::_floatValue || intr == vmIntrinsics::_doubleValue) {
        // It does not escape if object is always allocated.
        es = PointsToNode::NoEscape;
      } else {
        // It escapes globally if object could be loaded from cache.
        es = PointsToNode::GlobalEscape;
      }
      add_java_object(call, es);
      if (es == PointsToNode::GlobalEscape) {
        set_not_scalar_replaceable(ptnode_adr(call->_idx) NOT_PRODUCT(COMMA "object can be loaded from boxing cache"));
      }
    } else {
      BCEscapeAnalyzer* call_analyzer = meth->get_bcea();
      call_analyzer->copy_dependencies(_compile->dependencies());
      if (call_analyzer->is_return_allocated()) {
        // Returns a newly allocated non-escaped object, simply
        // update dependency information.
        // Mark it as NoEscape so that objects referenced by
        // it's fields will be marked as NoEscape at least.
        add_java_object(call, PointsToNode::NoEscape);
        set_not_scalar_replaceable(ptnode_adr(call_idx) NOT_PRODUCT(COMMA "is result of call"));
      } else {
        // Determine whether any arguments are returned.
        const TypeTuple* d = call->tf()->domain_cc();
        bool ret_arg = false;
        for (uint i = TypeFunc::Parms; i < d->cnt(); i++) {
          if (d->field_at(i)->isa_ptr() != nullptr &&
              call_analyzer->is_arg_returned(i - TypeFunc::Parms)) {
            ret_arg = true;
            break;
          }
        }
        if (ret_arg) {
          add_local_var(call, PointsToNode::ArgEscape);
        } else {
          // Returns unknown object.
          map_ideal_node(call, phantom_obj);
        }
      }
    }
  } else {
    // An other type of call, assume the worst case:
    // returned value is unknown and globally escapes.
    assert(call->Opcode() == Op_CallDynamicJava, "add failed case check");
    map_ideal_node(call, phantom_obj);
  }
}

void ConnectionGraph::process_call_arguments(CallNode *call) {
    bool is_arraycopy = false;
    switch (call->Opcode()) {
#ifdef ASSERT
    case Op_Allocate:
    case Op_AllocateArray:
    case Op_Lock:
    case Op_Unlock:
      assert(false, "should be done already");
      break;
#endif
    case Op_ArrayCopy:
    case Op_CallLeafNoFP:
      // Most array copies are ArrayCopy nodes at this point but there
      // are still a few direct calls to the copy subroutines (See
      // PhaseStringOpts::copy_string())
      is_arraycopy = (call->Opcode() == Op_ArrayCopy) ||
        call->as_CallLeaf()->is_call_to_arraycopystub();
      // fall through
    case Op_CallLeafVector:
    case Op_CallLeaf: {
      // Stub calls, objects do not escape but they are not scale replaceable.
      // Adjust escape state for outgoing arguments.
      const TypeTuple * d = call->tf()->domain_sig();
      bool src_has_oops = false;
      for (uint i = TypeFunc::Parms; i < d->cnt(); i++) {
        const Type* at = d->field_at(i);
        Node *arg = call->in(i);
        if (arg == nullptr) {
          continue;
        }
        const Type *aat = _igvn->type(arg);
        if (arg->is_top() || !at->isa_ptr() || !aat->isa_ptr()) {
          continue;
        }
        if (arg->is_AddP()) {
          //
          // The inline_native_clone() case when the arraycopy stub is called
          // after the allocation before Initialize and CheckCastPP nodes.
          // Or normal arraycopy for object arrays case.
          //
          // Set AddP's base (Allocate) as not scalar replaceable since
          // pointer to the base (with offset) is passed as argument.
          //
          arg = get_addp_base(arg);
        }
        PointsToNode* arg_ptn = ptnode_adr(arg->_idx);
        assert(arg_ptn != nullptr, "should be registered");
        PointsToNode::EscapeState arg_esc = arg_ptn->escape_state();
        if (is_arraycopy || arg_esc < PointsToNode::ArgEscape) {
          assert(aat == Type::TOP || aat == TypePtr::NULL_PTR ||
                 aat->isa_ptr() != nullptr, "expecting an Ptr");
          bool arg_has_oops = aat->isa_oopptr() &&
                              (aat->isa_instptr() ||
                               (aat->isa_aryptr() && (aat->isa_aryptr()->elem() == Type::BOTTOM || aat->isa_aryptr()->elem()->make_oopptr() != nullptr)) ||
                               (aat->isa_aryptr() && aat->isa_aryptr()->elem() != nullptr &&
                                                               aat->isa_aryptr()->is_flat() &&
                                                               aat->isa_aryptr()->elem()->inline_klass()->contains_oops()));
          if (i == TypeFunc::Parms) {
            src_has_oops = arg_has_oops;
          }
          //
          // src or dst could be j.l.Object when other is basic type array:
          //
          //   arraycopy(char[],0,Object*,0,size);
          //   arraycopy(Object*,0,char[],0,size);
          //
          // Don't add edges in such cases.
          //
          bool arg_is_arraycopy_dest = src_has_oops && is_arraycopy &&
                                       arg_has_oops && (i > TypeFunc::Parms);
#ifdef ASSERT
          if (!(is_arraycopy ||
                BarrierSet::barrier_set()->barrier_set_c2()->is_gc_barrier_node(call) ||
                (call->as_CallLeaf()->_name != nullptr &&
                 (strcmp(call->as_CallLeaf()->_name, "updateBytesCRC32") == 0 ||
                  strcmp(call->as_CallLeaf()->_name, "updateBytesCRC32C") == 0 ||
                  strcmp(call->as_CallLeaf()->_name, "updateBytesAdler32") == 0 ||
                  strcmp(call->as_CallLeaf()->_name, "aescrypt_encryptBlock") == 0 ||
                  strcmp(call->as_CallLeaf()->_name, "aescrypt_decryptBlock") == 0 ||
                  strcmp(call->as_CallLeaf()->_name, "cipherBlockChaining_encryptAESCrypt") == 0 ||
                  strcmp(call->as_CallLeaf()->_name, "cipherBlockChaining_decryptAESCrypt") == 0 ||
                  strcmp(call->as_CallLeaf()->_name, "electronicCodeBook_encryptAESCrypt") == 0 ||
                  strcmp(call->as_CallLeaf()->_name, "electronicCodeBook_decryptAESCrypt") == 0 ||
                  strcmp(call->as_CallLeaf()->_name, "counterMode_AESCrypt") == 0 ||
                  strcmp(call->as_CallLeaf()->_name, "galoisCounterMode_AESCrypt") == 0 ||
                  strcmp(call->as_CallLeaf()->_name, "poly1305_processBlocks") == 0 ||
                  strcmp(call->as_CallLeaf()->_name, "intpoly_montgomeryMult_P256") == 0 ||
                  strcmp(call->as_CallLeaf()->_name, "intpoly_assign") == 0 ||
                  strcmp(call->as_CallLeaf()->_name, "ghash_processBlocks") == 0 ||
                  strcmp(call->as_CallLeaf()->_name, "chacha20Block") == 0 ||
                  strcmp(call->as_CallLeaf()->_name, "encodeBlock") == 0 ||
                  strcmp(call->as_CallLeaf()->_name, "decodeBlock") == 0 ||
                  strcmp(call->as_CallLeaf()->_name, "md5_implCompress") == 0 ||
                  strcmp(call->as_CallLeaf()->_name, "md5_implCompressMB") == 0 ||
                  strcmp(call->as_CallLeaf()->_name, "sha1_implCompress") == 0 ||
                  strcmp(call->as_CallLeaf()->_name, "sha1_implCompressMB") == 0 ||
                  strcmp(call->as_CallLeaf()->_name, "sha256_implCompress") == 0 ||
                  strcmp(call->as_CallLeaf()->_name, "sha256_implCompressMB") == 0 ||
                  strcmp(call->as_CallLeaf()->_name, "sha512_implCompress") == 0 ||
                  strcmp(call->as_CallLeaf()->_name, "sha512_implCompressMB") == 0 ||
                  strcmp(call->as_CallLeaf()->_name, "sha3_implCompress") == 0 ||
                  strcmp(call->as_CallLeaf()->_name, "sha3_implCompressMB") == 0 ||
                  strcmp(call->as_CallLeaf()->_name, "multiplyToLen") == 0 ||
                  strcmp(call->as_CallLeaf()->_name, "squareToLen") == 0 ||
                  strcmp(call->as_CallLeaf()->_name, "mulAdd") == 0 ||
                  strcmp(call->as_CallLeaf()->_name, "montgomery_multiply") == 0 ||
                  strcmp(call->as_CallLeaf()->_name, "montgomery_square") == 0 ||
                  strcmp(call->as_CallLeaf()->_name, "vectorizedMismatch") == 0 ||
                  strcmp(call->as_CallLeaf()->_name, "load_unknown_inline") == 0 ||
                  strcmp(call->as_CallLeaf()->_name, "store_unknown_inline") == 0 ||
                  strcmp(call->as_CallLeaf()->_name, "bigIntegerRightShiftWorker") == 0 ||
                  strcmp(call->as_CallLeaf()->_name, "bigIntegerLeftShiftWorker") == 0 ||
                  strcmp(call->as_CallLeaf()->_name, "vectorizedMismatch") == 0 ||
                  strcmp(call->as_CallLeaf()->_name, "stringIndexOf") == 0 ||
                  strcmp(call->as_CallLeaf()->_name, "arraysort_stub") == 0 ||
                  strcmp(call->as_CallLeaf()->_name, "array_partition_stub") == 0 ||
                  strcmp(call->as_CallLeaf()->_name, "get_class_id_intrinsic") == 0 ||
                  strcmp(call->as_CallLeaf()->_name, "unsafe_setmemory") == 0)
                 ))) {
            call->dump();
            fatal("EA unexpected CallLeaf %s", call->as_CallLeaf()->_name);
          }
#endif
          // Always process arraycopy's destination object since
          // we need to add all possible edges to references in
          // source object.
          if (arg_esc >= PointsToNode::ArgEscape &&
              !arg_is_arraycopy_dest) {
            continue;
          }
          PointsToNode::EscapeState es = PointsToNode::ArgEscape;
          if (call->is_ArrayCopy()) {
            ArrayCopyNode* ac = call->as_ArrayCopy();
            if (ac->is_clonebasic() ||
                ac->is_arraycopy_validated() ||
                ac->is_copyof_validated() ||
                ac->is_copyofrange_validated()) {
              es = PointsToNode::NoEscape;
            }
          }
          set_escape_state(arg_ptn, es NOT_PRODUCT(COMMA trace_arg_escape_message(call)));
          if (arg_is_arraycopy_dest) {
            Node* src = call->in(TypeFunc::Parms);
            if (src->is_AddP()) {
              src = get_addp_base(src);
            }
            PointsToNode* src_ptn = ptnode_adr(src->_idx);
            assert(src_ptn != nullptr, "should be registered");
            if (arg_ptn != src_ptn) {
              // Special arraycopy edge:
              // A destination object's field can't have the source object
              // as base since objects escape states are not related.
              // Only escape state of destination object's fields affects
              // escape state of fields in source object.
              add_arraycopy(call, es, src_ptn, arg_ptn);
            }
          }
        }
      }
      break;
    }
    case Op_CallStaticJava: {
      // For a static call, we know exactly what method is being called.
      // Use bytecode estimator to record the call's escape affects
#ifdef ASSERT
      const char* name = call->as_CallStaticJava()->_name;
      assert((name == nullptr || strcmp(name, "uncommon_trap") != 0), "normal calls only");
#endif
      ciMethod* meth = call->as_CallJava()->method();
      if ((meth != nullptr) && meth->is_boxing_method()) {
        break; // Boxing methods do not modify any oops.
      }
      BCEscapeAnalyzer* call_analyzer = (meth !=nullptr) ? meth->get_bcea() : nullptr;
      // fall-through if not a Java method or no analyzer information
      if (call_analyzer != nullptr) {
        PointsToNode* call_ptn = ptnode_adr(call->_idx);
        const TypeTuple* d = call->tf()->domain_cc();
        for (uint i = TypeFunc::Parms; i < d->cnt(); i++) {
          const Type* at = d->field_at(i);
          int k = i - TypeFunc::Parms;
          Node* arg = call->in(i);
          PointsToNode* arg_ptn = ptnode_adr(arg->_idx);
          if (at->isa_ptr() != nullptr &&
              call_analyzer->is_arg_returned(k)) {
            // The call returns arguments.
            if (call_ptn != nullptr) { // Is call's result used?
              assert(call_ptn->is_LocalVar(), "node should be registered");
              assert(arg_ptn != nullptr, "node should be registered");
              add_edge(call_ptn, arg_ptn);
            }
          }
          if (at->isa_oopptr() != nullptr &&
              arg_ptn->escape_state() < PointsToNode::GlobalEscape) {
            if (!call_analyzer->is_arg_stack(k)) {
              // The argument global escapes
              set_escape_state(arg_ptn, PointsToNode::GlobalEscape NOT_PRODUCT(COMMA trace_arg_escape_message(call)));
            } else {
              set_escape_state(arg_ptn, PointsToNode::ArgEscape NOT_PRODUCT(COMMA trace_arg_escape_message(call)));
              if (!call_analyzer->is_arg_local(k)) {
                // The argument itself doesn't escape, but any fields might
                set_fields_escape_state(arg_ptn, PointsToNode::GlobalEscape NOT_PRODUCT(COMMA trace_arg_escape_message(call)));
              }
            }
          }
        }
        if (call_ptn != nullptr && call_ptn->is_LocalVar()) {
          // The call returns arguments.
          assert(call_ptn->edge_count() > 0, "sanity");
          if (!call_analyzer->is_return_local()) {
            // Returns also unknown object.
            add_edge(call_ptn, phantom_obj);
          }
        }
        break;
      }
    }
    default: {
      // Fall-through here if not a Java method or no analyzer information
      // or some other type of call, assume the worst case: all arguments
      // globally escape.
      const TypeTuple* d = call->tf()->domain_cc();
      for (uint i = TypeFunc::Parms; i < d->cnt(); i++) {
        const Type* at = d->field_at(i);
        if (at->isa_oopptr() != nullptr) {
          Node* arg = call->in(i);
          if (arg->is_AddP()) {
            arg = get_addp_base(arg);
          }
          assert(ptnode_adr(arg->_idx) != nullptr, "should be defined already");
          set_escape_state(ptnode_adr(arg->_idx), PointsToNode::GlobalEscape NOT_PRODUCT(COMMA trace_arg_escape_message(call)));
        }
      }
    }
  }
}


// Finish Graph construction.
bool ConnectionGraph::complete_connection_graph(
                         GrowableArray<PointsToNode*>&   ptnodes_worklist,
                         GrowableArray<JavaObjectNode*>& non_escaped_allocs_worklist,
                         GrowableArray<JavaObjectNode*>& java_objects_worklist,
                         GrowableArray<FieldNode*>&      oop_fields_worklist) {
  // Normally only 1-3 passes needed to build Connection Graph depending
  // on graph complexity. Observed 8 passes in jvm2008 compiler.compiler.
  // Set limit to 20 to catch situation when something did go wrong and
  // bailout Escape Analysis.
  // Also limit build time to 20 sec (60 in debug VM), EscapeAnalysisTimeout flag.
#define GRAPH_BUILD_ITER_LIMIT 20

  // Propagate GlobalEscape and ArgEscape escape states and check that
  // we still have non-escaping objects. The method pushs on _worklist
  // Field nodes which reference phantom_object.
  if (!find_non_escaped_objects(ptnodes_worklist, non_escaped_allocs_worklist)) {
    return false; // Nothing to do.
  }
  // Now propagate references to all JavaObject nodes.
  int java_objects_length = java_objects_worklist.length();
  elapsedTimer build_time;
  build_time.start();
  elapsedTimer time;
  bool timeout = false;
  int new_edges = 1;
  int iterations = 0;
  do {
    while ((new_edges > 0) &&
           (iterations++ < GRAPH_BUILD_ITER_LIMIT)) {
      double start_time = time.seconds();
      time.start();
      new_edges = 0;
      // Propagate references to phantom_object for nodes pushed on _worklist
      // by find_non_escaped_objects() and find_field_value().
      new_edges += add_java_object_edges(phantom_obj, false);
      for (int next = 0; next < java_objects_length; ++next) {
        JavaObjectNode* ptn = java_objects_worklist.at(next);
        new_edges += add_java_object_edges(ptn, true);

#define SAMPLE_SIZE 4
        if ((next % SAMPLE_SIZE) == 0) {
          // Each 4 iterations calculate how much time it will take
          // to complete graph construction.
          time.stop();
          // Poll for requests from shutdown mechanism to quiesce compiler
          // because Connection graph construction may take long time.
          CompileBroker::maybe_block();
          double stop_time = time.seconds();
          double time_per_iter = (stop_time - start_time) / (double)SAMPLE_SIZE;
          double time_until_end = time_per_iter * (double)(java_objects_length - next);
          if ((start_time + time_until_end) >= EscapeAnalysisTimeout) {
            timeout = true;
            break; // Timeout
          }
          start_time = stop_time;
          time.start();
        }
#undef SAMPLE_SIZE

      }
      if (timeout) break;
      if (new_edges > 0) {
        // Update escape states on each iteration if graph was updated.
        if (!find_non_escaped_objects(ptnodes_worklist, non_escaped_allocs_worklist)) {
          return false; // Nothing to do.
        }
      }
      time.stop();
      if (time.seconds() >= EscapeAnalysisTimeout) {
        timeout = true;
        break;
      }
    }
    if ((iterations < GRAPH_BUILD_ITER_LIMIT) && !timeout) {
      time.start();
      // Find fields which have unknown value.
      int fields_length = oop_fields_worklist.length();
      for (int next = 0; next < fields_length; next++) {
        FieldNode* field = oop_fields_worklist.at(next);
        if (field->edge_count() == 0) {
          new_edges += find_field_value(field);
          // This code may added new edges to phantom_object.
          // Need an other cycle to propagate references to phantom_object.
        }
      }
      time.stop();
      if (time.seconds() >= EscapeAnalysisTimeout) {
        timeout = true;
        break;
      }
    } else {
      new_edges = 0; // Bailout
    }
  } while (new_edges > 0);

  build_time.stop();
  _build_time = build_time.seconds();
  _build_iterations = iterations;

  // Bailout if passed limits.
  if ((iterations >= GRAPH_BUILD_ITER_LIMIT) || timeout) {
    Compile* C = _compile;
    if (C->log() != nullptr) {
      C->log()->begin_elem("connectionGraph_bailout reason='reached ");
      C->log()->text("%s", timeout ? "time" : "iterations");
      C->log()->end_elem(" limit'");
    }
    assert(ExitEscapeAnalysisOnTimeout, "infinite EA connection graph build during invocation %d (%f sec, %d iterations) with %d nodes and worklist size %d",
           _invocation, _build_time, _build_iterations, nodes_size(), ptnodes_worklist.length());
    // Possible infinite build_connection_graph loop,
    // bailout (no changes to ideal graph were made).
    return false;
  }

#undef GRAPH_BUILD_ITER_LIMIT

  // Find fields initialized by null for non-escaping Allocations.
  int non_escaped_length = non_escaped_allocs_worklist.length();
  for (int next = 0; next < non_escaped_length; next++) {
    JavaObjectNode* ptn = non_escaped_allocs_worklist.at(next);
    PointsToNode::EscapeState es = ptn->escape_state();
    assert(es <= PointsToNode::ArgEscape, "sanity");
    if (es == PointsToNode::NoEscape) {
      if (find_init_values_null(ptn, _igvn) > 0) {
        // Adding references to null object does not change escape states
        // since it does not escape. Also no fields are added to null object.
        add_java_object_edges(null_obj, false);
      }
    }
    Node* n = ptn->ideal_node();
    if (n->is_Allocate()) {
      // The object allocated by this Allocate node will never be
      // seen by an other thread. Mark it so that when it is
      // expanded no MemBarStoreStore is added.
      InitializeNode* ini = n->as_Allocate()->initialization();
      if (ini != nullptr)
        ini->set_does_not_escape();
    }
  }
  return true; // Finished graph construction.
}

// Propagate GlobalEscape and ArgEscape escape states to all nodes
// and check that we still have non-escaping java objects.
bool ConnectionGraph::find_non_escaped_objects(GrowableArray<PointsToNode*>& ptnodes_worklist,
                                               GrowableArray<JavaObjectNode*>& non_escaped_allocs_worklist) {
  GrowableArray<PointsToNode*> escape_worklist;
  // First, put all nodes with GlobalEscape and ArgEscape states on worklist.
  int ptnodes_length = ptnodes_worklist.length();
  for (int next = 0; next < ptnodes_length; ++next) {
    PointsToNode* ptn = ptnodes_worklist.at(next);
    if (ptn->escape_state() >= PointsToNode::ArgEscape ||
        ptn->fields_escape_state() >= PointsToNode::ArgEscape) {
      escape_worklist.push(ptn);
    }
  }
  // Set escape states to referenced nodes (edges list).
  while (escape_worklist.length() > 0) {
    PointsToNode* ptn = escape_worklist.pop();
    PointsToNode::EscapeState es  = ptn->escape_state();
    PointsToNode::EscapeState field_es = ptn->fields_escape_state();
    if (ptn->is_Field() && ptn->as_Field()->is_oop() &&
        es >= PointsToNode::ArgEscape) {
      // GlobalEscape or ArgEscape state of field means it has unknown value.
      if (add_edge(ptn, phantom_obj)) {
        // New edge was added
        add_field_uses_to_worklist(ptn->as_Field());
      }
    }
    for (EdgeIterator i(ptn); i.has_next(); i.next()) {
      PointsToNode* e = i.get();
      if (e->is_Arraycopy()) {
        assert(ptn->arraycopy_dst(), "sanity");
        // Propagate only fields escape state through arraycopy edge.
        if (e->fields_escape_state() < field_es) {
          set_fields_escape_state(e, field_es NOT_PRODUCT(COMMA trace_propagate_message(ptn)));
          escape_worklist.push(e);
        }
      } else if (es >= field_es) {
        // fields_escape_state is also set to 'es' if it is less than 'es'.
        if (e->escape_state() < es) {
          set_escape_state(e, es NOT_PRODUCT(COMMA trace_propagate_message(ptn)));
          escape_worklist.push(e);
        }
      } else {
        // Propagate field escape state.
        bool es_changed = false;
        if (e->fields_escape_state() < field_es) {
          set_fields_escape_state(e, field_es NOT_PRODUCT(COMMA trace_propagate_message(ptn)));
          es_changed = true;
        }
        if ((e->escape_state() < field_es) &&
            e->is_Field() && ptn->is_JavaObject() &&
            e->as_Field()->is_oop()) {
          // Change escape state of referenced fields.
          set_escape_state(e, field_es NOT_PRODUCT(COMMA trace_propagate_message(ptn)));
          es_changed = true;
        } else if (e->escape_state() < es) {
          set_escape_state(e, es NOT_PRODUCT(COMMA trace_propagate_message(ptn)));
          es_changed = true;
        }
        if (es_changed) {
          escape_worklist.push(e);
        }
      }
    }
  }
  // Remove escaped objects from non_escaped list.
  for (int next = non_escaped_allocs_worklist.length()-1; next >= 0 ; --next) {
    JavaObjectNode* ptn = non_escaped_allocs_worklist.at(next);
    if (ptn->escape_state() >= PointsToNode::GlobalEscape) {
      non_escaped_allocs_worklist.delete_at(next);
    }
    if (ptn->escape_state() == PointsToNode::NoEscape) {
      // Find fields in non-escaped allocations which have unknown value.
      find_init_values_phantom(ptn);
    }
  }
  return (non_escaped_allocs_worklist.length() > 0);
}

// Add all references to JavaObject node by walking over all uses.
int ConnectionGraph::add_java_object_edges(JavaObjectNode* jobj, bool populate_worklist) {
  int new_edges = 0;
  if (populate_worklist) {
    // Populate _worklist by uses of jobj's uses.
    for (UseIterator i(jobj); i.has_next(); i.next()) {
      PointsToNode* use = i.get();
      if (use->is_Arraycopy()) {
        continue;
      }
      add_uses_to_worklist(use);
      if (use->is_Field() && use->as_Field()->is_oop()) {
        // Put on worklist all field's uses (loads) and
        // related field nodes (same base and offset).
        add_field_uses_to_worklist(use->as_Field());
      }
    }
  }
  for (int l = 0; l < _worklist.length(); l++) {
    PointsToNode* use = _worklist.at(l);
    if (PointsToNode::is_base_use(use)) {
      // Add reference from jobj to field and from field to jobj (field's base).
      use = PointsToNode::get_use_node(use)->as_Field();
      if (add_base(use->as_Field(), jobj)) {
        new_edges++;
      }
      continue;
    }
    assert(!use->is_JavaObject(), "sanity");
    if (use->is_Arraycopy()) {
      if (jobj == null_obj) { // null object does not have field edges
        continue;
      }
      // Added edge from Arraycopy node to arraycopy's source java object
      if (add_edge(use, jobj)) {
        jobj->set_arraycopy_src();
        new_edges++;
      }
      // and stop here.
      continue;
    }
    if (!add_edge(use, jobj)) {
      continue; // No new edge added, there was such edge already.
    }
    new_edges++;
    if (use->is_LocalVar()) {
      add_uses_to_worklist(use);
      if (use->arraycopy_dst()) {
        for (EdgeIterator i(use); i.has_next(); i.next()) {
          PointsToNode* e = i.get();
          if (e->is_Arraycopy()) {
            if (jobj == null_obj) { // null object does not have field edges
              continue;
            }
            // Add edge from arraycopy's destination java object to Arraycopy node.
            if (add_edge(jobj, e)) {
              new_edges++;
              jobj->set_arraycopy_dst();
            }
          }
        }
      }
    } else {
      // Added new edge to stored in field values.
      // Put on worklist all field's uses (loads) and
      // related field nodes (same base and offset).
      add_field_uses_to_worklist(use->as_Field());
    }
  }
  _worklist.clear();
  _in_worklist.reset();
  return new_edges;
}

// Put on worklist all related field nodes.
void ConnectionGraph::add_field_uses_to_worklist(FieldNode* field) {
  assert(field->is_oop(), "sanity");
  int offset = field->offset();
  add_uses_to_worklist(field);
  // Loop over all bases of this field and push on worklist Field nodes
  // with the same offset and base (since they may reference the same field).
  for (BaseIterator i(field); i.has_next(); i.next()) {
    PointsToNode* base = i.get();
    add_fields_to_worklist(field, base);
    // Check if the base was source object of arraycopy and go over arraycopy's
    // destination objects since values stored to a field of source object are
    // accessible by uses (loads) of fields of destination objects.
    if (base->arraycopy_src()) {
      for (UseIterator j(base); j.has_next(); j.next()) {
        PointsToNode* arycp = j.get();
        if (arycp->is_Arraycopy()) {
          for (UseIterator k(arycp); k.has_next(); k.next()) {
            PointsToNode* abase = k.get();
            if (abase->arraycopy_dst() && abase != base) {
              // Look for the same arraycopy reference.
              add_fields_to_worklist(field, abase);
            }
          }
        }
      }
    }
  }
}

// Put on worklist all related field nodes.
void ConnectionGraph::add_fields_to_worklist(FieldNode* field, PointsToNode* base) {
  int offset = field->offset();
  if (base->is_LocalVar()) {
    for (UseIterator j(base); j.has_next(); j.next()) {
      PointsToNode* f = j.get();
      if (PointsToNode::is_base_use(f)) { // Field
        f = PointsToNode::get_use_node(f);
        if (f == field || !f->as_Field()->is_oop()) {
          continue;
        }
        int offs = f->as_Field()->offset();
        if (offs == offset || offset == Type::OffsetBot || offs == Type::OffsetBot) {
          add_to_worklist(f);
        }
      }
    }
  } else {
    assert(base->is_JavaObject(), "sanity");
    if (// Skip phantom_object since it is only used to indicate that
        // this field's content globally escapes.
        (base != phantom_obj) &&
        // null object node does not have fields.
        (base != null_obj)) {
      for (EdgeIterator i(base); i.has_next(); i.next()) {
        PointsToNode* f = i.get();
        // Skip arraycopy edge since store to destination object field
        // does not update value in source object field.
        if (f->is_Arraycopy()) {
          assert(base->arraycopy_dst(), "sanity");
          continue;
        }
        if (f == field || !f->as_Field()->is_oop()) {
          continue;
        }
        int offs = f->as_Field()->offset();
        if (offs == offset || offset == Type::OffsetBot || offs == Type::OffsetBot) {
          add_to_worklist(f);
        }
      }
    }
  }
}

// Find fields which have unknown value.
int ConnectionGraph::find_field_value(FieldNode* field) {
  // Escaped fields should have init value already.
  assert(field->escape_state() == PointsToNode::NoEscape, "sanity");
  int new_edges = 0;
  for (BaseIterator i(field); i.has_next(); i.next()) {
    PointsToNode* base = i.get();
    if (base->is_JavaObject()) {
      // Skip Allocate's fields which will be processed later.
      if (base->ideal_node()->is_Allocate()) {
        return 0;
      }
      assert(base == null_obj, "only null ptr base expected here");
    }
  }
  if (add_edge(field, phantom_obj)) {
    // New edge was added
    new_edges++;
    add_field_uses_to_worklist(field);
  }
  return new_edges;
}

// Find fields initializing values for allocations.
int ConnectionGraph::find_init_values_phantom(JavaObjectNode* pta) {
  assert(pta->escape_state() == PointsToNode::NoEscape, "Not escaped Allocate nodes only");
  PointsToNode* init_val = phantom_obj;
  Node* alloc = pta->ideal_node();

  // Do nothing for Allocate nodes since its fields values are
  // "known" unless they are initialized by arraycopy/clone.
  if (alloc->is_Allocate() && !pta->arraycopy_dst()) {
    if (alloc->as_Allocate()->in(AllocateNode::DefaultValue) != nullptr) {
      // Non-flat inline type arrays are initialized with
      // the default value instead of null. Handle them here.
      init_val = ptnode_adr(alloc->as_Allocate()->in(AllocateNode::DefaultValue)->_idx);
      assert(init_val != nullptr, "default value should be registered");
    } else {
      return 0;
    }
  }
  // Non-escaped allocation returned from Java or runtime call has unknown values in fields.
  assert(pta->arraycopy_dst() || alloc->is_CallStaticJava() || init_val != phantom_obj, "sanity");
#ifdef ASSERT
  if (alloc->is_CallStaticJava() && alloc->as_CallStaticJava()->method() == nullptr) {
    const char* name = alloc->as_CallStaticJava()->_name;
    assert(strncmp(name, "C2 Runtime multianewarray", 25) == 0 ||
           strncmp(name, "C2 Runtime load_unknown_inline", 30) == 0, "sanity");
  }
#endif
  // Non-escaped allocation returned from Java or runtime call have unknown values in fields.
  int new_edges = 0;
  for (EdgeIterator i(pta); i.has_next(); i.next()) {
    PointsToNode* field = i.get();
    if (field->is_Field() && field->as_Field()->is_oop()) {
      if (add_edge(field, init_val)) {
        // New edge was added
        new_edges++;
        add_field_uses_to_worklist(field->as_Field());
      }
    }
  }
  return new_edges;
}

// Find fields initializing values for allocations.
int ConnectionGraph::find_init_values_null(JavaObjectNode* pta, PhaseValues* phase) {
  assert(pta->escape_state() == PointsToNode::NoEscape, "Not escaped Allocate nodes only");
  Node* alloc = pta->ideal_node();
  // Do nothing for Call nodes since its fields values are unknown.
  if (!alloc->is_Allocate() || alloc->as_Allocate()->in(AllocateNode::DefaultValue) != nullptr) {
    return 0;
  }
  InitializeNode* ini = alloc->as_Allocate()->initialization();
  bool visited_bottom_offset = false;
  GrowableArray<int> offsets_worklist;
  int new_edges = 0;

  // Check if an oop field's initializing value is recorded and add
  // a corresponding null if field's value if it is not recorded.
  // Connection Graph does not record a default initialization by null
  // captured by Initialize node.
  //
  for (EdgeIterator i(pta); i.has_next(); i.next()) {
    PointsToNode* field = i.get(); // Field (AddP)
    if (!field->is_Field() || !field->as_Field()->is_oop()) {
      continue; // Not oop field
    }
    int offset = field->as_Field()->offset();
    if (offset == Type::OffsetBot) {
      if (!visited_bottom_offset) {
        // OffsetBot is used to reference array's element,
        // always add reference to null to all Field nodes since we don't
        // known which element is referenced.
        if (add_edge(field, null_obj)) {
          // New edge was added
          new_edges++;
          add_field_uses_to_worklist(field->as_Field());
          visited_bottom_offset = true;
        }
      }
    } else {
      // Check only oop fields.
      const Type* adr_type = field->ideal_node()->as_AddP()->bottom_type();
      if (adr_type->isa_rawptr()) {
#ifdef ASSERT
        // Raw pointers are used for initializing stores so skip it
        // since it should be recorded already
        Node* base = get_addp_base(field->ideal_node());
        assert(adr_type->isa_rawptr() && is_captured_store_address(field->ideal_node()), "unexpected pointer type");
#endif
        continue;
      }
      if (!offsets_worklist.contains(offset)) {
        offsets_worklist.append(offset);
        Node* value = nullptr;
        if (ini != nullptr) {
          // StoreP::memory_type() == T_ADDRESS
          BasicType ft = UseCompressedOops ? T_NARROWOOP : T_ADDRESS;
          Node* store = ini->find_captured_store(offset, type2aelembytes(ft, true), phase);
          // Make sure initializing store has the same type as this AddP.
          // This AddP may reference non existing field because it is on a
          // dead branch of bimorphic call which is not eliminated yet.
          if (store != nullptr && store->is_Store() &&
              store->as_Store()->memory_type() == ft) {
            value = store->in(MemNode::ValueIn);
#ifdef ASSERT
            if (VerifyConnectionGraph) {
              // Verify that AddP already points to all objects the value points to.
              PointsToNode* val = ptnode_adr(value->_idx);
              assert((val != nullptr), "should be processed already");
              PointsToNode* missed_obj = nullptr;
              if (val->is_JavaObject()) {
                if (!field->points_to(val->as_JavaObject())) {
                  missed_obj = val;
                }
              } else {
                if (!val->is_LocalVar() || (val->edge_count() == 0)) {
                  tty->print_cr("----------init store has invalid value -----");
                  store->dump();
                  val->dump();
                  assert(val->is_LocalVar() && (val->edge_count() > 0), "should be processed already");
                }
                for (EdgeIterator j(val); j.has_next(); j.next()) {
                  PointsToNode* obj = j.get();
                  if (obj->is_JavaObject()) {
                    if (!field->points_to(obj->as_JavaObject())) {
                      missed_obj = obj;
                      break;
                    }
                  }
                }
              }
              if (missed_obj != nullptr) {
                tty->print_cr("----------field---------------------------------");
                field->dump();
                tty->print_cr("----------missed reference to object------------");
                missed_obj->dump();
                tty->print_cr("----------object referenced by init store-------");
                store->dump();
                val->dump();
                assert(!field->points_to(missed_obj->as_JavaObject()), "missed JavaObject reference");
              }
            }
#endif
          } else {
            // There could be initializing stores which follow allocation.
            // For example, a volatile field store is not collected
            // by Initialize node.
            //
            // Need to check for dependent loads to separate such stores from
            // stores which follow loads. For now, add initial value null so
            // that compare pointers optimization works correctly.
          }
        }
        if (value == nullptr) {
          // A field's initializing value was not recorded. Add null.
          if (add_edge(field, null_obj)) {
            // New edge was added
            new_edges++;
            add_field_uses_to_worklist(field->as_Field());
          }
        }
      }
    }
  }
  return new_edges;
}

// Adjust scalar_replaceable state after Connection Graph is built.
void ConnectionGraph::adjust_scalar_replaceable_state(JavaObjectNode* jobj, Unique_Node_List &reducible_merges) {
  // A Phi 'x' is a _candidate_ to be reducible if 'can_reduce_phi(x)'
  // returns true. If one of the constraints in this method set 'jobj' to NSR
  // then the candidate Phi is discarded. If the Phi has another SR 'jobj' as
  // input, 'adjust_scalar_replaceable_state' will eventually be called with
  // that other object and the Phi will become a reducible Phi.
  // There could be multiple merges involving the same jobj.
  Unique_Node_List candidates;

  // Search for non-escaping objects which are not scalar replaceable
  // and mark them to propagate the state to referenced objects.

  for (UseIterator i(jobj); i.has_next(); i.next()) {
    PointsToNode* use = i.get();
    if (use->is_Arraycopy()) {
      continue;
    }
    if (use->is_Field()) {
      FieldNode* field = use->as_Field();
      assert(field->is_oop() && field->scalar_replaceable(), "sanity");
      // 1. An object is not scalar replaceable if the field into which it is
      // stored has unknown offset (stored into unknown element of an array).
      if (field->offset() == Type::OffsetBot) {
        set_not_scalar_replaceable(jobj NOT_PRODUCT(COMMA "is stored at unknown offset"));
        return;
      }
      for (BaseIterator i(field); i.has_next(); i.next()) {
        PointsToNode* base = i.get();
        // 2. An object is not scalar replaceable if the field into which it is
        // stored has multiple bases one of which is null.
        if ((base == null_obj) && (field->base_count() > 1)) {
          set_not_scalar_replaceable(jobj NOT_PRODUCT(COMMA "is stored into field with potentially null base"));
          return;
        }
        // 2.5. An object is not scalar replaceable if the field into which it is
        // stored has NSR base.
        if (!base->scalar_replaceable()) {
          set_not_scalar_replaceable(jobj NOT_PRODUCT(COMMA "is stored into field with NSR base"));
          return;
        }
      }
    }
    assert(use->is_Field() || use->is_LocalVar(), "sanity");
    // 3. An object is not scalar replaceable if it is merged with other objects
    // and we can't remove the merge
    for (EdgeIterator j(use); j.has_next(); j.next()) {
      PointsToNode* ptn = j.get();
      if (ptn->is_JavaObject() && ptn != jobj) {
        Node* use_n = use->ideal_node();

        // These other local vars may point to multiple objects through a Phi
        // In this case we skip them and see if we can reduce the Phi.
        if (use_n->is_CastPP() || use_n->is_CheckCastPP()) {
          use_n = use_n->in(1);
        }

        // If it's already a candidate or confirmed reducible merge we can skip verification
        if (candidates.member(use_n) || reducible_merges.member(use_n)) {
          continue;
        }

        if (use_n->is_Phi() && can_reduce_phi(use_n->as_Phi())) {
          candidates.push(use_n);
        } else {
          // Mark all objects as NSR if we can't remove the merge
          set_not_scalar_replaceable(jobj NOT_PRODUCT(COMMA trace_merged_message(ptn)));
          set_not_scalar_replaceable(ptn NOT_PRODUCT(COMMA trace_merged_message(jobj)));
        }
      }
    }
    if (!jobj->scalar_replaceable()) {
      return;
    }
  }

  for (EdgeIterator j(jobj); j.has_next(); j.next()) {
    if (j.get()->is_Arraycopy()) {
      continue;
    }

    // Non-escaping object node should point only to field nodes.
    FieldNode* field = j.get()->as_Field();
    int offset = field->as_Field()->offset();

    // 4. An object is not scalar replaceable if it has a field with unknown
    // offset (array's element is accessed in loop).
    if (offset == Type::OffsetBot) {
      set_not_scalar_replaceable(jobj NOT_PRODUCT(COMMA "has field with unknown offset"));
      return;
    }
    // 5. Currently an object is not scalar replaceable if a LoadStore node
    // access its field since the field value is unknown after it.
    //
    Node* n = field->ideal_node();

    // Test for an unsafe access that was parsed as maybe off heap
    // (with a CheckCastPP to raw memory).
    assert(n->is_AddP(), "expect an address computation");
    if (n->in(AddPNode::Base)->is_top() &&
        n->in(AddPNode::Address)->Opcode() == Op_CheckCastPP) {
      assert(n->in(AddPNode::Address)->bottom_type()->isa_rawptr(), "raw address so raw cast expected");
      assert(_igvn->type(n->in(AddPNode::Address)->in(1))->isa_oopptr(), "cast pattern at unsafe access expected");
      set_not_scalar_replaceable(jobj NOT_PRODUCT(COMMA "is used as base of mixed unsafe access"));
      return;
    }

    for (DUIterator_Fast imax, i = n->fast_outs(imax); i < imax; i++) {
      Node* u = n->fast_out(i);
      if (u->is_LoadStore() || (u->is_Mem() && u->as_Mem()->is_mismatched_access())) {
        set_not_scalar_replaceable(jobj NOT_PRODUCT(COMMA "is used in LoadStore or mismatched access"));
        return;
      }
    }

    // 6. Or the address may point to more then one object. This may produce
    // the false positive result (set not scalar replaceable)
    // since the flow-insensitive escape analysis can't separate
    // the case when stores overwrite the field's value from the case
    // when stores happened on different control branches.
    //
    // Note: it will disable scalar replacement in some cases:
    //
    //    Point p[] = new Point[1];
    //    p[0] = new Point(); // Will be not scalar replaced
    //
    // but it will save us from incorrect optimizations in next cases:
    //
    //    Point p[] = new Point[1];
    //    if ( x ) p[0] = new Point(); // Will be not scalar replaced
    //
    if (field->base_count() > 1 && candidates.size() == 0) {
      if (has_non_reducible_merge(field, reducible_merges)) {
        for (BaseIterator i(field); i.has_next(); i.next()) {
          PointsToNode* base = i.get();
          // Don't take into account LocalVar nodes which
          // may point to only one object which should be also
          // this field's base by now.
          if (base->is_JavaObject() && base != jobj) {
            // Mark all bases.
            set_not_scalar_replaceable(jobj NOT_PRODUCT(COMMA "may point to more than one object"));
            set_not_scalar_replaceable(base NOT_PRODUCT(COMMA "may point to more than one object"));
          }
        }

        if (!jobj->scalar_replaceable()) {
          return;
        }
      }
    }
  }

  // The candidate is truly a reducible merge only if none of the other
  // constraints ruled it as NSR. There could be multiple merges involving the
  // same jobj.
  assert(jobj->scalar_replaceable(), "sanity");
  for (uint i = 0; i < candidates.size(); i++ ) {
    Node* candidate = candidates.at(i);
    reducible_merges.push(candidate);
  }
}

bool ConnectionGraph::has_non_reducible_merge(FieldNode* field, Unique_Node_List& reducible_merges) {
  for (BaseIterator i(field); i.has_next(); i.next()) {
    Node* base = i.get()->ideal_node();
    if (base->is_Phi() && !reducible_merges.member(base)) {
      return true;
    }
  }
  return false;
}

void ConnectionGraph::revisit_reducible_phi_status(JavaObjectNode* jobj, Unique_Node_List& reducible_merges) {
  assert(jobj != nullptr && !jobj->scalar_replaceable(), "jobj should be set as NSR before calling this function.");

  // Look for 'phis' that refer to 'jobj' as the last
  // remaining scalar replaceable input.
  uint reducible_merges_cnt = reducible_merges.size();
  for (uint i = 0; i < reducible_merges_cnt; i++) {
    Node* phi = reducible_merges.at(i);

    // This 'Phi' will be a 'good' if it still points to
    // at least one scalar replaceable object. Note that 'obj'
    // was/should be marked as NSR before calling this function.
    bool good_phi = false;

    for (uint j = 1; j < phi->req(); j++) {
      JavaObjectNode* phi_in_obj = unique_java_object(phi->in(j));
      if (phi_in_obj != nullptr && phi_in_obj->scalar_replaceable()) {
        good_phi = true;
        break;
      }
    }

    if (!good_phi) {
      NOT_PRODUCT(if (TraceReduceAllocationMerges) tty->print_cr("Phi %d became non-reducible after node %d became NSR.", phi->_idx, jobj->ideal_node()->_idx);)
      reducible_merges.remove(i);

      // Decrement the index because the 'remove' call above actually
      // moves the last entry of the list to position 'i'.
      i--;

      reducible_merges_cnt--;
    }
  }
}

// Propagate NSR (Not scalar replaceable) state.
void ConnectionGraph::find_scalar_replaceable_allocs(GrowableArray<JavaObjectNode*>& jobj_worklist, Unique_Node_List &reducible_merges) {
  int jobj_length = jobj_worklist.length();
  bool found_nsr_alloc = true;
  while (found_nsr_alloc) {
    found_nsr_alloc = false;
    for (int next = 0; next < jobj_length; ++next) {
      JavaObjectNode* jobj = jobj_worklist.at(next);
      for (UseIterator i(jobj); (jobj->scalar_replaceable() && i.has_next()); i.next()) {
        PointsToNode* use = i.get();
        if (use->is_Field()) {
          FieldNode* field = use->as_Field();
          assert(field->is_oop() && field->scalar_replaceable(), "sanity");
          assert(field->offset() != Type::OffsetBot, "sanity");
          for (BaseIterator i(field); i.has_next(); i.next()) {
            PointsToNode* base = i.get();
            // An object is not scalar replaceable if the field into which
            // it is stored has NSR base.
            if ((base != null_obj) && !base->scalar_replaceable()) {
              set_not_scalar_replaceable(jobj NOT_PRODUCT(COMMA "is stored into field with NSR base"));
              // Any merge that had only 'jobj' as scalar-replaceable will now be non-reducible,
              // because there is no point in reducing a Phi that won't improve the number of SR
              // objects.
              revisit_reducible_phi_status(jobj, reducible_merges);
              found_nsr_alloc = true;
              break;
            }
          }
        }
      }
    }
  }
}

#ifdef ASSERT
void ConnectionGraph::verify_connection_graph(
                         GrowableArray<PointsToNode*>&   ptnodes_worklist,
                         GrowableArray<JavaObjectNode*>& non_escaped_allocs_worklist,
                         GrowableArray<JavaObjectNode*>& java_objects_worklist,
                         GrowableArray<Node*>& addp_worklist) {
  // Verify that graph is complete - no new edges could be added.
  int java_objects_length = java_objects_worklist.length();
  int non_escaped_length  = non_escaped_allocs_worklist.length();
  int new_edges = 0;
  for (int next = 0; next < java_objects_length; ++next) {
    JavaObjectNode* ptn = java_objects_worklist.at(next);
    new_edges += add_java_object_edges(ptn, true);
  }
  assert(new_edges == 0, "graph was not complete");
  // Verify that escape state is final.
  int length = non_escaped_allocs_worklist.length();
  find_non_escaped_objects(ptnodes_worklist, non_escaped_allocs_worklist);
  assert((non_escaped_length == non_escaped_allocs_worklist.length()) &&
         (non_escaped_length == length) &&
         (_worklist.length() == 0), "escape state was not final");

  // Verify fields information.
  int addp_length = addp_worklist.length();
  for (int next = 0; next < addp_length; ++next ) {
    Node* n = addp_worklist.at(next);
    FieldNode* field = ptnode_adr(n->_idx)->as_Field();
    if (field->is_oop()) {
      // Verify that field has all bases
      Node* base = get_addp_base(n);
      PointsToNode* ptn = ptnode_adr(base->_idx);
      if (ptn->is_JavaObject()) {
        assert(field->has_base(ptn->as_JavaObject()), "sanity");
      } else {
        assert(ptn->is_LocalVar(), "sanity");
        for (EdgeIterator i(ptn); i.has_next(); i.next()) {
          PointsToNode* e = i.get();
          if (e->is_JavaObject()) {
            assert(field->has_base(e->as_JavaObject()), "sanity");
          }
        }
      }
      // Verify that all fields have initializing values.
      if (field->edge_count() == 0) {
        tty->print_cr("----------field does not have references----------");
        field->dump();
        for (BaseIterator i(field); i.has_next(); i.next()) {
          PointsToNode* base = i.get();
          tty->print_cr("----------field has next base---------------------");
          base->dump();
          if (base->is_JavaObject() && (base != phantom_obj) && (base != null_obj)) {
            tty->print_cr("----------base has fields-------------------------");
            for (EdgeIterator j(base); j.has_next(); j.next()) {
              j.get()->dump();
            }
            tty->print_cr("----------base has references---------------------");
            for (UseIterator j(base); j.has_next(); j.next()) {
              j.get()->dump();
            }
          }
        }
        for (UseIterator i(field); i.has_next(); i.next()) {
          i.get()->dump();
        }
        assert(field->edge_count() > 0, "sanity");
      }
    }
  }
}
#endif

// Optimize ideal graph.
void ConnectionGraph::optimize_ideal_graph(GrowableArray<Node*>& ptr_cmp_worklist,
                                           GrowableArray<MemBarStoreStoreNode*>& storestore_worklist) {
  Compile* C = _compile;
  PhaseIterGVN* igvn = _igvn;
  if (EliminateLocks) {
    // Mark locks before changing ideal graph.
    int cnt = C->macro_count();
    for (int i = 0; i < cnt; i++) {
      Node *n = C->macro_node(i);
      if (n->is_AbstractLock()) { // Lock and Unlock nodes
        AbstractLockNode* alock = n->as_AbstractLock();
        if (!alock->is_non_esc_obj()) {
          const Type* obj_type = igvn->type(alock->obj_node());
          if (can_eliminate_lock(alock) && !obj_type->is_inlinetypeptr()) {
            assert(!alock->is_eliminated() || alock->is_coarsened(), "sanity");
            // The lock could be marked eliminated by lock coarsening
            // code during first IGVN before EA. Replace coarsened flag
            // to eliminate all associated locks/unlocks.
#ifdef ASSERT
            alock->log_lock_optimization(C, "eliminate_lock_set_non_esc3");
#endif
            alock->set_non_esc_obj();
          }
        }
      }
    }
  }

  if (OptimizePtrCompare) {
    for (int i = 0; i < ptr_cmp_worklist.length(); i++) {
      Node *n = ptr_cmp_worklist.at(i);
      assert(n->Opcode() == Op_CmpN || n->Opcode() == Op_CmpP, "must be");
      const TypeInt* tcmp = optimize_ptr_compare(n->in(1), n->in(2));
      if (tcmp->singleton()) {
        Node* cmp = igvn->makecon(tcmp);
#ifndef PRODUCT
        if (PrintOptimizePtrCompare) {
          tty->print_cr("++++ Replaced: %d %s(%d,%d) --> %s", n->_idx, (n->Opcode() == Op_CmpP ? "CmpP" : "CmpN"), n->in(1)->_idx, n->in(2)->_idx, (tcmp == TypeInt::CC_EQ ? "EQ" : "NotEQ"));
          if (Verbose) {
            n->dump(1);
          }
        }
#endif
        igvn->replace_node(n, cmp);
      }
    }
  }

  // For MemBarStoreStore nodes added in library_call.cpp, check
  // escape status of associated AllocateNode and optimize out
  // MemBarStoreStore node if the allocated object never escapes.
  for (int i = 0; i < storestore_worklist.length(); i++) {
    Node* storestore = storestore_worklist.at(i);
    Node* alloc = storestore->in(MemBarNode::Precedent)->in(0);
    if (alloc->is_Allocate() && not_global_escape(alloc)) {
      if (alloc->in(AllocateNode::InlineType) != nullptr) {
        // Non-escaping inline type buffer allocations don't require a membar
        storestore->as_MemBar()->remove(_igvn);
      } else {
        MemBarNode* mb = MemBarNode::make(C, Op_MemBarCPUOrder, Compile::AliasIdxBot);
        mb->init_req(TypeFunc::Memory,  storestore->in(TypeFunc::Memory));
        mb->init_req(TypeFunc::Control, storestore->in(TypeFunc::Control));
        igvn->register_new_node_with_optimizer(mb);
        igvn->replace_node(storestore, mb);
      }
    }
  }
}

// Optimize objects compare.
const TypeInt* ConnectionGraph::optimize_ptr_compare(Node* left, Node* right) {
  assert(OptimizePtrCompare, "sanity");
  const TypeInt* EQ = TypeInt::CC_EQ; // [0] == ZERO
  const TypeInt* NE = TypeInt::CC_GT; // [1] == ONE
  const TypeInt* UNKNOWN = TypeInt::CC;    // [-1, 0,1]

  PointsToNode* ptn1 = ptnode_adr(left->_idx);
  PointsToNode* ptn2 = ptnode_adr(right->_idx);
  JavaObjectNode* jobj1 = unique_java_object(left);
  JavaObjectNode* jobj2 = unique_java_object(right);

  // The use of this method during allocation merge reduction may cause 'left'
  // or 'right' be something (e.g., a Phi) that isn't in the connection graph or
  // that doesn't reference an unique java object.
  if (ptn1 == nullptr || ptn2 == nullptr ||
      jobj1 == nullptr || jobj2 == nullptr) {
    return UNKNOWN;
  }

  assert(ptn1->is_JavaObject() || ptn1->is_LocalVar(), "sanity");
  assert(ptn2->is_JavaObject() || ptn2->is_LocalVar(), "sanity");

  // Check simple cases first.
  if (jobj1 != nullptr) {
    if (jobj1->escape_state() == PointsToNode::NoEscape) {
      if (jobj1 == jobj2) {
        // Comparing the same not escaping object.
        return EQ;
      }
      Node* obj = jobj1->ideal_node();
      // Comparing not escaping allocation.
      if ((obj->is_Allocate() || obj->is_CallStaticJava()) &&
          !ptn2->points_to(jobj1)) {
        return NE; // This includes nullness check.
      }
    }
  }
  if (jobj2 != nullptr) {
    if (jobj2->escape_state() == PointsToNode::NoEscape) {
      Node* obj = jobj2->ideal_node();
      // Comparing not escaping allocation.
      if ((obj->is_Allocate() || obj->is_CallStaticJava()) &&
          !ptn1->points_to(jobj2)) {
        return NE; // This includes nullness check.
      }
    }
  }
  if (jobj1 != nullptr && jobj1 != phantom_obj &&
      jobj2 != nullptr && jobj2 != phantom_obj &&
      jobj1->ideal_node()->is_Con() &&
      jobj2->ideal_node()->is_Con()) {
    // Klass or String constants compare. Need to be careful with
    // compressed pointers - compare types of ConN and ConP instead of nodes.
    const Type* t1 = jobj1->ideal_node()->get_ptr_type();
    const Type* t2 = jobj2->ideal_node()->get_ptr_type();
    if (t1->make_ptr() == t2->make_ptr()) {
      return EQ;
    } else {
      return NE;
    }
  }
  if (ptn1->meet(ptn2)) {
    return UNKNOWN; // Sets are not disjoint
  }

  // Sets are disjoint.
  bool set1_has_unknown_ptr = ptn1->points_to(phantom_obj);
  bool set2_has_unknown_ptr = ptn2->points_to(phantom_obj);
  bool set1_has_null_ptr    = ptn1->points_to(null_obj);
  bool set2_has_null_ptr    = ptn2->points_to(null_obj);
  if ((set1_has_unknown_ptr && set2_has_null_ptr) ||
      (set2_has_unknown_ptr && set1_has_null_ptr)) {
    // Check nullness of unknown object.
    return UNKNOWN;
  }

  // Disjointness by itself is not sufficient since
  // alias analysis is not complete for escaped objects.
  // Disjoint sets are definitely unrelated only when
  // at least one set has only not escaping allocations.
  if (!set1_has_unknown_ptr && !set1_has_null_ptr) {
    if (ptn1->non_escaping_allocation()) {
      return NE;
    }
  }
  if (!set2_has_unknown_ptr && !set2_has_null_ptr) {
    if (ptn2->non_escaping_allocation()) {
      return NE;
    }
  }
  return UNKNOWN;
}

// Connection Graph construction functions.

void ConnectionGraph::add_local_var(Node *n, PointsToNode::EscapeState es) {
  PointsToNode* ptadr = _nodes.at(n->_idx);
  if (ptadr != nullptr) {
    assert(ptadr->is_LocalVar() && ptadr->ideal_node() == n, "sanity");
    return;
  }
  Compile* C = _compile;
  ptadr = new (C->comp_arena()) LocalVarNode(this, n, es);
  map_ideal_node(n, ptadr);
}

PointsToNode* ConnectionGraph::add_java_object(Node *n, PointsToNode::EscapeState es) {
  PointsToNode* ptadr = _nodes.at(n->_idx);
  if (ptadr != nullptr) {
    assert(ptadr->is_JavaObject() && ptadr->ideal_node() == n, "sanity");
    return ptadr;
  }
  Compile* C = _compile;
  ptadr = new (C->comp_arena()) JavaObjectNode(this, n, es);
  map_ideal_node(n, ptadr);
  return ptadr;
}

void ConnectionGraph::add_field(Node *n, PointsToNode::EscapeState es, int offset) {
  PointsToNode* ptadr = _nodes.at(n->_idx);
  if (ptadr != nullptr) {
    assert(ptadr->is_Field() && ptadr->ideal_node() == n, "sanity");
    return;
  }
  bool unsafe = false;
  bool is_oop = is_oop_field(n, offset, &unsafe);
  if (unsafe) {
    es = PointsToNode::GlobalEscape;
  }
  Compile* C = _compile;
  FieldNode* field = new (C->comp_arena()) FieldNode(this, n, es, offset, is_oop);
  map_ideal_node(n, field);
}

void ConnectionGraph::add_arraycopy(Node *n, PointsToNode::EscapeState es,
                                    PointsToNode* src, PointsToNode* dst) {
  assert(!src->is_Field() && !dst->is_Field(), "only for JavaObject and LocalVar");
  assert((src != null_obj) && (dst != null_obj), "not for ConP null");
  PointsToNode* ptadr = _nodes.at(n->_idx);
  if (ptadr != nullptr) {
    assert(ptadr->is_Arraycopy() && ptadr->ideal_node() == n, "sanity");
    return;
  }
  Compile* C = _compile;
  ptadr = new (C->comp_arena()) ArraycopyNode(this, n, es);
  map_ideal_node(n, ptadr);
  // Add edge from arraycopy node to source object.
  (void)add_edge(ptadr, src);
  src->set_arraycopy_src();
  // Add edge from destination object to arraycopy node.
  (void)add_edge(dst, ptadr);
  dst->set_arraycopy_dst();
}

bool ConnectionGraph::is_oop_field(Node* n, int offset, bool* unsafe) {
  const Type* adr_type = n->as_AddP()->bottom_type();
  int field_offset = adr_type->isa_aryptr() ? adr_type->isa_aryptr()->field_offset().get() : Type::OffsetBot;
  BasicType bt = T_INT;
  if (offset == Type::OffsetBot && field_offset == Type::OffsetBot) {
    // Check only oop fields.
    if (!adr_type->isa_aryptr() ||
        adr_type->isa_aryptr()->elem() == Type::BOTTOM ||
        adr_type->isa_aryptr()->elem()->make_oopptr() != nullptr) {
      // OffsetBot is used to reference array's element. Ignore first AddP.
      if (find_second_addp(n, n->in(AddPNode::Base)) == nullptr) {
        bt = T_OBJECT;
      }
    }
  } else if (offset != oopDesc::klass_offset_in_bytes()) {
    if (adr_type->isa_instptr()) {
      ciField* field = _compile->alias_type(adr_type->is_ptr())->field();
      if (field != nullptr) {
        bt = field->layout_type();
      } else {
        // Check for unsafe oop field access
        if (n->has_out_with(Op_StoreP, Op_LoadP, Op_StoreN, Op_LoadN) ||
            n->has_out_with(Op_GetAndSetP, Op_GetAndSetN, Op_CompareAndExchangeP, Op_CompareAndExchangeN) ||
            n->has_out_with(Op_CompareAndSwapP, Op_CompareAndSwapN, Op_WeakCompareAndSwapP, Op_WeakCompareAndSwapN) ||
            BarrierSet::barrier_set()->barrier_set_c2()->escape_has_out_with_unsafe_object(n)) {
          bt = T_OBJECT;
          (*unsafe) = true;
        }
      }
    } else if (adr_type->isa_aryptr()) {
      if (offset == arrayOopDesc::length_offset_in_bytes()) {
        // Ignore array length load.
      } else if (find_second_addp(n, n->in(AddPNode::Base)) != nullptr) {
        // Ignore first AddP.
      } else {
        const Type* elemtype = adr_type->is_aryptr()->elem();
        if (adr_type->is_aryptr()->is_flat() && field_offset != Type::OffsetBot) {
          ciInlineKlass* vk = elemtype->inline_klass();
          field_offset += vk->payload_offset();
          bt = vk->get_field_by_offset(field_offset, false)->layout_type();
        } else {
          bt = elemtype->array_element_basic_type();
        }
      }
    } else if (adr_type->isa_rawptr() || adr_type->isa_klassptr()) {
      // Allocation initialization, ThreadLocal field access, unsafe access
      if (n->has_out_with(Op_StoreP, Op_LoadP, Op_StoreN, Op_LoadN) ||
          n->has_out_with(Op_GetAndSetP, Op_GetAndSetN, Op_CompareAndExchangeP, Op_CompareAndExchangeN) ||
          n->has_out_with(Op_CompareAndSwapP, Op_CompareAndSwapN, Op_WeakCompareAndSwapP, Op_WeakCompareAndSwapN) ||
          BarrierSet::barrier_set()->barrier_set_c2()->escape_has_out_with_unsafe_object(n)) {
        bt = T_OBJECT;
      }
    }
  }
  // Note: T_NARROWOOP is not classed as a real reference type
  return (is_reference_type(bt) || bt == T_NARROWOOP);
}

// Returns unique pointed java object or null.
JavaObjectNode* ConnectionGraph::unique_java_object(Node *n) const {
  // If the node was created after the escape computation we can't answer.
  uint idx = n->_idx;
  if (idx >= nodes_size()) {
    return nullptr;
  }
  PointsToNode* ptn = ptnode_adr(idx);
  if (ptn == nullptr) {
    return nullptr;
  }
  if (ptn->is_JavaObject()) {
    return ptn->as_JavaObject();
  }
  assert(ptn->is_LocalVar(), "sanity");
  // Check all java objects it points to.
  JavaObjectNode* jobj = nullptr;
  for (EdgeIterator i(ptn); i.has_next(); i.next()) {
    PointsToNode* e = i.get();
    if (e->is_JavaObject()) {
      if (jobj == nullptr) {
        jobj = e->as_JavaObject();
      } else if (jobj != e) {
        return nullptr;
      }
    }
  }
  return jobj;
}

// Return true if this node points only to non-escaping allocations.
bool PointsToNode::non_escaping_allocation() {
  if (is_JavaObject()) {
    Node* n = ideal_node();
    if (n->is_Allocate() || n->is_CallStaticJava()) {
      return (escape_state() == PointsToNode::NoEscape);
    } else {
      return false;
    }
  }
  assert(is_LocalVar(), "sanity");
  // Check all java objects it points to.
  for (EdgeIterator i(this); i.has_next(); i.next()) {
    PointsToNode* e = i.get();
    if (e->is_JavaObject()) {
      Node* n = e->ideal_node();
      if ((e->escape_state() != PointsToNode::NoEscape) ||
          !(n->is_Allocate() || n->is_CallStaticJava())) {
        return false;
      }
    }
  }
  return true;
}

// Return true if we know the node does not escape globally.
bool ConnectionGraph::not_global_escape(Node *n) {
  assert(!_collecting, "should not call during graph construction");
  // If the node was created after the escape computation we can't answer.
  uint idx = n->_idx;
  if (idx >= nodes_size()) {
    return false;
  }
  PointsToNode* ptn = ptnode_adr(idx);
  if (ptn == nullptr) {
    return false; // not in congraph (e.g. ConI)
  }
  PointsToNode::EscapeState es = ptn->escape_state();
  // If we have already computed a value, return it.
  if (es >= PointsToNode::GlobalEscape) {
    return false;
  }
  if (ptn->is_JavaObject()) {
    return true; // (es < PointsToNode::GlobalEscape);
  }
  assert(ptn->is_LocalVar(), "sanity");
  // Check all java objects it points to.
  for (EdgeIterator i(ptn); i.has_next(); i.next()) {
    if (i.get()->escape_state() >= PointsToNode::GlobalEscape) {
      return false;
    }
  }
  return true;
}

// Return true if locked object does not escape globally
// and locked code region (identified by BoxLockNode) is balanced:
// all compiled code paths have corresponding Lock/Unlock pairs.
bool ConnectionGraph::can_eliminate_lock(AbstractLockNode* alock) {
  if (alock->is_balanced() && not_global_escape(alock->obj_node())) {
    if (EliminateNestedLocks) {
      // We can mark whole locking region as Local only when only
      // one object is used for locking.
      alock->box_node()->as_BoxLock()->set_local();
    }
    return true;
  }
  return false;
}

// Helper functions

// Return true if this node points to specified node or nodes it points to.
bool PointsToNode::points_to(JavaObjectNode* ptn) const {
  if (is_JavaObject()) {
    return (this == ptn);
  }
  assert(is_LocalVar() || is_Field(), "sanity");
  for (EdgeIterator i(this); i.has_next(); i.next()) {
    if (i.get() == ptn) {
      return true;
    }
  }
  return false;
}

// Return true if one node points to an other.
bool PointsToNode::meet(PointsToNode* ptn) {
  if (this == ptn) {
    return true;
  } else if (ptn->is_JavaObject()) {
    return this->points_to(ptn->as_JavaObject());
  } else if (this->is_JavaObject()) {
    return ptn->points_to(this->as_JavaObject());
  }
  assert(this->is_LocalVar() && ptn->is_LocalVar(), "sanity");
  int ptn_count =  ptn->edge_count();
  for (EdgeIterator i(this); i.has_next(); i.next()) {
    PointsToNode* this_e = i.get();
    for (int j = 0; j < ptn_count; j++) {
      if (this_e == ptn->edge(j)) {
        return true;
      }
    }
  }
  return false;
}

#ifdef ASSERT
// Return true if bases point to this java object.
bool FieldNode::has_base(JavaObjectNode* jobj) const {
  for (BaseIterator i(this); i.has_next(); i.next()) {
    if (i.get() == jobj) {
      return true;
    }
  }
  return false;
}
#endif

bool ConnectionGraph::is_captured_store_address(Node* addp) {
  // Handle simple case first.
  assert(_igvn->type(addp)->isa_oopptr() == nullptr, "should be raw access");
  if (addp->in(AddPNode::Address)->is_Proj() && addp->in(AddPNode::Address)->in(0)->is_Allocate()) {
    return true;
  } else if (addp->in(AddPNode::Address)->is_Phi()) {
    for (DUIterator_Fast imax, i = addp->fast_outs(imax); i < imax; i++) {
      Node* addp_use = addp->fast_out(i);
      if (addp_use->is_Store()) {
        for (DUIterator_Fast jmax, j = addp_use->fast_outs(jmax); j < jmax; j++) {
          if (addp_use->fast_out(j)->is_Initialize()) {
            return true;
          }
        }
      }
    }
  }
  return false;
}

int ConnectionGraph::address_offset(Node* adr, PhaseValues* phase) {
  const Type *adr_type = phase->type(adr);
  if (adr->is_AddP() && adr_type->isa_oopptr() == nullptr && is_captured_store_address(adr)) {
    // We are computing a raw address for a store captured by an Initialize
    // compute an appropriate address type. AddP cases #3 and #5 (see below).
    int offs = (int)phase->find_intptr_t_con(adr->in(AddPNode::Offset), Type::OffsetBot);
    assert(offs != Type::OffsetBot ||
           adr->in(AddPNode::Address)->in(0)->is_AllocateArray(),
           "offset must be a constant or it is initialization of array");
    return offs;
  }
  return adr_type->is_ptr()->flat_offset();
}

Node* ConnectionGraph::get_addp_base(Node *addp) {
  assert(addp->is_AddP(), "must be AddP");
  //
  // AddP cases for Base and Address inputs:
  // case #1. Direct object's field reference:
  //     Allocate
  //       |
  //     Proj #5 ( oop result )
  //       |
  //     CheckCastPP (cast to instance type)
  //      | |
  //     AddP  ( base == address )
  //
  // case #2. Indirect object's field reference:
  //      Phi
  //       |
  //     CastPP (cast to instance type)
  //      | |
  //     AddP  ( base == address )
  //
  // case #3. Raw object's field reference for Initialize node:
  //      Allocate
  //        |
  //      Proj #5 ( oop result )
  //  top   |
  //     \  |
  //     AddP  ( base == top )
  //
  // case #4. Array's element reference:
  //   {CheckCastPP | CastPP}
  //     |  | |
  //     |  AddP ( array's element offset )
  //     |  |
  //     AddP ( array's offset )
  //
  // case #5. Raw object's field reference for arraycopy stub call:
  //          The inline_native_clone() case when the arraycopy stub is called
  //          after the allocation before Initialize and CheckCastPP nodes.
  //      Allocate
  //        |
  //      Proj #5 ( oop result )
  //       | |
  //       AddP  ( base == address )
  //
  // case #6. Constant Pool, ThreadLocal, CastX2P or
  //          Raw object's field reference:
  //      {ConP, ThreadLocal, CastX2P, raw Load}
  //  top   |
  //     \  |
  //     AddP  ( base == top )
  //
  // case #7. Klass's field reference.
  //      LoadKlass
  //       | |
  //       AddP  ( base == address )
  //
  // case #8. narrow Klass's field reference.
  //      LoadNKlass
  //       |
  //      DecodeN
  //       | |
  //       AddP  ( base == address )
  //
  // case #9. Mixed unsafe access
  //    {instance}
  //        |
  //      CheckCastPP (raw)
  //  top   |
  //     \  |
  //     AddP  ( base == top )
  //
  Node *base = addp->in(AddPNode::Base);
  if (base->uncast()->is_top()) { // The AddP case #3 and #6 and #9.
    base = addp->in(AddPNode::Address);
    while (base->is_AddP()) {
      // Case #6 (unsafe access) may have several chained AddP nodes.
      assert(base->in(AddPNode::Base)->uncast()->is_top(), "expected unsafe access address only");
      base = base->in(AddPNode::Address);
    }
    if (base->Opcode() == Op_CheckCastPP &&
        base->bottom_type()->isa_rawptr() &&
        _igvn->type(base->in(1))->isa_oopptr()) {
      base = base->in(1); // Case #9
    } else {
      Node* uncast_base = base->uncast();
      int opcode = uncast_base->Opcode();
      assert(opcode == Op_ConP || opcode == Op_ThreadLocal ||
             opcode == Op_CastX2P || uncast_base->is_DecodeNarrowPtr() ||
             (uncast_base->is_Mem() && (uncast_base->bottom_type()->isa_rawptr() != nullptr)) ||
             is_captured_store_address(addp), "sanity");
    }
  }
  return base;
}

Node* ConnectionGraph::find_second_addp(Node* addp, Node* n) {
  assert(addp->is_AddP() && addp->outcnt() > 0, "Don't process dead nodes");
  Node* addp2 = addp->raw_out(0);
  if (addp->outcnt() == 1 && addp2->is_AddP() &&
      addp2->in(AddPNode::Base) == n &&
      addp2->in(AddPNode::Address) == addp) {
    assert(addp->in(AddPNode::Base) == n, "expecting the same base");
    //
    // Find array's offset to push it on worklist first and
    // as result process an array's element offset first (pushed second)
    // to avoid CastPP for the array's offset.
    // Otherwise the inserted CastPP (LocalVar) will point to what
    // the AddP (Field) points to. Which would be wrong since
    // the algorithm expects the CastPP has the same point as
    // as AddP's base CheckCastPP (LocalVar).
    //
    //    ArrayAllocation
    //     |
    //    CheckCastPP
    //     |
    //    memProj (from ArrayAllocation CheckCastPP)
    //     |  ||
    //     |  ||   Int (element index)
    //     |  ||    |   ConI (log(element size))
    //     |  ||    |   /
    //     |  ||   LShift
    //     |  ||  /
    //     |  AddP (array's element offset)
    //     |  |
    //     |  | ConI (array's offset: #12(32-bits) or #24(64-bits))
    //     | / /
    //     AddP (array's offset)
    //      |
    //     Load/Store (memory operation on array's element)
    //
    return addp2;
  }
  return nullptr;
}

//
// Adjust the type and inputs of an AddP which computes the
// address of a field of an instance
//
bool ConnectionGraph::split_AddP(Node *addp, Node *base) {
  PhaseGVN* igvn = _igvn;
  const TypeOopPtr *base_t = igvn->type(base)->isa_oopptr();
  assert(base_t != nullptr && base_t->is_known_instance(), "expecting instance oopptr");
  const TypeOopPtr *t = igvn->type(addp)->isa_oopptr();
  if (t == nullptr) {
    // We are computing a raw address for a store captured by an Initialize
    // compute an appropriate address type (cases #3 and #5).
    assert(igvn->type(addp) == TypeRawPtr::NOTNULL, "must be raw pointer");
    assert(addp->in(AddPNode::Address)->is_Proj(), "base of raw address must be result projection from allocation");
    intptr_t offs = (int)igvn->find_intptr_t_con(addp->in(AddPNode::Offset), Type::OffsetBot);
    assert(offs != Type::OffsetBot, "offset must be a constant");
    if (base_t->isa_aryptr() != nullptr) {
      // In the case of a flat inline type array, each field has its
      // own slice so we need to extract the field being accessed from
      // the address computation
      t = base_t->isa_aryptr()->add_field_offset_and_offset(offs)->is_oopptr();
    } else {
      t = base_t->add_offset(offs)->is_oopptr();
    }
  }
  int inst_id = base_t->instance_id();
  assert(!t->is_known_instance() || t->instance_id() == inst_id,
                             "old type must be non-instance or match new type");

  // The type 't' could be subclass of 'base_t'.
  // As result t->offset() could be large then base_t's size and it will
  // cause the failure in add_offset() with narrow oops since TypeOopPtr()
  // constructor verifies correctness of the offset.
  //
  // It could happened on subclass's branch (from the type profiling
  // inlining) which was not eliminated during parsing since the exactness
  // of the allocation type was not propagated to the subclass type check.
  //
  // Or the type 't' could be not related to 'base_t' at all.
  // It could happen when CHA type is different from MDO type on a dead path
  // (for example, from instanceof check) which is not collapsed during parsing.
  //
  // Do nothing for such AddP node and don't process its users since
  // this code branch will go away.
  //
  if (!t->is_known_instance() &&
      !base_t->maybe_java_subtype_of(t)) {
     return false; // bail out
  }
  const TypePtr* tinst = base_t->add_offset(t->offset());
  if (tinst->isa_aryptr() && t->isa_aryptr()) {
    // In the case of a flat inline type array, each field has its
    // own slice so we need to keep track of the field being accessed.
    tinst = tinst->is_aryptr()->with_field_offset(t->is_aryptr()->field_offset().get());
    // Keep array properties (not flat/null-free)
    tinst = tinst->is_aryptr()->update_properties(t->is_aryptr());
    if (tinst == nullptr) {
      return false; // Skip dead path with inconsistent properties
    }
  }

  // Do NOT remove the next line: ensure a new alias index is allocated
  // for the instance type. Note: C++ will not remove it since the call
  // has side effect.
  int alias_idx = _compile->get_alias_index(tinst);
  igvn->set_type(addp, tinst);
  // record the allocation in the node map
  set_map(addp, get_map(base->_idx));
  // Set addp's Base and Address to 'base'.
  Node *abase = addp->in(AddPNode::Base);
  Node *adr   = addp->in(AddPNode::Address);
  if (adr->is_Proj() && adr->in(0)->is_Allocate() &&
      adr->in(0)->_idx == (uint)inst_id) {
    // Skip AddP cases #3 and #5.
  } else {
    assert(!abase->is_top(), "sanity"); // AddP case #3
    if (abase != base) {
      igvn->hash_delete(addp);
      addp->set_req(AddPNode::Base, base);
      if (abase == adr) {
        addp->set_req(AddPNode::Address, base);
      } else {
        // AddP case #4 (adr is array's element offset AddP node)
#ifdef ASSERT
        const TypeOopPtr *atype = igvn->type(adr)->isa_oopptr();
        assert(adr->is_AddP() && atype != nullptr &&
               atype->instance_id() == inst_id, "array's element offset should be processed first");
#endif
      }
      igvn->hash_insert(addp);
    }
  }
  // Put on IGVN worklist since at least addp's type was changed above.
  record_for_optimizer(addp);
  return true;
}

//
// Create a new version of orig_phi if necessary. Returns either the newly
// created phi or an existing phi.  Sets create_new to indicate whether a new
// phi was created.  Cache the last newly created phi in the node map.
//
PhiNode *ConnectionGraph::create_split_phi(PhiNode *orig_phi, int alias_idx, GrowableArray<PhiNode *>  &orig_phi_worklist, bool &new_created) {
  Compile *C = _compile;
  PhaseGVN* igvn = _igvn;
  new_created = false;
  int phi_alias_idx = C->get_alias_index(orig_phi->adr_type());
  // nothing to do if orig_phi is bottom memory or matches alias_idx
  if (phi_alias_idx == alias_idx) {
    return orig_phi;
  }
  // Have we recently created a Phi for this alias index?
  PhiNode *result = get_map_phi(orig_phi->_idx);
  if (result != nullptr && C->get_alias_index(result->adr_type()) == alias_idx) {
    return result;
  }
  // Previous check may fail when the same wide memory Phi was split into Phis
  // for different memory slices. Search all Phis for this region.
  if (result != nullptr) {
    Node* region = orig_phi->in(0);
    for (DUIterator_Fast imax, i = region->fast_outs(imax); i < imax; i++) {
      Node* phi = region->fast_out(i);
      if (phi->is_Phi() &&
          C->get_alias_index(phi->as_Phi()->adr_type()) == alias_idx) {
        assert(phi->_idx >= nodes_size(), "only new Phi per instance memory slice");
        return phi->as_Phi();
      }
    }
  }
  if (C->live_nodes() + 2*NodeLimitFudgeFactor > C->max_node_limit()) {
    if (C->do_escape_analysis() == true && !C->failing()) {
      // Retry compilation without escape analysis.
      // If this is the first failure, the sentinel string will "stick"
      // to the Compile object, and the C2Compiler will see it and retry.
      C->record_failure(_invocation > 0 ? C2Compiler::retry_no_iterative_escape_analysis() : C2Compiler::retry_no_escape_analysis());
    }
    return nullptr;
  }
  orig_phi_worklist.append_if_missing(orig_phi);
  const TypePtr *atype = C->get_adr_type(alias_idx);
  result = PhiNode::make(orig_phi->in(0), nullptr, Type::MEMORY, atype);
  C->copy_node_notes_to(result, orig_phi);
  igvn->set_type(result, result->bottom_type());
  record_for_optimizer(result);
  set_map(orig_phi, result);
  new_created = true;
  return result;
}

//
// Return a new version of Memory Phi "orig_phi" with the inputs having the
// specified alias index.
//
PhiNode *ConnectionGraph::split_memory_phi(PhiNode *orig_phi, int alias_idx, GrowableArray<PhiNode *> &orig_phi_worklist, uint rec_depth) {
  assert(alias_idx != Compile::AliasIdxBot, "can't split out bottom memory");
  Compile *C = _compile;
  PhaseGVN* igvn = _igvn;
  bool new_phi_created;
  PhiNode *result = create_split_phi(orig_phi, alias_idx, orig_phi_worklist, new_phi_created);
  if (!new_phi_created) {
    return result;
  }
  GrowableArray<PhiNode *>  phi_list;
  GrowableArray<uint>  cur_input;
  PhiNode *phi = orig_phi;
  uint idx = 1;
  bool finished = false;
  while(!finished) {
    while (idx < phi->req()) {
      Node *mem = find_inst_mem(phi->in(idx), alias_idx, orig_phi_worklist, rec_depth + 1);
      if (mem != nullptr && mem->is_Phi()) {
        PhiNode *newphi = create_split_phi(mem->as_Phi(), alias_idx, orig_phi_worklist, new_phi_created);
        if (new_phi_created) {
          // found an phi for which we created a new split, push current one on worklist and begin
          // processing new one
          phi_list.push(phi);
          cur_input.push(idx);
          phi = mem->as_Phi();
          result = newphi;
          idx = 1;
          continue;
        } else {
          mem = newphi;
        }
      }
      if (C->failing()) {
        return nullptr;
      }
      result->set_req(idx++, mem);
    }
#ifdef ASSERT
    // verify that the new Phi has an input for each input of the original
    assert( phi->req() == result->req(), "must have same number of inputs.");
    assert( result->in(0) != nullptr && result->in(0) == phi->in(0), "regions must match");
#endif
    // Check if all new phi's inputs have specified alias index.
    // Otherwise use old phi.
    for (uint i = 1; i < phi->req(); i++) {
      Node* in = result->in(i);
      assert((phi->in(i) == nullptr) == (in == nullptr), "inputs must correspond.");
    }
    // we have finished processing a Phi, see if there are any more to do
    finished = (phi_list.length() == 0 );
    if (!finished) {
      phi = phi_list.pop();
      idx = cur_input.pop();
      PhiNode *prev_result = get_map_phi(phi->_idx);
      prev_result->set_req(idx++, result);
      result = prev_result;
    }
  }
  return result;
}

//
// The next methods are derived from methods in MemNode.
//
Node* ConnectionGraph::step_through_mergemem(MergeMemNode *mmem, int alias_idx, const TypeOopPtr *toop) {
  Node *mem = mmem;
  // TypeOopPtr::NOTNULL+any is an OOP with unknown offset - generally
  // means an array I have not precisely typed yet.  Do not do any
  // alias stuff with it any time soon.
  if (toop->base() != Type::AnyPtr &&
      !(toop->isa_instptr() &&
        toop->is_instptr()->instance_klass()->is_java_lang_Object() &&
        toop->offset() == Type::OffsetBot)) {
    mem = mmem->memory_at(alias_idx);
    // Update input if it is progress over what we have now
  }
  return mem;
}

//
// Move memory users to their memory slices.
//
void ConnectionGraph::move_inst_mem(Node* n, GrowableArray<PhiNode *>  &orig_phis) {
  Compile* C = _compile;
  PhaseGVN* igvn = _igvn;
  const TypePtr* tp = igvn->type(n->in(MemNode::Address))->isa_ptr();
  assert(tp != nullptr, "ptr type");
  int alias_idx = C->get_alias_index(tp);
  int general_idx = C->get_general_index(alias_idx);

  // Move users first
  for (DUIterator_Fast imax, i = n->fast_outs(imax); i < imax; i++) {
    Node* use = n->fast_out(i);
    if (use->is_MergeMem()) {
      MergeMemNode* mmem = use->as_MergeMem();
      assert(n == mmem->memory_at(alias_idx), "should be on instance memory slice");
      if (n != mmem->memory_at(general_idx) || alias_idx == general_idx) {
        continue; // Nothing to do
      }
      // Replace previous general reference to mem node.
      uint orig_uniq = C->unique();
      Node* m = find_inst_mem(n, general_idx, orig_phis);
      assert(orig_uniq == C->unique(), "no new nodes");
      mmem->set_memory_at(general_idx, m);
      --imax;
      --i;
    } else if (use->is_MemBar()) {
      assert(!use->is_Initialize(), "initializing stores should not be moved");
      if (use->req() > MemBarNode::Precedent &&
          use->in(MemBarNode::Precedent) == n) {
        // Don't move related membars.
        record_for_optimizer(use);
        continue;
      }
      tp = use->as_MemBar()->adr_type()->isa_ptr();
      if ((tp != nullptr && C->get_alias_index(tp) == alias_idx) ||
          alias_idx == general_idx) {
        continue; // Nothing to do
      }
      // Move to general memory slice.
      uint orig_uniq = C->unique();
      Node* m = find_inst_mem(n, general_idx, orig_phis);
      assert(orig_uniq == C->unique(), "no new nodes");
      igvn->hash_delete(use);
      imax -= use->replace_edge(n, m, igvn);
      igvn->hash_insert(use);
      record_for_optimizer(use);
      --i;
#ifdef ASSERT
    } else if (use->is_Mem()) {
      // Memory nodes should have new memory input.
      tp = igvn->type(use->in(MemNode::Address))->isa_ptr();
      assert(tp != nullptr, "ptr type");
      int idx = C->get_alias_index(tp);
      assert(get_map(use->_idx) != nullptr || idx == alias_idx,
             "Following memory nodes should have new memory input or be on the same memory slice");
    } else if (use->is_Phi()) {
      // Phi nodes should be split and moved already.
      tp = use->as_Phi()->adr_type()->isa_ptr();
      assert(tp != nullptr, "ptr type");
      int idx = C->get_alias_index(tp);
      assert(idx == alias_idx, "Following Phi nodes should be on the same memory slice");
    } else {
      use->dump();
      assert(false, "should not be here");
#endif
    }
  }
}

//
// Search memory chain of "mem" to find a MemNode whose address
// is the specified alias index.
//
#define FIND_INST_MEM_RECURSION_DEPTH_LIMIT 1000
Node* ConnectionGraph::find_inst_mem(Node *orig_mem, int alias_idx, GrowableArray<PhiNode *>  &orig_phis, uint rec_depth) {
  if (rec_depth > FIND_INST_MEM_RECURSION_DEPTH_LIMIT) {
    _compile->record_failure(_invocation > 0 ? C2Compiler::retry_no_iterative_escape_analysis() : C2Compiler::retry_no_escape_analysis());
    return nullptr;
  }
  if (orig_mem == nullptr) {
    return orig_mem;
  }
  Compile* C = _compile;
  PhaseGVN* igvn = _igvn;
  const TypeOopPtr *toop = C->get_adr_type(alias_idx)->isa_oopptr();
  bool is_instance = (toop != nullptr) && toop->is_known_instance();
  Node *start_mem = C->start()->proj_out_or_null(TypeFunc::Memory);
  Node *prev = nullptr;
  Node *result = orig_mem;
  while (prev != result) {
    prev = result;
    if (result == start_mem) {
      break;  // hit one of our sentinels
    }
    if (result->is_Mem()) {
      const Type *at = igvn->type(result->in(MemNode::Address));
      if (at == Type::TOP) {
        break; // Dead
      }
      assert (at->isa_ptr() != nullptr, "pointer type required.");
      int idx = C->get_alias_index(at->is_ptr());
      if (idx == alias_idx) {
        break; // Found
      }
      if (!is_instance && (at->isa_oopptr() == nullptr ||
                           !at->is_oopptr()->is_known_instance())) {
        break; // Do not skip store to general memory slice.
      }
      result = result->in(MemNode::Memory);
    }
    if (!is_instance) {
      continue;  // don't search further for non-instance types
    }
    // skip over a call which does not affect this memory slice
    if (result->is_Proj() && result->as_Proj()->_con == TypeFunc::Memory) {
      Node *proj_in = result->in(0);
      if (proj_in->is_Allocate() && proj_in->_idx == (uint)toop->instance_id()) {
        break;  // hit one of our sentinels
      } else if (proj_in->is_Call()) {
        // ArrayCopy node processed here as well
        CallNode *call = proj_in->as_Call();
        if (!call->may_modify(toop, igvn)) {
          result = call->in(TypeFunc::Memory);
        }
      } else if (proj_in->is_Initialize()) {
        AllocateNode* alloc = proj_in->as_Initialize()->allocation();
        // Stop if this is the initialization for the object instance which
        // which contains this memory slice, otherwise skip over it.
        if (alloc == nullptr || alloc->_idx != (uint)toop->instance_id()) {
          result = proj_in->in(TypeFunc::Memory);
        }
      } else if (proj_in->is_MemBar()) {
        // Check if there is an array copy for a clone
        // Step over GC barrier when ReduceInitialCardMarks is disabled
        BarrierSetC2* bs = BarrierSet::barrier_set()->barrier_set_c2();
        Node* control_proj_ac = bs->step_over_gc_barrier(proj_in->in(0));

        if (control_proj_ac->is_Proj() && control_proj_ac->in(0)->is_ArrayCopy()) {
          // Stop if it is a clone
          ArrayCopyNode* ac = control_proj_ac->in(0)->as_ArrayCopy();
          if (ac->may_modify(toop, igvn)) {
            break;
          }
        }
        result = proj_in->in(TypeFunc::Memory);
      }
    } else if (result->is_MergeMem()) {
      MergeMemNode *mmem = result->as_MergeMem();
      result = step_through_mergemem(mmem, alias_idx, toop);
      if (result == mmem->base_memory()) {
        // Didn't find instance memory, search through general slice recursively.
        result = mmem->memory_at(C->get_general_index(alias_idx));
        result = find_inst_mem(result, alias_idx, orig_phis, rec_depth + 1);
        if (C->failing()) {
          return nullptr;
        }
        mmem->set_memory_at(alias_idx, result);
      }
    } else if (result->is_Phi() &&
               C->get_alias_index(result->as_Phi()->adr_type()) != alias_idx) {
      Node *un = result->as_Phi()->unique_input(igvn);
      if (un != nullptr) {
        orig_phis.append_if_missing(result->as_Phi());
        result = un;
      } else {
        break;
      }
    } else if (result->is_ClearArray()) {
      if (!ClearArrayNode::step_through(&result, (uint)toop->instance_id(), igvn)) {
        // Can not bypass initialization of the instance
        // we are looking for.
        break;
      }
      // Otherwise skip it (the call updated 'result' value).
    } else if (result->Opcode() == Op_SCMemProj) {
      Node* mem = result->in(0);
      Node* adr = nullptr;
      if (mem->is_LoadStore()) {
        adr = mem->in(MemNode::Address);
      } else {
        assert(mem->Opcode() == Op_EncodeISOArray ||
               mem->Opcode() == Op_StrCompressedCopy, "sanity");
        adr = mem->in(3); // Memory edge corresponds to destination array
      }
      const Type *at = igvn->type(adr);
      if (at != Type::TOP) {
        assert(at->isa_ptr() != nullptr, "pointer type required.");
        int idx = C->get_alias_index(at->is_ptr());
        if (idx == alias_idx) {
          // Assert in debug mode
          assert(false, "Object is not scalar replaceable if a LoadStore node accesses its field");
          break; // In product mode return SCMemProj node
        }
      }
      result = mem->in(MemNode::Memory);
    } else if (result->Opcode() == Op_StrInflatedCopy) {
      Node* adr = result->in(3); // Memory edge corresponds to destination array
      const Type *at = igvn->type(adr);
      if (at != Type::TOP) {
        assert(at->isa_ptr() != nullptr, "pointer type required.");
        int idx = C->get_alias_index(at->is_ptr());
        if (idx == alias_idx) {
          // Assert in debug mode
          assert(false, "Object is not scalar replaceable if a StrInflatedCopy node accesses its field");
          break; // In product mode return SCMemProj node
        }
      }
      result = result->in(MemNode::Memory);
    }
  }
  if (result->is_Phi()) {
    PhiNode *mphi = result->as_Phi();
    assert(mphi->bottom_type() == Type::MEMORY, "memory phi required");
    const TypePtr *t = mphi->adr_type();
    if (!is_instance) {
      // Push all non-instance Phis on the orig_phis worklist to update inputs
      // during Phase 4 if needed.
      orig_phis.append_if_missing(mphi);
    } else if (C->get_alias_index(t) != alias_idx) {
      // Create a new Phi with the specified alias index type.
      result = split_memory_phi(mphi, alias_idx, orig_phis, rec_depth + 1);
    }
  }
  // the result is either MemNode, PhiNode, InitializeNode.
  return result;
}

//
//  Convert the types of non-escaped object to instance types where possible,
//  propagate the new type information through the graph, and update memory
//  edges and MergeMem inputs to reflect the new type.
//
//  We start with allocations (and calls which may be allocations)  on alloc_worklist.
//  The processing is done in 4 phases:
//
//  Phase 1:  Process possible allocations from alloc_worklist.  Create instance
//            types for the CheckCastPP for allocations where possible.
//            Propagate the new types through users as follows:
//               casts and Phi:  push users on alloc_worklist
//               AddP:  cast Base and Address inputs to the instance type
//                      push any AddP users on alloc_worklist and push any memnode
//                      users onto memnode_worklist.
//  Phase 2:  Process MemNode's from memnode_worklist. compute new address type and
//            search the Memory chain for a store with the appropriate type
//            address type.  If a Phi is found, create a new version with
//            the appropriate memory slices from each of the Phi inputs.
//            For stores, process the users as follows:
//               MemNode:  push on memnode_worklist
//               MergeMem: push on mergemem_worklist
//  Phase 3:  Process MergeMem nodes from mergemem_worklist.  Walk each memory slice
//            moving the first node encountered of each  instance type to the
//            the input corresponding to its alias index.
//            appropriate memory slice.
//  Phase 4:  Update the inputs of non-instance memory Phis and the Memory input of memnodes.
//
// In the following example, the CheckCastPP nodes are the cast of allocation
// results and the allocation of node 29 is non-escaped and eligible to be an
// instance type.
//
// We start with:
//
//     7 Parm #memory
//    10  ConI  "12"
//    19  CheckCastPP   "Foo"
//    20  AddP  _ 19 19 10  Foo+12  alias_index=4
//    29  CheckCastPP   "Foo"
//    30  AddP  _ 29 29 10  Foo+12  alias_index=4
//
//    40  StoreP  25   7  20   ... alias_index=4
//    50  StoreP  35  40  30   ... alias_index=4
//    60  StoreP  45  50  20   ... alias_index=4
//    70  LoadP    _  60  30   ... alias_index=4
//    80  Phi     75  50  60   Memory alias_index=4
//    90  LoadP    _  80  30   ... alias_index=4
//   100  LoadP    _  80  20   ... alias_index=4
//
//
// Phase 1 creates an instance type for node 29 assigning it an instance id of 24
// and creating a new alias index for node 30.  This gives:
//
//     7 Parm #memory
//    10  ConI  "12"
//    19  CheckCastPP   "Foo"
//    20  AddP  _ 19 19 10  Foo+12  alias_index=4
//    29  CheckCastPP   "Foo"  iid=24
//    30  AddP  _ 29 29 10  Foo+12  alias_index=6  iid=24
//
//    40  StoreP  25   7  20   ... alias_index=4
//    50  StoreP  35  40  30   ... alias_index=6
//    60  StoreP  45  50  20   ... alias_index=4
//    70  LoadP    _  60  30   ... alias_index=6
//    80  Phi     75  50  60   Memory alias_index=4
//    90  LoadP    _  80  30   ... alias_index=6
//   100  LoadP    _  80  20   ... alias_index=4
//
// In phase 2, new memory inputs are computed for the loads and stores,
// And a new version of the phi is created.  In phase 4, the inputs to
// node 80 are updated and then the memory nodes are updated with the
// values computed in phase 2.  This results in:
//
//     7 Parm #memory
//    10  ConI  "12"
//    19  CheckCastPP   "Foo"
//    20  AddP  _ 19 19 10  Foo+12  alias_index=4
//    29  CheckCastPP   "Foo"  iid=24
//    30  AddP  _ 29 29 10  Foo+12  alias_index=6  iid=24
//
//    40  StoreP  25  7   20   ... alias_index=4
//    50  StoreP  35  7   30   ... alias_index=6
//    60  StoreP  45  40  20   ... alias_index=4
//    70  LoadP    _  50  30   ... alias_index=6
//    80  Phi     75  40  60   Memory alias_index=4
//   120  Phi     75  50  50   Memory alias_index=6
//    90  LoadP    _ 120  30   ... alias_index=6
//   100  LoadP    _  80  20   ... alias_index=4
//
void ConnectionGraph::split_unique_types(GrowableArray<Node *>  &alloc_worklist,
                                         GrowableArray<ArrayCopyNode*> &arraycopy_worklist,
                                         GrowableArray<MergeMemNode*> &mergemem_worklist,
                                         Unique_Node_List &reducible_merges) {
  DEBUG_ONLY(Unique_Node_List reduced_merges;)
  GrowableArray<Node *>  memnode_worklist;
  GrowableArray<PhiNode *>  orig_phis;
  PhaseIterGVN  *igvn = _igvn;
  uint new_index_start = (uint) _compile->num_alias_types();
  VectorSet visited;
  ideal_nodes.clear(); // Reset for use with set_map/get_map.
  uint unique_old = _compile->unique();

  //  Phase 1:  Process possible allocations from alloc_worklist.
  //  Create instance types for the CheckCastPP for allocations where possible.
  //
  // (Note: don't forget to change the order of the second AddP node on
  //  the alloc_worklist if the order of the worklist processing is changed,
  //  see the comment in find_second_addp().)
  //
  while (alloc_worklist.length() != 0) {
    Node *n = alloc_worklist.pop();
    uint ni = n->_idx;
    if (n->is_Call()) {
      CallNode *alloc = n->as_Call();
      // copy escape information to call node
      PointsToNode* ptn = ptnode_adr(alloc->_idx);
      PointsToNode::EscapeState es = ptn->escape_state();
      // We have an allocation or call which returns a Java object,
      // see if it is non-escaped.
      if (es != PointsToNode::NoEscape || !ptn->scalar_replaceable()) {
        continue;
      }
      // Find CheckCastPP for the allocate or for the return value of a call
      n = alloc->result_cast();
      if (n == nullptr) {            // No uses except Initialize node
        if (alloc->is_Allocate()) {
          // Set the scalar_replaceable flag for allocation
          // so it could be eliminated if it has no uses.
          alloc->as_Allocate()->_is_scalar_replaceable = true;
        }
        continue;
      }
      if (!n->is_CheckCastPP()) { // not unique CheckCastPP.
        // we could reach here for allocate case if one init is associated with many allocs.
        if (alloc->is_Allocate()) {
          alloc->as_Allocate()->_is_scalar_replaceable = false;
        }
        continue;
      }

      // The inline code for Object.clone() casts the allocation result to
      // java.lang.Object and then to the actual type of the allocated
      // object. Detect this case and use the second cast.
      // Also detect j.l.reflect.Array.newInstance(jobject, jint) case when
      // the allocation result is cast to java.lang.Object and then
      // to the actual Array type.
      if (alloc->is_Allocate() && n->as_Type()->type() == TypeInstPtr::NOTNULL
          && (alloc->is_AllocateArray() ||
              igvn->type(alloc->in(AllocateNode::KlassNode)) != TypeInstKlassPtr::OBJECT)) {
        Node *cast2 = nullptr;
        for (DUIterator_Fast imax, i = n->fast_outs(imax); i < imax; i++) {
          Node *use = n->fast_out(i);
          if (use->is_CheckCastPP()) {
            cast2 = use;
            break;
          }
        }
        if (cast2 != nullptr) {
          n = cast2;
        } else {
          // Non-scalar replaceable if the allocation type is unknown statically
          // (reflection allocation), the object can't be restored during
          // deoptimization without precise type.
          continue;
        }
      }

      const TypeOopPtr *t = igvn->type(n)->isa_oopptr();
      if (t == nullptr) {
        continue;  // not a TypeOopPtr
      }
      if (!t->klass_is_exact()) {
        continue; // not an unique type
      }
      if (alloc->is_Allocate()) {
        // Set the scalar_replaceable flag for allocation
        // so it could be eliminated.
        alloc->as_Allocate()->_is_scalar_replaceable = true;
      }
      set_escape_state(ptnode_adr(n->_idx), es NOT_PRODUCT(COMMA trace_propagate_message(ptn))); // CheckCastPP escape state
      // in order for an object to be scalar-replaceable, it must be:
      //   - a direct allocation (not a call returning an object)
      //   - non-escaping
      //   - eligible to be a unique type
      //   - not determined to be ineligible by escape analysis
      set_map(alloc, n);
      set_map(n, alloc);
      const TypeOopPtr* tinst = t->cast_to_instance_id(ni);
      igvn->hash_delete(n);
      igvn->set_type(n,  tinst);
      n->raise_bottom_type(tinst);
      igvn->hash_insert(n);
      record_for_optimizer(n);
      // Allocate an alias index for the header fields. Accesses to
      // the header emitted during macro expansion wouldn't have
      // correct memory state otherwise.
      _compile->get_alias_index(tinst->add_offset(oopDesc::mark_offset_in_bytes()));
      _compile->get_alias_index(tinst->add_offset(oopDesc::klass_offset_in_bytes()));
      if (alloc->is_Allocate() && (t->isa_instptr() || t->isa_aryptr())) {

        // First, put on the worklist all Field edges from Connection Graph
        // which is more accurate than putting immediate users from Ideal Graph.
        for (EdgeIterator e(ptn); e.has_next(); e.next()) {
          PointsToNode* tgt = e.get();
          if (tgt->is_Arraycopy()) {
            continue;
          }
          Node* use = tgt->ideal_node();
          assert(tgt->is_Field() && use->is_AddP(),
                 "only AddP nodes are Field edges in CG");
          if (use->outcnt() > 0) { // Don't process dead nodes
            Node* addp2 = find_second_addp(use, use->in(AddPNode::Base));
            if (addp2 != nullptr) {
              assert(alloc->is_AllocateArray(),"array allocation was expected");
              alloc_worklist.append_if_missing(addp2);
            }
            alloc_worklist.append_if_missing(use);
          }
        }

        // An allocation may have an Initialize which has raw stores. Scan
        // the users of the raw allocation result and push AddP users
        // on alloc_worklist.
        Node *raw_result = alloc->proj_out_or_null(TypeFunc::Parms);
        assert (raw_result != nullptr, "must have an allocation result");
        for (DUIterator_Fast imax, i = raw_result->fast_outs(imax); i < imax; i++) {
          Node *use = raw_result->fast_out(i);
          if (use->is_AddP() && use->outcnt() > 0) { // Don't process dead nodes
            Node* addp2 = find_second_addp(use, raw_result);
            if (addp2 != nullptr) {
              assert(alloc->is_AllocateArray(),"array allocation was expected");
              alloc_worklist.append_if_missing(addp2);
            }
            alloc_worklist.append_if_missing(use);
          } else if (use->is_MemBar()) {
            memnode_worklist.append_if_missing(use);
          }
        }
      }
    } else if (n->is_AddP()) {
      if (has_reducible_merge_base(n->as_AddP(), reducible_merges)) {
        // This AddP will go away when we reduce the the Phi
        continue;
      }
      Node* addp_base = get_addp_base(n);
      JavaObjectNode* jobj = unique_java_object(addp_base);
      if (jobj == nullptr || jobj == phantom_obj) {
#ifdef ASSERT
        ptnode_adr(get_addp_base(n)->_idx)->dump();
        ptnode_adr(n->_idx)->dump();
        assert(jobj != nullptr && jobj != phantom_obj, "escaped allocation");
#endif
        _compile->record_failure(_invocation > 0 ? C2Compiler::retry_no_iterative_escape_analysis() : C2Compiler::retry_no_escape_analysis());
        return;
      }
      Node *base = get_map(jobj->idx());  // CheckCastPP node
      if (!split_AddP(n, base)) continue; // wrong type from dead path
    } else if (n->is_Phi() ||
               n->is_CheckCastPP() ||
               n->is_EncodeP() ||
               n->is_DecodeN() ||
               (n->is_ConstraintCast() && n->Opcode() == Op_CastPP)) {
      if (visited.test_set(n->_idx)) {
        assert(n->is_Phi(), "loops only through Phi's");
        continue;  // already processed
      }
      // Reducible Phi's will be removed from the graph after split_unique_types
      // finishes. For now we just try to split out the SR inputs of the merge.
      Node* parent = n->in(1);
      if (reducible_merges.member(n)) {
        reduce_phi(n->as_Phi(), alloc_worklist, memnode_worklist);
#ifdef ASSERT
        if (VerifyReduceAllocationMerges) {
          reduced_merges.push(n);
        }
#endif
        continue;
      } else if (reducible_merges.member(parent)) {
        // 'n' is an user of a reducible merge (a Phi). It will be simplified as
        // part of reduce_merge.
        continue;
      }
      JavaObjectNode* jobj = unique_java_object(n);
      if (jobj == nullptr || jobj == phantom_obj) {
#ifdef ASSERT
        ptnode_adr(n->_idx)->dump();
        assert(jobj != nullptr && jobj != phantom_obj, "escaped allocation");
#endif
        _compile->record_failure(_invocation > 0 ? C2Compiler::retry_no_iterative_escape_analysis() : C2Compiler::retry_no_escape_analysis());
        return;
      } else {
        Node *val = get_map(jobj->idx());   // CheckCastPP node
        TypeNode *tn = n->as_Type();
        const TypeOopPtr* tinst = igvn->type(val)->isa_oopptr();
        assert(tinst != nullptr && tinst->is_known_instance() &&
               tinst->instance_id() == jobj->idx() , "instance type expected.");

        const Type *tn_type = igvn->type(tn);
        const TypeOopPtr *tn_t;
        if (tn_type->isa_narrowoop()) {
          tn_t = tn_type->make_ptr()->isa_oopptr();
        } else {
          tn_t = tn_type->isa_oopptr();
        }
        if (tn_t != nullptr && tinst->maybe_java_subtype_of(tn_t)) {
          if (tn_t->isa_aryptr()) {
            // Keep array properties (not flat/null-free)
            tinst = tinst->is_aryptr()->update_properties(tn_t->is_aryptr());
            if (tinst == nullptr) {
              continue; // Skip dead path with inconsistent properties
            }
          }
          if (tn_type->isa_narrowoop()) {
            tn_type = tinst->make_narrowoop();
          } else {
            tn_type = tinst;
          }
          igvn->hash_delete(tn);
          igvn->set_type(tn, tn_type);
          tn->set_type(tn_type);
          igvn->hash_insert(tn);
          record_for_optimizer(n);
        } else {
          assert(tn_type == TypePtr::NULL_PTR ||
                 (tn_t != nullptr && !tinst->maybe_java_subtype_of(tn_t)),
                 "unexpected type");
          continue; // Skip dead path with different type
        }
      }
    } else {
      debug_only(n->dump();)
      assert(false, "EA: unexpected node");
      continue;
    }
    // push allocation's users on appropriate worklist
    for (DUIterator_Fast imax, i = n->fast_outs(imax); i < imax; i++) {
      Node *use = n->fast_out(i);
      if (use->is_Mem() && use->in(MemNode::Address) == n) {
        // Load/store to instance's field
        memnode_worklist.append_if_missing(use);
      } else if (use->is_MemBar()) {
        if (use->in(TypeFunc::Memory) == n) { // Ignore precedent edge
          memnode_worklist.append_if_missing(use);
        }
      } else if (use->is_AddP() && use->outcnt() > 0) { // No dead nodes
        Node* addp2 = find_second_addp(use, n);
        if (addp2 != nullptr) {
          alloc_worklist.append_if_missing(addp2);
        }
        alloc_worklist.append_if_missing(use);
      } else if (use->is_Phi() ||
                 use->is_CheckCastPP() ||
                 use->is_EncodeNarrowPtr() ||
                 use->is_DecodeNarrowPtr() ||
                 (use->is_ConstraintCast() && use->Opcode() == Op_CastPP)) {
        alloc_worklist.append_if_missing(use);
#ifdef ASSERT
      } else if (use->is_Mem()) {
        assert(use->in(MemNode::Address) != n, "EA: missing allocation reference path");
      } else if (use->is_MergeMem()) {
        assert(mergemem_worklist.contains(use->as_MergeMem()), "EA: missing MergeMem node in the worklist");
      } else if (use->is_SafePoint()) {
        // Look for MergeMem nodes for calls which reference unique allocation
        // (through CheckCastPP nodes) even for debug info.
        Node* m = use->in(TypeFunc::Memory);
        if (m->is_MergeMem()) {
          assert(mergemem_worklist.contains(m->as_MergeMem()), "EA: missing MergeMem node in the worklist");
        }
      } else if (use->Opcode() == Op_EncodeISOArray) {
        if (use->in(MemNode::Memory) == n || use->in(3) == n) {
          // EncodeISOArray overwrites destination array
          memnode_worklist.append_if_missing(use);
        }
      } else if (use->Opcode() == Op_Return) {
        // Allocation is referenced by field of returned inline type
        assert(_compile->tf()->returns_inline_type_as_fields(), "EA: unexpected reference by ReturnNode");
      } else {
        uint op = use->Opcode();
        if ((op == Op_StrCompressedCopy || op == Op_StrInflatedCopy) &&
            (use->in(MemNode::Memory) == n)) {
          // They overwrite memory edge corresponding to destination array,
          memnode_worklist.append_if_missing(use);
        } else if (!(op == Op_CmpP || op == Op_Conv2B ||
              op == Op_CastP2X ||
              op == Op_FastLock || op == Op_AryEq ||
              op == Op_StrComp || op == Op_CountPositives ||
              op == Op_StrCompressedCopy || op == Op_StrInflatedCopy ||
              op == Op_StrEquals || op == Op_VectorizedHashCode ||
              op == Op_StrIndexOf || op == Op_StrIndexOfChar ||
<<<<<<< HEAD
              op == Op_SubTypeCheck || op == Op_InlineType || op == Op_FlatArrayCheck ||
=======
              op == Op_SubTypeCheck ||
              op == Op_ReinterpretS2HF ||
>>>>>>> a637ccf2
              BarrierSet::barrier_set()->barrier_set_c2()->is_gc_barrier_node(use))) {
          n->dump();
          use->dump();
          assert(false, "EA: missing allocation reference path");
        }
#endif
      }
    }

  }

#ifdef ASSERT
  if (VerifyReduceAllocationMerges) {
    for (uint i = 0; i < reducible_merges.size(); i++) {
      Node* phi = reducible_merges.at(i);

      if (!reduced_merges.member(phi)) {
        phi->dump(2);
        phi->dump(-2);
        assert(false, "This reducible merge wasn't reduced.");
      }

      // At this point reducible Phis shouldn't have AddP users anymore; only SafePoints or Casts.
      for (DUIterator_Fast jmax, j = phi->fast_outs(jmax); j < jmax; j++) {
        Node* use = phi->fast_out(j);
        if (!use->is_SafePoint() && !use->is_CastPP()) {
          phi->dump(2);
          phi->dump(-2);
          assert(false, "Unexpected user of reducible Phi -> %d:%s:%d", use->_idx, use->Name(), use->outcnt());
        }
      }
    }
  }
#endif

  // Go over all ArrayCopy nodes and if one of the inputs has a unique
  // type, record it in the ArrayCopy node so we know what memory this
  // node uses/modified.
  for (int next = 0; next < arraycopy_worklist.length(); next++) {
    ArrayCopyNode* ac = arraycopy_worklist.at(next);
    Node* dest = ac->in(ArrayCopyNode::Dest);
    if (dest->is_AddP()) {
      dest = get_addp_base(dest);
    }
    JavaObjectNode* jobj = unique_java_object(dest);
    if (jobj != nullptr) {
      Node *base = get_map(jobj->idx());
      if (base != nullptr) {
        const TypeOopPtr *base_t = _igvn->type(base)->isa_oopptr();
        ac->_dest_type = base_t;
      }
    }
    Node* src = ac->in(ArrayCopyNode::Src);
    if (src->is_AddP()) {
      src = get_addp_base(src);
    }
    jobj = unique_java_object(src);
    if (jobj != nullptr) {
      Node* base = get_map(jobj->idx());
      if (base != nullptr) {
        const TypeOopPtr *base_t = _igvn->type(base)->isa_oopptr();
        ac->_src_type = base_t;
      }
    }
  }

  // New alias types were created in split_AddP().
  uint new_index_end = (uint) _compile->num_alias_types();

  //  Phase 2:  Process MemNode's from memnode_worklist. compute new address type and
  //            compute new values for Memory inputs  (the Memory inputs are not
  //            actually updated until phase 4.)
  if (memnode_worklist.length() == 0)
    return;  // nothing to do
  while (memnode_worklist.length() != 0) {
    Node *n = memnode_worklist.pop();
    if (visited.test_set(n->_idx)) {
      continue;
    }
    if (n->is_Phi() || n->is_ClearArray()) {
      // we don't need to do anything, but the users must be pushed
    } else if (n->is_MemBar()) { // Initialize, MemBar nodes
      // we don't need to do anything, but the users must be pushed
      n = n->as_MemBar()->proj_out_or_null(TypeFunc::Memory);
      if (n == nullptr) {
        continue;
      }
    } else if (n->is_CallLeaf()) {
      // Runtime calls with narrow memory input (no MergeMem node)
      // get the memory projection
      n = n->as_Call()->proj_out_or_null(TypeFunc::Memory);
      if (n == nullptr) {
        continue;
      }
    } else if (n->Opcode() == Op_StrCompressedCopy ||
               n->Opcode() == Op_EncodeISOArray) {
      // get the memory projection
      n = n->find_out_with(Op_SCMemProj);
      assert(n != nullptr && n->Opcode() == Op_SCMemProj, "memory projection required");
    } else if (n->is_CallLeaf() && n->as_CallLeaf()->_name != nullptr &&
               strcmp(n->as_CallLeaf()->_name, "store_unknown_inline") == 0) {
      n = n->as_CallLeaf()->proj_out(TypeFunc::Memory);
    } else {
      assert(n->is_Mem(), "memory node required.");
      Node *addr = n->in(MemNode::Address);
      const Type *addr_t = igvn->type(addr);
      if (addr_t == Type::TOP) {
        continue;
      }
      assert (addr_t->isa_ptr() != nullptr, "pointer type required.");
      int alias_idx = _compile->get_alias_index(addr_t->is_ptr());
      assert ((uint)alias_idx < new_index_end, "wrong alias index");
      Node *mem = find_inst_mem(n->in(MemNode::Memory), alias_idx, orig_phis);
      if (_compile->failing()) {
        return;
      }
      if (mem != n->in(MemNode::Memory)) {
        // We delay the memory edge update since we need old one in
        // MergeMem code below when instances memory slices are separated.
        set_map(n, mem);
      }
      if (n->is_Load()) {
        continue;  // don't push users
      } else if (n->is_LoadStore()) {
        // get the memory projection
        n = n->find_out_with(Op_SCMemProj);
        assert(n != nullptr && n->Opcode() == Op_SCMemProj, "memory projection required");
      }
    }
    // push user on appropriate worklist
    for (DUIterator_Fast imax, i = n->fast_outs(imax); i < imax; i++) {
      Node *use = n->fast_out(i);
      if (use->is_Phi() || use->is_ClearArray()) {
        memnode_worklist.append_if_missing(use);
      } else if (use->is_Mem() && use->in(MemNode::Memory) == n) {
        memnode_worklist.append_if_missing(use);
      } else if (use->is_MemBar() || use->is_CallLeaf()) {
        if (use->in(TypeFunc::Memory) == n) { // Ignore precedent edge
          memnode_worklist.append_if_missing(use);
        }
#ifdef ASSERT
      } else if (use->is_Mem()) {
        assert(use->in(MemNode::Memory) != n, "EA: missing memory path");
      } else if (use->is_MergeMem()) {
        assert(mergemem_worklist.contains(use->as_MergeMem()), "EA: missing MergeMem node in the worklist");
      } else if (use->Opcode() == Op_EncodeISOArray) {
        if (use->in(MemNode::Memory) == n || use->in(3) == n) {
          // EncodeISOArray overwrites destination array
          memnode_worklist.append_if_missing(use);
        }
      } else if (use->is_CallLeaf() && use->as_CallLeaf()->_name != nullptr &&
                 strcmp(use->as_CallLeaf()->_name, "store_unknown_inline") == 0) {
        // store_unknown_inline overwrites destination array
        memnode_worklist.append_if_missing(use);
      } else {
        uint op = use->Opcode();
        if ((use->in(MemNode::Memory) == n) &&
            (op == Op_StrCompressedCopy || op == Op_StrInflatedCopy)) {
          // They overwrite memory edge corresponding to destination array,
          memnode_worklist.append_if_missing(use);
        } else if (!(BarrierSet::barrier_set()->barrier_set_c2()->is_gc_barrier_node(use) ||
              op == Op_AryEq || op == Op_StrComp || op == Op_CountPositives ||
              op == Op_StrCompressedCopy || op == Op_StrInflatedCopy || op == Op_VectorizedHashCode ||
              op == Op_StrEquals || op == Op_StrIndexOf || op == Op_StrIndexOfChar || op == Op_FlatArrayCheck)) {
          n->dump();
          use->dump();
          assert(false, "EA: missing memory path");
        }
#endif
      }
    }
  }

  //  Phase 3:  Process MergeMem nodes from mergemem_worklist.
  //            Walk each memory slice moving the first node encountered of each
  //            instance type to the input corresponding to its alias index.
  uint length = mergemem_worklist.length();
  for( uint next = 0; next < length; ++next ) {
    MergeMemNode* nmm = mergemem_worklist.at(next);
    assert(!visited.test_set(nmm->_idx), "should not be visited before");
    // Note: we don't want to use MergeMemStream here because we only want to
    // scan inputs which exist at the start, not ones we add during processing.
    // Note 2: MergeMem may already contains instance memory slices added
    // during find_inst_mem() call when memory nodes were processed above.
    igvn->hash_delete(nmm);
    uint nslices = MIN2(nmm->req(), new_index_start);
    for (uint i = Compile::AliasIdxRaw+1; i < nslices; i++) {
      Node* mem = nmm->in(i);
      Node* cur = nullptr;
      if (mem == nullptr || mem->is_top()) {
        continue;
      }
      // First, update mergemem by moving memory nodes to corresponding slices
      // if their type became more precise since this mergemem was created.
      while (mem->is_Mem()) {
        const Type *at = igvn->type(mem->in(MemNode::Address));
        if (at != Type::TOP) {
          assert (at->isa_ptr() != nullptr, "pointer type required.");
          uint idx = (uint)_compile->get_alias_index(at->is_ptr());
          if (idx == i) {
            if (cur == nullptr) {
              cur = mem;
            }
          } else {
            if (idx >= nmm->req() || nmm->is_empty_memory(nmm->in(idx))) {
              nmm->set_memory_at(idx, mem);
            }
          }
        }
        mem = mem->in(MemNode::Memory);
      }
      nmm->set_memory_at(i, (cur != nullptr) ? cur : mem);
      // Find any instance of the current type if we haven't encountered
      // already a memory slice of the instance along the memory chain.
      for (uint ni = new_index_start; ni < new_index_end; ni++) {
        if((uint)_compile->get_general_index(ni) == i) {
          Node *m = (ni >= nmm->req()) ? nmm->empty_memory() : nmm->in(ni);
          if (nmm->is_empty_memory(m)) {
            Node* result = find_inst_mem(mem, ni, orig_phis);
            if (_compile->failing()) {
              return;
            }
            nmm->set_memory_at(ni, result);
          }
        }
      }
    }
    // Find the rest of instances values
    for (uint ni = new_index_start; ni < new_index_end; ni++) {
      const TypeOopPtr *tinst = _compile->get_adr_type(ni)->isa_oopptr();
      Node* result = step_through_mergemem(nmm, ni, tinst);
      if (result == nmm->base_memory()) {
        // Didn't find instance memory, search through general slice recursively.
        result = nmm->memory_at(_compile->get_general_index(ni));
        result = find_inst_mem(result, ni, orig_phis);
        if (_compile->failing()) {
          return;
        }
        nmm->set_memory_at(ni, result);
      }
    }

    // If we have crossed the 3/4 point of max node limit it's too risky
    // to continue with EA/SR because we might hit the max node limit.
    if (_compile->live_nodes() >= _compile->max_node_limit() * 0.75) {
      if (_compile->do_reduce_allocation_merges()) {
        _compile->record_failure(C2Compiler::retry_no_reduce_allocation_merges());
      } else if (_invocation > 0) {
        _compile->record_failure(C2Compiler::retry_no_iterative_escape_analysis());
      } else {
        _compile->record_failure(C2Compiler::retry_no_escape_analysis());
      }
      return;
    }

    igvn->hash_insert(nmm);
    record_for_optimizer(nmm);
  }

  //  Phase 4:  Update the inputs of non-instance memory Phis and
  //            the Memory input of memnodes
  // First update the inputs of any non-instance Phi's from
  // which we split out an instance Phi.  Note we don't have
  // to recursively process Phi's encountered on the input memory
  // chains as is done in split_memory_phi() since they will
  // also be processed here.
  for (int j = 0; j < orig_phis.length(); j++) {
    PhiNode *phi = orig_phis.at(j);
    int alias_idx = _compile->get_alias_index(phi->adr_type());
    igvn->hash_delete(phi);
    for (uint i = 1; i < phi->req(); i++) {
      Node *mem = phi->in(i);
      Node *new_mem = find_inst_mem(mem, alias_idx, orig_phis);
      if (_compile->failing()) {
        return;
      }
      if (mem != new_mem) {
        phi->set_req(i, new_mem);
      }
    }
    igvn->hash_insert(phi);
    record_for_optimizer(phi);
  }

  // Update the memory inputs of MemNodes with the value we computed
  // in Phase 2 and move stores memory users to corresponding memory slices.
  // Disable memory split verification code until the fix for 6984348.
  // Currently it produces false negative results since it does not cover all cases.
#if 0 // ifdef ASSERT
  visited.Reset();
  Node_Stack old_mems(arena, _compile->unique() >> 2);
#endif
  for (uint i = 0; i < ideal_nodes.size(); i++) {
    Node*    n = ideal_nodes.at(i);
    Node* nmem = get_map(n->_idx);
    assert(nmem != nullptr, "sanity");
    if (n->is_Mem()) {
#if 0 // ifdef ASSERT
      Node* old_mem = n->in(MemNode::Memory);
      if (!visited.test_set(old_mem->_idx)) {
        old_mems.push(old_mem, old_mem->outcnt());
      }
#endif
      assert(n->in(MemNode::Memory) != nmem, "sanity");
      if (!n->is_Load()) {
        // Move memory users of a store first.
        move_inst_mem(n, orig_phis);
      }
      // Now update memory input
      igvn->hash_delete(n);
      n->set_req(MemNode::Memory, nmem);
      igvn->hash_insert(n);
      record_for_optimizer(n);
    } else {
      assert(n->is_Allocate() || n->is_CheckCastPP() ||
             n->is_AddP() || n->is_Phi(), "unknown node used for set_map()");
    }
  }
#if 0 // ifdef ASSERT
  // Verify that memory was split correctly
  while (old_mems.is_nonempty()) {
    Node* old_mem = old_mems.node();
    uint  old_cnt = old_mems.index();
    old_mems.pop();
    assert(old_cnt == old_mem->outcnt(), "old mem could be lost");
  }
#endif
}

#ifndef PRODUCT
int ConnectionGraph::_no_escape_counter = 0;
int ConnectionGraph::_arg_escape_counter = 0;
int ConnectionGraph::_global_escape_counter = 0;

static const char *node_type_names[] = {
  "UnknownType",
  "JavaObject",
  "LocalVar",
  "Field",
  "Arraycopy"
};

static const char *esc_names[] = {
  "UnknownEscape",
  "NoEscape",
  "ArgEscape",
  "GlobalEscape"
};

void PointsToNode::dump_header(bool print_state, outputStream* out) const {
  NodeType nt = node_type();
  out->print("%s(%d) ", node_type_names[(int) nt], _pidx);
  if (print_state) {
    EscapeState es = escape_state();
    EscapeState fields_es = fields_escape_state();
    out->print("%s(%s) ", esc_names[(int)es], esc_names[(int)fields_es]);
    if (nt == PointsToNode::JavaObject && !this->scalar_replaceable()) {
      out->print("NSR ");
    }
  }
}

void PointsToNode::dump(bool print_state, outputStream* out, bool newline) const {
  dump_header(print_state, out);
  if (is_Field()) {
    FieldNode* f = (FieldNode*)this;
    if (f->is_oop()) {
      out->print("oop ");
    }
    if (f->offset() > 0) {
      out->print("+%d ", f->offset());
    }
    out->print("(");
    for (BaseIterator i(f); i.has_next(); i.next()) {
      PointsToNode* b = i.get();
      out->print(" %d%s", b->idx(),(b->is_JavaObject() ? "P" : ""));
    }
    out->print(" )");
  }
  out->print("[");
  for (EdgeIterator i(this); i.has_next(); i.next()) {
    PointsToNode* e = i.get();
    out->print(" %d%s%s", e->idx(),(e->is_JavaObject() ? "P" : (e->is_Field() ? "F" : "")), e->is_Arraycopy() ? "cp" : "");
  }
  out->print(" [");
  for (UseIterator i(this); i.has_next(); i.next()) {
    PointsToNode* u = i.get();
    bool is_base = false;
    if (PointsToNode::is_base_use(u)) {
      is_base = true;
      u = PointsToNode::get_use_node(u)->as_Field();
    }
    out->print(" %d%s%s", u->idx(), is_base ? "b" : "", u->is_Arraycopy() ? "cp" : "");
  }
  out->print(" ]]  ");
  if (_node == nullptr) {
    out->print("<null>%s", newline ? "\n" : "");
  } else {
    _node->dump(newline ? "\n" : "", false, out);
  }
}

void ConnectionGraph::dump(GrowableArray<PointsToNode*>& ptnodes_worklist) {
  bool first = true;
  int ptnodes_length = ptnodes_worklist.length();
  for (int i = 0; i < ptnodes_length; i++) {
    PointsToNode *ptn = ptnodes_worklist.at(i);
    if (ptn == nullptr || !ptn->is_JavaObject()) {
      continue;
    }
    PointsToNode::EscapeState es = ptn->escape_state();
    if ((es != PointsToNode::NoEscape) && !Verbose) {
      continue;
    }
    Node* n = ptn->ideal_node();
    if (n->is_Allocate() || (n->is_CallStaticJava() &&
                             n->as_CallStaticJava()->is_boxing_method())) {
      if (first) {
        tty->cr();
        tty->print("======== Connection graph for ");
        _compile->method()->print_short_name();
        tty->cr();
        tty->print_cr("invocation #%d: %d iterations and %f sec to build connection graph with %d nodes and worklist size %d",
                      _invocation, _build_iterations, _build_time, nodes_size(), ptnodes_worklist.length());
        tty->cr();
        first = false;
      }
      ptn->dump();
      // Print all locals and fields which reference this allocation
      for (UseIterator j(ptn); j.has_next(); j.next()) {
        PointsToNode* use = j.get();
        if (use->is_LocalVar()) {
          use->dump(Verbose);
        } else if (Verbose) {
          use->dump();
        }
      }
      tty->cr();
    }
  }
}

void ConnectionGraph::print_statistics() {
  tty->print_cr("No escape = %d, Arg escape = %d, Global escape = %d", Atomic::load(&_no_escape_counter), Atomic::load(&_arg_escape_counter), Atomic::load(&_global_escape_counter));
}

void ConnectionGraph::escape_state_statistics(GrowableArray<JavaObjectNode*>& java_objects_worklist) {
  if (!PrintOptoStatistics || (_invocation > 0)) { // Collect data only for the first invocation
    return;
  }
  for (int next = 0; next < java_objects_worklist.length(); ++next) {
    JavaObjectNode* ptn = java_objects_worklist.at(next);
    if (ptn->ideal_node()->is_Allocate()) {
      if (ptn->escape_state() == PointsToNode::NoEscape) {
        Atomic::inc(&ConnectionGraph::_no_escape_counter);
      } else if (ptn->escape_state() == PointsToNode::ArgEscape) {
        Atomic::inc(&ConnectionGraph::_arg_escape_counter);
      } else if (ptn->escape_state() == PointsToNode::GlobalEscape) {
        Atomic::inc(&ConnectionGraph::_global_escape_counter);
      } else {
        assert(false, "Unexpected Escape State");
      }
    }
  }
}

void ConnectionGraph::trace_es_update_helper(PointsToNode* ptn, PointsToNode::EscapeState es, bool fields, const char* reason) const {
  if (_compile->directive()->TraceEscapeAnalysisOption) {
    assert(ptn != nullptr, "should not be null");
    assert(reason != nullptr, "should not be null");
    ptn->dump_header(true);
    PointsToNode::EscapeState new_es = fields ? ptn->escape_state() : es;
    PointsToNode::EscapeState new_fields_es = fields ? es : ptn->fields_escape_state();
    tty->print_cr("-> %s(%s) %s", esc_names[(int)new_es], esc_names[(int)new_fields_es], reason);
  }
}

const char* ConnectionGraph::trace_propagate_message(PointsToNode* from) const {
  if (_compile->directive()->TraceEscapeAnalysisOption) {
    stringStream ss;
    ss.print("propagated from: ");
    from->dump(true, &ss, false);
    return ss.as_string();
  } else {
    return nullptr;
  }
}

const char* ConnectionGraph::trace_arg_escape_message(CallNode* call) const {
  if (_compile->directive()->TraceEscapeAnalysisOption) {
    stringStream ss;
    ss.print("escapes as arg to:");
    call->dump("", false, &ss);
    return ss.as_string();
  } else {
    return nullptr;
  }
}

const char* ConnectionGraph::trace_merged_message(PointsToNode* other) const {
  if (_compile->directive()->TraceEscapeAnalysisOption) {
    stringStream ss;
    ss.print("is merged with other object: ");
    other->dump_header(true, &ss);
    return ss.as_string();
  } else {
    return nullptr;
  }
}

#endif

void ConnectionGraph::record_for_optimizer(Node *n) {
  _igvn->_worklist.push(n);
  _igvn->add_users_to_worklist(n);
}<|MERGE_RESOLUTION|>--- conflicted
+++ resolved
@@ -4712,12 +4712,8 @@
               op == Op_StrCompressedCopy || op == Op_StrInflatedCopy ||
               op == Op_StrEquals || op == Op_VectorizedHashCode ||
               op == Op_StrIndexOf || op == Op_StrIndexOfChar ||
-<<<<<<< HEAD
               op == Op_SubTypeCheck || op == Op_InlineType || op == Op_FlatArrayCheck ||
-=======
-              op == Op_SubTypeCheck ||
               op == Op_ReinterpretS2HF ||
->>>>>>> a637ccf2
               BarrierSet::barrier_set()->barrier_set_c2()->is_gc_barrier_node(use))) {
           n->dump();
           use->dump();
