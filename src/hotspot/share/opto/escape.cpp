--- conflicted
+++ resolved
@@ -2152,12 +2152,8 @@
       }
     }
   }
-<<<<<<< HEAD
-  return (bt == T_OBJECT || bt == T_VALUETYPE || bt == T_NARROWOOP || bt == T_ARRAY);
-=======
   // Note: T_NARROWOOP is not classed as a real reference type
   return (is_reference_type(bt) || bt == T_NARROWOOP);
->>>>>>> 72c2079f
 }
 
 // Returns unique pointed java object or NULL.
