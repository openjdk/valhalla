/*
 * Copyright (c) 1997, 2016, Oracle and/or its affiliates. All rights reserved.
 * DO NOT ALTER OR REMOVE COPYRIGHT NOTICES OR THIS FILE HEADER.
 *
 * This code is free software; you can redistribute it and/or modify it
 * under the terms of the GNU General Public License version 2 only, as
 * published by the Free Software Foundation.
 *
 * This code is distributed in the hope that it will be useful, but WITHOUT
 * ANY WARRANTY; without even the implied warranty of MERCHANTABILITY or
 * FITNESS FOR A PARTICULAR PURPOSE.  See the GNU General Public License
 * version 2 for more details (a copy is included in the LICENSE file that
 * accompanied this code).
 *
 * You should have received a copy of the GNU General Public License version
 * 2 along with this work; if not, write to the Free Software Foundation,
 * Inc., 51 Franklin St, Fifth Floor, Boston, MA 02110-1301 USA.
 *
 * Please contact Oracle, 500 Oracle Parkway, Redwood Shores, CA 94065 USA
 * or visit www.oracle.com if you need additional information or have any
 * questions.
 *
 */

#include "precompiled.hpp"
#include "gc/shared/barrierSet.hpp"
#include "gc/shared/c2/barrierSetC2.hpp"
#include "libadt/vectset.hpp"
#include "memory/allocation.inline.hpp"
#include "memory/resourceArea.hpp"
#include "opto/ad.hpp"
#include "opto/castnode.hpp"
#include "opto/cfgnode.hpp"
#include "opto/connode.hpp"
#include "opto/loopnode.hpp"
#include "opto/machnode.hpp"
#include "opto/matcher.hpp"
#include "opto/node.hpp"
#include "opto/opcodes.hpp"
#include "opto/regmask.hpp"
#include "opto/rootnode.hpp"
#include "opto/type.hpp"
#include "utilities/copy.hpp"
#include "utilities/macros.hpp"
#include "utilities/powerOfTwo.hpp"

class RegMask;
// #include "phase.hpp"
class PhaseTransform;
class PhaseGVN;

// Arena we are currently building Nodes in
const uint Node::NotAMachineReg = 0xffff0000;

#ifndef PRODUCT
extern int nodes_created;
#endif
#ifdef __clang__
#pragma clang diagnostic push
#pragma GCC diagnostic ignored "-Wuninitialized"
#endif

#ifdef ASSERT

//-------------------------- construct_node------------------------------------
// Set a breakpoint here to identify where a particular node index is built.
void Node::verify_construction() {
  _debug_orig = NULL;
  int old_debug_idx = Compile::debug_idx();
  int new_debug_idx = old_debug_idx + 1;
  if (new_debug_idx > 0) {
    // Arrange that the lowest five decimal digits of _debug_idx
    // will repeat those of _idx. In case this is somehow pathological,
    // we continue to assign negative numbers (!) consecutively.
    const int mod = 100000;
    int bump = (int)(_idx - new_debug_idx) % mod;
    if (bump < 0) {
      bump += mod;
    }
    assert(bump >= 0 && bump < mod, "");
    new_debug_idx += bump;
  }
  Compile::set_debug_idx(new_debug_idx);
  set_debug_idx(new_debug_idx);
  Compile* C = Compile::current();
  assert(C->unique() < (INT_MAX - 1), "Node limit exceeded INT_MAX");
  if (!C->phase_optimize_finished()) {
    // Only check assert during parsing and optimization phase. Skip it while generating code.
    assert(C->live_nodes() <= C->max_node_limit(), "Live Node limit exceeded limit");
  }
  if (BreakAtNode != 0 && (_debug_idx == BreakAtNode || (int)_idx == BreakAtNode)) {
    tty->print_cr("BreakAtNode: _idx=%d _debug_idx=%d", _idx, _debug_idx);
    BREAKPOINT;
  }
#if OPTO_DU_ITERATOR_ASSERT
  _last_del = NULL;
  _del_tick = 0;
#endif
  _hash_lock = 0;
}


// #ifdef ASSERT ...

#if OPTO_DU_ITERATOR_ASSERT
void DUIterator_Common::sample(const Node* node) {
  _vdui     = VerifyDUIterators;
  _node     = node;
  _outcnt   = node->_outcnt;
  _del_tick = node->_del_tick;
  _last     = NULL;
}

void DUIterator_Common::verify(const Node* node, bool at_end_ok) {
  assert(_node     == node, "consistent iterator source");
  assert(_del_tick == node->_del_tick, "no unexpected deletions allowed");
}

void DUIterator_Common::verify_resync() {
  // Ensure that the loop body has just deleted the last guy produced.
  const Node* node = _node;
  // Ensure that at least one copy of the last-seen edge was deleted.
  // Note:  It is OK to delete multiple copies of the last-seen edge.
  // Unfortunately, we have no way to verify that all the deletions delete
  // that same edge.  On this point we must use the Honor System.
  assert(node->_del_tick >= _del_tick+1, "must have deleted an edge");
  assert(node->_last_del == _last, "must have deleted the edge just produced");
  // We liked this deletion, so accept the resulting outcnt and tick.
  _outcnt   = node->_outcnt;
  _del_tick = node->_del_tick;
}

void DUIterator_Common::reset(const DUIterator_Common& that) {
  if (this == &that)  return;  // ignore assignment to self
  if (!_vdui) {
    // We need to initialize everything, overwriting garbage values.
    _last = that._last;
    _vdui = that._vdui;
  }
  // Note:  It is legal (though odd) for an iterator over some node x
  // to be reassigned to iterate over another node y.  Some doubly-nested
  // progress loops depend on being able to do this.
  const Node* node = that._node;
  // Re-initialize everything, except _last.
  _node     = node;
  _outcnt   = node->_outcnt;
  _del_tick = node->_del_tick;
}

void DUIterator::sample(const Node* node) {
  DUIterator_Common::sample(node);      // Initialize the assertion data.
  _refresh_tick = 0;                    // No refreshes have happened, as yet.
}

void DUIterator::verify(const Node* node, bool at_end_ok) {
  DUIterator_Common::verify(node, at_end_ok);
  assert(_idx      <  node->_outcnt + (uint)at_end_ok, "idx in range");
}

void DUIterator::verify_increment() {
  if (_refresh_tick & 1) {
    // We have refreshed the index during this loop.
    // Fix up _idx to meet asserts.
    if (_idx > _outcnt)  _idx = _outcnt;
  }
  verify(_node, true);
}

void DUIterator::verify_resync() {
  // Note:  We do not assert on _outcnt, because insertions are OK here.
  DUIterator_Common::verify_resync();
  // Make sure we are still in sync, possibly with no more out-edges:
  verify(_node, true);
}

void DUIterator::reset(const DUIterator& that) {
  if (this == &that)  return;  // self assignment is always a no-op
  assert(that._refresh_tick == 0, "assign only the result of Node::outs()");
  assert(that._idx          == 0, "assign only the result of Node::outs()");
  assert(_idx               == that._idx, "already assigned _idx");
  if (!_vdui) {
    // We need to initialize everything, overwriting garbage values.
    sample(that._node);
  } else {
    DUIterator_Common::reset(that);
    if (_refresh_tick & 1) {
      _refresh_tick++;                  // Clear the "was refreshed" flag.
    }
    assert(_refresh_tick < 2*100000, "DU iteration must converge quickly");
  }
}

void DUIterator::refresh() {
  DUIterator_Common::sample(_node);     // Re-fetch assertion data.
  _refresh_tick |= 1;                   // Set the "was refreshed" flag.
}

void DUIterator::verify_finish() {
  // If the loop has killed the node, do not require it to re-run.
  if (_node->_outcnt == 0)  _refresh_tick &= ~1;
  // If this assert triggers, it means that a loop used refresh_out_pos
  // to re-synch an iteration index, but the loop did not correctly
  // re-run itself, using a "while (progress)" construct.
  // This iterator enforces the rule that you must keep trying the loop
  // until it "runs clean" without any need for refreshing.
  assert(!(_refresh_tick & 1), "the loop must run once with no refreshing");
}


void DUIterator_Fast::verify(const Node* node, bool at_end_ok) {
  DUIterator_Common::verify(node, at_end_ok);
  Node** out    = node->_out;
  uint   cnt    = node->_outcnt;
  assert(cnt == _outcnt, "no insertions allowed");
  assert(_outp >= out && _outp <= out + cnt - !at_end_ok, "outp in range");
  // This last check is carefully designed to work for NO_OUT_ARRAY.
}

void DUIterator_Fast::verify_limit() {
  const Node* node = _node;
  verify(node, true);
  assert(_outp == node->_out + node->_outcnt, "limit still correct");
}

void DUIterator_Fast::verify_resync() {
  const Node* node = _node;
  if (_outp == node->_out + _outcnt) {
    // Note that the limit imax, not the pointer i, gets updated with the
    // exact count of deletions.  (For the pointer it's always "--i".)
    assert(node->_outcnt+node->_del_tick == _outcnt+_del_tick, "no insertions allowed with deletion(s)");
    // This is a limit pointer, with a name like "imax".
    // Fudge the _last field so that the common assert will be happy.
    _last = (Node*) node->_last_del;
    DUIterator_Common::verify_resync();
  } else {
    assert(node->_outcnt < _outcnt, "no insertions allowed with deletion(s)");
    // A normal internal pointer.
    DUIterator_Common::verify_resync();
    // Make sure we are still in sync, possibly with no more out-edges:
    verify(node, true);
  }
}

void DUIterator_Fast::verify_relimit(uint n) {
  const Node* node = _node;
  assert((int)n > 0, "use imax -= n only with a positive count");
  // This must be a limit pointer, with a name like "imax".
  assert(_outp == node->_out + node->_outcnt, "apply -= only to a limit (imax)");
  // The reported number of deletions must match what the node saw.
  assert(node->_del_tick == _del_tick + n, "must have deleted n edges");
  // Fudge the _last field so that the common assert will be happy.
  _last = (Node*) node->_last_del;
  DUIterator_Common::verify_resync();
}

void DUIterator_Fast::reset(const DUIterator_Fast& that) {
  assert(_outp              == that._outp, "already assigned _outp");
  DUIterator_Common::reset(that);
}

void DUIterator_Last::verify(const Node* node, bool at_end_ok) {
  // at_end_ok means the _outp is allowed to underflow by 1
  _outp += at_end_ok;
  DUIterator_Fast::verify(node, at_end_ok);  // check _del_tick, etc.
  _outp -= at_end_ok;
  assert(_outp == (node->_out + node->_outcnt) - 1, "pointer must point to end of nodes");
}

void DUIterator_Last::verify_limit() {
  // Do not require the limit address to be resynched.
  //verify(node, true);
  assert(_outp == _node->_out, "limit still correct");
}

void DUIterator_Last::verify_step(uint num_edges) {
  assert((int)num_edges > 0, "need non-zero edge count for loop progress");
  _outcnt   -= num_edges;
  _del_tick += num_edges;
  // Make sure we are still in sync, possibly with no more out-edges:
  const Node* node = _node;
  verify(node, true);
  assert(node->_last_del == _last, "must have deleted the edge just produced");
}

#endif //OPTO_DU_ITERATOR_ASSERT


#endif //ASSERT


// This constant used to initialize _out may be any non-null value.
// The value NULL is reserved for the top node only.
#define NO_OUT_ARRAY ((Node**)-1)

// Out-of-line code from node constructors.
// Executed only when extra debug info. is being passed around.
static void init_node_notes(Compile* C, int idx, Node_Notes* nn) {
  C->set_node_notes_at(idx, nn);
}

// Shared initialization code.
inline int Node::Init(int req) {
  Compile* C = Compile::current();
  int idx = C->next_unique();

  // Allocate memory for the necessary number of edges.
  if (req > 0) {
    // Allocate space for _in array to have double alignment.
    _in = (Node **) ((char *) (C->node_arena()->Amalloc_D(req * sizeof(void*))));
  }
  // If there are default notes floating around, capture them:
  Node_Notes* nn = C->default_node_notes();
  if (nn != NULL)  init_node_notes(C, idx, nn);

  // Note:  At this point, C is dead,
  // and we begin to initialize the new Node.

  _cnt = _max = req;
  _outcnt = _outmax = 0;
  _class_id = Class_Node;
  _flags = 0;
  _out = NO_OUT_ARRAY;
  return idx;
}

//------------------------------Node-------------------------------------------
// Create a Node, with a given number of required edges.
Node::Node(uint req)
  : _idx(Init(req))
#ifdef ASSERT
  , _parse_idx(_idx)
#endif
{
  assert( req < Compile::current()->max_node_limit() - NodeLimitFudgeFactor, "Input limit exceeded" );
  debug_only( verify_construction() );
  NOT_PRODUCT(nodes_created++);
  if (req == 0) {
    _in = NULL;
  } else {
    Node** to = _in;
    for(uint i = 0; i < req; i++) {
      to[i] = NULL;
    }
  }
}

//------------------------------Node-------------------------------------------
Node::Node(Node *n0)
  : _idx(Init(1))
#ifdef ASSERT
  , _parse_idx(_idx)
#endif
{
  debug_only( verify_construction() );
  NOT_PRODUCT(nodes_created++);
  assert( is_not_dead(n0), "can not use dead node");
  _in[0] = n0; if (n0 != NULL) n0->add_out((Node *)this);
}

//------------------------------Node-------------------------------------------
Node::Node(Node *n0, Node *n1)
  : _idx(Init(2))
#ifdef ASSERT
  , _parse_idx(_idx)
#endif
{
  debug_only( verify_construction() );
  NOT_PRODUCT(nodes_created++);
  assert( is_not_dead(n0), "can not use dead node");
  assert( is_not_dead(n1), "can not use dead node");
  _in[0] = n0; if (n0 != NULL) n0->add_out((Node *)this);
  _in[1] = n1; if (n1 != NULL) n1->add_out((Node *)this);
}

//------------------------------Node-------------------------------------------
Node::Node(Node *n0, Node *n1, Node *n2)
  : _idx(Init(3))
#ifdef ASSERT
  , _parse_idx(_idx)
#endif
{
  debug_only( verify_construction() );
  NOT_PRODUCT(nodes_created++);
  assert( is_not_dead(n0), "can not use dead node");
  assert( is_not_dead(n1), "can not use dead node");
  assert( is_not_dead(n2), "can not use dead node");
  _in[0] = n0; if (n0 != NULL) n0->add_out((Node *)this);
  _in[1] = n1; if (n1 != NULL) n1->add_out((Node *)this);
  _in[2] = n2; if (n2 != NULL) n2->add_out((Node *)this);
}

//------------------------------Node-------------------------------------------
Node::Node(Node *n0, Node *n1, Node *n2, Node *n3)
  : _idx(Init(4))
#ifdef ASSERT
  , _parse_idx(_idx)
#endif
{
  debug_only( verify_construction() );
  NOT_PRODUCT(nodes_created++);
  assert( is_not_dead(n0), "can not use dead node");
  assert( is_not_dead(n1), "can not use dead node");
  assert( is_not_dead(n2), "can not use dead node");
  assert( is_not_dead(n3), "can not use dead node");
  _in[0] = n0; if (n0 != NULL) n0->add_out((Node *)this);
  _in[1] = n1; if (n1 != NULL) n1->add_out((Node *)this);
  _in[2] = n2; if (n2 != NULL) n2->add_out((Node *)this);
  _in[3] = n3; if (n3 != NULL) n3->add_out((Node *)this);
}

//------------------------------Node-------------------------------------------
Node::Node(Node *n0, Node *n1, Node *n2, Node *n3, Node *n4)
  : _idx(Init(5))
#ifdef ASSERT
  , _parse_idx(_idx)
#endif
{
  debug_only( verify_construction() );
  NOT_PRODUCT(nodes_created++);
  assert( is_not_dead(n0), "can not use dead node");
  assert( is_not_dead(n1), "can not use dead node");
  assert( is_not_dead(n2), "can not use dead node");
  assert( is_not_dead(n3), "can not use dead node");
  assert( is_not_dead(n4), "can not use dead node");
  _in[0] = n0; if (n0 != NULL) n0->add_out((Node *)this);
  _in[1] = n1; if (n1 != NULL) n1->add_out((Node *)this);
  _in[2] = n2; if (n2 != NULL) n2->add_out((Node *)this);
  _in[3] = n3; if (n3 != NULL) n3->add_out((Node *)this);
  _in[4] = n4; if (n4 != NULL) n4->add_out((Node *)this);
}

//------------------------------Node-------------------------------------------
Node::Node(Node *n0, Node *n1, Node *n2, Node *n3,
                     Node *n4, Node *n5)
  : _idx(Init(6))
#ifdef ASSERT
  , _parse_idx(_idx)
#endif
{
  debug_only( verify_construction() );
  NOT_PRODUCT(nodes_created++);
  assert( is_not_dead(n0), "can not use dead node");
  assert( is_not_dead(n1), "can not use dead node");
  assert( is_not_dead(n2), "can not use dead node");
  assert( is_not_dead(n3), "can not use dead node");
  assert( is_not_dead(n4), "can not use dead node");
  assert( is_not_dead(n5), "can not use dead node");
  _in[0] = n0; if (n0 != NULL) n0->add_out((Node *)this);
  _in[1] = n1; if (n1 != NULL) n1->add_out((Node *)this);
  _in[2] = n2; if (n2 != NULL) n2->add_out((Node *)this);
  _in[3] = n3; if (n3 != NULL) n3->add_out((Node *)this);
  _in[4] = n4; if (n4 != NULL) n4->add_out((Node *)this);
  _in[5] = n5; if (n5 != NULL) n5->add_out((Node *)this);
}

//------------------------------Node-------------------------------------------
Node::Node(Node *n0, Node *n1, Node *n2, Node *n3,
                     Node *n4, Node *n5, Node *n6)
  : _idx(Init(7))
#ifdef ASSERT
  , _parse_idx(_idx)
#endif
{
  debug_only( verify_construction() );
  NOT_PRODUCT(nodes_created++);
  assert( is_not_dead(n0), "can not use dead node");
  assert( is_not_dead(n1), "can not use dead node");
  assert( is_not_dead(n2), "can not use dead node");
  assert( is_not_dead(n3), "can not use dead node");
  assert( is_not_dead(n4), "can not use dead node");
  assert( is_not_dead(n5), "can not use dead node");
  assert( is_not_dead(n6), "can not use dead node");
  _in[0] = n0; if (n0 != NULL) n0->add_out((Node *)this);
  _in[1] = n1; if (n1 != NULL) n1->add_out((Node *)this);
  _in[2] = n2; if (n2 != NULL) n2->add_out((Node *)this);
  _in[3] = n3; if (n3 != NULL) n3->add_out((Node *)this);
  _in[4] = n4; if (n4 != NULL) n4->add_out((Node *)this);
  _in[5] = n5; if (n5 != NULL) n5->add_out((Node *)this);
  _in[6] = n6; if (n6 != NULL) n6->add_out((Node *)this);
}

#ifdef __clang__
#pragma clang diagnostic pop
#endif


//------------------------------clone------------------------------------------
// Clone a Node.
Node *Node::clone() const {
  Compile* C = Compile::current();
  uint s = size_of();           // Size of inherited Node
  Node *n = (Node*)C->node_arena()->Amalloc_D(size_of() + _max*sizeof(Node*));
  Copy::conjoint_words_to_lower((HeapWord*)this, (HeapWord*)n, s);
  // Set the new input pointer array
  n->_in = (Node**)(((char*)n)+s);
  // Cannot share the old output pointer array, so kill it
  n->_out = NO_OUT_ARRAY;
  // And reset the counters to 0
  n->_outcnt = 0;
  n->_outmax = 0;
  // Unlock this guy, since he is not in any hash table.
  debug_only(n->_hash_lock = 0);
  // Walk the old node's input list to duplicate its edges
  uint i;
  for( i = 0; i < len(); i++ ) {
    Node *x = in(i);
    n->_in[i] = x;
    if (x != NULL) x->add_out(n);
  }
  if (is_macro())
    C->add_macro_node(n);
  if (is_expensive())
    C->add_expensive_node(n);
  BarrierSetC2* bs = BarrierSet::barrier_set()->barrier_set_c2();
  bs->register_potential_barrier_node(n);
  // If the cloned node is a range check dependent CastII, add it to the list.
  CastIINode* cast = n->isa_CastII();
  if (cast != NULL && cast->has_range_check()) {
    C->add_range_check_cast(cast);
  }
  if (n->Opcode() == Op_Opaque4) {
    C->add_opaque4_node(n);
  }

  n->set_idx(C->next_unique()); // Get new unique index as well
  debug_only( n->verify_construction() );
  NOT_PRODUCT(nodes_created++);
  // Do not patch over the debug_idx of a clone, because it makes it
  // impossible to break on the clone's moment of creation.
  //debug_only( n->set_debug_idx( debug_idx() ) );

  C->copy_node_notes_to(n, (Node*) this);

  // MachNode clone
  uint nopnds;
  if (this->is_Mach() && (nopnds = this->as_Mach()->num_opnds()) > 0) {
    MachNode *mach  = n->as_Mach();
    MachNode *mthis = this->as_Mach();
    // Get address of _opnd_array.
    // It should be the same offset since it is the clone of this node.
    MachOper **from = mthis->_opnds;
    MachOper **to = (MachOper **)((size_t)(&mach->_opnds) +
                    pointer_delta((const void*)from,
                                  (const void*)(&mthis->_opnds), 1));
    mach->_opnds = to;
    for ( uint i = 0; i < nopnds; ++i ) {
      to[i] = from[i]->clone();
    }
  }
  // cloning CallNode may need to clone JVMState
  if (n->is_Call()) {
    n->as_Call()->clone_jvms(C);
  }
  if (n->is_SafePoint()) {
    n->as_SafePoint()->clone_replaced_nodes();
  }
  if (n->is_InlineTypeBase()) {
    C->add_inline_type(n);
  }
  return n;                     // Return the clone
}

//---------------------------setup_is_top--------------------------------------
// Call this when changing the top node, to reassert the invariants
// required by Node::is_top.  See Compile::set_cached_top_node.
void Node::setup_is_top() {
  if (this == (Node*)Compile::current()->top()) {
    // This node has just become top.  Kill its out array.
    _outcnt = _outmax = 0;
    _out = NULL;                           // marker value for top
    assert(is_top(), "must be top");
  } else {
    if (_out == NULL)  _out = NO_OUT_ARRAY;
    assert(!is_top(), "must not be top");
  }
}

//------------------------------~Node------------------------------------------
// Fancy destructor; eagerly attempt to reclaim Node numberings and storage
void Node::destruct() {
  // Eagerly reclaim unique Node numberings
  Compile* compile = Compile::current();
  if ((uint)_idx+1 == compile->unique()) {
    compile->set_unique(compile->unique()-1);
  }
  // Clear debug info:
  Node_Notes* nn = compile->node_notes_at(_idx);
  if (nn != NULL)  nn->clear();
  // Walk the input array, freeing the corresponding output edges
  _cnt = _max;  // forget req/prec distinction
  uint i;
  for( i = 0; i < _max; i++ ) {
    set_req(i, NULL);
    //assert(def->out(def->outcnt()-1) == (Node *)this,"bad def-use hacking in reclaim");
  }
  assert(outcnt() == 0, "deleting a node must not leave a dangling use");
  // See if the input array was allocated just prior to the object
  int edge_size = _max*sizeof(void*);
  int out_edge_size = _outmax*sizeof(void*);
  char *edge_end = ((char*)_in) + edge_size;
  char *out_array = (char*)(_out == NO_OUT_ARRAY? NULL: _out);
  int node_size = size_of();

  // Free the output edge array
  if (out_edge_size > 0) {
    compile->node_arena()->Afree(out_array, out_edge_size);
  }

  // Free the input edge array and the node itself
  if( edge_end == (char*)this ) {
    // It was; free the input array and object all in one hit
#ifndef ASSERT
    compile->node_arena()->Afree(_in,edge_size+node_size);
#endif
  } else {
    // Free just the input array
    compile->node_arena()->Afree(_in,edge_size);

    // Free just the object
#ifndef ASSERT
    compile->node_arena()->Afree(this,node_size);
#endif
  }
  if (is_macro()) {
    compile->remove_macro_node(this);
  }
  if (is_expensive()) {
    compile->remove_expensive_node(this);
  }
  CastIINode* cast = isa_CastII();
  if (cast != NULL && cast->has_range_check()) {
    compile->remove_range_check_cast(cast);
  }
  if (Opcode() == Op_Opaque4) {
    compile->remove_opaque4_node(this);
  }
  if (is_InlineTypeBase()) {
    compile->remove_inline_type(this);
  }

  if (is_SafePoint()) {
    as_SafePoint()->delete_replaced_nodes();
  }
  BarrierSetC2* bs = BarrierSet::barrier_set()->barrier_set_c2();
  bs->unregister_potential_barrier_node(this);
#ifdef ASSERT
  // We will not actually delete the storage, but we'll make the node unusable.
  *(address*)this = badAddress;  // smash the C++ vtbl, probably
  _in = _out = (Node**) badAddress;
  _max = _cnt = _outmax = _outcnt = 0;
  compile->remove_modified_node(this);
#endif
}

//------------------------------grow-------------------------------------------
// Grow the input array, making space for more edges
void Node::grow( uint len ) {
  Arena* arena = Compile::current()->node_arena();
  uint new_max = _max;
  if( new_max == 0 ) {
    _max = 4;
    _in = (Node**)arena->Amalloc(4*sizeof(Node*));
    Node** to = _in;
    to[0] = NULL;
    to[1] = NULL;
    to[2] = NULL;
    to[3] = NULL;
    return;
  }
  new_max = next_power_of_2(len);
  // Trimming to limit allows a uint8 to handle up to 255 edges.
  // Previously I was using only powers-of-2 which peaked at 128 edges.
  //if( new_max >= limit ) new_max = limit-1;
  _in = (Node**)arena->Arealloc(_in, _max*sizeof(Node*), new_max*sizeof(Node*));
  Copy::zero_to_bytes(&_in[_max], (new_max-_max)*sizeof(Node*)); // NULL all new space
  _max = new_max;               // Record new max length
  // This assertion makes sure that Node::_max is wide enough to
  // represent the numerical value of new_max.
  assert(_max == new_max && _max > len, "int width of _max is too small");
}

//-----------------------------out_grow----------------------------------------
// Grow the input array, making space for more edges
void Node::out_grow( uint len ) {
  assert(!is_top(), "cannot grow a top node's out array");
  Arena* arena = Compile::current()->node_arena();
  uint new_max = _outmax;
  if( new_max == 0 ) {
    _outmax = 4;
    _out = (Node **)arena->Amalloc(4*sizeof(Node*));
    return;
  }
  new_max = next_power_of_2(len);
  // Trimming to limit allows a uint8 to handle up to 255 edges.
  // Previously I was using only powers-of-2 which peaked at 128 edges.
  //if( new_max >= limit ) new_max = limit-1;
  assert(_out != NULL && _out != NO_OUT_ARRAY, "out must have sensible value");
  _out = (Node**)arena->Arealloc(_out,_outmax*sizeof(Node*),new_max*sizeof(Node*));
  //Copy::zero_to_bytes(&_out[_outmax], (new_max-_outmax)*sizeof(Node*)); // NULL all new space
  _outmax = new_max;               // Record new max length
  // This assertion makes sure that Node::_max is wide enough to
  // represent the numerical value of new_max.
  assert(_outmax == new_max && _outmax > len, "int width of _outmax is too small");
}

#ifdef ASSERT
//------------------------------is_dead----------------------------------------
bool Node::is_dead() const {
  // Mach and pinch point nodes may look like dead.
  if( is_top() || is_Mach() || (Opcode() == Op_Node && _outcnt > 0) )
    return false;
  for( uint i = 0; i < _max; i++ )
    if( _in[i] != NULL )
      return false;
  dump();
  return true;
}

bool Node::is_reachable_from_root() const {
  ResourceMark rm;
  Unique_Node_List wq;
  wq.push((Node*)this);
  RootNode* root = Compile::current()->root();
  for (uint i = 0; i < wq.size(); i++) {
    Node* m = wq.at(i);
    if (m == root) {
      return true;
    }
    for (DUIterator_Fast jmax, j = m->fast_outs(jmax); j < jmax; j++) {
      Node* u = m->fast_out(j);
      wq.push(u);
    }
  }
  return false;
}
#endif

//------------------------------is_unreachable---------------------------------
bool Node::is_unreachable(PhaseIterGVN &igvn) const {
  assert(!is_Mach(), "doesn't work with MachNodes");
  return outcnt() == 0 || igvn.type(this) == Type::TOP || (in(0) != NULL && in(0)->is_top());
}

//------------------------------add_req----------------------------------------
// Add a new required input at the end
void Node::add_req( Node *n ) {
  assert( is_not_dead(n), "can not use dead node");

  // Look to see if I can move precedence down one without reallocating
  if( (_cnt >= _max) || (in(_max-1) != NULL) )
    grow( _max+1 );

  // Find a precedence edge to move
  if( in(_cnt) != NULL ) {       // Next precedence edge is busy?
    uint i;
    for( i=_cnt; i<_max; i++ )
      if( in(i) == NULL )       // Find the NULL at end of prec edge list
        break;                  // There must be one, since we grew the array
    _in[i] = in(_cnt);          // Move prec over, making space for req edge
  }
  _in[_cnt++] = n;            // Stuff over old prec edge
  if (n != NULL) n->add_out((Node *)this);
}

//---------------------------add_req_batch-------------------------------------
// Add a new required input at the end
void Node::add_req_batch( Node *n, uint m ) {
  assert( is_not_dead(n), "can not use dead node");
  // check various edge cases
  if ((int)m <= 1) {
    assert((int)m >= 0, "oob");
    if (m != 0)  add_req(n);
    return;
  }

  // Look to see if I can move precedence down one without reallocating
  if( (_cnt+m) > _max || _in[_max-m] )
    grow( _max+m );

  // Find a precedence edge to move
  if( _in[_cnt] != NULL ) {     // Next precedence edge is busy?
    uint i;
    for( i=_cnt; i<_max; i++ )
      if( _in[i] == NULL )      // Find the NULL at end of prec edge list
        break;                  // There must be one, since we grew the array
    // Slide all the precs over by m positions (assume #prec << m).
    Copy::conjoint_words_to_higher((HeapWord*)&_in[_cnt], (HeapWord*)&_in[_cnt+m], ((i-_cnt)*sizeof(Node*)));
  }

  // Stuff over the old prec edges
  for(uint i=0; i<m; i++ ) {
    _in[_cnt++] = n;
  }

  // Insert multiple out edges on the node.
  if (n != NULL && !n->is_top()) {
    for(uint i=0; i<m; i++ ) {
      n->add_out((Node *)this);
    }
  }
}

//------------------------------del_req----------------------------------------
// Delete the required edge and compact the edge array
void Node::del_req( uint idx ) {
  assert( idx < _cnt, "oob");
  assert( !VerifyHashTableKeys || _hash_lock == 0,
          "remove node from hash table before modifying it");
  // First remove corresponding def-use edge
  Node *n = in(idx);
  if (n != NULL) n->del_out((Node *)this);
  _in[idx] = in(--_cnt); // Compact the array
  // Avoid spec violation: Gap in prec edges.
  close_prec_gap_at(_cnt);
  Compile::current()->record_modified_node(this);
}

//------------------------------del_req_ordered--------------------------------
// Delete the required edge and compact the edge array with preserved order
void Node::del_req_ordered( uint idx ) {
  assert( idx < _cnt, "oob");
  assert( !VerifyHashTableKeys || _hash_lock == 0,
          "remove node from hash table before modifying it");
  // First remove corresponding def-use edge
  Node *n = in(idx);
  if (n != NULL) n->del_out((Node *)this);
  if (idx < --_cnt) {    // Not last edge ?
    Copy::conjoint_words_to_lower((HeapWord*)&_in[idx+1], (HeapWord*)&_in[idx], ((_cnt-idx)*sizeof(Node*)));
  }
  // Avoid spec violation: Gap in prec edges.
  close_prec_gap_at(_cnt);
  Compile::current()->record_modified_node(this);
}

//------------------------------ins_req----------------------------------------
// Insert a new required input at the end
void Node::ins_req( uint idx, Node *n ) {
  assert( is_not_dead(n), "can not use dead node");
  add_req(NULL);                // Make space
  assert( idx < _max, "Must have allocated enough space");
  // Slide over
  if(_cnt-idx-1 > 0) {
    Copy::conjoint_words_to_higher((HeapWord*)&_in[idx], (HeapWord*)&_in[idx+1], ((_cnt-idx-1)*sizeof(Node*)));
  }
  _in[idx] = n;                            // Stuff over old required edge
  if (n != NULL) n->add_out((Node *)this); // Add reciprocal def-use edge
}

//-----------------------------find_edge---------------------------------------
int Node::find_edge(Node* n) {
  for (uint i = 0; i < len(); i++) {
    if (_in[i] == n)  return i;
  }
  return -1;
}

//----------------------------replace_edge-------------------------------------
int Node::replace_edge(Node* old, Node* neww) {
  if (old == neww)  return 0;  // nothing to do
  uint nrep = 0;
  for (uint i = 0; i < len(); i++) {
    if (in(i) == old) {
      if (i < req()) {
        set_req(i, neww);
      } else {
        assert(find_prec_edge(neww) == -1, "spec violation: duplicated prec edge (node %d -> %d)", _idx, neww->_idx);
        set_prec(i, neww);
      }
      nrep++;
    }
  }
  return nrep;
}

/**
 * Replace input edges in the range pointing to 'old' node.
 */
int Node::replace_edges_in_range(Node* old, Node* neww, int start, int end) {
  if (old == neww)  return 0;  // nothing to do
  uint nrep = 0;
  for (int i = start; i < end; i++) {
    if (in(i) == old) {
      set_req(i, neww);
      nrep++;
    }
  }
  return nrep;
}

//-------------------------disconnect_inputs-----------------------------------
// NULL out all inputs to eliminate incoming Def-Use edges.
// Return the number of edges between 'n' and 'this'
int Node::disconnect_inputs(Node *n, Compile* C) {
  int edges_to_n = 0;

  uint cnt = req();
  for( uint i = 0; i < cnt; ++i ) {
    if( in(i) == 0 ) continue;
    if( in(i) == n ) ++edges_to_n;
    set_req(i, NULL);
  }
  // Remove precedence edges if any exist
  // Note: Safepoints may have precedence edges, even during parsing
  if( (req() != len()) && (in(req()) != NULL) ) {
    uint max = len();
    for( uint i = 0; i < max; ++i ) {
      if( in(i) == 0 ) continue;
      if( in(i) == n ) ++edges_to_n;
      set_prec(i, NULL);
    }
  }

  // Node::destruct requires all out edges be deleted first
  // debug_only(destruct();)   // no reuse benefit expected
  if (edges_to_n == 0) {
    C->record_dead_node(_idx);
  }
  return edges_to_n;
}

//-----------------------------uncast---------------------------------------
// %%% Temporary, until we sort out CheckCastPP vs. CastPP.
// Strip away casting.  (It is depth-limited.)
// Optionally, keep casts with dependencies.
Node* Node::uncast(bool keep_deps) const {
  // Should be inline:
  //return is_ConstraintCast() ? uncast_helper(this) : (Node*) this;
  if (is_ConstraintCast()) {
    return uncast_helper(this, keep_deps);
  } else {
    return (Node*) this;
  }
}

// Find out of current node that matches opcode.
Node* Node::find_out_with(int opcode) {
  for (DUIterator_Fast imax, i = fast_outs(imax); i < imax; i++) {
    Node* use = fast_out(i);
    if (use->Opcode() == opcode) {
      return use;
    }
  }
  return NULL;
}

// Return true if the current node has an out that matches opcode.
bool Node::has_out_with(int opcode) {
  return (find_out_with(opcode) != NULL);
}

// Return true if the current node has an out that matches any of the opcodes.
bool Node::has_out_with(int opcode1, int opcode2, int opcode3, int opcode4) {
  for (DUIterator_Fast imax, i = fast_outs(imax); i < imax; i++) {
      int opcode = fast_out(i)->Opcode();
      if (opcode == opcode1 || opcode == opcode2 || opcode == opcode3 || opcode == opcode4) {
        return true;
      }
  }
  return false;
}


//---------------------------uncast_helper-------------------------------------
Node* Node::uncast_helper(const Node* p, bool keep_deps) {
#ifdef ASSERT
  uint depth_count = 0;
  const Node* orig_p = p;
#endif

  while (true) {
#ifdef ASSERT
    if (depth_count >= K) {
      orig_p->dump(4);
      if (p != orig_p)
        p->dump(1);
    }
    assert(depth_count++ < K, "infinite loop in Node::uncast_helper");
#endif
    if (p == NULL || p->req() != 2) {
      break;
    } else if (p->is_ConstraintCast()) {
      if (keep_deps && p->as_ConstraintCast()->carry_dependency()) {
        break; // stop at casts with dependencies
      }
      p = p->in(1);
    } else {
      break;
    }
  }
  return (Node*) p;
}

//------------------------------add_prec---------------------------------------
// Add a new precedence input.  Precedence inputs are unordered, with
// duplicates removed and NULLs packed down at the end.
void Node::add_prec( Node *n ) {
  assert( is_not_dead(n), "can not use dead node");

  // Check for NULL at end
  if( _cnt >= _max || in(_max-1) )
    grow( _max+1 );

  // Find a precedence edge to move
  uint i = _cnt;
  while( in(i) != NULL ) {
    if (in(i) == n) return; // Avoid spec violation: duplicated prec edge.
    i++;
  }
  _in[i] = n;                                // Stuff prec edge over NULL
  if ( n != NULL) n->add_out((Node *)this);  // Add mirror edge

#ifdef ASSERT
  while ((++i)<_max) { assert(_in[i] == NULL, "spec violation: Gap in prec edges (node %d)", _idx); }
#endif
}

//------------------------------rm_prec----------------------------------------
// Remove a precedence input.  Precedence inputs are unordered, with
// duplicates removed and NULLs packed down at the end.
void Node::rm_prec( uint j ) {
  assert(j < _max, "oob: i=%d, _max=%d", j, _max);
  assert(j >= _cnt, "not a precedence edge");
  if (_in[j] == NULL) return;   // Avoid spec violation: Gap in prec edges.
  _in[j]->del_out((Node *)this);
  close_prec_gap_at(j);
}

//------------------------------size_of----------------------------------------
uint Node::size_of() const { return sizeof(*this); }

//------------------------------ideal_reg--------------------------------------
uint Node::ideal_reg() const { return 0; }

//------------------------------jvms-------------------------------------------
JVMState* Node::jvms() const { return NULL; }

#ifdef ASSERT
//------------------------------jvms-------------------------------------------
bool Node::verify_jvms(const JVMState* using_jvms) const {
  for (JVMState* jvms = this->jvms(); jvms != NULL; jvms = jvms->caller()) {
    if (jvms == using_jvms)  return true;
  }
  return false;
}

//------------------------------init_NodeProperty------------------------------
void Node::init_NodeProperty() {
  assert(_max_classes <= max_jushort, "too many NodeProperty classes");
  assert(max_flags() <= max_jushort, "too many NodeProperty flags");
}

//-----------------------------max_flags---------------------------------------
juint Node::max_flags() {
  return (PD::_last_flag << 1) - 1; // allow flags combination
}
#endif

//------------------------------format-----------------------------------------
// Print as assembly
void Node::format( PhaseRegAlloc *, outputStream *st ) const {}
//------------------------------emit-------------------------------------------
// Emit bytes starting at parameter 'ptr'.
void Node::emit(CodeBuffer &cbuf, PhaseRegAlloc *ra_) const {}
//------------------------------size-------------------------------------------
// Size of instruction in bytes
uint Node::size(PhaseRegAlloc *ra_) const { return 0; }

//------------------------------CFG Construction-------------------------------
// Nodes that end basic blocks, e.g. IfTrue/IfFalse, JumpProjNode, Root,
// Goto and Return.
const Node *Node::is_block_proj() const { return 0; }

// Minimum guaranteed type
const Type *Node::bottom_type() const { return Type::BOTTOM; }


//------------------------------raise_bottom_type------------------------------
// Get the worst-case Type output for this Node.
void Node::raise_bottom_type(const Type* new_type) {
  if (is_Type()) {
    TypeNode *n = this->as_Type();
    if (VerifyAliases) {
      assert(new_type->higher_equal_speculative(n->type()), "new type must refine old type");
    }
    n->set_type(new_type);
  } else if (is_Load()) {
    LoadNode *n = this->as_Load();
    if (VerifyAliases) {
      assert(new_type->higher_equal_speculative(n->type()), "new type must refine old type");
    }
    n->set_type(new_type);
  }
}

//------------------------------Identity---------------------------------------
// Return a node that the given node is equivalent to.
Node* Node::Identity(PhaseGVN* phase) {
  return this;                  // Default to no identities
}

//------------------------------Value------------------------------------------
// Compute a new Type for a node using the Type of the inputs.
const Type* Node::Value(PhaseGVN* phase) const {
  return bottom_type();         // Default to worst-case Type
}

//------------------------------Ideal------------------------------------------
//
// 'Idealize' the graph rooted at this Node.
//
// In order to be efficient and flexible there are some subtle invariants
// these Ideal calls need to hold.  Running with '+VerifyIterativeGVN' checks
// these invariants, although its too slow to have on by default.  If you are
// hacking an Ideal call, be sure to test with +VerifyIterativeGVN!
//
// The Ideal call almost arbitrarily reshape the graph rooted at the 'this'
// pointer.  If ANY change is made, it must return the root of the reshaped
// graph - even if the root is the same Node.  Example: swapping the inputs
// to an AddINode gives the same answer and same root, but you still have to
// return the 'this' pointer instead of NULL.
//
// You cannot return an OLD Node, except for the 'this' pointer.  Use the
// Identity call to return an old Node; basically if Identity can find
// another Node have the Ideal call make no change and return NULL.
// Example: AddINode::Ideal must check for add of zero; in this case it
// returns NULL instead of doing any graph reshaping.
//
// You cannot modify any old Nodes except for the 'this' pointer.  Due to
// sharing there may be other users of the old Nodes relying on their current
// semantics.  Modifying them will break the other users.
// Example: when reshape "(X+3)+4" into "X+7" you must leave the Node for
// "X+3" unchanged in case it is shared.
//
// If you modify the 'this' pointer's inputs, you should use
// 'set_req'.  If you are making a new Node (either as the new root or
// some new internal piece) you may use 'init_req' to set the initial
// value.  You can make a new Node with either 'new' or 'clone'.  In
// either case, def-use info is correctly maintained.
//
// Example: reshape "(X+3)+4" into "X+7":
//    set_req(1, in(1)->in(1));
//    set_req(2, phase->intcon(7));
//    return this;
// Example: reshape "X*4" into "X<<2"
//    return new LShiftINode(in(1), phase->intcon(2));
//
// You must call 'phase->transform(X)' on any new Nodes X you make, except
// for the returned root node.  Example: reshape "X*31" with "(X<<5)-X".
//    Node *shift=phase->transform(new LShiftINode(in(1),phase->intcon(5)));
//    return new AddINode(shift, in(1));
//
// When making a Node for a constant use 'phase->makecon' or 'phase->intcon'.
// These forms are faster than 'phase->transform(new ConNode())' and Do
// The Right Thing with def-use info.
//
// You cannot bury the 'this' Node inside of a graph reshape.  If the reshaped
// graph uses the 'this' Node it must be the root.  If you want a Node with
// the same Opcode as the 'this' pointer use 'clone'.
//
Node *Node::Ideal(PhaseGVN *phase, bool can_reshape) {
  return NULL;                  // Default to being Ideal already
}

// Some nodes have specific Ideal subgraph transformations only if they are
// unique users of specific nodes. Such nodes should be put on IGVN worklist
// for the transformations to happen.
bool Node::has_special_unique_user() const {
  assert(outcnt() == 1, "match only for unique out");
  Node* n = unique_out();
  int op  = Opcode();
  if (this->is_Store()) {
    // Condition for back-to-back stores folding.
    return n->Opcode() == op && n->in(MemNode::Memory) == this;
  } else if (this->is_Load() || this->is_DecodeN() || this->is_Phi()) {
    // Condition for removing an unused LoadNode or DecodeNNode from the MemBarAcquire precedence input
    return n->Opcode() == Op_MemBarAcquire;
  } else if (op == Op_AddL) {
    // Condition for convL2I(addL(x,y)) ==> addI(convL2I(x),convL2I(y))
    return n->Opcode() == Op_ConvL2I && n->in(1) == this;
  } else if (op == Op_SubI || op == Op_SubL) {
    // Condition for subI(x,subI(y,z)) ==> subI(addI(x,z),y)
    return n->Opcode() == op && n->in(2) == this;
  } else if (is_If() && (n->is_IfFalse() || n->is_IfTrue())) {
    // See IfProjNode::Identity()
    return true;
  } else {
    return false;
  }
};

//--------------------------find_exact_control---------------------------------
// Skip Proj and CatchProj nodes chains. Check for Null and Top.
Node* Node::find_exact_control(Node* ctrl) {
  if (ctrl == NULL && this->is_Region())
    ctrl = this->as_Region()->is_copy();

  if (ctrl != NULL && ctrl->is_CatchProj()) {
    if (ctrl->as_CatchProj()->_con == CatchProjNode::fall_through_index)
      ctrl = ctrl->in(0);
    if (ctrl != NULL && !ctrl->is_top())
      ctrl = ctrl->in(0);
  }

  if (ctrl != NULL && ctrl->is_Proj())
    ctrl = ctrl->in(0);

  return ctrl;
}

//--------------------------dominates------------------------------------------
// Helper function for MemNode::all_controls_dominate().
// Check if 'this' control node dominates or equal to 'sub' control node.
// We already know that if any path back to Root or Start reaches 'this',
// then all paths so, so this is a simple search for one example,
// not an exhaustive search for a counterexample.
bool Node::dominates(Node* sub, Node_List &nlist) {
  assert(this->is_CFG(), "expecting control");
  assert(sub != NULL && sub->is_CFG(), "expecting control");

  // detect dead cycle without regions
  int iterations_without_region_limit = DominatorSearchLimit;

  Node* orig_sub = sub;
  Node* dom      = this;
  bool  met_dom  = false;
  nlist.clear();

  // Walk 'sub' backward up the chain to 'dom', watching for regions.
  // After seeing 'dom', continue up to Root or Start.
  // If we hit a region (backward split point), it may be a loop head.
  // Keep going through one of the region's inputs.  If we reach the
  // same region again, go through a different input.  Eventually we
  // will either exit through the loop head, or give up.
  // (If we get confused, break out and return a conservative 'false'.)
  while (sub != NULL) {
    if (sub->is_top())  break; // Conservative answer for dead code.
    if (sub == dom) {
      if (nlist.size() == 0) {
        // No Region nodes except loops were visited before and the EntryControl
        // path was taken for loops: it did not walk in a cycle.
        return true;
      } else if (met_dom) {
        break;          // already met before: walk in a cycle
      } else {
        // Region nodes were visited. Continue walk up to Start or Root
        // to make sure that it did not walk in a cycle.
        met_dom = true; // first time meet
        iterations_without_region_limit = DominatorSearchLimit; // Reset
     }
    }
    if (sub->is_Start() || sub->is_Root()) {
      // Success if we met 'dom' along a path to Start or Root.
      // We assume there are no alternative paths that avoid 'dom'.
      // (This assumption is up to the caller to ensure!)
      return met_dom;
    }
    Node* up = sub->in(0);
    // Normalize simple pass-through regions and projections:
    up = sub->find_exact_control(up);
    // If sub == up, we found a self-loop.  Try to push past it.
    if (sub == up && sub->is_Loop()) {
      // Take loop entry path on the way up to 'dom'.
      up = sub->in(1); // in(LoopNode::EntryControl);
    } else if (sub == up && sub->is_Region() && sub->req() == 2) {
      // Take in(1) path on the way up to 'dom' for regions with only one input
      up = sub->in(1);
    } else if (sub == up && sub->is_Region() && sub->req() == 3) {
      // Try both paths for Regions with 2 input paths (it may be a loop head).
      // It could give conservative 'false' answer without information
      // which region's input is the entry path.
      iterations_without_region_limit = DominatorSearchLimit; // Reset

      bool region_was_visited_before = false;
      // Was this Region node visited before?
      // If so, we have reached it because we accidentally took a
      // loop-back edge from 'sub' back into the body of the loop,
      // and worked our way up again to the loop header 'sub'.
      // So, take the first unexplored path on the way up to 'dom'.
      for (int j = nlist.size() - 1; j >= 0; j--) {
        intptr_t ni = (intptr_t)nlist.at(j);
        Node* visited = (Node*)(ni & ~1);
        bool  visited_twice_already = ((ni & 1) != 0);
        if (visited == sub) {
          if (visited_twice_already) {
            // Visited 2 paths, but still stuck in loop body.  Give up.
            return false;
          }
          // The Region node was visited before only once.
          // (We will repush with the low bit set, below.)
          nlist.remove(j);
          // We will find a new edge and re-insert.
          region_was_visited_before = true;
          break;
        }
      }

      // Find an incoming edge which has not been seen yet; walk through it.
      assert(up == sub, "");
      uint skip = region_was_visited_before ? 1 : 0;
      for (uint i = 1; i < sub->req(); i++) {
        Node* in = sub->in(i);
        if (in != NULL && !in->is_top() && in != sub) {
          if (skip == 0) {
            up = in;
            break;
          }
          --skip;               // skip this nontrivial input
        }
      }

      // Set 0 bit to indicate that both paths were taken.
      nlist.push((Node*)((intptr_t)sub + (region_was_visited_before ? 1 : 0)));
    }

    if (up == sub) {
      break;    // some kind of tight cycle
    }
    if (up == orig_sub && met_dom) {
      // returned back after visiting 'dom'
      break;    // some kind of cycle
    }
    if (--iterations_without_region_limit < 0) {
      break;    // dead cycle
    }
    sub = up;
  }

  // Did not meet Root or Start node in pred. chain.
  // Conservative answer for dead code.
  return false;
}

//------------------------------remove_dead_region-----------------------------
// This control node is dead.  Follow the subgraph below it making everything
// using it dead as well.  This will happen normally via the usual IterGVN
// worklist but this call is more efficient.  Do not update use-def info
// inside the dead region, just at the borders.
static void kill_dead_code( Node *dead, PhaseIterGVN *igvn ) {
  // Con's are a popular node to re-hit in the hash table again.
  if( dead->is_Con() ) return;

  ResourceMark rm;
  Node_List nstack;

  Node *top = igvn->C->top();
  nstack.push(dead);
  bool has_irreducible_loop = igvn->C->has_irreducible_loop();

  while (nstack.size() > 0) {
    dead = nstack.pop();
    if (dead->Opcode() == Op_SafePoint) {
      dead->as_SafePoint()->disconnect_from_root(igvn);
    }
    if (dead->outcnt() > 0) {
      // Keep dead node on stack until all uses are processed.
      nstack.push(dead);
      // For all Users of the Dead...    ;-)
      for (DUIterator_Last kmin, k = dead->last_outs(kmin); k >= kmin; ) {
        Node* use = dead->last_out(k);
        igvn->hash_delete(use);       // Yank from hash table prior to mod
        if (use->in(0) == dead) {     // Found another dead node
          assert (!use->is_Con(), "Control for Con node should be Root node.");
          use->set_req(0, top);       // Cut dead edge to prevent processing
          nstack.push(use);           // the dead node again.
        } else if (!has_irreducible_loop && // Backedge could be alive in irreducible loop
                   use->is_Loop() && !use->is_Root() &&       // Don't kill Root (RootNode extends LoopNode)
                   use->in(LoopNode::EntryControl) == dead) { // Dead loop if its entry is dead
          use->set_req(LoopNode::EntryControl, top);          // Cut dead edge to prevent processing
          use->set_req(0, top);       // Cut self edge
          nstack.push(use);
        } else {                      // Else found a not-dead user
          // Dead if all inputs are top or null
          bool dead_use = !use->is_Root(); // Keep empty graph alive
          for (uint j = 1; j < use->req(); j++) {
            Node* in = use->in(j);
            if (in == dead) {         // Turn all dead inputs into TOP
              use->set_req(j, top);
            } else if (in != NULL && !in->is_top()) {
              dead_use = false;
            }
          }
          if (dead_use) {
            if (use->is_Region()) {
              use->set_req(0, top);   // Cut self edge
            }
            nstack.push(use);
          } else {
            igvn->_worklist.push(use);
          }
        }
        // Refresh the iterator, since any number of kills might have happened.
        k = dead->last_outs(kmin);
      }
    } else { // (dead->outcnt() == 0)
      // Done with outputs.
      igvn->hash_delete(dead);
      igvn->_worklist.remove(dead);
      igvn->C->remove_modified_node(dead);
      igvn->set_type(dead, Type::TOP);
      if (dead->is_macro()) {
        igvn->C->remove_macro_node(dead);
      }
      if (dead->is_expensive()) {
        igvn->C->remove_expensive_node(dead);
      }
      CastIINode* cast = dead->isa_CastII();
      if (cast != NULL && cast->has_range_check()) {
        igvn->C->remove_range_check_cast(cast);
      }
      if (dead->Opcode() == Op_Opaque4) {
        igvn->C->remove_opaque4_node(dead);
      }
      if (dead->is_InlineTypeBase()) {
        igvn->C->remove_inline_type(dead);
      }
      BarrierSetC2* bs = BarrierSet::barrier_set()->barrier_set_c2();
      bs->unregister_potential_barrier_node(dead);
      igvn->C->record_dead_node(dead->_idx);
      // Kill all inputs to the dead guy
      for (uint i=0; i < dead->req(); i++) {
        Node *n = dead->in(i);      // Get input to dead guy
        if (n != NULL && !n->is_top()) { // Input is valid?
          dead->set_req(i, top);    // Smash input away
          if (n->outcnt() == 0) {   // Input also goes dead?
            if (!n->is_Con())
              nstack.push(n);       // Clear it out as well
          } else if (n->outcnt() == 1 &&
                     n->has_special_unique_user()) {
            igvn->add_users_to_worklist( n );
          } else if (n->outcnt() <= 2 && n->is_Store()) {
            // Push store's uses on worklist to enable folding optimization for
            // store/store and store/load to the same address.
            // The restriction (outcnt() <= 2) is the same as in set_req_X()
            // and remove_globally_dead_node().
            igvn->add_users_to_worklist( n );
          } else {
            BarrierSet::barrier_set()->barrier_set_c2()->enqueue_useful_gc_barrier(igvn, n);
          }
        }
      }
    } // (dead->outcnt() == 0)
  }   // while (nstack.size() > 0) for outputs
  return;
}

//------------------------------remove_dead_region-----------------------------
bool Node::remove_dead_region(PhaseGVN *phase, bool can_reshape) {
  Node *n = in(0);
  if( !n ) return false;
  // Lost control into this guy?  I.e., it became unreachable?
  // Aggressively kill all unreachable code.
  if (can_reshape && n->is_top()) {
    kill_dead_code(this, phase->is_IterGVN());
    return false; // Node is dead.
  }

  if( n->is_Region() && n->as_Region()->is_copy() ) {
    Node *m = n->nonnull_req();
    set_req(0, m);
    return true;
  }
  return false;
}

//------------------------------hash-------------------------------------------
// Hash function over Nodes.
uint Node::hash() const {
  uint sum = 0;
  for( uint i=0; i<_cnt; i++ )  // Add in all inputs
    sum = (sum<<1)-(uintptr_t)in(i);        // Ignore embedded NULLs
  return (sum>>2) + _cnt + Opcode();
}

//------------------------------cmp--------------------------------------------
// Compare special parts of simple Nodes
bool Node::cmp( const Node &n ) const {
  return true;                  // Must be same
}

//------------------------------rematerialize-----------------------------------
// Should we clone rather than spill this instruction?
bool Node::rematerialize() const {
  if ( is_Mach() )
    return this->as_Mach()->rematerialize();
  else
    return (_flags & Flag_rematerialize) != 0;
}

//------------------------------needs_anti_dependence_check---------------------
// Nodes which use memory without consuming it, hence need antidependences.
bool Node::needs_anti_dependence_check() const {
  if (req() < 2 || (_flags & Flag_needs_anti_dependence_check) == 0) {
    return false;
  }
  return in(1)->bottom_type()->has_memory();
}

// Get an integer constant from a ConNode (or CastIINode).
// Return a default value if there is no apparent constant here.
const TypeInt* Node::find_int_type() const {
  if (this->is_Type()) {
    return this->as_Type()->type()->isa_int();
  } else if (this->is_Con()) {
    assert(is_Mach(), "should be ConNode(TypeNode) or else a MachNode");
    return this->bottom_type()->isa_int();
  }
  return NULL;
}

// Get a pointer constant from a ConstNode.
// Returns the constant if it is a pointer ConstNode
intptr_t Node::get_ptr() const {
  assert( Opcode() == Op_ConP, "" );
  return ((ConPNode*)this)->type()->is_ptr()->get_con();
}

// Get a narrow oop constant from a ConNNode.
intptr_t Node::get_narrowcon() const {
  assert( Opcode() == Op_ConN, "" );
  return ((ConNNode*)this)->type()->is_narrowoop()->get_con();
}

// Get a long constant from a ConNode.
// Return a default value if there is no apparent constant here.
const TypeLong* Node::find_long_type() const {
  if (this->is_Type()) {
    return this->as_Type()->type()->isa_long();
  } else if (this->is_Con()) {
    assert(is_Mach(), "should be ConNode(TypeNode) or else a MachNode");
    return this->bottom_type()->isa_long();
  }
  return NULL;
}


/**
 * Return a ptr type for nodes which should have it.
 */
const TypePtr* Node::get_ptr_type() const {
  const TypePtr* tp = this->bottom_type()->make_ptr();
#ifdef ASSERT
  if (tp == NULL) {
    this->dump(1);
    assert((tp != NULL), "unexpected node type");
  }
#endif
  return tp;
}

// Get a double constant from a ConstNode.
// Returns the constant if it is a double ConstNode
jdouble Node::getd() const {
  assert( Opcode() == Op_ConD, "" );
  return ((ConDNode*)this)->type()->is_double_constant()->getd();
}

// Get a float constant from a ConstNode.
// Returns the constant if it is a float ConstNode
jfloat Node::getf() const {
  assert( Opcode() == Op_ConF, "" );
  return ((ConFNode*)this)->type()->is_float_constant()->getf();
}

#ifndef PRODUCT

// Call this from debugger:
Node* find_node(Node* n, const int idx) {
  return n->find(idx);
}

// Call this from debugger with root node as default:
Node* find_node(const int idx) {
  return Compile::current()->root()->find(idx);
}

// Call this from debugger:
Node* find_ctrl(Node* n, const int idx) {
  return n->find_ctrl(idx);
}

// Call this from debugger with root node as default:
Node* find_ctrl(const int idx) {
  return Compile::current()->root()->find_ctrl(idx);
}

//------------------------------find_ctrl--------------------------------------
// Find an ancestor to this node in the control history with given _idx
Node* Node::find_ctrl(int idx) {
  return find(idx, true);
}

//------------------------------find-------------------------------------------
// Tries to find the node with the index |idx| starting from this node. If idx is negative,
// the search also includes forward (out) edges. Returns NULL if not found.
// If only_ctrl is set, the search will only be done on control nodes. Returns NULL if
// not found or if the node to be found is not a control node (search will not find it).
Node* Node::find(const int idx, bool only_ctrl) {
  ResourceMark rm;
  VectorSet old_space;
  VectorSet new_space;
  Node_List worklist;
  Arena* old_arena = Compile::current()->old_arena();
  add_to_worklist(this, &worklist, old_arena, &old_space, &new_space);
  Node* result = NULL;
  int node_idx = (idx >= 0) ? idx : -idx;

  for (uint list_index = 0; list_index < worklist.size(); list_index++) {
    Node* n = worklist[list_index];

    if ((int)n->_idx == node_idx debug_only(|| n->debug_idx() == node_idx)) {
      if (result != NULL) {
        tty->print("find: " INTPTR_FORMAT " and " INTPTR_FORMAT " both have idx==%d\n",
                  (uintptr_t)result, (uintptr_t)n, node_idx);
      }
      result = n;
    }

    for (uint i = 0; i < n->len(); i++) {
      if (!only_ctrl || n->is_Region() || (n->Opcode() == Op_Root) || (i == TypeFunc::Control)) {
        // If only_ctrl is set: Add regions, the root node, or control inputs only
        add_to_worklist(n->in(i), &worklist, old_arena, &old_space, &new_space);
      }
    }

    // Also search along forward edges if idx is negative and the search is not done on control nodes only
    if (idx < 0 && !only_ctrl) {
      for (uint i = 0; i < n->outcnt(); i++) {
        add_to_worklist(n->raw_out(i), &worklist, old_arena, &old_space, &new_space);
      }
    }
#ifdef ASSERT
    // Search along debug_orig edges last
    Node* orig = n->debug_orig();
    while (orig != NULL && add_to_worklist(orig, &worklist, old_arena, &old_space, &new_space)) {
      orig = orig->debug_orig();
    }
#endif // ASSERT
  }
  return result;
}

bool Node::add_to_worklist(Node* n, Node_List* worklist, Arena* old_arena, VectorSet* old_space, VectorSet* new_space) {
  if (NotANode(n)) {
    return false; // Gracefully handle NULL, -1, 0xabababab, etc.
  }

  // Contained in new_space or old_space? Check old_arena first since it's mostly empty.
  VectorSet* v = old_arena->contains(n) ? old_space : new_space;
  if (!v->test_set(n->_idx)) {
    worklist->push(n);
    return true;
  }
  return false;
}

// -----------------------------Name-------------------------------------------
extern const char *NodeClassNames[];
const char *Node::Name() const { return NodeClassNames[Opcode()]; }

static bool is_disconnected(const Node* n) {
  for (uint i = 0; i < n->req(); i++) {
    if (n->in(i) != NULL)  return false;
  }
  return true;
}

#ifdef ASSERT
void Node::dump_orig(outputStream *st, bool print_key) const {
  Compile* C = Compile::current();
  Node* orig = _debug_orig;
  if (NotANode(orig)) orig = NULL;
  if (orig != NULL && !C->node_arena()->contains(orig)) orig = NULL;
  if (orig == NULL) return;
  if (print_key) {
    st->print(" !orig=");
  }
  Node* fast = orig->debug_orig(); // tortoise & hare algorithm to detect loops
  if (NotANode(fast)) fast = NULL;
  while (orig != NULL) {
    bool discon = is_disconnected(orig);  // if discon, print [123] else 123
    if (discon) st->print("[");
    if (!Compile::current()->node_arena()->contains(orig))
      st->print("o");
    st->print("%d", orig->_idx);
    if (discon) st->print("]");
    orig = orig->debug_orig();
    if (NotANode(orig)) orig = NULL;
    if (orig != NULL && !C->node_arena()->contains(orig)) orig = NULL;
    if (orig != NULL) st->print(",");
    if (fast != NULL) {
      // Step fast twice for each single step of orig:
      fast = fast->debug_orig();
      if (NotANode(fast)) fast = NULL;
      if (fast != NULL && fast != orig) {
        fast = fast->debug_orig();
        if (NotANode(fast)) fast = NULL;
      }
      if (fast == orig) {
        st->print("...");
        break;
      }
    }
  }
}

void Node::set_debug_orig(Node* orig) {
  _debug_orig = orig;
  if (BreakAtNode == 0)  return;
  if (NotANode(orig))  orig = NULL;
  int trip = 10;
  while (orig != NULL) {
    if (orig->debug_idx() == BreakAtNode || (int)orig->_idx == BreakAtNode) {
      tty->print_cr("BreakAtNode: _idx=%d _debug_idx=%d orig._idx=%d orig._debug_idx=%d",
                    this->_idx, this->debug_idx(), orig->_idx, orig->debug_idx());
      BREAKPOINT;
    }
    orig = orig->debug_orig();
    if (NotANode(orig))  orig = NULL;
    if (trip-- <= 0)  break;
  }
}
#endif //ASSERT

//------------------------------dump------------------------------------------
// Dump a Node
void Node::dump(const char* suffix, bool mark, outputStream *st) const {
  Compile* C = Compile::current();
  bool is_new = C->node_arena()->contains(this);
  C->_in_dump_cnt++;
  st->print("%c%d%s\t%s\t=== ", is_new ? ' ' : 'o', _idx, mark ? " >" : "", Name());

  // Dump the required and precedence inputs
  dump_req(st);
  dump_prec(st);
  // Dump the outputs
  dump_out(st);

  if (is_disconnected(this)) {
#ifdef ASSERT
    st->print("  [%d]",debug_idx());
    dump_orig(st);
#endif
    st->cr();
    C->_in_dump_cnt--;
    return;                     // don't process dead nodes
  }

  if (C->clone_map().value(_idx) != 0) {
    C->clone_map().dump(_idx);
  }
  // Dump node-specific info
  dump_spec(st);
#ifdef ASSERT
  // Dump the non-reset _debug_idx
  if (Verbose && WizardMode) {
    st->print("  [%d]",debug_idx());
  }
#endif

  const Type *t = bottom_type();

  if (t != NULL && (t->isa_instptr() || t->isa_klassptr())) {
    const TypeInstPtr  *toop = t->isa_instptr();
    const TypeKlassPtr *tkls = t->isa_klassptr();
    ciKlass*           klass = toop ? toop->klass() : (tkls ? tkls->klass() : NULL );
    if (klass && klass->is_loaded() && klass->is_interface()) {
      st->print("  Interface:");
    } else if (toop) {
      st->print("  Oop:");
    } else if (tkls) {
      st->print("  Klass:");
    }
    t->dump_on(st);
  } else if (t == Type::MEMORY) {
    st->print("  Memory:");
    MemNode::dump_adr_type(this, adr_type(), st);
  } else if (Verbose || WizardMode) {
    st->print("  Type:");
    if (t) {
      t->dump_on(st);
    } else {
      st->print("no type");
    }
  } else if (t->isa_vect() && this->is_MachSpillCopy()) {
    // Dump MachSpillcopy vector type.
    t->dump_on(st);
  }
  if (is_new) {
    DEBUG_ONLY(dump_orig(st));
    Node_Notes* nn = C->node_notes_at(_idx);
    if (nn != NULL && !nn->is_clear()) {
      if (nn->jvms() != NULL) {
        st->print(" !jvms:");
        nn->jvms()->dump_spec(st);
      }
    }
  }
  if (suffix) st->print("%s", suffix);
  C->_in_dump_cnt--;
}

//------------------------------dump_req--------------------------------------
void Node::dump_req(outputStream *st) const {
  // Dump the required input edges
  for (uint i = 0; i < req(); i++) {    // For all required inputs
    Node* d = in(i);
    if (d == NULL) {
      st->print("_ ");
    } else if (NotANode(d)) {
      st->print("NotANode ");  // uninitialized, sentinel, garbage, etc.
    } else {
      st->print("%c%d ", Compile::current()->node_arena()->contains(d) ? ' ' : 'o', d->_idx);
    }
  }
}


//------------------------------dump_prec-------------------------------------
void Node::dump_prec(outputStream *st) const {
  // Dump the precedence edges
  int any_prec = 0;
  for (uint i = req(); i < len(); i++) {       // For all precedence inputs
    Node* p = in(i);
    if (p != NULL) {
      if (!any_prec++) st->print(" |");
      if (NotANode(p)) { st->print("NotANode "); continue; }
      st->print("%c%d ", Compile::current()->node_arena()->contains(in(i)) ? ' ' : 'o', in(i)->_idx);
    }
  }
}

//------------------------------dump_out--------------------------------------
void Node::dump_out(outputStream *st) const {
  // Delimit the output edges
  st->print(" [[");
  // Dump the output edges
  for (uint i = 0; i < _outcnt; i++) {    // For all outputs
    Node* u = _out[i];
    if (u == NULL) {
      st->print("_ ");
    } else if (NotANode(u)) {
      st->print("NotANode ");
    } else {
      st->print("%c%d ", Compile::current()->node_arena()->contains(u) ? ' ' : 'o', u->_idx);
    }
  }
  st->print("]] ");
}

//----------------------------collect_nodes_i----------------------------------
// Collects nodes from an Ideal graph, starting from a given start node and
// moving in a given direction until a certain depth (distance from the start
// node) is reached. Duplicates are ignored.
// Arguments:
//   nstack:        the nodes are collected into this array.
//   start:         the node at which to start collecting.
//   direction:     if this is a positive number, collect input nodes; if it is
//                  a negative number, collect output nodes.
//   depth:         collect nodes up to this distance from the start node.
//   include_start: whether to include the start node in the result collection.
//   only_ctrl:     whether to regard control edges only during traversal.
//   only_data:     whether to regard data edges only during traversal.
static void collect_nodes_i(GrowableArray<Node*> *nstack, const Node* start, int direction, uint depth, bool include_start, bool only_ctrl, bool only_data) {
  Node* s = (Node*) start; // remove const
  nstack->append(s);
  int begin = 0;
  int end = 0;
  for(uint i = 0; i < depth; i++) {
    end = nstack->length();
    for(int j = begin; j < end; j++) {
      Node* tp  = nstack->at(j);
      uint limit = direction > 0 ? tp->len() : tp->outcnt();
      for(uint k = 0; k < limit; k++) {
        Node* n = direction > 0 ? tp->in(k) : tp->raw_out(k);

        if (NotANode(n))  continue;
        // do not recurse through top or the root (would reach unrelated stuff)
        if (n->is_Root() || n->is_top()) continue;
        if (only_ctrl && !n->is_CFG()) continue;
        if (only_data && n->is_CFG()) continue;

        bool on_stack = nstack->contains(n);
        if (!on_stack) {
          nstack->append(n);
        }
      }
    }
    begin = end;
  }
  if (!include_start) {
    nstack->remove(s);
  }
}

//------------------------------dump_nodes-------------------------------------
static void dump_nodes(const Node* start, int d, bool only_ctrl) {
  if (NotANode(start)) return;

  GrowableArray <Node *> nstack(Compile::current()->live_nodes());
  collect_nodes_i(&nstack, start, d, (uint) ABS(d), true, only_ctrl, false);

  int end = nstack.length();
  if (d > 0) {
    for(int j = end-1; j >= 0; j--) {
      nstack.at(j)->dump();
    }
  } else {
    for(int j = 0; j < end; j++) {
      nstack.at(j)->dump();
    }
  }
}

//------------------------------dump-------------------------------------------
void Node::dump(int d) const {
  dump_nodes(this, d, false);
}

//------------------------------dump_ctrl--------------------------------------
// Dump a Node's control history to depth
void Node::dump_ctrl(int d) const {
  dump_nodes(this, d, true);
}

//-----------------------------dump_compact------------------------------------
void Node::dump_comp() const {
  this->dump_comp("\n");
}

//-----------------------------dump_compact------------------------------------
// Dump a Node in compact representation, i.e., just print its name and index.
// Nodes can specify additional specifics to print in compact representation by
// implementing dump_compact_spec.
void Node::dump_comp(const char* suffix, outputStream *st) const {
  Compile* C = Compile::current();
  C->_in_dump_cnt++;
  st->print("%s(%d)", Name(), _idx);
  this->dump_compact_spec(st);
  if (suffix) {
    st->print("%s", suffix);
  }
  C->_in_dump_cnt--;
}

//----------------------------dump_related-------------------------------------
// Dump a Node's related nodes - the notion of "related" depends on the Node at
// hand and is determined by the implementation of the virtual method rel.
void Node::dump_related() const {
  Compile* C = Compile::current();
  GrowableArray <Node *> in_rel(C->unique());
  GrowableArray <Node *> out_rel(C->unique());
  this->related(&in_rel, &out_rel, false);
  for (int i = in_rel.length() - 1; i >= 0; i--) {
    in_rel.at(i)->dump();
  }
  this->dump("\n", true);
  for (int i = 0; i < out_rel.length(); i++) {
    out_rel.at(i)->dump();
  }
}

//----------------------------dump_related-------------------------------------
// Dump a Node's related nodes up to a given depth (distance from the start
// node).
// Arguments:
//   d_in:  depth for input nodes.
//   d_out: depth for output nodes (note: this also is a positive number).
void Node::dump_related(uint d_in, uint d_out) const {
  Compile* C = Compile::current();
  GrowableArray <Node *> in_rel(C->unique());
  GrowableArray <Node *> out_rel(C->unique());

  // call collect_nodes_i directly
  collect_nodes_i(&in_rel, this, 1, d_in, false, false, false);
  collect_nodes_i(&out_rel, this, -1, d_out, false, false, false);

  for (int i = in_rel.length() - 1; i >= 0; i--) {
    in_rel.at(i)->dump();
  }
  this->dump("\n", true);
  for (int i = 0; i < out_rel.length(); i++) {
    out_rel.at(i)->dump();
  }
}

//------------------------dump_related_compact---------------------------------
// Dump a Node's related nodes in compact representation. The notion of
// "related" depends on the Node at hand and is determined by the implementation
// of the virtual method rel.
void Node::dump_related_compact() const {
  Compile* C = Compile::current();
  GrowableArray <Node *> in_rel(C->unique());
  GrowableArray <Node *> out_rel(C->unique());
  this->related(&in_rel, &out_rel, true);
  int n_in = in_rel.length();
  int n_out = out_rel.length();

  this->dump_comp(n_in == 0 ? "\n" : "  ");
  for (int i = 0; i < n_in; i++) {
    in_rel.at(i)->dump_comp(i == n_in - 1 ? "\n" : "  ");
  }
  for (int i = 0; i < n_out; i++) {
    out_rel.at(i)->dump_comp(i == n_out - 1 ? "\n" : "  ");
  }
}

//------------------------------related----------------------------------------
// Collect a Node's related nodes. The default behaviour just collects the
// inputs and outputs at depth 1, including both control and data flow edges,
// regardless of whether the presentation is compact or not. For data nodes,
// the default is to collect all data inputs (till level 1 if compact), and
// outputs till level 1.
void Node::related(GrowableArray<Node*> *in_rel, GrowableArray<Node*> *out_rel, bool compact) const {
  if (this->is_CFG()) {
    collect_nodes_i(in_rel, this, 1, 1, false, false, false);
    collect_nodes_i(out_rel, this, -1, 1, false, false, false);
  } else {
    if (compact) {
      this->collect_nodes(in_rel, 1, false, true);
    } else {
      this->collect_nodes_in_all_data(in_rel, false);
    }
    this->collect_nodes(out_rel, -1, false, false);
  }
}

//---------------------------collect_nodes-------------------------------------
// An entry point to the low-level node collection facility, to start from a
// given node in the graph. The start node is by default not included in the
// result.
// Arguments:
//   ns:   collect the nodes into this data structure.
//   d:    the depth (distance from start node) to which nodes should be
//         collected. A value >0 indicates input nodes, a value <0, output
//         nodes.
//   ctrl: include only control nodes.
//   data: include only data nodes.
void Node::collect_nodes(GrowableArray<Node*> *ns, int d, bool ctrl, bool data) const {
  if (ctrl && data) {
    // ignore nonsensical combination
    return;
  }
  collect_nodes_i(ns, this, d, (uint) ABS(d), false, ctrl, data);
}

//--------------------------collect_nodes_in-----------------------------------
static void collect_nodes_in(Node* start, GrowableArray<Node*> *ns, bool primary_is_data, bool collect_secondary) {
  // The maximum depth is determined using a BFS that visits all primary (data
  // or control) inputs and increments the depth at each level.
  uint d_in = 0;
  GrowableArray<Node*> nodes(Compile::current()->unique());
  nodes.push(start);
  int nodes_at_current_level = 1;
  int n_idx = 0;
  while (nodes_at_current_level > 0) {
    // Add all primary inputs reachable from the current level to the list, and
    // increase the depth if there were any.
    int nodes_at_next_level = 0;
    bool nodes_added = false;
    while (nodes_at_current_level > 0) {
      nodes_at_current_level--;
      Node* current = nodes.at(n_idx++);
      for (uint i = 0; i < current->len(); i++) {
        Node* n = current->in(i);
        if (NotANode(n)) {
          continue;
        }
        if ((primary_is_data && n->is_CFG()) || (!primary_is_data && !n->is_CFG())) {
          continue;
        }
        if (!nodes.contains(n)) {
          nodes.push(n);
          nodes_added = true;
          nodes_at_next_level++;
        }
      }
    }
    if (nodes_added) {
      d_in++;
    }
    nodes_at_current_level = nodes_at_next_level;
  }
  start->collect_nodes(ns, d_in, !primary_is_data, primary_is_data);
  if (collect_secondary) {
    // Now, iterate over the secondary nodes in ns and add the respective
    // boundary reachable from them.
    GrowableArray<Node*> sns(Compile::current()->unique());
    for (GrowableArrayIterator<Node*> it = ns->begin(); it != ns->end(); ++it) {
      Node* n = *it;
      n->collect_nodes(&sns, 1, primary_is_data, !primary_is_data);
      for (GrowableArrayIterator<Node*> d = sns.begin(); d != sns.end(); ++d) {
        ns->append_if_missing(*d);
      }
      sns.clear();
    }
  }
}

//---------------------collect_nodes_in_all_data-------------------------------
// Collect the entire data input graph. Include the control boundary if
// requested.
// Arguments:
//   ns:   collect the nodes into this data structure.
//   ctrl: if true, include the control boundary.
void Node::collect_nodes_in_all_data(GrowableArray<Node*> *ns, bool ctrl) const {
  collect_nodes_in((Node*) this, ns, true, ctrl);
}

//--------------------------collect_nodes_in_all_ctrl--------------------------
// Collect the entire control input graph. Include the data boundary if
// requested.
//   ns:   collect the nodes into this data structure.
//   data: if true, include the control boundary.
void Node::collect_nodes_in_all_ctrl(GrowableArray<Node*> *ns, bool data) const {
  collect_nodes_in((Node*) this, ns, false, data);
}

//------------------collect_nodes_out_all_ctrl_boundary------------------------
// Collect the entire output graph until hitting control node boundaries, and
// include those.
void Node::collect_nodes_out_all_ctrl_boundary(GrowableArray<Node*> *ns) const {
  // Perform a BFS and stop at control nodes.
  GrowableArray<Node*> nodes(Compile::current()->unique());
  nodes.push((Node*) this);
  while (nodes.length() > 0) {
    Node* current = nodes.pop();
    if (NotANode(current)) {
      continue;
    }
    ns->append_if_missing(current);
    if (!current->is_CFG()) {
      for (DUIterator i = current->outs(); current->has_out(i); i++) {
        nodes.push(current->out(i));
      }
    }
  }
  ns->remove((Node*) this);
}

// VERIFICATION CODE
// For each input edge to a node (ie - for each Use-Def edge), verify that
// there is a corresponding Def-Use edge.
//------------------------------verify_edges-----------------------------------
void Node::verify_edges(Unique_Node_List &visited) {
  uint i, j, idx;
  int  cnt;
  Node *n;

  // Recursive termination test
  if (visited.member(this))  return;
  visited.push(this);

  // Walk over all input edges, checking for correspondence
  for( i = 0; i < len(); i++ ) {
    n = in(i);
    if (n != NULL && !n->is_top()) {
      // Count instances of (Node *)this
      cnt = 0;
      for (idx = 0; idx < n->_outcnt; idx++ ) {
        if (n->_out[idx] == (Node *)this)  cnt++;
      }
      assert( cnt > 0,"Failed to find Def-Use edge." );
      // Check for duplicate edges
      // walk the input array downcounting the input edges to n
      for( j = 0; j < len(); j++ ) {
        if( in(j) == n ) cnt--;
      }
      assert( cnt == 0,"Mismatched edge count.");
    } else if (n == NULL) {
<<<<<<< HEAD
      assert(i >= req() || i == 0 || is_Region() || is_Phi() || is_ArrayCopy() ||
             (is_Allocate() && i >= AllocateNode::InlineTypeNode) ||
             (is_Unlock() && i == req()-1),
             "only region, phi, arraycopy, allocate or unlock nodes have null data edges");
=======
      assert(i >= req() || i == 0 || is_Region() || is_Phi() || is_ArrayCopy() || (is_Unlock() && i == req()-1)
              || (is_MemBar() && i == 5), // the precedence edge to a membar can be removed during macro node expansion
              "only region, phi, arraycopy, unlock or membar nodes have null data edges");
>>>>>>> a764279d
    } else {
      assert(n->is_top(), "sanity");
      // Nothing to check.
    }
  }
  // Recursive walk over all input edges
  for( i = 0; i < len(); i++ ) {
    n = in(i);
    if( n != NULL )
      in(i)->verify_edges(visited);
  }
}

// Verify all nodes if verify_depth is negative
void Node::verify(Node* n, int verify_depth) {
  assert(verify_depth != 0, "depth should not be 0");
  ResourceMark rm;
  VectorSet old_space;
  VectorSet new_space;
  Node_List worklist;
  worklist.push(n);
  Compile* C = Compile::current();
  uint last_index_on_current_depth = 0;
  verify_depth--; // Visiting the first node on depth 1
  // Only add nodes to worklist if verify_depth is negative (visit all nodes) or greater than 0
  bool add_to_worklist = verify_depth != 0;


  for (uint list_index = 0; list_index < worklist.size(); list_index++) {
    n = worklist[list_index];

    if (n->is_Con() && n->bottom_type() == Type::TOP) {
      if (C->cached_top_node() == NULL) {
        C->set_cached_top_node((Node*)n);
      }
      assert(C->cached_top_node() == n, "TOP node must be unique");
    }

    for (uint i = 0; i < n->len(); i++) {
      Node* x = n->in(i);
      if (!x || x->is_top()) {
        continue;
      }

      // Verify my input has a def-use edge to me
      // Count use-def edges from n to x
      int cnt = 0;
      for (uint j = 0; j < n->len(); j++) {
        if (n->in(j) == x) {
          cnt++;
        }
      }

      // Count def-use edges from x to n
      uint max = x->_outcnt;
      for (uint k = 0; k < max; k++) {
        if (x->_out[k] == n) {
          cnt--;
        }
      }
      assert(cnt == 0, "mismatched def-use edge counts");

      // Contained in new_space or old_space?
      VectorSet* v = C->node_arena()->contains(x) ? &new_space : &old_space;
      // Check for visited in the proper space. Numberings are not unique
      // across spaces so we need a separate VectorSet for each space.
      if (add_to_worklist && !v->test_set(x->_idx)) {
        worklist.push(x);
      }
    }

    if (verify_depth > 0 && list_index == last_index_on_current_depth) {
      // All nodes on this depth were processed and its inputs are on the worklist. Decrement verify_depth and
      // store the current last list index which is the last node in the list with the new depth. All nodes
      // added afterwards will have a new depth again. Stop adding new nodes if depth limit is reached (=0).
      verify_depth--;
      if (verify_depth == 0) {
        add_to_worklist = false;
      }
      last_index_on_current_depth = worklist.size() - 1;
    }
  }
}
#endif // not PRODUCT

//------------------------------walk-------------------------------------------
// Graph walk, with both pre-order and post-order functions
void Node::walk(NFunc pre, NFunc post, void *env) {
  VectorSet visited; // Setup for local walk
  walk_(pre, post, env, visited);
}

void Node::walk_(NFunc pre, NFunc post, void *env, VectorSet &visited) {
  if( visited.test_set(_idx) ) return;
  pre(*this,env);               // Call the pre-order walk function
  for( uint i=0; i<_max; i++ )
    if( in(i) )                 // Input exists and is not walked?
      in(i)->walk_(pre,post,env,visited); // Walk it with pre & post functions
  post(*this,env);              // Call the post-order walk function
}

void Node::nop(Node &, void*) {}

//------------------------------Registers--------------------------------------
// Do we Match on this edge index or not?  Generally false for Control
// and true for everything else.  Weird for calls & returns.
uint Node::match_edge(uint idx) const {
  return idx;                   // True for other than index 0 (control)
}

static RegMask _not_used_at_all;
// Register classes are defined for specific machines
const RegMask &Node::out_RegMask() const {
  ShouldNotCallThis();
  return _not_used_at_all;
}

const RegMask &Node::in_RegMask(uint) const {
  ShouldNotCallThis();
  return _not_used_at_all;
}

//=============================================================================
//-----------------------------------------------------------------------------
void Node_Array::reset( Arena *new_arena ) {
  _a->Afree(_nodes,_max*sizeof(Node*));
  _max   = 0;
  _nodes = NULL;
  _a     = new_arena;
}

//------------------------------clear------------------------------------------
// Clear all entries in _nodes to NULL but keep storage
void Node_Array::clear() {
  Copy::zero_to_bytes( _nodes, _max*sizeof(Node*) );
}

//-----------------------------------------------------------------------------
void Node_Array::grow( uint i ) {
  if( !_max ) {
    _max = 1;
    _nodes = (Node**)_a->Amalloc( _max * sizeof(Node*) );
    _nodes[0] = NULL;
  }
  uint old = _max;
  _max = next_power_of_2(i);
  _nodes = (Node**)_a->Arealloc( _nodes, old*sizeof(Node*),_max*sizeof(Node*));
  Copy::zero_to_bytes( &_nodes[old], (_max-old)*sizeof(Node*) );
}

//-----------------------------------------------------------------------------
void Node_Array::insert( uint i, Node *n ) {
  if( _nodes[_max-1] ) grow(_max);      // Get more space if full
  Copy::conjoint_words_to_higher((HeapWord*)&_nodes[i], (HeapWord*)&_nodes[i+1], ((_max-i-1)*sizeof(Node*)));
  _nodes[i] = n;
}

//-----------------------------------------------------------------------------
void Node_Array::remove( uint i ) {
  Copy::conjoint_words_to_lower((HeapWord*)&_nodes[i+1], (HeapWord*)&_nodes[i], ((_max-i-1)*sizeof(Node*)));
  _nodes[_max-1] = NULL;
}

//-----------------------------------------------------------------------------
void Node_Array::sort( C_sort_func_t func) {
  qsort( _nodes, _max, sizeof( Node* ), func );
}

//-----------------------------------------------------------------------------
void Node_Array::dump() const {
#ifndef PRODUCT
  for( uint i = 0; i < _max; i++ ) {
    Node *nn = _nodes[i];
    if( nn != NULL ) {
      tty->print("%5d--> ",i); nn->dump();
    }
  }
#endif
}

//--------------------------is_iteratively_computed------------------------------
// Operation appears to be iteratively computed (such as an induction variable)
// It is possible for this operation to return false for a loop-varying
// value, if it appears (by local graph inspection) to be computed by a simple conditional.
bool Node::is_iteratively_computed() {
  if (ideal_reg()) { // does operation have a result register?
    for (uint i = 1; i < req(); i++) {
      Node* n = in(i);
      if (n != NULL && n->is_Phi()) {
        for (uint j = 1; j < n->req(); j++) {
          if (n->in(j) == this) {
            return true;
          }
        }
      }
    }
  }
  return false;
}

//--------------------------find_similar------------------------------
// Return a node with opcode "opc" and same inputs as "this" if one can
// be found; Otherwise return NULL;
Node* Node::find_similar(int opc) {
  if (req() >= 2) {
    Node* def = in(1);
    if (def && def->outcnt() >= 2) {
      for (DUIterator_Fast dmax, i = def->fast_outs(dmax); i < dmax; i++) {
        Node* use = def->fast_out(i);
        if (use != this &&
            use->Opcode() == opc &&
            use->req() == req()) {
          uint j;
          for (j = 0; j < use->req(); j++) {
            if (use->in(j) != in(j)) {
              break;
            }
          }
          if (j == use->req()) {
            return use;
          }
        }
      }
    }
  }
  return NULL;
}


//--------------------------unique_ctrl_out------------------------------
// Return the unique control out if only one. Null if none or more than one.
Node* Node::unique_ctrl_out() const {
  Node* found = NULL;
  for (uint i = 0; i < outcnt(); i++) {
    Node* use = raw_out(i);
    if (use->is_CFG() && use != this) {
      if (found != NULL) return NULL;
      found = use;
    }
  }
  return found;
}

void Node::ensure_control_or_add_prec(Node* c) {
  if (in(0) == NULL) {
    set_req(0, c);
  } else if (in(0) != c) {
    add_prec(c);
  }
}

//=============================================================================
//------------------------------yank-------------------------------------------
// Find and remove
void Node_List::yank( Node *n ) {
  uint i;
  for( i = 0; i < _cnt; i++ )
    if( _nodes[i] == n )
      break;

  if( i < _cnt )
    _nodes[i] = _nodes[--_cnt];
}

//------------------------------dump-------------------------------------------
void Node_List::dump() const {
#ifndef PRODUCT
  for( uint i = 0; i < _cnt; i++ )
    if( _nodes[i] ) {
      tty->print("%5d--> ",i);
      _nodes[i]->dump();
    }
#endif
}

void Node_List::dump_simple() const {
#ifndef PRODUCT
  for( uint i = 0; i < _cnt; i++ )
    if( _nodes[i] ) {
      tty->print(" %d", _nodes[i]->_idx);
    } else {
      tty->print(" NULL");
    }
#endif
}

//=============================================================================
//------------------------------remove-----------------------------------------
void Unique_Node_List::remove(Node* n) {
  if (_in_worklist.test(n->_idx)) {
    for (uint i = 0; i < size(); i++) {
      if (_nodes[i] == n) {
        map(i, Node_List::pop());
        _in_worklist.remove(n->_idx);
        return;
      }
    }
    ShouldNotReachHere();
  }
}

//-----------------------remove_useless_nodes----------------------------------
// Remove useless nodes from worklist
void Unique_Node_List::remove_useless_nodes(VectorSet &useful) {

  for (uint i = 0; i < size(); ++i) {
    Node *n = at(i);
    assert( n != NULL, "Did not expect null entries in worklist");
    if (!useful.test(n->_idx)) {
      _in_worklist.remove(n->_idx);
      map(i,Node_List::pop());
      // Node *replacement = Node_List::pop();
      // if( i != size() ) { // Check if removing last entry
      //   _nodes[i] = replacement;
      // }
      --i;  // Visit popped node
      // If it was last entry, loop terminates since size() was also reduced
    }
  }
}

//=============================================================================
void Node_Stack::grow() {
  size_t old_top = pointer_delta(_inode_top,_inodes,sizeof(INode)); // save _top
  size_t old_max = pointer_delta(_inode_max,_inodes,sizeof(INode));
  size_t max = old_max << 1;             // max * 2
  _inodes = REALLOC_ARENA_ARRAY(_a, INode, _inodes, old_max, max);
  _inode_max = _inodes + max;
  _inode_top = _inodes + old_top;        // restore _top
}

// Node_Stack is used to map nodes.
Node* Node_Stack::find(uint idx) const {
  uint sz = size();
  for (uint i=0; i < sz; i++) {
    if (idx == index_at(i) )
      return node_at(i);
  }
  return NULL;
}

//=============================================================================
uint TypeNode::size_of() const { return sizeof(*this); }
#ifndef PRODUCT
void TypeNode::dump_spec(outputStream *st) const {
  if( !Verbose && !WizardMode ) {
    // standard dump does this in Verbose and WizardMode
    st->print(" #"); _type->dump_on(st);
  }
}

void TypeNode::dump_compact_spec(outputStream *st) const {
  st->print("#");
  _type->dump_on(st);
}
#endif
uint TypeNode::hash() const {
  return Node::hash() + _type->hash();
}
bool TypeNode::cmp( const Node &n ) const
{ return !Type::cmp( _type, ((TypeNode&)n)._type ); }
const Type *TypeNode::bottom_type() const { return _type; }
const Type* TypeNode::Value(PhaseGVN* phase) const { return _type; }

//------------------------------ideal_reg--------------------------------------
uint TypeNode::ideal_reg() const {
  return _type->ideal_reg();
}<|MERGE_RESOLUTION|>--- conflicted
+++ resolved
@@ -2167,16 +2167,11 @@
       }
       assert( cnt == 0,"Mismatched edge count.");
     } else if (n == NULL) {
-<<<<<<< HEAD
       assert(i >= req() || i == 0 || is_Region() || is_Phi() || is_ArrayCopy() ||
              (is_Allocate() && i >= AllocateNode::InlineTypeNode) ||
-             (is_Unlock() && i == req()-1),
+             (is_Unlock() && i == req()-1)
+              || (is_MemBar() && i == 5), // the precedence edge to a membar can be removed during macro node expansion
              "only region, phi, arraycopy, allocate or unlock nodes have null data edges");
-=======
-      assert(i >= req() || i == 0 || is_Region() || is_Phi() || is_ArrayCopy() || (is_Unlock() && i == req()-1)
-              || (is_MemBar() && i == 5), // the precedence edge to a membar can be removed during macro node expansion
-              "only region, phi, arraycopy, unlock or membar nodes have null data edges");
->>>>>>> a764279d
     } else {
       assert(n->is_top(), "sanity");
       // Nothing to check.
