/*
 * Copyright (c) 1997, 2016, Oracle and/or its affiliates. All rights reserved.
 * DO NOT ALTER OR REMOVE COPYRIGHT NOTICES OR THIS FILE HEADER.
 *
 * This code is free software; you can redistribute it and/or modify it
 * under the terms of the GNU General Public License version 2 only, as
 * published by the Free Software Foundation.
 *
 * This code is distributed in the hope that it will be useful, but WITHOUT
 * ANY WARRANTY; without even the implied warranty of MERCHANTABILITY or
 * FITNESS FOR A PARTICULAR PURPOSE.  See the GNU General Public License
 * version 2 for more details (a copy is included in the LICENSE file that
 * accompanied this code).
 *
 * You should have received a copy of the GNU General Public License version
 * 2 along with this work; if not, write to the Free Software Foundation,
 * Inc., 51 Franklin St, Fifth Floor, Boston, MA 02110-1301 USA.
 *
 * Please contact Oracle, 500 Oracle Parkway, Redwood Shores, CA 94065 USA
 * or visit www.oracle.com if you need additional information or have any
 * questions.
 *
 */

#include "precompiled.hpp"
#include "gc/shared/barrierSet.hpp"
#include "gc/shared/c2/barrierSetC2.hpp"
#include "libadt/vectset.hpp"
#include "memory/allocation.inline.hpp"
#include "memory/resourceArea.hpp"
#include "opto/castnode.hpp"
#include "opto/cfgnode.hpp"
#include "opto/connode.hpp"
#include "opto/loopnode.hpp"
#include "opto/machnode.hpp"
#include "opto/matcher.hpp"
#include "opto/node.hpp"
#include "opto/opcodes.hpp"
#include "opto/regmask.hpp"
#include "opto/type.hpp"
#include "utilities/copy.hpp"
#include "utilities/macros.hpp"

class RegMask;
// #include "phase.hpp"
class PhaseTransform;
class PhaseGVN;

// Arena we are currently building Nodes in
const uint Node::NotAMachineReg = 0xffff0000;

#ifndef PRODUCT
extern int nodes_created;
#endif
#ifdef __clang__
#pragma clang diagnostic push
#pragma GCC diagnostic ignored "-Wuninitialized"
#endif

#ifdef ASSERT

//-------------------------- construct_node------------------------------------
// Set a breakpoint here to identify where a particular node index is built.
void Node::verify_construction() {
  _debug_orig = NULL;
  int old_debug_idx = Compile::debug_idx();
  int new_debug_idx = old_debug_idx+1;
  if (new_debug_idx > 0) {
    // Arrange that the lowest five decimal digits of _debug_idx
    // will repeat those of _idx. In case this is somehow pathological,
    // we continue to assign negative numbers (!) consecutively.
    const int mod = 100000;
    int bump = (int)(_idx - new_debug_idx) % mod;
    if (bump < 0)  bump += mod;
    assert(bump >= 0 && bump < mod, "");
    new_debug_idx += bump;
  }
  Compile::set_debug_idx(new_debug_idx);
  set_debug_idx( new_debug_idx );
  assert(Compile::current()->unique() < (INT_MAX - 1), "Node limit exceeded INT_MAX");
  assert(Compile::current()->live_nodes() < Compile::current()->max_node_limit(), "Live Node limit exceeded limit");
  if (BreakAtNode != 0 && (_debug_idx == BreakAtNode || (int)_idx == BreakAtNode)) {
    tty->print_cr("BreakAtNode: _idx=%d _debug_idx=%d", _idx, _debug_idx);
    BREAKPOINT;
  }
#if OPTO_DU_ITERATOR_ASSERT
  _last_del = NULL;
  _del_tick = 0;
#endif
  _hash_lock = 0;
}


// #ifdef ASSERT ...

#if OPTO_DU_ITERATOR_ASSERT
void DUIterator_Common::sample(const Node* node) {
  _vdui     = VerifyDUIterators;
  _node     = node;
  _outcnt   = node->_outcnt;
  _del_tick = node->_del_tick;
  _last     = NULL;
}

void DUIterator_Common::verify(const Node* node, bool at_end_ok) {
  assert(_node     == node, "consistent iterator source");
  assert(_del_tick == node->_del_tick, "no unexpected deletions allowed");
}

void DUIterator_Common::verify_resync() {
  // Ensure that the loop body has just deleted the last guy produced.
  const Node* node = _node;
  // Ensure that at least one copy of the last-seen edge was deleted.
  // Note:  It is OK to delete multiple copies of the last-seen edge.
  // Unfortunately, we have no way to verify that all the deletions delete
  // that same edge.  On this point we must use the Honor System.
  assert(node->_del_tick >= _del_tick+1, "must have deleted an edge");
  assert(node->_last_del == _last, "must have deleted the edge just produced");
  // We liked this deletion, so accept the resulting outcnt and tick.
  _outcnt   = node->_outcnt;
  _del_tick = node->_del_tick;
}

void DUIterator_Common::reset(const DUIterator_Common& that) {
  if (this == &that)  return;  // ignore assignment to self
  if (!_vdui) {
    // We need to initialize everything, overwriting garbage values.
    _last = that._last;
    _vdui = that._vdui;
  }
  // Note:  It is legal (though odd) for an iterator over some node x
  // to be reassigned to iterate over another node y.  Some doubly-nested
  // progress loops depend on being able to do this.
  const Node* node = that._node;
  // Re-initialize everything, except _last.
  _node     = node;
  _outcnt   = node->_outcnt;
  _del_tick = node->_del_tick;
}

void DUIterator::sample(const Node* node) {
  DUIterator_Common::sample(node);      // Initialize the assertion data.
  _refresh_tick = 0;                    // No refreshes have happened, as yet.
}

void DUIterator::verify(const Node* node, bool at_end_ok) {
  DUIterator_Common::verify(node, at_end_ok);
  assert(_idx      <  node->_outcnt + (uint)at_end_ok, "idx in range");
}

void DUIterator::verify_increment() {
  if (_refresh_tick & 1) {
    // We have refreshed the index during this loop.
    // Fix up _idx to meet asserts.
    if (_idx > _outcnt)  _idx = _outcnt;
  }
  verify(_node, true);
}

void DUIterator::verify_resync() {
  // Note:  We do not assert on _outcnt, because insertions are OK here.
  DUIterator_Common::verify_resync();
  // Make sure we are still in sync, possibly with no more out-edges:
  verify(_node, true);
}

void DUIterator::reset(const DUIterator& that) {
  if (this == &that)  return;  // self assignment is always a no-op
  assert(that._refresh_tick == 0, "assign only the result of Node::outs()");
  assert(that._idx          == 0, "assign only the result of Node::outs()");
  assert(_idx               == that._idx, "already assigned _idx");
  if (!_vdui) {
    // We need to initialize everything, overwriting garbage values.
    sample(that._node);
  } else {
    DUIterator_Common::reset(that);
    if (_refresh_tick & 1) {
      _refresh_tick++;                  // Clear the "was refreshed" flag.
    }
    assert(_refresh_tick < 2*100000, "DU iteration must converge quickly");
  }
}

void DUIterator::refresh() {
  DUIterator_Common::sample(_node);     // Re-fetch assertion data.
  _refresh_tick |= 1;                   // Set the "was refreshed" flag.
}

void DUIterator::verify_finish() {
  // If the loop has killed the node, do not require it to re-run.
  if (_node->_outcnt == 0)  _refresh_tick &= ~1;
  // If this assert triggers, it means that a loop used refresh_out_pos
  // to re-synch an iteration index, but the loop did not correctly
  // re-run itself, using a "while (progress)" construct.
  // This iterator enforces the rule that you must keep trying the loop
  // until it "runs clean" without any need for refreshing.
  assert(!(_refresh_tick & 1), "the loop must run once with no refreshing");
}


void DUIterator_Fast::verify(const Node* node, bool at_end_ok) {
  DUIterator_Common::verify(node, at_end_ok);
  Node** out    = node->_out;
  uint   cnt    = node->_outcnt;
  assert(cnt == _outcnt, "no insertions allowed");
  assert(_outp >= out && _outp <= out + cnt - !at_end_ok, "outp in range");
  // This last check is carefully designed to work for NO_OUT_ARRAY.
}

void DUIterator_Fast::verify_limit() {
  const Node* node = _node;
  verify(node, true);
  assert(_outp == node->_out + node->_outcnt, "limit still correct");
}

void DUIterator_Fast::verify_resync() {
  const Node* node = _node;
  if (_outp == node->_out + _outcnt) {
    // Note that the limit imax, not the pointer i, gets updated with the
    // exact count of deletions.  (For the pointer it's always "--i".)
    assert(node->_outcnt+node->_del_tick == _outcnt+_del_tick, "no insertions allowed with deletion(s)");
    // This is a limit pointer, with a name like "imax".
    // Fudge the _last field so that the common assert will be happy.
    _last = (Node*) node->_last_del;
    DUIterator_Common::verify_resync();
  } else {
    assert(node->_outcnt < _outcnt, "no insertions allowed with deletion(s)");
    // A normal internal pointer.
    DUIterator_Common::verify_resync();
    // Make sure we are still in sync, possibly with no more out-edges:
    verify(node, true);
  }
}

void DUIterator_Fast::verify_relimit(uint n) {
  const Node* node = _node;
  assert((int)n > 0, "use imax -= n only with a positive count");
  // This must be a limit pointer, with a name like "imax".
  assert(_outp == node->_out + node->_outcnt, "apply -= only to a limit (imax)");
  // The reported number of deletions must match what the node saw.
  assert(node->_del_tick == _del_tick + n, "must have deleted n edges");
  // Fudge the _last field so that the common assert will be happy.
  _last = (Node*) node->_last_del;
  DUIterator_Common::verify_resync();
}

void DUIterator_Fast::reset(const DUIterator_Fast& that) {
  assert(_outp              == that._outp, "already assigned _outp");
  DUIterator_Common::reset(that);
}

void DUIterator_Last::verify(const Node* node, bool at_end_ok) {
  // at_end_ok means the _outp is allowed to underflow by 1
  _outp += at_end_ok;
  DUIterator_Fast::verify(node, at_end_ok);  // check _del_tick, etc.
  _outp -= at_end_ok;
  assert(_outp == (node->_out + node->_outcnt) - 1, "pointer must point to end of nodes");
}

void DUIterator_Last::verify_limit() {
  // Do not require the limit address to be resynched.
  //verify(node, true);
  assert(_outp == _node->_out, "limit still correct");
}

void DUIterator_Last::verify_step(uint num_edges) {
  assert((int)num_edges > 0, "need non-zero edge count for loop progress");
  _outcnt   -= num_edges;
  _del_tick += num_edges;
  // Make sure we are still in sync, possibly with no more out-edges:
  const Node* node = _node;
  verify(node, true);
  assert(node->_last_del == _last, "must have deleted the edge just produced");
}

#endif //OPTO_DU_ITERATOR_ASSERT


#endif //ASSERT


// This constant used to initialize _out may be any non-null value.
// The value NULL is reserved for the top node only.
#define NO_OUT_ARRAY ((Node**)-1)

// Out-of-line code from node constructors.
// Executed only when extra debug info. is being passed around.
static void init_node_notes(Compile* C, int idx, Node_Notes* nn) {
  C->set_node_notes_at(idx, nn);
}

// Shared initialization code.
inline int Node::Init(int req) {
  Compile* C = Compile::current();
  int idx = C->next_unique();

  // Allocate memory for the necessary number of edges.
  if (req > 0) {
    // Allocate space for _in array to have double alignment.
    _in = (Node **) ((char *) (C->node_arena()->Amalloc_D(req * sizeof(void*))));
  }
  // If there are default notes floating around, capture them:
  Node_Notes* nn = C->default_node_notes();
  if (nn != NULL)  init_node_notes(C, idx, nn);

  // Note:  At this point, C is dead,
  // and we begin to initialize the new Node.

  _cnt = _max = req;
  _outcnt = _outmax = 0;
  _class_id = Class_Node;
  _flags = 0;
  _out = NO_OUT_ARRAY;
  return idx;
}

//------------------------------Node-------------------------------------------
// Create a Node, with a given number of required edges.
Node::Node(uint req)
  : _idx(Init(req))
#ifdef ASSERT
  , _parse_idx(_idx)
#endif
{
  assert( req < Compile::current()->max_node_limit() - NodeLimitFudgeFactor, "Input limit exceeded" );
  debug_only( verify_construction() );
  NOT_PRODUCT(nodes_created++);
  if (req == 0) {
    _in = NULL;
  } else {
    Node** to = _in;
    for(uint i = 0; i < req; i++) {
      to[i] = NULL;
    }
  }
}

//------------------------------Node-------------------------------------------
Node::Node(Node *n0)
  : _idx(Init(1))
#ifdef ASSERT
  , _parse_idx(_idx)
#endif
{
  debug_only( verify_construction() );
  NOT_PRODUCT(nodes_created++);
  assert( is_not_dead(n0), "can not use dead node");
  _in[0] = n0; if (n0 != NULL) n0->add_out((Node *)this);
}

//------------------------------Node-------------------------------------------
Node::Node(Node *n0, Node *n1)
  : _idx(Init(2))
#ifdef ASSERT
  , _parse_idx(_idx)
#endif
{
  debug_only( verify_construction() );
  NOT_PRODUCT(nodes_created++);
  assert( is_not_dead(n0), "can not use dead node");
  assert( is_not_dead(n1), "can not use dead node");
  _in[0] = n0; if (n0 != NULL) n0->add_out((Node *)this);
  _in[1] = n1; if (n1 != NULL) n1->add_out((Node *)this);
}

//------------------------------Node-------------------------------------------
Node::Node(Node *n0, Node *n1, Node *n2)
  : _idx(Init(3))
#ifdef ASSERT
  , _parse_idx(_idx)
#endif
{
  debug_only( verify_construction() );
  NOT_PRODUCT(nodes_created++);
  assert( is_not_dead(n0), "can not use dead node");
  assert( is_not_dead(n1), "can not use dead node");
  assert( is_not_dead(n2), "can not use dead node");
  _in[0] = n0; if (n0 != NULL) n0->add_out((Node *)this);
  _in[1] = n1; if (n1 != NULL) n1->add_out((Node *)this);
  _in[2] = n2; if (n2 != NULL) n2->add_out((Node *)this);
}

//------------------------------Node-------------------------------------------
Node::Node(Node *n0, Node *n1, Node *n2, Node *n3)
  : _idx(Init(4))
#ifdef ASSERT
  , _parse_idx(_idx)
#endif
{
  debug_only( verify_construction() );
  NOT_PRODUCT(nodes_created++);
  assert( is_not_dead(n0), "can not use dead node");
  assert( is_not_dead(n1), "can not use dead node");
  assert( is_not_dead(n2), "can not use dead node");
  assert( is_not_dead(n3), "can not use dead node");
  _in[0] = n0; if (n0 != NULL) n0->add_out((Node *)this);
  _in[1] = n1; if (n1 != NULL) n1->add_out((Node *)this);
  _in[2] = n2; if (n2 != NULL) n2->add_out((Node *)this);
  _in[3] = n3; if (n3 != NULL) n3->add_out((Node *)this);
}

//------------------------------Node-------------------------------------------
Node::Node(Node *n0, Node *n1, Node *n2, Node *n3, Node *n4)
  : _idx(Init(5))
#ifdef ASSERT
  , _parse_idx(_idx)
#endif
{
  debug_only( verify_construction() );
  NOT_PRODUCT(nodes_created++);
  assert( is_not_dead(n0), "can not use dead node");
  assert( is_not_dead(n1), "can not use dead node");
  assert( is_not_dead(n2), "can not use dead node");
  assert( is_not_dead(n3), "can not use dead node");
  assert( is_not_dead(n4), "can not use dead node");
  _in[0] = n0; if (n0 != NULL) n0->add_out((Node *)this);
  _in[1] = n1; if (n1 != NULL) n1->add_out((Node *)this);
  _in[2] = n2; if (n2 != NULL) n2->add_out((Node *)this);
  _in[3] = n3; if (n3 != NULL) n3->add_out((Node *)this);
  _in[4] = n4; if (n4 != NULL) n4->add_out((Node *)this);
}

//------------------------------Node-------------------------------------------
Node::Node(Node *n0, Node *n1, Node *n2, Node *n3,
                     Node *n4, Node *n5)
  : _idx(Init(6))
#ifdef ASSERT
  , _parse_idx(_idx)
#endif
{
  debug_only( verify_construction() );
  NOT_PRODUCT(nodes_created++);
  assert( is_not_dead(n0), "can not use dead node");
  assert( is_not_dead(n1), "can not use dead node");
  assert( is_not_dead(n2), "can not use dead node");
  assert( is_not_dead(n3), "can not use dead node");
  assert( is_not_dead(n4), "can not use dead node");
  assert( is_not_dead(n5), "can not use dead node");
  _in[0] = n0; if (n0 != NULL) n0->add_out((Node *)this);
  _in[1] = n1; if (n1 != NULL) n1->add_out((Node *)this);
  _in[2] = n2; if (n2 != NULL) n2->add_out((Node *)this);
  _in[3] = n3; if (n3 != NULL) n3->add_out((Node *)this);
  _in[4] = n4; if (n4 != NULL) n4->add_out((Node *)this);
  _in[5] = n5; if (n5 != NULL) n5->add_out((Node *)this);
}

//------------------------------Node-------------------------------------------
Node::Node(Node *n0, Node *n1, Node *n2, Node *n3,
                     Node *n4, Node *n5, Node *n6)
  : _idx(Init(7))
#ifdef ASSERT
  , _parse_idx(_idx)
#endif
{
  debug_only( verify_construction() );
  NOT_PRODUCT(nodes_created++);
  assert( is_not_dead(n0), "can not use dead node");
  assert( is_not_dead(n1), "can not use dead node");
  assert( is_not_dead(n2), "can not use dead node");
  assert( is_not_dead(n3), "can not use dead node");
  assert( is_not_dead(n4), "can not use dead node");
  assert( is_not_dead(n5), "can not use dead node");
  assert( is_not_dead(n6), "can not use dead node");
  _in[0] = n0; if (n0 != NULL) n0->add_out((Node *)this);
  _in[1] = n1; if (n1 != NULL) n1->add_out((Node *)this);
  _in[2] = n2; if (n2 != NULL) n2->add_out((Node *)this);
  _in[3] = n3; if (n3 != NULL) n3->add_out((Node *)this);
  _in[4] = n4; if (n4 != NULL) n4->add_out((Node *)this);
  _in[5] = n5; if (n5 != NULL) n5->add_out((Node *)this);
  _in[6] = n6; if (n6 != NULL) n6->add_out((Node *)this);
}

#ifdef __clang__
#pragma clang diagnostic pop
#endif


//------------------------------clone------------------------------------------
// Clone a Node.
Node *Node::clone() const {
  Compile* C = Compile::current();
  uint s = size_of();           // Size of inherited Node
  Node *n = (Node*)C->node_arena()->Amalloc_D(size_of() + _max*sizeof(Node*));
  Copy::conjoint_words_to_lower((HeapWord*)this, (HeapWord*)n, s);
  // Set the new input pointer array
  n->_in = (Node**)(((char*)n)+s);
  // Cannot share the old output pointer array, so kill it
  n->_out = NO_OUT_ARRAY;
  // And reset the counters to 0
  n->_outcnt = 0;
  n->_outmax = 0;
  // Unlock this guy, since he is not in any hash table.
  debug_only(n->_hash_lock = 0);
  // Walk the old node's input list to duplicate its edges
  uint i;
  for( i = 0; i < len(); i++ ) {
    Node *x = in(i);
    n->_in[i] = x;
    if (x != NULL) x->add_out(n);
  }
  if (is_macro())
    C->add_macro_node(n);
  if (is_expensive())
    C->add_expensive_node(n);
  BarrierSetC2* bs = BarrierSet::barrier_set()->barrier_set_c2();
  bs->register_potential_barrier_node(n);
  // If the cloned node is a range check dependent CastII, add it to the list.
  CastIINode* cast = n->isa_CastII();
  if (cast != NULL && cast->has_range_check()) {
    C->add_range_check_cast(cast);
  }
  if (n->Opcode() == Op_Opaque4) {
    C->add_opaque4_node(n);
  }

  n->set_idx(C->next_unique()); // Get new unique index as well
  debug_only( n->verify_construction() );
  NOT_PRODUCT(nodes_created++);
  // Do not patch over the debug_idx of a clone, because it makes it
  // impossible to break on the clone's moment of creation.
  //debug_only( n->set_debug_idx( debug_idx() ) );

  C->copy_node_notes_to(n, (Node*) this);

  // MachNode clone
  uint nopnds;
  if (this->is_Mach() && (nopnds = this->as_Mach()->num_opnds()) > 0) {
    MachNode *mach  = n->as_Mach();
    MachNode *mthis = this->as_Mach();
    // Get address of _opnd_array.
    // It should be the same offset since it is the clone of this node.
    MachOper **from = mthis->_opnds;
    MachOper **to = (MachOper **)((size_t)(&mach->_opnds) +
                    pointer_delta((const void*)from,
                                  (const void*)(&mthis->_opnds), 1));
    mach->_opnds = to;
    for ( uint i = 0; i < nopnds; ++i ) {
      to[i] = from[i]->clone();
    }
  }
  // cloning CallNode may need to clone JVMState
  if (n->is_Call()) {
    n->as_Call()->clone_jvms(C);
  }
  if (n->is_SafePoint()) {
    n->as_SafePoint()->clone_replaced_nodes();
  }
  if (n->is_ValueTypeBase()) {
    C->add_value_type(n);
  }
  return n;                     // Return the clone
}

//---------------------------setup_is_top--------------------------------------
// Call this when changing the top node, to reassert the invariants
// required by Node::is_top.  See Compile::set_cached_top_node.
void Node::setup_is_top() {
  if (this == (Node*)Compile::current()->top()) {
    // This node has just become top.  Kill its out array.
    _outcnt = _outmax = 0;
    _out = NULL;                           // marker value for top
    assert(is_top(), "must be top");
  } else {
    if (_out == NULL)  _out = NO_OUT_ARRAY;
    assert(!is_top(), "must not be top");
  }
}


//------------------------------~Node------------------------------------------
// Fancy destructor; eagerly attempt to reclaim Node numberings and storage
void Node::destruct() {
  // Eagerly reclaim unique Node numberings
  Compile* compile = Compile::current();
  if ((uint)_idx+1 == compile->unique()) {
    compile->set_unique(compile->unique()-1);
  }
  // Clear debug info:
  Node_Notes* nn = compile->node_notes_at(_idx);
  if (nn != NULL)  nn->clear();
  // Walk the input array, freeing the corresponding output edges
  _cnt = _max;  // forget req/prec distinction
  uint i;
  for( i = 0; i < _max; i++ ) {
    set_req(i, NULL);
    //assert(def->out(def->outcnt()-1) == (Node *)this,"bad def-use hacking in reclaim");
  }
  assert(outcnt() == 0, "deleting a node must not leave a dangling use");
  // See if the input array was allocated just prior to the object
  int edge_size = _max*sizeof(void*);
  int out_edge_size = _outmax*sizeof(void*);
  char *edge_end = ((char*)_in) + edge_size;
  char *out_array = (char*)(_out == NO_OUT_ARRAY? NULL: _out);
  int node_size = size_of();

  // Free the output edge array
  if (out_edge_size > 0) {
    compile->node_arena()->Afree(out_array, out_edge_size);
  }

  // Free the input edge array and the node itself
  if( edge_end == (char*)this ) {
    // It was; free the input array and object all in one hit
#ifndef ASSERT
    compile->node_arena()->Afree(_in,edge_size+node_size);
#endif
  } else {
    // Free just the input array
    compile->node_arena()->Afree(_in,edge_size);

    // Free just the object
#ifndef ASSERT
    compile->node_arena()->Afree(this,node_size);
#endif
  }
  if (is_macro()) {
    compile->remove_macro_node(this);
  }
  if (is_expensive()) {
    compile->remove_expensive_node(this);
  }
  CastIINode* cast = isa_CastII();
  if (cast != NULL && cast->has_range_check()) {
    compile->remove_range_check_cast(cast);
  }
  if (Opcode() == Op_Opaque4) {
    compile->remove_opaque4_node(this);
  }
  if (is_ValueTypeBase()) {
    compile->remove_value_type(this);
  }

  if (is_SafePoint()) {
    as_SafePoint()->delete_replaced_nodes();
  }
  BarrierSetC2* bs = BarrierSet::barrier_set()->barrier_set_c2();
  bs->unregister_potential_barrier_node(this);
#ifdef ASSERT
  // We will not actually delete the storage, but we'll make the node unusable.
  *(address*)this = badAddress;  // smash the C++ vtbl, probably
  _in = _out = (Node**) badAddress;
  _max = _cnt = _outmax = _outcnt = 0;
  compile->remove_modified_node(this);
#endif
}

//------------------------------grow-------------------------------------------
// Grow the input array, making space for more edges
void Node::grow( uint len ) {
  Arena* arena = Compile::current()->node_arena();
  uint new_max = _max;
  if( new_max == 0 ) {
    _max = 4;
    _in = (Node**)arena->Amalloc(4*sizeof(Node*));
    Node** to = _in;
    to[0] = NULL;
    to[1] = NULL;
    to[2] = NULL;
    to[3] = NULL;
    return;
  }
  while( new_max <= len ) new_max <<= 1; // Find next power-of-2
  // Trimming to limit allows a uint8 to handle up to 255 edges.
  // Previously I was using only powers-of-2 which peaked at 128 edges.
  //if( new_max >= limit ) new_max = limit-1;
  _in = (Node**)arena->Arealloc(_in, _max*sizeof(Node*), new_max*sizeof(Node*));
  Copy::zero_to_bytes(&_in[_max], (new_max-_max)*sizeof(Node*)); // NULL all new space
  _max = new_max;               // Record new max length
  // This assertion makes sure that Node::_max is wide enough to
  // represent the numerical value of new_max.
  assert(_max == new_max && _max > len, "int width of _max is too small");
}

//-----------------------------out_grow----------------------------------------
// Grow the input array, making space for more edges
void Node::out_grow( uint len ) {
  assert(!is_top(), "cannot grow a top node's out array");
  Arena* arena = Compile::current()->node_arena();
  uint new_max = _outmax;
  if( new_max == 0 ) {
    _outmax = 4;
    _out = (Node **)arena->Amalloc(4*sizeof(Node*));
    return;
  }
  while( new_max <= len ) new_max <<= 1; // Find next power-of-2
  // Trimming to limit allows a uint8 to handle up to 255 edges.
  // Previously I was using only powers-of-2 which peaked at 128 edges.
  //if( new_max >= limit ) new_max = limit-1;
  assert(_out != NULL && _out != NO_OUT_ARRAY, "out must have sensible value");
  _out = (Node**)arena->Arealloc(_out,_outmax*sizeof(Node*),new_max*sizeof(Node*));
  //Copy::zero_to_bytes(&_out[_outmax], (new_max-_outmax)*sizeof(Node*)); // NULL all new space
  _outmax = new_max;               // Record new max length
  // This assertion makes sure that Node::_max is wide enough to
  // represent the numerical value of new_max.
  assert(_outmax == new_max && _outmax > len, "int width of _outmax is too small");
}

#ifdef ASSERT
//------------------------------is_dead----------------------------------------
bool Node::is_dead() const {
  // Mach and pinch point nodes may look like dead.
  if( is_top() || is_Mach() || (Opcode() == Op_Node && _outcnt > 0) )
    return false;
  for( uint i = 0; i < _max; i++ )
    if( _in[i] != NULL )
      return false;
  dump();
  return true;
}
#endif


//------------------------------is_unreachable---------------------------------
bool Node::is_unreachable(PhaseIterGVN &igvn) const {
  assert(!is_Mach(), "doesn't work with MachNodes");
  return outcnt() == 0 || igvn.type(this) == Type::TOP || (in(0) != NULL && in(0)->is_top());
}

//------------------------------add_req----------------------------------------
// Add a new required input at the end
void Node::add_req( Node *n ) {
  assert( is_not_dead(n), "can not use dead node");

  // Look to see if I can move precedence down one without reallocating
  if( (_cnt >= _max) || (in(_max-1) != NULL) )
    grow( _max+1 );

  // Find a precedence edge to move
  if( in(_cnt) != NULL ) {       // Next precedence edge is busy?
    uint i;
    for( i=_cnt; i<_max; i++ )
      if( in(i) == NULL )       // Find the NULL at end of prec edge list
        break;                  // There must be one, since we grew the array
    _in[i] = in(_cnt);          // Move prec over, making space for req edge
  }
  _in[_cnt++] = n;            // Stuff over old prec edge
  if (n != NULL) n->add_out((Node *)this);
}

//---------------------------add_req_batch-------------------------------------
// Add a new required input at the end
void Node::add_req_batch( Node *n, uint m ) {
  assert( is_not_dead(n), "can not use dead node");
  // check various edge cases
  if ((int)m <= 1) {
    assert((int)m >= 0, "oob");
    if (m != 0)  add_req(n);
    return;
  }

  // Look to see if I can move precedence down one without reallocating
  if( (_cnt+m) > _max || _in[_max-m] )
    grow( _max+m );

  // Find a precedence edge to move
  if( _in[_cnt] != NULL ) {     // Next precedence edge is busy?
    uint i;
    for( i=_cnt; i<_max; i++ )
      if( _in[i] == NULL )      // Find the NULL at end of prec edge list
        break;                  // There must be one, since we grew the array
    // Slide all the precs over by m positions (assume #prec << m).
    Copy::conjoint_words_to_higher((HeapWord*)&_in[_cnt], (HeapWord*)&_in[_cnt+m], ((i-_cnt)*sizeof(Node*)));
  }

  // Stuff over the old prec edges
  for(uint i=0; i<m; i++ ) {
    _in[_cnt++] = n;
  }

  // Insert multiple out edges on the node.
  if (n != NULL && !n->is_top()) {
    for(uint i=0; i<m; i++ ) {
      n->add_out((Node *)this);
    }
  }
}

//------------------------------del_req----------------------------------------
// Delete the required edge and compact the edge array
void Node::del_req( uint idx ) {
  assert( idx < _cnt, "oob");
  assert( !VerifyHashTableKeys || _hash_lock == 0,
          "remove node from hash table before modifying it");
  // First remove corresponding def-use edge
  Node *n = in(idx);
  if (n != NULL) n->del_out((Node *)this);
  _in[idx] = in(--_cnt); // Compact the array
  // Avoid spec violation: Gap in prec edges.
  close_prec_gap_at(_cnt);
  Compile::current()->record_modified_node(this);
}

//------------------------------del_req_ordered--------------------------------
// Delete the required edge and compact the edge array with preserved order
void Node::del_req_ordered( uint idx ) {
  assert( idx < _cnt, "oob");
  assert( !VerifyHashTableKeys || _hash_lock == 0,
          "remove node from hash table before modifying it");
  // First remove corresponding def-use edge
  Node *n = in(idx);
  if (n != NULL) n->del_out((Node *)this);
  if (idx < --_cnt) {    // Not last edge ?
    Copy::conjoint_words_to_lower((HeapWord*)&_in[idx+1], (HeapWord*)&_in[idx], ((_cnt-idx)*sizeof(Node*)));
  }
  // Avoid spec violation: Gap in prec edges.
  close_prec_gap_at(_cnt);
  Compile::current()->record_modified_node(this);
}

//------------------------------ins_req----------------------------------------
// Insert a new required input at the end
void Node::ins_req( uint idx, Node *n ) {
  assert( is_not_dead(n), "can not use dead node");
  add_req(NULL);                // Make space
  assert( idx < _max, "Must have allocated enough space");
  // Slide over
  if(_cnt-idx-1 > 0) {
    Copy::conjoint_words_to_higher((HeapWord*)&_in[idx], (HeapWord*)&_in[idx+1], ((_cnt-idx-1)*sizeof(Node*)));
  }
  _in[idx] = n;                            // Stuff over old required edge
  if (n != NULL) n->add_out((Node *)this); // Add reciprocal def-use edge
}

//-----------------------------find_edge---------------------------------------
int Node::find_edge(Node* n) {
  for (uint i = 0; i < len(); i++) {
    if (_in[i] == n)  return i;
  }
  return -1;
}

//----------------------------replace_edge-------------------------------------
int Node::replace_edge(Node* old, Node* neww) {
  if (old == neww)  return 0;  // nothing to do
  uint nrep = 0;
  for (uint i = 0; i < len(); i++) {
    if (in(i) == old) {
      if (i < req()) {
        set_req(i, neww);
      } else {
        assert(find_prec_edge(neww) == -1, "spec violation: duplicated prec edge (node %d -> %d)", _idx, neww->_idx);
        set_prec(i, neww);
      }
      nrep++;
    }
  }
  return nrep;
}

/**
 * Replace input edges in the range pointing to 'old' node.
 */
int Node::replace_edges_in_range(Node* old, Node* neww, int start, int end) {
  if (old == neww)  return 0;  // nothing to do
  uint nrep = 0;
  for (int i = start; i < end; i++) {
    if (in(i) == old) {
      set_req(i, neww);
      nrep++;
    }
  }
  return nrep;
}

//-------------------------disconnect_inputs-----------------------------------
// NULL out all inputs to eliminate incoming Def-Use edges.
// Return the number of edges between 'n' and 'this'
int Node::disconnect_inputs(Node *n, Compile* C) {
  int edges_to_n = 0;

  uint cnt = req();
  for( uint i = 0; i < cnt; ++i ) {
    if( in(i) == 0 ) continue;
    if( in(i) == n ) ++edges_to_n;
    set_req(i, NULL);
  }
  // Remove precedence edges if any exist
  // Note: Safepoints may have precedence edges, even during parsing
  if( (req() != len()) && (in(req()) != NULL) ) {
    uint max = len();
    for( uint i = 0; i < max; ++i ) {
      if( in(i) == 0 ) continue;
      if( in(i) == n ) ++edges_to_n;
      set_prec(i, NULL);
    }
  }

  // Node::destruct requires all out edges be deleted first
  // debug_only(destruct();)   // no reuse benefit expected
  if (edges_to_n == 0) {
    C->record_dead_node(_idx);
  }
  return edges_to_n;
}

//-----------------------------uncast---------------------------------------
// %%% Temporary, until we sort out CheckCastPP vs. CastPP.
// Strip away casting.  (It is depth-limited.)
Node* Node::uncast() const {
  // Should be inline:
  //return is_ConstraintCast() ? uncast_helper(this) : (Node*) this;
  if (is_ConstraintCast())
    return uncast_helper(this);
  else
    return (Node*) this;
}

// Find out of current node that matches opcode.
Node* Node::find_out_with(int opcode) {
  for (DUIterator_Fast imax, i = fast_outs(imax); i < imax; i++) {
    Node* use = fast_out(i);
    if (use->Opcode() == opcode) {
      return use;
    }
  }
  return NULL;
}

// Return true if the current node has an out that matches opcode.
bool Node::has_out_with(int opcode) {
  return (find_out_with(opcode) != NULL);
}

// Return true if the current node has an out that matches any of the opcodes.
bool Node::has_out_with(int opcode1, int opcode2, int opcode3, int opcode4) {
  for (DUIterator_Fast imax, i = fast_outs(imax); i < imax; i++) {
      int opcode = fast_out(i)->Opcode();
      if (opcode == opcode1 || opcode == opcode2 || opcode == opcode3 || opcode == opcode4) {
        return true;
      }
  }
  return false;
}


//---------------------------uncast_helper-------------------------------------
Node* Node::uncast_helper(const Node* p) {
#ifdef ASSERT
  uint depth_count = 0;
  const Node* orig_p = p;
#endif

  while (true) {
#ifdef ASSERT
    if (depth_count >= K) {
      orig_p->dump(4);
      if (p != orig_p)
        p->dump(1);
    }
    assert(depth_count++ < K, "infinite loop in Node::uncast_helper");
#endif
    if (p == NULL || p->req() != 2) {
      break;
    } else if (p->is_ConstraintCast()) {
      p = p->in(1);
    } else {
      break;
    }
  }
  return (Node*) p;
}

//------------------------------add_prec---------------------------------------
// Add a new precedence input.  Precedence inputs are unordered, with
// duplicates removed and NULLs packed down at the end.
void Node::add_prec( Node *n ) {
  assert( is_not_dead(n), "can not use dead node");

  // Check for NULL at end
  if( _cnt >= _max || in(_max-1) )
    grow( _max+1 );

  // Find a precedence edge to move
  uint i = _cnt;
  while( in(i) != NULL ) {
    if (in(i) == n) return; // Avoid spec violation: duplicated prec edge.
    i++;
  }
  _in[i] = n;                                // Stuff prec edge over NULL
  if ( n != NULL) n->add_out((Node *)this);  // Add mirror edge

#ifdef ASSERT
  while ((++i)<_max) { assert(_in[i] == NULL, "spec violation: Gap in prec edges (node %d)", _idx); }
#endif
}

//------------------------------rm_prec----------------------------------------
// Remove a precedence input.  Precedence inputs are unordered, with
// duplicates removed and NULLs packed down at the end.
void Node::rm_prec( uint j ) {
  assert(j < _max, "oob: i=%d, _max=%d", j, _max);
  assert(j >= _cnt, "not a precedence edge");
  if (_in[j] == NULL) return;   // Avoid spec violation: Gap in prec edges.
  _in[j]->del_out((Node *)this);
  close_prec_gap_at(j);
}

//------------------------------size_of----------------------------------------
uint Node::size_of() const { return sizeof(*this); }

//------------------------------ideal_reg--------------------------------------
uint Node::ideal_reg() const { return 0; }

//------------------------------jvms-------------------------------------------
JVMState* Node::jvms() const { return NULL; }

#ifdef ASSERT
//------------------------------jvms-------------------------------------------
bool Node::verify_jvms(const JVMState* using_jvms) const {
  for (JVMState* jvms = this->jvms(); jvms != NULL; jvms = jvms->caller()) {
    if (jvms == using_jvms)  return true;
  }
  return false;
}

//------------------------------init_NodeProperty------------------------------
void Node::init_NodeProperty() {
  assert(_max_classes <= max_jushort, "too many NodeProperty classes");
  assert(_max_flags <= max_jushort, "too many NodeProperty flags");
}
#endif

//------------------------------format-----------------------------------------
// Print as assembly
void Node::format( PhaseRegAlloc *, outputStream *st ) const {}
//------------------------------emit-------------------------------------------
// Emit bytes starting at parameter 'ptr'.
void Node::emit(CodeBuffer &cbuf, PhaseRegAlloc *ra_) const {}
//------------------------------size-------------------------------------------
// Size of instruction in bytes
uint Node::size(PhaseRegAlloc *ra_) const { return 0; }

//------------------------------CFG Construction-------------------------------
// Nodes that end basic blocks, e.g. IfTrue/IfFalse, JumpProjNode, Root,
// Goto and Return.
const Node *Node::is_block_proj() const { return 0; }

// Minimum guaranteed type
const Type *Node::bottom_type() const { return Type::BOTTOM; }


//------------------------------raise_bottom_type------------------------------
// Get the worst-case Type output for this Node.
void Node::raise_bottom_type(const Type* new_type) {
  if (is_Type()) {
    TypeNode *n = this->as_Type();
    if (VerifyAliases) {
      assert(new_type->higher_equal_speculative(n->type()), "new type must refine old type");
    }
    n->set_type(new_type);
  } else if (is_Load()) {
    LoadNode *n = this->as_Load();
    if (VerifyAliases) {
      assert(new_type->higher_equal_speculative(n->type()), "new type must refine old type");
    }
    n->set_type(new_type);
  }
}

//------------------------------Identity---------------------------------------
// Return a node that the given node is equivalent to.
Node* Node::Identity(PhaseGVN* phase) {
  return this;                  // Default to no identities
}

//------------------------------Value------------------------------------------
// Compute a new Type for a node using the Type of the inputs.
const Type* Node::Value(PhaseGVN* phase) const {
  return bottom_type();         // Default to worst-case Type
}

//------------------------------Ideal------------------------------------------
//
// 'Idealize' the graph rooted at this Node.
//
// In order to be efficient and flexible there are some subtle invariants
// these Ideal calls need to hold.  Running with '+VerifyIterativeGVN' checks
// these invariants, although its too slow to have on by default.  If you are
// hacking an Ideal call, be sure to test with +VerifyIterativeGVN!
//
// The Ideal call almost arbitrarily reshape the graph rooted at the 'this'
// pointer.  If ANY change is made, it must return the root of the reshaped
// graph - even if the root is the same Node.  Example: swapping the inputs
// to an AddINode gives the same answer and same root, but you still have to
// return the 'this' pointer instead of NULL.
//
// You cannot return an OLD Node, except for the 'this' pointer.  Use the
// Identity call to return an old Node; basically if Identity can find
// another Node have the Ideal call make no change and return NULL.
// Example: AddINode::Ideal must check for add of zero; in this case it
// returns NULL instead of doing any graph reshaping.
//
// You cannot modify any old Nodes except for the 'this' pointer.  Due to
// sharing there may be other users of the old Nodes relying on their current
// semantics.  Modifying them will break the other users.
// Example: when reshape "(X+3)+4" into "X+7" you must leave the Node for
// "X+3" unchanged in case it is shared.
//
// If you modify the 'this' pointer's inputs, you should use
// 'set_req'.  If you are making a new Node (either as the new root or
// some new internal piece) you may use 'init_req' to set the initial
// value.  You can make a new Node with either 'new' or 'clone'.  In
// either case, def-use info is correctly maintained.
//
// Example: reshape "(X+3)+4" into "X+7":
//    set_req(1, in(1)->in(1));
//    set_req(2, phase->intcon(7));
//    return this;
// Example: reshape "X*4" into "X<<2"
//    return new LShiftINode(in(1), phase->intcon(2));
//
// You must call 'phase->transform(X)' on any new Nodes X you make, except
// for the returned root node.  Example: reshape "X*31" with "(X<<5)-X".
//    Node *shift=phase->transform(new LShiftINode(in(1),phase->intcon(5)));
//    return new AddINode(shift, in(1));
//
// When making a Node for a constant use 'phase->makecon' or 'phase->intcon'.
// These forms are faster than 'phase->transform(new ConNode())' and Do
// The Right Thing with def-use info.
//
// You cannot bury the 'this' Node inside of a graph reshape.  If the reshaped
// graph uses the 'this' Node it must be the root.  If you want a Node with
// the same Opcode as the 'this' pointer use 'clone'.
//
Node *Node::Ideal(PhaseGVN *phase, bool can_reshape) {
  return NULL;                  // Default to being Ideal already
}

// Some nodes have specific Ideal subgraph transformations only if they are
// unique users of specific nodes. Such nodes should be put on IGVN worklist
// for the transformations to happen.
bool Node::has_special_unique_user() const {
  assert(outcnt() == 1, "match only for unique out");
  Node* n = unique_out();
  int op  = Opcode();
  if (this->is_Store()) {
    // Condition for back-to-back stores folding.
    return n->Opcode() == op && n->in(MemNode::Memory) == this;
  } else if (this->is_Load() || this->is_DecodeN()) {
    // Condition for removing an unused LoadNode or DecodeNNode from the MemBarAcquire precedence input
    return n->Opcode() == Op_MemBarAcquire;
  } else if (op == Op_AddL) {
    // Condition for convL2I(addL(x,y)) ==> addI(convL2I(x),convL2I(y))
    return n->Opcode() == Op_ConvL2I && n->in(1) == this;
  } else if (op == Op_SubI || op == Op_SubL) {
    // Condition for subI(x,subI(y,z)) ==> subI(addI(x,z),y)
    return n->Opcode() == op && n->in(2) == this;
  } else if (is_If() && (n->is_IfFalse() || n->is_IfTrue())) {
    // See IfProjNode::Identity()
    return true;
  }
  return false;
};

//--------------------------find_exact_control---------------------------------
// Skip Proj and CatchProj nodes chains. Check for Null and Top.
Node* Node::find_exact_control(Node* ctrl) {
  if (ctrl == NULL && this->is_Region())
    ctrl = this->as_Region()->is_copy();

  if (ctrl != NULL && ctrl->is_CatchProj()) {
    if (ctrl->as_CatchProj()->_con == CatchProjNode::fall_through_index)
      ctrl = ctrl->in(0);
    if (ctrl != NULL && !ctrl->is_top())
      ctrl = ctrl->in(0);
  }

  if (ctrl != NULL && ctrl->is_Proj())
    ctrl = ctrl->in(0);

  return ctrl;
}

//--------------------------dominates------------------------------------------
// Helper function for MemNode::all_controls_dominate().
// Check if 'this' control node dominates or equal to 'sub' control node.
// We already know that if any path back to Root or Start reaches 'this',
// then all paths so, so this is a simple search for one example,
// not an exhaustive search for a counterexample.
bool Node::dominates(Node* sub, Node_List &nlist) {
  assert(this->is_CFG(), "expecting control");
  assert(sub != NULL && sub->is_CFG(), "expecting control");

  // detect dead cycle without regions
  int iterations_without_region_limit = DominatorSearchLimit;

  Node* orig_sub = sub;
  Node* dom      = this;
  bool  met_dom  = false;
  nlist.clear();

  // Walk 'sub' backward up the chain to 'dom', watching for regions.
  // After seeing 'dom', continue up to Root or Start.
  // If we hit a region (backward split point), it may be a loop head.
  // Keep going through one of the region's inputs.  If we reach the
  // same region again, go through a different input.  Eventually we
  // will either exit through the loop head, or give up.
  // (If we get confused, break out and return a conservative 'false'.)
  while (sub != NULL) {
    if (sub->is_top())  break; // Conservative answer for dead code.
    if (sub == dom) {
      if (nlist.size() == 0) {
        // No Region nodes except loops were visited before and the EntryControl
        // path was taken for loops: it did not walk in a cycle.
        return true;
      } else if (met_dom) {
        break;          // already met before: walk in a cycle
      } else {
        // Region nodes were visited. Continue walk up to Start or Root
        // to make sure that it did not walk in a cycle.
        met_dom = true; // first time meet
        iterations_without_region_limit = DominatorSearchLimit; // Reset
     }
    }
    if (sub->is_Start() || sub->is_Root()) {
      // Success if we met 'dom' along a path to Start or Root.
      // We assume there are no alternative paths that avoid 'dom'.
      // (This assumption is up to the caller to ensure!)
      return met_dom;
    }
    Node* up = sub->in(0);
    // Normalize simple pass-through regions and projections:
    up = sub->find_exact_control(up);
    // If sub == up, we found a self-loop.  Try to push past it.
    if (sub == up && sub->is_Loop()) {
      // Take loop entry path on the way up to 'dom'.
      up = sub->in(1); // in(LoopNode::EntryControl);
    } else if (sub == up && sub->is_Region() && sub->req() != 3) {
      // Always take in(1) path on the way up to 'dom' for clone regions
      // (with only one input) or regions which merge > 2 paths
      // (usually used to merge fast/slow paths).
      up = sub->in(1);
    } else if (sub == up && sub->is_Region()) {
      // Try both paths for Regions with 2 input paths (it may be a loop head).
      // It could give conservative 'false' answer without information
      // which region's input is the entry path.
      iterations_without_region_limit = DominatorSearchLimit; // Reset

      bool region_was_visited_before = false;
      // Was this Region node visited before?
      // If so, we have reached it because we accidentally took a
      // loop-back edge from 'sub' back into the body of the loop,
      // and worked our way up again to the loop header 'sub'.
      // So, take the first unexplored path on the way up to 'dom'.
      for (int j = nlist.size() - 1; j >= 0; j--) {
        intptr_t ni = (intptr_t)nlist.at(j);
        Node* visited = (Node*)(ni & ~1);
        bool  visited_twice_already = ((ni & 1) != 0);
        if (visited == sub) {
          if (visited_twice_already) {
            // Visited 2 paths, but still stuck in loop body.  Give up.
            return false;
          }
          // The Region node was visited before only once.
          // (We will repush with the low bit set, below.)
          nlist.remove(j);
          // We will find a new edge and re-insert.
          region_was_visited_before = true;
          break;
        }
      }

      // Find an incoming edge which has not been seen yet; walk through it.
      assert(up == sub, "");
      uint skip = region_was_visited_before ? 1 : 0;
      for (uint i = 1; i < sub->req(); i++) {
        Node* in = sub->in(i);
        if (in != NULL && !in->is_top() && in != sub) {
          if (skip == 0) {
            up = in;
            break;
          }
          --skip;               // skip this nontrivial input
        }
      }

      // Set 0 bit to indicate that both paths were taken.
      nlist.push((Node*)((intptr_t)sub + (region_was_visited_before ? 1 : 0)));
    }

    if (up == sub) {
      break;    // some kind of tight cycle
    }
    if (up == orig_sub && met_dom) {
      // returned back after visiting 'dom'
      break;    // some kind of cycle
    }
    if (--iterations_without_region_limit < 0) {
      break;    // dead cycle
    }
    sub = up;
  }

  // Did not meet Root or Start node in pred. chain.
  // Conservative answer for dead code.
  return false;
}

//------------------------------remove_dead_region-----------------------------
// This control node is dead.  Follow the subgraph below it making everything
// using it dead as well.  This will happen normally via the usual IterGVN
// worklist but this call is more efficient.  Do not update use-def info
// inside the dead region, just at the borders.
static void kill_dead_code( Node *dead, PhaseIterGVN *igvn ) {
  // Con's are a popular node to re-hit in the hash table again.
  if( dead->is_Con() ) return;

  // Can't put ResourceMark here since igvn->_worklist uses the same arena
  // for verify pass with +VerifyOpto and we add/remove elements in it here.
  Node_List  nstack(Thread::current()->resource_area());

  Node *top = igvn->C->top();
  nstack.push(dead);
  bool has_irreducible_loop = igvn->C->has_irreducible_loop();

  while (nstack.size() > 0) {
    dead = nstack.pop();
    if (dead->outcnt() > 0) {
      // Keep dead node on stack until all uses are processed.
      nstack.push(dead);
      // For all Users of the Dead...    ;-)
      for (DUIterator_Last kmin, k = dead->last_outs(kmin); k >= kmin; ) {
        Node* use = dead->last_out(k);
        igvn->hash_delete(use);       // Yank from hash table prior to mod
        if (use->in(0) == dead) {     // Found another dead node
          assert (!use->is_Con(), "Control for Con node should be Root node.");
          use->set_req(0, top);       // Cut dead edge to prevent processing
          nstack.push(use);           // the dead node again.
        } else if (!has_irreducible_loop && // Backedge could be alive in irreducible loop
                   use->is_Loop() && !use->is_Root() &&       // Don't kill Root (RootNode extends LoopNode)
                   use->in(LoopNode::EntryControl) == dead) { // Dead loop if its entry is dead
          use->set_req(LoopNode::EntryControl, top);          // Cut dead edge to prevent processing
          use->set_req(0, top);       // Cut self edge
          nstack.push(use);
        } else {                      // Else found a not-dead user
          // Dead if all inputs are top or null
          bool dead_use = !use->is_Root(); // Keep empty graph alive
          for (uint j = 1; j < use->req(); j++) {
            Node* in = use->in(j);
            if (in == dead) {         // Turn all dead inputs into TOP
              use->set_req(j, top);
            } else if (in != NULL && !in->is_top()) {
              dead_use = false;
            }
          }
          if (dead_use) {
            if (use->is_Region()) {
              use->set_req(0, top);   // Cut self edge
            }
            nstack.push(use);
          } else {
            igvn->_worklist.push(use);
          }
        }
        // Refresh the iterator, since any number of kills might have happened.
        k = dead->last_outs(kmin);
      }
    } else { // (dead->outcnt() == 0)
      // Done with outputs.
      igvn->hash_delete(dead);
      igvn->_worklist.remove(dead);
      igvn->C->remove_modified_node(dead);
      igvn->set_type(dead, Type::TOP);
      if (dead->is_macro()) {
        igvn->C->remove_macro_node(dead);
      }
      if (dead->is_expensive()) {
        igvn->C->remove_expensive_node(dead);
      }
      CastIINode* cast = dead->isa_CastII();
      if (cast != NULL && cast->has_range_check()) {
        igvn->C->remove_range_check_cast(cast);
      }
      if (dead->Opcode() == Op_Opaque4) {
        igvn->C->remove_range_check_cast(dead);
      }
<<<<<<< HEAD
      if (dead->is_ValueTypeBase()) {
        igvn->C->remove_value_type(dead);
      }
=======
      BarrierSetC2* bs = BarrierSet::barrier_set()->barrier_set_c2();
      bs->unregister_potential_barrier_node(dead);
>>>>>>> a9a54291
      igvn->C->record_dead_node(dead->_idx);
      // Kill all inputs to the dead guy
      for (uint i=0; i < dead->req(); i++) {
        Node *n = dead->in(i);      // Get input to dead guy
        if (n != NULL && !n->is_top()) { // Input is valid?
          dead->set_req(i, top);    // Smash input away
          if (n->outcnt() == 0) {   // Input also goes dead?
            if (!n->is_Con())
              nstack.push(n);       // Clear it out as well
          } else if (n->outcnt() == 1 &&
                     n->has_special_unique_user()) {
            igvn->add_users_to_worklist( n );
          } else if (n->outcnt() <= 2 && n->is_Store()) {
            // Push store's uses on worklist to enable folding optimization for
            // store/store and store/load to the same address.
            // The restriction (outcnt() <= 2) is the same as in set_req_X()
            // and remove_globally_dead_node().
            igvn->add_users_to_worklist( n );
          } else {
            BarrierSet::barrier_set()->barrier_set_c2()->enqueue_useful_gc_barrier(igvn->_worklist, n);
          }
        }
      }
    } // (dead->outcnt() == 0)
  }   // while (nstack.size() > 0) for outputs
  return;
}

//------------------------------remove_dead_region-----------------------------
bool Node::remove_dead_region(PhaseGVN *phase, bool can_reshape) {
  Node *n = in(0);
  if( !n ) return false;
  // Lost control into this guy?  I.e., it became unreachable?
  // Aggressively kill all unreachable code.
  if (can_reshape && n->is_top()) {
    kill_dead_code(this, phase->is_IterGVN());
    return false; // Node is dead.
  }

  if( n->is_Region() && n->as_Region()->is_copy() ) {
    Node *m = n->nonnull_req();
    set_req(0, m);
    return true;
  }
  return false;
}

//------------------------------hash-------------------------------------------
// Hash function over Nodes.
uint Node::hash() const {
  uint sum = 0;
  for( uint i=0; i<_cnt; i++ )  // Add in all inputs
    sum = (sum<<1)-(uintptr_t)in(i);        // Ignore embedded NULLs
  return (sum>>2) + _cnt + Opcode();
}

//------------------------------cmp--------------------------------------------
// Compare special parts of simple Nodes
uint Node::cmp( const Node &n ) const {
  return 1;                     // Must be same
}

//------------------------------rematerialize-----------------------------------
// Should we clone rather than spill this instruction?
bool Node::rematerialize() const {
  if ( is_Mach() )
    return this->as_Mach()->rematerialize();
  else
    return (_flags & Flag_rematerialize) != 0;
}

//------------------------------needs_anti_dependence_check---------------------
// Nodes which use memory without consuming it, hence need antidependences.
bool Node::needs_anti_dependence_check() const {
  if( req() < 2 || (_flags & Flag_needs_anti_dependence_check) == 0 )
    return false;
  else
    return in(1)->bottom_type()->has_memory();
}


// Get an integer constant from a ConNode (or CastIINode).
// Return a default value if there is no apparent constant here.
const TypeInt* Node::find_int_type() const {
  if (this->is_Type()) {
    return this->as_Type()->type()->isa_int();
  } else if (this->is_Con()) {
    assert(is_Mach(), "should be ConNode(TypeNode) or else a MachNode");
    return this->bottom_type()->isa_int();
  }
  return NULL;
}

// Get a pointer constant from a ConstNode.
// Returns the constant if it is a pointer ConstNode
intptr_t Node::get_ptr() const {
  assert( Opcode() == Op_ConP, "" );
  return ((ConPNode*)this)->type()->is_ptr()->get_con();
}

// Get a narrow oop constant from a ConNNode.
intptr_t Node::get_narrowcon() const {
  assert( Opcode() == Op_ConN, "" );
  return ((ConNNode*)this)->type()->is_narrowoop()->get_con();
}

// Get a long constant from a ConNode.
// Return a default value if there is no apparent constant here.
const TypeLong* Node::find_long_type() const {
  if (this->is_Type()) {
    return this->as_Type()->type()->isa_long();
  } else if (this->is_Con()) {
    assert(is_Mach(), "should be ConNode(TypeNode) or else a MachNode");
    return this->bottom_type()->isa_long();
  }
  return NULL;
}


/**
 * Return a ptr type for nodes which should have it.
 */
const TypePtr* Node::get_ptr_type() const {
  const TypePtr* tp = this->bottom_type()->make_ptr();
#ifdef ASSERT
  if (tp == NULL) {
    this->dump(1);
    assert((tp != NULL), "unexpected node type");
  }
#endif
  return tp;
}

// Get a double constant from a ConstNode.
// Returns the constant if it is a double ConstNode
jdouble Node::getd() const {
  assert( Opcode() == Op_ConD, "" );
  return ((ConDNode*)this)->type()->is_double_constant()->getd();
}

// Get a float constant from a ConstNode.
// Returns the constant if it is a float ConstNode
jfloat Node::getf() const {
  assert( Opcode() == Op_ConF, "" );
  return ((ConFNode*)this)->type()->is_float_constant()->getf();
}

#ifndef PRODUCT

//------------------------------find------------------------------------------
// Find a neighbor of this Node with the given _idx
// If idx is negative, find its absolute value, following both _in and _out.
static void find_recur(Compile* C,  Node* &result, Node *n, int idx, bool only_ctrl,
                        VectorSet* old_space, VectorSet* new_space ) {
  int node_idx = (idx >= 0) ? idx : -idx;
  if (NotANode(n))  return;  // Gracefully handle NULL, -1, 0xabababab, etc.
  // Contained in new_space or old_space?   Check old_arena first since it's mostly empty.
  VectorSet *v = C->old_arena()->contains(n) ? old_space : new_space;
  if( v->test(n->_idx) ) return;
  if( (int)n->_idx == node_idx
      debug_only(|| n->debug_idx() == node_idx) ) {
    if (result != NULL)
      tty->print("find: " INTPTR_FORMAT " and " INTPTR_FORMAT " both have idx==%d\n",
                 (uintptr_t)result, (uintptr_t)n, node_idx);
    result = n;
  }
  v->set(n->_idx);
  for( uint i=0; i<n->len(); i++ ) {
    if( only_ctrl && !(n->is_Region()) && (n->Opcode() != Op_Root) && (i != TypeFunc::Control) ) continue;
    find_recur(C, result, n->in(i), idx, only_ctrl, old_space, new_space );
  }
  // Search along forward edges also:
  if (idx < 0 && !only_ctrl) {
    for( uint j=0; j<n->outcnt(); j++ ) {
      find_recur(C, result, n->raw_out(j), idx, only_ctrl, old_space, new_space );
    }
  }
#ifdef ASSERT
  // Search along debug_orig edges last, checking for cycles
  Node* orig = n->debug_orig();
  if (orig != NULL) {
    do {
      if (NotANode(orig))  break;
      find_recur(C, result, orig, idx, only_ctrl, old_space, new_space );
      orig = orig->debug_orig();
    } while (orig != NULL && orig != n->debug_orig());
  }
#endif //ASSERT
}

// call this from debugger:
Node* find_node(Node* n, int idx) {
  return n->find(idx);
}

//------------------------------find-------------------------------------------
Node* Node::find(int idx) const {
  ResourceArea *area = Thread::current()->resource_area();
  VectorSet old_space(area), new_space(area);
  Node* result = NULL;
  find_recur(Compile::current(), result, (Node*) this, idx, false, &old_space, &new_space );
  return result;
}

//------------------------------find_ctrl--------------------------------------
// Find an ancestor to this node in the control history with given _idx
Node* Node::find_ctrl(int idx) const {
  ResourceArea *area = Thread::current()->resource_area();
  VectorSet old_space(area), new_space(area);
  Node* result = NULL;
  find_recur(Compile::current(), result, (Node*) this, idx, true, &old_space, &new_space );
  return result;
}
#endif



#ifndef PRODUCT

// -----------------------------Name-------------------------------------------
extern const char *NodeClassNames[];
const char *Node::Name() const { return NodeClassNames[Opcode()]; }

static bool is_disconnected(const Node* n) {
  for (uint i = 0; i < n->req(); i++) {
    if (n->in(i) != NULL)  return false;
  }
  return true;
}

#ifdef ASSERT
static void dump_orig(Node* orig, outputStream *st) {
  Compile* C = Compile::current();
  if (NotANode(orig)) orig = NULL;
  if (orig != NULL && !C->node_arena()->contains(orig)) orig = NULL;
  if (orig == NULL) return;
  st->print(" !orig=");
  Node* fast = orig->debug_orig(); // tortoise & hare algorithm to detect loops
  if (NotANode(fast)) fast = NULL;
  while (orig != NULL) {
    bool discon = is_disconnected(orig);  // if discon, print [123] else 123
    if (discon) st->print("[");
    if (!Compile::current()->node_arena()->contains(orig))
      st->print("o");
    st->print("%d", orig->_idx);
    if (discon) st->print("]");
    orig = orig->debug_orig();
    if (NotANode(orig)) orig = NULL;
    if (orig != NULL && !C->node_arena()->contains(orig)) orig = NULL;
    if (orig != NULL) st->print(",");
    if (fast != NULL) {
      // Step fast twice for each single step of orig:
      fast = fast->debug_orig();
      if (NotANode(fast)) fast = NULL;
      if (fast != NULL && fast != orig) {
        fast = fast->debug_orig();
        if (NotANode(fast)) fast = NULL;
      }
      if (fast == orig) {
        st->print("...");
        break;
      }
    }
  }
}

void Node::set_debug_orig(Node* orig) {
  _debug_orig = orig;
  if (BreakAtNode == 0)  return;
  if (NotANode(orig))  orig = NULL;
  int trip = 10;
  while (orig != NULL) {
    if (orig->debug_idx() == BreakAtNode || (int)orig->_idx == BreakAtNode) {
      tty->print_cr("BreakAtNode: _idx=%d _debug_idx=%d orig._idx=%d orig._debug_idx=%d",
                    this->_idx, this->debug_idx(), orig->_idx, orig->debug_idx());
      BREAKPOINT;
    }
    orig = orig->debug_orig();
    if (NotANode(orig))  orig = NULL;
    if (trip-- <= 0)  break;
  }
}
#endif //ASSERT

//------------------------------dump------------------------------------------
// Dump a Node
void Node::dump(const char* suffix, bool mark, outputStream *st) const {
  Compile* C = Compile::current();
  bool is_new = C->node_arena()->contains(this);
  C->_in_dump_cnt++;
  st->print("%c%d%s\t%s\t=== ", is_new ? ' ' : 'o', _idx, mark ? " >" : "", Name());

  // Dump the required and precedence inputs
  dump_req(st);
  dump_prec(st);
  // Dump the outputs
  dump_out(st);

  if (is_disconnected(this)) {
#ifdef ASSERT
    st->print("  [%d]",debug_idx());
    dump_orig(debug_orig(), st);
#endif
    st->cr();
    C->_in_dump_cnt--;
    return;                     // don't process dead nodes
  }

  if (C->clone_map().value(_idx) != 0) {
    C->clone_map().dump(_idx);
  }
  // Dump node-specific info
  dump_spec(st);
#ifdef ASSERT
  // Dump the non-reset _debug_idx
  if (Verbose && WizardMode) {
    st->print("  [%d]",debug_idx());
  }
#endif

  const Type *t = bottom_type();

  if (t != NULL && (t->isa_instptr() || t->isa_klassptr())) {
    const TypeInstPtr  *toop = t->isa_instptr();
    const TypeKlassPtr *tkls = t->isa_klassptr();
    ciKlass*           klass = toop ? toop->klass() : (tkls ? tkls->klass() : NULL );
    if (klass && klass->is_loaded() && klass->is_interface()) {
      st->print("  Interface:");
    } else if (toop) {
      st->print("  Oop:");
    } else if (tkls) {
      st->print("  Klass:");
    }
    t->dump_on(st);
  } else if (t == Type::MEMORY) {
    st->print("  Memory:");
    MemNode::dump_adr_type(this, adr_type(), st);
  } else if (Verbose || WizardMode) {
    st->print("  Type:");
    if (t) {
      t->dump_on(st);
    } else {
      st->print("no type");
    }
  } else if (t->isa_vect() && this->is_MachSpillCopy()) {
    // Dump MachSpillcopy vector type.
    t->dump_on(st);
  }
  if (is_new) {
    debug_only(dump_orig(debug_orig(), st));
    Node_Notes* nn = C->node_notes_at(_idx);
    if (nn != NULL && !nn->is_clear()) {
      if (nn->jvms() != NULL) {
        st->print(" !jvms:");
        nn->jvms()->dump_spec(st);
      }
    }
  }
  if (suffix) st->print("%s", suffix);
  C->_in_dump_cnt--;
}

//------------------------------dump_req--------------------------------------
void Node::dump_req(outputStream *st) const {
  // Dump the required input edges
  for (uint i = 0; i < req(); i++) {    // For all required inputs
    Node* d = in(i);
    if (d == NULL) {
      st->print("_ ");
    } else if (NotANode(d)) {
      st->print("NotANode ");  // uninitialized, sentinel, garbage, etc.
    } else {
      st->print("%c%d ", Compile::current()->node_arena()->contains(d) ? ' ' : 'o', d->_idx);
    }
  }
}


//------------------------------dump_prec-------------------------------------
void Node::dump_prec(outputStream *st) const {
  // Dump the precedence edges
  int any_prec = 0;
  for (uint i = req(); i < len(); i++) {       // For all precedence inputs
    Node* p = in(i);
    if (p != NULL) {
      if (!any_prec++) st->print(" |");
      if (NotANode(p)) { st->print("NotANode "); continue; }
      st->print("%c%d ", Compile::current()->node_arena()->contains(in(i)) ? ' ' : 'o', in(i)->_idx);
    }
  }
}

//------------------------------dump_out--------------------------------------
void Node::dump_out(outputStream *st) const {
  // Delimit the output edges
  st->print(" [[");
  // Dump the output edges
  for (uint i = 0; i < _outcnt; i++) {    // For all outputs
    Node* u = _out[i];
    if (u == NULL) {
      st->print("_ ");
    } else if (NotANode(u)) {
      st->print("NotANode ");
    } else {
      st->print("%c%d ", Compile::current()->node_arena()->contains(u) ? ' ' : 'o', u->_idx);
    }
  }
  st->print("]] ");
}

//----------------------------collect_nodes_i----------------------------------
// Collects nodes from an Ideal graph, starting from a given start node and
// moving in a given direction until a certain depth (distance from the start
// node) is reached. Duplicates are ignored.
// Arguments:
//   nstack:        the nodes are collected into this array.
//   start:         the node at which to start collecting.
//   direction:     if this is a positive number, collect input nodes; if it is
//                  a negative number, collect output nodes.
//   depth:         collect nodes up to this distance from the start node.
//   include_start: whether to include the start node in the result collection.
//   only_ctrl:     whether to regard control edges only during traversal.
//   only_data:     whether to regard data edges only during traversal.
static void collect_nodes_i(GrowableArray<Node*> *nstack, const Node* start, int direction, uint depth, bool include_start, bool only_ctrl, bool only_data) {
  Node* s = (Node*) start; // remove const
  nstack->append(s);
  int begin = 0;
  int end = 0;
  for(uint i = 0; i < depth; i++) {
    end = nstack->length();
    for(int j = begin; j < end; j++) {
      Node* tp  = nstack->at(j);
      uint limit = direction > 0 ? tp->len() : tp->outcnt();
      for(uint k = 0; k < limit; k++) {
        Node* n = direction > 0 ? tp->in(k) : tp->raw_out(k);

        if (NotANode(n))  continue;
        // do not recurse through top or the root (would reach unrelated stuff)
        if (n->is_Root() || n->is_top()) continue;
        if (only_ctrl && !n->is_CFG()) continue;
        if (only_data && n->is_CFG()) continue;

        bool on_stack = nstack->contains(n);
        if (!on_stack) {
          nstack->append(n);
        }
      }
    }
    begin = end;
  }
  if (!include_start) {
    nstack->remove(s);
  }
}

//------------------------------dump_nodes-------------------------------------
static void dump_nodes(const Node* start, int d, bool only_ctrl) {
  if (NotANode(start)) return;

  GrowableArray <Node *> nstack(Compile::current()->live_nodes());
  collect_nodes_i(&nstack, start, d, (uint) ABS(d), true, only_ctrl, false);

  int end = nstack.length();
  if (d > 0) {
    for(int j = end-1; j >= 0; j--) {
      nstack.at(j)->dump();
    }
  } else {
    for(int j = 0; j < end; j++) {
      nstack.at(j)->dump();
    }
  }
}

//------------------------------dump-------------------------------------------
void Node::dump(int d) const {
  dump_nodes(this, d, false);
}

//------------------------------dump_ctrl--------------------------------------
// Dump a Node's control history to depth
void Node::dump_ctrl(int d) const {
  dump_nodes(this, d, true);
}

//-----------------------------dump_compact------------------------------------
void Node::dump_comp() const {
  this->dump_comp("\n");
}

//-----------------------------dump_compact------------------------------------
// Dump a Node in compact representation, i.e., just print its name and index.
// Nodes can specify additional specifics to print in compact representation by
// implementing dump_compact_spec.
void Node::dump_comp(const char* suffix, outputStream *st) const {
  Compile* C = Compile::current();
  C->_in_dump_cnt++;
  st->print("%s(%d)", Name(), _idx);
  this->dump_compact_spec(st);
  if (suffix) {
    st->print("%s", suffix);
  }
  C->_in_dump_cnt--;
}

//----------------------------dump_related-------------------------------------
// Dump a Node's related nodes - the notion of "related" depends on the Node at
// hand and is determined by the implementation of the virtual method rel.
void Node::dump_related() const {
  Compile* C = Compile::current();
  GrowableArray <Node *> in_rel(C->unique());
  GrowableArray <Node *> out_rel(C->unique());
  this->related(&in_rel, &out_rel, false);
  for (int i = in_rel.length() - 1; i >= 0; i--) {
    in_rel.at(i)->dump();
  }
  this->dump("\n", true);
  for (int i = 0; i < out_rel.length(); i++) {
    out_rel.at(i)->dump();
  }
}

//----------------------------dump_related-------------------------------------
// Dump a Node's related nodes up to a given depth (distance from the start
// node).
// Arguments:
//   d_in:  depth for input nodes.
//   d_out: depth for output nodes (note: this also is a positive number).
void Node::dump_related(uint d_in, uint d_out) const {
  Compile* C = Compile::current();
  GrowableArray <Node *> in_rel(C->unique());
  GrowableArray <Node *> out_rel(C->unique());

  // call collect_nodes_i directly
  collect_nodes_i(&in_rel, this, 1, d_in, false, false, false);
  collect_nodes_i(&out_rel, this, -1, d_out, false, false, false);

  for (int i = in_rel.length() - 1; i >= 0; i--) {
    in_rel.at(i)->dump();
  }
  this->dump("\n", true);
  for (int i = 0; i < out_rel.length(); i++) {
    out_rel.at(i)->dump();
  }
}

//------------------------dump_related_compact---------------------------------
// Dump a Node's related nodes in compact representation. The notion of
// "related" depends on the Node at hand and is determined by the implementation
// of the virtual method rel.
void Node::dump_related_compact() const {
  Compile* C = Compile::current();
  GrowableArray <Node *> in_rel(C->unique());
  GrowableArray <Node *> out_rel(C->unique());
  this->related(&in_rel, &out_rel, true);
  int n_in = in_rel.length();
  int n_out = out_rel.length();

  this->dump_comp(n_in == 0 ? "\n" : "  ");
  for (int i = 0; i < n_in; i++) {
    in_rel.at(i)->dump_comp(i == n_in - 1 ? "\n" : "  ");
  }
  for (int i = 0; i < n_out; i++) {
    out_rel.at(i)->dump_comp(i == n_out - 1 ? "\n" : "  ");
  }
}

//------------------------------related----------------------------------------
// Collect a Node's related nodes. The default behaviour just collects the
// inputs and outputs at depth 1, including both control and data flow edges,
// regardless of whether the presentation is compact or not. For data nodes,
// the default is to collect all data inputs (till level 1 if compact), and
// outputs till level 1.
void Node::related(GrowableArray<Node*> *in_rel, GrowableArray<Node*> *out_rel, bool compact) const {
  if (this->is_CFG()) {
    collect_nodes_i(in_rel, this, 1, 1, false, false, false);
    collect_nodes_i(out_rel, this, -1, 1, false, false, false);
  } else {
    if (compact) {
      this->collect_nodes(in_rel, 1, false, true);
    } else {
      this->collect_nodes_in_all_data(in_rel, false);
    }
    this->collect_nodes(out_rel, -1, false, false);
  }
}

//---------------------------collect_nodes-------------------------------------
// An entry point to the low-level node collection facility, to start from a
// given node in the graph. The start node is by default not included in the
// result.
// Arguments:
//   ns:   collect the nodes into this data structure.
//   d:    the depth (distance from start node) to which nodes should be
//         collected. A value >0 indicates input nodes, a value <0, output
//         nodes.
//   ctrl: include only control nodes.
//   data: include only data nodes.
void Node::collect_nodes(GrowableArray<Node*> *ns, int d, bool ctrl, bool data) const {
  if (ctrl && data) {
    // ignore nonsensical combination
    return;
  }
  collect_nodes_i(ns, this, d, (uint) ABS(d), false, ctrl, data);
}

//--------------------------collect_nodes_in-----------------------------------
static void collect_nodes_in(Node* start, GrowableArray<Node*> *ns, bool primary_is_data, bool collect_secondary) {
  // The maximum depth is determined using a BFS that visits all primary (data
  // or control) inputs and increments the depth at each level.
  uint d_in = 0;
  GrowableArray<Node*> nodes(Compile::current()->unique());
  nodes.push(start);
  int nodes_at_current_level = 1;
  int n_idx = 0;
  while (nodes_at_current_level > 0) {
    // Add all primary inputs reachable from the current level to the list, and
    // increase the depth if there were any.
    int nodes_at_next_level = 0;
    bool nodes_added = false;
    while (nodes_at_current_level > 0) {
      nodes_at_current_level--;
      Node* current = nodes.at(n_idx++);
      for (uint i = 0; i < current->len(); i++) {
        Node* n = current->in(i);
        if (NotANode(n)) {
          continue;
        }
        if ((primary_is_data && n->is_CFG()) || (!primary_is_data && !n->is_CFG())) {
          continue;
        }
        if (!nodes.contains(n)) {
          nodes.push(n);
          nodes_added = true;
          nodes_at_next_level++;
        }
      }
    }
    if (nodes_added) {
      d_in++;
    }
    nodes_at_current_level = nodes_at_next_level;
  }
  start->collect_nodes(ns, d_in, !primary_is_data, primary_is_data);
  if (collect_secondary) {
    // Now, iterate over the secondary nodes in ns and add the respective
    // boundary reachable from them.
    GrowableArray<Node*> sns(Compile::current()->unique());
    for (GrowableArrayIterator<Node*> it = ns->begin(); it != ns->end(); ++it) {
      Node* n = *it;
      n->collect_nodes(&sns, 1, primary_is_data, !primary_is_data);
      for (GrowableArrayIterator<Node*> d = sns.begin(); d != sns.end(); ++d) {
        ns->append_if_missing(*d);
      }
      sns.clear();
    }
  }
}

//---------------------collect_nodes_in_all_data-------------------------------
// Collect the entire data input graph. Include the control boundary if
// requested.
// Arguments:
//   ns:   collect the nodes into this data structure.
//   ctrl: if true, include the control boundary.
void Node::collect_nodes_in_all_data(GrowableArray<Node*> *ns, bool ctrl) const {
  collect_nodes_in((Node*) this, ns, true, ctrl);
}

//--------------------------collect_nodes_in_all_ctrl--------------------------
// Collect the entire control input graph. Include the data boundary if
// requested.
//   ns:   collect the nodes into this data structure.
//   data: if true, include the control boundary.
void Node::collect_nodes_in_all_ctrl(GrowableArray<Node*> *ns, bool data) const {
  collect_nodes_in((Node*) this, ns, false, data);
}

//------------------collect_nodes_out_all_ctrl_boundary------------------------
// Collect the entire output graph until hitting control node boundaries, and
// include those.
void Node::collect_nodes_out_all_ctrl_boundary(GrowableArray<Node*> *ns) const {
  // Perform a BFS and stop at control nodes.
  GrowableArray<Node*> nodes(Compile::current()->unique());
  nodes.push((Node*) this);
  while (nodes.length() > 0) {
    Node* current = nodes.pop();
    if (NotANode(current)) {
      continue;
    }
    ns->append_if_missing(current);
    if (!current->is_CFG()) {
      for (DUIterator i = current->outs(); current->has_out(i); i++) {
        nodes.push(current->out(i));
      }
    }
  }
  ns->remove((Node*) this);
}

// VERIFICATION CODE
// For each input edge to a node (ie - for each Use-Def edge), verify that
// there is a corresponding Def-Use edge.
//------------------------------verify_edges-----------------------------------
void Node::verify_edges(Unique_Node_List &visited) {
  uint i, j, idx;
  int  cnt;
  Node *n;

  // Recursive termination test
  if (visited.member(this))  return;
  visited.push(this);

  // Walk over all input edges, checking for correspondence
  for( i = 0; i < len(); i++ ) {
    n = in(i);
    if (n != NULL && !n->is_top()) {
      // Count instances of (Node *)this
      cnt = 0;
      for (idx = 0; idx < n->_outcnt; idx++ ) {
        if (n->_out[idx] == (Node *)this)  cnt++;
      }
      assert( cnt > 0,"Failed to find Def-Use edge." );
      // Check for duplicate edges
      // walk the input array downcounting the input edges to n
      for( j = 0; j < len(); j++ ) {
        if( in(j) == n ) cnt--;
      }
      assert( cnt == 0,"Mismatched edge count.");
    } else if (n == NULL) {
      assert(i >= req() || i == 0 || is_Region() || is_Phi(), "only regions or phis have null data edges");
    } else {
      assert(n->is_top(), "sanity");
      // Nothing to check.
    }
  }
  // Recursive walk over all input edges
  for( i = 0; i < len(); i++ ) {
    n = in(i);
    if( n != NULL )
      in(i)->verify_edges(visited);
  }
}

//------------------------------verify_recur-----------------------------------
static const Node *unique_top = NULL;

void Node::verify_recur(const Node *n, int verify_depth,
                        VectorSet &old_space, VectorSet &new_space) {
  if ( verify_depth == 0 )  return;
  if (verify_depth > 0)  --verify_depth;

  Compile* C = Compile::current();

  // Contained in new_space or old_space?
  VectorSet *v = C->node_arena()->contains(n) ? &new_space : &old_space;
  // Check for visited in the proper space.  Numberings are not unique
  // across spaces so we need a separate VectorSet for each space.
  if( v->test_set(n->_idx) ) return;

  if (n->is_Con() && n->bottom_type() == Type::TOP) {
    if (C->cached_top_node() == NULL)
      C->set_cached_top_node((Node*)n);
    assert(C->cached_top_node() == n, "TOP node must be unique");
  }

  for( uint i = 0; i < n->len(); i++ ) {
    Node *x = n->in(i);
    if (!x || x->is_top()) continue;

    // Verify my input has a def-use edge to me
    if (true /*VerifyDefUse*/) {
      // Count use-def edges from n to x
      int cnt = 0;
      for( uint j = 0; j < n->len(); j++ )
        if( n->in(j) == x )
          cnt++;
      // Count def-use edges from x to n
      uint max = x->_outcnt;
      for( uint k = 0; k < max; k++ )
        if (x->_out[k] == n)
          cnt--;
      assert( cnt == 0, "mismatched def-use edge counts" );
    }

    verify_recur(x, verify_depth, old_space, new_space);
  }

}

//------------------------------verify-----------------------------------------
// Check Def-Use info for my subgraph
void Node::verify() const {
  Compile* C = Compile::current();
  Node* old_top = C->cached_top_node();
  ResourceMark rm;
  ResourceArea *area = Thread::current()->resource_area();
  VectorSet old_space(area), new_space(area);
  verify_recur(this, -1, old_space, new_space);
  C->set_cached_top_node(old_top);
}
#endif


//------------------------------walk-------------------------------------------
// Graph walk, with both pre-order and post-order functions
void Node::walk(NFunc pre, NFunc post, void *env) {
  VectorSet visited(Thread::current()->resource_area()); // Setup for local walk
  walk_(pre, post, env, visited);
}

void Node::walk_(NFunc pre, NFunc post, void *env, VectorSet &visited) {
  if( visited.test_set(_idx) ) return;
  pre(*this,env);               // Call the pre-order walk function
  for( uint i=0; i<_max; i++ )
    if( in(i) )                 // Input exists and is not walked?
      in(i)->walk_(pre,post,env,visited); // Walk it with pre & post functions
  post(*this,env);              // Call the post-order walk function
}

void Node::nop(Node &, void*) {}

//------------------------------Registers--------------------------------------
// Do we Match on this edge index or not?  Generally false for Control
// and true for everything else.  Weird for calls & returns.
uint Node::match_edge(uint idx) const {
  return idx;                   // True for other than index 0 (control)
}

static RegMask _not_used_at_all;
// Register classes are defined for specific machines
const RegMask &Node::out_RegMask() const {
  ShouldNotCallThis();
  return _not_used_at_all;
}

const RegMask &Node::in_RegMask(uint) const {
  ShouldNotCallThis();
  return _not_used_at_all;
}

//=============================================================================
//-----------------------------------------------------------------------------
void Node_Array::reset( Arena *new_arena ) {
  _a->Afree(_nodes,_max*sizeof(Node*));
  _max   = 0;
  _nodes = NULL;
  _a     = new_arena;
}

//------------------------------clear------------------------------------------
// Clear all entries in _nodes to NULL but keep storage
void Node_Array::clear() {
  Copy::zero_to_bytes( _nodes, _max*sizeof(Node*) );
}

//-----------------------------------------------------------------------------
void Node_Array::grow( uint i ) {
  if( !_max ) {
    _max = 1;
    _nodes = (Node**)_a->Amalloc( _max * sizeof(Node*) );
    _nodes[0] = NULL;
  }
  uint old = _max;
  while( i >= _max ) _max <<= 1;        // Double to fit
  _nodes = (Node**)_a->Arealloc( _nodes, old*sizeof(Node*),_max*sizeof(Node*));
  Copy::zero_to_bytes( &_nodes[old], (_max-old)*sizeof(Node*) );
}

//-----------------------------------------------------------------------------
void Node_Array::insert( uint i, Node *n ) {
  if( _nodes[_max-1] ) grow(_max);      // Get more space if full
  Copy::conjoint_words_to_higher((HeapWord*)&_nodes[i], (HeapWord*)&_nodes[i+1], ((_max-i-1)*sizeof(Node*)));
  _nodes[i] = n;
}

//-----------------------------------------------------------------------------
void Node_Array::remove( uint i ) {
  Copy::conjoint_words_to_lower((HeapWord*)&_nodes[i+1], (HeapWord*)&_nodes[i], ((_max-i-1)*sizeof(Node*)));
  _nodes[_max-1] = NULL;
}

//-----------------------------------------------------------------------------
void Node_Array::sort( C_sort_func_t func) {
  qsort( _nodes, _max, sizeof( Node* ), func );
}

//-----------------------------------------------------------------------------
void Node_Array::dump() const {
#ifndef PRODUCT
  for( uint i = 0; i < _max; i++ ) {
    Node *nn = _nodes[i];
    if( nn != NULL ) {
      tty->print("%5d--> ",i); nn->dump();
    }
  }
#endif
}

//--------------------------is_iteratively_computed------------------------------
// Operation appears to be iteratively computed (such as an induction variable)
// It is possible for this operation to return false for a loop-varying
// value, if it appears (by local graph inspection) to be computed by a simple conditional.
bool Node::is_iteratively_computed() {
  if (ideal_reg()) { // does operation have a result register?
    for (uint i = 1; i < req(); i++) {
      Node* n = in(i);
      if (n != NULL && n->is_Phi()) {
        for (uint j = 1; j < n->req(); j++) {
          if (n->in(j) == this) {
            return true;
          }
        }
      }
    }
  }
  return false;
}

//--------------------------find_similar------------------------------
// Return a node with opcode "opc" and same inputs as "this" if one can
// be found; Otherwise return NULL;
Node* Node::find_similar(int opc) {
  if (req() >= 2) {
    Node* def = in(1);
    if (def && def->outcnt() >= 2) {
      for (DUIterator_Fast dmax, i = def->fast_outs(dmax); i < dmax; i++) {
        Node* use = def->fast_out(i);
        if (use != this &&
            use->Opcode() == opc &&
            use->req() == req()) {
          uint j;
          for (j = 0; j < use->req(); j++) {
            if (use->in(j) != in(j)) {
              break;
            }
          }
          if (j == use->req()) {
            return use;
          }
        }
      }
    }
  }
  return NULL;
}


//--------------------------unique_ctrl_out------------------------------
// Return the unique control out if only one. Null if none or more than one.
Node* Node::unique_ctrl_out() const {
  Node* found = NULL;
  for (uint i = 0; i < outcnt(); i++) {
    Node* use = raw_out(i);
    if (use->is_CFG() && use != this) {
      if (found != NULL) return NULL;
      found = use;
    }
  }
  return found;
}

void Node::ensure_control_or_add_prec(Node* c) {
  if (in(0) == NULL) {
    set_req(0, c);
  } else if (in(0) != c) {
    add_prec(c);
  }
}

//=============================================================================
//------------------------------yank-------------------------------------------
// Find and remove
void Node_List::yank( Node *n ) {
  uint i;
  for( i = 0; i < _cnt; i++ )
    if( _nodes[i] == n )
      break;

  if( i < _cnt )
    _nodes[i] = _nodes[--_cnt];
}

//------------------------------dump-------------------------------------------
void Node_List::dump() const {
#ifndef PRODUCT
  for( uint i = 0; i < _cnt; i++ )
    if( _nodes[i] ) {
      tty->print("%5d--> ",i);
      _nodes[i]->dump();
    }
#endif
}

void Node_List::dump_simple() const {
#ifndef PRODUCT
  for( uint i = 0; i < _cnt; i++ )
    if( _nodes[i] ) {
      tty->print(" %d", _nodes[i]->_idx);
    } else {
      tty->print(" NULL");
    }
#endif
}

//=============================================================================
//------------------------------remove-----------------------------------------
void Unique_Node_List::remove( Node *n ) {
  if( _in_worklist[n->_idx] ) {
    for( uint i = 0; i < size(); i++ )
      if( _nodes[i] == n ) {
        map(i,Node_List::pop());
        _in_worklist >>= n->_idx;
        return;
      }
    ShouldNotReachHere();
  }
}

//-----------------------remove_useless_nodes----------------------------------
// Remove useless nodes from worklist
void Unique_Node_List::remove_useless_nodes(VectorSet &useful) {

  for( uint i = 0; i < size(); ++i ) {
    Node *n = at(i);
    assert( n != NULL, "Did not expect null entries in worklist");
    if( ! useful.test(n->_idx) ) {
      _in_worklist >>= n->_idx;
      map(i,Node_List::pop());
      // Node *replacement = Node_List::pop();
      // if( i != size() ) { // Check if removing last entry
      //   _nodes[i] = replacement;
      // }
      --i;  // Visit popped node
      // If it was last entry, loop terminates since size() was also reduced
    }
  }
}

//=============================================================================
void Node_Stack::grow() {
  size_t old_top = pointer_delta(_inode_top,_inodes,sizeof(INode)); // save _top
  size_t old_max = pointer_delta(_inode_max,_inodes,sizeof(INode));
  size_t max = old_max << 1;             // max * 2
  _inodes = REALLOC_ARENA_ARRAY(_a, INode, _inodes, old_max, max);
  _inode_max = _inodes + max;
  _inode_top = _inodes + old_top;        // restore _top
}

// Node_Stack is used to map nodes.
Node* Node_Stack::find(uint idx) const {
  uint sz = size();
  for (uint i=0; i < sz; i++) {
    if (idx == index_at(i) )
      return node_at(i);
  }
  return NULL;
}

//=============================================================================
uint TypeNode::size_of() const { return sizeof(*this); }
#ifndef PRODUCT
void TypeNode::dump_spec(outputStream *st) const {
  if( !Verbose && !WizardMode ) {
    // standard dump does this in Verbose and WizardMode
    st->print(" #"); _type->dump_on(st);
  }
}

void TypeNode::dump_compact_spec(outputStream *st) const {
  st->print("#");
  _type->dump_on(st);
}
#endif
uint TypeNode::hash() const {
  return Node::hash() + _type->hash();
}
uint TypeNode::cmp( const Node &n ) const
{ return !Type::cmp( _type, ((TypeNode&)n)._type ); }
const Type *TypeNode::bottom_type() const { return _type; }
const Type* TypeNode::Value(PhaseGVN* phase) const { return _type; }

//------------------------------ideal_reg--------------------------------------
uint TypeNode::ideal_reg() const {
  return _type->ideal_reg();
}<|MERGE_RESOLUTION|>--- conflicted
+++ resolved
@@ -1374,14 +1374,11 @@
       if (dead->Opcode() == Op_Opaque4) {
         igvn->C->remove_range_check_cast(dead);
       }
-<<<<<<< HEAD
       if (dead->is_ValueTypeBase()) {
         igvn->C->remove_value_type(dead);
       }
-=======
       BarrierSetC2* bs = BarrierSet::barrier_set()->barrier_set_c2();
       bs->unregister_potential_barrier_node(dead);
->>>>>>> a9a54291
       igvn->C->record_dead_node(dead->_idx);
       // Kill all inputs to the dead guy
       for (uint i=0; i < dead->req(); i++) {
