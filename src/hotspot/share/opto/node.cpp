--- conflicted
+++ resolved
@@ -546,13 +546,11 @@
   if (n->is_SafePoint()) {
     n->as_SafePoint()->clone_replaced_nodes();
   }
-<<<<<<< HEAD
+  if (n->is_Load()) {
+    n->as_Load()->copy_barrier_info(this);
+  }
   if (n->is_ValueTypeBase()) {
     C->add_value_type(n);
-=======
-  if (n->is_Load()) {
-    n->as_Load()->copy_barrier_info(this);
->>>>>>> 2548e0bc
   }
   return n;                     // Return the clone
 }
