--- conflicted
+++ resolved
@@ -652,11 +652,7 @@
   int out_edge_size = _outmax*sizeof(void*);
   char *in_array = ((char*)_in);
   char *edge_end = in_array + edge_size;
-<<<<<<< HEAD
-  char *out_array = (char*)(_out == NO_OUT_ARRAY? NULL: _out);
-=======
   char *out_array = (char*)(_out == NO_OUT_ARRAY? nullptr: _out);
->>>>>>> c346b43b
   int node_size = size_of();
 
 #ifdef ASSERT
