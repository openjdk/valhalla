/*
 * Copyright (c) 1997, 2020, Oracle and/or its affiliates. All rights reserved.
 * DO NOT ALTER OR REMOVE COPYRIGHT NOTICES OR THIS FILE HEADER.
 *
 * This code is free software; you can redistribute it and/or modify it
 * under the terms of the GNU General Public License version 2 only, as
 * published by the Free Software Foundation.
 *
 * This code is distributed in the hope that it will be useful, but WITHOUT
 * ANY WARRANTY; without even the implied warranty of MERCHANTABILITY or
 * FITNESS FOR A PARTICULAR PURPOSE.  See the GNU General Public License
 * version 2 for more details (a copy is included in the LICENSE file that
 * accompanied this code).
 *
 * You should have received a copy of the GNU General Public License version
 * 2 along with this work; if not, write to the Free Software Foundation,
 * Inc., 51 Franklin St, Fifth Floor, Boston, MA 02110-1301 USA.
 *
 * Please contact Oracle, 500 Oracle Parkway, Redwood Shores, CA 94065 USA
 * or visit www.oracle.com if you need additional information or have any
 * questions.
 *
 */

#include "precompiled.hpp"
#include "gc/shared/barrierSet.hpp"
#include "gc/shared/c2/barrierSetC2.hpp"
#include "libadt/vectset.hpp"
#include "memory/allocation.inline.hpp"
#include "memory/resourceArea.hpp"
#include "opto/ad.hpp"
#include "opto/callGenerator.hpp"
#include "opto/castnode.hpp"
#include "opto/cfgnode.hpp"
#include "opto/connode.hpp"
#include "opto/loopnode.hpp"
#include "opto/machnode.hpp"
#include "opto/matcher.hpp"
#include "opto/node.hpp"
#include "opto/opcodes.hpp"
#include "opto/regmask.hpp"
#include "opto/rootnode.hpp"
#include "opto/type.hpp"
#include "utilities/copy.hpp"
#include "utilities/macros.hpp"
#include "utilities/powerOfTwo.hpp"

class RegMask;
// #include "phase.hpp"
class PhaseTransform;
class PhaseGVN;

// Arena we are currently building Nodes in
const uint Node::NotAMachineReg = 0xffff0000;

#ifndef PRODUCT
extern int nodes_created;
#endif
#ifdef __clang__
#pragma clang diagnostic push
#pragma GCC diagnostic ignored "-Wuninitialized"
#endif

#ifdef ASSERT

//-------------------------- construct_node------------------------------------
// Set a breakpoint here to identify where a particular node index is built.
void Node::verify_construction() {
  _debug_orig = NULL;
  int old_debug_idx = Compile::debug_idx();
  int new_debug_idx = old_debug_idx + 1;
  if (new_debug_idx > 0) {
    // Arrange that the lowest five decimal digits of _debug_idx
    // will repeat those of _idx. In case this is somehow pathological,
    // we continue to assign negative numbers (!) consecutively.
    const int mod = 100000;
    int bump = (int)(_idx - new_debug_idx) % mod;
    if (bump < 0) {
      bump += mod;
    }
    assert(bump >= 0 && bump < mod, "");
    new_debug_idx += bump;
  }
  Compile::set_debug_idx(new_debug_idx);
  set_debug_idx(new_debug_idx);
  Compile* C = Compile::current();
  assert(C->unique() < (INT_MAX - 1), "Node limit exceeded INT_MAX");
  if (!C->phase_optimize_finished()) {
    // Only check assert during parsing and optimization phase. Skip it while generating code.
    assert(C->live_nodes() <= C->max_node_limit(), "Live Node limit exceeded limit");
  }
  if (BreakAtNode != 0 && (_debug_idx == BreakAtNode || (int)_idx == BreakAtNode)) {
    tty->print_cr("BreakAtNode: _idx=%d _debug_idx=%d", _idx, _debug_idx);
    BREAKPOINT;
  }
#if OPTO_DU_ITERATOR_ASSERT
  _last_del = NULL;
  _del_tick = 0;
#endif
  _hash_lock = 0;
}


// #ifdef ASSERT ...

#if OPTO_DU_ITERATOR_ASSERT
void DUIterator_Common::sample(const Node* node) {
  _vdui     = VerifyDUIterators;
  _node     = node;
  _outcnt   = node->_outcnt;
  _del_tick = node->_del_tick;
  _last     = NULL;
}

void DUIterator_Common::verify(const Node* node, bool at_end_ok) {
  assert(_node     == node, "consistent iterator source");
  assert(_del_tick == node->_del_tick, "no unexpected deletions allowed");
}

void DUIterator_Common::verify_resync() {
  // Ensure that the loop body has just deleted the last guy produced.
  const Node* node = _node;
  // Ensure that at least one copy of the last-seen edge was deleted.
  // Note:  It is OK to delete multiple copies of the last-seen edge.
  // Unfortunately, we have no way to verify that all the deletions delete
  // that same edge.  On this point we must use the Honor System.
  assert(node->_del_tick >= _del_tick+1, "must have deleted an edge");
  assert(node->_last_del == _last, "must have deleted the edge just produced");
  // We liked this deletion, so accept the resulting outcnt and tick.
  _outcnt   = node->_outcnt;
  _del_tick = node->_del_tick;
}

void DUIterator_Common::reset(const DUIterator_Common& that) {
  if (this == &that)  return;  // ignore assignment to self
  if (!_vdui) {
    // We need to initialize everything, overwriting garbage values.
    _last = that._last;
    _vdui = that._vdui;
  }
  // Note:  It is legal (though odd) for an iterator over some node x
  // to be reassigned to iterate over another node y.  Some doubly-nested
  // progress loops depend on being able to do this.
  const Node* node = that._node;
  // Re-initialize everything, except _last.
  _node     = node;
  _outcnt   = node->_outcnt;
  _del_tick = node->_del_tick;
}

void DUIterator::sample(const Node* node) {
  DUIterator_Common::sample(node);      // Initialize the assertion data.
  _refresh_tick = 0;                    // No refreshes have happened, as yet.
}

void DUIterator::verify(const Node* node, bool at_end_ok) {
  DUIterator_Common::verify(node, at_end_ok);
  assert(_idx      <  node->_outcnt + (uint)at_end_ok, "idx in range");
}

void DUIterator::verify_increment() {
  if (_refresh_tick & 1) {
    // We have refreshed the index during this loop.
    // Fix up _idx to meet asserts.
    if (_idx > _outcnt)  _idx = _outcnt;
  }
  verify(_node, true);
}

void DUIterator::verify_resync() {
  // Note:  We do not assert on _outcnt, because insertions are OK here.
  DUIterator_Common::verify_resync();
  // Make sure we are still in sync, possibly with no more out-edges:
  verify(_node, true);
}

void DUIterator::reset(const DUIterator& that) {
  if (this == &that)  return;  // self assignment is always a no-op
  assert(that._refresh_tick == 0, "assign only the result of Node::outs()");
  assert(that._idx          == 0, "assign only the result of Node::outs()");
  assert(_idx               == that._idx, "already assigned _idx");
  if (!_vdui) {
    // We need to initialize everything, overwriting garbage values.
    sample(that._node);
  } else {
    DUIterator_Common::reset(that);
    if (_refresh_tick & 1) {
      _refresh_tick++;                  // Clear the "was refreshed" flag.
    }
    assert(_refresh_tick < 2*100000, "DU iteration must converge quickly");
  }
}

void DUIterator::refresh() {
  DUIterator_Common::sample(_node);     // Re-fetch assertion data.
  _refresh_tick |= 1;                   // Set the "was refreshed" flag.
}

void DUIterator::verify_finish() {
  // If the loop has killed the node, do not require it to re-run.
  if (_node->_outcnt == 0)  _refresh_tick &= ~1;
  // If this assert triggers, it means that a loop used refresh_out_pos
  // to re-synch an iteration index, but the loop did not correctly
  // re-run itself, using a "while (progress)" construct.
  // This iterator enforces the rule that you must keep trying the loop
  // until it "runs clean" without any need for refreshing.
  assert(!(_refresh_tick & 1), "the loop must run once with no refreshing");
}


void DUIterator_Fast::verify(const Node* node, bool at_end_ok) {
  DUIterator_Common::verify(node, at_end_ok);
  Node** out    = node->_out;
  uint   cnt    = node->_outcnt;
  assert(cnt == _outcnt, "no insertions allowed");
  assert(_outp >= out && _outp <= out + cnt - !at_end_ok, "outp in range");
  // This last check is carefully designed to work for NO_OUT_ARRAY.
}

void DUIterator_Fast::verify_limit() {
  const Node* node = _node;
  verify(node, true);
  assert(_outp == node->_out + node->_outcnt, "limit still correct");
}

void DUIterator_Fast::verify_resync() {
  const Node* node = _node;
  if (_outp == node->_out + _outcnt) {
    // Note that the limit imax, not the pointer i, gets updated with the
    // exact count of deletions.  (For the pointer it's always "--i".)
    assert(node->_outcnt+node->_del_tick == _outcnt+_del_tick, "no insertions allowed with deletion(s)");
    // This is a limit pointer, with a name like "imax".
    // Fudge the _last field so that the common assert will be happy.
    _last = (Node*) node->_last_del;
    DUIterator_Common::verify_resync();
  } else {
    assert(node->_outcnt < _outcnt, "no insertions allowed with deletion(s)");
    // A normal internal pointer.
    DUIterator_Common::verify_resync();
    // Make sure we are still in sync, possibly with no more out-edges:
    verify(node, true);
  }
}

void DUIterator_Fast::verify_relimit(uint n) {
  const Node* node = _node;
  assert((int)n > 0, "use imax -= n only with a positive count");
  // This must be a limit pointer, with a name like "imax".
  assert(_outp == node->_out + node->_outcnt, "apply -= only to a limit (imax)");
  // The reported number of deletions must match what the node saw.
  assert(node->_del_tick == _del_tick + n, "must have deleted n edges");
  // Fudge the _last field so that the common assert will be happy.
  _last = (Node*) node->_last_del;
  DUIterator_Common::verify_resync();
}

void DUIterator_Fast::reset(const DUIterator_Fast& that) {
  assert(_outp              == that._outp, "already assigned _outp");
  DUIterator_Common::reset(that);
}

void DUIterator_Last::verify(const Node* node, bool at_end_ok) {
  // at_end_ok means the _outp is allowed to underflow by 1
  _outp += at_end_ok;
  DUIterator_Fast::verify(node, at_end_ok);  // check _del_tick, etc.
  _outp -= at_end_ok;
  assert(_outp == (node->_out + node->_outcnt) - 1, "pointer must point to end of nodes");
}

void DUIterator_Last::verify_limit() {
  // Do not require the limit address to be resynched.
  //verify(node, true);
  assert(_outp == _node->_out, "limit still correct");
}

void DUIterator_Last::verify_step(uint num_edges) {
  assert((int)num_edges > 0, "need non-zero edge count for loop progress");
  _outcnt   -= num_edges;
  _del_tick += num_edges;
  // Make sure we are still in sync, possibly with no more out-edges:
  const Node* node = _node;
  verify(node, true);
  assert(node->_last_del == _last, "must have deleted the edge just produced");
}

#endif //OPTO_DU_ITERATOR_ASSERT


#endif //ASSERT


// This constant used to initialize _out may be any non-null value.
// The value NULL is reserved for the top node only.
#define NO_OUT_ARRAY ((Node**)-1)

// Out-of-line code from node constructors.
// Executed only when extra debug info. is being passed around.
static void init_node_notes(Compile* C, int idx, Node_Notes* nn) {
  C->set_node_notes_at(idx, nn);
}

// Shared initialization code.
inline int Node::Init(int req) {
  Compile* C = Compile::current();
  int idx = C->next_unique();

  // Allocate memory for the necessary number of edges.
  if (req > 0) {
    // Allocate space for _in array to have double alignment.
    _in = (Node **) ((char *) (C->node_arena()->Amalloc_D(req * sizeof(void*))));
  }
  // If there are default notes floating around, capture them:
  Node_Notes* nn = C->default_node_notes();
  if (nn != NULL)  init_node_notes(C, idx, nn);

  // Note:  At this point, C is dead,
  // and we begin to initialize the new Node.

  _cnt = _max = req;
  _outcnt = _outmax = 0;
  _class_id = Class_Node;
  _flags = 0;
  _out = NO_OUT_ARRAY;
  return idx;
}

//------------------------------Node-------------------------------------------
// Create a Node, with a given number of required edges.
Node::Node(uint req)
  : _idx(Init(req))
#ifdef ASSERT
  , _parse_idx(_idx)
  , _indent(0)
#endif
{
  assert( req < Compile::current()->max_node_limit() - NodeLimitFudgeFactor, "Input limit exceeded" );
  debug_only( verify_construction() );
  NOT_PRODUCT(nodes_created++);
  if (req == 0) {
    _in = NULL;
  } else {
    Node** to = _in;
    for(uint i = 0; i < req; i++) {
      to[i] = NULL;
    }
  }
}

//------------------------------Node-------------------------------------------
Node::Node(Node *n0)
  : _idx(Init(1))
#ifdef ASSERT
  , _parse_idx(_idx)
  , _indent(0)
#endif
{
  debug_only( verify_construction() );
  NOT_PRODUCT(nodes_created++);
  assert( is_not_dead(n0), "can not use dead node");
  _in[0] = n0; if (n0 != NULL) n0->add_out((Node *)this);
}

//------------------------------Node-------------------------------------------
Node::Node(Node *n0, Node *n1)
  : _idx(Init(2))
#ifdef ASSERT
  , _parse_idx(_idx)
  , _indent(0)
#endif
{
  debug_only( verify_construction() );
  NOT_PRODUCT(nodes_created++);
  assert( is_not_dead(n0), "can not use dead node");
  assert( is_not_dead(n1), "can not use dead node");
  _in[0] = n0; if (n0 != NULL) n0->add_out((Node *)this);
  _in[1] = n1; if (n1 != NULL) n1->add_out((Node *)this);
}

//------------------------------Node-------------------------------------------
Node::Node(Node *n0, Node *n1, Node *n2)
  : _idx(Init(3))
#ifdef ASSERT
  , _parse_idx(_idx)
  , _indent(0)
#endif
{
  debug_only( verify_construction() );
  NOT_PRODUCT(nodes_created++);
  assert( is_not_dead(n0), "can not use dead node");
  assert( is_not_dead(n1), "can not use dead node");
  assert( is_not_dead(n2), "can not use dead node");
  _in[0] = n0; if (n0 != NULL) n0->add_out((Node *)this);
  _in[1] = n1; if (n1 != NULL) n1->add_out((Node *)this);
  _in[2] = n2; if (n2 != NULL) n2->add_out((Node *)this);
}

//------------------------------Node-------------------------------------------
Node::Node(Node *n0, Node *n1, Node *n2, Node *n3)
  : _idx(Init(4))
#ifdef ASSERT
  , _parse_idx(_idx)
  , _indent(0)
#endif
{
  debug_only( verify_construction() );
  NOT_PRODUCT(nodes_created++);
  assert( is_not_dead(n0), "can not use dead node");
  assert( is_not_dead(n1), "can not use dead node");
  assert( is_not_dead(n2), "can not use dead node");
  assert( is_not_dead(n3), "can not use dead node");
  _in[0] = n0; if (n0 != NULL) n0->add_out((Node *)this);
  _in[1] = n1; if (n1 != NULL) n1->add_out((Node *)this);
  _in[2] = n2; if (n2 != NULL) n2->add_out((Node *)this);
  _in[3] = n3; if (n3 != NULL) n3->add_out((Node *)this);
}

//------------------------------Node-------------------------------------------
Node::Node(Node *n0, Node *n1, Node *n2, Node *n3, Node *n4)
  : _idx(Init(5))
#ifdef ASSERT
  , _parse_idx(_idx)
  , _indent(0)
#endif
{
  debug_only( verify_construction() );
  NOT_PRODUCT(nodes_created++);
  assert( is_not_dead(n0), "can not use dead node");
  assert( is_not_dead(n1), "can not use dead node");
  assert( is_not_dead(n2), "can not use dead node");
  assert( is_not_dead(n3), "can not use dead node");
  assert( is_not_dead(n4), "can not use dead node");
  _in[0] = n0; if (n0 != NULL) n0->add_out((Node *)this);
  _in[1] = n1; if (n1 != NULL) n1->add_out((Node *)this);
  _in[2] = n2; if (n2 != NULL) n2->add_out((Node *)this);
  _in[3] = n3; if (n3 != NULL) n3->add_out((Node *)this);
  _in[4] = n4; if (n4 != NULL) n4->add_out((Node *)this);
}

//------------------------------Node-------------------------------------------
Node::Node(Node *n0, Node *n1, Node *n2, Node *n3,
                     Node *n4, Node *n5)
  : _idx(Init(6))
#ifdef ASSERT
  , _parse_idx(_idx)
  , _indent(0)
#endif
{
  debug_only( verify_construction() );
  NOT_PRODUCT(nodes_created++);
  assert( is_not_dead(n0), "can not use dead node");
  assert( is_not_dead(n1), "can not use dead node");
  assert( is_not_dead(n2), "can not use dead node");
  assert( is_not_dead(n3), "can not use dead node");
  assert( is_not_dead(n4), "can not use dead node");
  assert( is_not_dead(n5), "can not use dead node");
  _in[0] = n0; if (n0 != NULL) n0->add_out((Node *)this);
  _in[1] = n1; if (n1 != NULL) n1->add_out((Node *)this);
  _in[2] = n2; if (n2 != NULL) n2->add_out((Node *)this);
  _in[3] = n3; if (n3 != NULL) n3->add_out((Node *)this);
  _in[4] = n4; if (n4 != NULL) n4->add_out((Node *)this);
  _in[5] = n5; if (n5 != NULL) n5->add_out((Node *)this);
}

//------------------------------Node-------------------------------------------
Node::Node(Node *n0, Node *n1, Node *n2, Node *n3,
                     Node *n4, Node *n5, Node *n6)
  : _idx(Init(7))
#ifdef ASSERT
  , _parse_idx(_idx)
  , _indent(0)
#endif
{
  debug_only( verify_construction() );
  NOT_PRODUCT(nodes_created++);
  assert( is_not_dead(n0), "can not use dead node");
  assert( is_not_dead(n1), "can not use dead node");
  assert( is_not_dead(n2), "can not use dead node");
  assert( is_not_dead(n3), "can not use dead node");
  assert( is_not_dead(n4), "can not use dead node");
  assert( is_not_dead(n5), "can not use dead node");
  assert( is_not_dead(n6), "can not use dead node");
  _in[0] = n0; if (n0 != NULL) n0->add_out((Node *)this);
  _in[1] = n1; if (n1 != NULL) n1->add_out((Node *)this);
  _in[2] = n2; if (n2 != NULL) n2->add_out((Node *)this);
  _in[3] = n3; if (n3 != NULL) n3->add_out((Node *)this);
  _in[4] = n4; if (n4 != NULL) n4->add_out((Node *)this);
  _in[5] = n5; if (n5 != NULL) n5->add_out((Node *)this);
  _in[6] = n6; if (n6 != NULL) n6->add_out((Node *)this);
}

#ifdef __clang__
#pragma clang diagnostic pop
#endif


//------------------------------clone------------------------------------------
// Clone a Node.
Node *Node::clone() const {
  Compile* C = Compile::current();
  uint s = size_of();           // Size of inherited Node
  Node *n = (Node*)C->node_arena()->Amalloc_D(size_of() + _max*sizeof(Node*));
  Copy::conjoint_words_to_lower((HeapWord*)this, (HeapWord*)n, s);
  // Set the new input pointer array
  n->_in = (Node**)(((char*)n)+s);
  // Cannot share the old output pointer array, so kill it
  n->_out = NO_OUT_ARRAY;
  // And reset the counters to 0
  n->_outcnt = 0;
  n->_outmax = 0;
  // Unlock this guy, since he is not in any hash table.
  debug_only(n->_hash_lock = 0);
  // Walk the old node's input list to duplicate its edges
  uint i;
  for( i = 0; i < len(); i++ ) {
    Node *x = in(i);
    n->_in[i] = x;
    if (x != NULL) x->add_out(n);
  }
  if (is_macro()) {
    C->add_macro_node(n);
  }
  if (is_expensive()) {
    C->add_expensive_node(n);
  }
  if (for_post_loop_opts_igvn()) {
    // Don't add cloned node to Compile::_for_post_loop_opts_igvn list automatically.
    // If it is applicable, it will happen anyway when the cloned node is registered with IGVN.
    n->remove_flag(Node::NodeFlags::Flag_for_post_loop_opts_igvn);
  }
  BarrierSetC2* bs = BarrierSet::barrier_set()->barrier_set_c2();
  bs->register_potential_barrier_node(n);

  n->set_idx(C->next_unique()); // Get new unique index as well
  debug_only( n->verify_construction() );
  NOT_PRODUCT(nodes_created++);
  // Do not patch over the debug_idx of a clone, because it makes it
  // impossible to break on the clone's moment of creation.
  //debug_only( n->set_debug_idx( debug_idx() ) );

  C->copy_node_notes_to(n, (Node*) this);

  // MachNode clone
  uint nopnds;
  if (this->is_Mach() && (nopnds = this->as_Mach()->num_opnds()) > 0) {
    MachNode *mach  = n->as_Mach();
    MachNode *mthis = this->as_Mach();
    // Get address of _opnd_array.
    // It should be the same offset since it is the clone of this node.
    MachOper **from = mthis->_opnds;
    MachOper **to = (MachOper **)((size_t)(&mach->_opnds) +
                    pointer_delta((const void*)from,
                                  (const void*)(&mthis->_opnds), 1));
    mach->_opnds = to;
    for ( uint i = 0; i < nopnds; ++i ) {
      to[i] = from[i]->clone();
    }
  }
  if (n->is_Call()) {
    // cloning CallNode may need to clone JVMState
    n->as_Call()->clone_jvms(C);
    // CallGenerator is linked to the original node.
    CallGenerator* cg = n->as_Call()->generator();
    if (cg != NULL) {
      CallGenerator* cloned_cg = cg->with_call_node(n->as_Call());
      n->as_Call()->set_generator(cloned_cg);
    }
  }
  if (n->is_SafePoint()) {
    n->as_SafePoint()->clone_replaced_nodes();
  }
  if (n->is_InlineTypeBase()) {
    C->add_inline_type(n);
  }
  return n;                     // Return the clone
}

//---------------------------setup_is_top--------------------------------------
// Call this when changing the top node, to reassert the invariants
// required by Node::is_top.  See Compile::set_cached_top_node.
void Node::setup_is_top() {
  if (this == (Node*)Compile::current()->top()) {
    // This node has just become top.  Kill its out array.
    _outcnt = _outmax = 0;
    _out = NULL;                           // marker value for top
    assert(is_top(), "must be top");
  } else {
    if (_out == NULL)  _out = NO_OUT_ARRAY;
    assert(!is_top(), "must not be top");
  }
}

//------------------------------~Node------------------------------------------
// Fancy destructor; eagerly attempt to reclaim Node numberings and storage
void Node::destruct(PhaseValues* phase) {
  Compile* compile = (phase != NULL) ? phase->C : Compile::current();
  if (phase != NULL && phase->is_IterGVN()) {
    phase->is_IterGVN()->_worklist.remove(this);
  }
  // If this is the most recently created node, reclaim its index. Otherwise,
  // record the node as dead to keep liveness information accurate.
  if ((uint)_idx+1 == compile->unique()) {
    compile->set_unique(compile->unique()-1);
  } else {
    compile->record_dead_node(_idx);
  }
  // Clear debug info:
  Node_Notes* nn = compile->node_notes_at(_idx);
  if (nn != NULL)  nn->clear();
  // Walk the input array, freeing the corresponding output edges
  _cnt = _max;  // forget req/prec distinction
  uint i;
  for( i = 0; i < _max; i++ ) {
    set_req(i, NULL);
    //assert(def->out(def->outcnt()-1) == (Node *)this,"bad def-use hacking in reclaim");
  }
  assert(outcnt() == 0, "deleting a node must not leave a dangling use");
  // See if the input array was allocated just prior to the object
  int edge_size = _max*sizeof(void*);
  int out_edge_size = _outmax*sizeof(void*);
  char *edge_end = ((char*)_in) + edge_size;
  char *out_array = (char*)(_out == NO_OUT_ARRAY? NULL: _out);
  int node_size = size_of();

  // Free the output edge array
  if (out_edge_size > 0) {
    compile->node_arena()->Afree(out_array, out_edge_size);
  }

  // Free the input edge array and the node itself
  if( edge_end == (char*)this ) {
    // It was; free the input array and object all in one hit
#ifndef ASSERT
    compile->node_arena()->Afree(_in,edge_size+node_size);
#endif
  } else {
    // Free just the input array
    compile->node_arena()->Afree(_in,edge_size);

    // Free just the object
#ifndef ASSERT
    compile->node_arena()->Afree(this,node_size);
#endif
  }
  if (is_macro()) {
    compile->remove_macro_node(this);
  }
  if (is_expensive()) {
    compile->remove_expensive_node(this);
  }
  if (for_post_loop_opts_igvn()) {
    compile->remove_from_post_loop_opts_igvn(this);
  }
  if (is_InlineTypeBase()) {
    compile->remove_inline_type(this);
  }

  if (is_SafePoint()) {
    as_SafePoint()->delete_replaced_nodes();
  }
  BarrierSetC2* bs = BarrierSet::barrier_set()->barrier_set_c2();
  bs->unregister_potential_barrier_node(this);
#ifdef ASSERT
  // We will not actually delete the storage, but we'll make the node unusable.
  *(address*)this = badAddress;  // smash the C++ vtbl, probably
  _in = _out = (Node**) badAddress;
  _max = _cnt = _outmax = _outcnt = 0;
  compile->remove_modified_node(this);
#endif
}

//------------------------------grow-------------------------------------------
// Grow the input array, making space for more edges
void Node::grow(uint len) {
  Arena* arena = Compile::current()->node_arena();
  uint new_max = _max;
  if( new_max == 0 ) {
    _max = 4;
    _in = (Node**)arena->Amalloc(4*sizeof(Node*));
    Node** to = _in;
    to[0] = NULL;
    to[1] = NULL;
    to[2] = NULL;
    to[3] = NULL;
    return;
  }
  new_max = next_power_of_2(len);
  // Trimming to limit allows a uint8 to handle up to 255 edges.
  // Previously I was using only powers-of-2 which peaked at 128 edges.
  //if( new_max >= limit ) new_max = limit-1;
  _in = (Node**)arena->Arealloc(_in, _max*sizeof(Node*), new_max*sizeof(Node*));
  Copy::zero_to_bytes(&_in[_max], (new_max-_max)*sizeof(Node*)); // NULL all new space
  _max = new_max;               // Record new max length
  // This assertion makes sure that Node::_max is wide enough to
  // represent the numerical value of new_max.
  assert(_max == new_max && _max > len, "int width of _max is too small");
}

//-----------------------------out_grow----------------------------------------
// Grow the input array, making space for more edges
void Node::out_grow( uint len ) {
  assert(!is_top(), "cannot grow a top node's out array");
  Arena* arena = Compile::current()->node_arena();
  uint new_max = _outmax;
  if( new_max == 0 ) {
    _outmax = 4;
    _out = (Node **)arena->Amalloc(4*sizeof(Node*));
    return;
  }
  new_max = next_power_of_2(len);
  // Trimming to limit allows a uint8 to handle up to 255 edges.
  // Previously I was using only powers-of-2 which peaked at 128 edges.
  //if( new_max >= limit ) new_max = limit-1;
  assert(_out != NULL && _out != NO_OUT_ARRAY, "out must have sensible value");
  _out = (Node**)arena->Arealloc(_out,_outmax*sizeof(Node*),new_max*sizeof(Node*));
  //Copy::zero_to_bytes(&_out[_outmax], (new_max-_outmax)*sizeof(Node*)); // NULL all new space
  _outmax = new_max;               // Record new max length
  // This assertion makes sure that Node::_max is wide enough to
  // represent the numerical value of new_max.
  assert(_outmax == new_max && _outmax > len, "int width of _outmax is too small");
}

#ifdef ASSERT
//------------------------------is_dead----------------------------------------
bool Node::is_dead() const {
  // Mach and pinch point nodes may look like dead.
  if( is_top() || is_Mach() || (Opcode() == Op_Node && _outcnt > 0) )
    return false;
  for( uint i = 0; i < _max; i++ )
    if( _in[i] != NULL )
      return false;
  dump();
  return true;
}

bool Node::is_reachable_from_root() const {
  ResourceMark rm;
  Unique_Node_List wq;
  wq.push((Node*)this);
  RootNode* root = Compile::current()->root();
  for (uint i = 0; i < wq.size(); i++) {
    Node* m = wq.at(i);
    if (m == root) {
      return true;
    }
    for (DUIterator_Fast jmax, j = m->fast_outs(jmax); j < jmax; j++) {
      Node* u = m->fast_out(j);
      wq.push(u);
    }
  }
  return false;
}
#endif

//------------------------------is_unreachable---------------------------------
bool Node::is_unreachable(PhaseIterGVN &igvn) const {
  assert(!is_Mach(), "doesn't work with MachNodes");
  return outcnt() == 0 || igvn.type(this) == Type::TOP || (in(0) != NULL && in(0)->is_top());
}

//------------------------------add_req----------------------------------------
// Add a new required input at the end
void Node::add_req( Node *n ) {
  assert( is_not_dead(n), "can not use dead node");

  // Look to see if I can move precedence down one without reallocating
  if( (_cnt >= _max) || (in(_max-1) != NULL) )
    grow( _max+1 );

  // Find a precedence edge to move
  if( in(_cnt) != NULL ) {       // Next precedence edge is busy?
    uint i;
    for( i=_cnt; i<_max; i++ )
      if( in(i) == NULL )       // Find the NULL at end of prec edge list
        break;                  // There must be one, since we grew the array
    _in[i] = in(_cnt);          // Move prec over, making space for req edge
  }
  _in[_cnt++] = n;            // Stuff over old prec edge
  if (n != NULL) n->add_out((Node *)this);
}

//---------------------------add_req_batch-------------------------------------
// Add a new required input at the end
void Node::add_req_batch( Node *n, uint m ) {
  assert( is_not_dead(n), "can not use dead node");
  // check various edge cases
  if ((int)m <= 1) {
    assert((int)m >= 0, "oob");
    if (m != 0)  add_req(n);
    return;
  }

  // Look to see if I can move precedence down one without reallocating
  if( (_cnt+m) > _max || _in[_max-m] )
    grow( _max+m );

  // Find a precedence edge to move
  if( _in[_cnt] != NULL ) {     // Next precedence edge is busy?
    uint i;
    for( i=_cnt; i<_max; i++ )
      if( _in[i] == NULL )      // Find the NULL at end of prec edge list
        break;                  // There must be one, since we grew the array
    // Slide all the precs over by m positions (assume #prec << m).
    Copy::conjoint_words_to_higher((HeapWord*)&_in[_cnt], (HeapWord*)&_in[_cnt+m], ((i-_cnt)*sizeof(Node*)));
  }

  // Stuff over the old prec edges
  for(uint i=0; i<m; i++ ) {
    _in[_cnt++] = n;
  }

  // Insert multiple out edges on the node.
  if (n != NULL && !n->is_top()) {
    for(uint i=0; i<m; i++ ) {
      n->add_out((Node *)this);
    }
  }
}

//------------------------------del_req----------------------------------------
// Delete the required edge and compact the edge array
void Node::del_req( uint idx ) {
  assert( idx < _cnt, "oob");
  assert( !VerifyHashTableKeys || _hash_lock == 0,
          "remove node from hash table before modifying it");
  // First remove corresponding def-use edge
  Node *n = in(idx);
  if (n != NULL) n->del_out((Node *)this);
  _in[idx] = in(--_cnt); // Compact the array
  // Avoid spec violation: Gap in prec edges.
  close_prec_gap_at(_cnt);
  Compile::current()->record_modified_node(this);
}

//------------------------------del_req_ordered--------------------------------
// Delete the required edge and compact the edge array with preserved order
void Node::del_req_ordered( uint idx ) {
  assert( idx < _cnt, "oob");
  assert( !VerifyHashTableKeys || _hash_lock == 0,
          "remove node from hash table before modifying it");
  // First remove corresponding def-use edge
  Node *n = in(idx);
  if (n != NULL) n->del_out((Node *)this);
  if (idx < --_cnt) {    // Not last edge ?
    Copy::conjoint_words_to_lower((HeapWord*)&_in[idx+1], (HeapWord*)&_in[idx], ((_cnt-idx)*sizeof(Node*)));
  }
  // Avoid spec violation: Gap in prec edges.
  close_prec_gap_at(_cnt);
  Compile::current()->record_modified_node(this);
}

//------------------------------ins_req----------------------------------------
// Insert a new required input at the end
void Node::ins_req( uint idx, Node *n ) {
  assert( is_not_dead(n), "can not use dead node");
  add_req(NULL);                // Make space
  assert( idx < _max, "Must have allocated enough space");
  // Slide over
  if(_cnt-idx-1 > 0) {
    Copy::conjoint_words_to_higher((HeapWord*)&_in[idx], (HeapWord*)&_in[idx+1], ((_cnt-idx-1)*sizeof(Node*)));
  }
  _in[idx] = n;                            // Stuff over old required edge
  if (n != NULL) n->add_out((Node *)this); // Add reciprocal def-use edge
}

//-----------------------------find_edge---------------------------------------
int Node::find_edge(Node* n) {
  for (uint i = 0; i < len(); i++) {
    if (_in[i] == n)  return i;
  }
  return -1;
}

//----------------------------replace_edge-------------------------------------
int Node::replace_edge(Node* old, Node* neww) {
  if (old == neww)  return 0;  // nothing to do
  uint nrep = 0;
  for (uint i = 0; i < len(); i++) {
    if (in(i) == old) {
      if (i < req()) {
        set_req(i, neww);
      } else {
        assert(find_prec_edge(neww) == -1, "spec violation: duplicated prec edge (node %d -> %d)", _idx, neww->_idx);
        set_prec(i, neww);
      }
      nrep++;
    }
  }
  return nrep;
}

/**
 * Replace input edges in the range pointing to 'old' node.
 */
int Node::replace_edges_in_range(Node* old, Node* neww, int start, int end) {
  if (old == neww)  return 0;  // nothing to do
  uint nrep = 0;
  for (int i = start; i < end; i++) {
    if (in(i) == old) {
      set_req(i, neww);
      nrep++;
    }
  }
  return nrep;
}

//-------------------------disconnect_inputs-----------------------------------
// NULL out all inputs to eliminate incoming Def-Use edges.
void Node::disconnect_inputs(Compile* C) {
  // the layout of Node::_in
  // r: a required input, null is allowed
  // p: a precedence, null values are all at the end
  // -----------------------------------
  // |r|...|r|p|...|p|null|...|null|
  //         |                     |
  //         req()                 len()
  // -----------------------------------
  for (uint i = 0; i < req(); ++i) {
    if (in(i) != nullptr) {
      set_req(i, nullptr);
    }
  }

  // Remove precedence edges if any exist
  // Note: Safepoints may have precedence edges, even during parsing
  for (uint i = len(); i > req(); ) {
    rm_prec(--i);  // no-op if _in[i] is nullptr
  }

#ifdef ASSERT
  // sanity check
  for (uint i = 0; i < len(); ++i) {
    assert(_in[i] == nullptr, "disconnect_inputs() failed!");
  }
#endif

  // Node::destruct requires all out edges be deleted first
  // debug_only(destruct();)   // no reuse benefit expected
  C->record_dead_node(_idx);
}

//-----------------------------uncast---------------------------------------
// %%% Temporary, until we sort out CheckCastPP vs. CastPP.
// Strip away casting.  (It is depth-limited.)
// Optionally, keep casts with dependencies.
Node* Node::uncast(bool keep_deps) const {
  // Should be inline:
  //return is_ConstraintCast() ? uncast_helper(this) : (Node*) this;
  if (is_ConstraintCast()) {
    return uncast_helper(this, keep_deps);
  } else {
    return (Node*) this;
  }
}

// Find out of current node that matches opcode.
Node* Node::find_out_with(int opcode) {
  for (DUIterator_Fast imax, i = fast_outs(imax); i < imax; i++) {
    Node* use = fast_out(i);
    if (use->Opcode() == opcode) {
      return use;
    }
  }
  return NULL;
}

// Return true if the current node has an out that matches opcode.
bool Node::has_out_with(int opcode) {
  return (find_out_with(opcode) != NULL);
}

// Return true if the current node has an out that matches any of the opcodes.
bool Node::has_out_with(int opcode1, int opcode2, int opcode3, int opcode4) {
  for (DUIterator_Fast imax, i = fast_outs(imax); i < imax; i++) {
      int opcode = fast_out(i)->Opcode();
      if (opcode == opcode1 || opcode == opcode2 || opcode == opcode3 || opcode == opcode4) {
        return true;
      }
  }
  return false;
}


//---------------------------uncast_helper-------------------------------------
Node* Node::uncast_helper(const Node* p, bool keep_deps) {
#ifdef ASSERT
  uint depth_count = 0;
  const Node* orig_p = p;
#endif

  while (true) {
#ifdef ASSERT
    if (depth_count >= K) {
      orig_p->dump(4);
      if (p != orig_p)
        p->dump(1);
    }
    assert(depth_count++ < K, "infinite loop in Node::uncast_helper");
#endif
    if (p == NULL || p->req() != 2) {
      break;
    } else if (p->is_ConstraintCast()) {
      if (keep_deps && p->as_ConstraintCast()->carry_dependency()) {
        break; // stop at casts with dependencies
      }
      p = p->in(1);
    } else {
      break;
    }
  }
  return (Node*) p;
}

//------------------------------add_prec---------------------------------------
// Add a new precedence input.  Precedence inputs are unordered, with
// duplicates removed and NULLs packed down at the end.
void Node::add_prec( Node *n ) {
  assert( is_not_dead(n), "can not use dead node");

  // Check for NULL at end
  if( _cnt >= _max || in(_max-1) )
    grow( _max+1 );

  // Find a precedence edge to move
  uint i = _cnt;
  while( in(i) != NULL ) {
    if (in(i) == n) return; // Avoid spec violation: duplicated prec edge.
    i++;
  }
  _in[i] = n;                                // Stuff prec edge over NULL
  if ( n != NULL) n->add_out((Node *)this);  // Add mirror edge

#ifdef ASSERT
  while ((++i)<_max) { assert(_in[i] == NULL, "spec violation: Gap in prec edges (node %d)", _idx); }
#endif
}

//------------------------------rm_prec----------------------------------------
// Remove a precedence input.  Precedence inputs are unordered, with
// duplicates removed and NULLs packed down at the end.
void Node::rm_prec( uint j ) {
  assert(j < _max, "oob: i=%d, _max=%d", j, _max);
  assert(j >= _cnt, "not a precedence edge");
  if (_in[j] == NULL) return;   // Avoid spec violation: Gap in prec edges.
  _in[j]->del_out((Node *)this);
  close_prec_gap_at(j);
}

//------------------------------size_of----------------------------------------
uint Node::size_of() const { return sizeof(*this); }

//------------------------------ideal_reg--------------------------------------
uint Node::ideal_reg() const { return 0; }

//------------------------------jvms-------------------------------------------
JVMState* Node::jvms() const { return NULL; }

#ifdef ASSERT
//------------------------------jvms-------------------------------------------
bool Node::verify_jvms(const JVMState* using_jvms) const {
  for (JVMState* jvms = this->jvms(); jvms != NULL; jvms = jvms->caller()) {
    if (jvms == using_jvms)  return true;
  }
  return false;
}

//------------------------------init_NodeProperty------------------------------
void Node::init_NodeProperty() {
  assert(_max_classes <= max_juint, "too many NodeProperty classes");
  assert(max_flags() <= max_juint, "too many NodeProperty flags");
}

//-----------------------------max_flags---------------------------------------
juint Node::max_flags() {
  return (PD::_last_flag << 1) - 1; // allow flags combination
}
#endif

//------------------------------format-----------------------------------------
// Print as assembly
void Node::format( PhaseRegAlloc *, outputStream *st ) const {}
//------------------------------emit-------------------------------------------
// Emit bytes starting at parameter 'ptr'.
void Node::emit(CodeBuffer &cbuf, PhaseRegAlloc *ra_) const {}
//------------------------------size-------------------------------------------
// Size of instruction in bytes
uint Node::size(PhaseRegAlloc *ra_) const { return 0; }

//------------------------------CFG Construction-------------------------------
// Nodes that end basic blocks, e.g. IfTrue/IfFalse, JumpProjNode, Root,
// Goto and Return.
const Node *Node::is_block_proj() const { return 0; }

// Minimum guaranteed type
const Type *Node::bottom_type() const { return Type::BOTTOM; }


//------------------------------raise_bottom_type------------------------------
// Get the worst-case Type output for this Node.
void Node::raise_bottom_type(const Type* new_type) {
  if (is_Type()) {
    TypeNode *n = this->as_Type();
    if (VerifyAliases) {
      assert(new_type->higher_equal_speculative(n->type()), "new type must refine old type");
    }
    n->set_type(new_type);
  } else if (is_Load()) {
    LoadNode *n = this->as_Load();
    if (VerifyAliases) {
      assert(new_type->higher_equal_speculative(n->type()), "new type must refine old type");
    }
    n->set_type(new_type);
  }
}

//------------------------------Identity---------------------------------------
// Return a node that the given node is equivalent to.
Node* Node::Identity(PhaseGVN* phase) {
  return this;                  // Default to no identities
}

//------------------------------Value------------------------------------------
// Compute a new Type for a node using the Type of the inputs.
const Type* Node::Value(PhaseGVN* phase) const {
  return bottom_type();         // Default to worst-case Type
}

//------------------------------Ideal------------------------------------------
//
// 'Idealize' the graph rooted at this Node.
//
// In order to be efficient and flexible there are some subtle invariants
// these Ideal calls need to hold.  Running with '+VerifyIterativeGVN' checks
// these invariants, although its too slow to have on by default.  If you are
// hacking an Ideal call, be sure to test with +VerifyIterativeGVN!
//
// The Ideal call almost arbitrarily reshape the graph rooted at the 'this'
// pointer.  If ANY change is made, it must return the root of the reshaped
// graph - even if the root is the same Node.  Example: swapping the inputs
// to an AddINode gives the same answer and same root, but you still have to
// return the 'this' pointer instead of NULL.
//
// You cannot return an OLD Node, except for the 'this' pointer.  Use the
// Identity call to return an old Node; basically if Identity can find
// another Node have the Ideal call make no change and return NULL.
// Example: AddINode::Ideal must check for add of zero; in this case it
// returns NULL instead of doing any graph reshaping.
//
// You cannot modify any old Nodes except for the 'this' pointer.  Due to
// sharing there may be other users of the old Nodes relying on their current
// semantics.  Modifying them will break the other users.
// Example: when reshape "(X+3)+4" into "X+7" you must leave the Node for
// "X+3" unchanged in case it is shared.
//
// If you modify the 'this' pointer's inputs, you should use
// 'set_req'.  If you are making a new Node (either as the new root or
// some new internal piece) you may use 'init_req' to set the initial
// value.  You can make a new Node with either 'new' or 'clone'.  In
// either case, def-use info is correctly maintained.
//
// Example: reshape "(X+3)+4" into "X+7":
//    set_req(1, in(1)->in(1));
//    set_req(2, phase->intcon(7));
//    return this;
// Example: reshape "X*4" into "X<<2"
//    return new LShiftINode(in(1), phase->intcon(2));
//
// You must call 'phase->transform(X)' on any new Nodes X you make, except
// for the returned root node.  Example: reshape "X*31" with "(X<<5)-X".
//    Node *shift=phase->transform(new LShiftINode(in(1),phase->intcon(5)));
//    return new AddINode(shift, in(1));
//
// When making a Node for a constant use 'phase->makecon' or 'phase->intcon'.
// These forms are faster than 'phase->transform(new ConNode())' and Do
// The Right Thing with def-use info.
//
// You cannot bury the 'this' Node inside of a graph reshape.  If the reshaped
// graph uses the 'this' Node it must be the root.  If you want a Node with
// the same Opcode as the 'this' pointer use 'clone'.
//
Node *Node::Ideal(PhaseGVN *phase, bool can_reshape) {
  return NULL;                  // Default to being Ideal already
}

// Some nodes have specific Ideal subgraph transformations only if they are
// unique users of specific nodes. Such nodes should be put on IGVN worklist
// for the transformations to happen.
bool Node::has_special_unique_user() const {
  assert(outcnt() == 1, "match only for unique out");
  Node* n = unique_out();
  int op  = Opcode();
  if (this->is_Store()) {
    // Condition for back-to-back stores folding.
    return n->Opcode() == op && n->in(MemNode::Memory) == this;
  } else if (this->is_Load() || this->is_DecodeN() || this->is_Phi()) {
    // Condition for removing an unused LoadNode or DecodeNNode from the MemBarAcquire precedence input
    return n->Opcode() == Op_MemBarAcquire;
  } else if (op == Op_AddL) {
    // Condition for convL2I(addL(x,y)) ==> addI(convL2I(x),convL2I(y))
    return n->Opcode() == Op_ConvL2I && n->in(1) == this;
  } else if (op == Op_SubI || op == Op_SubL) {
    // Condition for subI(x,subI(y,z)) ==> subI(addI(x,z),y)
    return n->Opcode() == op && n->in(2) == this;
  } else if (is_If() && (n->is_IfFalse() || n->is_IfTrue())) {
    // See IfProjNode::Identity()
    return true;
  } else {
    return false;
  }
};

//--------------------------find_exact_control---------------------------------
// Skip Proj and CatchProj nodes chains. Check for Null and Top.
Node* Node::find_exact_control(Node* ctrl) {
  if (ctrl == NULL && this->is_Region())
    ctrl = this->as_Region()->is_copy();

  if (ctrl != NULL && ctrl->is_CatchProj()) {
    if (ctrl->as_CatchProj()->_con == CatchProjNode::fall_through_index)
      ctrl = ctrl->in(0);
    if (ctrl != NULL && !ctrl->is_top())
      ctrl = ctrl->in(0);
  }

  if (ctrl != NULL && ctrl->is_Proj())
    ctrl = ctrl->in(0);

  return ctrl;
}

//--------------------------dominates------------------------------------------
// Helper function for MemNode::all_controls_dominate().
// Check if 'this' control node dominates or equal to 'sub' control node.
// We already know that if any path back to Root or Start reaches 'this',
// then all paths so, so this is a simple search for one example,
// not an exhaustive search for a counterexample.
bool Node::dominates(Node* sub, Node_List &nlist) {
  assert(this->is_CFG(), "expecting control");
  assert(sub != NULL && sub->is_CFG(), "expecting control");

  // detect dead cycle without regions
  int iterations_without_region_limit = DominatorSearchLimit;

  Node* orig_sub = sub;
  Node* dom      = this;
  bool  met_dom  = false;
  nlist.clear();

  // Walk 'sub' backward up the chain to 'dom', watching for regions.
  // After seeing 'dom', continue up to Root or Start.
  // If we hit a region (backward split point), it may be a loop head.
  // Keep going through one of the region's inputs.  If we reach the
  // same region again, go through a different input.  Eventually we
  // will either exit through the loop head, or give up.
  // (If we get confused, break out and return a conservative 'false'.)
  while (sub != NULL) {
    if (sub->is_top())  break; // Conservative answer for dead code.
    if (sub == dom) {
      if (nlist.size() == 0) {
        // No Region nodes except loops were visited before and the EntryControl
        // path was taken for loops: it did not walk in a cycle.
        return true;
      } else if (met_dom) {
        break;          // already met before: walk in a cycle
      } else {
        // Region nodes were visited. Continue walk up to Start or Root
        // to make sure that it did not walk in a cycle.
        met_dom = true; // first time meet
        iterations_without_region_limit = DominatorSearchLimit; // Reset
     }
    }
    if (sub->is_Start() || sub->is_Root()) {
      // Success if we met 'dom' along a path to Start or Root.
      // We assume there are no alternative paths that avoid 'dom'.
      // (This assumption is up to the caller to ensure!)
      return met_dom;
    }
    Node* up = sub->in(0);
    // Normalize simple pass-through regions and projections:
    up = sub->find_exact_control(up);
    // If sub == up, we found a self-loop.  Try to push past it.
    if (sub == up && sub->is_Loop()) {
      // Take loop entry path on the way up to 'dom'.
      up = sub->in(1); // in(LoopNode::EntryControl);
    } else if (sub == up && sub->is_Region() && sub->req() == 2) {
      // Take in(1) path on the way up to 'dom' for regions with only one input
      up = sub->in(1);
    } else if (sub == up && sub->is_Region() && sub->req() == 3) {
      // Try both paths for Regions with 2 input paths (it may be a loop head).
      // It could give conservative 'false' answer without information
      // which region's input is the entry path.
      iterations_without_region_limit = DominatorSearchLimit; // Reset

      bool region_was_visited_before = false;
      // Was this Region node visited before?
      // If so, we have reached it because we accidentally took a
      // loop-back edge from 'sub' back into the body of the loop,
      // and worked our way up again to the loop header 'sub'.
      // So, take the first unexplored path on the way up to 'dom'.
      for (int j = nlist.size() - 1; j >= 0; j--) {
        intptr_t ni = (intptr_t)nlist.at(j);
        Node* visited = (Node*)(ni & ~1);
        bool  visited_twice_already = ((ni & 1) != 0);
        if (visited == sub) {
          if (visited_twice_already) {
            // Visited 2 paths, but still stuck in loop body.  Give up.
            return false;
          }
          // The Region node was visited before only once.
          // (We will repush with the low bit set, below.)
          nlist.remove(j);
          // We will find a new edge and re-insert.
          region_was_visited_before = true;
          break;
        }
      }

      // Find an incoming edge which has not been seen yet; walk through it.
      assert(up == sub, "");
      uint skip = region_was_visited_before ? 1 : 0;
      for (uint i = 1; i < sub->req(); i++) {
        Node* in = sub->in(i);
        if (in != NULL && !in->is_top() && in != sub) {
          if (skip == 0) {
            up = in;
            break;
          }
          --skip;               // skip this nontrivial input
        }
      }

      // Set 0 bit to indicate that both paths were taken.
      nlist.push((Node*)((intptr_t)sub + (region_was_visited_before ? 1 : 0)));
    }

    if (up == sub) {
      break;    // some kind of tight cycle
    }
    if (up == orig_sub && met_dom) {
      // returned back after visiting 'dom'
      break;    // some kind of cycle
    }
    if (--iterations_without_region_limit < 0) {
      break;    // dead cycle
    }
    sub = up;
  }

  // Did not meet Root or Start node in pred. chain.
  // Conservative answer for dead code.
  return false;
}

//------------------------------remove_dead_region-----------------------------
// This control node is dead.  Follow the subgraph below it making everything
// using it dead as well.  This will happen normally via the usual IterGVN
// worklist but this call is more efficient.  Do not update use-def info
// inside the dead region, just at the borders.
static void kill_dead_code( Node *dead, PhaseIterGVN *igvn ) {
  // Con's are a popular node to re-hit in the hash table again.
  if( dead->is_Con() ) return;

  ResourceMark rm;
  Node_List nstack;

  Node *top = igvn->C->top();
  nstack.push(dead);
  bool has_irreducible_loop = igvn->C->has_irreducible_loop();

  while (nstack.size() > 0) {
    dead = nstack.pop();
    if (dead->Opcode() == Op_SafePoint) {
      dead->as_SafePoint()->disconnect_from_root(igvn);
    }
    if (dead->outcnt() > 0) {
      // Keep dead node on stack until all uses are processed.
      nstack.push(dead);
      // For all Users of the Dead...    ;-)
      for (DUIterator_Last kmin, k = dead->last_outs(kmin); k >= kmin; ) {
        Node* use = dead->last_out(k);
        igvn->hash_delete(use);       // Yank from hash table prior to mod
        if (use->in(0) == dead) {     // Found another dead node
          assert (!use->is_Con(), "Control for Con node should be Root node.");
          use->set_req(0, top);       // Cut dead edge to prevent processing
          nstack.push(use);           // the dead node again.
        } else if (!has_irreducible_loop && // Backedge could be alive in irreducible loop
                   use->is_Loop() && !use->is_Root() &&       // Don't kill Root (RootNode extends LoopNode)
                   use->in(LoopNode::EntryControl) == dead) { // Dead loop if its entry is dead
          use->set_req(LoopNode::EntryControl, top);          // Cut dead edge to prevent processing
          use->set_req(0, top);       // Cut self edge
          nstack.push(use);
        } else {                      // Else found a not-dead user
          // Dead if all inputs are top or null
          bool dead_use = !use->is_Root(); // Keep empty graph alive
          for (uint j = 1; j < use->req(); j++) {
            Node* in = use->in(j);
            if (in == dead) {         // Turn all dead inputs into TOP
              use->set_req(j, top);
            } else if (in != NULL && !in->is_top()) {
              dead_use = false;
            }
          }
          if (dead_use) {
            if (use->is_Region()) {
              use->set_req(0, top);   // Cut self edge
            }
            nstack.push(use);
          } else {
            igvn->_worklist.push(use);
          }
        }
        // Refresh the iterator, since any number of kills might have happened.
        k = dead->last_outs(kmin);
      }
    } else { // (dead->outcnt() == 0)
      // Done with outputs.
      igvn->hash_delete(dead);
      igvn->_worklist.remove(dead);
      igvn->set_type(dead, Type::TOP);
<<<<<<< HEAD
      if (dead->is_macro()) {
        igvn->C->remove_macro_node(dead);
      }
      if (dead->is_expensive()) {
        igvn->C->remove_expensive_node(dead);
      }
      if (dead->for_post_loop_opts_igvn()) {
        igvn->C->remove_from_post_loop_opts_igvn(dead);
      }
      if (dead->is_InlineTypeBase()) {
        igvn->C->remove_inline_type(dead);
      }
      BarrierSetC2* bs = BarrierSet::barrier_set()->barrier_set_c2();
      bs->unregister_potential_barrier_node(dead);
      igvn->C->record_dead_node(dead->_idx);
=======
>>>>>>> bd81ccfd
      // Kill all inputs to the dead guy
      for (uint i=0; i < dead->req(); i++) {
        Node *n = dead->in(i);      // Get input to dead guy
        if (n != NULL && !n->is_top()) { // Input is valid?
          dead->set_req(i, top);    // Smash input away
          if (n->outcnt() == 0) {   // Input also goes dead?
            if (!n->is_Con())
              nstack.push(n);       // Clear it out as well
          } else if (n->outcnt() == 1 &&
                     n->has_special_unique_user()) {
            igvn->add_users_to_worklist( n );
          } else if (n->outcnt() <= 2 && n->is_Store()) {
            // Push store's uses on worklist to enable folding optimization for
            // store/store and store/load to the same address.
            // The restriction (outcnt() <= 2) is the same as in set_req_X()
            // and remove_globally_dead_node().
            igvn->add_users_to_worklist( n );
          } else {
            BarrierSet::barrier_set()->barrier_set_c2()->enqueue_useful_gc_barrier(igvn, n);
          }
        }
      }
      igvn->C->remove_useless_node(dead);
    } // (dead->outcnt() == 0)
  }   // while (nstack.size() > 0) for outputs
  return;
}

//------------------------------remove_dead_region-----------------------------
bool Node::remove_dead_region(PhaseGVN *phase, bool can_reshape) {
  Node *n = in(0);
  if( !n ) return false;
  // Lost control into this guy?  I.e., it became unreachable?
  // Aggressively kill all unreachable code.
  if (can_reshape && n->is_top()) {
    kill_dead_code(this, phase->is_IterGVN());
    return false; // Node is dead.
  }

  if( n->is_Region() && n->as_Region()->is_copy() ) {
    Node *m = n->nonnull_req();
    set_req(0, m);
    return true;
  }
  return false;
}

//------------------------------hash-------------------------------------------
// Hash function over Nodes.
uint Node::hash() const {
  uint sum = 0;
  for( uint i=0; i<_cnt; i++ )  // Add in all inputs
    sum = (sum<<1)-(uintptr_t)in(i);        // Ignore embedded NULLs
  return (sum>>2) + _cnt + Opcode();
}

//------------------------------cmp--------------------------------------------
// Compare special parts of simple Nodes
bool Node::cmp( const Node &n ) const {
  return true;                  // Must be same
}

//------------------------------rematerialize-----------------------------------
// Should we clone rather than spill this instruction?
bool Node::rematerialize() const {
  if ( is_Mach() )
    return this->as_Mach()->rematerialize();
  else
    return (_flags & Flag_rematerialize) != 0;
}

//------------------------------needs_anti_dependence_check---------------------
// Nodes which use memory without consuming it, hence need antidependences.
bool Node::needs_anti_dependence_check() const {
  if (req() < 2 || (_flags & Flag_needs_anti_dependence_check) == 0) {
    return false;
  }
  return in(1)->bottom_type()->has_memory();
}

// Get an integer constant from a ConNode (or CastIINode).
// Return a default value if there is no apparent constant here.
const TypeInt* Node::find_int_type() const {
  if (this->is_Type()) {
    return this->as_Type()->type()->isa_int();
  } else if (this->is_Con()) {
    assert(is_Mach(), "should be ConNode(TypeNode) or else a MachNode");
    return this->bottom_type()->isa_int();
  }
  return NULL;
}

const TypeInteger* Node::find_integer_type(BasicType bt) const {
  if (this->is_Type()) {
    return this->as_Type()->type()->isa_integer(bt);
  } else if (this->is_Con()) {
    assert(is_Mach(), "should be ConNode(TypeNode) or else a MachNode");
    return this->bottom_type()->isa_integer(bt);
  }
  return NULL;
}

// Get a pointer constant from a ConstNode.
// Returns the constant if it is a pointer ConstNode
intptr_t Node::get_ptr() const {
  assert( Opcode() == Op_ConP, "" );
  return ((ConPNode*)this)->type()->is_ptr()->get_con();
}

// Get a narrow oop constant from a ConNNode.
intptr_t Node::get_narrowcon() const {
  assert( Opcode() == Op_ConN, "" );
  return ((ConNNode*)this)->type()->is_narrowoop()->get_con();
}

// Get a long constant from a ConNode.
// Return a default value if there is no apparent constant here.
const TypeLong* Node::find_long_type() const {
  if (this->is_Type()) {
    return this->as_Type()->type()->isa_long();
  } else if (this->is_Con()) {
    assert(is_Mach(), "should be ConNode(TypeNode) or else a MachNode");
    return this->bottom_type()->isa_long();
  }
  return NULL;
}


/**
 * Return a ptr type for nodes which should have it.
 */
const TypePtr* Node::get_ptr_type() const {
  const TypePtr* tp = this->bottom_type()->make_ptr();
#ifdef ASSERT
  if (tp == NULL) {
    this->dump(1);
    assert((tp != NULL), "unexpected node type");
  }
#endif
  return tp;
}

// Get a double constant from a ConstNode.
// Returns the constant if it is a double ConstNode
jdouble Node::getd() const {
  assert( Opcode() == Op_ConD, "" );
  return ((ConDNode*)this)->type()->is_double_constant()->getd();
}

// Get a float constant from a ConstNode.
// Returns the constant if it is a float ConstNode
jfloat Node::getf() const {
  assert( Opcode() == Op_ConF, "" );
  return ((ConFNode*)this)->type()->is_float_constant()->getf();
}

#ifndef PRODUCT

// Call this from debugger:
Node* find_node(Node* n, const int idx) {
  return n->find(idx);
}

// Call this from debugger with root node as default:
Node* find_node(const int idx) {
  return Compile::current()->root()->find(idx);
}

// Call this from debugger:
Node* find_ctrl(Node* n, const int idx) {
  return n->find_ctrl(idx);
}

// Call this from debugger with root node as default:
Node* find_ctrl(const int idx) {
  return Compile::current()->root()->find_ctrl(idx);
}

//------------------------------find_ctrl--------------------------------------
// Find an ancestor to this node in the control history with given _idx
Node* Node::find_ctrl(int idx) {
  return find(idx, true);
}

//------------------------------find-------------------------------------------
// Tries to find the node with the index |idx| starting from this node. If idx is negative,
// the search also includes forward (out) edges. Returns NULL if not found.
// If only_ctrl is set, the search will only be done on control nodes. Returns NULL if
// not found or if the node to be found is not a control node (search will not find it).
Node* Node::find(const int idx, bool only_ctrl) {
  ResourceMark rm;
  VectorSet old_space;
  VectorSet new_space;
  Node_List worklist;
  Arena* old_arena = Compile::current()->old_arena();
  add_to_worklist(this, &worklist, old_arena, &old_space, &new_space);
  Node* result = NULL;
  int node_idx = (idx >= 0) ? idx : -idx;

  for (uint list_index = 0; list_index < worklist.size(); list_index++) {
    Node* n = worklist[list_index];

    if ((int)n->_idx == node_idx debug_only(|| n->debug_idx() == node_idx)) {
      if (result != NULL) {
        tty->print("find: " INTPTR_FORMAT " and " INTPTR_FORMAT " both have idx==%d\n",
                  (uintptr_t)result, (uintptr_t)n, node_idx);
      }
      result = n;
    }

    for (uint i = 0; i < n->len(); i++) {
      if (!only_ctrl || n->is_Region() || (n->Opcode() == Op_Root) || (i == TypeFunc::Control)) {
        // If only_ctrl is set: Add regions, the root node, or control inputs only
        add_to_worklist(n->in(i), &worklist, old_arena, &old_space, &new_space);
      }
    }

    // Also search along forward edges if idx is negative and the search is not done on control nodes only
    if (idx < 0 && !only_ctrl) {
      for (uint i = 0; i < n->outcnt(); i++) {
        add_to_worklist(n->raw_out(i), &worklist, old_arena, &old_space, &new_space);
      }
    }
#ifdef ASSERT
    // Search along debug_orig edges last
    Node* orig = n->debug_orig();
    while (orig != NULL && add_to_worklist(orig, &worklist, old_arena, &old_space, &new_space)) {
      orig = orig->debug_orig();
    }
#endif // ASSERT
  }
  return result;
}

bool Node::add_to_worklist(Node* n, Node_List* worklist, Arena* old_arena, VectorSet* old_space, VectorSet* new_space) {
  if (NotANode(n)) {
    return false; // Gracefully handle NULL, -1, 0xabababab, etc.
  }

  // Contained in new_space or old_space? Check old_arena first since it's mostly empty.
  VectorSet* v = old_arena->contains(n) ? old_space : new_space;
  if (!v->test_set(n->_idx)) {
    worklist->push(n);
    return true;
  }
  return false;
}

// -----------------------------Name-------------------------------------------
extern const char *NodeClassNames[];
const char *Node::Name() const { return NodeClassNames[Opcode()]; }

static bool is_disconnected(const Node* n) {
  for (uint i = 0; i < n->req(); i++) {
    if (n->in(i) != NULL)  return false;
  }
  return true;
}

#ifdef ASSERT
void Node::dump_orig(outputStream *st, bool print_key) const {
  Compile* C = Compile::current();
  Node* orig = _debug_orig;
  if (NotANode(orig)) orig = NULL;
  if (orig != NULL && !C->node_arena()->contains(orig)) orig = NULL;
  if (orig == NULL) return;
  if (print_key) {
    st->print(" !orig=");
  }
  Node* fast = orig->debug_orig(); // tortoise & hare algorithm to detect loops
  if (NotANode(fast)) fast = NULL;
  while (orig != NULL) {
    bool discon = is_disconnected(orig);  // if discon, print [123] else 123
    if (discon) st->print("[");
    if (!Compile::current()->node_arena()->contains(orig))
      st->print("o");
    st->print("%d", orig->_idx);
    if (discon) st->print("]");
    orig = orig->debug_orig();
    if (NotANode(orig)) orig = NULL;
    if (orig != NULL && !C->node_arena()->contains(orig)) orig = NULL;
    if (orig != NULL) st->print(",");
    if (fast != NULL) {
      // Step fast twice for each single step of orig:
      fast = fast->debug_orig();
      if (NotANode(fast)) fast = NULL;
      if (fast != NULL && fast != orig) {
        fast = fast->debug_orig();
        if (NotANode(fast)) fast = NULL;
      }
      if (fast == orig) {
        st->print("...");
        break;
      }
    }
  }
}

void Node::set_debug_orig(Node* orig) {
  _debug_orig = orig;
  if (BreakAtNode == 0)  return;
  if (NotANode(orig))  orig = NULL;
  int trip = 10;
  while (orig != NULL) {
    if (orig->debug_idx() == BreakAtNode || (int)orig->_idx == BreakAtNode) {
      tty->print_cr("BreakAtNode: _idx=%d _debug_idx=%d orig._idx=%d orig._debug_idx=%d",
                    this->_idx, this->debug_idx(), orig->_idx, orig->debug_idx());
      BREAKPOINT;
    }
    orig = orig->debug_orig();
    if (NotANode(orig))  orig = NULL;
    if (trip-- <= 0)  break;
  }
}
#endif //ASSERT

//------------------------------dump------------------------------------------
// Dump a Node
void Node::dump(const char* suffix, bool mark, outputStream *st) const {
  Compile* C = Compile::current();
  bool is_new = C->node_arena()->contains(this);
  C->_in_dump_cnt++;

  if (_indent > 0) {
    st->print("%*s", (_indent << 1), "  ");
  }

  st->print("%c%d%s%s  === ", is_new ? ' ' : 'o', _idx, mark ? " >" : "  ", Name());

  // Dump the required and precedence inputs
  dump_req(st);
  dump_prec(st);
  // Dump the outputs
  dump_out(st);

  if (is_disconnected(this)) {
#ifdef ASSERT
    st->print("  [%d]",debug_idx());
    dump_orig(st);
#endif
    st->cr();
    C->_in_dump_cnt--;
    return;                     // don't process dead nodes
  }

  if (C->clone_map().value(_idx) != 0) {
    C->clone_map().dump(_idx);
  }
  // Dump node-specific info
  dump_spec(st);
#ifdef ASSERT
  // Dump the non-reset _debug_idx
  if (Verbose && WizardMode) {
    st->print("  [%d]",debug_idx());
  }
#endif

  const Type *t = bottom_type();

  if (t != NULL && (t->isa_instptr() || t->isa_klassptr())) {
    const TypeInstPtr  *toop = t->isa_instptr();
    const TypeKlassPtr *tkls = t->isa_klassptr();
    ciKlass*           klass = toop ? toop->klass() : (tkls ? tkls->klass() : NULL );
    if (klass && klass->is_loaded() && klass->is_interface()) {
      st->print("  Interface:");
    } else if (toop) {
      st->print("  Oop:");
    } else if (tkls) {
      st->print("  Klass:");
    }
    t->dump_on(st);
  } else if (t == Type::MEMORY) {
    st->print("  Memory:");
    MemNode::dump_adr_type(this, adr_type(), st);
  } else if (Verbose || WizardMode) {
    st->print("  Type:");
    if (t) {
      t->dump_on(st);
    } else {
      st->print("no type");
    }
  } else if (t->isa_vect() && this->is_MachSpillCopy()) {
    // Dump MachSpillcopy vector type.
    t->dump_on(st);
  }
  if (is_new) {
    DEBUG_ONLY(dump_orig(st));
    Node_Notes* nn = C->node_notes_at(_idx);
    if (nn != NULL && !nn->is_clear()) {
      if (nn->jvms() != NULL) {
        st->print(" !jvms:");
        nn->jvms()->dump_spec(st);
      }
    }
  }
  if (suffix) st->print("%s", suffix);
  C->_in_dump_cnt--;
}

//------------------------------dump_req--------------------------------------
void Node::dump_req(outputStream *st) const {
  // Dump the required input edges
  for (uint i = 0; i < req(); i++) {    // For all required inputs
    Node* d = in(i);
    if (d == NULL) {
      st->print("_ ");
    } else if (NotANode(d)) {
      st->print("NotANode ");  // uninitialized, sentinel, garbage, etc.
    } else {
      st->print("%c%d ", Compile::current()->node_arena()->contains(d) ? ' ' : 'o', d->_idx);
    }
  }
}


//------------------------------dump_prec-------------------------------------
void Node::dump_prec(outputStream *st) const {
  // Dump the precedence edges
  int any_prec = 0;
  for (uint i = req(); i < len(); i++) {       // For all precedence inputs
    Node* p = in(i);
    if (p != NULL) {
      if (!any_prec++) st->print(" |");
      if (NotANode(p)) { st->print("NotANode "); continue; }
      st->print("%c%d ", Compile::current()->node_arena()->contains(in(i)) ? ' ' : 'o', in(i)->_idx);
    }
  }
}

//------------------------------dump_out--------------------------------------
void Node::dump_out(outputStream *st) const {
  // Delimit the output edges
  st->print(" [[");
  // Dump the output edges
  for (uint i = 0; i < _outcnt; i++) {    // For all outputs
    Node* u = _out[i];
    if (u == NULL) {
      st->print("_ ");
    } else if (NotANode(u)) {
      st->print("NotANode ");
    } else {
      st->print("%c%d ", Compile::current()->node_arena()->contains(u) ? ' ' : 'o', u->_idx);
    }
  }
  st->print("]] ");
}

//----------------------------collect_nodes_i----------------------------------
// Collects nodes from an Ideal graph, starting from a given start node and
// moving in a given direction until a certain depth (distance from the start
// node) is reached. Duplicates are ignored.
// Arguments:
//   queue:         the nodes are collected into this array.
//   start:         the node at which to start collecting.
//   direction:     if this is a positive number, collect input nodes; if it is
//                  a negative number, collect output nodes.
//   depth:         collect nodes up to this distance from the start node.
//   include_start: whether to include the start node in the result collection.
//   only_ctrl:     whether to regard control edges only during traversal.
//   only_data:     whether to regard data edges only during traversal.
static void collect_nodes_i(GrowableArray<Node*>* queue, const Node* start, int direction, uint depth, bool include_start, bool only_ctrl, bool only_data) {
  bool indent = depth <= PrintIdealIndentThreshold;
  Node* s = (Node*) start; // remove const
  queue->append(s);
  int begin = 0;
  int end = 0;

  s->set_indent(0);
  for(uint i = 0; i < depth; i++) {
    end = queue->length();
    for(int j = begin; j < end; j++) {
      Node* tp  = queue->at(j);
      uint limit = direction > 0 ? tp->len() : tp->outcnt();
      for(uint k = 0; k < limit; k++) {
        Node* n = direction > 0 ? tp->in(k) : tp->raw_out(k);

        if (NotANode(n))  continue;
        // do not recurse through top or the root (would reach unrelated stuff)
        if (n->is_Root() || n->is_top()) continue;
        if (only_ctrl && !n->is_CFG()) continue;
        if (only_data && n->is_CFG()) continue;
        bool in_queue = queue->contains(n);
        if (!in_queue) {
          queue->append(n);
          n->set_indent(indent ? (i + 1) : 0);
        }
      }
    }
    begin = end;
  }
  if (!include_start) {
    queue->remove(s);
  }
}

//------------------------------dump_nodes-------------------------------------
static void dump_nodes(const Node* start, int d, bool only_ctrl) {
  if (NotANode(start)) return;

  GrowableArray <Node *> queue(Compile::current()->live_nodes());
  collect_nodes_i(&queue, start, d, (uint) ABS(d), true, only_ctrl, false);

  int end = queue.length();
  if (d > 0) {
    for(int j = end-1; j >= 0; j--) {
      queue.at(j)->dump();
    }
  } else {
    for(int j = 0; j < end; j++) {
      queue.at(j)->dump();
    }
  }
}

//------------------------------dump-------------------------------------------
void Node::dump(int d) const {
  dump_nodes(this, d, false);
}

//------------------------------dump_ctrl--------------------------------------
// Dump a Node's control history to depth
void Node::dump_ctrl(int d) const {
  dump_nodes(this, d, true);
}

//-----------------------------dump_compact------------------------------------
void Node::dump_comp() const {
  this->dump_comp("\n");
}

//-----------------------------dump_compact------------------------------------
// Dump a Node in compact representation, i.e., just print its name and index.
// Nodes can specify additional specifics to print in compact representation by
// implementing dump_compact_spec.
void Node::dump_comp(const char* suffix, outputStream *st) const {
  Compile* C = Compile::current();
  C->_in_dump_cnt++;
  st->print("%s(%d)", Name(), _idx);
  this->dump_compact_spec(st);
  if (suffix) {
    st->print("%s", suffix);
  }
  C->_in_dump_cnt--;
}

//----------------------------dump_related-------------------------------------
// Dump a Node's related nodes - the notion of "related" depends on the Node at
// hand and is determined by the implementation of the virtual method rel.
void Node::dump_related() const {
  Compile* C = Compile::current();
  GrowableArray <Node *> in_rel(C->unique());
  GrowableArray <Node *> out_rel(C->unique());
  this->related(&in_rel, &out_rel, false);
  for (int i = in_rel.length() - 1; i >= 0; i--) {
    in_rel.at(i)->dump();
  }
  this->dump("\n", true);
  for (int i = 0; i < out_rel.length(); i++) {
    out_rel.at(i)->dump();
  }
}

//----------------------------dump_related-------------------------------------
// Dump a Node's related nodes up to a given depth (distance from the start
// node).
// Arguments:
//   d_in:  depth for input nodes.
//   d_out: depth for output nodes (note: this also is a positive number).
void Node::dump_related(uint d_in, uint d_out) const {
  Compile* C = Compile::current();
  GrowableArray <Node *> in_rel(C->unique());
  GrowableArray <Node *> out_rel(C->unique());

  // call collect_nodes_i directly
  collect_nodes_i(&in_rel, this, 1, d_in, false, false, false);
  collect_nodes_i(&out_rel, this, -1, d_out, false, false, false);

  for (int i = in_rel.length() - 1; i >= 0; i--) {
    in_rel.at(i)->dump();
  }
  this->dump("\n", true);
  for (int i = 0; i < out_rel.length(); i++) {
    out_rel.at(i)->dump();
  }
}

//------------------------dump_related_compact---------------------------------
// Dump a Node's related nodes in compact representation. The notion of
// "related" depends on the Node at hand and is determined by the implementation
// of the virtual method rel.
void Node::dump_related_compact() const {
  Compile* C = Compile::current();
  GrowableArray <Node *> in_rel(C->unique());
  GrowableArray <Node *> out_rel(C->unique());
  this->related(&in_rel, &out_rel, true);
  int n_in = in_rel.length();
  int n_out = out_rel.length();

  this->dump_comp(n_in == 0 ? "\n" : "  ");
  for (int i = 0; i < n_in; i++) {
    in_rel.at(i)->dump_comp(i == n_in - 1 ? "\n" : "  ");
  }
  for (int i = 0; i < n_out; i++) {
    out_rel.at(i)->dump_comp(i == n_out - 1 ? "\n" : "  ");
  }
}

//------------------------------related----------------------------------------
// Collect a Node's related nodes. The default behaviour just collects the
// inputs and outputs at depth 1, including both control and data flow edges,
// regardless of whether the presentation is compact or not. For data nodes,
// the default is to collect all data inputs (till level 1 if compact), and
// outputs till level 1.
void Node::related(GrowableArray<Node*> *in_rel, GrowableArray<Node*> *out_rel, bool compact) const {
  if (this->is_CFG()) {
    collect_nodes_i(in_rel, this, 1, 1, false, false, false);
    collect_nodes_i(out_rel, this, -1, 1, false, false, false);
  } else {
    if (compact) {
      this->collect_nodes(in_rel, 1, false, true);
    } else {
      this->collect_nodes_in_all_data(in_rel, false);
    }
    this->collect_nodes(out_rel, -1, false, false);
  }
}

//---------------------------collect_nodes-------------------------------------
// An entry point to the low-level node collection facility, to start from a
// given node in the graph. The start node is by default not included in the
// result.
// Arguments:
//   ns:   collect the nodes into this data structure.
//   d:    the depth (distance from start node) to which nodes should be
//         collected. A value >0 indicates input nodes, a value <0, output
//         nodes.
//   ctrl: include only control nodes.
//   data: include only data nodes.
void Node::collect_nodes(GrowableArray<Node*> *ns, int d, bool ctrl, bool data) const {
  if (ctrl && data) {
    // ignore nonsensical combination
    return;
  }
  collect_nodes_i(ns, this, d, (uint) ABS(d), false, ctrl, data);
}

//--------------------------collect_nodes_in-----------------------------------
static void collect_nodes_in(Node* start, GrowableArray<Node*> *ns, bool primary_is_data, bool collect_secondary) {
  // The maximum depth is determined using a BFS that visits all primary (data
  // or control) inputs and increments the depth at each level.
  uint d_in = 0;
  GrowableArray<Node*> nodes(Compile::current()->unique());
  nodes.push(start);
  int nodes_at_current_level = 1;
  int n_idx = 0;
  while (nodes_at_current_level > 0) {
    // Add all primary inputs reachable from the current level to the list, and
    // increase the depth if there were any.
    int nodes_at_next_level = 0;
    bool nodes_added = false;
    while (nodes_at_current_level > 0) {
      nodes_at_current_level--;
      Node* current = nodes.at(n_idx++);
      for (uint i = 0; i < current->len(); i++) {
        Node* n = current->in(i);
        if (NotANode(n)) {
          continue;
        }
        if ((primary_is_data && n->is_CFG()) || (!primary_is_data && !n->is_CFG())) {
          continue;
        }
        if (!nodes.contains(n)) {
          nodes.push(n);
          nodes_added = true;
          nodes_at_next_level++;
        }
      }
    }
    if (nodes_added) {
      d_in++;
    }
    nodes_at_current_level = nodes_at_next_level;
  }
  start->collect_nodes(ns, d_in, !primary_is_data, primary_is_data);
  if (collect_secondary) {
    // Now, iterate over the secondary nodes in ns and add the respective
    // boundary reachable from them.
    GrowableArray<Node*> sns(Compile::current()->unique());
    for (GrowableArrayIterator<Node*> it = ns->begin(); it != ns->end(); ++it) {
      Node* n = *it;
      n->collect_nodes(&sns, 1, primary_is_data, !primary_is_data);
      for (GrowableArrayIterator<Node*> d = sns.begin(); d != sns.end(); ++d) {
        ns->append_if_missing(*d);
      }
      sns.clear();
    }
  }
}

//---------------------collect_nodes_in_all_data-------------------------------
// Collect the entire data input graph. Include the control boundary if
// requested.
// Arguments:
//   ns:   collect the nodes into this data structure.
//   ctrl: if true, include the control boundary.
void Node::collect_nodes_in_all_data(GrowableArray<Node*> *ns, bool ctrl) const {
  collect_nodes_in((Node*) this, ns, true, ctrl);
}

//--------------------------collect_nodes_in_all_ctrl--------------------------
// Collect the entire control input graph. Include the data boundary if
// requested.
//   ns:   collect the nodes into this data structure.
//   data: if true, include the control boundary.
void Node::collect_nodes_in_all_ctrl(GrowableArray<Node*> *ns, bool data) const {
  collect_nodes_in((Node*) this, ns, false, data);
}

//------------------collect_nodes_out_all_ctrl_boundary------------------------
// Collect the entire output graph until hitting control node boundaries, and
// include those.
void Node::collect_nodes_out_all_ctrl_boundary(GrowableArray<Node*> *ns) const {
  // Perform a BFS and stop at control nodes.
  GrowableArray<Node*> nodes(Compile::current()->unique());
  nodes.push((Node*) this);
  while (nodes.length() > 0) {
    Node* current = nodes.pop();
    if (NotANode(current)) {
      continue;
    }
    ns->append_if_missing(current);
    if (!current->is_CFG()) {
      for (DUIterator i = current->outs(); current->has_out(i); i++) {
        nodes.push(current->out(i));
      }
    }
  }
  ns->remove((Node*) this);
}

// VERIFICATION CODE
// For each input edge to a node (ie - for each Use-Def edge), verify that
// there is a corresponding Def-Use edge.
//------------------------------verify_edges-----------------------------------
void Node::verify_edges(Unique_Node_List &visited) {
  uint i, j, idx;
  int  cnt;
  Node *n;

  // Recursive termination test
  if (visited.member(this))  return;
  visited.push(this);

  // Walk over all input edges, checking for correspondence
  for( i = 0; i < len(); i++ ) {
    n = in(i);
    if (n != NULL && !n->is_top()) {
      // Count instances of (Node *)this
      cnt = 0;
      for (idx = 0; idx < n->_outcnt; idx++ ) {
        if (n->_out[idx] == (Node *)this)  cnt++;
      }
      assert( cnt > 0,"Failed to find Def-Use edge." );
      // Check for duplicate edges
      // walk the input array downcounting the input edges to n
      for( j = 0; j < len(); j++ ) {
        if( in(j) == n ) cnt--;
      }
      assert( cnt == 0,"Mismatched edge count.");
    } else if (n == NULL) {
      assert(i >= req() || i == 0 || is_Region() || is_Phi() || is_ArrayCopy() ||
             (is_Allocate() && i >= AllocateNode::InlineTypeNode) ||
             (is_Unlock() && i == req()-1)
              || (is_MemBar() && i == 5), // the precedence edge to a membar can be removed during macro node expansion
             "only region, phi, arraycopy, allocate or unlock nodes have null data edges");
    } else {
      assert(n->is_top(), "sanity");
      // Nothing to check.
    }
  }
  // Recursive walk over all input edges
  for( i = 0; i < len(); i++ ) {
    n = in(i);
    if( n != NULL )
      in(i)->verify_edges(visited);
  }
}

// Verify all nodes if verify_depth is negative
void Node::verify(Node* n, int verify_depth) {
  assert(verify_depth != 0, "depth should not be 0");
  ResourceMark rm;
  VectorSet old_space;
  VectorSet new_space;
  Node_List worklist;
  worklist.push(n);
  Compile* C = Compile::current();
  uint last_index_on_current_depth = 0;
  verify_depth--; // Visiting the first node on depth 1
  // Only add nodes to worklist if verify_depth is negative (visit all nodes) or greater than 0
  bool add_to_worklist = verify_depth != 0;


  for (uint list_index = 0; list_index < worklist.size(); list_index++) {
    n = worklist[list_index];

    if (n->is_Con() && n->bottom_type() == Type::TOP) {
      if (C->cached_top_node() == NULL) {
        C->set_cached_top_node((Node*)n);
      }
      assert(C->cached_top_node() == n, "TOP node must be unique");
    }

    for (uint i = 0; i < n->len(); i++) {
      Node* x = n->in(i);
      if (!x || x->is_top()) {
        continue;
      }

      // Verify my input has a def-use edge to me
      // Count use-def edges from n to x
      int cnt = 0;
      for (uint j = 0; j < n->len(); j++) {
        if (n->in(j) == x) {
          cnt++;
        }
      }

      // Count def-use edges from x to n
      uint max = x->_outcnt;
      for (uint k = 0; k < max; k++) {
        if (x->_out[k] == n) {
          cnt--;
        }
      }
      assert(cnt == 0, "mismatched def-use edge counts");

      // Contained in new_space or old_space?
      VectorSet* v = C->node_arena()->contains(x) ? &new_space : &old_space;
      // Check for visited in the proper space. Numberings are not unique
      // across spaces so we need a separate VectorSet for each space.
      if (add_to_worklist && !v->test_set(x->_idx)) {
        worklist.push(x);
      }
    }

    if (verify_depth > 0 && list_index == last_index_on_current_depth) {
      // All nodes on this depth were processed and its inputs are on the worklist. Decrement verify_depth and
      // store the current last list index which is the last node in the list with the new depth. All nodes
      // added afterwards will have a new depth again. Stop adding new nodes if depth limit is reached (=0).
      verify_depth--;
      if (verify_depth == 0) {
        add_to_worklist = false;
      }
      last_index_on_current_depth = worklist.size() - 1;
    }
  }
}
#endif // not PRODUCT

//------------------------------Registers--------------------------------------
// Do we Match on this edge index or not?  Generally false for Control
// and true for everything else.  Weird for calls & returns.
uint Node::match_edge(uint idx) const {
  return idx;                   // True for other than index 0 (control)
}

// Register classes are defined for specific machines
const RegMask &Node::out_RegMask() const {
  ShouldNotCallThis();
  return RegMask::Empty;
}

const RegMask &Node::in_RegMask(uint) const {
  ShouldNotCallThis();
  return RegMask::Empty;
}

void Node_Array::grow(uint i) {
  assert(_max > 0, "invariant");
  uint old = _max;
  _max = next_power_of_2(i);
  _nodes = (Node**)_a->Arealloc( _nodes, old*sizeof(Node*),_max*sizeof(Node*));
  Copy::zero_to_bytes( &_nodes[old], (_max-old)*sizeof(Node*) );
}

void Node_Array::insert(uint i, Node* n) {
  if (_nodes[_max - 1]) {
    grow(_max);
  }
  Copy::conjoint_words_to_higher((HeapWord*)&_nodes[i], (HeapWord*)&_nodes[i + 1], ((_max - i - 1) * sizeof(Node*)));
  _nodes[i] = n;
}

void Node_Array::remove(uint i) {
  Copy::conjoint_words_to_lower((HeapWord*)&_nodes[i + 1], (HeapWord*)&_nodes[i], ((_max - i - 1) * sizeof(Node*)));
  _nodes[_max - 1] = NULL;
}

void Node_Array::dump() const {
#ifndef PRODUCT
  for (uint i = 0; i < _max; i++) {
    Node* nn = _nodes[i];
    if (nn != NULL) {
      tty->print("%5d--> ",i); nn->dump();
    }
  }
#endif
}

//--------------------------is_iteratively_computed------------------------------
// Operation appears to be iteratively computed (such as an induction variable)
// It is possible for this operation to return false for a loop-varying
// value, if it appears (by local graph inspection) to be computed by a simple conditional.
bool Node::is_iteratively_computed() {
  if (ideal_reg()) { // does operation have a result register?
    for (uint i = 1; i < req(); i++) {
      Node* n = in(i);
      if (n != NULL && n->is_Phi()) {
        for (uint j = 1; j < n->req(); j++) {
          if (n->in(j) == this) {
            return true;
          }
        }
      }
    }
  }
  return false;
}

//--------------------------find_similar------------------------------
// Return a node with opcode "opc" and same inputs as "this" if one can
// be found; Otherwise return NULL;
Node* Node::find_similar(int opc) {
  if (req() >= 2) {
    Node* def = in(1);
    if (def && def->outcnt() >= 2) {
      for (DUIterator_Fast dmax, i = def->fast_outs(dmax); i < dmax; i++) {
        Node* use = def->fast_out(i);
        if (use != this &&
            use->Opcode() == opc &&
            use->req() == req()) {
          uint j;
          for (j = 0; j < use->req(); j++) {
            if (use->in(j) != in(j)) {
              break;
            }
          }
          if (j == use->req()) {
            return use;
          }
        }
      }
    }
  }
  return NULL;
}


//--------------------------unique_ctrl_out------------------------------
// Return the unique control out if only one. Null if none or more than one.
Node* Node::unique_ctrl_out() const {
  Node* found = NULL;
  for (uint i = 0; i < outcnt(); i++) {
    Node* use = raw_out(i);
    if (use->is_CFG() && use != this) {
      if (found != NULL) {
        return NULL;
      }
      found = use;
    }
  }
  return found;
}

void Node::ensure_control_or_add_prec(Node* c) {
  if (in(0) == NULL) {
    set_req(0, c);
  } else if (in(0) != c) {
    add_prec(c);
  }
}

bool Node::is_dead_loop_safe() const {
  if (is_Phi()) {
    return true;
  }
  if (is_Proj() && in(0) == NULL)  {
    return true;
  }
  if ((_flags & (Flag_is_dead_loop_safe | Flag_is_Con)) != 0) {
    if (!is_Proj()) {
      return true;
    }
    if (in(0)->is_Allocate()) {
      return false;
    }
    // MemNode::can_see_stored_value() peeks through the boxing call
    if (in(0)->is_CallStaticJava() && in(0)->as_CallStaticJava()->is_boxing_method()) {
      return false;
    }
    return true;
  }
  return false;
}

//=============================================================================
//------------------------------yank-------------------------------------------
// Find and remove
void Node_List::yank( Node *n ) {
  uint i;
  for (i = 0; i < _cnt; i++) {
    if (_nodes[i] == n) {
      break;
    }
  }

  if (i < _cnt) {
    _nodes[i] = _nodes[--_cnt];
  }
}

//------------------------------dump-------------------------------------------
void Node_List::dump() const {
#ifndef PRODUCT
  for (uint i = 0; i < _cnt; i++) {
    if (_nodes[i]) {
      tty->print("%5d--> ", i);
      _nodes[i]->dump();
    }
  }
#endif
}

void Node_List::dump_simple() const {
#ifndef PRODUCT
  for (uint i = 0; i < _cnt; i++) {
    if( _nodes[i] ) {
      tty->print(" %d", _nodes[i]->_idx);
    } else {
      tty->print(" NULL");
    }
  }
#endif
}

//=============================================================================
//------------------------------remove-----------------------------------------
void Unique_Node_List::remove(Node* n) {
  if (_in_worklist.test(n->_idx)) {
    for (uint i = 0; i < size(); i++) {
      if (_nodes[i] == n) {
        map(i, Node_List::pop());
        _in_worklist.remove(n->_idx);
        return;
      }
    }
    ShouldNotReachHere();
  }
}

//-----------------------remove_useless_nodes----------------------------------
// Remove useless nodes from worklist
void Unique_Node_List::remove_useless_nodes(VectorSet &useful) {
  for (uint i = 0; i < size(); ++i) {
    Node *n = at(i);
    assert( n != NULL, "Did not expect null entries in worklist");
    if (!useful.test(n->_idx)) {
      _in_worklist.remove(n->_idx);
      map(i, Node_List::pop());
      --i;  // Visit popped node
      // If it was last entry, loop terminates since size() was also reduced
    }
  }
}

//=============================================================================
void Node_Stack::grow() {
  size_t old_top = pointer_delta(_inode_top,_inodes,sizeof(INode)); // save _top
  size_t old_max = pointer_delta(_inode_max,_inodes,sizeof(INode));
  size_t max = old_max << 1;             // max * 2
  _inodes = REALLOC_ARENA_ARRAY(_a, INode, _inodes, old_max, max);
  _inode_max = _inodes + max;
  _inode_top = _inodes + old_top;        // restore _top
}

// Node_Stack is used to map nodes.
Node* Node_Stack::find(uint idx) const {
  uint sz = size();
  for (uint i = 0; i < sz; i++) {
    if (idx == index_at(i)) {
      return node_at(i);
    }
  }
  return NULL;
}

//=============================================================================
uint TypeNode::size_of() const { return sizeof(*this); }
#ifndef PRODUCT
void TypeNode::dump_spec(outputStream *st) const {
  if (!Verbose && !WizardMode) {
    // standard dump does this in Verbose and WizardMode
    st->print(" #"); _type->dump_on(st);
  }
}

void TypeNode::dump_compact_spec(outputStream *st) const {
  st->print("#");
  _type->dump_on(st);
}
#endif
uint TypeNode::hash() const {
  return Node::hash() + _type->hash();
}
bool TypeNode::cmp(const Node& n) const {
  return !Type::cmp(_type, ((TypeNode&)n)._type);
}
const Type* TypeNode::bottom_type() const { return _type; }
const Type* TypeNode::Value(PhaseGVN* phase) const { return _type; }

//------------------------------ideal_reg--------------------------------------
uint TypeNode::ideal_reg() const {
  return _type->ideal_reg();
}<|MERGE_RESOLUTION|>--- conflicted
+++ resolved
@@ -1416,24 +1416,6 @@
       igvn->hash_delete(dead);
       igvn->_worklist.remove(dead);
       igvn->set_type(dead, Type::TOP);
-<<<<<<< HEAD
-      if (dead->is_macro()) {
-        igvn->C->remove_macro_node(dead);
-      }
-      if (dead->is_expensive()) {
-        igvn->C->remove_expensive_node(dead);
-      }
-      if (dead->for_post_loop_opts_igvn()) {
-        igvn->C->remove_from_post_loop_opts_igvn(dead);
-      }
-      if (dead->is_InlineTypeBase()) {
-        igvn->C->remove_inline_type(dead);
-      }
-      BarrierSetC2* bs = BarrierSet::barrier_set()->barrier_set_c2();
-      bs->unregister_potential_barrier_node(dead);
-      igvn->C->record_dead_node(dead->_idx);
-=======
->>>>>>> bd81ccfd
       // Kill all inputs to the dead guy
       for (uint i=0; i < dead->req(); i++) {
         Node *n = dead->in(i);      // Get input to dead guy
