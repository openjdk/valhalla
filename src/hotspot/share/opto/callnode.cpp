/*
 * Copyright (c) 1997, 2023, Oracle and/or its affiliates. All rights reserved.
 * DO NOT ALTER OR REMOVE COPYRIGHT NOTICES OR THIS FILE HEADER.
 *
 * This code is free software; you can redistribute it and/or modify it
 * under the terms of the GNU General Public License version 2 only, as
 * published by the Free Software Foundation.
 *
 * This code is distributed in the hope that it will be useful, but WITHOUT
 * ANY WARRANTY; without even the implied warranty of MERCHANTABILITY or
 * FITNESS FOR A PARTICULAR PURPOSE.  See the GNU General Public License
 * version 2 for more details (a copy is included in the LICENSE file that
 * accompanied this code).
 *
 * You should have received a copy of the GNU General Public License version
 * 2 along with this work; if not, write to the Free Software Foundation,
 * Inc., 51 Franklin St, Fifth Floor, Boston, MA 02110-1301 USA.
 *
 * Please contact Oracle, 500 Oracle Parkway, Redwood Shores, CA 94065 USA
 * or visit www.oracle.com if you need additional information or have any
 * questions.
 *
 */

#include "precompiled.hpp"
#include "compiler/compileLog.hpp"
#include "ci/ciFlatArrayKlass.hpp"
#include "ci/bcEscapeAnalyzer.hpp"
#include "compiler/oopMap.hpp"
#include "gc/shared/barrierSet.hpp"
#include "gc/shared/c2/barrierSetC2.hpp"
#include "interpreter/interpreter.hpp"
#include "opto/callGenerator.hpp"
#include "opto/callnode.hpp"
#include "opto/castnode.hpp"
#include "opto/convertnode.hpp"
#include "opto/escape.hpp"
#include "opto/inlinetypenode.hpp"
#include "opto/locknode.hpp"
#include "opto/machnode.hpp"
#include "opto/matcher.hpp"
#include "opto/parse.hpp"
#include "opto/regalloc.hpp"
#include "opto/regmask.hpp"
#include "opto/rootnode.hpp"
#include "opto/runtime.hpp"
#include "runtime/sharedRuntime.hpp"
#include "runtime/stubRoutines.hpp"
#include "utilities/powerOfTwo.hpp"
#include "code/vmreg.hpp"

// Portions of code courtesy of Clifford Click

// Optimization - Graph Style

//=============================================================================
uint StartNode::size_of() const { return sizeof(*this); }
bool StartNode::cmp( const Node &n ) const
{ return _domain == ((StartNode&)n)._domain; }
const Type *StartNode::bottom_type() const { return _domain; }
const Type* StartNode::Value(PhaseGVN* phase) const { return _domain; }
#ifndef PRODUCT
void StartNode::dump_spec(outputStream *st) const { st->print(" #"); _domain->dump_on(st);}
void StartNode::dump_compact_spec(outputStream *st) const { /* empty */ }
#endif

//------------------------------Ideal------------------------------------------
Node *StartNode::Ideal(PhaseGVN *phase, bool can_reshape){
  return remove_dead_region(phase, can_reshape) ? this : nullptr;
}

//------------------------------calling_convention-----------------------------
void StartNode::calling_convention(BasicType* sig_bt, VMRegPair *parm_regs, uint argcnt) const {
  SharedRuntime::java_calling_convention(sig_bt, parm_regs, argcnt);
}

//------------------------------Registers--------------------------------------
const RegMask &StartNode::in_RegMask(uint) const {
  return RegMask::Empty;
}

//------------------------------match------------------------------------------
// Construct projections for incoming parameters, and their RegMask info
Node *StartNode::match(const ProjNode *proj, const Matcher *match, const RegMask* mask) {
  switch (proj->_con) {
  case TypeFunc::Control:
  case TypeFunc::I_O:
  case TypeFunc::Memory:
    return new MachProjNode(this,proj->_con,RegMask::Empty,MachProjNode::unmatched_proj);
  case TypeFunc::FramePtr:
    return new MachProjNode(this,proj->_con,Matcher::c_frame_ptr_mask, Op_RegP);
  case TypeFunc::ReturnAdr:
    return new MachProjNode(this,proj->_con,match->_return_addr_mask,Op_RegP);
  case TypeFunc::Parms:
  default: {
      uint parm_num = proj->_con - TypeFunc::Parms;
      const Type *t = _domain->field_at(proj->_con);
      if (t->base() == Type::Half)  // 2nd half of Longs and Doubles
        return new ConNode(Type::TOP);
      uint ideal_reg = t->ideal_reg();
      RegMask &rm = match->_calling_convention_mask[parm_num];
      return new MachProjNode(this,proj->_con,rm,ideal_reg);
    }
  }
  return nullptr;
}

//=============================================================================
const char * const ParmNode::names[TypeFunc::Parms+1] = {
  "Control", "I_O", "Memory", "FramePtr", "ReturnAdr", "Parms"
};

#ifndef PRODUCT
void ParmNode::dump_spec(outputStream *st) const {
  if( _con < TypeFunc::Parms ) {
    st->print("%s", names[_con]);
  } else {
    st->print("Parm%d: ",_con-TypeFunc::Parms);
    // Verbose and WizardMode dump bottom_type for all nodes
    if( !Verbose && !WizardMode )   bottom_type()->dump_on(st);
  }
}

void ParmNode::dump_compact_spec(outputStream *st) const {
  if (_con < TypeFunc::Parms) {
    st->print("%s", names[_con]);
  } else {
    st->print("%d:", _con-TypeFunc::Parms);
    // unconditionally dump bottom_type
    bottom_type()->dump_on(st);
  }
}
#endif

uint ParmNode::ideal_reg() const {
  switch( _con ) {
  case TypeFunc::Control  : // fall through
  case TypeFunc::I_O      : // fall through
  case TypeFunc::Memory   : return 0;
  case TypeFunc::FramePtr : // fall through
  case TypeFunc::ReturnAdr: return Op_RegP;
  default                 : assert( _con > TypeFunc::Parms, "" );
    // fall through
  case TypeFunc::Parms    : {
    // Type of argument being passed
    const Type *t = in(0)->as_Start()->_domain->field_at(_con);
    return t->ideal_reg();
  }
  }
  ShouldNotReachHere();
  return 0;
}

//=============================================================================
ReturnNode::ReturnNode(uint edges, Node *cntrl, Node *i_o, Node *memory, Node *frameptr, Node *retadr ) : Node(edges) {
  init_req(TypeFunc::Control,cntrl);
  init_req(TypeFunc::I_O,i_o);
  init_req(TypeFunc::Memory,memory);
  init_req(TypeFunc::FramePtr,frameptr);
  init_req(TypeFunc::ReturnAdr,retadr);
}

Node *ReturnNode::Ideal(PhaseGVN *phase, bool can_reshape){
  return remove_dead_region(phase, can_reshape) ? this : nullptr;
}

const Type* ReturnNode::Value(PhaseGVN* phase) const {
  return ( phase->type(in(TypeFunc::Control)) == Type::TOP)
    ? Type::TOP
    : Type::BOTTOM;
}

// Do we Match on this edge index or not?  No edges on return nodes
uint ReturnNode::match_edge(uint idx) const {
  return 0;
}


#ifndef PRODUCT
void ReturnNode::dump_req(outputStream *st, DumpConfig* dc) const {
  // Dump the required inputs, after printing "returns"
  uint i;                       // Exit value of loop
  for (i = 0; i < req(); i++) {    // For all required inputs
    if (i == TypeFunc::Parms) st->print("returns ");
    Node* p = in(i);
    if (p != nullptr) {
      p->dump_idx(false, st, dc);
      st->print(" ");
    } else {
      st->print("_ ");
    }
  }
}
#endif

//=============================================================================
RethrowNode::RethrowNode(
  Node* cntrl,
  Node* i_o,
  Node* memory,
  Node* frameptr,
  Node* ret_adr,
  Node* exception
) : Node(TypeFunc::Parms + 1) {
  init_req(TypeFunc::Control  , cntrl    );
  init_req(TypeFunc::I_O      , i_o      );
  init_req(TypeFunc::Memory   , memory   );
  init_req(TypeFunc::FramePtr , frameptr );
  init_req(TypeFunc::ReturnAdr, ret_adr);
  init_req(TypeFunc::Parms    , exception);
}

Node *RethrowNode::Ideal(PhaseGVN *phase, bool can_reshape){
  return remove_dead_region(phase, can_reshape) ? this : nullptr;
}

const Type* RethrowNode::Value(PhaseGVN* phase) const {
  return (phase->type(in(TypeFunc::Control)) == Type::TOP)
    ? Type::TOP
    : Type::BOTTOM;
}

uint RethrowNode::match_edge(uint idx) const {
  return 0;
}

#ifndef PRODUCT
void RethrowNode::dump_req(outputStream *st, DumpConfig* dc) const {
  // Dump the required inputs, after printing "exception"
  uint i;                       // Exit value of loop
  for (i = 0; i < req(); i++) {    // For all required inputs
    if (i == TypeFunc::Parms) st->print("exception ");
    Node* p = in(i);
    if (p != nullptr) {
      p->dump_idx(false, st, dc);
      st->print(" ");
    } else {
      st->print("_ ");
    }
  }
}
#endif

//=============================================================================
// Do we Match on this edge index or not?  Match only target address & method
uint TailCallNode::match_edge(uint idx) const {
  return TypeFunc::Parms <= idx  &&  idx <= TypeFunc::Parms+1;
}

//=============================================================================
// Do we Match on this edge index or not?  Match only target address & oop
uint TailJumpNode::match_edge(uint idx) const {
  return TypeFunc::Parms <= idx  &&  idx <= TypeFunc::Parms+1;
}

//=============================================================================
JVMState::JVMState(ciMethod* method, JVMState* caller) :
  _method(method) {
  assert(method != nullptr, "must be valid call site");
  _bci = InvocationEntryBci;
  _reexecute = Reexecute_Undefined;
  debug_only(_bci = -99);  // random garbage value
  debug_only(_map = (SafePointNode*)-1);
  _caller = caller;
  _depth  = 1 + (caller == nullptr ? 0 : caller->depth());
  _locoff = TypeFunc::Parms;
  _stkoff = _locoff + _method->max_locals();
  _monoff = _stkoff + _method->max_stack();
  _scloff = _monoff;
  _endoff = _monoff;
  _sp = 0;
}
JVMState::JVMState(int stack_size) :
  _method(nullptr) {
  _bci = InvocationEntryBci;
  _reexecute = Reexecute_Undefined;
  debug_only(_map = (SafePointNode*)-1);
  _caller = nullptr;
  _depth  = 1;
  _locoff = TypeFunc::Parms;
  _stkoff = _locoff;
  _monoff = _stkoff + stack_size;
  _scloff = _monoff;
  _endoff = _monoff;
  _sp = 0;
}

//--------------------------------of_depth-------------------------------------
JVMState* JVMState::of_depth(int d) const {
  const JVMState* jvmp = this;
  assert(0 < d && (uint)d <= depth(), "oob");
  for (int skip = depth() - d; skip > 0; skip--) {
    jvmp = jvmp->caller();
  }
  assert(jvmp->depth() == (uint)d, "found the right one");
  return (JVMState*)jvmp;
}

//-----------------------------same_calls_as-----------------------------------
bool JVMState::same_calls_as(const JVMState* that) const {
  if (this == that)                    return true;
  if (this->depth() != that->depth())  return false;
  const JVMState* p = this;
  const JVMState* q = that;
  for (;;) {
    if (p->_method != q->_method)    return false;
    if (p->_method == nullptr)       return true;   // bci is irrelevant
    if (p->_bci    != q->_bci)       return false;
    if (p->_reexecute != q->_reexecute)  return false;
    p = p->caller();
    q = q->caller();
    if (p == q)                      return true;
    assert(p != nullptr && q != nullptr, "depth check ensures we don't run off end");
  }
}

//------------------------------debug_start------------------------------------
uint JVMState::debug_start()  const {
  debug_only(JVMState* jvmroot = of_depth(1));
  assert(jvmroot->locoff() <= this->locoff(), "youngest JVMState must be last");
  return of_depth(1)->locoff();
}

//-------------------------------debug_end-------------------------------------
uint JVMState::debug_end() const {
  debug_only(JVMState* jvmroot = of_depth(1));
  assert(jvmroot->endoff() <= this->endoff(), "youngest JVMState must be last");
  return endoff();
}

//------------------------------debug_depth------------------------------------
uint JVMState::debug_depth() const {
  uint total = 0;
  for (const JVMState* jvmp = this; jvmp != nullptr; jvmp = jvmp->caller()) {
    total += jvmp->debug_size();
  }
  return total;
}

#ifndef PRODUCT

//------------------------------format_helper----------------------------------
// Given an allocation (a Chaitin object) and a Node decide if the Node carries
// any defined value or not.  If it does, print out the register or constant.
static void format_helper( PhaseRegAlloc *regalloc, outputStream* st, Node *n, const char *msg, uint i, GrowableArray<SafePointScalarObjectNode*> *scobjs ) {
  if (n == nullptr) { st->print(" null"); return; }
  if (n->is_SafePointScalarObject()) {
    // Scalar replacement.
    SafePointScalarObjectNode* spobj = n->as_SafePointScalarObject();
    scobjs->append_if_missing(spobj);
    int sco_n = scobjs->find(spobj);
    assert(sco_n >= 0, "");
    st->print(" %s%d]=#ScObj" INT32_FORMAT, msg, i, sco_n);
    return;
  }
  if (regalloc->node_regs_max_index() > 0 &&
      OptoReg::is_valid(regalloc->get_reg_first(n))) { // Check for undefined
    char buf[50];
    regalloc->dump_register(n,buf,sizeof(buf));
    st->print(" %s%d]=%s",msg,i,buf);
  } else {                      // No register, but might be constant
    const Type *t = n->bottom_type();
    switch (t->base()) {
    case Type::Int:
      st->print(" %s%d]=#" INT32_FORMAT,msg,i,t->is_int()->get_con());
      break;
    case Type::AnyPtr:
      assert( t == TypePtr::NULL_PTR || n->in_dump(), "" );
      st->print(" %s%d]=#null",msg,i);
      break;
    case Type::AryPtr:
    case Type::InstPtr:
      st->print(" %s%d]=#Ptr" INTPTR_FORMAT,msg,i,p2i(t->isa_oopptr()->const_oop()));
      break;
    case Type::KlassPtr:
    case Type::AryKlassPtr:
    case Type::InstKlassPtr:
      st->print(" %s%d]=#Ptr" INTPTR_FORMAT,msg,i,p2i(t->make_ptr()->isa_klassptr()->exact_klass()));
      break;
    case Type::MetadataPtr:
      st->print(" %s%d]=#Ptr" INTPTR_FORMAT,msg,i,p2i(t->make_ptr()->isa_metadataptr()->metadata()));
      break;
    case Type::NarrowOop:
      st->print(" %s%d]=#Ptr" INTPTR_FORMAT,msg,i,p2i(t->make_ptr()->isa_oopptr()->const_oop()));
      break;
    case Type::RawPtr:
      st->print(" %s%d]=#Raw" INTPTR_FORMAT,msg,i,p2i(t->is_rawptr()));
      break;
    case Type::DoubleCon:
      st->print(" %s%d]=#%fD",msg,i,t->is_double_constant()->_d);
      break;
    case Type::FloatCon:
      st->print(" %s%d]=#%fF",msg,i,t->is_float_constant()->_f);
      break;
    case Type::Long:
      st->print(" %s%d]=#" INT64_FORMAT,msg,i,(int64_t)(t->is_long()->get_con()));
      break;
    case Type::Half:
    case Type::Top:
      st->print(" %s%d]=_",msg,i);
      break;
    default: ShouldNotReachHere();
    }
  }
}

//---------------------print_method_with_lineno--------------------------------
void JVMState::print_method_with_lineno(outputStream* st, bool show_name) const {
  if (show_name) _method->print_short_name(st);

  int lineno = _method->line_number_from_bci(_bci);
  if (lineno != -1) {
    st->print(" @ bci:%d (line %d)", _bci, lineno);
  } else {
    st->print(" @ bci:%d", _bci);
  }
}

//------------------------------format-----------------------------------------
void JVMState::format(PhaseRegAlloc *regalloc, const Node *n, outputStream* st) const {
  st->print("        #");
  if (_method) {
    print_method_with_lineno(st, true);
  } else {
    st->print_cr(" runtime stub ");
    return;
  }
  if (n->is_MachSafePoint()) {
    GrowableArray<SafePointScalarObjectNode*> scobjs;
    MachSafePointNode *mcall = n->as_MachSafePoint();
    uint i;
    // Print locals
    for (i = 0; i < (uint)loc_size(); i++)
      format_helper(regalloc, st, mcall->local(this, i), "L[", i, &scobjs);
    // Print stack
    for (i = 0; i < (uint)stk_size(); i++) {
      if ((uint)(_stkoff + i) >= mcall->len())
        st->print(" oob ");
      else
       format_helper(regalloc, st, mcall->stack(this, i), "STK[", i, &scobjs);
    }
    for (i = 0; (int)i < nof_monitors(); i++) {
      Node *box = mcall->monitor_box(this, i);
      Node *obj = mcall->monitor_obj(this, i);
      if (regalloc->node_regs_max_index() > 0 &&
          OptoReg::is_valid(regalloc->get_reg_first(box))) {
        box = BoxLockNode::box_node(box);
        format_helper(regalloc, st, box, "MON-BOX[", i, &scobjs);
      } else {
        OptoReg::Name box_reg = BoxLockNode::reg(box);
        st->print(" MON-BOX%d=%s+%d",
                   i,
                   OptoReg::regname(OptoReg::c_frame_pointer),
                   regalloc->reg2offset(box_reg));
      }
      const char* obj_msg = "MON-OBJ[";
      if (EliminateLocks) {
        if (BoxLockNode::box_node(box)->is_eliminated())
          obj_msg = "MON-OBJ(LOCK ELIMINATED)[";
      }
      format_helper(regalloc, st, obj, obj_msg, i, &scobjs);
    }

    for (i = 0; i < (uint)scobjs.length(); i++) {
      // Scalar replaced objects.
      st->cr();
      st->print("        # ScObj" INT32_FORMAT " ", i);
      SafePointScalarObjectNode* spobj = scobjs.at(i);
      ciKlass* cik = spobj->bottom_type()->is_oopptr()->exact_klass();
      assert(cik->is_instance_klass() ||
             cik->is_array_klass(), "Not supported allocation.");
      ciInstanceKlass *iklass = nullptr;
      if (cik->is_instance_klass()) {
        cik->print_name_on(st);
        iklass = cik->as_instance_klass();
      } else if (cik->is_type_array_klass()) {
        cik->as_array_klass()->base_element_type()->print_name_on(st);
        st->print("[%d]", spobj->n_fields());
      } else if (cik->is_obj_array_klass()) {
        ciKlass* cie = cik->as_obj_array_klass()->base_element_klass();
        if (cie->is_instance_klass()) {
          cie->print_name_on(st);
        } else if (cie->is_type_array_klass()) {
          cie->as_array_klass()->base_element_type()->print_name_on(st);
        } else {
          ShouldNotReachHere();
        }
        st->print("[%d]", spobj->n_fields());
        int ndim = cik->as_array_klass()->dimension() - 1;
        while (ndim-- > 0) {
          st->print("[]");
        }
      } else if (cik->is_flat_array_klass()) {
        ciKlass* cie = cik->as_flat_array_klass()->base_element_klass();
        cie->print_name_on(st);
        st->print("[%d]", spobj->n_fields());
        int ndim = cik->as_array_klass()->dimension() - 1;
        while (ndim-- > 0) {
          st->print("[]");
        }
      }
      st->print("={");
      uint nf = spobj->n_fields();
      if (nf > 0) {
        uint first_ind = spobj->first_index(mcall->jvms());
        if (iklass != NULL && iklass->is_inlinetype()) {
          Node* init_node = mcall->in(first_ind++);
          if (!init_node->is_top()) {
            st->print(" [is_init");
            format_helper(regalloc, st, init_node, ":", -1, NULL);
          }
        }
        Node* fld_node = mcall->in(first_ind);
        ciField* cifield;
        if (iklass != nullptr) {
          st->print(" [");
          cifield = iklass->nonstatic_field_at(0);
          cifield->print_name_on(st);
          format_helper(regalloc, st, fld_node, ":", 0, &scobjs);
        } else {
          format_helper(regalloc, st, fld_node, "[", 0, &scobjs);
        }
        for (uint j = 1; j < nf; j++) {
          fld_node = mcall->in(first_ind+j);
          if (iklass != nullptr) {
            st->print(", [");
            cifield = iklass->nonstatic_field_at(j);
            cifield->print_name_on(st);
            format_helper(regalloc, st, fld_node, ":", j, &scobjs);
          } else {
            format_helper(regalloc, st, fld_node, ", [", j, &scobjs);
          }
        }
      }
      st->print(" }");
    }
  }
  st->cr();
  if (caller() != nullptr) caller()->format(regalloc, n, st);
}


void JVMState::dump_spec(outputStream *st) const {
  if (_method != nullptr) {
    bool printed = false;
    if (!Verbose) {
      // The JVMS dumps make really, really long lines.
      // Take out the most boring parts, which are the package prefixes.
      char buf[500];
      stringStream namest(buf, sizeof(buf));
      _method->print_short_name(&namest);
      if (namest.count() < sizeof(buf)) {
        const char* name = namest.base();
        if (name[0] == ' ')  ++name;
        const char* endcn = strchr(name, ':');  // end of class name
        if (endcn == nullptr)  endcn = strchr(name, '(');
        if (endcn == nullptr)  endcn = name + strlen(name);
        while (endcn > name && endcn[-1] != '.' && endcn[-1] != '/')
          --endcn;
        st->print(" %s", endcn);
        printed = true;
      }
    }
    print_method_with_lineno(st, !printed);
    if(_reexecute == Reexecute_True)
      st->print(" reexecute");
  } else {
    st->print(" runtime stub");
  }
  if (caller() != nullptr)  caller()->dump_spec(st);
}


void JVMState::dump_on(outputStream* st) const {
  bool print_map = _map && !((uintptr_t)_map & 1) &&
                  ((caller() == nullptr) || (caller()->map() != _map));
  if (print_map) {
    if (_map->len() > _map->req()) {  // _map->has_exceptions()
      Node* ex = _map->in(_map->req());  // _map->next_exception()
      // skip the first one; it's already being printed
      while (ex != nullptr && ex->len() > ex->req()) {
        ex = ex->in(ex->req());  // ex->next_exception()
        ex->dump(1);
      }
    }
    _map->dump(Verbose ? 2 : 1);
  }
  if (caller() != nullptr) {
    caller()->dump_on(st);
  }
  st->print("JVMS depth=%d loc=%d stk=%d arg=%d mon=%d scalar=%d end=%d mondepth=%d sp=%d bci=%d reexecute=%s method=",
             depth(), locoff(), stkoff(), argoff(), monoff(), scloff(), endoff(), monitor_depth(), sp(), bci(), should_reexecute()?"true":"false");
  if (_method == nullptr) {
    st->print_cr("(none)");
  } else {
    _method->print_name(st);
    st->cr();
    if (bci() >= 0 && bci() < _method->code_size()) {
      st->print("    bc: ");
      _method->print_codes_on(bci(), bci()+1, st);
    }
  }
}

// Extra way to dump a jvms from the debugger,
// to avoid a bug with C++ member function calls.
void dump_jvms(JVMState* jvms) {
  jvms->dump();
}
#endif

//--------------------------clone_shallow--------------------------------------
JVMState* JVMState::clone_shallow(Compile* C) const {
  JVMState* n = has_method() ? new (C) JVMState(_method, _caller) : new (C) JVMState(0);
  n->set_bci(_bci);
  n->_reexecute = _reexecute;
  n->set_locoff(_locoff);
  n->set_stkoff(_stkoff);
  n->set_monoff(_monoff);
  n->set_scloff(_scloff);
  n->set_endoff(_endoff);
  n->set_sp(_sp);
  n->set_map(_map);
  return n;
}

//---------------------------clone_deep----------------------------------------
JVMState* JVMState::clone_deep(Compile* C) const {
  JVMState* n = clone_shallow(C);
  for (JVMState* p = n; p->_caller != nullptr; p = p->_caller) {
    p->_caller = p->_caller->clone_shallow(C);
  }
  assert(n->depth() == depth(), "sanity");
  assert(n->debug_depth() == debug_depth(), "sanity");
  return n;
}

/**
 * Reset map for all callers
 */
void JVMState::set_map_deep(SafePointNode* map) {
  for (JVMState* p = this; p != nullptr; p = p->_caller) {
    p->set_map(map);
  }
}

// unlike set_map(), this is two-way setting.
void JVMState::bind_map(SafePointNode* map) {
  set_map(map);
  _map->set_jvms(this);
}

// Adapt offsets in in-array after adding or removing an edge.
// Prerequisite is that the JVMState is used by only one node.
void JVMState::adapt_position(int delta) {
  for (JVMState* jvms = this; jvms != nullptr; jvms = jvms->caller()) {
    jvms->set_locoff(jvms->locoff() + delta);
    jvms->set_stkoff(jvms->stkoff() + delta);
    jvms->set_monoff(jvms->monoff() + delta);
    jvms->set_scloff(jvms->scloff() + delta);
    jvms->set_endoff(jvms->endoff() + delta);
  }
}

// Mirror the stack size calculation in the deopt code
// How much stack space would we need at this point in the program in
// case of deoptimization?
int JVMState::interpreter_frame_size() const {
  const JVMState* jvms = this;
  int size = 0;
  int callee_parameters = 0;
  int callee_locals = 0;
  int extra_args = method()->max_stack() - stk_size();

  while (jvms != nullptr) {
    int locks = jvms->nof_monitors();
    int temps = jvms->stk_size();
    bool is_top_frame = (jvms == this);
    ciMethod* method = jvms->method();

    int frame_size = BytesPerWord * Interpreter::size_activation(method->max_stack(),
                                                                 temps + callee_parameters,
                                                                 extra_args,
                                                                 locks,
                                                                 callee_parameters,
                                                                 callee_locals,
                                                                 is_top_frame);
    size += frame_size;

    callee_parameters = method->size_of_parameters();
    callee_locals = method->max_locals();
    extra_args = 0;
    jvms = jvms->caller();
  }
  return size + Deoptimization::last_frame_adjust(0, callee_locals) * BytesPerWord;
}

//=============================================================================
bool CallNode::cmp( const Node &n ) const
{ return _tf == ((CallNode&)n)._tf && _jvms == ((CallNode&)n)._jvms; }
#ifndef PRODUCT
void CallNode::dump_req(outputStream *st, DumpConfig* dc) const {
  // Dump the required inputs, enclosed in '(' and ')'
  uint i;                       // Exit value of loop
  for (i = 0; i < req(); i++) {    // For all required inputs
    if (i == TypeFunc::Parms) st->print("(");
    Node* p = in(i);
    if (p != nullptr) {
      p->dump_idx(false, st, dc);
      st->print(" ");
    } else {
      st->print("_ ");
    }
  }
  st->print(")");
}

void CallNode::dump_spec(outputStream *st) const {
  st->print(" ");
  if (tf() != nullptr)  tf()->dump_on(st);
  if (_cnt != COUNT_UNKNOWN)  st->print(" C=%f",_cnt);
  if (jvms() != nullptr)  jvms()->dump_spec(st);
}
#endif

const Type *CallNode::bottom_type() const { return tf()->range_cc(); }
const Type* CallNode::Value(PhaseGVN* phase) const {
  if (!in(0) || phase->type(in(0)) == Type::TOP) {
    return Type::TOP;
  }
  return tf()->range_cc();
}

//------------------------------calling_convention-----------------------------
void CallNode::calling_convention(BasicType* sig_bt, VMRegPair *parm_regs, uint argcnt) const {
  if (_entry_point == StubRoutines::store_inline_type_fields_to_buf()) {
    // The call to that stub is a special case: its inputs are
    // multiple values returned from a call and so it should follow
    // the return convention.
    SharedRuntime::java_return_convention(sig_bt, parm_regs, argcnt);
    return;
  }
  // Use the standard compiler calling convention
  SharedRuntime::java_calling_convention(sig_bt, parm_regs, argcnt);
}


//------------------------------match------------------------------------------
// Construct projections for control, I/O, memory-fields, ..., and
// return result(s) along with their RegMask info
Node *CallNode::match(const ProjNode *proj, const Matcher *match, const RegMask* mask) {
  uint con = proj->_con;
  const TypeTuple* range_cc = tf()->range_cc();
  if (con >= TypeFunc::Parms) {
    if (tf()->returns_inline_type_as_fields()) {
      // The call returns multiple values (inline type fields): we
      // create one projection per returned value.
      assert(con <= TypeFunc::Parms+1 || InlineTypeReturnedAsFields, "only for multi value return");
      uint ideal_reg = range_cc->field_at(con)->ideal_reg();
      return new MachProjNode(this, con, mask[con-TypeFunc::Parms], ideal_reg);
    } else {
      if (con == TypeFunc::Parms) {
        uint ideal_reg = range_cc->field_at(TypeFunc::Parms)->ideal_reg();
        OptoRegPair regs = Opcode() == Op_CallLeafVector
          ? match->vector_return_value(ideal_reg)      // Calls into assembly vector routine
          : match->c_return_value(ideal_reg);
        RegMask rm = RegMask(regs.first());

        if (Opcode() == Op_CallLeafVector) {
          // If the return is in vector, compute appropriate regmask taking into account the whole range
          if(ideal_reg >= Op_VecS && ideal_reg <= Op_VecZ) {
            if(OptoReg::is_valid(regs.second())) {
              for (OptoReg::Name r = regs.first(); r <= regs.second(); r = OptoReg::add(r, 1)) {
                rm.Insert(r);
              }
            }
          }
        }

        if (OptoReg::is_valid(regs.second())) {
          rm.Insert(regs.second());
        }
        return new MachProjNode(this,con,rm,ideal_reg);
      } else {
        assert(con == TypeFunc::Parms+1, "only one return value");
        assert(range_cc->field_at(TypeFunc::Parms+1) == Type::HALF, "");
        return new MachProjNode(this,con, RegMask::Empty, (uint)OptoReg::Bad);
      }
    }
  }

  switch (con) {
  case TypeFunc::Control:
  case TypeFunc::I_O:
  case TypeFunc::Memory:
    return new MachProjNode(this,proj->_con,RegMask::Empty,MachProjNode::unmatched_proj);

  case TypeFunc::ReturnAdr:
  case TypeFunc::FramePtr:
  default:
    ShouldNotReachHere();
  }
  return nullptr;
}

// Do we Match on this edge index or not?  Match no edges
uint CallNode::match_edge(uint idx) const {
  return 0;
}

//
// Determine whether the call could modify the field of the specified
// instance at the specified offset.
//
bool CallNode::may_modify(const TypeOopPtr *t_oop, PhaseTransform *phase) {
  assert((t_oop != nullptr), "sanity");
  if (is_call_to_arraycopystub() && strcmp(_name, "unsafe_arraycopy") != 0) {
<<<<<<< HEAD
    const TypeTuple* args = _tf->domain_sig();
    Node* dest = NULL;
=======
    const TypeTuple* args = _tf->domain();
    Node* dest = nullptr;
>>>>>>> 2b81faeb
    // Stubs that can be called once an ArrayCopyNode is expanded have
    // different signatures. Look for the second pointer argument,
    // that is the destination of the copy.
    for (uint i = TypeFunc::Parms, j = 0; i < args->cnt(); i++) {
      if (args->field_at(i)->isa_ptr()) {
        j++;
        if (j == 2) {
          dest = in(i);
          break;
        }
      }
    }
    guarantee(dest != nullptr, "Call had only one ptr in, broken IR!");
    if (!dest->is_top() && may_modify_arraycopy_helper(phase->type(dest)->is_oopptr(), t_oop, phase)) {
      return true;
    }
    return false;
  }
  if (t_oop->is_known_instance()) {
    // The instance_id is set only for scalar-replaceable allocations which
    // are not passed as arguments according to Escape Analysis.
    return false;
  }
  if (t_oop->is_ptr_to_boxed_value()) {
    ciKlass* boxing_klass = t_oop->is_instptr()->instance_klass();
    if (is_CallStaticJava() && as_CallStaticJava()->is_boxing_method()) {
      // Skip unrelated boxing methods.
      Node* proj = proj_out_or_null(TypeFunc::Parms);
      if ((proj == nullptr) || (phase->type(proj)->is_instptr()->instance_klass() != boxing_klass)) {
        return false;
      }
    }
    if (is_CallJava() && as_CallJava()->method() != nullptr) {
      ciMethod* meth = as_CallJava()->method();
      if (meth->is_getter()) {
        return false;
      }
      // May modify (by reflection) if an boxing object is passed
      // as argument or returned.
      Node* proj = returns_pointer() ? proj_out_or_null(TypeFunc::Parms) : nullptr;
      if (proj != nullptr) {
        const TypeInstPtr* inst_t = phase->type(proj)->isa_instptr();
        if ((inst_t != nullptr) && (!inst_t->klass_is_exact() ||
                                   (inst_t->instance_klass() == boxing_klass))) {
          return true;
        }
      }
      const TypeTuple* d = tf()->domain_cc();
      for (uint i = TypeFunc::Parms; i < d->cnt(); i++) {
        const TypeInstPtr* inst_t = d->field_at(i)->isa_instptr();
        if ((inst_t != nullptr) && (!inst_t->klass_is_exact() ||
                                 (inst_t->instance_klass() == boxing_klass))) {
          return true;
        }
      }
      return false;
    }
  }
  return true;
}

// Does this call have a direct reference to n other than debug information?
bool CallNode::has_non_debug_use(Node* n) {
  const TypeTuple* d = tf()->domain_cc();
  for (uint i = TypeFunc::Parms; i < d->cnt(); i++) {
    if (in(i) == n) {
      return true;
    }
  }
  return false;
}

bool CallNode::has_debug_use(Node* n) {
  if (jvms() != NULL) {
    for (uint i = jvms()->debug_start(); i < jvms()->debug_end(); i++) {
      if (in(i) == n) {
        return true;
      }
    }
  }
  return false;
}

// Returns the unique CheckCastPP of a call
// or 'this' if there are several CheckCastPP or unexpected uses
// or returns null if there is no one.
Node *CallNode::result_cast() {
  Node *cast = nullptr;

  Node *p = proj_out_or_null(TypeFunc::Parms);
  if (p == nullptr)
    return nullptr;

  for (DUIterator_Fast imax, i = p->fast_outs(imax); i < imax; i++) {
    Node *use = p->fast_out(i);
    if (use->is_CheckCastPP()) {
      if (cast != nullptr) {
        return this;  // more than 1 CheckCastPP
      }
      cast = use;
    } else if (!use->is_Initialize() &&
               !use->is_AddP() &&
               use->Opcode() != Op_MemBarStoreStore) {
      // Expected uses are restricted to a CheckCastPP, an Initialize
      // node, a MemBarStoreStore (clone) and AddP nodes. If we
      // encounter any other use (a Phi node can be seen in rare
      // cases) return this to prevent incorrect optimizations.
      return this;
    }
  }
  return cast;
}


<<<<<<< HEAD
CallProjections* CallNode::extract_projections(bool separate_io_proj, bool do_asserts) {
  uint max_res = TypeFunc::Parms-1;
  for (DUIterator_Fast imax, i = fast_outs(imax); i < imax; i++) {
    ProjNode *pn = fast_out(i)->as_Proj();
    max_res = MAX2(max_res, pn->_con);
  }

  assert(max_res < _tf->range_cc()->cnt(), "result out of bounds");

  uint projs_size = sizeof(CallProjections);
  if (max_res > TypeFunc::Parms) {
    projs_size += (max_res-TypeFunc::Parms)*sizeof(Node*);
  }
  char* projs_storage = resource_allocate_bytes(projs_size);
  CallProjections* projs = new(projs_storage)CallProjections(max_res - TypeFunc::Parms + 1);
=======
void CallNode::extract_projections(CallProjections* projs, bool separate_io_proj, bool do_asserts) {
  projs->fallthrough_proj      = nullptr;
  projs->fallthrough_catchproj = nullptr;
  projs->fallthrough_ioproj    = nullptr;
  projs->catchall_ioproj       = nullptr;
  projs->catchall_catchproj    = nullptr;
  projs->fallthrough_memproj   = nullptr;
  projs->catchall_memproj      = nullptr;
  projs->resproj               = nullptr;
  projs->exobj                 = nullptr;
>>>>>>> 2b81faeb

  for (DUIterator_Fast imax, i = fast_outs(imax); i < imax; i++) {
    ProjNode *pn = fast_out(i)->as_Proj();
    if (pn->outcnt() == 0) continue;
    switch (pn->_con) {
    case TypeFunc::Control:
      {
        // For Control (fallthrough) and I_O (catch_all_index) we have CatchProj -> Catch -> Proj
        projs->fallthrough_proj = pn;
        const Node* cn = pn->unique_ctrl_out_or_null();
        if (cn != nullptr && cn->is_Catch()) {
          ProjNode *cpn = nullptr;
          for (DUIterator_Fast kmax, k = cn->fast_outs(kmax); k < kmax; k++) {
            cpn = cn->fast_out(k)->as_Proj();
            assert(cpn->is_CatchProj(), "must be a CatchProjNode");
            if (cpn->_con == CatchProjNode::fall_through_index)
              projs->fallthrough_catchproj = cpn;
            else {
              assert(cpn->_con == CatchProjNode::catch_all_index, "must be correct index.");
              projs->catchall_catchproj = cpn;
            }
          }
        }
        break;
      }
    case TypeFunc::I_O:
      if (pn->_is_io_use)
        projs->catchall_ioproj = pn;
      else
        projs->fallthrough_ioproj = pn;
      for (DUIterator j = pn->outs(); pn->has_out(j); j++) {
        Node* e = pn->out(j);
        if (e->Opcode() == Op_CreateEx && e->in(0)->is_CatchProj() && e->outcnt() > 0) {
          assert(projs->exobj == nullptr, "only one");
          projs->exobj = e;
        }
      }
      break;
    case TypeFunc::Memory:
      if (pn->_is_io_use)
        projs->catchall_memproj = pn;
      else
        projs->fallthrough_memproj = pn;
      break;
    case TypeFunc::Parms:
      projs->resproj[0] = pn;
      break;
    default:
      assert(pn->_con <= max_res, "unexpected projection from allocation node.");
      projs->resproj[pn->_con-TypeFunc::Parms] = pn;
      break;
    }
  }

  // The resproj may not exist because the result could be ignored
  // and the exception object may not exist if an exception handler
  // swallows the exception but all the other must exist and be found.
<<<<<<< HEAD
  do_asserts = do_asserts && !Compile::current()->inlining_incrementally();
  assert(!do_asserts || projs->fallthrough_proj      != NULL, "must be found");
  assert(!do_asserts || projs->fallthrough_catchproj != NULL, "must be found");
  assert(!do_asserts || projs->fallthrough_memproj   != NULL, "must be found");
  assert(!do_asserts || projs->fallthrough_ioproj    != NULL, "must be found");
  assert(!do_asserts || projs->catchall_catchproj    != NULL, "must be found");
=======
  assert(projs->fallthrough_proj      != nullptr, "must be found");
  do_asserts = do_asserts && !Compile::current()->inlining_incrementally();
  assert(!do_asserts || projs->fallthrough_catchproj != nullptr, "must be found");
  assert(!do_asserts || projs->fallthrough_memproj   != nullptr, "must be found");
  assert(!do_asserts || projs->fallthrough_ioproj    != nullptr, "must be found");
  assert(!do_asserts || projs->catchall_catchproj    != nullptr, "must be found");
>>>>>>> 2b81faeb
  if (separate_io_proj) {
    assert(!do_asserts || projs->catchall_memproj    != nullptr, "must be found");
    assert(!do_asserts || projs->catchall_ioproj     != nullptr, "must be found");
  }
  return projs;
}

Node* CallNode::Ideal(PhaseGVN* phase, bool can_reshape) {
#ifdef ASSERT
  // Validate attached generator
  CallGenerator* cg = generator();
  if (cg != nullptr) {
    assert(is_CallStaticJava()  && cg->is_mh_late_inline() ||
           is_CallDynamicJava() && cg->is_virtual_late_inline(), "mismatch");
  }
#endif // ASSERT
  return SafePointNode::Ideal(phase, can_reshape);
}

bool CallNode::is_call_to_arraycopystub() const {
  if (_name != nullptr && strstr(_name, "arraycopy") != 0) {
    return true;
  }
  return false;
}

//=============================================================================
uint CallJavaNode::size_of() const { return sizeof(*this); }
bool CallJavaNode::cmp( const Node &n ) const {
  CallJavaNode &call = (CallJavaNode&)n;
  return CallNode::cmp(call) && _method == call._method &&
         _override_symbolic_info == call._override_symbolic_info;
}

void CallJavaNode::copy_call_debug_info(PhaseIterGVN* phase, SafePointNode* sfpt) {
  // Copy debug information and adjust JVMState information
  uint old_dbg_start = sfpt->is_Call() ? sfpt->as_Call()->tf()->domain_sig()->cnt() : (uint)TypeFunc::Parms+1;
  uint new_dbg_start = tf()->domain_sig()->cnt();
  int jvms_adj  = new_dbg_start - old_dbg_start;
  assert (new_dbg_start == req(), "argument count mismatch");
  Compile* C = phase->C;

  // SafePointScalarObject node could be referenced several times in debug info.
  // Use Dict to record cloned nodes.
  Dict* sosn_map = new Dict(cmpkey,hashkey);
  for (uint i = old_dbg_start; i < sfpt->req(); i++) {
    Node* old_in = sfpt->in(i);
    // Clone old SafePointScalarObjectNodes, adjusting their field contents.
    if (old_in != nullptr && old_in->is_SafePointScalarObject()) {
      SafePointScalarObjectNode* old_sosn = old_in->as_SafePointScalarObject();
      bool new_node;
      Node* new_in = old_sosn->clone(sosn_map, new_node);
      if (new_node) { // New node?
        new_in->set_req(0, C->root()); // reset control edge
        new_in = phase->transform(new_in); // Register new node.
      }
      old_in = new_in;
    }
    add_req(old_in);
  }

  // JVMS may be shared so clone it before we modify it
  set_jvms(sfpt->jvms() != nullptr ? sfpt->jvms()->clone_deep(C) : nullptr);
  for (JVMState *jvms = this->jvms(); jvms != nullptr; jvms = jvms->caller()) {
    jvms->set_map(this);
    jvms->set_locoff(jvms->locoff()+jvms_adj);
    jvms->set_stkoff(jvms->stkoff()+jvms_adj);
    jvms->set_monoff(jvms->monoff()+jvms_adj);
    jvms->set_scloff(jvms->scloff()+jvms_adj);
    jvms->set_endoff(jvms->endoff()+jvms_adj);
  }
}

#ifdef ASSERT
bool CallJavaNode::validate_symbolic_info() const {
  if (method() == nullptr) {
    return true; // call into runtime or uncommon trap
  }
  Bytecodes::Code bc = jvms()->method()->java_code_at_bci(jvms()->bci());
  if (EnableValhalla && (bc == Bytecodes::_if_acmpeq || bc == Bytecodes::_if_acmpne)) {
    return true;
  }
  ciMethod* symbolic_info = jvms()->method()->get_method_at_bci(jvms()->bci());
  ciMethod* callee = method();
  if (symbolic_info->is_method_handle_intrinsic() && !callee->is_method_handle_intrinsic()) {
    assert(override_symbolic_info(), "should be set");
  }
  assert(ciMethod::is_consistent_info(symbolic_info, callee), "inconsistent info");
  return true;
}
#endif

#ifndef PRODUCT
void CallJavaNode::dump_spec(outputStream* st) const {
  if( _method ) _method->print_short_name(st);
  CallNode::dump_spec(st);
}

void CallJavaNode::dump_compact_spec(outputStream* st) const {
  if (_method) {
    _method->print_short_name(st);
  } else {
    st->print("<?>");
  }
}
#endif

//=============================================================================
uint CallStaticJavaNode::size_of() const { return sizeof(*this); }
bool CallStaticJavaNode::cmp( const Node &n ) const {
  CallStaticJavaNode &call = (CallStaticJavaNode&)n;
  return CallJavaNode::cmp(call);
}

Node* CallStaticJavaNode::Ideal(PhaseGVN* phase, bool can_reshape) {
  if (can_reshape && uncommon_trap_request() != 0) {
    if (remove_useless_allocation(phase, in(0), in(TypeFunc::Memory), in(TypeFunc::Parms))) {
      if (!in(0)->is_Region()) {
        PhaseIterGVN* igvn = phase->is_IterGVN();
        igvn->replace_input_of(this, 0, phase->C->top());
      }
      return this;
    }
  }

  CallGenerator* cg = generator();
  if (can_reshape && cg != nullptr) {
    assert(IncrementalInlineMH, "required");
    assert(cg->call_node() == this, "mismatch");
    assert(cg->is_mh_late_inline(), "not virtual");

    // Check whether this MH handle call becomes a candidate for inlining.
    ciMethod* callee = cg->method();
    vmIntrinsics::ID iid = callee->intrinsic_id();
    if (iid == vmIntrinsics::_invokeBasic) {
      if (in(TypeFunc::Parms)->Opcode() == Op_ConP) {
        phase->C->prepend_late_inline(cg);
        set_generator(nullptr);
      }
    } else if (iid == vmIntrinsics::_linkToNative) {
      // never retry
    } else {
      assert(callee->has_member_arg(), "wrong type of call?");
      if (in(TypeFunc::Parms + callee->arg_size() - 1)->Opcode() == Op_ConP) {
        phase->C->prepend_late_inline(cg);
        set_generator(nullptr);
      }
    }
  }
  return CallNode::Ideal(phase, can_reshape);
}

//----------------------------uncommon_trap_request----------------------------
// If this is an uncommon trap, return the request code, else zero.
int CallStaticJavaNode::uncommon_trap_request() const {
  if (_name != nullptr && !strcmp(_name, "uncommon_trap")) {
    return extract_uncommon_trap_request(this);
  }
  return 0;
}
int CallStaticJavaNode::extract_uncommon_trap_request(const Node* call) {
#ifndef PRODUCT
  if (!(call->req() > TypeFunc::Parms &&
        call->in(TypeFunc::Parms) != nullptr &&
        call->in(TypeFunc::Parms)->is_Con() &&
        call->in(TypeFunc::Parms)->bottom_type()->isa_int())) {
    assert(in_dump() != 0, "OK if dumping");
    tty->print("[bad uncommon trap]");
    return 0;
  }
#endif
  return call->in(TypeFunc::Parms)->bottom_type()->is_int()->get_con();
}

bool CallStaticJavaNode::remove_useless_allocation(PhaseGVN *phase, Node* ctl, Node* mem, Node* unc_arg) {
  // Split if can cause the flattened array branch of an array load to
  // end in an uncommon trap. In that case, the allocation of the
  // loaded value and its initialization is useless. Eliminate it. use
  // the jvm state of the allocation to create a new uncommon trap
  // call at the load.
  if (ctl == NULL || ctl->is_top() || mem == NULL || mem->is_top() || !mem->is_MergeMem()) {
    return false;
  }
  PhaseIterGVN* igvn = phase->is_IterGVN();
  if (ctl->is_Region()) {
    bool res = false;
    for (uint i = 1; i < ctl->req(); i++) {
      MergeMemNode* mm = mem->clone()->as_MergeMem();
      for (MergeMemStream mms(mm); mms.next_non_empty(); ) {
        Node* m = mms.memory();
        if (m->is_Phi() && m->in(0) == ctl) {
          mms.set_memory(m->in(i));
        }
      }
      if (remove_useless_allocation(phase, ctl->in(i), mm, unc_arg)) {
        res = true;
        if (!ctl->in(i)->is_Region()) {
          igvn->replace_input_of(ctl, i, phase->C->top());
        }
      }
      igvn->remove_dead_node(mm);
    }
    return res;
  }
  // verify the control flow is ok
  Node* call = ctl;
  MemBarNode* membar = NULL;
  for (;;) {
    if (call == NULL || call->is_top()) {
      return false;
    }
    if (call->is_Proj() || call->is_Catch() || call->is_MemBar()) {
      call = call->in(0);
    } else if (call->Opcode() == Op_CallStaticJava &&
               call->as_Call()->entry_point() == OptoRuntime::load_unknown_inline_Java()) {
      assert(call->in(0)->is_Proj() && call->in(0)->in(0)->is_MemBar(), "missing membar");
      membar = call->in(0)->in(0)->as_MemBar();
      break;
    } else {
      return false;
    }
  }

  JVMState* jvms = call->jvms();
  if (phase->C->too_many_traps(jvms->method(), jvms->bci(), Deoptimization::trap_request_reason(uncommon_trap_request()))) {
    return false;
  }

  Node* alloc_mem = call->in(TypeFunc::Memory);
  if (alloc_mem == NULL || alloc_mem->is_top()) {
    return false;
  }
  if (!alloc_mem->is_MergeMem()) {
    alloc_mem = MergeMemNode::make(alloc_mem);
    igvn->register_new_node_with_optimizer(alloc_mem);
  }

  // and that there's no unexpected side effect
  for (MergeMemStream mms2(mem->as_MergeMem(), alloc_mem->as_MergeMem()); mms2.next_non_empty2(); ) {
    Node* m1 = mms2.is_empty() ? mms2.base_memory() : mms2.memory();
    Node* m2 = mms2.memory2();

    for (uint i = 0; i < 100; i++) {
      if (m1 == m2) {
        break;
      } else if (m1->is_Proj()) {
        m1 = m1->in(0);
      } else if (m1->is_MemBar()) {
        m1 = m1->in(TypeFunc::Memory);
      } else if (m1->Opcode() == Op_CallStaticJava &&
                 m1->as_Call()->entry_point() == OptoRuntime::load_unknown_inline_Java()) {
        if (m1 != call) {
          return false;
        }
        break;
      } else if (m1->is_MergeMem()) {
        MergeMemNode* mm = m1->as_MergeMem();
        int idx = mms2.alias_idx();
        if (idx == Compile::AliasIdxBot) {
          m1 = mm->base_memory();
        } else {
          m1 = mm->memory_at(idx);
        }
      } else {
        return false;
      }
    }
  }
  if (alloc_mem->outcnt() == 0) {
    igvn->remove_dead_node(alloc_mem);
  }

  // Remove membar preceding the call
  membar->remove(igvn);

  address call_addr = SharedRuntime::uncommon_trap_blob()->entry_point();
  CallNode* unc = new CallStaticJavaNode(OptoRuntime::uncommon_trap_Type(), call_addr, "uncommon_trap", NULL);
  unc->init_req(TypeFunc::Control, call->in(0));
  unc->init_req(TypeFunc::I_O, call->in(TypeFunc::I_O));
  unc->init_req(TypeFunc::Memory, call->in(TypeFunc::Memory));
  unc->init_req(TypeFunc::FramePtr,  call->in(TypeFunc::FramePtr));
  unc->init_req(TypeFunc::ReturnAdr, call->in(TypeFunc::ReturnAdr));
  unc->init_req(TypeFunc::Parms+0, unc_arg);
  unc->set_cnt(PROB_UNLIKELY_MAG(4));
  unc->copy_call_debug_info(igvn, call->as_CallStaticJava());

  igvn->replace_input_of(call, 0, phase->C->top());

  igvn->register_new_node_with_optimizer(unc);

  Node* ctrl = phase->transform(new ProjNode(unc, TypeFunc::Control));
  Node* halt = phase->transform(new HaltNode(ctrl, call->in(TypeFunc::FramePtr), "uncommon trap returned which should never happen"));
  igvn->add_input_to(phase->C->root(), halt);

  return true;
}


#ifndef PRODUCT
void CallStaticJavaNode::dump_spec(outputStream *st) const {
  st->print("# Static ");
  if (_name != nullptr) {
    st->print("%s", _name);
    int trap_req = uncommon_trap_request();
    if (trap_req != 0) {
      char buf[100];
      st->print("(%s)",
                 Deoptimization::format_trap_request(buf, sizeof(buf),
                                                     trap_req));
    }
    st->print(" ");
  }
  CallJavaNode::dump_spec(st);
}

void CallStaticJavaNode::dump_compact_spec(outputStream* st) const {
  if (_method) {
    _method->print_short_name(st);
  } else if (_name) {
    st->print("%s", _name);
  } else {
    st->print("<?>");
  }
}
#endif

//=============================================================================
uint CallDynamicJavaNode::size_of() const { return sizeof(*this); }
bool CallDynamicJavaNode::cmp( const Node &n ) const {
  CallDynamicJavaNode &call = (CallDynamicJavaNode&)n;
  return CallJavaNode::cmp(call);
}

Node* CallDynamicJavaNode::Ideal(PhaseGVN* phase, bool can_reshape) {
  CallGenerator* cg = generator();
  if (can_reshape && cg != nullptr) {
    assert(IncrementalInlineVirtual, "required");
    assert(cg->call_node() == this, "mismatch");
    assert(cg->is_virtual_late_inline(), "not virtual");

    // Recover symbolic info for method resolution.
    ciMethod* caller = jvms()->method();
    ciBytecodeStream iter(caller);
    iter.force_bci(jvms()->bci());

    bool             not_used1;
    ciSignature*     not_used2;
    ciMethod*        orig_callee  = iter.get_method(not_used1, &not_used2);  // callee in the bytecode
    ciKlass*         holder       = iter.get_declared_method_holder();
    if (orig_callee->is_method_handle_intrinsic()) {
      assert(_override_symbolic_info, "required");
      orig_callee = method();
      holder = method()->holder();
    }

    ciInstanceKlass* klass = ciEnv::get_instance_klass_for_declared_method_holder(holder);

    Node* receiver_node = in(TypeFunc::Parms);
    const TypeOopPtr* receiver_type = phase->type(receiver_node)->isa_oopptr();

    int  not_used3;
    bool call_does_dispatch;
    ciMethod* callee = phase->C->optimize_virtual_call(caller, klass, holder, orig_callee, receiver_type, true /*is_virtual*/,
                                                       call_does_dispatch, not_used3);  // out-parameters
    if (!call_does_dispatch) {
      // Register for late inlining.
      cg->set_callee_method(callee);
      phase->C->prepend_late_inline(cg); // MH late inlining prepends to the list, so do the same
      set_generator(nullptr);
    }
  }
  return CallNode::Ideal(phase, can_reshape);
}

#ifndef PRODUCT
void CallDynamicJavaNode::dump_spec(outputStream *st) const {
  st->print("# Dynamic ");
  CallJavaNode::dump_spec(st);
}
#endif

//=============================================================================
uint CallRuntimeNode::size_of() const { return sizeof(*this); }
bool CallRuntimeNode::cmp( const Node &n ) const {
  CallRuntimeNode &call = (CallRuntimeNode&)n;
  return CallNode::cmp(call) && !strcmp(_name,call._name);
}
#ifndef PRODUCT
void CallRuntimeNode::dump_spec(outputStream *st) const {
  st->print("# ");
  st->print("%s", _name);
  CallNode::dump_spec(st);
}
#endif
uint CallLeafVectorNode::size_of() const { return sizeof(*this); }
bool CallLeafVectorNode::cmp( const Node &n ) const {
  CallLeafVectorNode &call = (CallLeafVectorNode&)n;
  return CallLeafNode::cmp(call) && _num_bits == call._num_bits;
}

//------------------------------calling_convention-----------------------------
void CallRuntimeNode::calling_convention(BasicType* sig_bt, VMRegPair *parm_regs, uint argcnt) const {
  if (_entry_point == NULL) {
    // The call to that stub is a special case: its inputs are
    // multiple values returned from a call and so it should follow
    // the return convention.
    SharedRuntime::java_return_convention(sig_bt, parm_regs, argcnt);
    return;
  }
  SharedRuntime::c_calling_convention(sig_bt, parm_regs, /*regs2=*/nullptr, argcnt);
}

void CallLeafVectorNode::calling_convention( BasicType* sig_bt, VMRegPair *parm_regs, uint argcnt ) const {
#ifdef ASSERT
  assert(tf()->range_sig()->field_at(TypeFunc::Parms)->is_vect()->length_in_bytes() * BitsPerByte == _num_bits,
         "return vector size must match");
  const TypeTuple* d = tf()->domain_sig();
  for (uint i = TypeFunc::Parms; i < d->cnt(); i++) {
    Node* arg = in(i);
    assert(arg->bottom_type()->is_vect()->length_in_bytes() * BitsPerByte == _num_bits,
           "vector argument size must match");
  }
#endif

  SharedRuntime::vector_calling_convention(parm_regs, _num_bits, argcnt);
}

//=============================================================================
//------------------------------calling_convention-----------------------------


//=============================================================================
#ifndef PRODUCT
void CallLeafNode::dump_spec(outputStream *st) const {
  st->print("# ");
  st->print("%s", _name);
  CallNode::dump_spec(st);
}
#endif

uint CallLeafNoFPNode::match_edge(uint idx) const {
  // Null entry point is a special case for which the target is in a
  // register. Need to match that edge.
  return entry_point() == NULL && idx == TypeFunc::Parms;
}

//=============================================================================

void SafePointNode::set_local(JVMState* jvms, uint idx, Node *c) {
  assert(verify_jvms(jvms), "jvms must match");
  int loc = jvms->locoff() + idx;
  if (in(loc)->is_top() && idx > 0 && !c->is_top() ) {
    // If current local idx is top then local idx - 1 could
    // be a long/double that needs to be killed since top could
    // represent the 2nd half of the long/double.
    uint ideal = in(loc -1)->ideal_reg();
    if (ideal == Op_RegD || ideal == Op_RegL) {
      // set other (low index) half to top
      set_req(loc - 1, in(loc));
    }
  }
  set_req(loc, c);
}

uint SafePointNode::size_of() const { return sizeof(*this); }
bool SafePointNode::cmp( const Node &n ) const {
  return (&n == this);          // Always fail except on self
}

//-------------------------set_next_exception----------------------------------
void SafePointNode::set_next_exception(SafePointNode* n) {
  assert(n == nullptr || n->Opcode() == Op_SafePoint, "correct value for next_exception");
  if (len() == req()) {
    if (n != nullptr)  add_prec(n);
  } else {
    set_prec(req(), n);
  }
}


//----------------------------next_exception-----------------------------------
SafePointNode* SafePointNode::next_exception() const {
  if (len() == req()) {
    return nullptr;
  } else {
    Node* n = in(req());
    assert(n == nullptr || n->Opcode() == Op_SafePoint, "no other uses of prec edges");
    return (SafePointNode*) n;
  }
}


//------------------------------Ideal------------------------------------------
// Skip over any collapsed Regions
Node *SafePointNode::Ideal(PhaseGVN *phase, bool can_reshape) {
<<<<<<< HEAD
  assert(_jvms == NULL || ((uintptr_t)_jvms->map() & 1) || _jvms->map() == this, "inconsistent JVMState");
  if (remove_dead_region(phase, can_reshape)) {
    return this;
  }
  // Scalarize inline types in safepoint debug info.
  // Delay this until all inlining is over to avoid getting inconsistent debug info.
  if (phase->C->scalarize_in_safepoints() && can_reshape && jvms() != NULL) {
    for (uint i = jvms()->debug_start(); i < jvms()->debug_end(); i++) {
      Node* n = in(i)->uncast();
      if (n->is_InlineType()) {
        n->as_InlineType()->make_scalar_in_safepoints(phase->is_IterGVN());
      }
    }
  }
  return NULL;
=======
  assert(_jvms == nullptr || ((uintptr_t)_jvms->map() & 1) || _jvms->map() == this, "inconsistent JVMState");
  return remove_dead_region(phase, can_reshape) ? this : nullptr;
>>>>>>> 2b81faeb
}

//------------------------------Identity---------------------------------------
// Remove obviously duplicate safepoints
Node* SafePointNode::Identity(PhaseGVN* phase) {

  // If you have back to back safepoints, remove one
  if (in(TypeFunc::Control)->is_SafePoint()) {
    Node* out_c = unique_ctrl_out_or_null();
    // This can be the safepoint of an outer strip mined loop if the inner loop's backedge was removed. Replacing the
    // outer loop's safepoint could confuse removal of the outer loop.
    if (out_c != nullptr && !out_c->is_OuterStripMinedLoopEnd()) {
      return in(TypeFunc::Control);
    }
  }

  // Transforming long counted loops requires a safepoint node. Do not
  // eliminate a safepoint until loop opts are over.
  if (in(0)->is_Proj() && !phase->C->major_progress()) {
    Node *n0 = in(0)->in(0);
    // Check if he is a call projection (except Leaf Call)
    if( n0->is_Catch() ) {
      n0 = n0->in(0)->in(0);
      assert( n0->is_Call(), "expect a call here" );
    }
    if( n0->is_Call() && n0->as_Call()->guaranteed_safepoint() ) {
      // Don't remove a safepoint belonging to an OuterStripMinedLoopEndNode.
      // If the loop dies, they will be removed together.
      if (has_out_with(Op_OuterStripMinedLoopEnd)) {
        return this;
      }
      // Useless Safepoint, so remove it
      return in(TypeFunc::Control);
    }
  }

  return this;
}

//------------------------------Value------------------------------------------
const Type* SafePointNode::Value(PhaseGVN* phase) const {
  if (phase->type(in(0)) == Type::TOP) {
    return Type::TOP;
  }
  if (in(0) == this) {
    return Type::TOP; // Dead infinite loop
  }
  return Type::CONTROL;
}

#ifndef PRODUCT
void SafePointNode::dump_spec(outputStream *st) const {
  st->print(" SafePoint ");
  _replaced_nodes.dump(st);
}
#endif

const RegMask &SafePointNode::in_RegMask(uint idx) const {
  if( idx < TypeFunc::Parms ) return RegMask::Empty;
  // Values outside the domain represent debug info
  return *(Compile::current()->matcher()->idealreg2debugmask[in(idx)->ideal_reg()]);
}
const RegMask &SafePointNode::out_RegMask() const {
  return RegMask::Empty;
}


void SafePointNode::grow_stack(JVMState* jvms, uint grow_by) {
  assert((int)grow_by > 0, "sanity");
  int monoff = jvms->monoff();
  int scloff = jvms->scloff();
  int endoff = jvms->endoff();
  assert(endoff == (int)req(), "no other states or debug info after me");
  Node* top = Compile::current()->top();
  for (uint i = 0; i < grow_by; i++) {
    ins_req(monoff, top);
  }
  jvms->set_monoff(monoff + grow_by);
  jvms->set_scloff(scloff + grow_by);
  jvms->set_endoff(endoff + grow_by);
}

void SafePointNode::push_monitor(const FastLockNode *lock) {
  // Add a LockNode, which points to both the original BoxLockNode (the
  // stack space for the monitor) and the Object being locked.
  const int MonitorEdges = 2;
  assert(JVMState::logMonitorEdges == exact_log2(MonitorEdges), "correct MonitorEdges");
  assert(req() == jvms()->endoff(), "correct sizing");
  int nextmon = jvms()->scloff();
  if (GenerateSynchronizationCode) {
    ins_req(nextmon,   lock->box_node());
    ins_req(nextmon+1, lock->obj_node());
  } else {
    Node* top = Compile::current()->top();
    ins_req(nextmon, top);
    ins_req(nextmon, top);
  }
  jvms()->set_scloff(nextmon + MonitorEdges);
  jvms()->set_endoff(req());
}

void SafePointNode::pop_monitor() {
  // Delete last monitor from debug info
  debug_only(int num_before_pop = jvms()->nof_monitors());
  const int MonitorEdges = 2;
  assert(JVMState::logMonitorEdges == exact_log2(MonitorEdges), "correct MonitorEdges");
  int scloff = jvms()->scloff();
  int endoff = jvms()->endoff();
  int new_scloff = scloff - MonitorEdges;
  int new_endoff = endoff - MonitorEdges;
  jvms()->set_scloff(new_scloff);
  jvms()->set_endoff(new_endoff);
  while (scloff > new_scloff)  del_req_ordered(--scloff);
  assert(jvms()->nof_monitors() == num_before_pop-1, "");
}

Node *SafePointNode::peek_monitor_box() const {
  int mon = jvms()->nof_monitors() - 1;
  assert(mon >= 0, "must have a monitor");
  return monitor_box(jvms(), mon);
}

Node *SafePointNode::peek_monitor_obj() const {
  int mon = jvms()->nof_monitors() - 1;
  assert(mon >= 0, "must have a monitor");
  return monitor_obj(jvms(), mon);
}

Node* SafePointNode::peek_operand(uint off) const {
  assert(jvms()->sp() > 0, "must have an operand");
  assert(off < jvms()->sp(), "off is out-of-range");
  return stack(jvms(), jvms()->sp() - off - 1);
}

// Do we Match on this edge index or not?  Match no edges
uint SafePointNode::match_edge(uint idx) const {
  return (TypeFunc::Parms == idx);
}

void SafePointNode::disconnect_from_root(PhaseIterGVN *igvn) {
  assert(Opcode() == Op_SafePoint, "only value for safepoint in loops");
  int nb = igvn->C->root()->find_prec_edge(this);
  if (nb != -1) {
    igvn->delete_precedence_of(igvn->C->root(), nb);
  }
}

//==============  SafePointScalarObjectNode  ==============

SafePointScalarObjectNode::SafePointScalarObjectNode(const TypeOopPtr* tp,
#ifdef ASSERT
                                                     Node* alloc,
#endif
                                                     uint first_index,
                                                     uint n_fields) :
  TypeNode(tp, 1), // 1 control input -- seems required.  Get from root.
  _first_index(first_index),
  _n_fields(n_fields)
#ifdef ASSERT
  , _alloc(alloc)
#endif
{
#ifdef ASSERT
  if (alloc != NULL && !alloc->is_Allocate()
      && !(alloc->Opcode() == Op_VectorBox)) {
    alloc->dump();
    assert(false, "unexpected call node");
  }
#endif
  init_class_id(Class_SafePointScalarObject);
}

// Do not allow value-numbering for SafePointScalarObject node.
uint SafePointScalarObjectNode::hash() const { return NO_HASH; }
bool SafePointScalarObjectNode::cmp( const Node &n ) const {
  return (&n == this); // Always fail except on self
}

uint SafePointScalarObjectNode::ideal_reg() const {
  return 0; // No matching to machine instruction
}

const RegMask &SafePointScalarObjectNode::in_RegMask(uint idx) const {
  return *(Compile::current()->matcher()->idealreg2debugmask[in(idx)->ideal_reg()]);
}

const RegMask &SafePointScalarObjectNode::out_RegMask() const {
  return RegMask::Empty;
}

uint SafePointScalarObjectNode::match_edge(uint idx) const {
  return 0;
}

SafePointScalarObjectNode*
SafePointScalarObjectNode::clone(Dict* sosn_map, bool& new_node) const {
  void* cached = (*sosn_map)[(void*)this];
  if (cached != nullptr) {
    new_node = false;
    return (SafePointScalarObjectNode*)cached;
  }
  new_node = true;
  SafePointScalarObjectNode* res = (SafePointScalarObjectNode*)Node::clone();
  sosn_map->Insert((void*)this, (void*)res);
  return res;
}


#ifndef PRODUCT
void SafePointScalarObjectNode::dump_spec(outputStream *st) const {
  st->print(" # fields@[%d..%d]", first_index(),
             first_index() + n_fields() - 1);
}

#endif

//=============================================================================
uint AllocateNode::size_of() const { return sizeof(*this); }

AllocateNode::AllocateNode(Compile* C, const TypeFunc *atype,
                           Node *ctrl, Node *mem, Node *abio,
<<<<<<< HEAD
                           Node *size, Node *klass_node,
                           Node* initial_test,
                           InlineTypeNode* inline_type_node)
  : CallNode(atype, NULL, TypeRawPtr::BOTTOM)
=======
                           Node *size, Node *klass_node, Node *initial_test)
  : CallNode(atype, nullptr, TypeRawPtr::BOTTOM)
>>>>>>> 2b81faeb
{
  init_class_id(Class_Allocate);
  init_flags(Flag_is_macro);
  _is_scalar_replaceable = false;
  _is_non_escaping = false;
  _is_allocation_MemBar_redundant = false;
  _larval = false;
  Node *topnode = C->top();

  init_req( TypeFunc::Control  , ctrl );
  init_req( TypeFunc::I_O      , abio );
  init_req( TypeFunc::Memory   , mem );
  init_req( TypeFunc::ReturnAdr, topnode );
  init_req( TypeFunc::FramePtr , topnode );
  init_req( AllocSize          , size);
  init_req( KlassNode          , klass_node);
  init_req( InitialTest        , initial_test);
  init_req( ALength            , topnode);
  init_req( ValidLengthTest    , topnode);
  init_req( InlineType     , inline_type_node);
  // DefaultValue defaults to NULL
  // RawDefaultValue defaults to NULL
  C->add_macro_node(this);
}

void AllocateNode::compute_MemBar_redundancy(ciMethod* initializer)
{
<<<<<<< HEAD
  assert(initializer != NULL &&
         initializer->is_object_constructor_or_class_initializer(),
         "unexpected initializer method");
=======
  assert(initializer != nullptr &&
         initializer->is_initializer() &&
         !initializer->is_static(),
             "unexpected initializer method");
>>>>>>> 2b81faeb
  BCEscapeAnalyzer* analyzer = initializer->get_bcea();
  if (analyzer == nullptr) {
    return;
  }

  // Allocation node is first parameter in its initializer
  if (analyzer->is_arg_stack(0) || analyzer->is_arg_local(0)) {
    _is_allocation_MemBar_redundant = true;
  }
}
<<<<<<< HEAD

Node* AllocateNode::make_ideal_mark(PhaseGVN* phase, Node* control, Node* mem) {
  Node* mark_node = NULL;
  if (EnableValhalla) {
    Node* klass_node = in(AllocateNode::KlassNode);
    Node* proto_adr = phase->transform(new AddPNode(klass_node, klass_node, phase->MakeConX(in_bytes(Klass::prototype_header_offset()))));
    mark_node = LoadNode::make(*phase, control, mem, proto_adr, TypeRawPtr::BOTTOM, TypeX_X, TypeX_X->basic_type(), MemNode::unordered);
  } else {
    mark_node = phase->MakeConX(markWord::prototype().value());
  }
  mark_node = phase->transform(mark_node);
  // Avoid returning a constant (old node) here because this method is used by LoadNode::Ideal
  return new OrXNode(mark_node, phase->MakeConX(_larval ? markWord::larval_bit_in_place : 0));
=======
Node *AllocateNode::make_ideal_mark(PhaseGVN *phase, Node* obj, Node* control, Node* mem) {
  Node* mark_node = nullptr;
  // For now only enable fast locking for non-array types
  mark_node = phase->MakeConX(markWord::prototype().value());
  return mark_node;
>>>>>>> 2b81faeb
}

// Retrieve the length from the AllocateArrayNode. Narrow the type with a
// CastII, if appropriate.  If we are not allowed to create new nodes, and
// a CastII is appropriate, return null.
Node *AllocateArrayNode::make_ideal_length(const TypeOopPtr* oop_type, PhaseTransform *phase, bool allow_new_nodes) {
  Node *length = in(AllocateNode::ALength);
  assert(length != nullptr, "length is not null");

  const TypeInt* length_type = phase->find_int_type(length);
  const TypeAryPtr* ary_type = oop_type->isa_aryptr();

  if (ary_type != nullptr && length_type != nullptr) {
    const TypeInt* narrow_length_type = ary_type->narrow_size_type(length_type);
    if (narrow_length_type != length_type) {
      // Assert one of:
      //   - the narrow_length is 0
      //   - the narrow_length is not wider than length
      assert(narrow_length_type == TypeInt::ZERO ||
             length_type->is_con() && narrow_length_type->is_con() &&
                (narrow_length_type->_hi <= length_type->_lo) ||
             (narrow_length_type->_hi <= length_type->_hi &&
              narrow_length_type->_lo >= length_type->_lo),
             "narrow type must be narrower than length type");

      // Return null if new nodes are not allowed
      if (!allow_new_nodes) {
        return nullptr;
      }
      // Create a cast which is control dependent on the initialization to
      // propagate the fact that the array length must be positive.
      InitializeNode* init = initialization();
      if (init != nullptr) {
        length = new CastIINode(length, narrow_length_type);
        length->set_req(TypeFunc::Control, init->proj_out_or_null(TypeFunc::Control));
      }
    }
  }

  return length;
}

//=============================================================================
uint LockNode::size_of() const { return sizeof(*this); }

// Redundant lock elimination
//
// There are various patterns of locking where we release and
// immediately reacquire a lock in a piece of code where no operations
// occur in between that would be observable.  In those cases we can
// skip releasing and reacquiring the lock without violating any
// fairness requirements.  Doing this around a loop could cause a lock
// to be held for a very long time so we concentrate on non-looping
// control flow.  We also require that the operations are fully
// redundant meaning that we don't introduce new lock operations on
// some paths so to be able to eliminate it on others ala PRE.  This
// would probably require some more extensive graph manipulation to
// guarantee that the memory edges were all handled correctly.
//
// Assuming p is a simple predicate which can't trap in any way and s
// is a synchronized method consider this code:
//
//   s();
//   if (p)
//     s();
//   else
//     s();
//   s();
//
// 1. The unlocks of the first call to s can be eliminated if the
// locks inside the then and else branches are eliminated.
//
// 2. The unlocks of the then and else branches can be eliminated if
// the lock of the final call to s is eliminated.
//
// Either of these cases subsumes the simple case of sequential control flow
//
// Additionally we can eliminate versions without the else case:
//
//   s();
//   if (p)
//     s();
//   s();
//
// 3. In this case we eliminate the unlock of the first s, the lock
// and unlock in the then case and the lock in the final s.
//
// Note also that in all these cases the then/else pieces don't have
// to be trivial as long as they begin and end with synchronization
// operations.
//
//   s();
//   if (p)
//     s();
//     f();
//     s();
//   s();
//
// The code will work properly for this case, leaving in the unlock
// before the call to f and the relock after it.
//
// A potentially interesting case which isn't handled here is when the
// locking is partially redundant.
//
//   s();
//   if (p)
//     s();
//
// This could be eliminated putting unlocking on the else case and
// eliminating the first unlock and the lock in the then side.
// Alternatively the unlock could be moved out of the then side so it
// was after the merge and the first unlock and second lock
// eliminated.  This might require less manipulation of the memory
// state to get correct.
//
// Additionally we might allow work between a unlock and lock before
// giving up eliminating the locks.  The current code disallows any
// conditional control flow between these operations.  A formulation
// similar to partial redundancy elimination computing the
// availability of unlocking and the anticipatability of locking at a
// program point would allow detection of fully redundant locking with
// some amount of work in between.  I'm not sure how often I really
// think that would occur though.  Most of the cases I've seen
// indicate it's likely non-trivial work would occur in between.
// There may be other more complicated constructs where we could
// eliminate locking but I haven't seen any others appear as hot or
// interesting.
//
// Locking and unlocking have a canonical form in ideal that looks
// roughly like this:
//
//              <obj>
//                | \\------+
//                |  \       \
//                | BoxLock   \
//                |  |   |     \
//                |  |    \     \
//                |  |   FastLock
//                |  |   /
//                |  |  /
//                |  |  |
//
//               Lock
//                |
//            Proj #0
//                |
//            MembarAcquire
//                |
//            Proj #0
//
//            MembarRelease
//                |
//            Proj #0
//                |
//              Unlock
//                |
//            Proj #0
//
//
// This code proceeds by processing Lock nodes during PhaseIterGVN
// and searching back through its control for the proper code
// patterns.  Once it finds a set of lock and unlock operations to
// eliminate they are marked as eliminatable which causes the
// expansion of the Lock and Unlock macro nodes to make the operation a NOP
//
//=============================================================================

//
// Utility function to skip over uninteresting control nodes.  Nodes skipped are:
//   - copy regions.  (These may not have been optimized away yet.)
//   - eliminated locking nodes
//
static Node *next_control(Node *ctrl) {
  if (ctrl == nullptr)
    return nullptr;
  while (1) {
    if (ctrl->is_Region()) {
      RegionNode *r = ctrl->as_Region();
      Node *n = r->is_copy();
      if (n == nullptr)
        break;  // hit a region, return it
      else
        ctrl = n;
    } else if (ctrl->is_Proj()) {
      Node *in0 = ctrl->in(0);
      if (in0->is_AbstractLock() && in0->as_AbstractLock()->is_eliminated()) {
        ctrl = in0->in(0);
      } else {
        break;
      }
    } else {
      break; // found an interesting control
    }
  }
  return ctrl;
}
//
// Given a control, see if it's the control projection of an Unlock which
// operating on the same object as lock.
//
bool AbstractLockNode::find_matching_unlock(const Node* ctrl, LockNode* lock,
                                            GrowableArray<AbstractLockNode*> &lock_ops) {
  ProjNode *ctrl_proj = (ctrl->is_Proj()) ? ctrl->as_Proj() : nullptr;
  if (ctrl_proj != nullptr && ctrl_proj->_con == TypeFunc::Control) {
    Node *n = ctrl_proj->in(0);
    if (n != nullptr && n->is_Unlock()) {
      UnlockNode *unlock = n->as_Unlock();
      BarrierSetC2* bs = BarrierSet::barrier_set()->barrier_set_c2();
      Node* lock_obj = bs->step_over_gc_barrier(lock->obj_node());
      Node* unlock_obj = bs->step_over_gc_barrier(unlock->obj_node());
      if (lock_obj->eqv_uncast(unlock_obj) &&
          BoxLockNode::same_slot(lock->box_node(), unlock->box_node()) &&
          !unlock->is_eliminated()) {
        lock_ops.append(unlock);
        return true;
      }
    }
  }
  return false;
}

//
// Find the lock matching an unlock.  Returns null if a safepoint
// or complicated control is encountered first.
LockNode *AbstractLockNode::find_matching_lock(UnlockNode* unlock) {
  LockNode *lock_result = nullptr;
  // find the matching lock, or an intervening safepoint
  Node *ctrl = next_control(unlock->in(0));
  while (1) {
    assert(ctrl != nullptr, "invalid control graph");
    assert(!ctrl->is_Start(), "missing lock for unlock");
    if (ctrl->is_top()) break;  // dead control path
    if (ctrl->is_Proj()) ctrl = ctrl->in(0);
    if (ctrl->is_SafePoint()) {
        break;  // found a safepoint (may be the lock we are searching for)
    } else if (ctrl->is_Region()) {
      // Check for a simple diamond pattern.  Punt on anything more complicated
      if (ctrl->req() == 3 && ctrl->in(1) != nullptr && ctrl->in(2) != nullptr) {
        Node *in1 = next_control(ctrl->in(1));
        Node *in2 = next_control(ctrl->in(2));
        if (((in1->is_IfTrue() && in2->is_IfFalse()) ||
             (in2->is_IfTrue() && in1->is_IfFalse())) && (in1->in(0) == in2->in(0))) {
          ctrl = next_control(in1->in(0)->in(0));
        } else {
          break;
        }
      } else {
        break;
      }
    } else {
      ctrl = next_control(ctrl->in(0));  // keep searching
    }
  }
  if (ctrl->is_Lock()) {
    LockNode *lock = ctrl->as_Lock();
    BarrierSetC2* bs = BarrierSet::barrier_set()->barrier_set_c2();
    Node* lock_obj = bs->step_over_gc_barrier(lock->obj_node());
    Node* unlock_obj = bs->step_over_gc_barrier(unlock->obj_node());
    if (lock_obj->eqv_uncast(unlock_obj) &&
        BoxLockNode::same_slot(lock->box_node(), unlock->box_node())) {
      lock_result = lock;
    }
  }
  return lock_result;
}

// This code corresponds to case 3 above.

bool AbstractLockNode::find_lock_and_unlock_through_if(Node* node, LockNode* lock,
                                                       GrowableArray<AbstractLockNode*> &lock_ops) {
  Node* if_node = node->in(0);
  bool  if_true = node->is_IfTrue();

  if (if_node->is_If() && if_node->outcnt() == 2 && (if_true || node->is_IfFalse())) {
    Node *lock_ctrl = next_control(if_node->in(0));
    if (find_matching_unlock(lock_ctrl, lock, lock_ops)) {
      Node* lock1_node = nullptr;
      ProjNode* proj = if_node->as_If()->proj_out(!if_true);
      if (if_true) {
        if (proj->is_IfFalse() && proj->outcnt() == 1) {
          lock1_node = proj->unique_out();
        }
      } else {
        if (proj->is_IfTrue() && proj->outcnt() == 1) {
          lock1_node = proj->unique_out();
        }
      }
      if (lock1_node != nullptr && lock1_node->is_Lock()) {
        LockNode *lock1 = lock1_node->as_Lock();
        BarrierSetC2* bs = BarrierSet::barrier_set()->barrier_set_c2();
        Node* lock_obj = bs->step_over_gc_barrier(lock->obj_node());
        Node* lock1_obj = bs->step_over_gc_barrier(lock1->obj_node());
        if (lock_obj->eqv_uncast(lock1_obj) &&
            BoxLockNode::same_slot(lock->box_node(), lock1->box_node()) &&
            !lock1->is_eliminated()) {
          lock_ops.append(lock1);
          return true;
        }
      }
    }
  }

  lock_ops.trunc_to(0);
  return false;
}

bool AbstractLockNode::find_unlocks_for_region(const RegionNode* region, LockNode* lock,
                               GrowableArray<AbstractLockNode*> &lock_ops) {
  // check each control merging at this point for a matching unlock.
  // in(0) should be self edge so skip it.
  for (int i = 1; i < (int)region->req(); i++) {
    Node *in_node = next_control(region->in(i));
    if (in_node != nullptr) {
      if (find_matching_unlock(in_node, lock, lock_ops)) {
        // found a match so keep on checking.
        continue;
      } else if (find_lock_and_unlock_through_if(in_node, lock, lock_ops)) {
        continue;
      }

      // If we fall through to here then it was some kind of node we
      // don't understand or there wasn't a matching unlock, so give
      // up trying to merge locks.
      lock_ops.trunc_to(0);
      return false;
    }
  }
  return true;

}

const char* AbstractLockNode::_kind_names[] = {"Regular", "NonEscObj", "Coarsened", "Nested"};

const char * AbstractLockNode::kind_as_string() const {
  return _kind_names[_kind];
}

#ifndef PRODUCT
//
// Create a counter which counts the number of times this lock is acquired
//
void AbstractLockNode::create_lock_counter(JVMState* state) {
  _counter = OptoRuntime::new_named_counter(state, NamedCounter::LockCounter);
}

void AbstractLockNode::set_eliminated_lock_counter() {
  if (_counter) {
    // Update the counter to indicate that this lock was eliminated.
    // The counter update code will stay around even though the
    // optimizer will eliminate the lock operation itself.
    _counter->set_tag(NamedCounter::EliminatedLockCounter);
  }
}

void AbstractLockNode::dump_spec(outputStream* st) const {
  st->print("%s ", _kind_names[_kind]);
  CallNode::dump_spec(st);
}

void AbstractLockNode::dump_compact_spec(outputStream* st) const {
  st->print("%s", _kind_names[_kind]);
}
#endif

//=============================================================================
Node *LockNode::Ideal(PhaseGVN *phase, bool can_reshape) {

  // perform any generic optimizations first (returns 'this' or null)
  Node *result = SafePointNode::Ideal(phase, can_reshape);
  if (result != nullptr)  return result;
  // Don't bother trying to transform a dead node
  if (in(0) && in(0)->is_top())  return nullptr;

  // Now see if we can optimize away this lock.  We don't actually
  // remove the locking here, we simply set the _eliminate flag which
  // prevents macro expansion from expanding the lock.  Since we don't
  // modify the graph, the value returned from this function is the
  // one computed above.
  const Type* obj_type = phase->type(obj_node());
  if (can_reshape && EliminateLocks && !is_non_esc_obj() && !obj_type->is_inlinetypeptr()) {
    //
    // If we are locking an non-escaped object, the lock/unlock is unnecessary
    //
    ConnectionGraph *cgr = phase->C->congraph();
    if (cgr != nullptr && cgr->not_global_escape(obj_node())) {
      assert(!is_eliminated() || is_coarsened(), "sanity");
      // The lock could be marked eliminated by lock coarsening
      // code during first IGVN before EA. Replace coarsened flag
      // to eliminate all associated locks/unlocks.
#ifdef ASSERT
      this->log_lock_optimization(phase->C,"eliminate_lock_set_non_esc1");
#endif
      this->set_non_esc_obj();
      return result;
    }

    if (!phase->C->do_locks_coarsening()) {
      return result; // Compiling without locks coarsening
    }
    //
    // Try lock coarsening
    //
    PhaseIterGVN* iter = phase->is_IterGVN();
    if (iter != nullptr && !is_eliminated()) {

      GrowableArray<AbstractLockNode*>   lock_ops;

      Node *ctrl = next_control(in(0));

      // now search back for a matching Unlock
      if (find_matching_unlock(ctrl, this, lock_ops)) {
        // found an unlock directly preceding this lock.  This is the
        // case of single unlock directly control dependent on a
        // single lock which is the trivial version of case 1 or 2.
      } else if (ctrl->is_Region() ) {
        if (find_unlocks_for_region(ctrl->as_Region(), this, lock_ops)) {
        // found lock preceded by multiple unlocks along all paths
        // joining at this point which is case 3 in description above.
        }
      } else {
        // see if this lock comes from either half of an if and the
        // predecessors merges unlocks and the other half of the if
        // performs a lock.
        if (find_lock_and_unlock_through_if(ctrl, this, lock_ops)) {
          // found unlock splitting to an if with locks on both branches.
        }
      }

      if (lock_ops.length() > 0) {
        // add ourselves to the list of locks to be eliminated.
        lock_ops.append(this);

  #ifndef PRODUCT
        if (PrintEliminateLocks) {
          int locks = 0;
          int unlocks = 0;
          if (Verbose) {
            tty->print_cr("=== Locks coarsening ===");
          }
          for (int i = 0; i < lock_ops.length(); i++) {
            AbstractLockNode* lock = lock_ops.at(i);
            if (lock->Opcode() == Op_Lock)
              locks++;
            else
              unlocks++;
            if (Verbose) {
              tty->print(" %d: ", i);
              lock->dump();
            }
          }
          tty->print_cr("=== Coarsened %d unlocks and %d locks", unlocks, locks);
        }
  #endif

        // for each of the identified locks, mark them
        // as eliminatable
        for (int i = 0; i < lock_ops.length(); i++) {
          AbstractLockNode* lock = lock_ops.at(i);

          // Mark it eliminated by coarsening and update any counters
#ifdef ASSERT
          lock->log_lock_optimization(phase->C, "eliminate_lock_set_coarsened");
#endif
          lock->set_coarsened();
        }
        // Record this coarsened group.
        phase->C->add_coarsened_locks(lock_ops);
      } else if (ctrl->is_Region() &&
                 iter->_worklist.member(ctrl)) {
        // We weren't able to find any opportunities but the region this
        // lock is control dependent on hasn't been processed yet so put
        // this lock back on the worklist so we can check again once any
        // region simplification has occurred.
        iter->_worklist.push(this);
      }
    }
  }

  return result;
}

//=============================================================================
bool LockNode::is_nested_lock_region() {
  return is_nested_lock_region(nullptr);
}

// p is used for access to compilation log; no logging if null
bool LockNode::is_nested_lock_region(Compile * c) {
  BoxLockNode* box = box_node()->as_BoxLock();
  int stk_slot = box->stack_slot();
  if (stk_slot <= 0) {
#ifdef ASSERT
    this->log_lock_optimization(c, "eliminate_lock_INLR_1");
#endif
    return false; // External lock or it is not Box (Phi node).
  }

  // Ignore complex cases: merged locks or multiple locks.
  Node* obj = obj_node();
  LockNode* unique_lock = nullptr;
  Node* bad_lock = nullptr;
  if (!box->is_simple_lock_region(&unique_lock, obj, &bad_lock)) {
#ifdef ASSERT
    this->log_lock_optimization(c, "eliminate_lock_INLR_2a", bad_lock);
#endif
    return false;
  }
  if (unique_lock != this) {
#ifdef ASSERT
    this->log_lock_optimization(c, "eliminate_lock_INLR_2b", (unique_lock != nullptr ? unique_lock : bad_lock));
    if (PrintEliminateLocks && Verbose) {
      tty->print_cr("=============== unique_lock != this ============");
      tty->print(" this: ");
      this->dump();
      tty->print(" box: ");
      box->dump();
      tty->print(" obj: ");
      obj->dump();
      if (unique_lock != nullptr) {
        tty->print(" unique_lock: ");
        unique_lock->dump();
      }
      if (bad_lock != nullptr) {
        tty->print(" bad_lock: ");
        bad_lock->dump();
      }
      tty->print_cr("===============");
    }
#endif
    return false;
  }

  BarrierSetC2* bs = BarrierSet::barrier_set()->barrier_set_c2();
  obj = bs->step_over_gc_barrier(obj);
  // Look for external lock for the same object.
  SafePointNode* sfn = this->as_SafePoint();
  JVMState* youngest_jvms = sfn->jvms();
  int max_depth = youngest_jvms->depth();
  for (int depth = 1; depth <= max_depth; depth++) {
    JVMState* jvms = youngest_jvms->of_depth(depth);
    int num_mon  = jvms->nof_monitors();
    // Loop over monitors
    for (int idx = 0; idx < num_mon; idx++) {
      Node* obj_node = sfn->monitor_obj(jvms, idx);
      obj_node = bs->step_over_gc_barrier(obj_node);
      BoxLockNode* box_node = sfn->monitor_box(jvms, idx)->as_BoxLock();
      if ((box_node->stack_slot() < stk_slot) && obj_node->eqv_uncast(obj)) {
        return true;
      }
    }
  }
#ifdef ASSERT
  this->log_lock_optimization(c, "eliminate_lock_INLR_3");
#endif
  return false;
}

//=============================================================================
uint UnlockNode::size_of() const { return sizeof(*this); }

//=============================================================================
Node *UnlockNode::Ideal(PhaseGVN *phase, bool can_reshape) {

  // perform any generic optimizations first (returns 'this' or null)
  Node *result = SafePointNode::Ideal(phase, can_reshape);
  if (result != nullptr)  return result;
  // Don't bother trying to transform a dead node
  if (in(0) && in(0)->is_top())  return nullptr;

  // Now see if we can optimize away this unlock.  We don't actually
  // remove the unlocking here, we simply set the _eliminate flag which
  // prevents macro expansion from expanding the unlock.  Since we don't
  // modify the graph, the value returned from this function is the
  // one computed above.
  // Escape state is defined after Parse phase.
  const Type* obj_type = phase->type(obj_node());
  if (can_reshape && EliminateLocks && !is_non_esc_obj() && !obj_type->is_inlinetypeptr()) {
    //
    // If we are unlocking an non-escaped object, the lock/unlock is unnecessary.
    //
    ConnectionGraph *cgr = phase->C->congraph();
    if (cgr != nullptr && cgr->not_global_escape(obj_node())) {
      assert(!is_eliminated() || is_coarsened(), "sanity");
      // The lock could be marked eliminated by lock coarsening
      // code during first IGVN before EA. Replace coarsened flag
      // to eliminate all associated locks/unlocks.
#ifdef ASSERT
      this->log_lock_optimization(phase->C, "eliminate_lock_set_non_esc2");
#endif
      this->set_non_esc_obj();
    }
  }
  return result;
}

void AbstractLockNode::log_lock_optimization(Compile *C, const char * tag, Node* bad_lock)  const {
  if (C == nullptr) {
    return;
  }
  CompileLog* log = C->log();
  if (log != nullptr) {
    Node* box = box_node();
    Node* obj = obj_node();
    int box_id = box != nullptr ? box->_idx : -1;
    int obj_id = obj != nullptr ? obj->_idx : -1;

    log->begin_head("%s compile_id='%d' lock_id='%d' class='%s' kind='%s' box_id='%d' obj_id='%d' bad_id='%d'",
          tag, C->compile_id(), this->_idx,
          is_Unlock() ? "unlock" : is_Lock() ? "lock" : "?",
          kind_as_string(), box_id, obj_id, (bad_lock != nullptr ? bad_lock->_idx : -1));
    log->stamp();
    log->end_head();
    JVMState* p = is_Unlock() ? (as_Unlock()->dbg_jvms()) : jvms();
    while (p != nullptr) {
      log->elem("jvms bci='%d' method='%d'", p->bci(), log->identify(p->method()));
      p = p->caller();
    }
    log->tail(tag);
  }
}

bool CallNode::may_modify_arraycopy_helper(const TypeOopPtr* dest_t, const TypeOopPtr *t_oop, PhaseTransform *phase) {
  if (dest_t->is_known_instance() && t_oop->is_known_instance()) {
    return dest_t->instance_id() == t_oop->instance_id();
  }

  if (dest_t->isa_instptr() && !dest_t->is_instptr()->instance_klass()->equals(phase->C->env()->Object_klass())) {
    // clone
    if (t_oop->isa_aryptr()) {
      return false;
    }
    if (!t_oop->isa_instptr()) {
      return true;
    }
    if (dest_t->maybe_java_subtype_of(t_oop) || t_oop->maybe_java_subtype_of(dest_t)) {
      return true;
    }
    // unrelated
    return false;
  }

  if (dest_t->isa_aryptr()) {
    // arraycopy or array clone
    if (t_oop->isa_instptr()) {
      return false;
    }
    if (!t_oop->isa_aryptr()) {
      return true;
    }

    const Type* elem = dest_t->is_aryptr()->elem();
    if (elem == Type::BOTTOM) {
      // An array but we don't know what elements are
      return true;
    }

    dest_t = dest_t->is_aryptr()->with_field_offset(Type::OffsetBot)->add_offset(Type::OffsetBot)->is_oopptr();
    t_oop = t_oop->is_aryptr()->with_field_offset(Type::OffsetBot);
    uint dest_alias = phase->C->get_alias_index(dest_t);
    uint t_oop_alias = phase->C->get_alias_index(t_oop);

    return dest_alias == t_oop_alias;
  }

  return true;
}<|MERGE_RESOLUTION|>--- conflicted
+++ resolved
@@ -503,11 +503,11 @@
       uint nf = spobj->n_fields();
       if (nf > 0) {
         uint first_ind = spobj->first_index(mcall->jvms());
-        if (iklass != NULL && iklass->is_inlinetype()) {
+        if (iklass != nullptr && iklass->is_inlinetype()) {
           Node* init_node = mcall->in(first_ind++);
           if (!init_node->is_top()) {
             st->print(" [is_init");
-            format_helper(regalloc, st, init_node, ":", -1, NULL);
+            format_helper(regalloc, st, init_node, ":", -1, nullptr);
           }
         }
         Node* fld_node = mcall->in(first_ind);
@@ -815,13 +815,8 @@
 bool CallNode::may_modify(const TypeOopPtr *t_oop, PhaseTransform *phase) {
   assert((t_oop != nullptr), "sanity");
   if (is_call_to_arraycopystub() && strcmp(_name, "unsafe_arraycopy") != 0) {
-<<<<<<< HEAD
     const TypeTuple* args = _tf->domain_sig();
-    Node* dest = NULL;
-=======
-    const TypeTuple* args = _tf->domain();
     Node* dest = nullptr;
->>>>>>> 2b81faeb
     // Stubs that can be called once an ArrayCopyNode is expanded have
     // different signatures. Look for the second pointer argument,
     // that is the destination of the copy.
@@ -895,7 +890,7 @@
 }
 
 bool CallNode::has_debug_use(Node* n) {
-  if (jvms() != NULL) {
+  if (jvms() != nullptr) {
     for (uint i = jvms()->debug_start(); i < jvms()->debug_end(); i++) {
       if (in(i) == n) {
         return true;
@@ -936,7 +931,6 @@
 }
 
 
-<<<<<<< HEAD
 CallProjections* CallNode::extract_projections(bool separate_io_proj, bool do_asserts) {
   uint max_res = TypeFunc::Parms-1;
   for (DUIterator_Fast imax, i = fast_outs(imax); i < imax; i++) {
@@ -952,18 +946,6 @@
   }
   char* projs_storage = resource_allocate_bytes(projs_size);
   CallProjections* projs = new(projs_storage)CallProjections(max_res - TypeFunc::Parms + 1);
-=======
-void CallNode::extract_projections(CallProjections* projs, bool separate_io_proj, bool do_asserts) {
-  projs->fallthrough_proj      = nullptr;
-  projs->fallthrough_catchproj = nullptr;
-  projs->fallthrough_ioproj    = nullptr;
-  projs->catchall_ioproj       = nullptr;
-  projs->catchall_catchproj    = nullptr;
-  projs->fallthrough_memproj   = nullptr;
-  projs->catchall_memproj      = nullptr;
-  projs->resproj               = nullptr;
-  projs->exobj                 = nullptr;
->>>>>>> 2b81faeb
 
   for (DUIterator_Fast imax, i = fast_outs(imax); i < imax; i++) {
     ProjNode *pn = fast_out(i)->as_Proj();
@@ -1021,21 +1003,12 @@
   // The resproj may not exist because the result could be ignored
   // and the exception object may not exist if an exception handler
   // swallows the exception but all the other must exist and be found.
-<<<<<<< HEAD
   do_asserts = do_asserts && !Compile::current()->inlining_incrementally();
-  assert(!do_asserts || projs->fallthrough_proj      != NULL, "must be found");
-  assert(!do_asserts || projs->fallthrough_catchproj != NULL, "must be found");
-  assert(!do_asserts || projs->fallthrough_memproj   != NULL, "must be found");
-  assert(!do_asserts || projs->fallthrough_ioproj    != NULL, "must be found");
-  assert(!do_asserts || projs->catchall_catchproj    != NULL, "must be found");
-=======
-  assert(projs->fallthrough_proj      != nullptr, "must be found");
-  do_asserts = do_asserts && !Compile::current()->inlining_incrementally();
+  assert(!do_asserts || projs->fallthrough_proj      != nullptr, "must be found");
   assert(!do_asserts || projs->fallthrough_catchproj != nullptr, "must be found");
   assert(!do_asserts || projs->fallthrough_memproj   != nullptr, "must be found");
   assert(!do_asserts || projs->fallthrough_ioproj    != nullptr, "must be found");
   assert(!do_asserts || projs->catchall_catchproj    != nullptr, "must be found");
->>>>>>> 2b81faeb
   if (separate_io_proj) {
     assert(!do_asserts || projs->catchall_memproj    != nullptr, "must be found");
     assert(!do_asserts || projs->catchall_ioproj     != nullptr, "must be found");
@@ -1216,7 +1189,7 @@
   // loaded value and its initialization is useless. Eliminate it. use
   // the jvm state of the allocation to create a new uncommon trap
   // call at the load.
-  if (ctl == NULL || ctl->is_top() || mem == NULL || mem->is_top() || !mem->is_MergeMem()) {
+  if (ctl == nullptr || ctl->is_top() || mem == nullptr || mem->is_top() || !mem->is_MergeMem()) {
     return false;
   }
   PhaseIterGVN* igvn = phase->is_IterGVN();
@@ -1242,9 +1215,9 @@
   }
   // verify the control flow is ok
   Node* call = ctl;
-  MemBarNode* membar = NULL;
+  MemBarNode* membar = nullptr;
   for (;;) {
-    if (call == NULL || call->is_top()) {
+    if (call == nullptr || call->is_top()) {
       return false;
     }
     if (call->is_Proj() || call->is_Catch() || call->is_MemBar()) {
@@ -1265,7 +1238,7 @@
   }
 
   Node* alloc_mem = call->in(TypeFunc::Memory);
-  if (alloc_mem == NULL || alloc_mem->is_top()) {
+  if (alloc_mem == nullptr || alloc_mem->is_top()) {
     return false;
   }
   if (!alloc_mem->is_MergeMem()) {
@@ -1312,7 +1285,7 @@
   membar->remove(igvn);
 
   address call_addr = SharedRuntime::uncommon_trap_blob()->entry_point();
-  CallNode* unc = new CallStaticJavaNode(OptoRuntime::uncommon_trap_Type(), call_addr, "uncommon_trap", NULL);
+  CallNode* unc = new CallStaticJavaNode(OptoRuntime::uncommon_trap_Type(), call_addr, "uncommon_trap", nullptr);
   unc->init_req(TypeFunc::Control, call->in(0));
   unc->init_req(TypeFunc::I_O, call->in(TypeFunc::I_O));
   unc->init_req(TypeFunc::Memory, call->in(TypeFunc::Memory));
@@ -1438,7 +1411,7 @@
 
 //------------------------------calling_convention-----------------------------
 void CallRuntimeNode::calling_convention(BasicType* sig_bt, VMRegPair *parm_regs, uint argcnt) const {
-  if (_entry_point == NULL) {
+  if (_entry_point == nullptr) {
     // The call to that stub is a special case: its inputs are
     // multiple values returned from a call and so it should follow
     // the return convention.
@@ -1479,7 +1452,7 @@
 uint CallLeafNoFPNode::match_edge(uint idx) const {
   // Null entry point is a special case for which the target is in a
   // register. Need to match that edge.
-  return entry_point() == NULL && idx == TypeFunc::Parms;
+  return entry_point() == nullptr && idx == TypeFunc::Parms;
 }
 
 //=============================================================================
@@ -1531,14 +1504,13 @@
 //------------------------------Ideal------------------------------------------
 // Skip over any collapsed Regions
 Node *SafePointNode::Ideal(PhaseGVN *phase, bool can_reshape) {
-<<<<<<< HEAD
-  assert(_jvms == NULL || ((uintptr_t)_jvms->map() & 1) || _jvms->map() == this, "inconsistent JVMState");
+  assert(_jvms == nullptr || ((uintptr_t)_jvms->map() & 1) || _jvms->map() == this, "inconsistent JVMState");
   if (remove_dead_region(phase, can_reshape)) {
     return this;
   }
   // Scalarize inline types in safepoint debug info.
   // Delay this until all inlining is over to avoid getting inconsistent debug info.
-  if (phase->C->scalarize_in_safepoints() && can_reshape && jvms() != NULL) {
+  if (phase->C->scalarize_in_safepoints() && can_reshape && jvms() != nullptr) {
     for (uint i = jvms()->debug_start(); i < jvms()->debug_end(); i++) {
       Node* n = in(i)->uncast();
       if (n->is_InlineType()) {
@@ -1546,11 +1518,7 @@
       }
     }
   }
-  return NULL;
-=======
-  assert(_jvms == nullptr || ((uintptr_t)_jvms->map() & 1) || _jvms->map() == this, "inconsistent JVMState");
-  return remove_dead_region(phase, can_reshape) ? this : nullptr;
->>>>>>> 2b81faeb
+  return nullptr;
 }
 
 //------------------------------Identity---------------------------------------
@@ -1714,7 +1682,7 @@
 #endif
 {
 #ifdef ASSERT
-  if (alloc != NULL && !alloc->is_Allocate()
+  if (alloc != nullptr && !alloc->is_Allocate()
       && !(alloc->Opcode() == Op_VectorBox)) {
     alloc->dump();
     assert(false, "unexpected call node");
@@ -1772,15 +1740,10 @@
 
 AllocateNode::AllocateNode(Compile* C, const TypeFunc *atype,
                            Node *ctrl, Node *mem, Node *abio,
-<<<<<<< HEAD
                            Node *size, Node *klass_node,
                            Node* initial_test,
                            InlineTypeNode* inline_type_node)
-  : CallNode(atype, NULL, TypeRawPtr::BOTTOM)
-=======
-                           Node *size, Node *klass_node, Node *initial_test)
   : CallNode(atype, nullptr, TypeRawPtr::BOTTOM)
->>>>>>> 2b81faeb
 {
   init_class_id(Class_Allocate);
   init_flags(Flag_is_macro);
@@ -1801,23 +1764,16 @@
   init_req( ALength            , topnode);
   init_req( ValidLengthTest    , topnode);
   init_req( InlineType     , inline_type_node);
-  // DefaultValue defaults to NULL
-  // RawDefaultValue defaults to NULL
+  // DefaultValue defaults to nullptr
+  // RawDefaultValue defaults to nullptr
   C->add_macro_node(this);
 }
 
 void AllocateNode::compute_MemBar_redundancy(ciMethod* initializer)
 {
-<<<<<<< HEAD
-  assert(initializer != NULL &&
+  assert(initializer != nullptr &&
          initializer->is_object_constructor_or_class_initializer(),
          "unexpected initializer method");
-=======
-  assert(initializer != nullptr &&
-         initializer->is_initializer() &&
-         !initializer->is_static(),
-             "unexpected initializer method");
->>>>>>> 2b81faeb
   BCEscapeAnalyzer* analyzer = initializer->get_bcea();
   if (analyzer == nullptr) {
     return;
@@ -1828,10 +1784,9 @@
     _is_allocation_MemBar_redundant = true;
   }
 }
-<<<<<<< HEAD
 
 Node* AllocateNode::make_ideal_mark(PhaseGVN* phase, Node* control, Node* mem) {
-  Node* mark_node = NULL;
+  Node* mark_node = nullptr;
   if (EnableValhalla) {
     Node* klass_node = in(AllocateNode::KlassNode);
     Node* proto_adr = phase->transform(new AddPNode(klass_node, klass_node, phase->MakeConX(in_bytes(Klass::prototype_header_offset()))));
@@ -1842,13 +1797,6 @@
   mark_node = phase->transform(mark_node);
   // Avoid returning a constant (old node) here because this method is used by LoadNode::Ideal
   return new OrXNode(mark_node, phase->MakeConX(_larval ? markWord::larval_bit_in_place : 0));
-=======
-Node *AllocateNode::make_ideal_mark(PhaseGVN *phase, Node* obj, Node* control, Node* mem) {
-  Node* mark_node = nullptr;
-  // For now only enable fast locking for non-array types
-  mark_node = phase->MakeConX(markWord::prototype().value());
-  return mark_node;
->>>>>>> 2b81faeb
 }
 
 // Retrieve the length from the AllocateArrayNode. Narrow the type with a
