/*
 * Copyright (c) 1997, 2025, Oracle and/or its affiliates. All rights reserved.
 * DO NOT ALTER OR REMOVE COPYRIGHT NOTICES OR THIS FILE HEADER.
 *
 * This code is free software; you can redistribute it and/or modify it
 * under the terms of the GNU General Public License version 2 only, as
 * published by the Free Software Foundation.
 *
 * This code is distributed in the hope that it will be useful, but WITHOUT
 * ANY WARRANTY; without even the implied warranty of MERCHANTABILITY or
 * FITNESS FOR A PARTICULAR PURPOSE.  See the GNU General Public License
 * version 2 for more details (a copy is included in the LICENSE file that
 * accompanied this code).
 *
 * You should have received a copy of the GNU General Public License version
 * 2 along with this work; if not, write to the Free Software Foundation,
 * Inc., 51 Franklin St, Fifth Floor, Boston, MA 02110-1301 USA.
 *
 * Please contact Oracle, 500 Oracle Parkway, Redwood Shores, CA 94065 USA
 * or visit www.oracle.com if you need additional information or have any
 * questions.
 *
 */

#include "ci/bcEscapeAnalyzer.hpp"
#include "ci/ciFlatArrayKlass.hpp"
#include "code/vmreg.hpp"
#include "compiler/compileLog.hpp"
#include "compiler/oopMap.hpp"
#include "gc/shared/barrierSet.hpp"
#include "gc/shared/c2/barrierSetC2.hpp"
#include "interpreter/interpreter.hpp"
#include "opto/callGenerator.hpp"
#include "opto/callnode.hpp"
#include "opto/castnode.hpp"
#include "opto/convertnode.hpp"
#include "opto/escape.hpp"
#include "opto/inlinetypenode.hpp"
#include "opto/locknode.hpp"
#include "opto/machnode.hpp"
#include "opto/matcher.hpp"
#include "opto/parse.hpp"
#include "opto/regalloc.hpp"
#include "opto/regmask.hpp"
#include "opto/rootnode.hpp"
#include "opto/runtime.hpp"
#include "runtime/sharedRuntime.hpp"
#include "runtime/stubRoutines.hpp"
#include "utilities/powerOfTwo.hpp"

// Portions of code courtesy of Clifford Click

// Optimization - Graph Style

//=============================================================================
uint StartNode::size_of() const { return sizeof(*this); }
bool StartNode::cmp( const Node &n ) const
{ return _domain == ((StartNode&)n)._domain; }
const Type *StartNode::bottom_type() const { return _domain; }
const Type* StartNode::Value(PhaseGVN* phase) const { return _domain; }
#ifndef PRODUCT
void StartNode::dump_spec(outputStream *st) const { st->print(" #"); _domain->dump_on(st);}
void StartNode::dump_compact_spec(outputStream *st) const { /* empty */ }
#endif

//------------------------------Ideal------------------------------------------
Node *StartNode::Ideal(PhaseGVN *phase, bool can_reshape){
  return remove_dead_region(phase, can_reshape) ? this : nullptr;
}

//------------------------------calling_convention-----------------------------
void StartNode::calling_convention(BasicType* sig_bt, VMRegPair *parm_regs, uint argcnt) const {
  SharedRuntime::java_calling_convention(sig_bt, parm_regs, argcnt);
}

//------------------------------Registers--------------------------------------
const RegMask &StartNode::in_RegMask(uint) const {
  return RegMask::Empty;
}

//------------------------------match------------------------------------------
// Construct projections for incoming parameters, and their RegMask info
Node *StartNode::match(const ProjNode *proj, const Matcher *match, const RegMask* mask) {
  switch (proj->_con) {
  case TypeFunc::Control:
  case TypeFunc::I_O:
  case TypeFunc::Memory:
    return new MachProjNode(this,proj->_con,RegMask::Empty,MachProjNode::unmatched_proj);
  case TypeFunc::FramePtr:
    return new MachProjNode(this,proj->_con,Matcher::c_frame_ptr_mask, Op_RegP);
  case TypeFunc::ReturnAdr:
    return new MachProjNode(this,proj->_con,match->_return_addr_mask,Op_RegP);
  case TypeFunc::Parms:
  default: {
      uint parm_num = proj->_con - TypeFunc::Parms;
      const Type *t = _domain->field_at(proj->_con);
      if (t->base() == Type::Half)  // 2nd half of Longs and Doubles
        return new ConNode(Type::TOP);
      uint ideal_reg = t->ideal_reg();
      RegMask &rm = match->_calling_convention_mask[parm_num];
      return new MachProjNode(this,proj->_con,rm,ideal_reg);
    }
  }
  return nullptr;
}

//=============================================================================
const char * const ParmNode::names[TypeFunc::Parms+1] = {
  "Control", "I_O", "Memory", "FramePtr", "ReturnAdr", "Parms"
};

#ifndef PRODUCT
void ParmNode::dump_spec(outputStream *st) const {
  if( _con < TypeFunc::Parms ) {
    st->print("%s", names[_con]);
  } else {
    st->print("Parm%d: ",_con-TypeFunc::Parms);
    // Verbose and WizardMode dump bottom_type for all nodes
    if( !Verbose && !WizardMode )   bottom_type()->dump_on(st);
  }
}

void ParmNode::dump_compact_spec(outputStream *st) const {
  if (_con < TypeFunc::Parms) {
    st->print("%s", names[_con]);
  } else {
    st->print("%d:", _con-TypeFunc::Parms);
    // unconditionally dump bottom_type
    bottom_type()->dump_on(st);
  }
}
#endif

uint ParmNode::ideal_reg() const {
  switch( _con ) {
  case TypeFunc::Control  : // fall through
  case TypeFunc::I_O      : // fall through
  case TypeFunc::Memory   : return 0;
  case TypeFunc::FramePtr : // fall through
  case TypeFunc::ReturnAdr: return Op_RegP;
  default                 : assert( _con > TypeFunc::Parms, "" );
    // fall through
  case TypeFunc::Parms    : {
    // Type of argument being passed
    const Type *t = in(0)->as_Start()->_domain->field_at(_con);
    return t->ideal_reg();
  }
  }
  ShouldNotReachHere();
  return 0;
}

//=============================================================================
ReturnNode::ReturnNode(uint edges, Node *cntrl, Node *i_o, Node *memory, Node *frameptr, Node *retadr ) : Node(edges) {
  init_req(TypeFunc::Control,cntrl);
  init_req(TypeFunc::I_O,i_o);
  init_req(TypeFunc::Memory,memory);
  init_req(TypeFunc::FramePtr,frameptr);
  init_req(TypeFunc::ReturnAdr,retadr);
}

Node *ReturnNode::Ideal(PhaseGVN *phase, bool can_reshape){
  return remove_dead_region(phase, can_reshape) ? this : nullptr;
}

const Type* ReturnNode::Value(PhaseGVN* phase) const {
  return ( phase->type(in(TypeFunc::Control)) == Type::TOP)
    ? Type::TOP
    : Type::BOTTOM;
}

// Do we Match on this edge index or not?  No edges on return nodes
uint ReturnNode::match_edge(uint idx) const {
  return 0;
}


#ifndef PRODUCT
void ReturnNode::dump_req(outputStream *st, DumpConfig* dc) const {
  // Dump the required inputs, after printing "returns"
  uint i;                       // Exit value of loop
  for (i = 0; i < req(); i++) {    // For all required inputs
    if (i == TypeFunc::Parms) st->print("returns ");
    Node* p = in(i);
    if (p != nullptr) {
      p->dump_idx(false, st, dc);
      st->print(" ");
    } else {
      st->print("_ ");
    }
  }
}
#endif

//=============================================================================
RethrowNode::RethrowNode(
  Node* cntrl,
  Node* i_o,
  Node* memory,
  Node* frameptr,
  Node* ret_adr,
  Node* exception
) : Node(TypeFunc::Parms + 1) {
  init_req(TypeFunc::Control  , cntrl    );
  init_req(TypeFunc::I_O      , i_o      );
  init_req(TypeFunc::Memory   , memory   );
  init_req(TypeFunc::FramePtr , frameptr );
  init_req(TypeFunc::ReturnAdr, ret_adr);
  init_req(TypeFunc::Parms    , exception);
}

Node *RethrowNode::Ideal(PhaseGVN *phase, bool can_reshape){
  return remove_dead_region(phase, can_reshape) ? this : nullptr;
}

const Type* RethrowNode::Value(PhaseGVN* phase) const {
  return (phase->type(in(TypeFunc::Control)) == Type::TOP)
    ? Type::TOP
    : Type::BOTTOM;
}

uint RethrowNode::match_edge(uint idx) const {
  return 0;
}

#ifndef PRODUCT
void RethrowNode::dump_req(outputStream *st, DumpConfig* dc) const {
  // Dump the required inputs, after printing "exception"
  uint i;                       // Exit value of loop
  for (i = 0; i < req(); i++) {    // For all required inputs
    if (i == TypeFunc::Parms) st->print("exception ");
    Node* p = in(i);
    if (p != nullptr) {
      p->dump_idx(false, st, dc);
      st->print(" ");
    } else {
      st->print("_ ");
    }
  }
}
#endif

//=============================================================================
// Do we Match on this edge index or not?  Match only target address & method
uint TailCallNode::match_edge(uint idx) const {
  return TypeFunc::Parms <= idx  &&  idx <= TypeFunc::Parms+1;
}

//=============================================================================
// Do we Match on this edge index or not?  Match only target address & oop
uint TailJumpNode::match_edge(uint idx) const {
  return TypeFunc::Parms <= idx  &&  idx <= TypeFunc::Parms+1;
}

//=============================================================================
JVMState::JVMState(ciMethod* method, JVMState* caller) :
  _method(method),
  _receiver_info(nullptr) {
  assert(method != nullptr, "must be valid call site");
  _bci = InvocationEntryBci;
  _reexecute = Reexecute_Undefined;
  DEBUG_ONLY(_bci = -99);  // random garbage value
  DEBUG_ONLY(_map = (SafePointNode*)-1);
  _caller = caller;
  _depth  = 1 + (caller == nullptr ? 0 : caller->depth());
  _locoff = TypeFunc::Parms;
  _stkoff = _locoff + _method->max_locals();
  _monoff = _stkoff + _method->max_stack();
  _scloff = _monoff;
  _endoff = _monoff;
  _sp = 0;
}
JVMState::JVMState(int stack_size) :
  _method(nullptr),
  _receiver_info(nullptr) {
  _bci = InvocationEntryBci;
  _reexecute = Reexecute_Undefined;
  DEBUG_ONLY(_map = (SafePointNode*)-1);
  _caller = nullptr;
  _depth  = 1;
  _locoff = TypeFunc::Parms;
  _stkoff = _locoff;
  _monoff = _stkoff + stack_size;
  _scloff = _monoff;
  _endoff = _monoff;
  _sp = 0;
}

//--------------------------------of_depth-------------------------------------
JVMState* JVMState::of_depth(int d) const {
  const JVMState* jvmp = this;
  assert(0 < d && (uint)d <= depth(), "oob");
  for (int skip = depth() - d; skip > 0; skip--) {
    jvmp = jvmp->caller();
  }
  assert(jvmp->depth() == (uint)d, "found the right one");
  return (JVMState*)jvmp;
}

//-----------------------------same_calls_as-----------------------------------
bool JVMState::same_calls_as(const JVMState* that) const {
  if (this == that)                    return true;
  if (this->depth() != that->depth())  return false;
  const JVMState* p = this;
  const JVMState* q = that;
  for (;;) {
    if (p->_method != q->_method)    return false;
    if (p->_method == nullptr)       return true;   // bci is irrelevant
    if (p->_bci    != q->_bci)       return false;
    if (p->_reexecute != q->_reexecute)  return false;
    p = p->caller();
    q = q->caller();
    if (p == q)                      return true;
    assert(p != nullptr && q != nullptr, "depth check ensures we don't run off end");
  }
}

//------------------------------debug_start------------------------------------
uint JVMState::debug_start()  const {
  DEBUG_ONLY(JVMState* jvmroot = of_depth(1));
  assert(jvmroot->locoff() <= this->locoff(), "youngest JVMState must be last");
  return of_depth(1)->locoff();
}

//-------------------------------debug_end-------------------------------------
uint JVMState::debug_end() const {
  DEBUG_ONLY(JVMState* jvmroot = of_depth(1));
  assert(jvmroot->endoff() <= this->endoff(), "youngest JVMState must be last");
  return endoff();
}

//------------------------------debug_depth------------------------------------
uint JVMState::debug_depth() const {
  uint total = 0;
  for (const JVMState* jvmp = this; jvmp != nullptr; jvmp = jvmp->caller()) {
    total += jvmp->debug_size();
  }
  return total;
}

#ifndef PRODUCT

//------------------------------format_helper----------------------------------
// Given an allocation (a Chaitin object) and a Node decide if the Node carries
// any defined value or not.  If it does, print out the register or constant.
static void format_helper( PhaseRegAlloc *regalloc, outputStream* st, Node *n, const char *msg, uint i, GrowableArray<SafePointScalarObjectNode*> *scobjs ) {
  if (n == nullptr) { st->print(" null"); return; }
  if (n->is_SafePointScalarObject()) {
    // Scalar replacement.
    SafePointScalarObjectNode* spobj = n->as_SafePointScalarObject();
    scobjs->append_if_missing(spobj);
    int sco_n = scobjs->find(spobj);
    assert(sco_n >= 0, "");
    st->print(" %s%d]=#ScObj" INT32_FORMAT, msg, i, sco_n);
    return;
  }
  if (regalloc->node_regs_max_index() > 0 &&
      OptoReg::is_valid(regalloc->get_reg_first(n))) { // Check for undefined
    char buf[50];
    regalloc->dump_register(n,buf,sizeof(buf));
    st->print(" %s%d]=%s",msg,i,buf);
  } else {                      // No register, but might be constant
    const Type *t = n->bottom_type();
    switch (t->base()) {
    case Type::Int:
      st->print(" %s%d]=#" INT32_FORMAT,msg,i,t->is_int()->get_con());
      break;
    case Type::AnyPtr:
      assert( t == TypePtr::NULL_PTR || n->in_dump(), "" );
      st->print(" %s%d]=#null",msg,i);
      break;
    case Type::AryPtr:
    case Type::InstPtr:
      st->print(" %s%d]=#Ptr" INTPTR_FORMAT,msg,i,p2i(t->isa_oopptr()->const_oop()));
      break;
    case Type::KlassPtr:
    case Type::AryKlassPtr:
    case Type::InstKlassPtr:
      st->print(" %s%d]=#Ptr" INTPTR_FORMAT,msg,i,p2i(t->make_ptr()->isa_klassptr()->exact_klass()));
      break;
    case Type::MetadataPtr:
      st->print(" %s%d]=#Ptr" INTPTR_FORMAT,msg,i,p2i(t->make_ptr()->isa_metadataptr()->metadata()));
      break;
    case Type::NarrowOop:
      st->print(" %s%d]=#Ptr" INTPTR_FORMAT,msg,i,p2i(t->make_ptr()->isa_oopptr()->const_oop()));
      break;
    case Type::RawPtr:
      st->print(" %s%d]=#Raw" INTPTR_FORMAT,msg,i,p2i(t->is_rawptr()));
      break;
    case Type::DoubleCon:
      st->print(" %s%d]=#%fD",msg,i,t->is_double_constant()->_d);
      break;
    case Type::FloatCon:
      st->print(" %s%d]=#%fF",msg,i,t->is_float_constant()->_f);
      break;
    case Type::Long:
      st->print(" %s%d]=#" INT64_FORMAT,msg,i,(int64_t)(t->is_long()->get_con()));
      break;
    case Type::Half:
    case Type::Top:
      st->print(" %s%d]=_",msg,i);
      break;
    default: ShouldNotReachHere();
    }
  }
}

//---------------------print_method_with_lineno--------------------------------
void JVMState::print_method_with_lineno(outputStream* st, bool show_name) const {
  if (show_name) _method->print_short_name(st);

  int lineno = _method->line_number_from_bci(_bci);
  if (lineno != -1) {
    st->print(" @ bci:%d (line %d)", _bci, lineno);
  } else {
    st->print(" @ bci:%d", _bci);
  }
}

//------------------------------format-----------------------------------------
void JVMState::format(PhaseRegAlloc *regalloc, const Node *n, outputStream* st) const {
  st->print("        #");
  if (_method) {
    print_method_with_lineno(st, true);
  } else {
    st->print_cr(" runtime stub ");
    return;
  }
  if (n->is_MachSafePoint()) {
    GrowableArray<SafePointScalarObjectNode*> scobjs;
    MachSafePointNode *mcall = n->as_MachSafePoint();
    uint i;
    // Print locals
    for (i = 0; i < (uint)loc_size(); i++)
      format_helper(regalloc, st, mcall->local(this, i), "L[", i, &scobjs);
    // Print stack
    for (i = 0; i < (uint)stk_size(); i++) {
      if ((uint)(_stkoff + i) >= mcall->len())
        st->print(" oob ");
      else
       format_helper(regalloc, st, mcall->stack(this, i), "STK[", i, &scobjs);
    }
    for (i = 0; (int)i < nof_monitors(); i++) {
      Node *box = mcall->monitor_box(this, i);
      Node *obj = mcall->monitor_obj(this, i);
      if (regalloc->node_regs_max_index() > 0 &&
          OptoReg::is_valid(regalloc->get_reg_first(box))) {
        box = BoxLockNode::box_node(box);
        format_helper(regalloc, st, box, "MON-BOX[", i, &scobjs);
      } else {
        OptoReg::Name box_reg = BoxLockNode::reg(box);
        st->print(" MON-BOX%d=%s+%d",
                   i,
                   OptoReg::regname(OptoReg::c_frame_pointer),
                   regalloc->reg2offset(box_reg));
      }
      const char* obj_msg = "MON-OBJ[";
      if (EliminateLocks) {
        if (BoxLockNode::box_node(box)->is_eliminated())
          obj_msg = "MON-OBJ(LOCK ELIMINATED)[";
      }
      format_helper(regalloc, st, obj, obj_msg, i, &scobjs);
    }

    for (i = 0; i < (uint)scobjs.length(); i++) {
      // Scalar replaced objects.
      st->cr();
      st->print("        # ScObj" INT32_FORMAT " ", i);
      SafePointScalarObjectNode* spobj = scobjs.at(i);
      ciKlass* cik = spobj->bottom_type()->is_oopptr()->exact_klass();
      assert(cik->is_instance_klass() ||
             cik->is_array_klass(), "Not supported allocation.");
      ciInstanceKlass *iklass = nullptr;
      if (cik->is_instance_klass()) {
        cik->print_name_on(st);
        iklass = cik->as_instance_klass();
      } else if (cik->is_type_array_klass()) {
        cik->as_array_klass()->base_element_type()->print_name_on(st);
        st->print("[%d]", spobj->n_fields());
      } else if (cik->is_obj_array_klass()) {
        ciKlass* cie = cik->as_obj_array_klass()->base_element_klass();
        if (cie->is_instance_klass()) {
          cie->print_name_on(st);
        } else if (cie->is_type_array_klass()) {
          cie->as_array_klass()->base_element_type()->print_name_on(st);
        } else {
          ShouldNotReachHere();
        }
        st->print("[%d]", spobj->n_fields());
        int ndim = cik->as_array_klass()->dimension() - 1;
        while (ndim-- > 0) {
          st->print("[]");
        }
      } else if (cik->is_flat_array_klass()) {
        ciKlass* cie = cik->as_flat_array_klass()->base_element_klass();
        cie->print_name_on(st);
        st->print("[%d]", spobj->n_fields());
        int ndim = cik->as_array_klass()->dimension() - 1;
        while (ndim-- > 0) {
          st->print("[]");
        }
      }
      st->print("={");
      uint nf = spobj->n_fields();
      if (nf > 0) {
        uint first_ind = spobj->first_index(mcall->jvms());
        if (iklass != nullptr && iklass->is_inlinetype()) {
<<<<<<< HEAD
          Node* init_node = mcall->in(first_ind++);
          if (!init_node->is_top()) {
            st->print(" [is_init");
            format_helper(regalloc, st, init_node, ":", -2, nullptr);
=======
          Node* null_marker = mcall->in(first_ind++);
          if (!null_marker->is_top()) {
            st->print(" [null marker");
            format_helper(regalloc, st, null_marker, ":", -1, nullptr);
>>>>>>> cccb5014
          }

          Node* larval_node = mcall->in(first_ind++);
          assert(larval_node != NULL && larval_node->is_Con(), "is_larval node not found");
          st->print(" [is_larval");
          format_helper(regalloc, st, larval_node, ":", -1, NULL);
        }

        Node* fld_node = mcall->in(first_ind);
        if (iklass != nullptr) {
          st->print(" [");
          iklass->nonstatic_field_at(0)->print_name_on(st);
          format_helper(regalloc, st, fld_node, ":", 0, &scobjs);
        } else {
          format_helper(regalloc, st, fld_node, "[", 0, &scobjs);
        }
        for (uint j = 1; j < nf; j++) {
          fld_node = mcall->in(first_ind+j);
          if (iklass != nullptr) {
            st->print(", [");
            iklass->nonstatic_field_at(j)->print_name_on(st);
            format_helper(regalloc, st, fld_node, ":", j, &scobjs);
          } else {
            format_helper(regalloc, st, fld_node, ", [", j, &scobjs);
          }
        }
      }
      st->print(" }");
    }
  }
  st->cr();
  if (caller() != nullptr) caller()->format(regalloc, n, st);
}


void JVMState::dump_spec(outputStream *st) const {
  if (_method != nullptr) {
    bool printed = false;
    if (!Verbose) {
      // The JVMS dumps make really, really long lines.
      // Take out the most boring parts, which are the package prefixes.
      char buf[500];
      stringStream namest(buf, sizeof(buf));
      _method->print_short_name(&namest);
      if (namest.count() < sizeof(buf)) {
        const char* name = namest.base();
        if (name[0] == ' ')  ++name;
        const char* endcn = strchr(name, ':');  // end of class name
        if (endcn == nullptr)  endcn = strchr(name, '(');
        if (endcn == nullptr)  endcn = name + strlen(name);
        while (endcn > name && endcn[-1] != '.' && endcn[-1] != '/')
          --endcn;
        st->print(" %s", endcn);
        printed = true;
      }
    }
    print_method_with_lineno(st, !printed);
    if(_reexecute == Reexecute_True)
      st->print(" reexecute");
  } else {
    st->print(" runtime stub");
  }
  if (caller() != nullptr)  caller()->dump_spec(st);
}


void JVMState::dump_on(outputStream* st) const {
  bool print_map = _map && !((uintptr_t)_map & 1) &&
                  ((caller() == nullptr) || (caller()->map() != _map));
  if (print_map) {
    if (_map->len() > _map->req()) {  // _map->has_exceptions()
      Node* ex = _map->in(_map->req());  // _map->next_exception()
      // skip the first one; it's already being printed
      while (ex != nullptr && ex->len() > ex->req()) {
        ex = ex->in(ex->req());  // ex->next_exception()
        ex->dump(1);
      }
    }
    _map->dump(Verbose ? 2 : 1);
  }
  if (caller() != nullptr) {
    caller()->dump_on(st);
  }
  st->print("JVMS depth=%d loc=%d stk=%d arg=%d mon=%d scalar=%d end=%d mondepth=%d sp=%d bci=%d reexecute=%s method=",
             depth(), locoff(), stkoff(), argoff(), monoff(), scloff(), endoff(), monitor_depth(), sp(), bci(), should_reexecute()?"true":"false");
  if (_method == nullptr) {
    st->print_cr("(none)");
  } else {
    _method->print_name(st);
    st->cr();
    if (bci() >= 0 && bci() < _method->code_size()) {
      st->print("    bc: ");
      _method->print_codes_on(bci(), bci()+1, st);
    }
  }
}

// Extra way to dump a jvms from the debugger,
// to avoid a bug with C++ member function calls.
void dump_jvms(JVMState* jvms) {
  jvms->dump();
}
#endif

//--------------------------clone_shallow--------------------------------------
JVMState* JVMState::clone_shallow(Compile* C) const {
  JVMState* n = has_method() ? new (C) JVMState(_method, _caller) : new (C) JVMState(0);
  n->set_bci(_bci);
  n->_reexecute = _reexecute;
  n->set_locoff(_locoff);
  n->set_stkoff(_stkoff);
  n->set_monoff(_monoff);
  n->set_scloff(_scloff);
  n->set_endoff(_endoff);
  n->set_sp(_sp);
  n->set_map(_map);
  n->set_receiver_info(_receiver_info);
  return n;
}

//---------------------------clone_deep----------------------------------------
JVMState* JVMState::clone_deep(Compile* C) const {
  JVMState* n = clone_shallow(C);
  for (JVMState* p = n; p->_caller != nullptr; p = p->_caller) {
    p->_caller = p->_caller->clone_shallow(C);
  }
  assert(n->depth() == depth(), "sanity");
  assert(n->debug_depth() == debug_depth(), "sanity");
  return n;
}

/**
 * Reset map for all callers
 */
void JVMState::set_map_deep(SafePointNode* map) {
  for (JVMState* p = this; p != nullptr; p = p->_caller) {
    p->set_map(map);
  }
}

// unlike set_map(), this is two-way setting.
void JVMState::bind_map(SafePointNode* map) {
  set_map(map);
  _map->set_jvms(this);
}

// Adapt offsets in in-array after adding or removing an edge.
// Prerequisite is that the JVMState is used by only one node.
void JVMState::adapt_position(int delta) {
  for (JVMState* jvms = this; jvms != nullptr; jvms = jvms->caller()) {
    jvms->set_locoff(jvms->locoff() + delta);
    jvms->set_stkoff(jvms->stkoff() + delta);
    jvms->set_monoff(jvms->monoff() + delta);
    jvms->set_scloff(jvms->scloff() + delta);
    jvms->set_endoff(jvms->endoff() + delta);
  }
}

// Mirror the stack size calculation in the deopt code
// How much stack space would we need at this point in the program in
// case of deoptimization?
int JVMState::interpreter_frame_size() const {
  const JVMState* jvms = this;
  int size = 0;
  int callee_parameters = 0;
  int callee_locals = 0;
  int extra_args = method()->max_stack() - stk_size();

  while (jvms != nullptr) {
    int locks = jvms->nof_monitors();
    int temps = jvms->stk_size();
    bool is_top_frame = (jvms == this);
    ciMethod* method = jvms->method();

    int frame_size = BytesPerWord * Interpreter::size_activation(method->max_stack(),
                                                                 temps + callee_parameters,
                                                                 extra_args,
                                                                 locks,
                                                                 callee_parameters,
                                                                 callee_locals,
                                                                 is_top_frame);
    size += frame_size;

    callee_parameters = method->size_of_parameters();
    callee_locals = method->max_locals();
    extra_args = 0;
    jvms = jvms->caller();
  }
  return size + Deoptimization::last_frame_adjust(0, callee_locals) * BytesPerWord;
}

// Compute receiver info for a compiled lambda form at call site.
ciInstance* JVMState::compute_receiver_info(ciMethod* callee) const {
  assert(callee != nullptr && callee->is_compiled_lambda_form(), "");
  if (has_method() && method()->is_compiled_lambda_form()) { // callee is not a MH invoker
    Node* recv = map()->argument(this, 0);
    assert(recv != nullptr, "");
    const TypeOopPtr* recv_toop = recv->bottom_type()->isa_oopptr();
    if (recv_toop != nullptr && recv_toop->const_oop() != nullptr) {
      return recv_toop->const_oop()->as_instance();
    }
  }
  return nullptr;
}

//=============================================================================
bool CallNode::cmp( const Node &n ) const
{ return _tf == ((CallNode&)n)._tf && _jvms == ((CallNode&)n)._jvms; }
#ifndef PRODUCT
void CallNode::dump_req(outputStream *st, DumpConfig* dc) const {
  // Dump the required inputs, enclosed in '(' and ')'
  uint i;                       // Exit value of loop
  for (i = 0; i < req(); i++) {    // For all required inputs
    if (i == TypeFunc::Parms) st->print("(");
    Node* p = in(i);
    if (p != nullptr) {
      p->dump_idx(false, st, dc);
      st->print(" ");
    } else {
      st->print("_ ");
    }
  }
  st->print(")");
}

void CallNode::dump_spec(outputStream *st) const {
  st->print(" ");
  if (tf() != nullptr)  tf()->dump_on(st);
  if (_cnt != COUNT_UNKNOWN)  st->print(" C=%f",_cnt);
  if (jvms() != nullptr)  jvms()->dump_spec(st);
}

void AllocateNode::dump_spec(outputStream* st) const {
  st->print(" ");
  if (tf() != nullptr) {
    tf()->dump_on(st);
  }
  if (_cnt != COUNT_UNKNOWN) {
    st->print(" C=%f", _cnt);
  }
  const Node* const klass_node = in(KlassNode);
  if (klass_node != nullptr) {
    const TypeKlassPtr* const klass_ptr = klass_node->bottom_type()->isa_klassptr();

    if (klass_ptr != nullptr && klass_ptr->klass_is_exact()) {
      st->print(" allocationKlass:");
      klass_ptr->exact_klass()->print_name_on(st);
    }
  }
  if (jvms() != nullptr) {
    jvms()->dump_spec(st);
  }
}
#endif

const Type *CallNode::bottom_type() const { return tf()->range_cc(); }
const Type* CallNode::Value(PhaseGVN* phase) const {
  if (in(0) == nullptr || phase->type(in(0)) == Type::TOP) {
    return Type::TOP;
  }
  return tf()->range_cc();
}

//------------------------------calling_convention-----------------------------
void CallNode::calling_convention(BasicType* sig_bt, VMRegPair *parm_regs, uint argcnt) const {
  if (_entry_point == StubRoutines::store_inline_type_fields_to_buf()) {
    // The call to that stub is a special case: its inputs are
    // multiple values returned from a call and so it should follow
    // the return convention.
    SharedRuntime::java_return_convention(sig_bt, parm_regs, argcnt);
    return;
  }
  // Use the standard compiler calling convention
  SharedRuntime::java_calling_convention(sig_bt, parm_regs, argcnt);
}


//------------------------------match------------------------------------------
// Construct projections for control, I/O, memory-fields, ..., and
// return result(s) along with their RegMask info
Node *CallNode::match(const ProjNode *proj, const Matcher *match, const RegMask* mask) {
  uint con = proj->_con;
  const TypeTuple* range_cc = tf()->range_cc();
  if (con >= TypeFunc::Parms) {
    if (tf()->returns_inline_type_as_fields()) {
      // The call returns multiple values (inline type fields): we
      // create one projection per returned value.
      assert(con <= TypeFunc::Parms+1 || InlineTypeReturnedAsFields, "only for multi value return");
      uint ideal_reg = range_cc->field_at(con)->ideal_reg();
      return new MachProjNode(this, con, mask[con-TypeFunc::Parms], ideal_reg);
    } else {
      if (con == TypeFunc::Parms) {
        uint ideal_reg = range_cc->field_at(TypeFunc::Parms)->ideal_reg();
        OptoRegPair regs = Opcode() == Op_CallLeafVector
          ? match->vector_return_value(ideal_reg)      // Calls into assembly vector routine
          : match->c_return_value(ideal_reg);
        RegMask rm = RegMask(regs.first());

        if (Opcode() == Op_CallLeafVector) {
          // If the return is in vector, compute appropriate regmask taking into account the whole range
          if(ideal_reg >= Op_VecA && ideal_reg <= Op_VecZ) {
            if(OptoReg::is_valid(regs.second())) {
              for (OptoReg::Name r = regs.first(); r <= regs.second(); r = OptoReg::add(r, 1)) {
                rm.Insert(r);
              }
            }
          }
        }

        if (OptoReg::is_valid(regs.second())) {
          rm.Insert(regs.second());
        }
        return new MachProjNode(this,con,rm,ideal_reg);
      } else {
        assert(con == TypeFunc::Parms+1, "only one return value");
        assert(range_cc->field_at(TypeFunc::Parms+1) == Type::HALF, "");
        return new MachProjNode(this,con, RegMask::Empty, (uint)OptoReg::Bad);
      }
    }
  }

  switch (con) {
  case TypeFunc::Control:
  case TypeFunc::I_O:
  case TypeFunc::Memory:
    return new MachProjNode(this,proj->_con,RegMask::Empty,MachProjNode::unmatched_proj);

  case TypeFunc::ReturnAdr:
  case TypeFunc::FramePtr:
  default:
    ShouldNotReachHere();
  }
  return nullptr;
}

// Do we Match on this edge index or not?  Match no edges
uint CallNode::match_edge(uint idx) const {
  return 0;
}

//
// Determine whether the call could modify the field of the specified
// instance at the specified offset.
//
bool CallNode::may_modify(const TypeOopPtr* t_oop, PhaseValues* phase) {
  assert((t_oop != nullptr), "sanity");
  if (is_call_to_arraycopystub() && strcmp(_name, "unsafe_arraycopy") != 0) {
    const TypeTuple* args = _tf->domain_sig();
    Node* dest = nullptr;
    // Stubs that can be called once an ArrayCopyNode is expanded have
    // different signatures. Look for the second pointer argument,
    // that is the destination of the copy.
    for (uint i = TypeFunc::Parms, j = 0; i < args->cnt(); i++) {
      if (args->field_at(i)->isa_ptr()) {
        j++;
        if (j == 2) {
          dest = in(i);
          break;
        }
      }
    }
    guarantee(dest != nullptr, "Call had only one ptr in, broken IR!");
    if (!dest->is_top() && may_modify_arraycopy_helper(phase->type(dest)->is_oopptr(), t_oop, phase)) {
      return true;
    }
    return false;
  }
  if (t_oop->is_known_instance()) {
    // The instance_id is set only for scalar-replaceable allocations which
    // are not passed as arguments according to Escape Analysis.
    return false;
  }
  if (t_oop->is_ptr_to_boxed_value()) {
    ciKlass* boxing_klass = t_oop->is_instptr()->instance_klass();
    if (is_CallStaticJava() && as_CallStaticJava()->is_boxing_method()) {
      // Skip unrelated boxing methods.
      Node* proj = proj_out_or_null(TypeFunc::Parms);
      if ((proj == nullptr) || (phase->type(proj)->is_instptr()->instance_klass() != boxing_klass)) {
        return false;
      }
    }
    if (is_CallJava() && as_CallJava()->method() != nullptr) {
      ciMethod* meth = as_CallJava()->method();
      if (meth->is_getter()) {
        return false;
      }
      // May modify (by reflection) if an boxing object is passed
      // as argument or returned.
      Node* proj = returns_pointer() ? proj_out_or_null(TypeFunc::Parms) : nullptr;
      if (proj != nullptr) {
        const TypeInstPtr* inst_t = phase->type(proj)->isa_instptr();
        if ((inst_t != nullptr) && (!inst_t->klass_is_exact() ||
                                   (inst_t->instance_klass() == boxing_klass))) {
          return true;
        }
      }
      const TypeTuple* d = tf()->domain_cc();
      for (uint i = TypeFunc::Parms; i < d->cnt(); i++) {
        const TypeInstPtr* inst_t = d->field_at(i)->isa_instptr();
        if ((inst_t != nullptr) && (!inst_t->klass_is_exact() ||
                                 (inst_t->instance_klass() == boxing_klass))) {
          return true;
        }
      }
      return false;
    }
  }
  return true;
}

// Does this call have a direct reference to n other than debug information?
bool CallNode::has_non_debug_use(Node* n) {
  const TypeTuple* d = tf()->domain_cc();
  for (uint i = TypeFunc::Parms; i < d->cnt(); i++) {
    if (in(i) == n) {
      return true;
    }
  }
  return false;
}

bool CallNode::has_debug_use(Node* n) {
  if (jvms() != nullptr) {
    for (uint i = jvms()->debug_start(); i < jvms()->debug_end(); i++) {
      if (in(i) == n) {
        return true;
      }
    }
  }
  return false;
}

// Returns the unique CheckCastPP of a call
// or 'this' if there are several CheckCastPP or unexpected uses
// or returns null if there is no one.
Node *CallNode::result_cast() {
  Node *cast = nullptr;

  Node *p = proj_out_or_null(TypeFunc::Parms);
  if (p == nullptr)
    return nullptr;

  for (DUIterator_Fast imax, i = p->fast_outs(imax); i < imax; i++) {
    Node *use = p->fast_out(i);
    if (use->is_CheckCastPP()) {
      if (cast != nullptr) {
        return this;  // more than 1 CheckCastPP
      }
      cast = use;
    } else if (!use->is_Initialize() &&
               !use->is_AddP() &&
               use->Opcode() != Op_MemBarStoreStore) {
      // Expected uses are restricted to a CheckCastPP, an Initialize
      // node, a MemBarStoreStore (clone) and AddP nodes. If we
      // encounter any other use (a Phi node can be seen in rare
      // cases) return this to prevent incorrect optimizations.
      return this;
    }
  }
  return cast;
}


CallProjections* CallNode::extract_projections(bool separate_io_proj, bool do_asserts) const {
  uint max_res = TypeFunc::Parms-1;
  for (DUIterator_Fast imax, i = fast_outs(imax); i < imax; i++) {
    ProjNode *pn = fast_out(i)->as_Proj();
    max_res = MAX2(max_res, pn->_con);
  }

  assert(max_res < _tf->range_cc()->cnt(), "result out of bounds");

  uint projs_size = sizeof(CallProjections);
  if (max_res > TypeFunc::Parms) {
    projs_size += (max_res-TypeFunc::Parms)*sizeof(Node*);
  }
  char* projs_storage = resource_allocate_bytes(projs_size);
  CallProjections* projs = new(projs_storage)CallProjections(max_res - TypeFunc::Parms + 1);

  for (DUIterator_Fast imax, i = fast_outs(imax); i < imax; i++) {
    ProjNode *pn = fast_out(i)->as_Proj();
    if (pn->outcnt() == 0) continue;
    switch (pn->_con) {
    case TypeFunc::Control:
      {
        // For Control (fallthrough) and I_O (catch_all_index) we have CatchProj -> Catch -> Proj
        projs->fallthrough_proj = pn;
        const Node* cn = pn->unique_ctrl_out_or_null();
        if (cn != nullptr && cn->is_Catch()) {
          ProjNode *cpn = nullptr;
          for (DUIterator_Fast kmax, k = cn->fast_outs(kmax); k < kmax; k++) {
            cpn = cn->fast_out(k)->as_Proj();
            assert(cpn->is_CatchProj(), "must be a CatchProjNode");
            if (cpn->_con == CatchProjNode::fall_through_index)
              projs->fallthrough_catchproj = cpn;
            else {
              assert(cpn->_con == CatchProjNode::catch_all_index, "must be correct index.");
              projs->catchall_catchproj = cpn;
            }
          }
        }
        break;
      }
    case TypeFunc::I_O:
      if (pn->_is_io_use)
        projs->catchall_ioproj = pn;
      else
        projs->fallthrough_ioproj = pn;
      for (DUIterator j = pn->outs(); pn->has_out(j); j++) {
        Node* e = pn->out(j);
        if (e->Opcode() == Op_CreateEx && e->in(0)->is_CatchProj() && e->outcnt() > 0) {
          assert(projs->exobj == nullptr, "only one");
          projs->exobj = e;
        }
      }
      break;
    case TypeFunc::Memory:
      if (pn->_is_io_use)
        projs->catchall_memproj = pn;
      else
        projs->fallthrough_memproj = pn;
      break;
    case TypeFunc::Parms:
      projs->resproj[0] = pn;
      break;
    default:
      assert(pn->_con <= max_res, "unexpected projection from allocation node.");
      projs->resproj[pn->_con-TypeFunc::Parms] = pn;
      break;
    }
  }

  // The resproj may not exist because the result could be ignored
  // and the exception object may not exist if an exception handler
  // swallows the exception but all the other must exist and be found.
  do_asserts = do_asserts && !Compile::current()->inlining_incrementally();
  assert(!do_asserts || projs->fallthrough_proj      != nullptr, "must be found");
  assert(!do_asserts || projs->fallthrough_catchproj != nullptr, "must be found");
  assert(!do_asserts || projs->fallthrough_memproj   != nullptr, "must be found");
  assert(!do_asserts || projs->fallthrough_ioproj    != nullptr, "must be found");
  assert(!do_asserts || projs->catchall_catchproj    != nullptr, "must be found");
  if (separate_io_proj) {
    assert(!do_asserts || projs->catchall_memproj    != nullptr, "must be found");
    assert(!do_asserts || projs->catchall_ioproj     != nullptr, "must be found");
  }
  return projs;
}

Node* CallNode::Ideal(PhaseGVN* phase, bool can_reshape) {
#ifdef ASSERT
  // Validate attached generator
  CallGenerator* cg = generator();
  if (cg != nullptr) {
    assert((is_CallStaticJava()  && cg->is_mh_late_inline()) ||
           (is_CallDynamicJava() && cg->is_virtual_late_inline()), "mismatch");
  }
#endif // ASSERT
  return SafePointNode::Ideal(phase, can_reshape);
}

bool CallNode::is_call_to_arraycopystub() const {
  if (_name != nullptr && strstr(_name, "arraycopy") != nullptr) {
    return true;
  }
  return false;
}

//=============================================================================
uint CallJavaNode::size_of() const { return sizeof(*this); }
bool CallJavaNode::cmp( const Node &n ) const {
  CallJavaNode &call = (CallJavaNode&)n;
  return CallNode::cmp(call) && _method == call._method &&
         _override_symbolic_info == call._override_symbolic_info;
}

void CallJavaNode::copy_call_debug_info(PhaseIterGVN* phase, SafePointNode* sfpt) {
  // Copy debug information and adjust JVMState information
  uint old_dbg_start = sfpt->is_Call() ? sfpt->as_Call()->tf()->domain_sig()->cnt() : (uint)TypeFunc::Parms+1;
  uint new_dbg_start = tf()->domain_sig()->cnt();
  int jvms_adj  = new_dbg_start - old_dbg_start;
  assert (new_dbg_start == req(), "argument count mismatch");
  Compile* C = phase->C;

  // SafePointScalarObject node could be referenced several times in debug info.
  // Use Dict to record cloned nodes.
  Dict* sosn_map = new Dict(cmpkey,hashkey);
  for (uint i = old_dbg_start; i < sfpt->req(); i++) {
    Node* old_in = sfpt->in(i);
    // Clone old SafePointScalarObjectNodes, adjusting their field contents.
    if (old_in != nullptr && old_in->is_SafePointScalarObject()) {
      SafePointScalarObjectNode* old_sosn = old_in->as_SafePointScalarObject();
      bool new_node;
      Node* new_in = old_sosn->clone(sosn_map, new_node);
      if (new_node) { // New node?
        new_in->set_req(0, C->root()); // reset control edge
        new_in = phase->transform(new_in); // Register new node.
      }
      old_in = new_in;
    }
    add_req(old_in);
  }

  // JVMS may be shared so clone it before we modify it
  set_jvms(sfpt->jvms() != nullptr ? sfpt->jvms()->clone_deep(C) : nullptr);
  for (JVMState *jvms = this->jvms(); jvms != nullptr; jvms = jvms->caller()) {
    jvms->set_map(this);
    jvms->set_locoff(jvms->locoff()+jvms_adj);
    jvms->set_stkoff(jvms->stkoff()+jvms_adj);
    jvms->set_monoff(jvms->monoff()+jvms_adj);
    jvms->set_scloff(jvms->scloff()+jvms_adj);
    jvms->set_endoff(jvms->endoff()+jvms_adj);
  }
}

#ifdef ASSERT
bool CallJavaNode::validate_symbolic_info() const {
  if (method() == nullptr) {
    return true; // call into runtime or uncommon trap
  }
  Bytecodes::Code bc = jvms()->method()->java_code_at_bci(jvms()->bci());
  if (EnableValhalla && (bc == Bytecodes::_if_acmpeq || bc == Bytecodes::_if_acmpne)) {
    return true;
  }
  ciMethod* symbolic_info = jvms()->method()->get_method_at_bci(jvms()->bci());
  ciMethod* callee = method();
  if (symbolic_info->is_method_handle_intrinsic() && !callee->is_method_handle_intrinsic()) {
    assert(override_symbolic_info(), "should be set");
  }
  assert(ciMethod::is_consistent_info(symbolic_info, callee), "inconsistent info");
  return true;
}
#endif

#ifndef PRODUCT
void CallJavaNode::dump_spec(outputStream* st) const {
  if( _method ) _method->print_short_name(st);
  CallNode::dump_spec(st);
}

void CallJavaNode::dump_compact_spec(outputStream* st) const {
  if (_method) {
    _method->print_short_name(st);
  } else {
    st->print("<?>");
  }
}
#endif

void CallJavaNode::register_for_late_inline() {
  if (generator() != nullptr) {
    Compile::current()->prepend_late_inline(generator());
    set_generator(nullptr);
  } else {
    assert(false, "repeated inline attempt");
  }
}

//=============================================================================
uint CallStaticJavaNode::size_of() const { return sizeof(*this); }
bool CallStaticJavaNode::cmp( const Node &n ) const {
  CallStaticJavaNode &call = (CallStaticJavaNode&)n;
  return CallJavaNode::cmp(call);
}

Node* CallStaticJavaNode::Ideal(PhaseGVN* phase, bool can_reshape) {
  if (can_reshape && uncommon_trap_request() != 0) {
    PhaseIterGVN* igvn = phase->is_IterGVN();
    if (remove_unknown_flat_array_load(igvn, in(0), in(TypeFunc::Memory), in(TypeFunc::Parms))) {
      if (!in(0)->is_Region()) {
        igvn->replace_input_of(this, 0, phase->C->top());
      }
      return this;
    }
  }

  CallGenerator* cg = generator();
  if (can_reshape && cg != nullptr) {
    if (cg->is_mh_late_inline()) {
      assert(IncrementalInlineMH, "required");
      assert(cg->call_node() == this, "mismatch");
      assert(cg->method()->is_method_handle_intrinsic(), "required");

      // Check whether this MH handle call becomes a candidate for inlining.
      ciMethod* callee = cg->method();
      vmIntrinsics::ID iid = callee->intrinsic_id();
      if (iid == vmIntrinsics::_invokeBasic) {
        if (in(TypeFunc::Parms)->Opcode() == Op_ConP) {
          register_for_late_inline();
        }
      } else if (iid == vmIntrinsics::_linkToNative) {
        // never retry
      } else {
        assert(callee->has_member_arg(), "wrong type of call?");
        if (in(TypeFunc::Parms + callee->arg_size() - 1)->Opcode() == Op_ConP) {
          register_for_late_inline();
          phase->C->inc_number_of_mh_late_inlines();
        }
      }
    } else {
      assert(IncrementalInline, "required");
      assert(!cg->method()->is_method_handle_intrinsic(), "required");
      if (phase->C->print_inlining()) {
        phase->C->inline_printer()->record(cg->method(), cg->call_node()->jvms(), InliningResult::FAILURE,
          "static call node changed: trying again");
      }
      register_for_late_inline();
    }
  }
  return CallNode::Ideal(phase, can_reshape);
}

//----------------------------is_uncommon_trap----------------------------
// Returns true if this is an uncommon trap.
bool CallStaticJavaNode::is_uncommon_trap() const {
  return (_name != nullptr && !strcmp(_name, "uncommon_trap"));
}

//----------------------------uncommon_trap_request----------------------------
// If this is an uncommon trap, return the request code, else zero.
int CallStaticJavaNode::uncommon_trap_request() const {
  return is_uncommon_trap() ? extract_uncommon_trap_request(this) : 0;
}
int CallStaticJavaNode::extract_uncommon_trap_request(const Node* call) {
#ifndef PRODUCT
  if (!(call->req() > TypeFunc::Parms &&
        call->in(TypeFunc::Parms) != nullptr &&
        call->in(TypeFunc::Parms)->is_Con() &&
        call->in(TypeFunc::Parms)->bottom_type()->isa_int())) {
    assert(in_dump() != 0, "OK if dumping");
    tty->print("[bad uncommon trap]");
    return 0;
  }
#endif
  return call->in(TypeFunc::Parms)->bottom_type()->is_int()->get_con();
}

// Split if can cause the flat array branch of an array load with unknown type (see
// Parse::array_load) to end in an uncommon trap. In that case, the call to
// 'load_unknown_inline' is useless. Replace it with an uncommon trap with the same JVMState.
bool CallStaticJavaNode::remove_unknown_flat_array_load(PhaseIterGVN* igvn, Node* ctl, Node* mem, Node* unc_arg) {
  if (ctl == nullptr || ctl->is_top() || mem == nullptr || mem->is_top() || !mem->is_MergeMem()) {
    return false;
  }
  if (ctl->is_Region()) {
    bool res = false;
    for (uint i = 1; i < ctl->req(); i++) {
      MergeMemNode* mm = mem->clone()->as_MergeMem();
      for (MergeMemStream mms(mm); mms.next_non_empty(); ) {
        Node* m = mms.memory();
        if (m->is_Phi() && m->in(0) == ctl) {
          mms.set_memory(m->in(i));
        }
      }
      if (remove_unknown_flat_array_load(igvn, ctl->in(i), mm, unc_arg)) {
        res = true;
        if (!ctl->in(i)->is_Region()) {
          igvn->replace_input_of(ctl, i, igvn->C->top());
        }
      }
      igvn->remove_dead_node(mm);
    }
    return res;
  }
  // Verify the control flow is ok
  Node* call = ctl;
  MemBarNode* membar = nullptr;
  for (;;) {
    if (call == nullptr || call->is_top()) {
      return false;
    }
    if (call->is_Proj() || call->is_Catch() || call->is_MemBar()) {
      call = call->in(0);
    } else if (call->Opcode() == Op_CallStaticJava && !call->in(0)->is_top() &&
               call->as_Call()->entry_point() == OptoRuntime::load_unknown_inline_Java()) {
      assert(call->in(0)->is_Proj() && call->in(0)->in(0)->is_MemBar(), "missing membar");
      membar = call->in(0)->in(0)->as_MemBar();
      break;
    } else {
      return false;
    }
  }

  JVMState* jvms = call->jvms();
  if (igvn->C->too_many_traps(jvms->method(), jvms->bci(), Deoptimization::trap_request_reason(uncommon_trap_request()))) {
    return false;
  }

  Node* call_mem = call->in(TypeFunc::Memory);
  if (call_mem == nullptr || call_mem->is_top()) {
    return false;
  }
  if (!call_mem->is_MergeMem()) {
    call_mem = MergeMemNode::make(call_mem);
    igvn->register_new_node_with_optimizer(call_mem);
  }

  // Verify that there's no unexpected side effect
  for (MergeMemStream mms2(mem->as_MergeMem(), call_mem->as_MergeMem()); mms2.next_non_empty2(); ) {
    Node* m1 = mms2.is_empty() ? mms2.base_memory() : mms2.memory();
    Node* m2 = mms2.memory2();

    for (uint i = 0; i < 100; i++) {
      if (m1 == m2) {
        break;
      } else if (m1->is_Proj()) {
        m1 = m1->in(0);
      } else if (m1->is_MemBar()) {
        m1 = m1->in(TypeFunc::Memory);
      } else if (m1->Opcode() == Op_CallStaticJava &&
                 m1->as_Call()->entry_point() == OptoRuntime::load_unknown_inline_Java()) {
        if (m1 != call) {
          return false;
        }
        break;
      } else if (m1->is_MergeMem()) {
        MergeMemNode* mm = m1->as_MergeMem();
        int idx = mms2.alias_idx();
        if (idx == Compile::AliasIdxBot) {
          m1 = mm->base_memory();
        } else {
          m1 = mm->memory_at(idx);
        }
      } else {
        return false;
      }
    }
  }
  if (call_mem->outcnt() == 0) {
    igvn->remove_dead_node(call_mem);
  }

  // Remove membar preceding the call
  membar->remove(igvn);

  address call_addr = OptoRuntime::uncommon_trap_blob()->entry_point();
  CallNode* unc = new CallStaticJavaNode(OptoRuntime::uncommon_trap_Type(), call_addr, "uncommon_trap", nullptr);
  unc->init_req(TypeFunc::Control, call->in(0));
  unc->init_req(TypeFunc::I_O, call->in(TypeFunc::I_O));
  unc->init_req(TypeFunc::Memory, call->in(TypeFunc::Memory));
  unc->init_req(TypeFunc::FramePtr,  call->in(TypeFunc::FramePtr));
  unc->init_req(TypeFunc::ReturnAdr, call->in(TypeFunc::ReturnAdr));
  unc->init_req(TypeFunc::Parms+0, unc_arg);
  unc->set_cnt(PROB_UNLIKELY_MAG(4));
  unc->copy_call_debug_info(igvn, call->as_CallStaticJava());

  // Replace the call with an uncommon trap
  igvn->replace_input_of(call, 0, igvn->C->top());

  igvn->register_new_node_with_optimizer(unc);

  Node* ctrl = igvn->transform(new ProjNode(unc, TypeFunc::Control));
  Node* halt = igvn->transform(new HaltNode(ctrl, call->in(TypeFunc::FramePtr), "uncommon trap returned which should never happen"));
  igvn->add_input_to(igvn->C->root(), halt);

  return true;
}


#ifndef PRODUCT
void CallStaticJavaNode::dump_spec(outputStream *st) const {
  st->print("# Static ");
  if (_name != nullptr) {
    st->print("%s", _name);
    int trap_req = uncommon_trap_request();
    if (trap_req != 0) {
      char buf[100];
      st->print("(%s)",
                 Deoptimization::format_trap_request(buf, sizeof(buf),
                                                     trap_req));
    }
    st->print(" ");
  }
  CallJavaNode::dump_spec(st);
}

void CallStaticJavaNode::dump_compact_spec(outputStream* st) const {
  if (_method) {
    _method->print_short_name(st);
  } else if (_name) {
    st->print("%s", _name);
  } else {
    st->print("<?>");
  }
}
#endif

//=============================================================================
uint CallDynamicJavaNode::size_of() const { return sizeof(*this); }
bool CallDynamicJavaNode::cmp( const Node &n ) const {
  CallDynamicJavaNode &call = (CallDynamicJavaNode&)n;
  return CallJavaNode::cmp(call);
}

Node* CallDynamicJavaNode::Ideal(PhaseGVN* phase, bool can_reshape) {
  CallGenerator* cg = generator();
  if (can_reshape && cg != nullptr) {
    if (cg->is_virtual_late_inline()) {
      assert(IncrementalInlineVirtual, "required");
      assert(cg->call_node() == this, "mismatch");

      // Recover symbolic info for method resolution.
      ciMethod* caller = jvms()->method();
      ciBytecodeStream iter(caller);
      iter.force_bci(jvms()->bci());

      bool             not_used1;
      ciSignature*     not_used2;
      ciMethod*        orig_callee  = iter.get_method(not_used1, &not_used2);  // callee in the bytecode
      ciKlass*         holder       = iter.get_declared_method_holder();
      if (orig_callee->is_method_handle_intrinsic()) {
        assert(_override_symbolic_info, "required");
        orig_callee = method();
        holder = method()->holder();
      }

      ciInstanceKlass* klass = ciEnv::get_instance_klass_for_declared_method_holder(holder);

      Node* receiver_node = in(TypeFunc::Parms);
      const TypeOopPtr* receiver_type = phase->type(receiver_node)->isa_oopptr();

      int  not_used3;
      bool call_does_dispatch;
      ciMethod* callee = phase->C->optimize_virtual_call(caller, klass, holder, orig_callee, receiver_type, true /*is_virtual*/,
                                                         call_does_dispatch, not_used3);  // out-parameters
      if (!call_does_dispatch) {
        // Register for late inlining.
        cg->set_callee_method(callee);
        register_for_late_inline(); // MH late inlining prepends to the list, so do the same
      }
    } else {
      assert(IncrementalInline, "required");
      if (phase->C->print_inlining()) {
        phase->C->inline_printer()->record(cg->method(), cg->call_node()->jvms(), InliningResult::FAILURE,
          "dynamic call node changed: trying again");
      }
      register_for_late_inline();
    }
  }
  return CallNode::Ideal(phase, can_reshape);
}

#ifndef PRODUCT
void CallDynamicJavaNode::dump_spec(outputStream *st) const {
  st->print("# Dynamic ");
  CallJavaNode::dump_spec(st);
}
#endif

//=============================================================================
uint CallRuntimeNode::size_of() const { return sizeof(*this); }
bool CallRuntimeNode::cmp( const Node &n ) const {
  CallRuntimeNode &call = (CallRuntimeNode&)n;
  return CallNode::cmp(call) && !strcmp(_name,call._name);
}
#ifndef PRODUCT
void CallRuntimeNode::dump_spec(outputStream *st) const {
  st->print("# ");
  st->print("%s", _name);
  CallNode::dump_spec(st);
}
#endif
uint CallLeafVectorNode::size_of() const { return sizeof(*this); }
bool CallLeafVectorNode::cmp( const Node &n ) const {
  CallLeafVectorNode &call = (CallLeafVectorNode&)n;
  return CallLeafNode::cmp(call) && _num_bits == call._num_bits;
}

//------------------------------calling_convention-----------------------------
void CallRuntimeNode::calling_convention(BasicType* sig_bt, VMRegPair *parm_regs, uint argcnt) const {
  if (_entry_point == nullptr) {
    // The call to that stub is a special case: its inputs are
    // multiple values returned from a call and so it should follow
    // the return convention.
    SharedRuntime::java_return_convention(sig_bt, parm_regs, argcnt);
    return;
  }
  SharedRuntime::c_calling_convention(sig_bt, parm_regs, argcnt);
}

void CallLeafVectorNode::calling_convention( BasicType* sig_bt, VMRegPair *parm_regs, uint argcnt ) const {
#ifdef ASSERT
  assert(tf()->range_sig()->field_at(TypeFunc::Parms)->is_vect()->length_in_bytes() * BitsPerByte == _num_bits,
         "return vector size must match");
  const TypeTuple* d = tf()->domain_sig();
  for (uint i = TypeFunc::Parms; i < d->cnt(); i++) {
    Node* arg = in(i);
    assert(arg->bottom_type()->is_vect()->length_in_bytes() * BitsPerByte == _num_bits,
           "vector argument size must match");
  }
#endif

  SharedRuntime::vector_calling_convention(parm_regs, _num_bits, argcnt);
}

//=============================================================================
//------------------------------calling_convention-----------------------------


//=============================================================================
bool CallLeafPureNode::is_unused() const {
  return proj_out_or_null(TypeFunc::Parms) == nullptr;
}

bool CallLeafPureNode::is_dead() const {
  return proj_out_or_null(TypeFunc::Control) == nullptr;
}

/* We make a tuple of the global input state + TOP for the output values.
 * We use this to delete a pure function that is not used: by replacing the call with
 * such a tuple, we let output Proj's idealization pick the corresponding input of the
 * pure call, so jumping over it, and effectively, removing the call from the graph.
 * This avoids doing the graph surgery manually, but leaves that to IGVN
 * that is specialized for doing that right. We need also tuple components for output
 * values of the function to respect the return arity, and in case there is a projection
 * that would pick an output (which shouldn't happen at the moment).
 */
TupleNode* CallLeafPureNode::make_tuple_of_input_state_and_top_return_values(const Compile* C) const {
  // Transparently propagate input state but parameters
  TupleNode* tuple = TupleNode::make(
      tf()->range_cc(),
      in(TypeFunc::Control),
      in(TypeFunc::I_O),
      in(TypeFunc::Memory),
      in(TypeFunc::FramePtr),
      in(TypeFunc::ReturnAdr));

  // And add TOPs for the return values
  for (uint i = TypeFunc::Parms; i < tf()->range_cc()->cnt(); i++) {
    tuple->set_req(i, C->top());
  }

  return tuple;
}

Node* CallLeafPureNode::Ideal(PhaseGVN* phase, bool can_reshape) {
  if (is_dead()) {
    return nullptr;
  }

  // We need to wait until IGVN because during parsing, usages might still be missing
  // and we would remove the call immediately.
  if (can_reshape && is_unused()) {
    // The result is not used. We remove the call by replacing it with a tuple, that
    // is later disintegrated by the projections.
    return make_tuple_of_input_state_and_top_return_values(phase->C);
  }

  return CallRuntimeNode::Ideal(phase, can_reshape);
}

#ifndef PRODUCT
void CallLeafNode::dump_spec(outputStream *st) const {
  st->print("# ");
  st->print("%s", _name);
  CallNode::dump_spec(st);
}
#endif

uint CallLeafNoFPNode::match_edge(uint idx) const {
  // Null entry point is a special case for which the target is in a
  // register. Need to match that edge.
  return entry_point() == nullptr && idx == TypeFunc::Parms;
}

//=============================================================================

void SafePointNode::set_local(const JVMState* jvms, uint idx, Node *c) {
  assert(verify_jvms(jvms), "jvms must match");
  int loc = jvms->locoff() + idx;
  if (in(loc)->is_top() && idx > 0 && !c->is_top() ) {
    // If current local idx is top then local idx - 1 could
    // be a long/double that needs to be killed since top could
    // represent the 2nd half of the long/double.
    uint ideal = in(loc -1)->ideal_reg();
    if (ideal == Op_RegD || ideal == Op_RegL) {
      // set other (low index) half to top
      set_req(loc - 1, in(loc));
    }
  }
  set_req(loc, c);
}

uint SafePointNode::size_of() const { return sizeof(*this); }
bool SafePointNode::cmp( const Node &n ) const {
  return (&n == this);          // Always fail except on self
}

//-------------------------set_next_exception----------------------------------
void SafePointNode::set_next_exception(SafePointNode* n) {
  assert(n == nullptr || n->Opcode() == Op_SafePoint, "correct value for next_exception");
  if (len() == req()) {
    if (n != nullptr)  add_prec(n);
  } else {
    set_prec(req(), n);
  }
}


//----------------------------next_exception-----------------------------------
SafePointNode* SafePointNode::next_exception() const {
  if (len() == req()) {
    return nullptr;
  } else {
    Node* n = in(req());
    assert(n == nullptr || n->Opcode() == Op_SafePoint, "no other uses of prec edges");
    return (SafePointNode*) n;
  }
}


//------------------------------Ideal------------------------------------------
// Skip over any collapsed Regions
Node *SafePointNode::Ideal(PhaseGVN *phase, bool can_reshape) {
  assert(_jvms == nullptr || ((uintptr_t)_jvms->map() & 1) || _jvms->map() == this, "inconsistent JVMState");
  if (remove_dead_region(phase, can_reshape)) {
    return this;
  }
  // Scalarize inline types in safepoint debug info.
  // Delay this until all inlining is over to avoid getting inconsistent debug info.
  if (phase->C->scalarize_in_safepoints() && can_reshape && jvms() != nullptr) {
    for (uint i = jvms()->debug_start(); i < jvms()->debug_end(); i++) {
      Node* n = in(i)->uncast();
      if (n->is_InlineType()) {
        n->as_InlineType()->make_scalar_in_safepoints(phase->is_IterGVN());
      }
    }
  }
  return nullptr;
}

//------------------------------Identity---------------------------------------
// Remove obviously duplicate safepoints
Node* SafePointNode::Identity(PhaseGVN* phase) {

  // If you have back to back safepoints, remove one
  if (in(TypeFunc::Control)->is_SafePoint()) {
    Node* out_c = unique_ctrl_out_or_null();
    // This can be the safepoint of an outer strip mined loop if the inner loop's backedge was removed. Replacing the
    // outer loop's safepoint could confuse removal of the outer loop.
    if (out_c != nullptr && !out_c->is_OuterStripMinedLoopEnd()) {
      return in(TypeFunc::Control);
    }
  }

  // Transforming long counted loops requires a safepoint node. Do not
  // eliminate a safepoint until loop opts are over.
  if (in(0)->is_Proj() && !phase->C->major_progress()) {
    Node *n0 = in(0)->in(0);
    // Check if he is a call projection (except Leaf Call)
    if( n0->is_Catch() ) {
      n0 = n0->in(0)->in(0);
      assert( n0->is_Call(), "expect a call here" );
    }
    if( n0->is_Call() && n0->as_Call()->guaranteed_safepoint() ) {
      // Don't remove a safepoint belonging to an OuterStripMinedLoopEndNode.
      // If the loop dies, they will be removed together.
      if (has_out_with(Op_OuterStripMinedLoopEnd)) {
        return this;
      }
      // Useless Safepoint, so remove it
      return in(TypeFunc::Control);
    }
  }

  return this;
}

//------------------------------Value------------------------------------------
const Type* SafePointNode::Value(PhaseGVN* phase) const {
  if (phase->type(in(0)) == Type::TOP) {
    return Type::TOP;
  }
  if (in(0) == this) {
    return Type::TOP; // Dead infinite loop
  }
  return Type::CONTROL;
}

#ifndef PRODUCT
void SafePointNode::dump_spec(outputStream *st) const {
  st->print(" SafePoint ");
  _replaced_nodes.dump(st);
}
#endif

const RegMask &SafePointNode::in_RegMask(uint idx) const {
  if( idx < TypeFunc::Parms ) return RegMask::Empty;
  // Values outside the domain represent debug info
  return *(Compile::current()->matcher()->idealreg2debugmask[in(idx)->ideal_reg()]);
}
const RegMask &SafePointNode::out_RegMask() const {
  return RegMask::Empty;
}


void SafePointNode::grow_stack(JVMState* jvms, uint grow_by) {
  assert((int)grow_by > 0, "sanity");
  int monoff = jvms->monoff();
  int scloff = jvms->scloff();
  int endoff = jvms->endoff();
  assert(endoff == (int)req(), "no other states or debug info after me");
  Node* top = Compile::current()->top();
  for (uint i = 0; i < grow_by; i++) {
    ins_req(monoff, top);
  }
  jvms->set_monoff(monoff + grow_by);
  jvms->set_scloff(scloff + grow_by);
  jvms->set_endoff(endoff + grow_by);
}

void SafePointNode::push_monitor(const FastLockNode *lock) {
  // Add a LockNode, which points to both the original BoxLockNode (the
  // stack space for the monitor) and the Object being locked.
  const int MonitorEdges = 2;
  assert(JVMState::logMonitorEdges == exact_log2(MonitorEdges), "correct MonitorEdges");
  assert(req() == jvms()->endoff(), "correct sizing");
  int nextmon = jvms()->scloff();
  ins_req(nextmon,   lock->box_node());
  ins_req(nextmon+1, lock->obj_node());
  jvms()->set_scloff(nextmon + MonitorEdges);
  jvms()->set_endoff(req());
}

void SafePointNode::pop_monitor() {
  // Delete last monitor from debug info
  DEBUG_ONLY(int num_before_pop = jvms()->nof_monitors());
  const int MonitorEdges = 2;
  assert(JVMState::logMonitorEdges == exact_log2(MonitorEdges), "correct MonitorEdges");
  int scloff = jvms()->scloff();
  int endoff = jvms()->endoff();
  int new_scloff = scloff - MonitorEdges;
  int new_endoff = endoff - MonitorEdges;
  jvms()->set_scloff(new_scloff);
  jvms()->set_endoff(new_endoff);
  while (scloff > new_scloff)  del_req_ordered(--scloff);
  assert(jvms()->nof_monitors() == num_before_pop-1, "");
}

Node *SafePointNode::peek_monitor_box() const {
  int mon = jvms()->nof_monitors() - 1;
  assert(mon >= 0, "must have a monitor");
  return monitor_box(jvms(), mon);
}

Node *SafePointNode::peek_monitor_obj() const {
  int mon = jvms()->nof_monitors() - 1;
  assert(mon >= 0, "must have a monitor");
  return monitor_obj(jvms(), mon);
}

Node* SafePointNode::peek_operand(uint off) const {
  assert(jvms()->sp() > 0, "must have an operand");
  assert(off < jvms()->sp(), "off is out-of-range");
  return stack(jvms(), jvms()->sp() - off - 1);
}

// Do we Match on this edge index or not?  Match no edges
uint SafePointNode::match_edge(uint idx) const {
  return (TypeFunc::Parms == idx);
}

void SafePointNode::disconnect_from_root(PhaseIterGVN *igvn) {
  assert(Opcode() == Op_SafePoint, "only value for safepoint in loops");
  int nb = igvn->C->root()->find_prec_edge(this);
  if (nb != -1) {
    igvn->delete_precedence_of(igvn->C->root(), nb);
  }
}

//==============  SafePointScalarObjectNode  ==============

SafePointScalarObjectNode::SafePointScalarObjectNode(const TypeOopPtr* tp, Node* alloc, uint first_index, uint depth, uint n_fields) :
  TypeNode(tp, 1), // 1 control input -- seems required.  Get from root.
  _first_index(first_index),
  _depth(depth),
  _n_fields(n_fields),
  _alloc(alloc)
{
#ifdef ASSERT
  if (alloc != nullptr && !alloc->is_Allocate() && !(alloc->Opcode() == Op_VectorBox)) {
    alloc->dump();
    assert(false, "unexpected call node");
  }
#endif
  init_class_id(Class_SafePointScalarObject);
}

// Do not allow value-numbering for SafePointScalarObject node.
uint SafePointScalarObjectNode::hash() const { return NO_HASH; }
bool SafePointScalarObjectNode::cmp( const Node &n ) const {
  return (&n == this); // Always fail except on self
}

uint SafePointScalarObjectNode::ideal_reg() const {
  return 0; // No matching to machine instruction
}

const RegMask &SafePointScalarObjectNode::in_RegMask(uint idx) const {
  return *(Compile::current()->matcher()->idealreg2debugmask[in(idx)->ideal_reg()]);
}

const RegMask &SafePointScalarObjectNode::out_RegMask() const {
  return RegMask::Empty;
}

uint SafePointScalarObjectNode::match_edge(uint idx) const {
  return 0;
}

SafePointScalarObjectNode*
SafePointScalarObjectNode::clone(Dict* sosn_map, bool& new_node) const {
  void* cached = (*sosn_map)[(void*)this];
  if (cached != nullptr) {
    new_node = false;
    return (SafePointScalarObjectNode*)cached;
  }
  new_node = true;
  SafePointScalarObjectNode* res = (SafePointScalarObjectNode*)Node::clone();
  sosn_map->Insert((void*)this, (void*)res);
  return res;
}


#ifndef PRODUCT
void SafePointScalarObjectNode::dump_spec(outputStream *st) const {
  st->print(" # fields@[%d..%d]", first_index(), first_index() + n_fields() - 1);
}
#endif

//==============  SafePointScalarMergeNode  ==============

SafePointScalarMergeNode::SafePointScalarMergeNode(const TypeOopPtr* tp, int merge_pointer_idx) :
  TypeNode(tp, 1), // 1 control input -- seems required.  Get from root.
  _merge_pointer_idx(merge_pointer_idx)
{
  init_class_id(Class_SafePointScalarMerge);
}

// Do not allow value-numbering for SafePointScalarMerge node.
uint SafePointScalarMergeNode::hash() const { return NO_HASH; }
bool SafePointScalarMergeNode::cmp( const Node &n ) const {
  return (&n == this); // Always fail except on self
}

uint SafePointScalarMergeNode::ideal_reg() const {
  return 0; // No matching to machine instruction
}

const RegMask &SafePointScalarMergeNode::in_RegMask(uint idx) const {
  return *(Compile::current()->matcher()->idealreg2debugmask[in(idx)->ideal_reg()]);
}

const RegMask &SafePointScalarMergeNode::out_RegMask() const {
  return RegMask::Empty;
}

uint SafePointScalarMergeNode::match_edge(uint idx) const {
  return 0;
}

SafePointScalarMergeNode*
SafePointScalarMergeNode::clone(Dict* sosn_map, bool& new_node) const {
  void* cached = (*sosn_map)[(void*)this];
  if (cached != nullptr) {
    new_node = false;
    return (SafePointScalarMergeNode*)cached;
  }
  new_node = true;
  SafePointScalarMergeNode* res = (SafePointScalarMergeNode*)Node::clone();
  sosn_map->Insert((void*)this, (void*)res);
  return res;
}

#ifndef PRODUCT
void SafePointScalarMergeNode::dump_spec(outputStream *st) const {
  st->print(" # merge_pointer_idx=%d, scalarized_objects=%d", _merge_pointer_idx, req()-1);
}
#endif

//=============================================================================
uint AllocateNode::size_of() const { return sizeof(*this); }

AllocateNode::AllocateNode(Compile* C, const TypeFunc *atype,
                           Node *ctrl, Node *mem, Node *abio,
                           Node *size, Node *klass_node,
                           Node* initial_test,
                           InlineTypeNode* inline_type_node)
  : CallNode(atype, nullptr, TypeRawPtr::BOTTOM)
{
  init_class_id(Class_Allocate);
  init_flags(Flag_is_macro);
  _is_scalar_replaceable = false;
  _is_non_escaping = false;
  _is_allocation_MemBar_redundant = false;
  _larval = false;
  Node *topnode = C->top();

  init_req( TypeFunc::Control  , ctrl );
  init_req( TypeFunc::I_O      , abio );
  init_req( TypeFunc::Memory   , mem );
  init_req( TypeFunc::ReturnAdr, topnode );
  init_req( TypeFunc::FramePtr , topnode );
  init_req( AllocSize          , size);
  init_req( KlassNode          , klass_node);
  init_req( InitialTest        , initial_test);
  init_req( ALength            , topnode);
  init_req( ValidLengthTest    , topnode);
  init_req( InlineType     , inline_type_node);
  // DefaultValue defaults to nullptr
  // RawDefaultValue defaults to nullptr
  C->add_macro_node(this);
}

void AllocateNode::compute_MemBar_redundancy(ciMethod* initializer)
{
  assert(initializer != nullptr &&
         (initializer->is_object_constructor() || initializer->is_class_initializer()),
         "unexpected initializer method");
  BCEscapeAnalyzer* analyzer = initializer->get_bcea();
  if (analyzer == nullptr) {
    return;
  }

  // Allocation node is first parameter in its initializer
  if (analyzer->is_arg_stack(0) || analyzer->is_arg_local(0)) {
    _is_allocation_MemBar_redundant = true;
  }
}

Node* AllocateNode::make_ideal_mark(PhaseGVN* phase, Node* control, Node* mem) {
  Node* mark_node = nullptr;
  if (UseCompactObjectHeaders || EnableValhalla) {
    Node* klass_node = in(AllocateNode::KlassNode);
    Node* proto_adr = phase->transform(new AddPNode(klass_node, klass_node, phase->MakeConX(in_bytes(Klass::prototype_header_offset()))));
    mark_node = LoadNode::make(*phase, control, mem, proto_adr, TypeRawPtr::BOTTOM, TypeX_X, TypeX_X->basic_type(), MemNode::unordered);
    if (EnableValhalla) {
      mark_node = phase->transform(mark_node);
      // Avoid returning a constant (old node) here because this method is used by LoadNode::Ideal
      mark_node = new OrXNode(mark_node, phase->MakeConX(_larval ? markWord::larval_bit_in_place : 0));
    }
    return mark_node;
  } else {
    return phase->MakeConX(markWord::prototype().value());
  }
}

// Retrieve the length from the AllocateArrayNode. Narrow the type with a
// CastII, if appropriate.  If we are not allowed to create new nodes, and
// a CastII is appropriate, return null.
Node *AllocateArrayNode::make_ideal_length(const TypeOopPtr* oop_type, PhaseValues* phase, bool allow_new_nodes) {
  Node *length = in(AllocateNode::ALength);
  assert(length != nullptr, "length is not null");

  const TypeInt* length_type = phase->find_int_type(length);
  const TypeAryPtr* ary_type = oop_type->isa_aryptr();

  if (ary_type != nullptr && length_type != nullptr) {
    const TypeInt* narrow_length_type = ary_type->narrow_size_type(length_type);
    if (narrow_length_type != length_type) {
      // Assert one of:
      //   - the narrow_length is 0
      //   - the narrow_length is not wider than length
      assert(narrow_length_type == TypeInt::ZERO ||
             (length_type->is_con() && narrow_length_type->is_con() &&
              (narrow_length_type->_hi <= length_type->_lo)) ||
             (narrow_length_type->_hi <= length_type->_hi &&
              narrow_length_type->_lo >= length_type->_lo),
             "narrow type must be narrower than length type");

      // Return null if new nodes are not allowed
      if (!allow_new_nodes) {
        return nullptr;
      }
      // Create a cast which is control dependent on the initialization to
      // propagate the fact that the array length must be positive.
      InitializeNode* init = initialization();
      if (init != nullptr) {
        length = new CastIINode(init->proj_out_or_null(TypeFunc::Control), length, narrow_length_type);
      }
    }
  }

  return length;
}

//=============================================================================
const TypeFunc* LockNode::_lock_type_Type = nullptr;

uint LockNode::size_of() const { return sizeof(*this); }

// Redundant lock elimination
//
// There are various patterns of locking where we release and
// immediately reacquire a lock in a piece of code where no operations
// occur in between that would be observable.  In those cases we can
// skip releasing and reacquiring the lock without violating any
// fairness requirements.  Doing this around a loop could cause a lock
// to be held for a very long time so we concentrate on non-looping
// control flow.  We also require that the operations are fully
// redundant meaning that we don't introduce new lock operations on
// some paths so to be able to eliminate it on others ala PRE.  This
// would probably require some more extensive graph manipulation to
// guarantee that the memory edges were all handled correctly.
//
// Assuming p is a simple predicate which can't trap in any way and s
// is a synchronized method consider this code:
//
//   s();
//   if (p)
//     s();
//   else
//     s();
//   s();
//
// 1. The unlocks of the first call to s can be eliminated if the
// locks inside the then and else branches are eliminated.
//
// 2. The unlocks of the then and else branches can be eliminated if
// the lock of the final call to s is eliminated.
//
// Either of these cases subsumes the simple case of sequential control flow
//
// Additionally we can eliminate versions without the else case:
//
//   s();
//   if (p)
//     s();
//   s();
//
// 3. In this case we eliminate the unlock of the first s, the lock
// and unlock in the then case and the lock in the final s.
//
// Note also that in all these cases the then/else pieces don't have
// to be trivial as long as they begin and end with synchronization
// operations.
//
//   s();
//   if (p)
//     s();
//     f();
//     s();
//   s();
//
// The code will work properly for this case, leaving in the unlock
// before the call to f and the relock after it.
//
// A potentially interesting case which isn't handled here is when the
// locking is partially redundant.
//
//   s();
//   if (p)
//     s();
//
// This could be eliminated putting unlocking on the else case and
// eliminating the first unlock and the lock in the then side.
// Alternatively the unlock could be moved out of the then side so it
// was after the merge and the first unlock and second lock
// eliminated.  This might require less manipulation of the memory
// state to get correct.
//
// Additionally we might allow work between a unlock and lock before
// giving up eliminating the locks.  The current code disallows any
// conditional control flow between these operations.  A formulation
// similar to partial redundancy elimination computing the
// availability of unlocking and the anticipatability of locking at a
// program point would allow detection of fully redundant locking with
// some amount of work in between.  I'm not sure how often I really
// think that would occur though.  Most of the cases I've seen
// indicate it's likely non-trivial work would occur in between.
// There may be other more complicated constructs where we could
// eliminate locking but I haven't seen any others appear as hot or
// interesting.
//
// Locking and unlocking have a canonical form in ideal that looks
// roughly like this:
//
//              <obj>
//                | \\------+
//                |  \       \
//                | BoxLock   \
//                |  |   |     \
//                |  |    \     \
//                |  |   FastLock
//                |  |   /
//                |  |  /
//                |  |  |
//
//               Lock
//                |
//            Proj #0
//                |
//            MembarAcquire
//                |
//            Proj #0
//
//            MembarRelease
//                |
//            Proj #0
//                |
//              Unlock
//                |
//            Proj #0
//
//
// This code proceeds by processing Lock nodes during PhaseIterGVN
// and searching back through its control for the proper code
// patterns.  Once it finds a set of lock and unlock operations to
// eliminate they are marked as eliminatable which causes the
// expansion of the Lock and Unlock macro nodes to make the operation a NOP
//
//=============================================================================

//
// Utility function to skip over uninteresting control nodes.  Nodes skipped are:
//   - copy regions.  (These may not have been optimized away yet.)
//   - eliminated locking nodes
//
static Node *next_control(Node *ctrl) {
  if (ctrl == nullptr)
    return nullptr;
  while (1) {
    if (ctrl->is_Region()) {
      RegionNode *r = ctrl->as_Region();
      Node *n = r->is_copy();
      if (n == nullptr)
        break;  // hit a region, return it
      else
        ctrl = n;
    } else if (ctrl->is_Proj()) {
      Node *in0 = ctrl->in(0);
      if (in0->is_AbstractLock() && in0->as_AbstractLock()->is_eliminated()) {
        ctrl = in0->in(0);
      } else {
        break;
      }
    } else {
      break; // found an interesting control
    }
  }
  return ctrl;
}
//
// Given a control, see if it's the control projection of an Unlock which
// operating on the same object as lock.
//
bool AbstractLockNode::find_matching_unlock(const Node* ctrl, LockNode* lock,
                                            GrowableArray<AbstractLockNode*> &lock_ops) {
  ProjNode *ctrl_proj = (ctrl->is_Proj()) ? ctrl->as_Proj() : nullptr;
  if (ctrl_proj != nullptr && ctrl_proj->_con == TypeFunc::Control) {
    Node *n = ctrl_proj->in(0);
    if (n != nullptr && n->is_Unlock()) {
      UnlockNode *unlock = n->as_Unlock();
      BarrierSetC2* bs = BarrierSet::barrier_set()->barrier_set_c2();
      Node* lock_obj = bs->step_over_gc_barrier(lock->obj_node());
      Node* unlock_obj = bs->step_over_gc_barrier(unlock->obj_node());
      if (lock_obj->eqv_uncast(unlock_obj) &&
          BoxLockNode::same_slot(lock->box_node(), unlock->box_node()) &&
          !unlock->is_eliminated()) {
        lock_ops.append(unlock);
        return true;
      }
    }
  }
  return false;
}

//
// Find the lock matching an unlock.  Returns null if a safepoint
// or complicated control is encountered first.
LockNode *AbstractLockNode::find_matching_lock(UnlockNode* unlock) {
  LockNode *lock_result = nullptr;
  // find the matching lock, or an intervening safepoint
  Node *ctrl = next_control(unlock->in(0));
  while (1) {
    assert(ctrl != nullptr, "invalid control graph");
    assert(!ctrl->is_Start(), "missing lock for unlock");
    if (ctrl->is_top()) break;  // dead control path
    if (ctrl->is_Proj()) ctrl = ctrl->in(0);
    if (ctrl->is_SafePoint()) {
        break;  // found a safepoint (may be the lock we are searching for)
    } else if (ctrl->is_Region()) {
      // Check for a simple diamond pattern.  Punt on anything more complicated
      if (ctrl->req() == 3 && ctrl->in(1) != nullptr && ctrl->in(2) != nullptr) {
        Node *in1 = next_control(ctrl->in(1));
        Node *in2 = next_control(ctrl->in(2));
        if (((in1->is_IfTrue() && in2->is_IfFalse()) ||
             (in2->is_IfTrue() && in1->is_IfFalse())) && (in1->in(0) == in2->in(0))) {
          ctrl = next_control(in1->in(0)->in(0));
        } else {
          break;
        }
      } else {
        break;
      }
    } else {
      ctrl = next_control(ctrl->in(0));  // keep searching
    }
  }
  if (ctrl->is_Lock()) {
    LockNode *lock = ctrl->as_Lock();
    BarrierSetC2* bs = BarrierSet::barrier_set()->barrier_set_c2();
    Node* lock_obj = bs->step_over_gc_barrier(lock->obj_node());
    Node* unlock_obj = bs->step_over_gc_barrier(unlock->obj_node());
    if (lock_obj->eqv_uncast(unlock_obj) &&
        BoxLockNode::same_slot(lock->box_node(), unlock->box_node())) {
      lock_result = lock;
    }
  }
  return lock_result;
}

// This code corresponds to case 3 above.

bool AbstractLockNode::find_lock_and_unlock_through_if(Node* node, LockNode* lock,
                                                       GrowableArray<AbstractLockNode*> &lock_ops) {
  Node* if_node = node->in(0);
  bool  if_true = node->is_IfTrue();

  if (if_node->is_If() && if_node->outcnt() == 2 && (if_true || node->is_IfFalse())) {
    Node *lock_ctrl = next_control(if_node->in(0));
    if (find_matching_unlock(lock_ctrl, lock, lock_ops)) {
      Node* lock1_node = nullptr;
      ProjNode* proj = if_node->as_If()->proj_out(!if_true);
      if (if_true) {
        if (proj->is_IfFalse() && proj->outcnt() == 1) {
          lock1_node = proj->unique_out();
        }
      } else {
        if (proj->is_IfTrue() && proj->outcnt() == 1) {
          lock1_node = proj->unique_out();
        }
      }
      if (lock1_node != nullptr && lock1_node->is_Lock()) {
        LockNode *lock1 = lock1_node->as_Lock();
        BarrierSetC2* bs = BarrierSet::barrier_set()->barrier_set_c2();
        Node* lock_obj = bs->step_over_gc_barrier(lock->obj_node());
        Node* lock1_obj = bs->step_over_gc_barrier(lock1->obj_node());
        if (lock_obj->eqv_uncast(lock1_obj) &&
            BoxLockNode::same_slot(lock->box_node(), lock1->box_node()) &&
            !lock1->is_eliminated()) {
          lock_ops.append(lock1);
          return true;
        }
      }
    }
  }

  lock_ops.trunc_to(0);
  return false;
}

bool AbstractLockNode::find_unlocks_for_region(const RegionNode* region, LockNode* lock,
                               GrowableArray<AbstractLockNode*> &lock_ops) {
  // check each control merging at this point for a matching unlock.
  // in(0) should be self edge so skip it.
  for (int i = 1; i < (int)region->req(); i++) {
    Node *in_node = next_control(region->in(i));
    if (in_node != nullptr) {
      if (find_matching_unlock(in_node, lock, lock_ops)) {
        // found a match so keep on checking.
        continue;
      } else if (find_lock_and_unlock_through_if(in_node, lock, lock_ops)) {
        continue;
      }

      // If we fall through to here then it was some kind of node we
      // don't understand or there wasn't a matching unlock, so give
      // up trying to merge locks.
      lock_ops.trunc_to(0);
      return false;
    }
  }
  return true;

}

// Check that all locks/unlocks associated with object come from balanced regions.
bool AbstractLockNode::is_balanced() {
  Node* obj = obj_node();
  for (uint j = 0; j < obj->outcnt(); j++) {
    Node* n = obj->raw_out(j);
    if (n->is_AbstractLock() &&
        n->as_AbstractLock()->obj_node()->eqv_uncast(obj)) {
      BoxLockNode* n_box = n->as_AbstractLock()->box_node()->as_BoxLock();
      if (n_box->is_unbalanced()) {
        return false;
      }
    }
  }
  return true;
}

const char* AbstractLockNode::_kind_names[] = {"Regular", "NonEscObj", "Coarsened", "Nested"};

const char * AbstractLockNode::kind_as_string() const {
  return _kind_names[_kind];
}

#ifndef PRODUCT
//
// Create a counter which counts the number of times this lock is acquired
//
void AbstractLockNode::create_lock_counter(JVMState* state) {
  _counter = OptoRuntime::new_named_counter(state, NamedCounter::LockCounter);
}

void AbstractLockNode::set_eliminated_lock_counter() {
  if (_counter) {
    // Update the counter to indicate that this lock was eliminated.
    // The counter update code will stay around even though the
    // optimizer will eliminate the lock operation itself.
    _counter->set_tag(NamedCounter::EliminatedLockCounter);
  }
}

void AbstractLockNode::dump_spec(outputStream* st) const {
  st->print("%s ", _kind_names[_kind]);
  CallNode::dump_spec(st);
}

void AbstractLockNode::dump_compact_spec(outputStream* st) const {
  st->print("%s", _kind_names[_kind]);
}
#endif

//=============================================================================
Node *LockNode::Ideal(PhaseGVN *phase, bool can_reshape) {

  // perform any generic optimizations first (returns 'this' or null)
  Node *result = SafePointNode::Ideal(phase, can_reshape);
  if (result != nullptr)  return result;
  // Don't bother trying to transform a dead node
  if (in(0) && in(0)->is_top())  return nullptr;

  // Now see if we can optimize away this lock.  We don't actually
  // remove the locking here, we simply set the _eliminate flag which
  // prevents macro expansion from expanding the lock.  Since we don't
  // modify the graph, the value returned from this function is the
  // one computed above.
  const Type* obj_type = phase->type(obj_node());
  if (can_reshape && EliminateLocks && !is_non_esc_obj() && !obj_type->is_inlinetypeptr()) {
    //
    // If we are locking an non-escaped object, the lock/unlock is unnecessary
    //
    ConnectionGraph *cgr = phase->C->congraph();
    if (cgr != nullptr && cgr->can_eliminate_lock(this)) {
      assert(!is_eliminated() || is_coarsened(), "sanity");
      // The lock could be marked eliminated by lock coarsening
      // code during first IGVN before EA. Replace coarsened flag
      // to eliminate all associated locks/unlocks.
#ifdef ASSERT
      this->log_lock_optimization(phase->C,"eliminate_lock_set_non_esc1");
#endif
      this->set_non_esc_obj();
      return result;
    }

    if (!phase->C->do_locks_coarsening()) {
      return result; // Compiling without locks coarsening
    }
    //
    // Try lock coarsening
    //
    PhaseIterGVN* iter = phase->is_IterGVN();
    if (iter != nullptr && !is_eliminated()) {

      GrowableArray<AbstractLockNode*>   lock_ops;

      Node *ctrl = next_control(in(0));

      // now search back for a matching Unlock
      if (find_matching_unlock(ctrl, this, lock_ops)) {
        // found an unlock directly preceding this lock.  This is the
        // case of single unlock directly control dependent on a
        // single lock which is the trivial version of case 1 or 2.
      } else if (ctrl->is_Region() ) {
        if (find_unlocks_for_region(ctrl->as_Region(), this, lock_ops)) {
        // found lock preceded by multiple unlocks along all paths
        // joining at this point which is case 3 in description above.
        }
      } else {
        // see if this lock comes from either half of an if and the
        // predecessors merges unlocks and the other half of the if
        // performs a lock.
        if (find_lock_and_unlock_through_if(ctrl, this, lock_ops)) {
          // found unlock splitting to an if with locks on both branches.
        }
      }

      if (lock_ops.length() > 0) {
        // add ourselves to the list of locks to be eliminated.
        lock_ops.append(this);

  #ifndef PRODUCT
        if (PrintEliminateLocks) {
          int locks = 0;
          int unlocks = 0;
          if (Verbose) {
            tty->print_cr("=== Locks coarsening ===");
            tty->print("Obj: ");
            obj_node()->dump();
          }
          for (int i = 0; i < lock_ops.length(); i++) {
            AbstractLockNode* lock = lock_ops.at(i);
            if (lock->Opcode() == Op_Lock)
              locks++;
            else
              unlocks++;
            if (Verbose) {
              tty->print("Box %d: ", i);
              box_node()->dump();
              tty->print(" %d: ", i);
              lock->dump();
            }
          }
          tty->print_cr("=== Coarsened %d unlocks and %d locks", unlocks, locks);
        }
  #endif

        // for each of the identified locks, mark them
        // as eliminatable
        for (int i = 0; i < lock_ops.length(); i++) {
          AbstractLockNode* lock = lock_ops.at(i);

          // Mark it eliminated by coarsening and update any counters
#ifdef ASSERT
          lock->log_lock_optimization(phase->C, "eliminate_lock_set_coarsened");
#endif
          lock->set_coarsened();
        }
        // Record this coarsened group.
        phase->C->add_coarsened_locks(lock_ops);
      } else if (ctrl->is_Region() &&
                 iter->_worklist.member(ctrl)) {
        // We weren't able to find any opportunities but the region this
        // lock is control dependent on hasn't been processed yet so put
        // this lock back on the worklist so we can check again once any
        // region simplification has occurred.
        iter->_worklist.push(this);
      }
    }
  }

  return result;
}

//=============================================================================
bool LockNode::is_nested_lock_region() {
  return is_nested_lock_region(nullptr);
}

// p is used for access to compilation log; no logging if null
bool LockNode::is_nested_lock_region(Compile * c) {
  BoxLockNode* box = box_node()->as_BoxLock();
  int stk_slot = box->stack_slot();
  if (stk_slot <= 0) {
#ifdef ASSERT
    this->log_lock_optimization(c, "eliminate_lock_INLR_1");
#endif
    return false; // External lock or it is not Box (Phi node).
  }

  // Ignore complex cases: merged locks or multiple locks.
  Node* obj = obj_node();
  LockNode* unique_lock = nullptr;
  Node* bad_lock = nullptr;
  if (!box->is_simple_lock_region(&unique_lock, obj, &bad_lock)) {
#ifdef ASSERT
    this->log_lock_optimization(c, "eliminate_lock_INLR_2a", bad_lock);
#endif
    return false;
  }
  if (unique_lock != this) {
#ifdef ASSERT
    this->log_lock_optimization(c, "eliminate_lock_INLR_2b", (unique_lock != nullptr ? unique_lock : bad_lock));
    if (PrintEliminateLocks && Verbose) {
      tty->print_cr("=============== unique_lock != this ============");
      tty->print(" this: ");
      this->dump();
      tty->print(" box: ");
      box->dump();
      tty->print(" obj: ");
      obj->dump();
      if (unique_lock != nullptr) {
        tty->print(" unique_lock: ");
        unique_lock->dump();
      }
      if (bad_lock != nullptr) {
        tty->print(" bad_lock: ");
        bad_lock->dump();
      }
      tty->print_cr("===============");
    }
#endif
    return false;
  }

  BarrierSetC2* bs = BarrierSet::barrier_set()->barrier_set_c2();
  obj = bs->step_over_gc_barrier(obj);
  // Look for external lock for the same object.
  SafePointNode* sfn = this->as_SafePoint();
  JVMState* youngest_jvms = sfn->jvms();
  int max_depth = youngest_jvms->depth();
  for (int depth = 1; depth <= max_depth; depth++) {
    JVMState* jvms = youngest_jvms->of_depth(depth);
    int num_mon  = jvms->nof_monitors();
    // Loop over monitors
    for (int idx = 0; idx < num_mon; idx++) {
      Node* obj_node = sfn->monitor_obj(jvms, idx);
      obj_node = bs->step_over_gc_barrier(obj_node);
      BoxLockNode* box_node = sfn->monitor_box(jvms, idx)->as_BoxLock();
      if ((box_node->stack_slot() < stk_slot) && obj_node->eqv_uncast(obj)) {
        box->set_nested();
        return true;
      }
    }
  }
#ifdef ASSERT
  this->log_lock_optimization(c, "eliminate_lock_INLR_3");
#endif
  return false;
}

//=============================================================================
uint UnlockNode::size_of() const { return sizeof(*this); }

//=============================================================================
Node *UnlockNode::Ideal(PhaseGVN *phase, bool can_reshape) {

  // perform any generic optimizations first (returns 'this' or null)
  Node *result = SafePointNode::Ideal(phase, can_reshape);
  if (result != nullptr)  return result;
  // Don't bother trying to transform a dead node
  if (in(0) && in(0)->is_top())  return nullptr;

  // Now see if we can optimize away this unlock.  We don't actually
  // remove the unlocking here, we simply set the _eliminate flag which
  // prevents macro expansion from expanding the unlock.  Since we don't
  // modify the graph, the value returned from this function is the
  // one computed above.
  // Escape state is defined after Parse phase.
  const Type* obj_type = phase->type(obj_node());
  if (can_reshape && EliminateLocks && !is_non_esc_obj() && !obj_type->is_inlinetypeptr()) {
    //
    // If we are unlocking an non-escaped object, the lock/unlock is unnecessary.
    //
    ConnectionGraph *cgr = phase->C->congraph();
    if (cgr != nullptr && cgr->can_eliminate_lock(this)) {
      assert(!is_eliminated() || is_coarsened(), "sanity");
      // The lock could be marked eliminated by lock coarsening
      // code during first IGVN before EA. Replace coarsened flag
      // to eliminate all associated locks/unlocks.
#ifdef ASSERT
      this->log_lock_optimization(phase->C, "eliminate_lock_set_non_esc2");
#endif
      this->set_non_esc_obj();
    }
  }
  return result;
}

void AbstractLockNode::log_lock_optimization(Compile *C, const char * tag, Node* bad_lock)  const {
  if (C == nullptr) {
    return;
  }
  CompileLog* log = C->log();
  if (log != nullptr) {
    Node* box = box_node();
    Node* obj = obj_node();
    int box_id = box != nullptr ? box->_idx : -1;
    int obj_id = obj != nullptr ? obj->_idx : -1;

    log->begin_head("%s compile_id='%d' lock_id='%d' class='%s' kind='%s' box_id='%d' obj_id='%d' bad_id='%d'",
          tag, C->compile_id(), this->_idx,
          is_Unlock() ? "unlock" : is_Lock() ? "lock" : "?",
          kind_as_string(), box_id, obj_id, (bad_lock != nullptr ? bad_lock->_idx : -1));
    log->stamp();
    log->end_head();
    JVMState* p = is_Unlock() ? (as_Unlock()->dbg_jvms()) : jvms();
    while (p != nullptr) {
      log->elem("jvms bci='%d' method='%d'", p->bci(), log->identify(p->method()));
      p = p->caller();
    }
    log->tail(tag);
  }
}

bool CallNode::may_modify_arraycopy_helper(const TypeOopPtr* dest_t, const TypeOopPtr* t_oop, PhaseValues* phase) {
  if (dest_t->is_known_instance() && t_oop->is_known_instance()) {
    return dest_t->instance_id() == t_oop->instance_id();
  }

  if (dest_t->isa_instptr() && !dest_t->is_instptr()->instance_klass()->equals(phase->C->env()->Object_klass())) {
    // clone
    if (t_oop->isa_aryptr()) {
      return false;
    }
    if (!t_oop->isa_instptr()) {
      return true;
    }
    if (dest_t->maybe_java_subtype_of(t_oop) || t_oop->maybe_java_subtype_of(dest_t)) {
      return true;
    }
    // unrelated
    return false;
  }

  if (dest_t->isa_aryptr()) {
    // arraycopy or array clone
    if (t_oop->isa_instptr()) {
      return false;
    }
    if (!t_oop->isa_aryptr()) {
      return true;
    }

    const Type* elem = dest_t->is_aryptr()->elem();
    if (elem == Type::BOTTOM) {
      // An array but we don't know what elements are
      return true;
    }

    dest_t = dest_t->is_aryptr()->with_field_offset(Type::OffsetBot)->add_offset(Type::OffsetBot)->is_oopptr();
    t_oop = t_oop->is_aryptr()->with_field_offset(Type::OffsetBot);
    uint dest_alias = phase->C->get_alias_index(dest_t);
    uint t_oop_alias = phase->C->get_alias_index(t_oop);

    return dest_alias == t_oop_alias;
  }

  return true;
}<|MERGE_RESOLUTION|>--- conflicted
+++ resolved
@@ -505,17 +505,10 @@
       if (nf > 0) {
         uint first_ind = spobj->first_index(mcall->jvms());
         if (iklass != nullptr && iklass->is_inlinetype()) {
-<<<<<<< HEAD
-          Node* init_node = mcall->in(first_ind++);
-          if (!init_node->is_top()) {
-            st->print(" [is_init");
-            format_helper(regalloc, st, init_node, ":", -2, nullptr);
-=======
           Node* null_marker = mcall->in(first_ind++);
           if (!null_marker->is_top()) {
             st->print(" [null marker");
             format_helper(regalloc, st, null_marker, ":", -1, nullptr);
->>>>>>> cccb5014
           }
 
           Node* larval_node = mcall->in(first_ind++);
