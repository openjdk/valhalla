--- conflicted
+++ resolved
@@ -1006,17 +1006,10 @@
          _override_symbolic_info == call._override_symbolic_info;
 }
 
-<<<<<<< HEAD
-void CallJavaNode::copy_call_debug_info(PhaseIterGVN* phase, CallNode *oldcall) {
-  // Copy debug information and adjust JVMState information
-  uint old_dbg_start = oldcall->tf()->domain_sig()->cnt();
-  uint new_dbg_start = tf()->domain_sig()->cnt();
-=======
 void CallJavaNode::copy_call_debug_info(PhaseIterGVN* phase, SafePointNode *sfpt) {
   // Copy debug information and adjust JVMState information
-  uint old_dbg_start = sfpt->is_Call() ? sfpt->as_Call()->tf()->domain()->cnt() : (uint)TypeFunc::Parms+1;
-  uint new_dbg_start = tf()->domain()->cnt();
->>>>>>> d735f919
+  uint old_dbg_start = sfpt->is_Call() ? sfpt->as_Call()->tf()->domain_sig()->cnt() : (uint)TypeFunc::Parms+1;
+  uint new_dbg_start = tf()->domain_sig()->cnt();
   int jvms_adj  = new_dbg_start - old_dbg_start;
   assert (new_dbg_start == req(), "argument count mismatch");
   Compile* C = phase->C;
@@ -1024,16 +1017,6 @@
   // SafePointScalarObject node could be referenced several times in debug info.
   // Use Dict to record cloned nodes.
   Dict* sosn_map = new Dict(cmpkey,hashkey);
-<<<<<<< HEAD
-  for (uint i = old_dbg_start; i < oldcall->req(); i++) {
-    Node* old_in = oldcall->in(i);
-    // Clone old SafePointScalarObjectNodes, adjusting their field contents.
-    if (old_in != NULL && old_in->is_SafePointScalarObject()) {
-      SafePointScalarObjectNode* old_sosn = old_in->as_SafePointScalarObject();
-      uint old_unique = C->unique();
-      Node* new_in = old_sosn->clone(sosn_map);
-      if (old_unique != C->unique()) { // New node?
-=======
   for (uint i = old_dbg_start; i < sfpt->req(); i++) {
     Node* old_in = sfpt->in(i);
     // Clone old SafePointScalarObjectNodes, adjusting their field contents.
@@ -1042,7 +1025,6 @@
       bool new_node;
       Node* new_in = old_sosn->clone(sosn_map, new_node);
       if (new_node) { // New node?
->>>>>>> d735f919
         new_in->set_req(0, C->root()); // reset control edge
         new_in = phase->transform(new_in); // Register new node.
       }
@@ -1052,11 +1034,7 @@
   }
 
   // JVMS may be shared so clone it before we modify it
-<<<<<<< HEAD
-  set_jvms(oldcall->jvms() != NULL ? oldcall->jvms()->clone_deep(C) : NULL);
-=======
   set_jvms(sfpt->jvms() != NULL ? sfpt->jvms()->clone_deep(C) : NULL);
->>>>>>> d735f919
   for (JVMState *jvms = this->jvms(); jvms != NULL; jvms = jvms->caller()) {
     jvms->set_map(this);
     jvms->set_locoff(jvms->locoff()+jvms_adj);
