/*
 * Copyright (c) 1997, 2022, Oracle and/or its affiliates. All rights reserved.
 * DO NOT ALTER OR REMOVE COPYRIGHT NOTICES OR THIS FILE HEADER.
 *
 * This code is free software; you can redistribute it and/or modify it
 * under the terms of the GNU General Public License version 2 only, as
 * published by the Free Software Foundation.
 *
 * This code is distributed in the hope that it will be useful, but WITHOUT
 * ANY WARRANTY; without even the implied warranty of MERCHANTABILITY or
 * FITNESS FOR A PARTICULAR PURPOSE.  See the GNU General Public License
 * version 2 for more details (a copy is included in the LICENSE file that
 * accompanied this code).
 *
 * You should have received a copy of the GNU General Public License version
 * 2 along with this work; if not, write to the Free Software Foundation,
 * Inc., 51 Franklin St, Fifth Floor, Boston, MA 02110-1301 USA.
 *
 * Please contact Oracle, 500 Oracle Parkway, Redwood Shores, CA 94065 USA
 * or visit www.oracle.com if you need additional information or have any
 * questions.
 *
 */

#include "precompiled.hpp"
#include "compiler/compileLog.hpp"
#include "ci/ciFlatArrayKlass.hpp"
#include "ci/bcEscapeAnalyzer.hpp"
#include "compiler/oopMap.hpp"
#include "gc/shared/barrierSet.hpp"
#include "gc/shared/c2/barrierSetC2.hpp"
#include "interpreter/interpreter.hpp"
#include "opto/callGenerator.hpp"
#include "opto/callnode.hpp"
#include "opto/castnode.hpp"
#include "opto/convertnode.hpp"
#include "opto/escape.hpp"
#include "opto/inlinetypenode.hpp"
#include "opto/locknode.hpp"
#include "opto/machnode.hpp"
#include "opto/matcher.hpp"
#include "opto/parse.hpp"
#include "opto/regalloc.hpp"
#include "opto/regmask.hpp"
#include "opto/rootnode.hpp"
#include "opto/runtime.hpp"
#include "runtime/sharedRuntime.hpp"
#include "runtime/stubRoutines.hpp"
#include "utilities/powerOfTwo.hpp"
#include "code/vmreg.hpp"

// Portions of code courtesy of Clifford Click

// Optimization - Graph Style

//=============================================================================
uint StartNode::size_of() const { return sizeof(*this); }
bool StartNode::cmp( const Node &n ) const
{ return _domain == ((StartNode&)n)._domain; }
const Type *StartNode::bottom_type() const { return _domain; }
const Type* StartNode::Value(PhaseGVN* phase) const { return _domain; }
#ifndef PRODUCT
void StartNode::dump_spec(outputStream *st) const { st->print(" #"); _domain->dump_on(st);}
void StartNode::dump_compact_spec(outputStream *st) const { /* empty */ }
#endif

//------------------------------Ideal------------------------------------------
Node *StartNode::Ideal(PhaseGVN *phase, bool can_reshape){
  return remove_dead_region(phase, can_reshape) ? this : NULL;
}

//------------------------------calling_convention-----------------------------
void StartNode::calling_convention(BasicType* sig_bt, VMRegPair *parm_regs, uint argcnt) const {
  SharedRuntime::java_calling_convention(sig_bt, parm_regs, argcnt);
}

//------------------------------Registers--------------------------------------
const RegMask &StartNode::in_RegMask(uint) const {
  return RegMask::Empty;
}

//------------------------------match------------------------------------------
// Construct projections for incoming parameters, and their RegMask info
Node *StartNode::match(const ProjNode *proj, const Matcher *match, const RegMask* mask) {
  switch (proj->_con) {
  case TypeFunc::Control:
  case TypeFunc::I_O:
  case TypeFunc::Memory:
    return new MachProjNode(this,proj->_con,RegMask::Empty,MachProjNode::unmatched_proj);
  case TypeFunc::FramePtr:
    return new MachProjNode(this,proj->_con,Matcher::c_frame_ptr_mask, Op_RegP);
  case TypeFunc::ReturnAdr:
    return new MachProjNode(this,proj->_con,match->_return_addr_mask,Op_RegP);
  case TypeFunc::Parms:
  default: {
      uint parm_num = proj->_con - TypeFunc::Parms;
      const Type *t = _domain->field_at(proj->_con);
      if (t->base() == Type::Half)  // 2nd half of Longs and Doubles
        return new ConNode(Type::TOP);
      uint ideal_reg = t->ideal_reg();
      RegMask &rm = match->_calling_convention_mask[parm_num];
      return new MachProjNode(this,proj->_con,rm,ideal_reg);
    }
  }
  return NULL;
}

//=============================================================================
const char * const ParmNode::names[TypeFunc::Parms+1] = {
  "Control", "I_O", "Memory", "FramePtr", "ReturnAdr", "Parms"
};

#ifndef PRODUCT
void ParmNode::dump_spec(outputStream *st) const {
  if( _con < TypeFunc::Parms ) {
    st->print("%s", names[_con]);
  } else {
    st->print("Parm%d: ",_con-TypeFunc::Parms);
    // Verbose and WizardMode dump bottom_type for all nodes
    if( !Verbose && !WizardMode )   bottom_type()->dump_on(st);
  }
}

void ParmNode::dump_compact_spec(outputStream *st) const {
  if (_con < TypeFunc::Parms) {
    st->print("%s", names[_con]);
  } else {
    st->print("%d:", _con-TypeFunc::Parms);
    // unconditionally dump bottom_type
    bottom_type()->dump_on(st);
  }
}
#endif

uint ParmNode::ideal_reg() const {
  switch( _con ) {
  case TypeFunc::Control  : // fall through
  case TypeFunc::I_O      : // fall through
  case TypeFunc::Memory   : return 0;
  case TypeFunc::FramePtr : // fall through
  case TypeFunc::ReturnAdr: return Op_RegP;
  default                 : assert( _con > TypeFunc::Parms, "" );
    // fall through
  case TypeFunc::Parms    : {
    // Type of argument being passed
    const Type *t = in(0)->as_Start()->_domain->field_at(_con);
    return t->ideal_reg();
  }
  }
  ShouldNotReachHere();
  return 0;
}

//=============================================================================
ReturnNode::ReturnNode(uint edges, Node *cntrl, Node *i_o, Node *memory, Node *frameptr, Node *retadr ) : Node(edges) {
  init_req(TypeFunc::Control,cntrl);
  init_req(TypeFunc::I_O,i_o);
  init_req(TypeFunc::Memory,memory);
  init_req(TypeFunc::FramePtr,frameptr);
  init_req(TypeFunc::ReturnAdr,retadr);
}

Node *ReturnNode::Ideal(PhaseGVN *phase, bool can_reshape){
  return remove_dead_region(phase, can_reshape) ? this : NULL;
}

const Type* ReturnNode::Value(PhaseGVN* phase) const {
  return ( phase->type(in(TypeFunc::Control)) == Type::TOP)
    ? Type::TOP
    : Type::BOTTOM;
}

// Do we Match on this edge index or not?  No edges on return nodes
uint ReturnNode::match_edge(uint idx) const {
  return 0;
}


#ifndef PRODUCT
void ReturnNode::dump_req(outputStream *st, DumpConfig* dc) const {
  // Dump the required inputs, after printing "returns"
  uint i;                       // Exit value of loop
  for (i = 0; i < req(); i++) {    // For all required inputs
    if (i == TypeFunc::Parms) st->print("returns ");
    Node* p = in(i);
    if (p != nullptr) {
      p->dump_idx(false, st, dc);
      st->print(" ");
    } else {
      st->print("_ ");
    }
  }
}
#endif

//=============================================================================
RethrowNode::RethrowNode(
  Node* cntrl,
  Node* i_o,
  Node* memory,
  Node* frameptr,
  Node* ret_adr,
  Node* exception
) : Node(TypeFunc::Parms + 1) {
  init_req(TypeFunc::Control  , cntrl    );
  init_req(TypeFunc::I_O      , i_o      );
  init_req(TypeFunc::Memory   , memory   );
  init_req(TypeFunc::FramePtr , frameptr );
  init_req(TypeFunc::ReturnAdr, ret_adr);
  init_req(TypeFunc::Parms    , exception);
}

Node *RethrowNode::Ideal(PhaseGVN *phase, bool can_reshape){
  return remove_dead_region(phase, can_reshape) ? this : NULL;
}

const Type* RethrowNode::Value(PhaseGVN* phase) const {
  return (phase->type(in(TypeFunc::Control)) == Type::TOP)
    ? Type::TOP
    : Type::BOTTOM;
}

uint RethrowNode::match_edge(uint idx) const {
  return 0;
}

#ifndef PRODUCT
void RethrowNode::dump_req(outputStream *st, DumpConfig* dc) const {
  // Dump the required inputs, after printing "exception"
  uint i;                       // Exit value of loop
  for (i = 0; i < req(); i++) {    // For all required inputs
    if (i == TypeFunc::Parms) st->print("exception ");
    Node* p = in(i);
    if (p != nullptr) {
      p->dump_idx(false, st, dc);
      st->print(" ");
    } else {
      st->print("_ ");
    }
  }
}
#endif

//=============================================================================
// Do we Match on this edge index or not?  Match only target address & method
uint TailCallNode::match_edge(uint idx) const {
  return TypeFunc::Parms <= idx  &&  idx <= TypeFunc::Parms+1;
}

//=============================================================================
// Do we Match on this edge index or not?  Match only target address & oop
uint TailJumpNode::match_edge(uint idx) const {
  return TypeFunc::Parms <= idx  &&  idx <= TypeFunc::Parms+1;
}

//=============================================================================
JVMState::JVMState(ciMethod* method, JVMState* caller) :
  _method(method) {
  assert(method != NULL, "must be valid call site");
  _bci = InvocationEntryBci;
  _reexecute = Reexecute_Undefined;
  debug_only(_bci = -99);  // random garbage value
  debug_only(_map = (SafePointNode*)-1);
  _caller = caller;
  _depth  = 1 + (caller == NULL ? 0 : caller->depth());
  _locoff = TypeFunc::Parms;
  _stkoff = _locoff + _method->max_locals();
  _monoff = _stkoff + _method->max_stack();
  _scloff = _monoff;
  _endoff = _monoff;
  _sp = 0;
}
JVMState::JVMState(int stack_size) :
  _method(NULL) {
  _bci = InvocationEntryBci;
  _reexecute = Reexecute_Undefined;
  debug_only(_map = (SafePointNode*)-1);
  _caller = NULL;
  _depth  = 1;
  _locoff = TypeFunc::Parms;
  _stkoff = _locoff;
  _monoff = _stkoff + stack_size;
  _scloff = _monoff;
  _endoff = _monoff;
  _sp = 0;
}

//--------------------------------of_depth-------------------------------------
JVMState* JVMState::of_depth(int d) const {
  const JVMState* jvmp = this;
  assert(0 < d && (uint)d <= depth(), "oob");
  for (int skip = depth() - d; skip > 0; skip--) {
    jvmp = jvmp->caller();
  }
  assert(jvmp->depth() == (uint)d, "found the right one");
  return (JVMState*)jvmp;
}

//-----------------------------same_calls_as-----------------------------------
bool JVMState::same_calls_as(const JVMState* that) const {
  if (this == that)                    return true;
  if (this->depth() != that->depth())  return false;
  const JVMState* p = this;
  const JVMState* q = that;
  for (;;) {
    if (p->_method != q->_method)    return false;
    if (p->_method == NULL)          return true;   // bci is irrelevant
    if (p->_bci    != q->_bci)       return false;
    if (p->_reexecute != q->_reexecute)  return false;
    p = p->caller();
    q = q->caller();
    if (p == q)                      return true;
    assert(p != NULL && q != NULL, "depth check ensures we don't run off end");
  }
}

//------------------------------debug_start------------------------------------
uint JVMState::debug_start()  const {
  debug_only(JVMState* jvmroot = of_depth(1));
  assert(jvmroot->locoff() <= this->locoff(), "youngest JVMState must be last");
  return of_depth(1)->locoff();
}

//-------------------------------debug_end-------------------------------------
uint JVMState::debug_end() const {
  debug_only(JVMState* jvmroot = of_depth(1));
  assert(jvmroot->endoff() <= this->endoff(), "youngest JVMState must be last");
  return endoff();
}

//------------------------------debug_depth------------------------------------
uint JVMState::debug_depth() const {
  uint total = 0;
  for (const JVMState* jvmp = this; jvmp != NULL; jvmp = jvmp->caller()) {
    total += jvmp->debug_size();
  }
  return total;
}

#ifndef PRODUCT

//------------------------------format_helper----------------------------------
// Given an allocation (a Chaitin object) and a Node decide if the Node carries
// any defined value or not.  If it does, print out the register or constant.
static void format_helper( PhaseRegAlloc *regalloc, outputStream* st, Node *n, const char *msg, uint i, GrowableArray<SafePointScalarObjectNode*> *scobjs ) {
  if (n == NULL) { st->print(" NULL"); return; }
  if (n->is_SafePointScalarObject()) {
    // Scalar replacement.
    SafePointScalarObjectNode* spobj = n->as_SafePointScalarObject();
    scobjs->append_if_missing(spobj);
    int sco_n = scobjs->find(spobj);
    assert(sco_n >= 0, "");
    st->print(" %s%d]=#ScObj" INT32_FORMAT, msg, i, sco_n);
    return;
  }
  if (regalloc->node_regs_max_index() > 0 &&
      OptoReg::is_valid(regalloc->get_reg_first(n))) { // Check for undefined
    char buf[50];
    regalloc->dump_register(n,buf);
    st->print(" %s%d]=%s",msg,i,buf);
  } else {                      // No register, but might be constant
    const Type *t = n->bottom_type();
    switch (t->base()) {
    case Type::Int:
      st->print(" %s%d]=#" INT32_FORMAT,msg,i,t->is_int()->get_con());
      break;
    case Type::AnyPtr:
      assert( t == TypePtr::NULL_PTR || n->in_dump(), "" );
      st->print(" %s%d]=#NULL",msg,i);
      break;
    case Type::AryPtr:
    case Type::InstPtr:
      st->print(" %s%d]=#Ptr" INTPTR_FORMAT,msg,i,p2i(t->isa_oopptr()->const_oop()));
      break;
    case Type::KlassPtr:
    case Type::AryKlassPtr:
    case Type::InstKlassPtr:
      st->print(" %s%d]=#Ptr" INTPTR_FORMAT,msg,i,p2i(t->make_ptr()->isa_klassptr()->exact_klass()));
      break;
    case Type::MetadataPtr:
      st->print(" %s%d]=#Ptr" INTPTR_FORMAT,msg,i,p2i(t->make_ptr()->isa_metadataptr()->metadata()));
      break;
    case Type::NarrowOop:
      st->print(" %s%d]=#Ptr" INTPTR_FORMAT,msg,i,p2i(t->make_ptr()->isa_oopptr()->const_oop()));
      break;
    case Type::RawPtr:
      st->print(" %s%d]=#Raw" INTPTR_FORMAT,msg,i,p2i(t->is_rawptr()));
      break;
    case Type::DoubleCon:
      st->print(" %s%d]=#%fD",msg,i,t->is_double_constant()->_d);
      break;
    case Type::FloatCon:
      st->print(" %s%d]=#%fF",msg,i,t->is_float_constant()->_f);
      break;
    case Type::Long:
      st->print(" %s%d]=#" INT64_FORMAT,msg,i,(int64_t)(t->is_long()->get_con()));
      break;
    case Type::Half:
    case Type::Top:
      st->print(" %s%d]=_",msg,i);
      break;
    default: ShouldNotReachHere();
    }
  }
}

//---------------------print_method_with_lineno--------------------------------
void JVMState::print_method_with_lineno(outputStream* st, bool show_name) const {
  if (show_name) _method->print_short_name(st);

  int lineno = _method->line_number_from_bci(_bci);
  if (lineno != -1) {
    st->print(" @ bci:%d (line %d)", _bci, lineno);
  } else {
    st->print(" @ bci:%d", _bci);
  }
}

//------------------------------format-----------------------------------------
void JVMState::format(PhaseRegAlloc *regalloc, const Node *n, outputStream* st) const {
  st->print("        #");
  if (_method) {
    print_method_with_lineno(st, true);
  } else {
    st->print_cr(" runtime stub ");
    return;
  }
  if (n->is_MachSafePoint()) {
    GrowableArray<SafePointScalarObjectNode*> scobjs;
    MachSafePointNode *mcall = n->as_MachSafePoint();
    uint i;
    // Print locals
    for (i = 0; i < (uint)loc_size(); i++)
      format_helper(regalloc, st, mcall->local(this, i), "L[", i, &scobjs);
    // Print stack
    for (i = 0; i < (uint)stk_size(); i++) {
      if ((uint)(_stkoff + i) >= mcall->len())
        st->print(" oob ");
      else
       format_helper(regalloc, st, mcall->stack(this, i), "STK[", i, &scobjs);
    }
    for (i = 0; (int)i < nof_monitors(); i++) {
      Node *box = mcall->monitor_box(this, i);
      Node *obj = mcall->monitor_obj(this, i);
      if (regalloc->node_regs_max_index() > 0 &&
          OptoReg::is_valid(regalloc->get_reg_first(box))) {
        box = BoxLockNode::box_node(box);
        format_helper(regalloc, st, box, "MON-BOX[", i, &scobjs);
      } else {
        OptoReg::Name box_reg = BoxLockNode::reg(box);
        st->print(" MON-BOX%d=%s+%d",
                   i,
                   OptoReg::regname(OptoReg::c_frame_pointer),
                   regalloc->reg2offset(box_reg));
      }
      const char* obj_msg = "MON-OBJ[";
      if (EliminateLocks) {
        if (BoxLockNode::box_node(box)->is_eliminated())
          obj_msg = "MON-OBJ(LOCK ELIMINATED)[";
      }
      format_helper(regalloc, st, obj, obj_msg, i, &scobjs);
    }

    for (i = 0; i < (uint)scobjs.length(); i++) {
      // Scalar replaced objects.
      st->cr();
      st->print("        # ScObj" INT32_FORMAT " ", i);
      SafePointScalarObjectNode* spobj = scobjs.at(i);
      ciKlass* cik = spobj->bottom_type()->is_oopptr()->exact_klass();
      assert(cik->is_instance_klass() ||
             cik->is_array_klass(), "Not supported allocation.");
      ciInstanceKlass *iklass = NULL;
      if (cik->is_instance_klass()) {
        cik->print_name_on(st);
        iklass = cik->as_instance_klass();
      } else if (cik->is_type_array_klass()) {
        cik->as_array_klass()->base_element_type()->print_name_on(st);
        st->print("[%d]", spobj->n_fields());
      } else if (cik->is_obj_array_klass()) {
        ciKlass* cie = cik->as_obj_array_klass()->base_element_klass();
        if (cie->is_instance_klass()) {
          cie->print_name_on(st);
        } else if (cie->is_type_array_klass()) {
          cie->as_array_klass()->base_element_type()->print_name_on(st);
        } else {
          ShouldNotReachHere();
        }
        st->print("[%d]", spobj->n_fields());
        int ndim = cik->as_array_klass()->dimension() - 1;
        while (ndim-- > 0) {
          st->print("[]");
        }
      } else if (cik->is_flat_array_klass()) {
        ciKlass* cie = cik->as_flat_array_klass()->base_element_klass();
        cie->print_name_on(st);
        st->print("[%d]", spobj->n_fields());
        int ndim = cik->as_array_klass()->dimension() - 1;
        while (ndim-- > 0) {
          st->print("[]");
        }
      }
      st->print("={");
      uint nf = spobj->n_fields();
      if (nf > 0) {
        uint first_ind = spobj->first_index(mcall->jvms());
        if (iklass != NULL && iklass->is_inlinetype()) {
          Node* init_node = mcall->in(first_ind++);
          if (!init_node->is_top()) {
            st->print(" [is_init");
            format_helper(regalloc, st, init_node, ":", -1, NULL);
          }
        }
        Node* fld_node = mcall->in(first_ind);
        ciField* cifield;
        if (iklass != NULL) {
          st->print(" [");
          cifield = iklass->nonstatic_field_at(0);
          cifield->print_name_on(st);
          format_helper(regalloc, st, fld_node, ":", 0, &scobjs);
        } else {
          format_helper(regalloc, st, fld_node, "[", 0, &scobjs);
        }
        for (uint j = 1; j < nf; j++) {
          fld_node = mcall->in(first_ind+j);
          if (iklass != NULL) {
            st->print(", [");
            cifield = iklass->nonstatic_field_at(j);
            cifield->print_name_on(st);
            format_helper(regalloc, st, fld_node, ":", j, &scobjs);
          } else {
            format_helper(regalloc, st, fld_node, ", [", j, &scobjs);
          }
        }
      }
      st->print(" }");
    }
  }
  st->cr();
  if (caller() != NULL) caller()->format(regalloc, n, st);
}


void JVMState::dump_spec(outputStream *st) const {
  if (_method != NULL) {
    bool printed = false;
    if (!Verbose) {
      // The JVMS dumps make really, really long lines.
      // Take out the most boring parts, which are the package prefixes.
      char buf[500];
      stringStream namest(buf, sizeof(buf));
      _method->print_short_name(&namest);
      if (namest.count() < sizeof(buf)) {
        const char* name = namest.base();
        if (name[0] == ' ')  ++name;
        const char* endcn = strchr(name, ':');  // end of class name
        if (endcn == NULL)  endcn = strchr(name, '(');
        if (endcn == NULL)  endcn = name + strlen(name);
        while (endcn > name && endcn[-1] != '.' && endcn[-1] != '/')
          --endcn;
        st->print(" %s", endcn);
        printed = true;
      }
    }
    print_method_with_lineno(st, !printed);
    if(_reexecute == Reexecute_True)
      st->print(" reexecute");
  } else {
    st->print(" runtime stub");
  }
  if (caller() != NULL)  caller()->dump_spec(st);
}


void JVMState::dump_on(outputStream* st) const {
  bool print_map = _map && !((uintptr_t)_map & 1) &&
                  ((caller() == NULL) || (caller()->map() != _map));
  if (print_map) {
    if (_map->len() > _map->req()) {  // _map->has_exceptions()
      Node* ex = _map->in(_map->req());  // _map->next_exception()
      // skip the first one; it's already being printed
      while (ex != NULL && ex->len() > ex->req()) {
        ex = ex->in(ex->req());  // ex->next_exception()
        ex->dump(1);
      }
    }
    _map->dump(Verbose ? 2 : 1);
  }
  if (caller() != NULL) {
    caller()->dump_on(st);
  }
  st->print("JVMS depth=%d loc=%d stk=%d arg=%d mon=%d scalar=%d end=%d mondepth=%d sp=%d bci=%d reexecute=%s method=",
             depth(), locoff(), stkoff(), argoff(), monoff(), scloff(), endoff(), monitor_depth(), sp(), bci(), should_reexecute()?"true":"false");
  if (_method == NULL) {
    st->print_cr("(none)");
  } else {
    _method->print_name(st);
    st->cr();
    if (bci() >= 0 && bci() < _method->code_size()) {
      st->print("    bc: ");
      _method->print_codes_on(bci(), bci()+1, st);
    }
  }
}

// Extra way to dump a jvms from the debugger,
// to avoid a bug with C++ member function calls.
void dump_jvms(JVMState* jvms) {
  jvms->dump();
}
#endif

//--------------------------clone_shallow--------------------------------------
JVMState* JVMState::clone_shallow(Compile* C) const {
  JVMState* n = has_method() ? new (C) JVMState(_method, _caller) : new (C) JVMState(0);
  n->set_bci(_bci);
  n->_reexecute = _reexecute;
  n->set_locoff(_locoff);
  n->set_stkoff(_stkoff);
  n->set_monoff(_monoff);
  n->set_scloff(_scloff);
  n->set_endoff(_endoff);
  n->set_sp(_sp);
  n->set_map(_map);
  return n;
}

//---------------------------clone_deep----------------------------------------
JVMState* JVMState::clone_deep(Compile* C) const {
  JVMState* n = clone_shallow(C);
  for (JVMState* p = n; p->_caller != NULL; p = p->_caller) {
    p->_caller = p->_caller->clone_shallow(C);
  }
  assert(n->depth() == depth(), "sanity");
  assert(n->debug_depth() == debug_depth(), "sanity");
  return n;
}

/**
 * Reset map for all callers
 */
void JVMState::set_map_deep(SafePointNode* map) {
  for (JVMState* p = this; p != NULL; p = p->_caller) {
    p->set_map(map);
  }
}

// unlike set_map(), this is two-way setting.
void JVMState::bind_map(SafePointNode* map) {
  set_map(map);
  _map->set_jvms(this);
}

// Adapt offsets in in-array after adding or removing an edge.
// Prerequisite is that the JVMState is used by only one node.
void JVMState::adapt_position(int delta) {
  for (JVMState* jvms = this; jvms != NULL; jvms = jvms->caller()) {
    jvms->set_locoff(jvms->locoff() + delta);
    jvms->set_stkoff(jvms->stkoff() + delta);
    jvms->set_monoff(jvms->monoff() + delta);
    jvms->set_scloff(jvms->scloff() + delta);
    jvms->set_endoff(jvms->endoff() + delta);
  }
}

// Mirror the stack size calculation in the deopt code
// How much stack space would we need at this point in the program in
// case of deoptimization?
int JVMState::interpreter_frame_size() const {
  const JVMState* jvms = this;
  int size = 0;
  int callee_parameters = 0;
  int callee_locals = 0;
  int extra_args = method()->max_stack() - stk_size();

  while (jvms != NULL) {
    int locks = jvms->nof_monitors();
    int temps = jvms->stk_size();
    bool is_top_frame = (jvms == this);
    ciMethod* method = jvms->method();

    int frame_size = BytesPerWord * Interpreter::size_activation(method->max_stack(),
                                                                 temps + callee_parameters,
                                                                 extra_args,
                                                                 locks,
                                                                 callee_parameters,
                                                                 callee_locals,
                                                                 is_top_frame);
    size += frame_size;

    callee_parameters = method->size_of_parameters();
    callee_locals = method->max_locals();
    extra_args = 0;
    jvms = jvms->caller();
  }
  return size + Deoptimization::last_frame_adjust(0, callee_locals) * BytesPerWord;
}

//=============================================================================
bool CallNode::cmp( const Node &n ) const
{ return _tf == ((CallNode&)n)._tf && _jvms == ((CallNode&)n)._jvms; }
#ifndef PRODUCT
void CallNode::dump_req(outputStream *st, DumpConfig* dc) const {
  // Dump the required inputs, enclosed in '(' and ')'
  uint i;                       // Exit value of loop
  for (i = 0; i < req(); i++) {    // For all required inputs
    if (i == TypeFunc::Parms) st->print("(");
    Node* p = in(i);
    if (p != nullptr) {
      p->dump_idx(false, st, dc);
      st->print(" ");
    } else {
      st->print("_ ");
    }
  }
  st->print(")");
}

void CallNode::dump_spec(outputStream *st) const {
  st->print(" ");
  if (tf() != NULL)  tf()->dump_on(st);
  if (_cnt != COUNT_UNKNOWN)  st->print(" C=%f",_cnt);
  if (jvms() != NULL)  jvms()->dump_spec(st);
}
#endif

const Type *CallNode::bottom_type() const { return tf()->range_cc(); }
const Type* CallNode::Value(PhaseGVN* phase) const {
  if (!in(0) || phase->type(in(0)) == Type::TOP) {
    return Type::TOP;
  }
  return tf()->range_cc();
}

//------------------------------calling_convention-----------------------------
void CallNode::calling_convention(BasicType* sig_bt, VMRegPair *parm_regs, uint argcnt) const {
  if (_entry_point == StubRoutines::store_inline_type_fields_to_buf()) {
    // The call to that stub is a special case: its inputs are
    // multiple values returned from a call and so it should follow
    // the return convention.
    SharedRuntime::java_return_convention(sig_bt, parm_regs, argcnt);
    return;
  }
  // Use the standard compiler calling convention
  SharedRuntime::java_calling_convention(sig_bt, parm_regs, argcnt);
}


//------------------------------match------------------------------------------
// Construct projections for control, I/O, memory-fields, ..., and
// return result(s) along with their RegMask info
Node *CallNode::match(const ProjNode *proj, const Matcher *match, const RegMask* mask) {
  uint con = proj->_con;
  const TypeTuple* range_cc = tf()->range_cc();
  if (con >= TypeFunc::Parms) {
    if (tf()->returns_inline_type_as_fields()) {
      // The call returns multiple values (inline type fields): we
      // create one projection per returned value.
      assert(con <= TypeFunc::Parms+1 || InlineTypeReturnedAsFields, "only for multi value return");
      uint ideal_reg = range_cc->field_at(con)->ideal_reg();
      return new MachProjNode(this, con, mask[con-TypeFunc::Parms], ideal_reg);
    } else {
      if (con == TypeFunc::Parms) {
        uint ideal_reg = range_cc->field_at(TypeFunc::Parms)->ideal_reg();
        OptoRegPair regs = Opcode() == Op_CallLeafVector
          ? match->vector_return_value(ideal_reg)      // Calls into assembly vector routine
          : match->c_return_value(ideal_reg);
        RegMask rm = RegMask(regs.first());

        if (Opcode() == Op_CallLeafVector) {
          // If the return is in vector, compute appropriate regmask taking into account the whole range
          if(ideal_reg >= Op_VecS && ideal_reg <= Op_VecZ) {
            if(OptoReg::is_valid(regs.second())) {
              for (OptoReg::Name r = regs.first(); r <= regs.second(); r = OptoReg::add(r, 1)) {
                rm.Insert(r);
              }
            }
          }
        }

        if (OptoReg::is_valid(regs.second())) {
          rm.Insert(regs.second());
        }
        return new MachProjNode(this,con,rm,ideal_reg);
      } else {
        assert(con == TypeFunc::Parms+1, "only one return value");
        assert(range_cc->field_at(TypeFunc::Parms+1) == Type::HALF, "");
        return new MachProjNode(this,con, RegMask::Empty, (uint)OptoReg::Bad);
      }
    }
  }

  switch (con) {
  case TypeFunc::Control:
  case TypeFunc::I_O:
  case TypeFunc::Memory:
    return new MachProjNode(this,proj->_con,RegMask::Empty,MachProjNode::unmatched_proj);

  case TypeFunc::ReturnAdr:
  case TypeFunc::FramePtr:
  default:
    ShouldNotReachHere();
  }
  return NULL;
}

// Do we Match on this edge index or not?  Match no edges
uint CallNode::match_edge(uint idx) const {
  return 0;
}

//
// Determine whether the call could modify the field of the specified
// instance at the specified offset.
//
bool CallNode::may_modify(const TypeOopPtr *t_oop, PhaseTransform *phase) {
  assert((t_oop != NULL), "sanity");
  if (is_call_to_arraycopystub() && strcmp(_name, "unsafe_arraycopy") != 0) {
    const TypeTuple* args = _tf->domain_sig();
    Node* dest = NULL;
    // Stubs that can be called once an ArrayCopyNode is expanded have
    // different signatures. Look for the second pointer argument,
    // that is the destination of the copy.
    for (uint i = TypeFunc::Parms, j = 0; i < args->cnt(); i++) {
      if (args->field_at(i)->isa_ptr()) {
        j++;
        if (j == 2) {
          dest = in(i);
          break;
        }
      }
    }
    guarantee(dest != NULL, "Call had only one ptr in, broken IR!");
    if (!dest->is_top() && may_modify_arraycopy_helper(phase->type(dest)->is_oopptr(), t_oop, phase)) {
      return true;
    }
    return false;
  }
  if (t_oop->is_known_instance()) {
    // The instance_id is set only for scalar-replaceable allocations which
    // are not passed as arguments according to Escape Analysis.
    return false;
  }
  if (t_oop->is_ptr_to_boxed_value()) {
    ciKlass* boxing_klass = t_oop->is_instptr()->instance_klass();
    if (is_CallStaticJava() && as_CallStaticJava()->is_boxing_method()) {
      // Skip unrelated boxing methods.
      Node* proj = proj_out_or_null(TypeFunc::Parms);
      if ((proj == NULL) || (phase->type(proj)->is_instptr()->instance_klass() != boxing_klass)) {
        return false;
      }
    }
    if (is_CallJava() && as_CallJava()->method() != NULL) {
      ciMethod* meth = as_CallJava()->method();
      if (meth->is_getter()) {
        return false;
      }
      // May modify (by reflection) if an boxing object is passed
      // as argument or returned.
      Node* proj = returns_pointer() ? proj_out_or_null(TypeFunc::Parms) : NULL;
      if (proj != NULL) {
        const TypeInstPtr* inst_t = phase->type(proj)->isa_instptr();
        if ((inst_t != NULL) && (!inst_t->klass_is_exact() ||
                                 (inst_t->instance_klass() == boxing_klass))) {
          return true;
        }
      }
      const TypeTuple* d = tf()->domain_cc();
      for (uint i = TypeFunc::Parms; i < d->cnt(); i++) {
        const TypeInstPtr* inst_t = d->field_at(i)->isa_instptr();
        if ((inst_t != NULL) && (!inst_t->klass_is_exact() ||
                                 (inst_t->instance_klass() == boxing_klass))) {
          return true;
        }
      }
      return false;
    }
  }
  return true;
}

// Does this call have a direct reference to n other than debug information?
bool CallNode::has_non_debug_use(Node* n) {
  const TypeTuple* d = tf()->domain_cc();
  for (uint i = TypeFunc::Parms; i < d->cnt(); i++) {
    if (in(i) == n) {
      return true;
    }
  }
  return false;
}

bool CallNode::has_debug_use(Node* n) {
  if (jvms() != NULL) {
    for (uint i = jvms()->debug_start(); i < jvms()->debug_end(); i++) {
      if (in(i) == n) {
        return true;
      }
    }
  }
  return false;
}

// Returns the unique CheckCastPP of a call
// or 'this' if there are several CheckCastPP or unexpected uses
// or returns NULL if there is no one.
Node *CallNode::result_cast() {
  Node *cast = NULL;

  Node *p = proj_out_or_null(TypeFunc::Parms);
  if (p == NULL)
    return NULL;

  for (DUIterator_Fast imax, i = p->fast_outs(imax); i < imax; i++) {
    Node *use = p->fast_out(i);
    if (use->is_CheckCastPP()) {
      if (cast != NULL) {
        return this;  // more than 1 CheckCastPP
      }
      cast = use;
    } else if (!use->is_Initialize() &&
               !use->is_AddP() &&
               use->Opcode() != Op_MemBarStoreStore) {
      // Expected uses are restricted to a CheckCastPP, an Initialize
      // node, a MemBarStoreStore (clone) and AddP nodes. If we
      // encounter any other use (a Phi node can be seen in rare
      // cases) return this to prevent incorrect optimizations.
      return this;
    }
  }
  return cast;
}


CallProjections* CallNode::extract_projections(bool separate_io_proj, bool do_asserts) {
  uint max_res = TypeFunc::Parms-1;
  for (DUIterator_Fast imax, i = fast_outs(imax); i < imax; i++) {
    ProjNode *pn = fast_out(i)->as_Proj();
    max_res = MAX2(max_res, pn->_con);
  }

  assert(max_res < _tf->range_cc()->cnt(), "result out of bounds");

  uint projs_size = sizeof(CallProjections);
  if (max_res > TypeFunc::Parms) {
    projs_size += (max_res-TypeFunc::Parms)*sizeof(Node*);
  }
  char* projs_storage = resource_allocate_bytes(projs_size);
  CallProjections* projs = new(projs_storage)CallProjections(max_res - TypeFunc::Parms + 1);

  for (DUIterator_Fast imax, i = fast_outs(imax); i < imax; i++) {
    ProjNode *pn = fast_out(i)->as_Proj();
    if (pn->outcnt() == 0) continue;
    switch (pn->_con) {
    case TypeFunc::Control:
      {
        // For Control (fallthrough) and I_O (catch_all_index) we have CatchProj -> Catch -> Proj
        projs->fallthrough_proj = pn;
        const Node* cn = pn->unique_ctrl_out_or_null();
        if (cn != NULL && cn->is_Catch()) {
          ProjNode *cpn = NULL;
          for (DUIterator_Fast kmax, k = cn->fast_outs(kmax); k < kmax; k++) {
            cpn = cn->fast_out(k)->as_Proj();
            assert(cpn->is_CatchProj(), "must be a CatchProjNode");
            if (cpn->_con == CatchProjNode::fall_through_index)
              projs->fallthrough_catchproj = cpn;
            else {
              assert(cpn->_con == CatchProjNode::catch_all_index, "must be correct index.");
              projs->catchall_catchproj = cpn;
            }
          }
        }
        break;
      }
    case TypeFunc::I_O:
      if (pn->_is_io_use)
        projs->catchall_ioproj = pn;
      else
        projs->fallthrough_ioproj = pn;
      for (DUIterator j = pn->outs(); pn->has_out(j); j++) {
        Node* e = pn->out(j);
        if (e->Opcode() == Op_CreateEx && e->in(0)->is_CatchProj() && e->outcnt() > 0) {
          assert(projs->exobj == NULL, "only one");
          projs->exobj = e;
        }
      }
      break;
    case TypeFunc::Memory:
      if (pn->_is_io_use)
        projs->catchall_memproj = pn;
      else
        projs->fallthrough_memproj = pn;
      break;
    case TypeFunc::Parms:
      projs->resproj[0] = pn;
      break;
    default:
      assert(pn->_con <= max_res, "unexpected projection from allocation node.");
      projs->resproj[pn->_con-TypeFunc::Parms] = pn;
      break;
    }
  }

  // The resproj may not exist because the result could be ignored
  // and the exception object may not exist if an exception handler
  // swallows the exception but all the other must exist and be found.
  do_asserts = do_asserts && !Compile::current()->inlining_incrementally();
  assert(!do_asserts || projs->fallthrough_proj      != NULL, "must be found");
  assert(!do_asserts || projs->fallthrough_catchproj != NULL, "must be found");
  assert(!do_asserts || projs->fallthrough_memproj   != NULL, "must be found");
  assert(!do_asserts || projs->fallthrough_ioproj    != NULL, "must be found");
  assert(!do_asserts || projs->catchall_catchproj    != NULL, "must be found");
  if (separate_io_proj) {
    assert(!do_asserts || projs->catchall_memproj    != NULL, "must be found");
    assert(!do_asserts || projs->catchall_ioproj     != NULL, "must be found");
  }
  return projs;
}

Node* CallNode::Ideal(PhaseGVN* phase, bool can_reshape) {
#ifdef ASSERT
  // Validate attached generator
  CallGenerator* cg = generator();
  if (cg != NULL) {
    assert(is_CallStaticJava()  && cg->is_mh_late_inline() ||
           is_CallDynamicJava() && cg->is_virtual_late_inline(), "mismatch");
  }
#endif // ASSERT
  return SafePointNode::Ideal(phase, can_reshape);
}

bool CallNode::is_call_to_arraycopystub() const {
  if (_name != NULL && strstr(_name, "arraycopy") != 0) {
    return true;
  }
  return false;
}

//=============================================================================
uint CallJavaNode::size_of() const { return sizeof(*this); }
bool CallJavaNode::cmp( const Node &n ) const {
  CallJavaNode &call = (CallJavaNode&)n;
  return CallNode::cmp(call) && _method == call._method &&
         _override_symbolic_info == call._override_symbolic_info;
}

void CallJavaNode::copy_call_debug_info(PhaseIterGVN* phase, SafePointNode* sfpt) {
  // Copy debug information and adjust JVMState information
  uint old_dbg_start = sfpt->is_Call() ? sfpt->as_Call()->tf()->domain_sig()->cnt() : (uint)TypeFunc::Parms+1;
  uint new_dbg_start = tf()->domain_sig()->cnt();
  int jvms_adj  = new_dbg_start - old_dbg_start;
  assert (new_dbg_start == req(), "argument count mismatch");
  Compile* C = phase->C;

  // SafePointScalarObject node could be referenced several times in debug info.
  // Use Dict to record cloned nodes.
  Dict* sosn_map = new Dict(cmpkey,hashkey);
  for (uint i = old_dbg_start; i < sfpt->req(); i++) {
    Node* old_in = sfpt->in(i);
    // Clone old SafePointScalarObjectNodes, adjusting their field contents.
    if (old_in != NULL && old_in->is_SafePointScalarObject()) {
      SafePointScalarObjectNode* old_sosn = old_in->as_SafePointScalarObject();
      bool new_node;
      Node* new_in = old_sosn->clone(sosn_map, new_node);
      if (new_node) { // New node?
        new_in->set_req(0, C->root()); // reset control edge
        new_in = phase->transform(new_in); // Register new node.
      }
      old_in = new_in;
    }
    add_req(old_in);
  }

  // JVMS may be shared so clone it before we modify it
  set_jvms(sfpt->jvms() != NULL ? sfpt->jvms()->clone_deep(C) : NULL);
  for (JVMState *jvms = this->jvms(); jvms != NULL; jvms = jvms->caller()) {
    jvms->set_map(this);
    jvms->set_locoff(jvms->locoff()+jvms_adj);
    jvms->set_stkoff(jvms->stkoff()+jvms_adj);
    jvms->set_monoff(jvms->monoff()+jvms_adj);
    jvms->set_scloff(jvms->scloff()+jvms_adj);
    jvms->set_endoff(jvms->endoff()+jvms_adj);
  }
}

#ifdef ASSERT
bool CallJavaNode::validate_symbolic_info() const {
  if (method() == NULL) {
    return true; // call into runtime or uncommon trap
  }
  Bytecodes::Code bc = jvms()->method()->java_code_at_bci(jvms()->bci());
  if (EnableValhalla && (bc == Bytecodes::_if_acmpeq || bc == Bytecodes::_if_acmpne)) {
    return true;
  }
  ciMethod* symbolic_info = jvms()->method()->get_method_at_bci(jvms()->bci());
  ciMethod* callee = method();
  if (symbolic_info->is_method_handle_intrinsic() && !callee->is_method_handle_intrinsic()) {
    assert(override_symbolic_info(), "should be set");
  }
  assert(ciMethod::is_consistent_info(symbolic_info, callee), "inconsistent info");
  return true;
}
#endif

#ifndef PRODUCT
void CallJavaNode::dump_spec(outputStream* st) const {
  if( _method ) _method->print_short_name(st);
  CallNode::dump_spec(st);
}

void CallJavaNode::dump_compact_spec(outputStream* st) const {
  if (_method) {
    _method->print_short_name(st);
  } else {
    st->print("<?>");
  }
}
#endif

//=============================================================================
uint CallStaticJavaNode::size_of() const { return sizeof(*this); }
bool CallStaticJavaNode::cmp( const Node &n ) const {
  CallStaticJavaNode &call = (CallStaticJavaNode&)n;
  return CallJavaNode::cmp(call);
}

Node* CallStaticJavaNode::Ideal(PhaseGVN* phase, bool can_reshape) {
  if (can_reshape && uncommon_trap_request() != 0) {
    if (remove_useless_allocation(phase, in(0), in(TypeFunc::Memory), in(TypeFunc::Parms))) {
      if (!in(0)->is_Region()) {
        PhaseIterGVN* igvn = phase->is_IterGVN();
        igvn->replace_input_of(this, 0, phase->C->top());
      }
      return this;
    }
  }

  CallGenerator* cg = generator();
  if (can_reshape && cg != NULL) {
    assert(IncrementalInlineMH, "required");
    assert(cg->call_node() == this, "mismatch");
    assert(cg->is_mh_late_inline(), "not virtual");

    // Check whether this MH handle call becomes a candidate for inlining.
    ciMethod* callee = cg->method();
    vmIntrinsics::ID iid = callee->intrinsic_id();
    if (iid == vmIntrinsics::_invokeBasic) {
      if (in(TypeFunc::Parms)->Opcode() == Op_ConP) {
        phase->C->prepend_late_inline(cg);
        set_generator(NULL);
      }
    } else if (iid == vmIntrinsics::_linkToNative) {
      // never retry
    } else {
      assert(callee->has_member_arg(), "wrong type of call?");
      if (in(TypeFunc::Parms + callee->arg_size() - 1)->Opcode() == Op_ConP) {
        phase->C->prepend_late_inline(cg);
        set_generator(NULL);
      }
    }
  }
  return CallNode::Ideal(phase, can_reshape);
}

//----------------------------uncommon_trap_request----------------------------
// If this is an uncommon trap, return the request code, else zero.
int CallStaticJavaNode::uncommon_trap_request() const {
  if (_name != NULL && !strcmp(_name, "uncommon_trap")) {
    return extract_uncommon_trap_request(this);
  }
  return 0;
}
int CallStaticJavaNode::extract_uncommon_trap_request(const Node* call) {
#ifndef PRODUCT
  if (!(call->req() > TypeFunc::Parms &&
        call->in(TypeFunc::Parms) != NULL &&
        call->in(TypeFunc::Parms)->is_Con() &&
        call->in(TypeFunc::Parms)->bottom_type()->isa_int())) {
    assert(in_dump() != 0, "OK if dumping");
    tty->print("[bad uncommon trap]");
    return 0;
  }
#endif
  return call->in(TypeFunc::Parms)->bottom_type()->is_int()->get_con();
}

bool CallStaticJavaNode::remove_useless_allocation(PhaseGVN *phase, Node* ctl, Node* mem, Node* unc_arg) {
  // Split if can cause the flattened array branch of an array load to
  // end in an uncommon trap. In that case, the allocation of the
  // loaded value and its initialization is useless. Eliminate it. use
  // the jvm state of the allocation to create a new uncommon trap
  // call at the load.
  if (ctl == NULL || ctl->is_top() || mem == NULL || mem->is_top() || !mem->is_MergeMem()) {
    return false;
  }
  PhaseIterGVN* igvn = phase->is_IterGVN();
  if (ctl->is_Region()) {
    bool res = false;
    for (uint i = 1; i < ctl->req(); i++) {
      MergeMemNode* mm = mem->clone()->as_MergeMem();
      for (MergeMemStream mms(mm); mms.next_non_empty(); ) {
        Node* m = mms.memory();
        if (m->is_Phi() && m->in(0) == ctl) {
          mms.set_memory(m->in(i));
        }
      }
      if (remove_useless_allocation(phase, ctl->in(i), mm, unc_arg)) {
        res = true;
        if (!ctl->in(i)->is_Region()) {
          igvn->replace_input_of(ctl, i, phase->C->top());
        }
      }
      igvn->remove_dead_node(mm);
    }
    return res;
  }
  // verify the control flow is ok
  Node* call = ctl;
  MemBarNode* membar = NULL;
  for (;;) {
    if (call == NULL || call->is_top()) {
      return false;
    }
    if (call->is_Proj() || call->is_Catch() || call->is_MemBar()) {
      call = call->in(0);
    } else if (call->Opcode() == Op_CallStaticJava &&
               call->as_Call()->entry_point() == OptoRuntime::load_unknown_inline_Java()) {
      assert(call->in(0)->is_Proj() && call->in(0)->in(0)->is_MemBar(), "missing membar");
      membar = call->in(0)->in(0)->as_MemBar();
      break;
    } else {
      return false;
    }
  }

  JVMState* jvms = call->jvms();
  if (phase->C->too_many_traps(jvms->method(), jvms->bci(), Deoptimization::trap_request_reason(uncommon_trap_request()))) {
    return false;
  }

  Node* alloc_mem = call->in(TypeFunc::Memory);
  if (alloc_mem == NULL || alloc_mem->is_top()) {
    return false;
  }
  if (!alloc_mem->is_MergeMem()) {
    alloc_mem = MergeMemNode::make(alloc_mem);
    igvn->register_new_node_with_optimizer(alloc_mem);
  }

  // and that there's no unexpected side effect
  for (MergeMemStream mms2(mem->as_MergeMem(), alloc_mem->as_MergeMem()); mms2.next_non_empty2(); ) {
    Node* m1 = mms2.is_empty() ? mms2.base_memory() : mms2.memory();
    Node* m2 = mms2.memory2();

    for (uint i = 0; i < 100; i++) {
      if (m1 == m2) {
        break;
      } else if (m1->is_Proj()) {
        m1 = m1->in(0);
      } else if (m1->is_MemBar()) {
        m1 = m1->in(TypeFunc::Memory);
      } else if (m1->Opcode() == Op_CallStaticJava &&
                 m1->as_Call()->entry_point() == OptoRuntime::load_unknown_inline_Java()) {
        if (m1 != call) {
          return false;
        }
        break;
      } else if (m1->is_MergeMem()) {
        MergeMemNode* mm = m1->as_MergeMem();
        int idx = mms2.alias_idx();
        if (idx == Compile::AliasIdxBot) {
          m1 = mm->base_memory();
        } else {
          m1 = mm->memory_at(idx);
        }
      } else {
        return false;
      }
    }
  }
  if (alloc_mem->outcnt() == 0) {
    igvn->remove_dead_node(alloc_mem);
  }

  // Remove membar preceding the call
  membar->remove(igvn);

  address call_addr = SharedRuntime::uncommon_trap_blob()->entry_point();
  CallNode* unc = new CallStaticJavaNode(OptoRuntime::uncommon_trap_Type(), call_addr, "uncommon_trap", NULL);
  unc->init_req(TypeFunc::Control, call->in(0));
  unc->init_req(TypeFunc::I_O, call->in(TypeFunc::I_O));
  unc->init_req(TypeFunc::Memory, call->in(TypeFunc::Memory));
  unc->init_req(TypeFunc::FramePtr,  call->in(TypeFunc::FramePtr));
  unc->init_req(TypeFunc::ReturnAdr, call->in(TypeFunc::ReturnAdr));
  unc->init_req(TypeFunc::Parms+0, unc_arg);
  unc->set_cnt(PROB_UNLIKELY_MAG(4));
  unc->copy_call_debug_info(igvn, call->as_CallStaticJava());

  igvn->replace_input_of(call, 0, phase->C->top());

  igvn->register_new_node_with_optimizer(unc);

  Node* ctrl = phase->transform(new ProjNode(unc, TypeFunc::Control));
  Node* halt = phase->transform(new HaltNode(ctrl, call->in(TypeFunc::FramePtr), "uncommon trap returned which should never happen"));
  igvn->add_input_to(phase->C->root(), halt);

  return true;
}


#ifndef PRODUCT
void CallStaticJavaNode::dump_spec(outputStream *st) const {
  st->print("# Static ");
  if (_name != NULL) {
    st->print("%s", _name);
    int trap_req = uncommon_trap_request();
    if (trap_req != 0) {
      char buf[100];
      st->print("(%s)",
                 Deoptimization::format_trap_request(buf, sizeof(buf),
                                                     trap_req));
    }
    st->print(" ");
  }
  CallJavaNode::dump_spec(st);
}

void CallStaticJavaNode::dump_compact_spec(outputStream* st) const {
  if (_method) {
    _method->print_short_name(st);
  } else if (_name) {
    st->print("%s", _name);
  } else {
    st->print("<?>");
  }
}
#endif

//=============================================================================
uint CallDynamicJavaNode::size_of() const { return sizeof(*this); }
bool CallDynamicJavaNode::cmp( const Node &n ) const {
  CallDynamicJavaNode &call = (CallDynamicJavaNode&)n;
  return CallJavaNode::cmp(call);
}

Node* CallDynamicJavaNode::Ideal(PhaseGVN* phase, bool can_reshape) {
  CallGenerator* cg = generator();
  if (can_reshape && cg != NULL) {
    assert(IncrementalInlineVirtual, "required");
    assert(cg->call_node() == this, "mismatch");
    assert(cg->is_virtual_late_inline(), "not virtual");

    // Recover symbolic info for method resolution.
    ciMethod* caller = jvms()->method();
    ciBytecodeStream iter(caller);
    iter.force_bci(jvms()->bci());

    bool             not_used1;
    ciSignature*     not_used2;
    ciMethod*        orig_callee  = iter.get_method(not_used1, &not_used2);  // callee in the bytecode
    ciKlass*         holder       = iter.get_declared_method_holder();
    if (orig_callee->is_method_handle_intrinsic()) {
      assert(_override_symbolic_info, "required");
      orig_callee = method();
      holder = method()->holder();
    }

    ciInstanceKlass* klass = ciEnv::get_instance_klass_for_declared_method_holder(holder);

    Node* receiver_node = in(TypeFunc::Parms);
    const TypeOopPtr* receiver_type = phase->type(receiver_node)->isa_oopptr();

    int  not_used3;
    bool call_does_dispatch;
    ciMethod* callee = phase->C->optimize_virtual_call(caller, klass, holder, orig_callee, receiver_type, true /*is_virtual*/,
                                                       call_does_dispatch, not_used3);  // out-parameters
    if (!call_does_dispatch) {
      // Register for late inlining.
      cg->set_callee_method(callee);
      phase->C->prepend_late_inline(cg); // MH late inlining prepends to the list, so do the same
      set_generator(NULL);
    }
  }
  return CallNode::Ideal(phase, can_reshape);
}

#ifndef PRODUCT
void CallDynamicJavaNode::dump_spec(outputStream *st) const {
  st->print("# Dynamic ");
  CallJavaNode::dump_spec(st);
}
#endif

//=============================================================================
uint CallRuntimeNode::size_of() const { return sizeof(*this); }
bool CallRuntimeNode::cmp( const Node &n ) const {
  CallRuntimeNode &call = (CallRuntimeNode&)n;
  return CallNode::cmp(call) && !strcmp(_name,call._name);
}
#ifndef PRODUCT
void CallRuntimeNode::dump_spec(outputStream *st) const {
  st->print("# ");
  st->print("%s", _name);
  CallNode::dump_spec(st);
}
#endif
uint CallLeafVectorNode::size_of() const { return sizeof(*this); }
bool CallLeafVectorNode::cmp( const Node &n ) const {
  CallLeafVectorNode &call = (CallLeafVectorNode&)n;
  return CallLeafNode::cmp(call) && _num_bits == call._num_bits;
}

//------------------------------calling_convention-----------------------------
void CallRuntimeNode::calling_convention(BasicType* sig_bt, VMRegPair *parm_regs, uint argcnt) const {
  if (_entry_point == NULL) {
    // The call to that stub is a special case: its inputs are
    // multiple values returned from a call and so it should follow
    // the return convention.
    SharedRuntime::java_return_convention(sig_bt, parm_regs, argcnt);
    return;
  }
  SharedRuntime::c_calling_convention(sig_bt, parm_regs, /*regs2=*/nullptr, argcnt);
}

void CallLeafVectorNode::calling_convention( BasicType* sig_bt, VMRegPair *parm_regs, uint argcnt ) const {
#ifdef ASSERT
  assert(tf()->range_sig()->field_at(TypeFunc::Parms)->is_vect()->length_in_bytes() * BitsPerByte == _num_bits,
         "return vector size must match");
  const TypeTuple* d = tf()->domain_sig();
  for (uint i = TypeFunc::Parms; i < d->cnt(); i++) {
    Node* arg = in(i);
    assert(arg->bottom_type()->is_vect()->length_in_bytes() * BitsPerByte == _num_bits,
           "vector argument size must match");
  }
#endif

  SharedRuntime::vector_calling_convention(parm_regs, _num_bits, argcnt);
}

//=============================================================================
//------------------------------calling_convention-----------------------------


//=============================================================================
#ifndef PRODUCT
void CallLeafNode::dump_spec(outputStream *st) const {
  st->print("# ");
  st->print("%s", _name);
  CallNode::dump_spec(st);
}
#endif

uint CallLeafNoFPNode::match_edge(uint idx) const {
  // Null entry point is a special case for which the target is in a
  // register. Need to match that edge.
  return entry_point() == NULL && idx == TypeFunc::Parms;
}

//=============================================================================

void SafePointNode::set_local(JVMState* jvms, uint idx, Node *c) {
  assert(verify_jvms(jvms), "jvms must match");
  int loc = jvms->locoff() + idx;
  if (in(loc)->is_top() && idx > 0 && !c->is_top() ) {
    // If current local idx is top then local idx - 1 could
    // be a long/double that needs to be killed since top could
    // represent the 2nd half of the long/double.
    uint ideal = in(loc -1)->ideal_reg();
    if (ideal == Op_RegD || ideal == Op_RegL) {
      // set other (low index) half to top
      set_req(loc - 1, in(loc));
    }
  }
  set_req(loc, c);
}

uint SafePointNode::size_of() const { return sizeof(*this); }
bool SafePointNode::cmp( const Node &n ) const {
  return (&n == this);          // Always fail except on self
}

//-------------------------set_next_exception----------------------------------
void SafePointNode::set_next_exception(SafePointNode* n) {
  assert(n == NULL || n->Opcode() == Op_SafePoint, "correct value for next_exception");
  if (len() == req()) {
    if (n != NULL)  add_prec(n);
  } else {
    set_prec(req(), n);
  }
}


//----------------------------next_exception-----------------------------------
SafePointNode* SafePointNode::next_exception() const {
  if (len() == req()) {
    return NULL;
  } else {
    Node* n = in(req());
    assert(n == NULL || n->Opcode() == Op_SafePoint, "no other uses of prec edges");
    return (SafePointNode*) n;
  }
}


//------------------------------Ideal------------------------------------------
// Skip over any collapsed Regions
Node *SafePointNode::Ideal(PhaseGVN *phase, bool can_reshape) {
  assert(_jvms == NULL || ((uintptr_t)_jvms->map() & 1) || _jvms->map() == this, "inconsistent JVMState");
  if (remove_dead_region(phase, can_reshape)) {
    return this;
  }
  // Scalarize inline types in safepoint debug info.
  // Delay this until all inlining is over to avoid getting inconsistent debug info.
  if (phase->C->scalarize_in_safepoints() && can_reshape && jvms() != NULL) {
    for (uint i = jvms()->debug_start(); i < jvms()->debug_end(); i++) {
      Node* n = in(i)->uncast();
      if (n->is_InlineType()) {
        n->as_InlineType()->make_scalar_in_safepoints(phase->is_IterGVN());
      }
    }
  }
  return NULL;
}

//------------------------------Identity---------------------------------------
// Remove obviously duplicate safepoints
Node* SafePointNode::Identity(PhaseGVN* phase) {

  // If you have back to back safepoints, remove one
  if (in(TypeFunc::Control)->is_SafePoint()) {
    Node* out_c = unique_ctrl_out_or_null();
    // This can be the safepoint of an outer strip mined loop if the inner loop's backedge was removed. Replacing the
    // outer loop's safepoint could confuse removal of the outer loop.
    if (out_c != NULL && !out_c->is_OuterStripMinedLoopEnd()) {
      return in(TypeFunc::Control);
    }
  }

  // Transforming long counted loops requires a safepoint node. Do not
  // eliminate a safepoint until loop opts are over.
  if (in(0)->is_Proj() && !phase->C->major_progress()) {
    Node *n0 = in(0)->in(0);
    // Check if he is a call projection (except Leaf Call)
    if( n0->is_Catch() ) {
      n0 = n0->in(0)->in(0);
      assert( n0->is_Call(), "expect a call here" );
    }
    if( n0->is_Call() && n0->as_Call()->guaranteed_safepoint() ) {
      // Don't remove a safepoint belonging to an OuterStripMinedLoopEndNode.
      // If the loop dies, they will be removed together.
      if (has_out_with(Op_OuterStripMinedLoopEnd)) {
        return this;
      }
      // Useless Safepoint, so remove it
      return in(TypeFunc::Control);
    }
  }

  return this;
}

//------------------------------Value------------------------------------------
const Type* SafePointNode::Value(PhaseGVN* phase) const {
  if (phase->type(in(0)) == Type::TOP) {
    return Type::TOP;
  }
  if (in(0) == this) {
    return Type::TOP; // Dead infinite loop
  }
  return Type::CONTROL;
}

#ifndef PRODUCT
void SafePointNode::dump_spec(outputStream *st) const {
  st->print(" SafePoint ");
  _replaced_nodes.dump(st);
}
#endif

const RegMask &SafePointNode::in_RegMask(uint idx) const {
  if( idx < TypeFunc::Parms ) return RegMask::Empty;
  // Values outside the domain represent debug info
  return *(Compile::current()->matcher()->idealreg2debugmask[in(idx)->ideal_reg()]);
}
const RegMask &SafePointNode::out_RegMask() const {
  return RegMask::Empty;
}


void SafePointNode::grow_stack(JVMState* jvms, uint grow_by) {
  assert((int)grow_by > 0, "sanity");
  int monoff = jvms->monoff();
  int scloff = jvms->scloff();
  int endoff = jvms->endoff();
  assert(endoff == (int)req(), "no other states or debug info after me");
  Node* top = Compile::current()->top();
  for (uint i = 0; i < grow_by; i++) {
    ins_req(monoff, top);
  }
  jvms->set_monoff(monoff + grow_by);
  jvms->set_scloff(scloff + grow_by);
  jvms->set_endoff(endoff + grow_by);
}

void SafePointNode::push_monitor(const FastLockNode *lock) {
  // Add a LockNode, which points to both the original BoxLockNode (the
  // stack space for the monitor) and the Object being locked.
  const int MonitorEdges = 2;
  assert(JVMState::logMonitorEdges == exact_log2(MonitorEdges), "correct MonitorEdges");
  assert(req() == jvms()->endoff(), "correct sizing");
  int nextmon = jvms()->scloff();
  if (GenerateSynchronizationCode) {
    ins_req(nextmon,   lock->box_node());
    ins_req(nextmon+1, lock->obj_node());
  } else {
    Node* top = Compile::current()->top();
    ins_req(nextmon, top);
    ins_req(nextmon, top);
  }
  jvms()->set_scloff(nextmon + MonitorEdges);
  jvms()->set_endoff(req());
}

void SafePointNode::pop_monitor() {
  // Delete last monitor from debug info
  debug_only(int num_before_pop = jvms()->nof_monitors());
  const int MonitorEdges = 2;
  assert(JVMState::logMonitorEdges == exact_log2(MonitorEdges), "correct MonitorEdges");
  int scloff = jvms()->scloff();
  int endoff = jvms()->endoff();
  int new_scloff = scloff - MonitorEdges;
  int new_endoff = endoff - MonitorEdges;
  jvms()->set_scloff(new_scloff);
  jvms()->set_endoff(new_endoff);
  while (scloff > new_scloff)  del_req_ordered(--scloff);
  assert(jvms()->nof_monitors() == num_before_pop-1, "");
}

Node *SafePointNode::peek_monitor_box() const {
  int mon = jvms()->nof_monitors() - 1;
  assert(mon >= 0, "must have a monitor");
  return monitor_box(jvms(), mon);
}

Node *SafePointNode::peek_monitor_obj() const {
  int mon = jvms()->nof_monitors() - 1;
  assert(mon >= 0, "must have a monitor");
  return monitor_obj(jvms(), mon);
}

Node* SafePointNode::peek_operand(uint off) const {
  assert(jvms()->sp() > 0, "must have an operand");
  assert(off < jvms()->sp(), "off is out-of-range");
  return stack(jvms(), jvms()->sp() - off - 1);
}

// Do we Match on this edge index or not?  Match no edges
uint SafePointNode::match_edge(uint idx) const {
  return (TypeFunc::Parms == idx);
}

void SafePointNode::disconnect_from_root(PhaseIterGVN *igvn) {
  assert(Opcode() == Op_SafePoint, "only value for safepoint in loops");
  int nb = igvn->C->root()->find_prec_edge(this);
  if (nb != -1) {
    igvn->delete_precedence_of(igvn->C->root(), nb);
  }
}

//==============  SafePointScalarObjectNode  ==============

SafePointScalarObjectNode::SafePointScalarObjectNode(const TypeOopPtr* tp,
#ifdef ASSERT
                                                     Node* alloc,
#endif
                                                     uint first_index,
                                                     uint n_fields) :
  TypeNode(tp, 1), // 1 control input -- seems required.  Get from root.
  _first_index(first_index),
  _n_fields(n_fields)
#ifdef ASSERT
  , _alloc(alloc)
#endif
{
#ifdef ASSERT
  if (alloc != NULL && !alloc->is_Allocate()
      && !(alloc->Opcode() == Op_VectorBox)) {
    alloc->dump();
    assert(false, "unexpected call node");
  }
#endif
  init_class_id(Class_SafePointScalarObject);
}

// Do not allow value-numbering for SafePointScalarObject node.
uint SafePointScalarObjectNode::hash() const { return NO_HASH; }
bool SafePointScalarObjectNode::cmp( const Node &n ) const {
  return (&n == this); // Always fail except on self
}

uint SafePointScalarObjectNode::ideal_reg() const {
  return 0; // No matching to machine instruction
}

const RegMask &SafePointScalarObjectNode::in_RegMask(uint idx) const {
  return *(Compile::current()->matcher()->idealreg2debugmask[in(idx)->ideal_reg()]);
}

const RegMask &SafePointScalarObjectNode::out_RegMask() const {
  return RegMask::Empty;
}

uint SafePointScalarObjectNode::match_edge(uint idx) const {
  return 0;
}

SafePointScalarObjectNode*
SafePointScalarObjectNode::clone(Dict* sosn_map, bool& new_node) const {
  void* cached = (*sosn_map)[(void*)this];
  if (cached != NULL) {
    new_node = false;
    return (SafePointScalarObjectNode*)cached;
  }
  new_node = true;
  SafePointScalarObjectNode* res = (SafePointScalarObjectNode*)Node::clone();
  sosn_map->Insert((void*)this, (void*)res);
  return res;
}


#ifndef PRODUCT
void SafePointScalarObjectNode::dump_spec(outputStream *st) const {
  st->print(" # fields@[%d..%d]", first_index(),
             first_index() + n_fields() - 1);
}

#endif

//=============================================================================
uint AllocateNode::size_of() const { return sizeof(*this); }

AllocateNode::AllocateNode(Compile* C, const TypeFunc *atype,
                           Node *ctrl, Node *mem, Node *abio,
                           Node *size, Node *klass_node,
                           Node* initial_test,
                           InlineTypeNode* inline_type_node)
  : CallNode(atype, NULL, TypeRawPtr::BOTTOM)
{
  init_class_id(Class_Allocate);
  init_flags(Flag_is_macro);
  _is_scalar_replaceable = false;
  _is_non_escaping = false;
  _is_allocation_MemBar_redundant = false;
  _larval = false;
  Node *topnode = C->top();

  init_req( TypeFunc::Control  , ctrl );
  init_req( TypeFunc::I_O      , abio );
  init_req( TypeFunc::Memory   , mem );
  init_req( TypeFunc::ReturnAdr, topnode );
  init_req( TypeFunc::FramePtr , topnode );
  init_req( AllocSize          , size);
  init_req( KlassNode          , klass_node);
  init_req( InitialTest        , initial_test);
  init_req( ALength            , topnode);
<<<<<<< HEAD
  init_req( ValidLengthTest    , topnode);
  init_req( InlineTypeNode     , inline_type_node);
=======
  init_req( InlineType     , inline_type_node);
>>>>>>> 7c569cd2
  // DefaultValue defaults to NULL
  // RawDefaultValue defaults to NULL
  C->add_macro_node(this);
}

void AllocateNode::compute_MemBar_redundancy(ciMethod* initializer)
{
  assert(initializer != NULL &&
         initializer->is_object_constructor_or_class_initializer(),
         "unexpected initializer method");
  BCEscapeAnalyzer* analyzer = initializer->get_bcea();
  if (analyzer == NULL) {
    return;
  }

  // Allocation node is first parameter in its initializer
  if (analyzer->is_arg_stack(0) || analyzer->is_arg_local(0)) {
    _is_allocation_MemBar_redundant = true;
  }
}

Node* AllocateNode::make_ideal_mark(PhaseGVN* phase, Node* control, Node* mem) {
  Node* mark_node = NULL;
  if (EnableValhalla) {
    Node* klass_node = in(AllocateNode::KlassNode);
    Node* proto_adr = phase->transform(new AddPNode(klass_node, klass_node, phase->MakeConX(in_bytes(Klass::prototype_header_offset()))));
    mark_node = LoadNode::make(*phase, control, mem, proto_adr, TypeRawPtr::BOTTOM, TypeX_X, TypeX_X->basic_type(), MemNode::unordered);
  } else {
    mark_node = phase->MakeConX(markWord::prototype().value());
  }
  mark_node = phase->transform(mark_node);
  // Avoid returning a constant (old node) here because this method is used by LoadNode::Ideal
  return new OrXNode(mark_node, phase->MakeConX(_larval ? markWord::larval_bit_in_place : 0));
}

// Retrieve the length from the AllocateArrayNode. Narrow the type with a
// CastII, if appropriate.  If we are not allowed to create new nodes, and
// a CastII is appropriate, return NULL.
Node *AllocateArrayNode::make_ideal_length(const TypeOopPtr* oop_type, PhaseTransform *phase, bool allow_new_nodes) {
  Node *length = in(AllocateNode::ALength);
  assert(length != NULL, "length is not null");

  const TypeInt* length_type = phase->find_int_type(length);
  const TypeAryPtr* ary_type = oop_type->isa_aryptr();

  if (ary_type != NULL && length_type != NULL) {
    const TypeInt* narrow_length_type = ary_type->narrow_size_type(length_type);
    if (narrow_length_type != length_type) {
      // Assert one of:
      //   - the narrow_length is 0
      //   - the narrow_length is not wider than length
      assert(narrow_length_type == TypeInt::ZERO ||
             length_type->is_con() && narrow_length_type->is_con() &&
                (narrow_length_type->_hi <= length_type->_lo) ||
             (narrow_length_type->_hi <= length_type->_hi &&
              narrow_length_type->_lo >= length_type->_lo),
             "narrow type must be narrower than length type");

      // Return NULL if new nodes are not allowed
      if (!allow_new_nodes) {
        return NULL;
      }
      // Create a cast which is control dependent on the initialization to
      // propagate the fact that the array length must be positive.
      InitializeNode* init = initialization();
      if (init != NULL) {
        length = new CastIINode(length, narrow_length_type);
        length->set_req(TypeFunc::Control, init->proj_out_or_null(TypeFunc::Control));
      }
    }
  }

  return length;
}

//=============================================================================
uint LockNode::size_of() const { return sizeof(*this); }

// Redundant lock elimination
//
// There are various patterns of locking where we release and
// immediately reacquire a lock in a piece of code where no operations
// occur in between that would be observable.  In those cases we can
// skip releasing and reacquiring the lock without violating any
// fairness requirements.  Doing this around a loop could cause a lock
// to be held for a very long time so we concentrate on non-looping
// control flow.  We also require that the operations are fully
// redundant meaning that we don't introduce new lock operations on
// some paths so to be able to eliminate it on others ala PRE.  This
// would probably require some more extensive graph manipulation to
// guarantee that the memory edges were all handled correctly.
//
// Assuming p is a simple predicate which can't trap in any way and s
// is a synchronized method consider this code:
//
//   s();
//   if (p)
//     s();
//   else
//     s();
//   s();
//
// 1. The unlocks of the first call to s can be eliminated if the
// locks inside the then and else branches are eliminated.
//
// 2. The unlocks of the then and else branches can be eliminated if
// the lock of the final call to s is eliminated.
//
// Either of these cases subsumes the simple case of sequential control flow
//
// Additionally we can eliminate versions without the else case:
//
//   s();
//   if (p)
//     s();
//   s();
//
// 3. In this case we eliminate the unlock of the first s, the lock
// and unlock in the then case and the lock in the final s.
//
// Note also that in all these cases the then/else pieces don't have
// to be trivial as long as they begin and end with synchronization
// operations.
//
//   s();
//   if (p)
//     s();
//     f();
//     s();
//   s();
//
// The code will work properly for this case, leaving in the unlock
// before the call to f and the relock after it.
//
// A potentially interesting case which isn't handled here is when the
// locking is partially redundant.
//
//   s();
//   if (p)
//     s();
//
// This could be eliminated putting unlocking on the else case and
// eliminating the first unlock and the lock in the then side.
// Alternatively the unlock could be moved out of the then side so it
// was after the merge and the first unlock and second lock
// eliminated.  This might require less manipulation of the memory
// state to get correct.
//
// Additionally we might allow work between a unlock and lock before
// giving up eliminating the locks.  The current code disallows any
// conditional control flow between these operations.  A formulation
// similar to partial redundancy elimination computing the
// availability of unlocking and the anticipatability of locking at a
// program point would allow detection of fully redundant locking with
// some amount of work in between.  I'm not sure how often I really
// think that would occur though.  Most of the cases I've seen
// indicate it's likely non-trivial work would occur in between.
// There may be other more complicated constructs where we could
// eliminate locking but I haven't seen any others appear as hot or
// interesting.
//
// Locking and unlocking have a canonical form in ideal that looks
// roughly like this:
//
//              <obj>
//                | \\------+
//                |  \       \
//                | BoxLock   \
//                |  |   |     \
//                |  |    \     \
//                |  |   FastLock
//                |  |   /
//                |  |  /
//                |  |  |
//
//               Lock
//                |
//            Proj #0
//                |
//            MembarAcquire
//                |
//            Proj #0
//
//            MembarRelease
//                |
//            Proj #0
//                |
//              Unlock
//                |
//            Proj #0
//
//
// This code proceeds by processing Lock nodes during PhaseIterGVN
// and searching back through its control for the proper code
// patterns.  Once it finds a set of lock and unlock operations to
// eliminate they are marked as eliminatable which causes the
// expansion of the Lock and Unlock macro nodes to make the operation a NOP
//
//=============================================================================

//
// Utility function to skip over uninteresting control nodes.  Nodes skipped are:
//   - copy regions.  (These may not have been optimized away yet.)
//   - eliminated locking nodes
//
static Node *next_control(Node *ctrl) {
  if (ctrl == NULL)
    return NULL;
  while (1) {
    if (ctrl->is_Region()) {
      RegionNode *r = ctrl->as_Region();
      Node *n = r->is_copy();
      if (n == NULL)
        break;  // hit a region, return it
      else
        ctrl = n;
    } else if (ctrl->is_Proj()) {
      Node *in0 = ctrl->in(0);
      if (in0->is_AbstractLock() && in0->as_AbstractLock()->is_eliminated()) {
        ctrl = in0->in(0);
      } else {
        break;
      }
    } else {
      break; // found an interesting control
    }
  }
  return ctrl;
}
//
// Given a control, see if it's the control projection of an Unlock which
// operating on the same object as lock.
//
bool AbstractLockNode::find_matching_unlock(const Node* ctrl, LockNode* lock,
                                            GrowableArray<AbstractLockNode*> &lock_ops) {
  ProjNode *ctrl_proj = (ctrl->is_Proj()) ? ctrl->as_Proj() : NULL;
  if (ctrl_proj != NULL && ctrl_proj->_con == TypeFunc::Control) {
    Node *n = ctrl_proj->in(0);
    if (n != NULL && n->is_Unlock()) {
      UnlockNode *unlock = n->as_Unlock();
      BarrierSetC2* bs = BarrierSet::barrier_set()->barrier_set_c2();
      Node* lock_obj = bs->step_over_gc_barrier(lock->obj_node());
      Node* unlock_obj = bs->step_over_gc_barrier(unlock->obj_node());
      if (lock_obj->eqv_uncast(unlock_obj) &&
          BoxLockNode::same_slot(lock->box_node(), unlock->box_node()) &&
          !unlock->is_eliminated()) {
        lock_ops.append(unlock);
        return true;
      }
    }
  }
  return false;
}

//
// Find the lock matching an unlock.  Returns null if a safepoint
// or complicated control is encountered first.
LockNode *AbstractLockNode::find_matching_lock(UnlockNode* unlock) {
  LockNode *lock_result = NULL;
  // find the matching lock, or an intervening safepoint
  Node *ctrl = next_control(unlock->in(0));
  while (1) {
    assert(ctrl != NULL, "invalid control graph");
    assert(!ctrl->is_Start(), "missing lock for unlock");
    if (ctrl->is_top()) break;  // dead control path
    if (ctrl->is_Proj()) ctrl = ctrl->in(0);
    if (ctrl->is_SafePoint()) {
        break;  // found a safepoint (may be the lock we are searching for)
    } else if (ctrl->is_Region()) {
      // Check for a simple diamond pattern.  Punt on anything more complicated
      if (ctrl->req() == 3 && ctrl->in(1) != NULL && ctrl->in(2) != NULL) {
        Node *in1 = next_control(ctrl->in(1));
        Node *in2 = next_control(ctrl->in(2));
        if (((in1->is_IfTrue() && in2->is_IfFalse()) ||
             (in2->is_IfTrue() && in1->is_IfFalse())) && (in1->in(0) == in2->in(0))) {
          ctrl = next_control(in1->in(0)->in(0));
        } else {
          break;
        }
      } else {
        break;
      }
    } else {
      ctrl = next_control(ctrl->in(0));  // keep searching
    }
  }
  if (ctrl->is_Lock()) {
    LockNode *lock = ctrl->as_Lock();
    BarrierSetC2* bs = BarrierSet::barrier_set()->barrier_set_c2();
    Node* lock_obj = bs->step_over_gc_barrier(lock->obj_node());
    Node* unlock_obj = bs->step_over_gc_barrier(unlock->obj_node());
    if (lock_obj->eqv_uncast(unlock_obj) &&
        BoxLockNode::same_slot(lock->box_node(), unlock->box_node())) {
      lock_result = lock;
    }
  }
  return lock_result;
}

// This code corresponds to case 3 above.

bool AbstractLockNode::find_lock_and_unlock_through_if(Node* node, LockNode* lock,
                                                       GrowableArray<AbstractLockNode*> &lock_ops) {
  Node* if_node = node->in(0);
  bool  if_true = node->is_IfTrue();

  if (if_node->is_If() && if_node->outcnt() == 2 && (if_true || node->is_IfFalse())) {
    Node *lock_ctrl = next_control(if_node->in(0));
    if (find_matching_unlock(lock_ctrl, lock, lock_ops)) {
      Node* lock1_node = NULL;
      ProjNode* proj = if_node->as_If()->proj_out(!if_true);
      if (if_true) {
        if (proj->is_IfFalse() && proj->outcnt() == 1) {
          lock1_node = proj->unique_out();
        }
      } else {
        if (proj->is_IfTrue() && proj->outcnt() == 1) {
          lock1_node = proj->unique_out();
        }
      }
      if (lock1_node != NULL && lock1_node->is_Lock()) {
        LockNode *lock1 = lock1_node->as_Lock();
        BarrierSetC2* bs = BarrierSet::barrier_set()->barrier_set_c2();
        Node* lock_obj = bs->step_over_gc_barrier(lock->obj_node());
        Node* lock1_obj = bs->step_over_gc_barrier(lock1->obj_node());
        if (lock_obj->eqv_uncast(lock1_obj) &&
            BoxLockNode::same_slot(lock->box_node(), lock1->box_node()) &&
            !lock1->is_eliminated()) {
          lock_ops.append(lock1);
          return true;
        }
      }
    }
  }

  lock_ops.trunc_to(0);
  return false;
}

bool AbstractLockNode::find_unlocks_for_region(const RegionNode* region, LockNode* lock,
                               GrowableArray<AbstractLockNode*> &lock_ops) {
  // check each control merging at this point for a matching unlock.
  // in(0) should be self edge so skip it.
  for (int i = 1; i < (int)region->req(); i++) {
    Node *in_node = next_control(region->in(i));
    if (in_node != NULL) {
      if (find_matching_unlock(in_node, lock, lock_ops)) {
        // found a match so keep on checking.
        continue;
      } else if (find_lock_and_unlock_through_if(in_node, lock, lock_ops)) {
        continue;
      }

      // If we fall through to here then it was some kind of node we
      // don't understand or there wasn't a matching unlock, so give
      // up trying to merge locks.
      lock_ops.trunc_to(0);
      return false;
    }
  }
  return true;

}

const char* AbstractLockNode::_kind_names[] = {"Regular", "NonEscObj", "Coarsened", "Nested"};

const char * AbstractLockNode::kind_as_string() const {
  return _kind_names[_kind];
}

#ifndef PRODUCT
//
// Create a counter which counts the number of times this lock is acquired
//
void AbstractLockNode::create_lock_counter(JVMState* state) {
  _counter = OptoRuntime::new_named_counter(state, NamedCounter::LockCounter);
}

void AbstractLockNode::set_eliminated_lock_counter() {
  if (_counter) {
    // Update the counter to indicate that this lock was eliminated.
    // The counter update code will stay around even though the
    // optimizer will eliminate the lock operation itself.
    _counter->set_tag(NamedCounter::EliminatedLockCounter);
  }
}

void AbstractLockNode::dump_spec(outputStream* st) const {
  st->print("%s ", _kind_names[_kind]);
  CallNode::dump_spec(st);
}

void AbstractLockNode::dump_compact_spec(outputStream* st) const {
  st->print("%s", _kind_names[_kind]);
}
#endif

//=============================================================================
Node *LockNode::Ideal(PhaseGVN *phase, bool can_reshape) {

  // perform any generic optimizations first (returns 'this' or NULL)
  Node *result = SafePointNode::Ideal(phase, can_reshape);
  if (result != NULL)  return result;
  // Don't bother trying to transform a dead node
  if (in(0) && in(0)->is_top())  return NULL;

  // Now see if we can optimize away this lock.  We don't actually
  // remove the locking here, we simply set the _eliminate flag which
  // prevents macro expansion from expanding the lock.  Since we don't
  // modify the graph, the value returned from this function is the
  // one computed above.
  const Type* obj_type = phase->type(obj_node());
  if (can_reshape && EliminateLocks && !is_non_esc_obj() &&
      !obj_type->isa_inlinetype() && !obj_type->is_inlinetypeptr()) {
    //
    // If we are locking an non-escaped object, the lock/unlock is unnecessary
    //
    ConnectionGraph *cgr = phase->C->congraph();
    if (cgr != NULL && cgr->not_global_escape(obj_node())) {
      assert(!is_eliminated() || is_coarsened(), "sanity");
      // The lock could be marked eliminated by lock coarsening
      // code during first IGVN before EA. Replace coarsened flag
      // to eliminate all associated locks/unlocks.
#ifdef ASSERT
      this->log_lock_optimization(phase->C,"eliminate_lock_set_non_esc1");
#endif
      this->set_non_esc_obj();
      return result;
    }

    if (!phase->C->do_locks_coarsening()) {
      return result; // Compiling without locks coarsening
    }
    //
    // Try lock coarsening
    //
    PhaseIterGVN* iter = phase->is_IterGVN();
    if (iter != NULL && !is_eliminated()) {

      GrowableArray<AbstractLockNode*>   lock_ops;

      Node *ctrl = next_control(in(0));

      // now search back for a matching Unlock
      if (find_matching_unlock(ctrl, this, lock_ops)) {
        // found an unlock directly preceding this lock.  This is the
        // case of single unlock directly control dependent on a
        // single lock which is the trivial version of case 1 or 2.
      } else if (ctrl->is_Region() ) {
        if (find_unlocks_for_region(ctrl->as_Region(), this, lock_ops)) {
        // found lock preceded by multiple unlocks along all paths
        // joining at this point which is case 3 in description above.
        }
      } else {
        // see if this lock comes from either half of an if and the
        // predecessors merges unlocks and the other half of the if
        // performs a lock.
        if (find_lock_and_unlock_through_if(ctrl, this, lock_ops)) {
          // found unlock splitting to an if with locks on both branches.
        }
      }

      if (lock_ops.length() > 0) {
        // add ourselves to the list of locks to be eliminated.
        lock_ops.append(this);

  #ifndef PRODUCT
        if (PrintEliminateLocks) {
          int locks = 0;
          int unlocks = 0;
          if (Verbose) {
            tty->print_cr("=== Locks coarsening ===");
          }
          for (int i = 0; i < lock_ops.length(); i++) {
            AbstractLockNode* lock = lock_ops.at(i);
            if (lock->Opcode() == Op_Lock)
              locks++;
            else
              unlocks++;
            if (Verbose) {
              tty->print(" %d: ", i);
              lock->dump();
            }
          }
          tty->print_cr("=== Coarsened %d unlocks and %d locks", unlocks, locks);
        }
  #endif

        // for each of the identified locks, mark them
        // as eliminatable
        for (int i = 0; i < lock_ops.length(); i++) {
          AbstractLockNode* lock = lock_ops.at(i);

          // Mark it eliminated by coarsening and update any counters
#ifdef ASSERT
          lock->log_lock_optimization(phase->C, "eliminate_lock_set_coarsened");
#endif
          lock->set_coarsened();
        }
        // Record this coarsened group.
        phase->C->add_coarsened_locks(lock_ops);
      } else if (ctrl->is_Region() &&
                 iter->_worklist.member(ctrl)) {
        // We weren't able to find any opportunities but the region this
        // lock is control dependent on hasn't been processed yet so put
        // this lock back on the worklist so we can check again once any
        // region simplification has occurred.
        iter->_worklist.push(this);
      }
    }
  }

  return result;
}

//=============================================================================
bool LockNode::is_nested_lock_region() {
  return is_nested_lock_region(NULL);
}

// p is used for access to compilation log; no logging if NULL
bool LockNode::is_nested_lock_region(Compile * c) {
  BoxLockNode* box = box_node()->as_BoxLock();
  int stk_slot = box->stack_slot();
  if (stk_slot <= 0) {
#ifdef ASSERT
    this->log_lock_optimization(c, "eliminate_lock_INLR_1");
#endif
    return false; // External lock or it is not Box (Phi node).
  }

  // Ignore complex cases: merged locks or multiple locks.
  Node* obj = obj_node();
  LockNode* unique_lock = NULL;
  Node* bad_lock = NULL;
  if (!box->is_simple_lock_region(&unique_lock, obj, &bad_lock)) {
#ifdef ASSERT
    this->log_lock_optimization(c, "eliminate_lock_INLR_2a", bad_lock);
#endif
    return false;
  }
  if (unique_lock != this) {
#ifdef ASSERT
    this->log_lock_optimization(c, "eliminate_lock_INLR_2b", (unique_lock != NULL ? unique_lock : bad_lock));
    if (PrintEliminateLocks && Verbose) {
      tty->print_cr("=============== unique_lock != this ============");
      tty->print(" this: ");
      this->dump();
      tty->print(" box: ");
      box->dump();
      tty->print(" obj: ");
      obj->dump();
      if (unique_lock != NULL) {
        tty->print(" unique_lock: ");
        unique_lock->dump();
      }
      if (bad_lock != NULL) {
        tty->print(" bad_lock: ");
        bad_lock->dump();
      }
      tty->print_cr("===============");
    }
#endif
    return false;
  }

  BarrierSetC2* bs = BarrierSet::barrier_set()->barrier_set_c2();
  obj = bs->step_over_gc_barrier(obj);
  // Look for external lock for the same object.
  SafePointNode* sfn = this->as_SafePoint();
  JVMState* youngest_jvms = sfn->jvms();
  int max_depth = youngest_jvms->depth();
  for (int depth = 1; depth <= max_depth; depth++) {
    JVMState* jvms = youngest_jvms->of_depth(depth);
    int num_mon  = jvms->nof_monitors();
    // Loop over monitors
    for (int idx = 0; idx < num_mon; idx++) {
      Node* obj_node = sfn->monitor_obj(jvms, idx);
      obj_node = bs->step_over_gc_barrier(obj_node);
      BoxLockNode* box_node = sfn->monitor_box(jvms, idx)->as_BoxLock();
      if ((box_node->stack_slot() < stk_slot) && obj_node->eqv_uncast(obj)) {
        return true;
      }
    }
  }
#ifdef ASSERT
  this->log_lock_optimization(c, "eliminate_lock_INLR_3");
#endif
  return false;
}

//=============================================================================
uint UnlockNode::size_of() const { return sizeof(*this); }

//=============================================================================
Node *UnlockNode::Ideal(PhaseGVN *phase, bool can_reshape) {

  // perform any generic optimizations first (returns 'this' or NULL)
  Node *result = SafePointNode::Ideal(phase, can_reshape);
  if (result != NULL)  return result;
  // Don't bother trying to transform a dead node
  if (in(0) && in(0)->is_top())  return NULL;

  // Now see if we can optimize away this unlock.  We don't actually
  // remove the unlocking here, we simply set the _eliminate flag which
  // prevents macro expansion from expanding the unlock.  Since we don't
  // modify the graph, the value returned from this function is the
  // one computed above.
  // Escape state is defined after Parse phase.
  const Type* obj_type = phase->type(obj_node());
  if (can_reshape && EliminateLocks && !is_non_esc_obj() &&
      !obj_type->isa_inlinetype() && !obj_type->is_inlinetypeptr()) {
    //
    // If we are unlocking an non-escaped object, the lock/unlock is unnecessary.
    //
    ConnectionGraph *cgr = phase->C->congraph();
    if (cgr != NULL && cgr->not_global_escape(obj_node())) {
      assert(!is_eliminated() || is_coarsened(), "sanity");
      // The lock could be marked eliminated by lock coarsening
      // code during first IGVN before EA. Replace coarsened flag
      // to eliminate all associated locks/unlocks.
#ifdef ASSERT
      this->log_lock_optimization(phase->C, "eliminate_lock_set_non_esc2");
#endif
      this->set_non_esc_obj();
    }
  }
  return result;
}

void AbstractLockNode::log_lock_optimization(Compile *C, const char * tag, Node* bad_lock)  const {
  if (C == NULL) {
    return;
  }
  CompileLog* log = C->log();
  if (log != NULL) {
    Node* box = box_node();
    Node* obj = obj_node();
    int box_id = box != NULL ? box->_idx : -1;
    int obj_id = obj != NULL ? obj->_idx : -1;

    log->begin_head("%s compile_id='%d' lock_id='%d' class='%s' kind='%s' box_id='%d' obj_id='%d' bad_id='%d'",
          tag, C->compile_id(), this->_idx,
          is_Unlock() ? "unlock" : is_Lock() ? "lock" : "?",
          kind_as_string(), box_id, obj_id, (bad_lock != NULL ? bad_lock->_idx : -1));
    log->stamp();
    log->end_head();
    JVMState* p = is_Unlock() ? (as_Unlock()->dbg_jvms()) : jvms();
    while (p != NULL) {
      log->elem("jvms bci='%d' method='%d'", p->bci(), log->identify(p->method()));
      p = p->caller();
    }
    log->tail(tag);
  }
}

bool CallNode::may_modify_arraycopy_helper(const TypeOopPtr* dest_t, const TypeOopPtr *t_oop, PhaseTransform *phase) {
  if (dest_t->is_known_instance() && t_oop->is_known_instance()) {
    return dest_t->instance_id() == t_oop->instance_id();
  }

  if (dest_t->isa_instptr() && !dest_t->is_instptr()->instance_klass()->equals(phase->C->env()->Object_klass())) {
    // clone
    if (t_oop->isa_aryptr()) {
      return false;
    }
    if (!t_oop->isa_instptr()) {
      return true;
    }
    if (dest_t->maybe_java_subtype_of(t_oop) || t_oop->maybe_java_subtype_of(dest_t)) {
      return true;
    }
    // unrelated
    return false;
  }

  if (dest_t->isa_aryptr()) {
    // arraycopy or array clone
    if (t_oop->isa_instptr()) {
      return false;
    }
    if (!t_oop->isa_aryptr()) {
      return true;
    }

    const Type* elem = dest_t->is_aryptr()->elem();
    if (elem == Type::BOTTOM) {
      // An array but we don't know what elements are
      return true;
    }

    dest_t = dest_t->is_aryptr()->with_field_offset(Type::OffsetBot)->add_offset(Type::OffsetBot)->is_oopptr();
    t_oop = t_oop->is_aryptr()->with_field_offset(Type::OffsetBot);
    uint dest_alias = phase->C->get_alias_index(dest_t);
    uint t_oop_alias = phase->C->get_alias_index(t_oop);

    return dest_alias == t_oop_alias;
  }

  return true;
}<|MERGE_RESOLUTION|>--- conflicted
+++ resolved
@@ -1762,12 +1762,8 @@
   init_req( KlassNode          , klass_node);
   init_req( InitialTest        , initial_test);
   init_req( ALength            , topnode);
-<<<<<<< HEAD
   init_req( ValidLengthTest    , topnode);
-  init_req( InlineTypeNode     , inline_type_node);
-=======
   init_req( InlineType     , inline_type_node);
->>>>>>> 7c569cd2
   // DefaultValue defaults to NULL
   // RawDefaultValue defaults to NULL
   C->add_macro_node(this);
