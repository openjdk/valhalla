/*
 * Copyright (c) 1997, 2025, Oracle and/or its affiliates. All rights reserved.
 * DO NOT ALTER OR REMOVE COPYRIGHT NOTICES OR THIS FILE HEADER.
 *
 * This code is free software; you can redistribute it and/or modify it
 * under the terms of the GNU General Public License version 2 only, as
 * published by the Free Software Foundation.
 *
 * This code is distributed in the hope that it will be useful, but WITHOUT
 * ANY WARRANTY; without even the implied warranty of MERCHANTABILITY or
 * FITNESS FOR A PARTICULAR PURPOSE.  See the GNU General Public License
 * version 2 for more details (a copy is included in the LICENSE file that
 * accompanied this code).
 *
 * You should have received a copy of the GNU General Public License version
 * 2 along with this work; if not, write to the Free Software Foundation,
 * Inc., 51 Franklin St, Fifth Floor, Boston, MA 02110-1301 USA.
 *
 * Please contact Oracle, 500 Oracle Parkway, Redwood Shores, CA 94065 USA
 * or visit www.oracle.com if you need additional information or have any
 * questions.
 *
 */

#include "ci/bcEscapeAnalyzer.hpp"
#include "ci/ciFlatArrayKlass.hpp"
#include "code/vmreg.hpp"
#include "compiler/compileLog.hpp"
#include "compiler/oopMap.hpp"
#include "gc/shared/barrierSet.hpp"
#include "gc/shared/c2/barrierSetC2.hpp"
#include "interpreter/interpreter.hpp"
#include "opto/callGenerator.hpp"
#include "opto/callnode.hpp"
#include "opto/castnode.hpp"
#include "opto/convertnode.hpp"
#include "opto/escape.hpp"
#include "opto/inlinetypenode.hpp"
#include "opto/locknode.hpp"
#include "opto/machnode.hpp"
#include "opto/matcher.hpp"
#include "opto/parse.hpp"
#include "opto/regalloc.hpp"
#include "opto/regmask.hpp"
#include "opto/rootnode.hpp"
#include "opto/runtime.hpp"
#include "runtime/sharedRuntime.hpp"
#include "runtime/stubRoutines.hpp"
#include "utilities/powerOfTwo.hpp"

// Portions of code courtesy of Clifford Click

// Optimization - Graph Style

//=============================================================================
uint StartNode::size_of() const { return sizeof(*this); }
bool StartNode::cmp( const Node &n ) const
{ return _domain == ((StartNode&)n)._domain; }
const Type *StartNode::bottom_type() const { return _domain; }
const Type* StartNode::Value(PhaseGVN* phase) const { return _domain; }
#ifndef PRODUCT
void StartNode::dump_spec(outputStream *st) const { st->print(" #"); _domain->dump_on(st);}
void StartNode::dump_compact_spec(outputStream *st) const { /* empty */ }
#endif

//------------------------------Ideal------------------------------------------
Node *StartNode::Ideal(PhaseGVN *phase, bool can_reshape){
  return remove_dead_region(phase, can_reshape) ? this : nullptr;
}

//------------------------------calling_convention-----------------------------
void StartNode::calling_convention(BasicType* sig_bt, VMRegPair *parm_regs, uint argcnt) const {
  SharedRuntime::java_calling_convention(sig_bt, parm_regs, argcnt);
}

//------------------------------Registers--------------------------------------
const RegMask &StartNode::in_RegMask(uint) const {
  return RegMask::EMPTY;
}

//------------------------------match------------------------------------------
// Construct projections for incoming parameters, and their RegMask info
Node *StartNode::match(const ProjNode *proj, const Matcher *match, const RegMask* mask) {
  switch (proj->_con) {
  case TypeFunc::Control:
  case TypeFunc::I_O:
  case TypeFunc::Memory:
    return new MachProjNode(this,proj->_con,RegMask::EMPTY,MachProjNode::unmatched_proj);
  case TypeFunc::FramePtr:
    return new MachProjNode(this,proj->_con,Matcher::c_frame_ptr_mask, Op_RegP);
  case TypeFunc::ReturnAdr:
    return new MachProjNode(this,proj->_con,match->_return_addr_mask,Op_RegP);
  case TypeFunc::Parms:
  default: {
      uint parm_num = proj->_con - TypeFunc::Parms;
      const Type *t = _domain->field_at(proj->_con);
      if (t->base() == Type::Half)  // 2nd half of Longs and Doubles
        return new ConNode(Type::TOP);
      uint ideal_reg = t->ideal_reg();
      RegMask &rm = match->_calling_convention_mask[parm_num];
      return new MachProjNode(this,proj->_con,rm,ideal_reg);
    }
  }
  return nullptr;
}

//=============================================================================
const char * const ParmNode::names[TypeFunc::Parms+1] = {
  "Control", "I_O", "Memory", "FramePtr", "ReturnAdr", "Parms"
};

#ifndef PRODUCT
void ParmNode::dump_spec(outputStream *st) const {
  if( _con < TypeFunc::Parms ) {
    st->print("%s", names[_con]);
  } else {
    st->print("Parm%d: ",_con-TypeFunc::Parms);
    // Verbose and WizardMode dump bottom_type for all nodes
    if( !Verbose && !WizardMode )   bottom_type()->dump_on(st);
  }
}

void ParmNode::dump_compact_spec(outputStream *st) const {
  if (_con < TypeFunc::Parms) {
    st->print("%s", names[_con]);
  } else {
    st->print("%d:", _con-TypeFunc::Parms);
    // unconditionally dump bottom_type
    bottom_type()->dump_on(st);
  }
}
#endif

uint ParmNode::ideal_reg() const {
  switch( _con ) {
  case TypeFunc::Control  : // fall through
  case TypeFunc::I_O      : // fall through
  case TypeFunc::Memory   : return 0;
  case TypeFunc::FramePtr : // fall through
  case TypeFunc::ReturnAdr: return Op_RegP;
  default                 : assert( _con > TypeFunc::Parms, "" );
    // fall through
  case TypeFunc::Parms    : {
    // Type of argument being passed
    const Type *t = in(0)->as_Start()->_domain->field_at(_con);
    return t->ideal_reg();
  }
  }
  ShouldNotReachHere();
  return 0;
}

//=============================================================================
ReturnNode::ReturnNode(uint edges, Node *cntrl, Node *i_o, Node *memory, Node *frameptr, Node *retadr ) : Node(edges) {
  init_req(TypeFunc::Control,cntrl);
  init_req(TypeFunc::I_O,i_o);
  init_req(TypeFunc::Memory,memory);
  init_req(TypeFunc::FramePtr,frameptr);
  init_req(TypeFunc::ReturnAdr,retadr);
}

Node *ReturnNode::Ideal(PhaseGVN *phase, bool can_reshape){
  return remove_dead_region(phase, can_reshape) ? this : nullptr;
}

const Type* ReturnNode::Value(PhaseGVN* phase) const {
  return ( phase->type(in(TypeFunc::Control)) == Type::TOP)
    ? Type::TOP
    : Type::BOTTOM;
}

// Do we Match on this edge index or not?  No edges on return nodes
uint ReturnNode::match_edge(uint idx) const {
  return 0;
}


#ifndef PRODUCT
void ReturnNode::dump_req(outputStream *st, DumpConfig* dc) const {
  // Dump the required inputs, after printing "returns"
  uint i;                       // Exit value of loop
  for (i = 0; i < req(); i++) {    // For all required inputs
    if (i == TypeFunc::Parms) st->print("returns ");
    Node* p = in(i);
    if (p != nullptr) {
      p->dump_idx(false, st, dc);
      st->print(" ");
    } else {
      st->print("_ ");
    }
  }
}
#endif

//=============================================================================
RethrowNode::RethrowNode(
  Node* cntrl,
  Node* i_o,
  Node* memory,
  Node* frameptr,
  Node* ret_adr,
  Node* exception
) : Node(TypeFunc::Parms + 1) {
  init_req(TypeFunc::Control  , cntrl    );
  init_req(TypeFunc::I_O      , i_o      );
  init_req(TypeFunc::Memory   , memory   );
  init_req(TypeFunc::FramePtr , frameptr );
  init_req(TypeFunc::ReturnAdr, ret_adr);
  init_req(TypeFunc::Parms    , exception);
}

Node *RethrowNode::Ideal(PhaseGVN *phase, bool can_reshape){
  return remove_dead_region(phase, can_reshape) ? this : nullptr;
}

const Type* RethrowNode::Value(PhaseGVN* phase) const {
  return (phase->type(in(TypeFunc::Control)) == Type::TOP)
    ? Type::TOP
    : Type::BOTTOM;
}

uint RethrowNode::match_edge(uint idx) const {
  return 0;
}

#ifndef PRODUCT
void RethrowNode::dump_req(outputStream *st, DumpConfig* dc) const {
  // Dump the required inputs, after printing "exception"
  uint i;                       // Exit value of loop
  for (i = 0; i < req(); i++) {    // For all required inputs
    if (i == TypeFunc::Parms) st->print("exception ");
    Node* p = in(i);
    if (p != nullptr) {
      p->dump_idx(false, st, dc);
      st->print(" ");
    } else {
      st->print("_ ");
    }
  }
}
#endif

//=============================================================================
// Do we Match on this edge index or not?  Match only target address & method
uint TailCallNode::match_edge(uint idx) const {
  return TypeFunc::Parms <= idx  &&  idx <= TypeFunc::Parms+1;
}

//=============================================================================
// Do we Match on this edge index or not?  Match only target address & oop
uint TailJumpNode::match_edge(uint idx) const {
  return TypeFunc::Parms <= idx  &&  idx <= TypeFunc::Parms+1;
}

//=============================================================================
JVMState::JVMState(ciMethod* method, JVMState* caller) :
  _method(method),
  _receiver_info(nullptr) {
  assert(method != nullptr, "must be valid call site");
  _bci = InvocationEntryBci;
  _reexecute = Reexecute_Undefined;
  DEBUG_ONLY(_bci = -99);  // random garbage value
  DEBUG_ONLY(_map = (SafePointNode*)-1);
  _caller = caller;
  _depth  = 1 + (caller == nullptr ? 0 : caller->depth());
  _locoff = TypeFunc::Parms;
  _stkoff = _locoff + _method->max_locals();
  _monoff = _stkoff + _method->max_stack();
  _scloff = _monoff;
  _endoff = _monoff;
  _sp = 0;
}
JVMState::JVMState(int stack_size) :
  _method(nullptr),
  _receiver_info(nullptr) {
  _bci = InvocationEntryBci;
  _reexecute = Reexecute_Undefined;
  DEBUG_ONLY(_map = (SafePointNode*)-1);
  _caller = nullptr;
  _depth  = 1;
  _locoff = TypeFunc::Parms;
  _stkoff = _locoff;
  _monoff = _stkoff + stack_size;
  _scloff = _monoff;
  _endoff = _monoff;
  _sp = 0;
}

//--------------------------------of_depth-------------------------------------
JVMState* JVMState::of_depth(int d) const {
  const JVMState* jvmp = this;
  assert(0 < d && (uint)d <= depth(), "oob");
  for (int skip = depth() - d; skip > 0; skip--) {
    jvmp = jvmp->caller();
  }
  assert(jvmp->depth() == (uint)d, "found the right one");
  return (JVMState*)jvmp;
}

//-----------------------------same_calls_as-----------------------------------
bool JVMState::same_calls_as(const JVMState* that) const {
  if (this == that)                    return true;
  if (this->depth() != that->depth())  return false;
  const JVMState* p = this;
  const JVMState* q = that;
  for (;;) {
    if (p->_method != q->_method)    return false;
    if (p->_method == nullptr)       return true;   // bci is irrelevant
    if (p->_bci    != q->_bci)       return false;
    if (p->_reexecute != q->_reexecute)  return false;
    p = p->caller();
    q = q->caller();
    if (p == q)                      return true;
    assert(p != nullptr && q != nullptr, "depth check ensures we don't run off end");
  }
}

//------------------------------debug_start------------------------------------
uint JVMState::debug_start()  const {
  DEBUG_ONLY(JVMState* jvmroot = of_depth(1));
  assert(jvmroot->locoff() <= this->locoff(), "youngest JVMState must be last");
  return of_depth(1)->locoff();
}

//-------------------------------debug_end-------------------------------------
uint JVMState::debug_end() const {
  DEBUG_ONLY(JVMState* jvmroot = of_depth(1));
  assert(jvmroot->endoff() <= this->endoff(), "youngest JVMState must be last");
  return endoff();
}

//------------------------------debug_depth------------------------------------
uint JVMState::debug_depth() const {
  uint total = 0;
  for (const JVMState* jvmp = this; jvmp != nullptr; jvmp = jvmp->caller()) {
    total += jvmp->debug_size();
  }
  return total;
}

#ifndef PRODUCT

//------------------------------format_helper----------------------------------
// Given an allocation (a Chaitin object) and a Node decide if the Node carries
// any defined value or not.  If it does, print out the register or constant.
static void format_helper( PhaseRegAlloc *regalloc, outputStream* st, Node *n, const char *msg, uint i, GrowableArray<SafePointScalarObjectNode*> *scobjs ) {
  if (n == nullptr) { st->print(" null"); return; }
  if (n->is_SafePointScalarObject()) {
    // Scalar replacement.
    SafePointScalarObjectNode* spobj = n->as_SafePointScalarObject();
    scobjs->append_if_missing(spobj);
    int sco_n = scobjs->find(spobj);
    assert(sco_n >= 0, "");
    st->print(" %s%d]=#ScObj" INT32_FORMAT, msg, i, sco_n);
    return;
  }
  if (regalloc->node_regs_max_index() > 0 &&
      OptoReg::is_valid(regalloc->get_reg_first(n))) { // Check for undefined
    char buf[50];
    regalloc->dump_register(n,buf,sizeof(buf));
    st->print(" %s%d]=%s",msg,i,buf);
  } else {                      // No register, but might be constant
    const Type *t = n->bottom_type();
    switch (t->base()) {
    case Type::Int:
      st->print(" %s%d]=#" INT32_FORMAT,msg,i,t->is_int()->get_con());
      break;
    case Type::AnyPtr:
      assert( t == TypePtr::NULL_PTR || n->in_dump(), "" );
      st->print(" %s%d]=#null",msg,i);
      break;
    case Type::AryPtr:
    case Type::InstPtr:
      st->print(" %s%d]=#Ptr" INTPTR_FORMAT,msg,i,p2i(t->isa_oopptr()->const_oop()));
      break;
    case Type::KlassPtr:
    case Type::AryKlassPtr:
    case Type::InstKlassPtr:
      st->print(" %s%d]=#Ptr" INTPTR_FORMAT,msg,i,p2i(t->make_ptr()->isa_klassptr()->exact_klass()));
      break;
    case Type::MetadataPtr:
      st->print(" %s%d]=#Ptr" INTPTR_FORMAT,msg,i,p2i(t->make_ptr()->isa_metadataptr()->metadata()));
      break;
    case Type::NarrowOop:
      st->print(" %s%d]=#Ptr" INTPTR_FORMAT,msg,i,p2i(t->make_ptr()->isa_oopptr()->const_oop()));
      break;
    case Type::RawPtr:
      st->print(" %s%d]=#Raw" INTPTR_FORMAT,msg,i,p2i(t->is_rawptr()));
      break;
    case Type::DoubleCon:
      st->print(" %s%d]=#%fD",msg,i,t->is_double_constant()->_d);
      break;
    case Type::FloatCon:
      st->print(" %s%d]=#%fF",msg,i,t->is_float_constant()->_f);
      break;
    case Type::Long:
      st->print(" %s%d]=#" INT64_FORMAT,msg,i,(int64_t)(t->is_long()->get_con()));
      break;
    case Type::Half:
    case Type::Top:
      st->print(" %s%d]=_",msg,i);
      break;
    default: ShouldNotReachHere();
    }
  }
}

//---------------------print_method_with_lineno--------------------------------
void JVMState::print_method_with_lineno(outputStream* st, bool show_name) const {
  if (show_name) _method->print_short_name(st);

  int lineno = _method->line_number_from_bci(_bci);
  if (lineno != -1) {
    st->print(" @ bci:%d (line %d)", _bci, lineno);
  } else {
    st->print(" @ bci:%d", _bci);
  }
}

//------------------------------format-----------------------------------------
void JVMState::format(PhaseRegAlloc *regalloc, const Node *n, outputStream* st) const {
  st->print("        #");
  if (_method) {
    print_method_with_lineno(st, true);
  } else {
    st->print_cr(" runtime stub ");
    return;
  }
  if (n->is_MachSafePoint()) {
    GrowableArray<SafePointScalarObjectNode*> scobjs;
    MachSafePointNode *mcall = n->as_MachSafePoint();
    uint i;
    // Print locals
    for (i = 0; i < (uint)loc_size(); i++)
      format_helper(regalloc, st, mcall->local(this, i), "L[", i, &scobjs);
    // Print stack
    for (i = 0; i < (uint)stk_size(); i++) {
      if ((uint)(_stkoff + i) >= mcall->len())
        st->print(" oob ");
      else
       format_helper(regalloc, st, mcall->stack(this, i), "STK[", i, &scobjs);
    }
    for (i = 0; (int)i < nof_monitors(); i++) {
      Node *box = mcall->monitor_box(this, i);
      Node *obj = mcall->monitor_obj(this, i);
      if (regalloc->node_regs_max_index() > 0 &&
          OptoReg::is_valid(regalloc->get_reg_first(box))) {
        box = BoxLockNode::box_node(box);
        format_helper(regalloc, st, box, "MON-BOX[", i, &scobjs);
      } else {
        OptoReg::Name box_reg = BoxLockNode::reg(box);
        st->print(" MON-BOX%d=%s+%d",
                   i,
                   OptoReg::regname(OptoReg::c_frame_pointer),
                   regalloc->reg2offset(box_reg));
      }
      const char* obj_msg = "MON-OBJ[";
      if (EliminateLocks) {
        if (BoxLockNode::box_node(box)->is_eliminated())
          obj_msg = "MON-OBJ(LOCK ELIMINATED)[";
      }
      format_helper(regalloc, st, obj, obj_msg, i, &scobjs);
    }

    for (i = 0; i < (uint)scobjs.length(); i++) {
      // Scalar replaced objects.
      st->cr();
      st->print("        # ScObj" INT32_FORMAT " ", i);
      SafePointScalarObjectNode* spobj = scobjs.at(i);
      ciKlass* cik = spobj->bottom_type()->is_oopptr()->exact_klass();
      assert(cik->is_instance_klass() ||
             cik->is_array_klass(), "Not supported allocation.");
      ciInstanceKlass *iklass = nullptr;
      if (cik->is_instance_klass()) {
        cik->print_name_on(st);
        iklass = cik->as_instance_klass();
      } else if (cik->is_type_array_klass()) {
        cik->as_array_klass()->base_element_type()->print_name_on(st);
        st->print("[%d]", spobj->n_fields());
      } else if (cik->is_obj_array_klass()) {
        ciKlass* cie = cik->as_obj_array_klass()->base_element_klass();
        if (cie->is_instance_klass()) {
          cie->print_name_on(st);
        } else if (cie->is_type_array_klass()) {
          cie->as_array_klass()->base_element_type()->print_name_on(st);
        } else {
          ShouldNotReachHere();
        }
        st->print("[%d]", spobj->n_fields());
        int ndim = cik->as_array_klass()->dimension() - 1;
        while (ndim-- > 0) {
          st->print("[]");
        }
      } else if (cik->is_flat_array_klass()) {
        ciKlass* cie = cik->as_flat_array_klass()->base_element_klass();
        cie->print_name_on(st);
        st->print("[%d]", spobj->n_fields());
        int ndim = cik->as_array_klass()->dimension() - 1;
        while (ndim-- > 0) {
          st->print("[]");
        }
      }
      st->print("={");
      uint nf = spobj->n_fields();
      if (nf > 0) {
        uint first_ind = spobj->first_index(mcall->jvms());
        if (iklass != nullptr && iklass->is_inlinetype()) {
          Node* null_marker = mcall->in(first_ind++);
          if (!null_marker->is_top()) {
            st->print(" [null marker");
            format_helper(regalloc, st, null_marker, ":", -1, nullptr);
          }
        }
        Node* fld_node = mcall->in(first_ind);
        if (iklass != nullptr) {
          st->print(" [");
          iklass->nonstatic_field_at(0)->print_name_on(st);
          format_helper(regalloc, st, fld_node, ":", 0, &scobjs);
        } else {
          format_helper(regalloc, st, fld_node, "[", 0, &scobjs);
        }
        for (uint j = 1; j < nf; j++) {
          fld_node = mcall->in(first_ind+j);
          if (iklass != nullptr) {
            st->print(", [");
            iklass->nonstatic_field_at(j)->print_name_on(st);
            format_helper(regalloc, st, fld_node, ":", j, &scobjs);
          } else {
            format_helper(regalloc, st, fld_node, ", [", j, &scobjs);
          }
        }
      }
      st->print(" }");
    }
  }
  st->cr();
  if (caller() != nullptr) caller()->format(regalloc, n, st);
}


void JVMState::dump_spec(outputStream *st) const {
  if (_method != nullptr) {
    bool printed = false;
    if (!Verbose) {
      // The JVMS dumps make really, really long lines.
      // Take out the most boring parts, which are the package prefixes.
      char buf[500];
      stringStream namest(buf, sizeof(buf));
      _method->print_short_name(&namest);
      if (namest.count() < sizeof(buf)) {
        const char* name = namest.base();
        if (name[0] == ' ')  ++name;
        const char* endcn = strchr(name, ':');  // end of class name
        if (endcn == nullptr)  endcn = strchr(name, '(');
        if (endcn == nullptr)  endcn = name + strlen(name);
        while (endcn > name && endcn[-1] != '.' && endcn[-1] != '/')
          --endcn;
        st->print(" %s", endcn);
        printed = true;
      }
    }
    print_method_with_lineno(st, !printed);
    if(_reexecute == Reexecute_True)
      st->print(" reexecute");
  } else {
    st->print(" runtime stub");
  }
  if (caller() != nullptr)  caller()->dump_spec(st);
}


void JVMState::dump_on(outputStream* st) const {
  bool print_map = _map && !((uintptr_t)_map & 1) &&
                  ((caller() == nullptr) || (caller()->map() != _map));
  if (print_map) {
    if (_map->len() > _map->req()) {  // _map->has_exceptions()
      Node* ex = _map->in(_map->req());  // _map->next_exception()
      // skip the first one; it's already being printed
      while (ex != nullptr && ex->len() > ex->req()) {
        ex = ex->in(ex->req());  // ex->next_exception()
        ex->dump(1);
      }
    }
    _map->dump(Verbose ? 2 : 1);
  }
  if (caller() != nullptr) {
    caller()->dump_on(st);
  }
  st->print("JVMS depth=%d loc=%d stk=%d arg=%d mon=%d scalar=%d end=%d mondepth=%d sp=%d bci=%d reexecute=%s method=",
             depth(), locoff(), stkoff(), argoff(), monoff(), scloff(), endoff(), monitor_depth(), sp(), bci(), should_reexecute()?"true":"false");
  if (_method == nullptr) {
    st->print_cr("(none)");
  } else {
    _method->print_name(st);
    st->cr();
    if (bci() >= 0 && bci() < _method->code_size()) {
      st->print("    bc: ");
      _method->print_codes_on(bci(), bci()+1, st);
    }
  }
}

// Extra way to dump a jvms from the debugger,
// to avoid a bug with C++ member function calls.
void dump_jvms(JVMState* jvms) {
  jvms->dump();
}
#endif

//--------------------------clone_shallow--------------------------------------
JVMState* JVMState::clone_shallow(Compile* C) const {
  JVMState* n = has_method() ? new (C) JVMState(_method, _caller) : new (C) JVMState(0);
  n->set_bci(_bci);
  n->_reexecute = _reexecute;
  n->set_locoff(_locoff);
  n->set_stkoff(_stkoff);
  n->set_monoff(_monoff);
  n->set_scloff(_scloff);
  n->set_endoff(_endoff);
  n->set_sp(_sp);
  n->set_map(_map);
  n->set_receiver_info(_receiver_info);
  return n;
}

//---------------------------clone_deep----------------------------------------
JVMState* JVMState::clone_deep(Compile* C) const {
  JVMState* n = clone_shallow(C);
  for (JVMState* p = n; p->_caller != nullptr; p = p->_caller) {
    p->_caller = p->_caller->clone_shallow(C);
  }
  assert(n->depth() == depth(), "sanity");
  assert(n->debug_depth() == debug_depth(), "sanity");
  return n;
}

/**
 * Reset map for all callers
 */
void JVMState::set_map_deep(SafePointNode* map) {
  for (JVMState* p = this; p != nullptr; p = p->_caller) {
    p->set_map(map);
  }
}

// unlike set_map(), this is two-way setting.
void JVMState::bind_map(SafePointNode* map) {
  set_map(map);
  _map->set_jvms(this);
}

// Adapt offsets in in-array after adding or removing an edge.
// Prerequisite is that the JVMState is used by only one node.
void JVMState::adapt_position(int delta) {
  for (JVMState* jvms = this; jvms != nullptr; jvms = jvms->caller()) {
    jvms->set_locoff(jvms->locoff() + delta);
    jvms->set_stkoff(jvms->stkoff() + delta);
    jvms->set_monoff(jvms->monoff() + delta);
    jvms->set_scloff(jvms->scloff() + delta);
    jvms->set_endoff(jvms->endoff() + delta);
  }
}

// Mirror the stack size calculation in the deopt code
// How much stack space would we need at this point in the program in
// case of deoptimization?
int JVMState::interpreter_frame_size() const {
  const JVMState* jvms = this;
  int size = 0;
  int callee_parameters = 0;
  int callee_locals = 0;
  int extra_args = method()->max_stack() - stk_size();

  while (jvms != nullptr) {
    int locks = jvms->nof_monitors();
    int temps = jvms->stk_size();
    bool is_top_frame = (jvms == this);
    ciMethod* method = jvms->method();

    int frame_size = BytesPerWord * Interpreter::size_activation(method->max_stack(),
                                                                 temps + callee_parameters,
                                                                 extra_args,
                                                                 locks,
                                                                 callee_parameters,
                                                                 callee_locals,
                                                                 is_top_frame);
    size += frame_size;

    callee_parameters = method->size_of_parameters();
    callee_locals = method->max_locals();
    extra_args = 0;
    jvms = jvms->caller();
  }
  return size + Deoptimization::last_frame_adjust(0, callee_locals) * BytesPerWord;
}

// Compute receiver info for a compiled lambda form at call site.
ciInstance* JVMState::compute_receiver_info(ciMethod* callee) const {
  assert(callee != nullptr && callee->is_compiled_lambda_form(), "");
  if (has_method() && method()->is_compiled_lambda_form()) { // callee is not a MH invoker
    Node* recv = map()->argument(this, 0);
    assert(recv != nullptr, "");
    const TypeOopPtr* recv_toop = recv->bottom_type()->isa_oopptr();
    if (recv_toop != nullptr && recv_toop->const_oop() != nullptr) {
      return recv_toop->const_oop()->as_instance();
    }
  }
  return nullptr;
}

//=============================================================================
bool CallNode::cmp( const Node &n ) const
{ return _tf == ((CallNode&)n)._tf && _jvms == ((CallNode&)n)._jvms; }
#ifndef PRODUCT
void CallNode::dump_req(outputStream *st, DumpConfig* dc) const {
  // Dump the required inputs, enclosed in '(' and ')'
  uint i;                       // Exit value of loop
  for (i = 0; i < req(); i++) {    // For all required inputs
    if (i == TypeFunc::Parms) st->print("(");
    Node* p = in(i);
    if (p != nullptr) {
      p->dump_idx(false, st, dc);
      st->print(" ");
    } else {
      st->print("_ ");
    }
  }
  st->print(")");
}

void CallNode::dump_spec(outputStream *st) const {
  st->print(" ");
  if (tf() != nullptr)  tf()->dump_on(st);
  if (_cnt != COUNT_UNKNOWN)  st->print(" C=%f",_cnt);
  if (jvms() != nullptr)  jvms()->dump_spec(st);
}

void AllocateNode::dump_spec(outputStream* st) const {
  st->print(" ");
  if (tf() != nullptr) {
    tf()->dump_on(st);
  }
  if (_cnt != COUNT_UNKNOWN) {
    st->print(" C=%f", _cnt);
  }
  const Node* const klass_node = in(KlassNode);
  if (klass_node != nullptr) {
    const TypeKlassPtr* const klass_ptr = klass_node->bottom_type()->isa_klassptr();

    if (klass_ptr != nullptr && klass_ptr->klass_is_exact()) {
      st->print(" allocationKlass:");
      klass_ptr->exact_klass()->print_name_on(st);
    }
  }
  if (jvms() != nullptr) {
    jvms()->dump_spec(st);
  }
}
#endif

const Type *CallNode::bottom_type() const { return tf()->range_cc(); }
const Type* CallNode::Value(PhaseGVN* phase) const {
  if (in(0) == nullptr || phase->type(in(0)) == Type::TOP) {
    return Type::TOP;
  }
  return tf()->range_cc();
}

//------------------------------calling_convention-----------------------------
void CallNode::calling_convention(BasicType* sig_bt, VMRegPair *parm_regs, uint argcnt) const {
  if (_entry_point == StubRoutines::store_inline_type_fields_to_buf()) {
    // The call to that stub is a special case: its inputs are
    // multiple values returned from a call and so it should follow
    // the return convention.
    SharedRuntime::java_return_convention(sig_bt, parm_regs, argcnt);
    return;
  }
  // Use the standard compiler calling convention
  SharedRuntime::java_calling_convention(sig_bt, parm_regs, argcnt);
}


//------------------------------match------------------------------------------
// Construct projections for control, I/O, memory-fields, ..., and
// return result(s) along with their RegMask info
<<<<<<< HEAD
Node *CallNode::match(const ProjNode *proj, const Matcher *match, const RegMask* mask) {
  uint con = proj->_con;
  const TypeTuple* range_cc = tf()->range_cc();
  if (con >= TypeFunc::Parms) {
    if (tf()->returns_inline_type_as_fields()) {
      // The call returns multiple values (inline type fields): we
      // create one projection per returned value.
      assert(con <= TypeFunc::Parms+1 || InlineTypeReturnedAsFields, "only for multi value return");
      uint ideal_reg = range_cc->field_at(con)->ideal_reg();
      return new MachProjNode(this, con, mask[con-TypeFunc::Parms], ideal_reg);
    } else {
      if (con == TypeFunc::Parms) {
        uint ideal_reg = range_cc->field_at(TypeFunc::Parms)->ideal_reg();
        OptoRegPair regs = Opcode() == Op_CallLeafVector
          ? match->vector_return_value(ideal_reg)      // Calls into assembly vector routine
          : match->c_return_value(ideal_reg);
        RegMask rm = RegMask(regs.first());

        if (Opcode() == Op_CallLeafVector) {
          // If the return is in vector, compute appropriate regmask taking into account the whole range
          if(ideal_reg >= Op_VecA && ideal_reg <= Op_VecZ) {
            if(OptoReg::is_valid(regs.second())) {
              for (OptoReg::Name r = regs.first(); r <= regs.second(); r = OptoReg::add(r, 1)) {
                rm.Insert(r);
              }
            }
=======
Node *CallNode::match( const ProjNode *proj, const Matcher *match ) {
  switch (proj->_con) {
  case TypeFunc::Control:
  case TypeFunc::I_O:
  case TypeFunc::Memory:
    return new MachProjNode(this,proj->_con,RegMask::EMPTY,MachProjNode::unmatched_proj);

  case TypeFunc::Parms+1:       // For LONG & DOUBLE returns
    assert(tf()->range()->field_at(TypeFunc::Parms+1) == Type::HALF, "");
    // 2nd half of doubles and longs
    return new MachProjNode(this,proj->_con, RegMask::EMPTY, (uint)OptoReg::Bad);

  case TypeFunc::Parms: {       // Normal returns
    uint ideal_reg = tf()->range()->field_at(TypeFunc::Parms)->ideal_reg();
    OptoRegPair regs = Opcode() == Op_CallLeafVector
      ? match->vector_return_value(ideal_reg)      // Calls into assembly vector routine
      : is_CallRuntime()
        ? match->c_return_value(ideal_reg)  // Calls into C runtime
        : match->  return_value(ideal_reg); // Calls into compiled Java code
    RegMask rm = RegMask(regs.first());

    if (Opcode() == Op_CallLeafVector) {
      // If the return is in vector, compute appropriate regmask taking into account the whole range
      if(ideal_reg >= Op_VecA && ideal_reg <= Op_VecZ) {
        if(OptoReg::is_valid(regs.second())) {
          for (OptoReg::Name r = regs.first(); r <= regs.second(); r = OptoReg::add(r, 1)) {
            rm.insert(r);
>>>>>>> 3e20a939
          }
        }

        if (OptoReg::is_valid(regs.second())) {
          rm.Insert(regs.second());
        }
        return new MachProjNode(this,con,rm,ideal_reg);
      } else {
        assert(con == TypeFunc::Parms+1, "only one return value");
        assert(range_cc->field_at(TypeFunc::Parms+1) == Type::HALF, "");
        return new MachProjNode(this,con, RegMask::Empty, (uint)OptoReg::Bad);
      }
    }
<<<<<<< HEAD
=======

    if( OptoReg::is_valid(regs.second()) )
      rm.insert(regs.second());
    return new MachProjNode(this,proj->_con,rm,ideal_reg);
>>>>>>> 3e20a939
  }

  switch (con) {
  case TypeFunc::Control:
  case TypeFunc::I_O:
  case TypeFunc::Memory:
    return new MachProjNode(this,proj->_con,RegMask::Empty,MachProjNode::unmatched_proj);

  case TypeFunc::ReturnAdr:
  case TypeFunc::FramePtr:
  default:
    ShouldNotReachHere();
  }
  return nullptr;
}

// Do we Match on this edge index or not?  Match no edges
uint CallNode::match_edge(uint idx) const {
  return 0;
}

//
// Determine whether the call could modify the field of the specified
// instance at the specified offset.
//
bool CallNode::may_modify(const TypeOopPtr* t_oop, PhaseValues* phase) {
  assert((t_oop != nullptr), "sanity");
  if (is_call_to_arraycopystub() && strcmp(_name, "unsafe_arraycopy") != 0) {
    const TypeTuple* args = _tf->domain_sig();
    Node* dest = nullptr;
    // Stubs that can be called once an ArrayCopyNode is expanded have
    // different signatures. Look for the second pointer argument,
    // that is the destination of the copy.
    for (uint i = TypeFunc::Parms, j = 0; i < args->cnt(); i++) {
      if (args->field_at(i)->isa_ptr()) {
        j++;
        if (j == 2) {
          dest = in(i);
          break;
        }
      }
    }
    guarantee(dest != nullptr, "Call had only one ptr in, broken IR!");
    if (!dest->is_top() && may_modify_arraycopy_helper(phase->type(dest)->is_oopptr(), t_oop, phase)) {
      return true;
    }
    return false;
  }
  if (t_oop->is_known_instance()) {
    // The instance_id is set only for scalar-replaceable allocations which
    // are not passed as arguments according to Escape Analysis.
    return false;
  }
  if (t_oop->is_ptr_to_boxed_value()) {
    ciKlass* boxing_klass = t_oop->is_instptr()->instance_klass();
    if (is_CallStaticJava() && as_CallStaticJava()->is_boxing_method()) {
      // Skip unrelated boxing methods.
      Node* proj = proj_out_or_null(TypeFunc::Parms);
      if ((proj == nullptr) || (phase->type(proj)->is_instptr()->instance_klass() != boxing_klass)) {
        return false;
      }
    }
    if (is_CallJava() && as_CallJava()->method() != nullptr) {
      ciMethod* meth = as_CallJava()->method();
      if (meth->is_getter()) {
        return false;
      }
      // May modify (by reflection) if an boxing object is passed
      // as argument or returned.
      Node* proj = returns_pointer() ? proj_out_or_null(TypeFunc::Parms) : nullptr;
      if (proj != nullptr) {
        const TypeInstPtr* inst_t = phase->type(proj)->isa_instptr();
        if ((inst_t != nullptr) && (!inst_t->klass_is_exact() ||
                                   (inst_t->instance_klass() == boxing_klass))) {
          return true;
        }
      }
      const TypeTuple* d = tf()->domain_cc();
      for (uint i = TypeFunc::Parms; i < d->cnt(); i++) {
        const TypeInstPtr* inst_t = d->field_at(i)->isa_instptr();
        if ((inst_t != nullptr) && (!inst_t->klass_is_exact() ||
                                 (inst_t->instance_klass() == boxing_klass))) {
          return true;
        }
      }
      return false;
    }
  }
  return true;
}

// Does this call have a direct reference to n other than debug information?
bool CallNode::has_non_debug_use(Node* n) {
  const TypeTuple* d = tf()->domain_cc();
  for (uint i = TypeFunc::Parms; i < d->cnt(); i++) {
    if (in(i) == n) {
      return true;
    }
  }
  return false;
}

bool CallNode::has_debug_use(Node* n) {
  if (jvms() != nullptr) {
    for (uint i = jvms()->debug_start(); i < jvms()->debug_end(); i++) {
      if (in(i) == n) {
        return true;
      }
    }
  }
  return false;
}

// Returns the unique CheckCastPP of a call
// or 'this' if there are several CheckCastPP or unexpected uses
// or returns null if there is no one.
Node *CallNode::result_cast() {
  Node *cast = nullptr;

  Node *p = proj_out_or_null(TypeFunc::Parms);
  if (p == nullptr)
    return nullptr;

  for (DUIterator_Fast imax, i = p->fast_outs(imax); i < imax; i++) {
    Node *use = p->fast_out(i);
    if (use->is_CheckCastPP()) {
      if (cast != nullptr) {
        return this;  // more than 1 CheckCastPP
      }
      cast = use;
    } else if (!use->is_Initialize() &&
               !use->is_AddP() &&
               use->Opcode() != Op_MemBarStoreStore) {
      // Expected uses are restricted to a CheckCastPP, an Initialize
      // node, a MemBarStoreStore (clone) and AddP nodes. If we
      // encounter any other use (a Phi node can be seen in rare
      // cases) return this to prevent incorrect optimizations.
      return this;
    }
  }
  return cast;
}


CallProjections* CallNode::extract_projections(bool separate_io_proj, bool do_asserts) const {
  uint max_res = TypeFunc::Parms-1;
  for (DUIterator_Fast imax, i = fast_outs(imax); i < imax; i++) {
    ProjNode *pn = fast_out(i)->as_Proj();
    max_res = MAX2(max_res, pn->_con);
  }

  assert(max_res < _tf->range_cc()->cnt(), "result out of bounds");

  uint projs_size = sizeof(CallProjections);
  if (max_res > TypeFunc::Parms) {
    projs_size += (max_res-TypeFunc::Parms)*sizeof(Node*);
  }
  char* projs_storage = resource_allocate_bytes(projs_size);
  CallProjections* projs = new(projs_storage)CallProjections(max_res - TypeFunc::Parms + 1);

  for (DUIterator_Fast imax, i = fast_outs(imax); i < imax; i++) {
    ProjNode *pn = fast_out(i)->as_Proj();
    if (pn->outcnt() == 0) continue;
    switch (pn->_con) {
    case TypeFunc::Control:
      {
        // For Control (fallthrough) and I_O (catch_all_index) we have CatchProj -> Catch -> Proj
        projs->fallthrough_proj = pn;
        const Node* cn = pn->unique_ctrl_out_or_null();
        if (cn != nullptr && cn->is_Catch()) {
          ProjNode *cpn = nullptr;
          for (DUIterator_Fast kmax, k = cn->fast_outs(kmax); k < kmax; k++) {
            cpn = cn->fast_out(k)->as_Proj();
            assert(cpn->is_CatchProj(), "must be a CatchProjNode");
            if (cpn->_con == CatchProjNode::fall_through_index)
              projs->fallthrough_catchproj = cpn;
            else {
              assert(cpn->_con == CatchProjNode::catch_all_index, "must be correct index.");
              projs->catchall_catchproj = cpn;
            }
          }
        }
        break;
      }
    case TypeFunc::I_O:
      if (pn->_is_io_use)
        projs->catchall_ioproj = pn;
      else
        projs->fallthrough_ioproj = pn;
      for (DUIterator j = pn->outs(); pn->has_out(j); j++) {
        Node* e = pn->out(j);
        if (e->Opcode() == Op_CreateEx && e->in(0)->is_CatchProj() && e->outcnt() > 0) {
          assert(projs->exobj == nullptr, "only one");
          projs->exobj = e;
        }
      }
      break;
    case TypeFunc::Memory:
      if (pn->_is_io_use)
        projs->catchall_memproj = pn;
      else
        projs->fallthrough_memproj = pn;
      break;
    case TypeFunc::Parms:
      projs->resproj[0] = pn;
      break;
    default:
      assert(pn->_con <= max_res, "unexpected projection from allocation node.");
      projs->resproj[pn->_con-TypeFunc::Parms] = pn;
      break;
    }
  }

  // The resproj may not exist because the result could be ignored
  // and the exception object may not exist if an exception handler
  // swallows the exception but all the other must exist and be found.
  do_asserts = do_asserts && !Compile::current()->inlining_incrementally();
  assert(!do_asserts || projs->fallthrough_proj      != nullptr, "must be found");
  assert(!do_asserts || projs->fallthrough_catchproj != nullptr, "must be found");
  assert(!do_asserts || projs->fallthrough_memproj   != nullptr, "must be found");
  assert(!do_asserts || projs->fallthrough_ioproj    != nullptr, "must be found");
  assert(!do_asserts || projs->catchall_catchproj    != nullptr, "must be found");
  if (separate_io_proj) {
    assert(!do_asserts || projs->catchall_memproj    != nullptr, "must be found");
    assert(!do_asserts || projs->catchall_ioproj     != nullptr, "must be found");
  }
  return projs;
}

Node* CallNode::Ideal(PhaseGVN* phase, bool can_reshape) {
#ifdef ASSERT
  // Validate attached generator
  CallGenerator* cg = generator();
  if (cg != nullptr) {
    assert((is_CallStaticJava()  && cg->is_mh_late_inline()) ||
           (is_CallDynamicJava() && cg->is_virtual_late_inline()), "mismatch");
  }
#endif // ASSERT
  return SafePointNode::Ideal(phase, can_reshape);
}

bool CallNode::is_call_to_arraycopystub() const {
  if (_name != nullptr && strstr(_name, "arraycopy") != nullptr) {
    return true;
  }
  return false;
}

//=============================================================================
uint CallJavaNode::size_of() const { return sizeof(*this); }
bool CallJavaNode::cmp( const Node &n ) const {
  CallJavaNode &call = (CallJavaNode&)n;
  return CallNode::cmp(call) && _method == call._method &&
         _override_symbolic_info == call._override_symbolic_info;
}

void CallJavaNode::copy_call_debug_info(PhaseIterGVN* phase, SafePointNode* sfpt) {
  // Copy debug information and adjust JVMState information
  uint old_dbg_start = sfpt->is_Call() ? sfpt->as_Call()->tf()->domain_sig()->cnt() : (uint)TypeFunc::Parms+1;
  uint new_dbg_start = tf()->domain_sig()->cnt();
  int jvms_adj  = new_dbg_start - old_dbg_start;
  assert (new_dbg_start == req(), "argument count mismatch");
  Compile* C = phase->C;

  // SafePointScalarObject node could be referenced several times in debug info.
  // Use Dict to record cloned nodes.
  Dict* sosn_map = new Dict(cmpkey,hashkey);
  for (uint i = old_dbg_start; i < sfpt->req(); i++) {
    Node* old_in = sfpt->in(i);
    // Clone old SafePointScalarObjectNodes, adjusting their field contents.
    if (old_in != nullptr && old_in->is_SafePointScalarObject()) {
      SafePointScalarObjectNode* old_sosn = old_in->as_SafePointScalarObject();
      bool new_node;
      Node* new_in = old_sosn->clone(sosn_map, new_node);
      if (new_node) { // New node?
        new_in->set_req(0, C->root()); // reset control edge
        new_in = phase->transform(new_in); // Register new node.
      }
      old_in = new_in;
    }
    add_req(old_in);
  }

  // JVMS may be shared so clone it before we modify it
  set_jvms(sfpt->jvms() != nullptr ? sfpt->jvms()->clone_deep(C) : nullptr);
  for (JVMState *jvms = this->jvms(); jvms != nullptr; jvms = jvms->caller()) {
    jvms->set_map(this);
    jvms->set_locoff(jvms->locoff()+jvms_adj);
    jvms->set_stkoff(jvms->stkoff()+jvms_adj);
    jvms->set_monoff(jvms->monoff()+jvms_adj);
    jvms->set_scloff(jvms->scloff()+jvms_adj);
    jvms->set_endoff(jvms->endoff()+jvms_adj);
  }
}

#ifdef ASSERT
bool CallJavaNode::validate_symbolic_info() const {
  if (method() == nullptr) {
    return true; // call into runtime or uncommon trap
  }
  Bytecodes::Code bc = jvms()->method()->java_code_at_bci(jvms()->bci());
  if (EnableValhalla && (bc == Bytecodes::_if_acmpeq || bc == Bytecodes::_if_acmpne)) {
    return true;
  }
  ciMethod* symbolic_info = jvms()->method()->get_method_at_bci(jvms()->bci());
  ciMethod* callee = method();
  if (symbolic_info->is_method_handle_intrinsic() && !callee->is_method_handle_intrinsic()) {
    assert(override_symbolic_info(), "should be set");
  }
  assert(ciMethod::is_consistent_info(symbolic_info, callee), "inconsistent info");
  return true;
}
#endif

#ifndef PRODUCT
void CallJavaNode::dump_spec(outputStream* st) const {
  if( _method ) _method->print_short_name(st);
  CallNode::dump_spec(st);
}

void CallJavaNode::dump_compact_spec(outputStream* st) const {
  if (_method) {
    _method->print_short_name(st);
  } else {
    st->print("<?>");
  }
}
#endif

void CallJavaNode::register_for_late_inline() {
  if (generator() != nullptr) {
    Compile::current()->prepend_late_inline(generator());
    set_generator(nullptr);
  } else {
    assert(false, "repeated inline attempt");
  }
}

//=============================================================================
uint CallStaticJavaNode::size_of() const { return sizeof(*this); }
bool CallStaticJavaNode::cmp( const Node &n ) const {
  CallStaticJavaNode &call = (CallStaticJavaNode&)n;
  return CallJavaNode::cmp(call);
}

Node* CallStaticJavaNode::Ideal(PhaseGVN* phase, bool can_reshape) {
  if (can_reshape && uncommon_trap_request() != 0) {
    PhaseIterGVN* igvn = phase->is_IterGVN();
    if (remove_unknown_flat_array_load(igvn, in(0), in(TypeFunc::Memory), in(TypeFunc::Parms))) {
      if (!in(0)->is_Region()) {
        igvn->replace_input_of(this, 0, phase->C->top());
      }
      return this;
    }
  }

  CallGenerator* cg = generator();
  if (can_reshape && cg != nullptr) {
    if (cg->is_mh_late_inline()) {
      assert(IncrementalInlineMH, "required");
      assert(cg->call_node() == this, "mismatch");
      assert(cg->method()->is_method_handle_intrinsic(), "required");

      // Check whether this MH handle call becomes a candidate for inlining.
      ciMethod* callee = cg->method();
      vmIntrinsics::ID iid = callee->intrinsic_id();
      if (iid == vmIntrinsics::_invokeBasic) {
        if (in(TypeFunc::Parms)->Opcode() == Op_ConP) {
          register_for_late_inline();
        }
      } else if (iid == vmIntrinsics::_linkToNative) {
        // never retry
      } else {
        assert(callee->has_member_arg(), "wrong type of call?");
        if (in(TypeFunc::Parms + callee->arg_size() - 1)->Opcode() == Op_ConP) {
          register_for_late_inline();
          phase->C->inc_number_of_mh_late_inlines();
        }
      }
    } else {
      assert(IncrementalInline, "required");
      assert(!cg->method()->is_method_handle_intrinsic(), "required");
      if (phase->C->print_inlining()) {
        phase->C->inline_printer()->record(cg->method(), cg->call_node()->jvms(), InliningResult::FAILURE,
          "static call node changed: trying again");
      }
      register_for_late_inline();
    }
  }
  return CallNode::Ideal(phase, can_reshape);
}

//----------------------------is_uncommon_trap----------------------------
// Returns true if this is an uncommon trap.
bool CallStaticJavaNode::is_uncommon_trap() const {
  return (_name != nullptr && !strcmp(_name, "uncommon_trap"));
}

//----------------------------uncommon_trap_request----------------------------
// If this is an uncommon trap, return the request code, else zero.
int CallStaticJavaNode::uncommon_trap_request() const {
  return is_uncommon_trap() ? extract_uncommon_trap_request(this) : 0;
}
int CallStaticJavaNode::extract_uncommon_trap_request(const Node* call) {
#ifndef PRODUCT
  if (!(call->req() > TypeFunc::Parms &&
        call->in(TypeFunc::Parms) != nullptr &&
        call->in(TypeFunc::Parms)->is_Con() &&
        call->in(TypeFunc::Parms)->bottom_type()->isa_int())) {
    assert(in_dump() != 0, "OK if dumping");
    tty->print("[bad uncommon trap]");
    return 0;
  }
#endif
  return call->in(TypeFunc::Parms)->bottom_type()->is_int()->get_con();
}

// Split if can cause the flat array branch of an array load with unknown type (see
// Parse::array_load) to end in an uncommon trap. In that case, the call to
// 'load_unknown_inline' is useless. Replace it with an uncommon trap with the same JVMState.
bool CallStaticJavaNode::remove_unknown_flat_array_load(PhaseIterGVN* igvn, Node* ctl, Node* mem, Node* unc_arg) {
  if (ctl == nullptr || ctl->is_top() || mem == nullptr || mem->is_top() || !mem->is_MergeMem()) {
    return false;
  }
  if (ctl->is_Region()) {
    bool res = false;
    for (uint i = 1; i < ctl->req(); i++) {
      MergeMemNode* mm = mem->clone()->as_MergeMem();
      for (MergeMemStream mms(mm); mms.next_non_empty(); ) {
        Node* m = mms.memory();
        if (m->is_Phi() && m->in(0) == ctl) {
          mms.set_memory(m->in(i));
        }
      }
      if (remove_unknown_flat_array_load(igvn, ctl->in(i), mm, unc_arg)) {
        res = true;
        if (!ctl->in(i)->is_Region()) {
          igvn->replace_input_of(ctl, i, igvn->C->top());
        }
      }
      igvn->remove_dead_node(mm);
    }
    return res;
  }
  // Verify the control flow is ok
  Node* call = ctl;
  MemBarNode* membar = nullptr;
  for (;;) {
    if (call == nullptr || call->is_top()) {
      return false;
    }
    if (call->is_Proj() || call->is_Catch() || call->is_MemBar()) {
      call = call->in(0);
    } else if (call->Opcode() == Op_CallStaticJava && !call->in(0)->is_top() &&
               call->as_Call()->entry_point() == OptoRuntime::load_unknown_inline_Java()) {
      assert(call->in(0)->is_Proj() && call->in(0)->in(0)->is_MemBar(), "missing membar");
      membar = call->in(0)->in(0)->as_MemBar();
      break;
    } else {
      return false;
    }
  }

  JVMState* jvms = call->jvms();
  if (igvn->C->too_many_traps(jvms->method(), jvms->bci(), Deoptimization::trap_request_reason(uncommon_trap_request()))) {
    return false;
  }

  Node* call_mem = call->in(TypeFunc::Memory);
  if (call_mem == nullptr || call_mem->is_top()) {
    return false;
  }
  if (!call_mem->is_MergeMem()) {
    call_mem = MergeMemNode::make(call_mem);
    igvn->register_new_node_with_optimizer(call_mem);
  }

  // Verify that there's no unexpected side effect
  for (MergeMemStream mms2(mem->as_MergeMem(), call_mem->as_MergeMem()); mms2.next_non_empty2(); ) {
    Node* m1 = mms2.is_empty() ? mms2.base_memory() : mms2.memory();
    Node* m2 = mms2.memory2();

    for (uint i = 0; i < 100; i++) {
      if (m1 == m2) {
        break;
      } else if (m1->is_Proj()) {
        m1 = m1->in(0);
      } else if (m1->is_MemBar()) {
        m1 = m1->in(TypeFunc::Memory);
      } else if (m1->Opcode() == Op_CallStaticJava &&
                 m1->as_Call()->entry_point() == OptoRuntime::load_unknown_inline_Java()) {
        if (m1 != call) {
          return false;
        }
        break;
      } else if (m1->is_MergeMem()) {
        MergeMemNode* mm = m1->as_MergeMem();
        int idx = mms2.alias_idx();
        if (idx == Compile::AliasIdxBot) {
          m1 = mm->base_memory();
        } else {
          m1 = mm->memory_at(idx);
        }
      } else {
        return false;
      }
    }
  }
  if (call_mem->outcnt() == 0) {
    igvn->remove_dead_node(call_mem);
  }

  // Remove membar preceding the call
  membar->remove(igvn);

  address call_addr = OptoRuntime::uncommon_trap_blob()->entry_point();
  CallNode* unc = new CallStaticJavaNode(OptoRuntime::uncommon_trap_Type(), call_addr, "uncommon_trap", nullptr);
  unc->init_req(TypeFunc::Control, call->in(0));
  unc->init_req(TypeFunc::I_O, call->in(TypeFunc::I_O));
  unc->init_req(TypeFunc::Memory, call->in(TypeFunc::Memory));
  unc->init_req(TypeFunc::FramePtr,  call->in(TypeFunc::FramePtr));
  unc->init_req(TypeFunc::ReturnAdr, call->in(TypeFunc::ReturnAdr));
  unc->init_req(TypeFunc::Parms+0, unc_arg);
  unc->set_cnt(PROB_UNLIKELY_MAG(4));
  unc->copy_call_debug_info(igvn, call->as_CallStaticJava());

  // Replace the call with an uncommon trap
  igvn->replace_input_of(call, 0, igvn->C->top());

  igvn->register_new_node_with_optimizer(unc);

  Node* ctrl = igvn->transform(new ProjNode(unc, TypeFunc::Control));
  Node* halt = igvn->transform(new HaltNode(ctrl, call->in(TypeFunc::FramePtr), "uncommon trap returned which should never happen"));
  igvn->add_input_to(igvn->C->root(), halt);

  return true;
}


#ifndef PRODUCT
void CallStaticJavaNode::dump_spec(outputStream *st) const {
  st->print("# Static ");
  if (_name != nullptr) {
    st->print("%s", _name);
    int trap_req = uncommon_trap_request();
    if (trap_req != 0) {
      char buf[100];
      st->print("(%s)",
                 Deoptimization::format_trap_request(buf, sizeof(buf),
                                                     trap_req));
    }
    st->print(" ");
  }
  CallJavaNode::dump_spec(st);
}

void CallStaticJavaNode::dump_compact_spec(outputStream* st) const {
  if (_method) {
    _method->print_short_name(st);
  } else if (_name) {
    st->print("%s", _name);
  } else {
    st->print("<?>");
  }
}
#endif

//=============================================================================
uint CallDynamicJavaNode::size_of() const { return sizeof(*this); }
bool CallDynamicJavaNode::cmp( const Node &n ) const {
  CallDynamicJavaNode &call = (CallDynamicJavaNode&)n;
  return CallJavaNode::cmp(call);
}

Node* CallDynamicJavaNode::Ideal(PhaseGVN* phase, bool can_reshape) {
  CallGenerator* cg = generator();
  if (can_reshape && cg != nullptr) {
    if (cg->is_virtual_late_inline()) {
      assert(IncrementalInlineVirtual, "required");
      assert(cg->call_node() == this, "mismatch");

      if (cg->callee_method() == nullptr) {
        // Recover symbolic info for method resolution.
        ciMethod* caller = jvms()->method();
        ciBytecodeStream iter(caller);
        iter.force_bci(jvms()->bci());

        bool             not_used1;
        ciSignature*     not_used2;
        ciMethod*        orig_callee  = iter.get_method(not_used1, &not_used2);  // callee in the bytecode
        ciKlass*         holder       = iter.get_declared_method_holder();
        if (orig_callee->is_method_handle_intrinsic()) {
          assert(_override_symbolic_info, "required");
          orig_callee = method();
          holder = method()->holder();
        }

        ciInstanceKlass* klass = ciEnv::get_instance_klass_for_declared_method_holder(holder);

        Node* receiver_node = in(TypeFunc::Parms);
        const TypeOopPtr* receiver_type = phase->type(receiver_node)->isa_oopptr();

        int  not_used3;
        bool call_does_dispatch;
        ciMethod* callee = phase->C->optimize_virtual_call(caller, klass, holder, orig_callee, receiver_type, true /*is_virtual*/,
                                                           call_does_dispatch, not_used3);  // out-parameters
        if (!call_does_dispatch) {
          cg->set_callee_method(callee);
        }
      }
      if (cg->callee_method() != nullptr) {
        // Register for late inlining.
        register_for_late_inline(); // MH late inlining prepends to the list, so do the same
      }
    } else {
      assert(IncrementalInline, "required");
      if (phase->C->print_inlining()) {
        phase->C->inline_printer()->record(cg->method(), cg->call_node()->jvms(), InliningResult::FAILURE,
          "dynamic call node changed: trying again");
      }
      register_for_late_inline();
    }
  }
  return CallNode::Ideal(phase, can_reshape);
}

#ifndef PRODUCT
void CallDynamicJavaNode::dump_spec(outputStream *st) const {
  st->print("# Dynamic ");
  CallJavaNode::dump_spec(st);
}
#endif

//=============================================================================
uint CallRuntimeNode::size_of() const { return sizeof(*this); }
bool CallRuntimeNode::cmp( const Node &n ) const {
  CallRuntimeNode &call = (CallRuntimeNode&)n;
  return CallNode::cmp(call) && !strcmp(_name,call._name);
}
#ifndef PRODUCT
void CallRuntimeNode::dump_spec(outputStream *st) const {
  st->print("# ");
  st->print("%s", _name);
  CallNode::dump_spec(st);
}
#endif
uint CallLeafVectorNode::size_of() const { return sizeof(*this); }
bool CallLeafVectorNode::cmp( const Node &n ) const {
  CallLeafVectorNode &call = (CallLeafVectorNode&)n;
  return CallLeafNode::cmp(call) && _num_bits == call._num_bits;
}

//------------------------------calling_convention-----------------------------
void CallRuntimeNode::calling_convention(BasicType* sig_bt, VMRegPair *parm_regs, uint argcnt) const {
  if (_entry_point == nullptr) {
    // The call to that stub is a special case: its inputs are
    // multiple values returned from a call and so it should follow
    // the return convention.
    SharedRuntime::java_return_convention(sig_bt, parm_regs, argcnt);
    return;
  }
  SharedRuntime::c_calling_convention(sig_bt, parm_regs, argcnt);
}

void CallLeafVectorNode::calling_convention( BasicType* sig_bt, VMRegPair *parm_regs, uint argcnt ) const {
#ifdef ASSERT
  assert(tf()->range_sig()->field_at(TypeFunc::Parms)->is_vect()->length_in_bytes() * BitsPerByte == _num_bits,
         "return vector size must match");
  const TypeTuple* d = tf()->domain_sig();
  for (uint i = TypeFunc::Parms; i < d->cnt(); i++) {
    Node* arg = in(i);
    assert(arg->bottom_type()->is_vect()->length_in_bytes() * BitsPerByte == _num_bits,
           "vector argument size must match");
  }
#endif

  SharedRuntime::vector_calling_convention(parm_regs, _num_bits, argcnt);
}

//=============================================================================
//------------------------------calling_convention-----------------------------


//=============================================================================
bool CallLeafPureNode::is_unused() const {
  return proj_out_or_null(TypeFunc::Parms) == nullptr;
}

bool CallLeafPureNode::is_dead() const {
  return proj_out_or_null(TypeFunc::Control) == nullptr;
}

/* We make a tuple of the global input state + TOP for the output values.
 * We use this to delete a pure function that is not used: by replacing the call with
 * such a tuple, we let output Proj's idealization pick the corresponding input of the
 * pure call, so jumping over it, and effectively, removing the call from the graph.
 * This avoids doing the graph surgery manually, but leaves that to IGVN
 * that is specialized for doing that right. We need also tuple components for output
 * values of the function to respect the return arity, and in case there is a projection
 * that would pick an output (which shouldn't happen at the moment).
 */
TupleNode* CallLeafPureNode::make_tuple_of_input_state_and_top_return_values(const Compile* C) const {
  // Transparently propagate input state but parameters
  TupleNode* tuple = TupleNode::make(
      tf()->range_cc(),
      in(TypeFunc::Control),
      in(TypeFunc::I_O),
      in(TypeFunc::Memory),
      in(TypeFunc::FramePtr),
      in(TypeFunc::ReturnAdr));

  // And add TOPs for the return values
  for (uint i = TypeFunc::Parms; i < tf()->range_cc()->cnt(); i++) {
    tuple->set_req(i, C->top());
  }

  return tuple;
}

Node* CallLeafPureNode::Ideal(PhaseGVN* phase, bool can_reshape) {
  if (is_dead()) {
    return nullptr;
  }

  // We need to wait until IGVN because during parsing, usages might still be missing
  // and we would remove the call immediately.
  if (can_reshape && is_unused()) {
    // The result is not used. We remove the call by replacing it with a tuple, that
    // is later disintegrated by the projections.
    return make_tuple_of_input_state_and_top_return_values(phase->C);
  }

  return CallRuntimeNode::Ideal(phase, can_reshape);
}

#ifndef PRODUCT
void CallLeafNode::dump_spec(outputStream *st) const {
  st->print("# ");
  st->print("%s", _name);
  CallNode::dump_spec(st);
}
#endif

uint CallLeafNoFPNode::match_edge(uint idx) const {
  // Null entry point is a special case for which the target is in a
  // register. Need to match that edge.
  return entry_point() == nullptr && idx == TypeFunc::Parms;
}

//=============================================================================

void SafePointNode::set_local(const JVMState* jvms, uint idx, Node *c) {
  assert(verify_jvms(jvms), "jvms must match");
  int loc = jvms->locoff() + idx;
  if (in(loc)->is_top() && idx > 0 && !c->is_top() ) {
    // If current local idx is top then local idx - 1 could
    // be a long/double that needs to be killed since top could
    // represent the 2nd half of the long/double.
    uint ideal = in(loc -1)->ideal_reg();
    if (ideal == Op_RegD || ideal == Op_RegL) {
      // set other (low index) half to top
      set_req(loc - 1, in(loc));
    }
  }
  set_req(loc, c);
}

uint SafePointNode::size_of() const { return sizeof(*this); }
bool SafePointNode::cmp( const Node &n ) const {
  return (&n == this);          // Always fail except on self
}

//-------------------------set_next_exception----------------------------------
void SafePointNode::set_next_exception(SafePointNode* n) {
  assert(n == nullptr || n->Opcode() == Op_SafePoint, "correct value for next_exception");
  if (len() == req()) {
    if (n != nullptr)  add_prec(n);
  } else {
    set_prec(req(), n);
  }
}


//----------------------------next_exception-----------------------------------
SafePointNode* SafePointNode::next_exception() const {
  if (len() == req()) {
    return nullptr;
  } else {
    Node* n = in(req());
    assert(n == nullptr || n->Opcode() == Op_SafePoint, "no other uses of prec edges");
    return (SafePointNode*) n;
  }
}


//------------------------------Ideal------------------------------------------
// Skip over any collapsed Regions
Node *SafePointNode::Ideal(PhaseGVN *phase, bool can_reshape) {
  assert(_jvms == nullptr || ((uintptr_t)_jvms->map() & 1) || _jvms->map() == this, "inconsistent JVMState");
  if (remove_dead_region(phase, can_reshape)) {
    return this;
  }
  // Scalarize inline types in safepoint debug info.
  // Delay this until all inlining is over to avoid getting inconsistent debug info.
  if (phase->C->scalarize_in_safepoints() && can_reshape && jvms() != nullptr) {
    for (uint i = jvms()->debug_start(); i < jvms()->debug_end(); i++) {
      Node* n = in(i)->uncast();
      if (n->is_InlineType()) {
        n->as_InlineType()->make_scalar_in_safepoints(phase->is_IterGVN());
      }
    }
  }
  return nullptr;
}

//------------------------------Identity---------------------------------------
// Remove obviously duplicate safepoints
Node* SafePointNode::Identity(PhaseGVN* phase) {

  // If you have back to back safepoints, remove one
  if (in(TypeFunc::Control)->is_SafePoint()) {
    Node* out_c = unique_ctrl_out_or_null();
    // This can be the safepoint of an outer strip mined loop if the inner loop's backedge was removed. Replacing the
    // outer loop's safepoint could confuse removal of the outer loop.
    if (out_c != nullptr && !out_c->is_OuterStripMinedLoopEnd()) {
      return in(TypeFunc::Control);
    }
  }

  // Transforming long counted loops requires a safepoint node. Do not
  // eliminate a safepoint until loop opts are over.
  if (in(0)->is_Proj() && !phase->C->major_progress()) {
    Node *n0 = in(0)->in(0);
    // Check if he is a call projection (except Leaf Call)
    if( n0->is_Catch() ) {
      n0 = n0->in(0)->in(0);
      assert( n0->is_Call(), "expect a call here" );
    }
    if( n0->is_Call() && n0->as_Call()->guaranteed_safepoint() ) {
      // Don't remove a safepoint belonging to an OuterStripMinedLoopEndNode.
      // If the loop dies, they will be removed together.
      if (has_out_with(Op_OuterStripMinedLoopEnd)) {
        return this;
      }
      // Useless Safepoint, so remove it
      return in(TypeFunc::Control);
    }
  }

  return this;
}

//------------------------------Value------------------------------------------
const Type* SafePointNode::Value(PhaseGVN* phase) const {
  if (phase->type(in(0)) == Type::TOP) {
    return Type::TOP;
  }
  if (in(0) == this) {
    return Type::TOP; // Dead infinite loop
  }
  return Type::CONTROL;
}

#ifndef PRODUCT
void SafePointNode::dump_spec(outputStream *st) const {
  st->print(" SafePoint ");
  _replaced_nodes.dump(st);
}
#endif

const RegMask &SafePointNode::in_RegMask(uint idx) const {
  if (idx < TypeFunc::Parms) {
    return RegMask::EMPTY;
  }
  // Values outside the domain represent debug info
  return *(Compile::current()->matcher()->idealreg2debugmask[in(idx)->ideal_reg()]);
}
const RegMask &SafePointNode::out_RegMask() const {
  return RegMask::EMPTY;
}


void SafePointNode::grow_stack(JVMState* jvms, uint grow_by) {
  assert((int)grow_by > 0, "sanity");
  int monoff = jvms->monoff();
  int scloff = jvms->scloff();
  int endoff = jvms->endoff();
  assert(endoff == (int)req(), "no other states or debug info after me");
  Node* top = Compile::current()->top();
  for (uint i = 0; i < grow_by; i++) {
    ins_req(monoff, top);
  }
  jvms->set_monoff(monoff + grow_by);
  jvms->set_scloff(scloff + grow_by);
  jvms->set_endoff(endoff + grow_by);
}

void SafePointNode::push_monitor(const FastLockNode *lock) {
  // Add a LockNode, which points to both the original BoxLockNode (the
  // stack space for the monitor) and the Object being locked.
  const int MonitorEdges = 2;
  assert(JVMState::logMonitorEdges == exact_log2(MonitorEdges), "correct MonitorEdges");
  assert(req() == jvms()->endoff(), "correct sizing");
  int nextmon = jvms()->scloff();
  ins_req(nextmon,   lock->box_node());
  ins_req(nextmon+1, lock->obj_node());
  jvms()->set_scloff(nextmon + MonitorEdges);
  jvms()->set_endoff(req());
}

void SafePointNode::pop_monitor() {
  // Delete last monitor from debug info
  DEBUG_ONLY(int num_before_pop = jvms()->nof_monitors());
  const int MonitorEdges = 2;
  assert(JVMState::logMonitorEdges == exact_log2(MonitorEdges), "correct MonitorEdges");
  int scloff = jvms()->scloff();
  int endoff = jvms()->endoff();
  int new_scloff = scloff - MonitorEdges;
  int new_endoff = endoff - MonitorEdges;
  jvms()->set_scloff(new_scloff);
  jvms()->set_endoff(new_endoff);
  while (scloff > new_scloff)  del_req_ordered(--scloff);
  assert(jvms()->nof_monitors() == num_before_pop-1, "");
}

Node *SafePointNode::peek_monitor_box() const {
  int mon = jvms()->nof_monitors() - 1;
  assert(mon >= 0, "must have a monitor");
  return monitor_box(jvms(), mon);
}

Node *SafePointNode::peek_monitor_obj() const {
  int mon = jvms()->nof_monitors() - 1;
  assert(mon >= 0, "must have a monitor");
  return monitor_obj(jvms(), mon);
}

Node* SafePointNode::peek_operand(uint off) const {
  assert(jvms()->sp() > 0, "must have an operand");
  assert(off < jvms()->sp(), "off is out-of-range");
  return stack(jvms(), jvms()->sp() - off - 1);
}

// Do we Match on this edge index or not?  Match no edges
uint SafePointNode::match_edge(uint idx) const {
  return (TypeFunc::Parms == idx);
}

void SafePointNode::disconnect_from_root(PhaseIterGVN *igvn) {
  assert(Opcode() == Op_SafePoint, "only value for safepoint in loops");
  int nb = igvn->C->root()->find_prec_edge(this);
  if (nb != -1) {
    igvn->delete_precedence_of(igvn->C->root(), nb);
  }
}

//==============  SafePointScalarObjectNode  ==============

SafePointScalarObjectNode::SafePointScalarObjectNode(const TypeOopPtr* tp, Node* alloc, uint first_index, uint depth, uint n_fields) :
  TypeNode(tp, 1), // 1 control input -- seems required.  Get from root.
  _first_index(first_index),
  _depth(depth),
  _n_fields(n_fields),
  _alloc(alloc)
{
#ifdef ASSERT
  if (alloc != nullptr && !alloc->is_Allocate() && !(alloc->Opcode() == Op_VectorBox)) {
    alloc->dump();
    assert(false, "unexpected call node");
  }
#endif
  init_class_id(Class_SafePointScalarObject);
}

// Do not allow value-numbering for SafePointScalarObject node.
uint SafePointScalarObjectNode::hash() const { return NO_HASH; }
bool SafePointScalarObjectNode::cmp( const Node &n ) const {
  return (&n == this); // Always fail except on self
}

uint SafePointScalarObjectNode::ideal_reg() const {
  return 0; // No matching to machine instruction
}

const RegMask &SafePointScalarObjectNode::in_RegMask(uint idx) const {
  return *(Compile::current()->matcher()->idealreg2debugmask[in(idx)->ideal_reg()]);
}

const RegMask &SafePointScalarObjectNode::out_RegMask() const {
  return RegMask::EMPTY;
}

uint SafePointScalarObjectNode::match_edge(uint idx) const {
  return 0;
}

SafePointScalarObjectNode*
SafePointScalarObjectNode::clone(Dict* sosn_map, bool& new_node) const {
  void* cached = (*sosn_map)[(void*)this];
  if (cached != nullptr) {
    new_node = false;
    return (SafePointScalarObjectNode*)cached;
  }
  new_node = true;
  SafePointScalarObjectNode* res = (SafePointScalarObjectNode*)Node::clone();
  sosn_map->Insert((void*)this, (void*)res);
  return res;
}


#ifndef PRODUCT
void SafePointScalarObjectNode::dump_spec(outputStream *st) const {
  st->print(" # fields@[%d..%d]", first_index(), first_index() + n_fields() - 1);
}
#endif

//==============  SafePointScalarMergeNode  ==============

SafePointScalarMergeNode::SafePointScalarMergeNode(const TypeOopPtr* tp, int merge_pointer_idx) :
  TypeNode(tp, 1), // 1 control input -- seems required.  Get from root.
  _merge_pointer_idx(merge_pointer_idx)
{
  init_class_id(Class_SafePointScalarMerge);
}

// Do not allow value-numbering for SafePointScalarMerge node.
uint SafePointScalarMergeNode::hash() const { return NO_HASH; }
bool SafePointScalarMergeNode::cmp( const Node &n ) const {
  return (&n == this); // Always fail except on self
}

uint SafePointScalarMergeNode::ideal_reg() const {
  return 0; // No matching to machine instruction
}

const RegMask &SafePointScalarMergeNode::in_RegMask(uint idx) const {
  return *(Compile::current()->matcher()->idealreg2debugmask[in(idx)->ideal_reg()]);
}

const RegMask &SafePointScalarMergeNode::out_RegMask() const {
  return RegMask::EMPTY;
}

uint SafePointScalarMergeNode::match_edge(uint idx) const {
  return 0;
}

SafePointScalarMergeNode*
SafePointScalarMergeNode::clone(Dict* sosn_map, bool& new_node) const {
  void* cached = (*sosn_map)[(void*)this];
  if (cached != nullptr) {
    new_node = false;
    return (SafePointScalarMergeNode*)cached;
  }
  new_node = true;
  SafePointScalarMergeNode* res = (SafePointScalarMergeNode*)Node::clone();
  sosn_map->Insert((void*)this, (void*)res);
  return res;
}

#ifndef PRODUCT
void SafePointScalarMergeNode::dump_spec(outputStream *st) const {
  st->print(" # merge_pointer_idx=%d, scalarized_objects=%d", _merge_pointer_idx, req()-1);
}
#endif

//=============================================================================
uint AllocateNode::size_of() const { return sizeof(*this); }

AllocateNode::AllocateNode(Compile* C, const TypeFunc *atype,
                           Node *ctrl, Node *mem, Node *abio,
                           Node *size, Node *klass_node,
                           Node* initial_test,
                           InlineTypeNode* inline_type_node)
  : CallNode(atype, nullptr, TypeRawPtr::BOTTOM)
{
  init_class_id(Class_Allocate);
  init_flags(Flag_is_macro);
  _is_scalar_replaceable = false;
  _is_non_escaping = false;
  _is_allocation_MemBar_redundant = false;
  _larval = false;
  Node *topnode = C->top();

  init_req( TypeFunc::Control  , ctrl );
  init_req( TypeFunc::I_O      , abio );
  init_req( TypeFunc::Memory   , mem );
  init_req( TypeFunc::ReturnAdr, topnode );
  init_req( TypeFunc::FramePtr , topnode );
  init_req( AllocSize          , size);
  init_req( KlassNode          , klass_node);
  init_req( InitialTest        , initial_test);
  init_req( ALength            , topnode);
  init_req( ValidLengthTest    , topnode);
  init_req( InlineType     , inline_type_node);
  // DefaultValue defaults to nullptr
  // RawDefaultValue defaults to nullptr
  C->add_macro_node(this);
}

void AllocateNode::compute_MemBar_redundancy(ciMethod* initializer)
{
  assert(initializer != nullptr &&
         (initializer->is_object_constructor() || initializer->is_class_initializer()),
         "unexpected initializer method");
  BCEscapeAnalyzer* analyzer = initializer->get_bcea();
  if (analyzer == nullptr) {
    return;
  }

  // Allocation node is first parameter in its initializer
  if (analyzer->is_arg_stack(0) || analyzer->is_arg_local(0)) {
    _is_allocation_MemBar_redundant = true;
  }
}

Node* AllocateNode::make_ideal_mark(PhaseGVN* phase, Node* control, Node* mem) {
  Node* mark_node = nullptr;
  if (UseCompactObjectHeaders || EnableValhalla) {
    Node* klass_node = in(AllocateNode::KlassNode);
    Node* proto_adr = phase->transform(new AddPNode(klass_node, klass_node, phase->MakeConX(in_bytes(Klass::prototype_header_offset()))));
    mark_node = LoadNode::make(*phase, control, mem, proto_adr, TypeRawPtr::BOTTOM, TypeX_X, TypeX_X->basic_type(), MemNode::unordered);
    if (EnableValhalla) {
      mark_node = phase->transform(mark_node);
      // Avoid returning a constant (old node) here because this method is used by LoadNode::Ideal
      mark_node = new OrXNode(mark_node, phase->MakeConX(_larval ? markWord::larval_bit_in_place : 0));
    }
    return mark_node;
  } else {
    return phase->MakeConX(markWord::prototype().value());
  }
}

// Retrieve the length from the AllocateArrayNode. Narrow the type with a
// CastII, if appropriate.  If we are not allowed to create new nodes, and
// a CastII is appropriate, return null.
Node *AllocateArrayNode::make_ideal_length(const TypeOopPtr* oop_type, PhaseValues* phase, bool allow_new_nodes) {
  Node *length = in(AllocateNode::ALength);
  assert(length != nullptr, "length is not null");

  const TypeInt* length_type = phase->find_int_type(length);
  const TypeAryPtr* ary_type = oop_type->isa_aryptr();

  if (ary_type != nullptr && length_type != nullptr) {
    const TypeInt* narrow_length_type = ary_type->narrow_size_type(length_type);
    if (narrow_length_type != length_type) {
      // Assert one of:
      //   - the narrow_length is 0
      //   - the narrow_length is not wider than length
      assert(narrow_length_type == TypeInt::ZERO ||
             (length_type->is_con() && narrow_length_type->is_con() &&
              (narrow_length_type->_hi <= length_type->_lo)) ||
             (narrow_length_type->_hi <= length_type->_hi &&
              narrow_length_type->_lo >= length_type->_lo),
             "narrow type must be narrower than length type");

      // Return null if new nodes are not allowed
      if (!allow_new_nodes) {
        return nullptr;
      }
      // Create a cast which is control dependent on the initialization to
      // propagate the fact that the array length must be positive.
      InitializeNode* init = initialization();
      if (init != nullptr) {
        length = new CastIINode(init->proj_out_or_null(TypeFunc::Control), length, narrow_length_type);
      }
    }
  }

  return length;
}

//=============================================================================
const TypeFunc* LockNode::_lock_type_Type = nullptr;

uint LockNode::size_of() const { return sizeof(*this); }

// Redundant lock elimination
//
// There are various patterns of locking where we release and
// immediately reacquire a lock in a piece of code where no operations
// occur in between that would be observable.  In those cases we can
// skip releasing and reacquiring the lock without violating any
// fairness requirements.  Doing this around a loop could cause a lock
// to be held for a very long time so we concentrate on non-looping
// control flow.  We also require that the operations are fully
// redundant meaning that we don't introduce new lock operations on
// some paths so to be able to eliminate it on others ala PRE.  This
// would probably require some more extensive graph manipulation to
// guarantee that the memory edges were all handled correctly.
//
// Assuming p is a simple predicate which can't trap in any way and s
// is a synchronized method consider this code:
//
//   s();
//   if (p)
//     s();
//   else
//     s();
//   s();
//
// 1. The unlocks of the first call to s can be eliminated if the
// locks inside the then and else branches are eliminated.
//
// 2. The unlocks of the then and else branches can be eliminated if
// the lock of the final call to s is eliminated.
//
// Either of these cases subsumes the simple case of sequential control flow
//
// Additionally we can eliminate versions without the else case:
//
//   s();
//   if (p)
//     s();
//   s();
//
// 3. In this case we eliminate the unlock of the first s, the lock
// and unlock in the then case and the lock in the final s.
//
// Note also that in all these cases the then/else pieces don't have
// to be trivial as long as they begin and end with synchronization
// operations.
//
//   s();
//   if (p)
//     s();
//     f();
//     s();
//   s();
//
// The code will work properly for this case, leaving in the unlock
// before the call to f and the relock after it.
//
// A potentially interesting case which isn't handled here is when the
// locking is partially redundant.
//
//   s();
//   if (p)
//     s();
//
// This could be eliminated putting unlocking on the else case and
// eliminating the first unlock and the lock in the then side.
// Alternatively the unlock could be moved out of the then side so it
// was after the merge and the first unlock and second lock
// eliminated.  This might require less manipulation of the memory
// state to get correct.
//
// Additionally we might allow work between a unlock and lock before
// giving up eliminating the locks.  The current code disallows any
// conditional control flow between these operations.  A formulation
// similar to partial redundancy elimination computing the
// availability of unlocking and the anticipatability of locking at a
// program point would allow detection of fully redundant locking with
// some amount of work in between.  I'm not sure how often I really
// think that would occur though.  Most of the cases I've seen
// indicate it's likely non-trivial work would occur in between.
// There may be other more complicated constructs where we could
// eliminate locking but I haven't seen any others appear as hot or
// interesting.
//
// Locking and unlocking have a canonical form in ideal that looks
// roughly like this:
//
//              <obj>
//                | \\------+
//                |  \       \
//                | BoxLock   \
//                |  |   |     \
//                |  |    \     \
//                |  |   FastLock
//                |  |   /
//                |  |  /
//                |  |  |
//
//               Lock
//                |
//            Proj #0
//                |
//            MembarAcquire
//                |
//            Proj #0
//
//            MembarRelease
//                |
//            Proj #0
//                |
//              Unlock
//                |
//            Proj #0
//
//
// This code proceeds by processing Lock nodes during PhaseIterGVN
// and searching back through its control for the proper code
// patterns.  Once it finds a set of lock and unlock operations to
// eliminate they are marked as eliminatable which causes the
// expansion of the Lock and Unlock macro nodes to make the operation a NOP
//
//=============================================================================

//
// Utility function to skip over uninteresting control nodes.  Nodes skipped are:
//   - copy regions.  (These may not have been optimized away yet.)
//   - eliminated locking nodes
//
static Node *next_control(Node *ctrl) {
  if (ctrl == nullptr)
    return nullptr;
  while (1) {
    if (ctrl->is_Region()) {
      RegionNode *r = ctrl->as_Region();
      Node *n = r->is_copy();
      if (n == nullptr)
        break;  // hit a region, return it
      else
        ctrl = n;
    } else if (ctrl->is_Proj()) {
      Node *in0 = ctrl->in(0);
      if (in0->is_AbstractLock() && in0->as_AbstractLock()->is_eliminated()) {
        ctrl = in0->in(0);
      } else {
        break;
      }
    } else {
      break; // found an interesting control
    }
  }
  return ctrl;
}
//
// Given a control, see if it's the control projection of an Unlock which
// operating on the same object as lock.
//
bool AbstractLockNode::find_matching_unlock(const Node* ctrl, LockNode* lock,
                                            GrowableArray<AbstractLockNode*> &lock_ops) {
  ProjNode *ctrl_proj = (ctrl->is_Proj()) ? ctrl->as_Proj() : nullptr;
  if (ctrl_proj != nullptr && ctrl_proj->_con == TypeFunc::Control) {
    Node *n = ctrl_proj->in(0);
    if (n != nullptr && n->is_Unlock()) {
      UnlockNode *unlock = n->as_Unlock();
      BarrierSetC2* bs = BarrierSet::barrier_set()->barrier_set_c2();
      Node* lock_obj = bs->step_over_gc_barrier(lock->obj_node());
      Node* unlock_obj = bs->step_over_gc_barrier(unlock->obj_node());
      if (lock_obj->eqv_uncast(unlock_obj) &&
          BoxLockNode::same_slot(lock->box_node(), unlock->box_node()) &&
          !unlock->is_eliminated()) {
        lock_ops.append(unlock);
        return true;
      }
    }
  }
  return false;
}

//
// Find the lock matching an unlock.  Returns null if a safepoint
// or complicated control is encountered first.
LockNode *AbstractLockNode::find_matching_lock(UnlockNode* unlock) {
  LockNode *lock_result = nullptr;
  // find the matching lock, or an intervening safepoint
  Node *ctrl = next_control(unlock->in(0));
  while (1) {
    assert(ctrl != nullptr, "invalid control graph");
    assert(!ctrl->is_Start(), "missing lock for unlock");
    if (ctrl->is_top()) break;  // dead control path
    if (ctrl->is_Proj()) ctrl = ctrl->in(0);
    if (ctrl->is_SafePoint()) {
        break;  // found a safepoint (may be the lock we are searching for)
    } else if (ctrl->is_Region()) {
      // Check for a simple diamond pattern.  Punt on anything more complicated
      if (ctrl->req() == 3 && ctrl->in(1) != nullptr && ctrl->in(2) != nullptr) {
        Node *in1 = next_control(ctrl->in(1));
        Node *in2 = next_control(ctrl->in(2));
        if (((in1->is_IfTrue() && in2->is_IfFalse()) ||
             (in2->is_IfTrue() && in1->is_IfFalse())) && (in1->in(0) == in2->in(0))) {
          ctrl = next_control(in1->in(0)->in(0));
        } else {
          break;
        }
      } else {
        break;
      }
    } else {
      ctrl = next_control(ctrl->in(0));  // keep searching
    }
  }
  if (ctrl->is_Lock()) {
    LockNode *lock = ctrl->as_Lock();
    BarrierSetC2* bs = BarrierSet::barrier_set()->barrier_set_c2();
    Node* lock_obj = bs->step_over_gc_barrier(lock->obj_node());
    Node* unlock_obj = bs->step_over_gc_barrier(unlock->obj_node());
    if (lock_obj->eqv_uncast(unlock_obj) &&
        BoxLockNode::same_slot(lock->box_node(), unlock->box_node())) {
      lock_result = lock;
    }
  }
  return lock_result;
}

// This code corresponds to case 3 above.

bool AbstractLockNode::find_lock_and_unlock_through_if(Node* node, LockNode* lock,
                                                       GrowableArray<AbstractLockNode*> &lock_ops) {
  Node* if_node = node->in(0);
  bool  if_true = node->is_IfTrue();

  if (if_node->is_If() && if_node->outcnt() == 2 && (if_true || node->is_IfFalse())) {
    Node *lock_ctrl = next_control(if_node->in(0));
    if (find_matching_unlock(lock_ctrl, lock, lock_ops)) {
      Node* lock1_node = nullptr;
      ProjNode* proj = if_node->as_If()->proj_out(!if_true);
      if (if_true) {
        if (proj->is_IfFalse() && proj->outcnt() == 1) {
          lock1_node = proj->unique_out();
        }
      } else {
        if (proj->is_IfTrue() && proj->outcnt() == 1) {
          lock1_node = proj->unique_out();
        }
      }
      if (lock1_node != nullptr && lock1_node->is_Lock()) {
        LockNode *lock1 = lock1_node->as_Lock();
        BarrierSetC2* bs = BarrierSet::barrier_set()->barrier_set_c2();
        Node* lock_obj = bs->step_over_gc_barrier(lock->obj_node());
        Node* lock1_obj = bs->step_over_gc_barrier(lock1->obj_node());
        if (lock_obj->eqv_uncast(lock1_obj) &&
            BoxLockNode::same_slot(lock->box_node(), lock1->box_node()) &&
            !lock1->is_eliminated()) {
          lock_ops.append(lock1);
          return true;
        }
      }
    }
  }

  lock_ops.trunc_to(0);
  return false;
}

bool AbstractLockNode::find_unlocks_for_region(const RegionNode* region, LockNode* lock,
                               GrowableArray<AbstractLockNode*> &lock_ops) {
  // check each control merging at this point for a matching unlock.
  // in(0) should be self edge so skip it.
  for (int i = 1; i < (int)region->req(); i++) {
    Node *in_node = next_control(region->in(i));
    if (in_node != nullptr) {
      if (find_matching_unlock(in_node, lock, lock_ops)) {
        // found a match so keep on checking.
        continue;
      } else if (find_lock_and_unlock_through_if(in_node, lock, lock_ops)) {
        continue;
      }

      // If we fall through to here then it was some kind of node we
      // don't understand or there wasn't a matching unlock, so give
      // up trying to merge locks.
      lock_ops.trunc_to(0);
      return false;
    }
  }
  return true;

}

// Check that all locks/unlocks associated with object come from balanced regions.
bool AbstractLockNode::is_balanced() {
  Node* obj = obj_node();
  for (uint j = 0; j < obj->outcnt(); j++) {
    Node* n = obj->raw_out(j);
    if (n->is_AbstractLock() &&
        n->as_AbstractLock()->obj_node()->eqv_uncast(obj)) {
      BoxLockNode* n_box = n->as_AbstractLock()->box_node()->as_BoxLock();
      if (n_box->is_unbalanced()) {
        return false;
      }
    }
  }
  return true;
}

const char* AbstractLockNode::_kind_names[] = {"Regular", "NonEscObj", "Coarsened", "Nested"};

const char * AbstractLockNode::kind_as_string() const {
  return _kind_names[_kind];
}

#ifndef PRODUCT
//
// Create a counter which counts the number of times this lock is acquired
//
void AbstractLockNode::create_lock_counter(JVMState* state) {
  _counter = OptoRuntime::new_named_counter(state, NamedCounter::LockCounter);
}

void AbstractLockNode::set_eliminated_lock_counter() {
  if (_counter) {
    // Update the counter to indicate that this lock was eliminated.
    // The counter update code will stay around even though the
    // optimizer will eliminate the lock operation itself.
    _counter->set_tag(NamedCounter::EliminatedLockCounter);
  }
}

void AbstractLockNode::dump_spec(outputStream* st) const {
  st->print("%s ", _kind_names[_kind]);
  CallNode::dump_spec(st);
}

void AbstractLockNode::dump_compact_spec(outputStream* st) const {
  st->print("%s", _kind_names[_kind]);
}
#endif

//=============================================================================
Node *LockNode::Ideal(PhaseGVN *phase, bool can_reshape) {

  // perform any generic optimizations first (returns 'this' or null)
  Node *result = SafePointNode::Ideal(phase, can_reshape);
  if (result != nullptr)  return result;
  // Don't bother trying to transform a dead node
  if (in(0) && in(0)->is_top())  return nullptr;

  // Now see if we can optimize away this lock.  We don't actually
  // remove the locking here, we simply set the _eliminate flag which
  // prevents macro expansion from expanding the lock.  Since we don't
  // modify the graph, the value returned from this function is the
  // one computed above.
  const Type* obj_type = phase->type(obj_node());
  if (can_reshape && EliminateLocks && !is_non_esc_obj() && !obj_type->is_inlinetypeptr()) {
    //
    // If we are locking an non-escaped object, the lock/unlock is unnecessary
    //
    ConnectionGraph *cgr = phase->C->congraph();
    if (cgr != nullptr && cgr->can_eliminate_lock(this)) {
      assert(!is_eliminated() || is_coarsened(), "sanity");
      // The lock could be marked eliminated by lock coarsening
      // code during first IGVN before EA. Replace coarsened flag
      // to eliminate all associated locks/unlocks.
#ifdef ASSERT
      this->log_lock_optimization(phase->C,"eliminate_lock_set_non_esc1");
#endif
      this->set_non_esc_obj();
      return result;
    }

    if (!phase->C->do_locks_coarsening()) {
      return result; // Compiling without locks coarsening
    }
    //
    // Try lock coarsening
    //
    PhaseIterGVN* iter = phase->is_IterGVN();
    if (iter != nullptr && !is_eliminated()) {

      GrowableArray<AbstractLockNode*>   lock_ops;

      Node *ctrl = next_control(in(0));

      // now search back for a matching Unlock
      if (find_matching_unlock(ctrl, this, lock_ops)) {
        // found an unlock directly preceding this lock.  This is the
        // case of single unlock directly control dependent on a
        // single lock which is the trivial version of case 1 or 2.
      } else if (ctrl->is_Region() ) {
        if (find_unlocks_for_region(ctrl->as_Region(), this, lock_ops)) {
        // found lock preceded by multiple unlocks along all paths
        // joining at this point which is case 3 in description above.
        }
      } else {
        // see if this lock comes from either half of an if and the
        // predecessors merges unlocks and the other half of the if
        // performs a lock.
        if (find_lock_and_unlock_through_if(ctrl, this, lock_ops)) {
          // found unlock splitting to an if with locks on both branches.
        }
      }

      if (lock_ops.length() > 0) {
        // add ourselves to the list of locks to be eliminated.
        lock_ops.append(this);

  #ifndef PRODUCT
        if (PrintEliminateLocks) {
          int locks = 0;
          int unlocks = 0;
          if (Verbose) {
            tty->print_cr("=== Locks coarsening ===");
            tty->print("Obj: ");
            obj_node()->dump();
          }
          for (int i = 0; i < lock_ops.length(); i++) {
            AbstractLockNode* lock = lock_ops.at(i);
            if (lock->Opcode() == Op_Lock)
              locks++;
            else
              unlocks++;
            if (Verbose) {
              tty->print("Box %d: ", i);
              box_node()->dump();
              tty->print(" %d: ", i);
              lock->dump();
            }
          }
          tty->print_cr("=== Coarsened %d unlocks and %d locks", unlocks, locks);
        }
  #endif

        // for each of the identified locks, mark them
        // as eliminatable
        for (int i = 0; i < lock_ops.length(); i++) {
          AbstractLockNode* lock = lock_ops.at(i);

          // Mark it eliminated by coarsening and update any counters
#ifdef ASSERT
          lock->log_lock_optimization(phase->C, "eliminate_lock_set_coarsened");
#endif
          lock->set_coarsened();
        }
        // Record this coarsened group.
        phase->C->add_coarsened_locks(lock_ops);
      } else if (ctrl->is_Region() &&
                 iter->_worklist.member(ctrl)) {
        // We weren't able to find any opportunities but the region this
        // lock is control dependent on hasn't been processed yet so put
        // this lock back on the worklist so we can check again once any
        // region simplification has occurred.
        iter->_worklist.push(this);
      }
    }
  }

  return result;
}

//=============================================================================
bool LockNode::is_nested_lock_region() {
  return is_nested_lock_region(nullptr);
}

// p is used for access to compilation log; no logging if null
bool LockNode::is_nested_lock_region(Compile * c) {
  BoxLockNode* box = box_node()->as_BoxLock();
  int stk_slot = box->stack_slot();
  if (stk_slot <= 0) {
#ifdef ASSERT
    this->log_lock_optimization(c, "eliminate_lock_INLR_1");
#endif
    return false; // External lock or it is not Box (Phi node).
  }

  // Ignore complex cases: merged locks or multiple locks.
  Node* obj = obj_node();
  LockNode* unique_lock = nullptr;
  Node* bad_lock = nullptr;
  if (!box->is_simple_lock_region(&unique_lock, obj, &bad_lock)) {
#ifdef ASSERT
    this->log_lock_optimization(c, "eliminate_lock_INLR_2a", bad_lock);
#endif
    return false;
  }
  if (unique_lock != this) {
#ifdef ASSERT
    this->log_lock_optimization(c, "eliminate_lock_INLR_2b", (unique_lock != nullptr ? unique_lock : bad_lock));
    if (PrintEliminateLocks && Verbose) {
      tty->print_cr("=============== unique_lock != this ============");
      tty->print(" this: ");
      this->dump();
      tty->print(" box: ");
      box->dump();
      tty->print(" obj: ");
      obj->dump();
      if (unique_lock != nullptr) {
        tty->print(" unique_lock: ");
        unique_lock->dump();
      }
      if (bad_lock != nullptr) {
        tty->print(" bad_lock: ");
        bad_lock->dump();
      }
      tty->print_cr("===============");
    }
#endif
    return false;
  }

  BarrierSetC2* bs = BarrierSet::barrier_set()->barrier_set_c2();
  obj = bs->step_over_gc_barrier(obj);
  // Look for external lock for the same object.
  SafePointNode* sfn = this->as_SafePoint();
  JVMState* youngest_jvms = sfn->jvms();
  int max_depth = youngest_jvms->depth();
  for (int depth = 1; depth <= max_depth; depth++) {
    JVMState* jvms = youngest_jvms->of_depth(depth);
    int num_mon  = jvms->nof_monitors();
    // Loop over monitors
    for (int idx = 0; idx < num_mon; idx++) {
      Node* obj_node = sfn->monitor_obj(jvms, idx);
      obj_node = bs->step_over_gc_barrier(obj_node);
      BoxLockNode* box_node = sfn->monitor_box(jvms, idx)->as_BoxLock();
      if ((box_node->stack_slot() < stk_slot) && obj_node->eqv_uncast(obj)) {
        box->set_nested();
        return true;
      }
    }
  }
#ifdef ASSERT
  this->log_lock_optimization(c, "eliminate_lock_INLR_3");
#endif
  return false;
}

//=============================================================================
uint UnlockNode::size_of() const { return sizeof(*this); }

//=============================================================================
Node *UnlockNode::Ideal(PhaseGVN *phase, bool can_reshape) {

  // perform any generic optimizations first (returns 'this' or null)
  Node *result = SafePointNode::Ideal(phase, can_reshape);
  if (result != nullptr)  return result;
  // Don't bother trying to transform a dead node
  if (in(0) && in(0)->is_top())  return nullptr;

  // Now see if we can optimize away this unlock.  We don't actually
  // remove the unlocking here, we simply set the _eliminate flag which
  // prevents macro expansion from expanding the unlock.  Since we don't
  // modify the graph, the value returned from this function is the
  // one computed above.
  // Escape state is defined after Parse phase.
  const Type* obj_type = phase->type(obj_node());
  if (can_reshape && EliminateLocks && !is_non_esc_obj() && !obj_type->is_inlinetypeptr()) {
    //
    // If we are unlocking an non-escaped object, the lock/unlock is unnecessary.
    //
    ConnectionGraph *cgr = phase->C->congraph();
    if (cgr != nullptr && cgr->can_eliminate_lock(this)) {
      assert(!is_eliminated() || is_coarsened(), "sanity");
      // The lock could be marked eliminated by lock coarsening
      // code during first IGVN before EA. Replace coarsened flag
      // to eliminate all associated locks/unlocks.
#ifdef ASSERT
      this->log_lock_optimization(phase->C, "eliminate_lock_set_non_esc2");
#endif
      this->set_non_esc_obj();
    }
  }
  return result;
}

void AbstractLockNode::log_lock_optimization(Compile *C, const char * tag, Node* bad_lock)  const {
  if (C == nullptr) {
    return;
  }
  CompileLog* log = C->log();
  if (log != nullptr) {
    Node* box = box_node();
    Node* obj = obj_node();
    int box_id = box != nullptr ? box->_idx : -1;
    int obj_id = obj != nullptr ? obj->_idx : -1;

    log->begin_head("%s compile_id='%d' lock_id='%d' class='%s' kind='%s' box_id='%d' obj_id='%d' bad_id='%d'",
          tag, C->compile_id(), this->_idx,
          is_Unlock() ? "unlock" : is_Lock() ? "lock" : "?",
          kind_as_string(), box_id, obj_id, (bad_lock != nullptr ? bad_lock->_idx : -1));
    log->stamp();
    log->end_head();
    JVMState* p = is_Unlock() ? (as_Unlock()->dbg_jvms()) : jvms();
    while (p != nullptr) {
      log->elem("jvms bci='%d' method='%d'", p->bci(), log->identify(p->method()));
      p = p->caller();
    }
    log->tail(tag);
  }
}

bool CallNode::may_modify_arraycopy_helper(const TypeOopPtr* dest_t, const TypeOopPtr* t_oop, PhaseValues* phase) {
  if (dest_t->is_known_instance() && t_oop->is_known_instance()) {
    return dest_t->instance_id() == t_oop->instance_id();
  }

  if (dest_t->isa_instptr() && !dest_t->is_instptr()->instance_klass()->equals(phase->C->env()->Object_klass())) {
    // clone
    if (t_oop->isa_aryptr()) {
      return false;
    }
    if (!t_oop->isa_instptr()) {
      return true;
    }
    if (dest_t->maybe_java_subtype_of(t_oop) || t_oop->maybe_java_subtype_of(dest_t)) {
      return true;
    }
    // unrelated
    return false;
  }

  if (dest_t->isa_aryptr()) {
    // arraycopy or array clone
    if (t_oop->isa_instptr()) {
      return false;
    }
    if (!t_oop->isa_aryptr()) {
      return true;
    }

    const Type* elem = dest_t->is_aryptr()->elem();
    if (elem == Type::BOTTOM) {
      // An array but we don't know what elements are
      return true;
    }

    dest_t = dest_t->is_aryptr()->with_field_offset(Type::OffsetBot)->add_offset(Type::OffsetBot)->is_oopptr();
    t_oop = t_oop->is_aryptr()->with_field_offset(Type::OffsetBot);
    uint dest_alias = phase->C->get_alias_index(dest_t);
    uint t_oop_alias = phase->C->get_alias_index(t_oop);

    return dest_alias == t_oop_alias;
  }

  return true;
}<|MERGE_RESOLUTION|>--- conflicted
+++ resolved
@@ -783,7 +783,6 @@
 //------------------------------match------------------------------------------
 // Construct projections for control, I/O, memory-fields, ..., and
 // return result(s) along with their RegMask info
-<<<<<<< HEAD
 Node *CallNode::match(const ProjNode *proj, const Matcher *match, const RegMask* mask) {
   uint con = proj->_con;
   const TypeTuple* range_cc = tf()->range_cc();
@@ -807,65 +806,29 @@
           if(ideal_reg >= Op_VecA && ideal_reg <= Op_VecZ) {
             if(OptoReg::is_valid(regs.second())) {
               for (OptoReg::Name r = regs.first(); r <= regs.second(); r = OptoReg::add(r, 1)) {
-                rm.Insert(r);
+                rm.insert(r);
               }
             }
-=======
-Node *CallNode::match( const ProjNode *proj, const Matcher *match ) {
-  switch (proj->_con) {
+          }
+        }
+
+        if (OptoReg::is_valid(regs.second())) {
+          rm.insert(regs.second());
+        }
+        return new MachProjNode(this,con,rm,ideal_reg);
+      } else {
+        assert(con == TypeFunc::Parms+1, "only one return value");
+        assert(range_cc->field_at(TypeFunc::Parms+1) == Type::HALF, "");
+        return new MachProjNode(this,con, RegMask::EMPTY, (uint)OptoReg::Bad);
+      }
+    }
+  }
+
+  switch (con) {
   case TypeFunc::Control:
   case TypeFunc::I_O:
   case TypeFunc::Memory:
     return new MachProjNode(this,proj->_con,RegMask::EMPTY,MachProjNode::unmatched_proj);
-
-  case TypeFunc::Parms+1:       // For LONG & DOUBLE returns
-    assert(tf()->range()->field_at(TypeFunc::Parms+1) == Type::HALF, "");
-    // 2nd half of doubles and longs
-    return new MachProjNode(this,proj->_con, RegMask::EMPTY, (uint)OptoReg::Bad);
-
-  case TypeFunc::Parms: {       // Normal returns
-    uint ideal_reg = tf()->range()->field_at(TypeFunc::Parms)->ideal_reg();
-    OptoRegPair regs = Opcode() == Op_CallLeafVector
-      ? match->vector_return_value(ideal_reg)      // Calls into assembly vector routine
-      : is_CallRuntime()
-        ? match->c_return_value(ideal_reg)  // Calls into C runtime
-        : match->  return_value(ideal_reg); // Calls into compiled Java code
-    RegMask rm = RegMask(regs.first());
-
-    if (Opcode() == Op_CallLeafVector) {
-      // If the return is in vector, compute appropriate regmask taking into account the whole range
-      if(ideal_reg >= Op_VecA && ideal_reg <= Op_VecZ) {
-        if(OptoReg::is_valid(regs.second())) {
-          for (OptoReg::Name r = regs.first(); r <= regs.second(); r = OptoReg::add(r, 1)) {
-            rm.insert(r);
->>>>>>> 3e20a939
-          }
-        }
-
-        if (OptoReg::is_valid(regs.second())) {
-          rm.Insert(regs.second());
-        }
-        return new MachProjNode(this,con,rm,ideal_reg);
-      } else {
-        assert(con == TypeFunc::Parms+1, "only one return value");
-        assert(range_cc->field_at(TypeFunc::Parms+1) == Type::HALF, "");
-        return new MachProjNode(this,con, RegMask::Empty, (uint)OptoReg::Bad);
-      }
-    }
-<<<<<<< HEAD
-=======
-
-    if( OptoReg::is_valid(regs.second()) )
-      rm.insert(regs.second());
-    return new MachProjNode(this,proj->_con,rm,ideal_reg);
->>>>>>> 3e20a939
-  }
-
-  switch (con) {
-  case TypeFunc::Control:
-  case TypeFunc::I_O:
-  case TypeFunc::Memory:
-    return new MachProjNode(this,proj->_con,RegMask::Empty,MachProjNode::unmatched_proj);
 
   case TypeFunc::ReturnAdr:
   case TypeFunc::FramePtr:
