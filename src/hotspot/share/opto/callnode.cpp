/*
 * Copyright (c) 1997, 2025, Oracle and/or its affiliates. All rights reserved.
 * DO NOT ALTER OR REMOVE COPYRIGHT NOTICES OR THIS FILE HEADER.
 *
 * This code is free software; you can redistribute it and/or modify it
 * under the terms of the GNU General Public License version 2 only, as
 * published by the Free Software Foundation.
 *
 * This code is distributed in the hope that it will be useful, but WITHOUT
 * ANY WARRANTY; without even the implied warranty of MERCHANTABILITY or
 * FITNESS FOR A PARTICULAR PURPOSE.  See the GNU General Public License
 * version 2 for more details (a copy is included in the LICENSE file that
 * accompanied this code).
 *
 * You should have received a copy of the GNU General Public License version
 * 2 along with this work; if not, write to the Free Software Foundation,
 * Inc., 51 Franklin St, Fifth Floor, Boston, MA 02110-1301 USA.
 *
 * Please contact Oracle, 500 Oracle Parkway, Redwood Shores, CA 94065 USA
 * or visit www.oracle.com if you need additional information or have any
 * questions.
 *
 */

#include "ci/bcEscapeAnalyzer.hpp"
#include "ci/ciFlatArrayKlass.hpp"
#include "code/vmreg.hpp"
#include "compiler/compileLog.hpp"
#include "compiler/oopMap.hpp"
#include "gc/shared/barrierSet.hpp"
#include "gc/shared/c2/barrierSetC2.hpp"
#include "interpreter/interpreter.hpp"
#include "opto/callGenerator.hpp"
#include "opto/callnode.hpp"
#include "opto/castnode.hpp"
#include "opto/convertnode.hpp"
#include "opto/escape.hpp"
#include "opto/inlinetypenode.hpp"
#include "opto/locknode.hpp"
#include "opto/machnode.hpp"
#include "opto/matcher.hpp"
#include "opto/parse.hpp"
#include "opto/regalloc.hpp"
#include "opto/regmask.hpp"
#include "opto/rootnode.hpp"
#include "opto/runtime.hpp"
#include "runtime/sharedRuntime.hpp"
#include "runtime/stubRoutines.hpp"
#include "utilities/powerOfTwo.hpp"

// Portions of code courtesy of Clifford Click

// Optimization - Graph Style

//=============================================================================
uint StartNode::size_of() const { return sizeof(*this); }
bool StartNode::cmp( const Node &n ) const
{ return _domain == ((StartNode&)n)._domain; }
const Type *StartNode::bottom_type() const { return _domain; }
const Type* StartNode::Value(PhaseGVN* phase) const { return _domain; }
#ifndef PRODUCT
void StartNode::dump_spec(outputStream *st) const { st->print(" #"); _domain->dump_on(st);}
void StartNode::dump_compact_spec(outputStream *st) const { /* empty */ }
#endif

//------------------------------Ideal------------------------------------------
Node *StartNode::Ideal(PhaseGVN *phase, bool can_reshape){
  return remove_dead_region(phase, can_reshape) ? this : nullptr;
}

//------------------------------calling_convention-----------------------------
void StartNode::calling_convention(BasicType* sig_bt, VMRegPair *parm_regs, uint argcnt) const {
  SharedRuntime::java_calling_convention(sig_bt, parm_regs, argcnt);
}

//------------------------------Registers--------------------------------------
const RegMask &StartNode::in_RegMask(uint) const {
  return RegMask::Empty;
}

//------------------------------match------------------------------------------
// Construct projections for incoming parameters, and their RegMask info
Node *StartNode::match(const ProjNode *proj, const Matcher *match, const RegMask* mask) {
  switch (proj->_con) {
  case TypeFunc::Control:
  case TypeFunc::I_O:
  case TypeFunc::Memory:
    return new MachProjNode(this,proj->_con,RegMask::Empty,MachProjNode::unmatched_proj);
  case TypeFunc::FramePtr:
    return new MachProjNode(this,proj->_con,Matcher::c_frame_ptr_mask, Op_RegP);
  case TypeFunc::ReturnAdr:
    return new MachProjNode(this,proj->_con,match->_return_addr_mask,Op_RegP);
  case TypeFunc::Parms:
  default: {
      uint parm_num = proj->_con - TypeFunc::Parms;
      const Type *t = _domain->field_at(proj->_con);
      if (t->base() == Type::Half)  // 2nd half of Longs and Doubles
        return new ConNode(Type::TOP);
      uint ideal_reg = t->ideal_reg();
      RegMask &rm = match->_calling_convention_mask[parm_num];
      return new MachProjNode(this,proj->_con,rm,ideal_reg);
    }
  }
  return nullptr;
}

//=============================================================================
const char * const ParmNode::names[TypeFunc::Parms+1] = {
  "Control", "I_O", "Memory", "FramePtr", "ReturnAdr", "Parms"
};

#ifndef PRODUCT
void ParmNode::dump_spec(outputStream *st) const {
  if( _con < TypeFunc::Parms ) {
    st->print("%s", names[_con]);
  } else {
    st->print("Parm%d: ",_con-TypeFunc::Parms);
    // Verbose and WizardMode dump bottom_type for all nodes
    if( !Verbose && !WizardMode )   bottom_type()->dump_on(st);
  }
}

void ParmNode::dump_compact_spec(outputStream *st) const {
  if (_con < TypeFunc::Parms) {
    st->print("%s", names[_con]);
  } else {
    st->print("%d:", _con-TypeFunc::Parms);
    // unconditionally dump bottom_type
    bottom_type()->dump_on(st);
  }
}
#endif

uint ParmNode::ideal_reg() const {
  switch( _con ) {
  case TypeFunc::Control  : // fall through
  case TypeFunc::I_O      : // fall through
  case TypeFunc::Memory   : return 0;
  case TypeFunc::FramePtr : // fall through
  case TypeFunc::ReturnAdr: return Op_RegP;
  default                 : assert( _con > TypeFunc::Parms, "" );
    // fall through
  case TypeFunc::Parms    : {
    // Type of argument being passed
    const Type *t = in(0)->as_Start()->_domain->field_at(_con);
    return t->ideal_reg();
  }
  }
  ShouldNotReachHere();
  return 0;
}

//=============================================================================
ReturnNode::ReturnNode(uint edges, Node *cntrl, Node *i_o, Node *memory, Node *frameptr, Node *retadr ) : Node(edges) {
  init_req(TypeFunc::Control,cntrl);
  init_req(TypeFunc::I_O,i_o);
  init_req(TypeFunc::Memory,memory);
  init_req(TypeFunc::FramePtr,frameptr);
  init_req(TypeFunc::ReturnAdr,retadr);
}

Node *ReturnNode::Ideal(PhaseGVN *phase, bool can_reshape){
  return remove_dead_region(phase, can_reshape) ? this : nullptr;
}

const Type* ReturnNode::Value(PhaseGVN* phase) const {
  return ( phase->type(in(TypeFunc::Control)) == Type::TOP)
    ? Type::TOP
    : Type::BOTTOM;
}

// Do we Match on this edge index or not?  No edges on return nodes
uint ReturnNode::match_edge(uint idx) const {
  return 0;
}


#ifndef PRODUCT
void ReturnNode::dump_req(outputStream *st, DumpConfig* dc) const {
  // Dump the required inputs, after printing "returns"
  uint i;                       // Exit value of loop
  for (i = 0; i < req(); i++) {    // For all required inputs
    if (i == TypeFunc::Parms) st->print("returns ");
    Node* p = in(i);
    if (p != nullptr) {
      p->dump_idx(false, st, dc);
      st->print(" ");
    } else {
      st->print("_ ");
    }
  }
}
#endif

//=============================================================================
RethrowNode::RethrowNode(
  Node* cntrl,
  Node* i_o,
  Node* memory,
  Node* frameptr,
  Node* ret_adr,
  Node* exception
) : Node(TypeFunc::Parms + 1) {
  init_req(TypeFunc::Control  , cntrl    );
  init_req(TypeFunc::I_O      , i_o      );
  init_req(TypeFunc::Memory   , memory   );
  init_req(TypeFunc::FramePtr , frameptr );
  init_req(TypeFunc::ReturnAdr, ret_adr);
  init_req(TypeFunc::Parms    , exception);
}

Node *RethrowNode::Ideal(PhaseGVN *phase, bool can_reshape){
  return remove_dead_region(phase, can_reshape) ? this : nullptr;
}

const Type* RethrowNode::Value(PhaseGVN* phase) const {
  return (phase->type(in(TypeFunc::Control)) == Type::TOP)
    ? Type::TOP
    : Type::BOTTOM;
}

uint RethrowNode::match_edge(uint idx) const {
  return 0;
}

#ifndef PRODUCT
void RethrowNode::dump_req(outputStream *st, DumpConfig* dc) const {
  // Dump the required inputs, after printing "exception"
  uint i;                       // Exit value of loop
  for (i = 0; i < req(); i++) {    // For all required inputs
    if (i == TypeFunc::Parms) st->print("exception ");
    Node* p = in(i);
    if (p != nullptr) {
      p->dump_idx(false, st, dc);
      st->print(" ");
    } else {
      st->print("_ ");
    }
  }
}
#endif

//=============================================================================
// Do we Match on this edge index or not?  Match only target address & method
uint TailCallNode::match_edge(uint idx) const {
  return TypeFunc::Parms <= idx  &&  idx <= TypeFunc::Parms+1;
}

//=============================================================================
// Do we Match on this edge index or not?  Match only target address & oop
uint TailJumpNode::match_edge(uint idx) const {
  return TypeFunc::Parms <= idx  &&  idx <= TypeFunc::Parms+1;
}

//=============================================================================
JVMState::JVMState(ciMethod* method, JVMState* caller) :
  _method(method) {
  assert(method != nullptr, "must be valid call site");
  _bci = InvocationEntryBci;
  _reexecute = Reexecute_Undefined;
  DEBUG_ONLY(_bci = -99);  // random garbage value
  DEBUG_ONLY(_map = (SafePointNode*)-1);
  _caller = caller;
  _depth  = 1 + (caller == nullptr ? 0 : caller->depth());
  _locoff = TypeFunc::Parms;
  _stkoff = _locoff + _method->max_locals();
  _monoff = _stkoff + _method->max_stack();
  _scloff = _monoff;
  _endoff = _monoff;
  _sp = 0;
}
JVMState::JVMState(int stack_size) :
  _method(nullptr) {
  _bci = InvocationEntryBci;
  _reexecute = Reexecute_Undefined;
  DEBUG_ONLY(_map = (SafePointNode*)-1);
  _caller = nullptr;
  _depth  = 1;
  _locoff = TypeFunc::Parms;
  _stkoff = _locoff;
  _monoff = _stkoff + stack_size;
  _scloff = _monoff;
  _endoff = _monoff;
  _sp = 0;
}

//--------------------------------of_depth-------------------------------------
JVMState* JVMState::of_depth(int d) const {
  const JVMState* jvmp = this;
  assert(0 < d && (uint)d <= depth(), "oob");
  for (int skip = depth() - d; skip > 0; skip--) {
    jvmp = jvmp->caller();
  }
  assert(jvmp->depth() == (uint)d, "found the right one");
  return (JVMState*)jvmp;
}

//-----------------------------same_calls_as-----------------------------------
bool JVMState::same_calls_as(const JVMState* that) const {
  if (this == that)                    return true;
  if (this->depth() != that->depth())  return false;
  const JVMState* p = this;
  const JVMState* q = that;
  for (;;) {
    if (p->_method != q->_method)    return false;
    if (p->_method == nullptr)       return true;   // bci is irrelevant
    if (p->_bci    != q->_bci)       return false;
    if (p->_reexecute != q->_reexecute)  return false;
    p = p->caller();
    q = q->caller();
    if (p == q)                      return true;
    assert(p != nullptr && q != nullptr, "depth check ensures we don't run off end");
  }
}

//------------------------------debug_start------------------------------------
uint JVMState::debug_start()  const {
  DEBUG_ONLY(JVMState* jvmroot = of_depth(1));
  assert(jvmroot->locoff() <= this->locoff(), "youngest JVMState must be last");
  return of_depth(1)->locoff();
}

//-------------------------------debug_end-------------------------------------
uint JVMState::debug_end() const {
  DEBUG_ONLY(JVMState* jvmroot = of_depth(1));
  assert(jvmroot->endoff() <= this->endoff(), "youngest JVMState must be last");
  return endoff();
}

//------------------------------debug_depth------------------------------------
uint JVMState::debug_depth() const {
  uint total = 0;
  for (const JVMState* jvmp = this; jvmp != nullptr; jvmp = jvmp->caller()) {
    total += jvmp->debug_size();
  }
  return total;
}

#ifndef PRODUCT

//------------------------------format_helper----------------------------------
// Given an allocation (a Chaitin object) and a Node decide if the Node carries
// any defined value or not.  If it does, print out the register or constant.
static void format_helper( PhaseRegAlloc *regalloc, outputStream* st, Node *n, const char *msg, uint i, GrowableArray<SafePointScalarObjectNode*> *scobjs ) {
  if (n == nullptr) { st->print(" null"); return; }
  if (n->is_SafePointScalarObject()) {
    // Scalar replacement.
    SafePointScalarObjectNode* spobj = n->as_SafePointScalarObject();
    scobjs->append_if_missing(spobj);
    int sco_n = scobjs->find(spobj);
    assert(sco_n >= 0, "");
    st->print(" %s%d]=#ScObj" INT32_FORMAT, msg, i, sco_n);
    return;
  }
  if (regalloc->node_regs_max_index() > 0 &&
      OptoReg::is_valid(regalloc->get_reg_first(n))) { // Check for undefined
    char buf[50];
    regalloc->dump_register(n,buf,sizeof(buf));
    st->print(" %s%d]=%s",msg,i,buf);
  } else {                      // No register, but might be constant
    const Type *t = n->bottom_type();
    switch (t->base()) {
    case Type::Int:
      st->print(" %s%d]=#" INT32_FORMAT,msg,i,t->is_int()->get_con());
      break;
    case Type::AnyPtr:
      assert( t == TypePtr::NULL_PTR || n->in_dump(), "" );
      st->print(" %s%d]=#null",msg,i);
      break;
    case Type::AryPtr:
    case Type::InstPtr:
      st->print(" %s%d]=#Ptr" INTPTR_FORMAT,msg,i,p2i(t->isa_oopptr()->const_oop()));
      break;
    case Type::KlassPtr:
    case Type::AryKlassPtr:
    case Type::InstKlassPtr:
      st->print(" %s%d]=#Ptr" INTPTR_FORMAT,msg,i,p2i(t->make_ptr()->isa_klassptr()->exact_klass()));
      break;
    case Type::MetadataPtr:
      st->print(" %s%d]=#Ptr" INTPTR_FORMAT,msg,i,p2i(t->make_ptr()->isa_metadataptr()->metadata()));
      break;
    case Type::NarrowOop:
      st->print(" %s%d]=#Ptr" INTPTR_FORMAT,msg,i,p2i(t->make_ptr()->isa_oopptr()->const_oop()));
      break;
    case Type::RawPtr:
      st->print(" %s%d]=#Raw" INTPTR_FORMAT,msg,i,p2i(t->is_rawptr()));
      break;
    case Type::DoubleCon:
      st->print(" %s%d]=#%fD",msg,i,t->is_double_constant()->_d);
      break;
    case Type::FloatCon:
      st->print(" %s%d]=#%fF",msg,i,t->is_float_constant()->_f);
      break;
    case Type::Long:
      st->print(" %s%d]=#" INT64_FORMAT,msg,i,(int64_t)(t->is_long()->get_con()));
      break;
    case Type::Half:
    case Type::Top:
      st->print(" %s%d]=_",msg,i);
      break;
    default: ShouldNotReachHere();
    }
  }
}

//---------------------print_method_with_lineno--------------------------------
void JVMState::print_method_with_lineno(outputStream* st, bool show_name) const {
  if (show_name) _method->print_short_name(st);

  int lineno = _method->line_number_from_bci(_bci);
  if (lineno != -1) {
    st->print(" @ bci:%d (line %d)", _bci, lineno);
  } else {
    st->print(" @ bci:%d", _bci);
  }
}

//------------------------------format-----------------------------------------
void JVMState::format(PhaseRegAlloc *regalloc, const Node *n, outputStream* st) const {
  st->print("        #");
  if (_method) {
    print_method_with_lineno(st, true);
  } else {
    st->print_cr(" runtime stub ");
    return;
  }
  if (n->is_MachSafePoint()) {
    GrowableArray<SafePointScalarObjectNode*> scobjs;
    MachSafePointNode *mcall = n->as_MachSafePoint();
    uint i;
    // Print locals
    for (i = 0; i < (uint)loc_size(); i++)
      format_helper(regalloc, st, mcall->local(this, i), "L[", i, &scobjs);
    // Print stack
    for (i = 0; i < (uint)stk_size(); i++) {
      if ((uint)(_stkoff + i) >= mcall->len())
        st->print(" oob ");
      else
       format_helper(regalloc, st, mcall->stack(this, i), "STK[", i, &scobjs);
    }
    for (i = 0; (int)i < nof_monitors(); i++) {
      Node *box = mcall->monitor_box(this, i);
      Node *obj = mcall->monitor_obj(this, i);
      if (regalloc->node_regs_max_index() > 0 &&
          OptoReg::is_valid(regalloc->get_reg_first(box))) {
        box = BoxLockNode::box_node(box);
        format_helper(regalloc, st, box, "MON-BOX[", i, &scobjs);
      } else {
        OptoReg::Name box_reg = BoxLockNode::reg(box);
        st->print(" MON-BOX%d=%s+%d",
                   i,
                   OptoReg::regname(OptoReg::c_frame_pointer),
                   regalloc->reg2offset(box_reg));
      }
      const char* obj_msg = "MON-OBJ[";
      if (EliminateLocks) {
        if (BoxLockNode::box_node(box)->is_eliminated())
          obj_msg = "MON-OBJ(LOCK ELIMINATED)[";
      }
      format_helper(regalloc, st, obj, obj_msg, i, &scobjs);
    }

    for (i = 0; i < (uint)scobjs.length(); i++) {
      // Scalar replaced objects.
      st->cr();
      st->print("        # ScObj" INT32_FORMAT " ", i);
      SafePointScalarObjectNode* spobj = scobjs.at(i);
      ciKlass* cik = spobj->bottom_type()->is_oopptr()->exact_klass();
      assert(cik->is_instance_klass() ||
             cik->is_array_klass(), "Not supported allocation.");
      ciInstanceKlass *iklass = nullptr;
      if (cik->is_instance_klass()) {
        cik->print_name_on(st);
        iklass = cik->as_instance_klass();
      } else if (cik->is_type_array_klass()) {
        cik->as_array_klass()->base_element_type()->print_name_on(st);
        st->print("[%d]", spobj->n_fields());
      } else if (cik->is_obj_array_klass()) {
        ciKlass* cie = cik->as_obj_array_klass()->base_element_klass();
        if (cie->is_instance_klass()) {
          cie->print_name_on(st);
        } else if (cie->is_type_array_klass()) {
          cie->as_array_klass()->base_element_type()->print_name_on(st);
        } else {
          ShouldNotReachHere();
        }
        st->print("[%d]", spobj->n_fields());
        int ndim = cik->as_array_klass()->dimension() - 1;
        while (ndim-- > 0) {
          st->print("[]");
        }
      } else if (cik->is_flat_array_klass()) {
        ciKlass* cie = cik->as_flat_array_klass()->base_element_klass();
        cie->print_name_on(st);
        st->print("[%d]", spobj->n_fields());
        int ndim = cik->as_array_klass()->dimension() - 1;
        while (ndim-- > 0) {
          st->print("[]");
        }
      }
      st->print("={");
      uint nf = spobj->n_fields();
      if (nf > 0) {
        uint first_ind = spobj->first_index(mcall->jvms());
        if (iklass != nullptr && iklass->is_inlinetype()) {
          Node* null_marker = mcall->in(first_ind++);
          if (!null_marker->is_top()) {
            st->print(" [null marker");
            format_helper(regalloc, st, null_marker, ":", -1, nullptr);
          }
        }
        Node* fld_node = mcall->in(first_ind);
        if (iklass != nullptr) {
          st->print(" [");
          iklass->nonstatic_field_at(0)->print_name_on(st);
          format_helper(regalloc, st, fld_node, ":", 0, &scobjs);
        } else {
          format_helper(regalloc, st, fld_node, "[", 0, &scobjs);
        }
        for (uint j = 1; j < nf; j++) {
          fld_node = mcall->in(first_ind+j);
          if (iklass != nullptr) {
            st->print(", [");
            iklass->nonstatic_field_at(j)->print_name_on(st);
            format_helper(regalloc, st, fld_node, ":", j, &scobjs);
          } else {
            format_helper(regalloc, st, fld_node, ", [", j, &scobjs);
          }
        }
      }
      st->print(" }");
    }
  }
  st->cr();
  if (caller() != nullptr) caller()->format(regalloc, n, st);
}


void JVMState::dump_spec(outputStream *st) const {
  if (_method != nullptr) {
    bool printed = false;
    if (!Verbose) {
      // The JVMS dumps make really, really long lines.
      // Take out the most boring parts, which are the package prefixes.
      char buf[500];
      stringStream namest(buf, sizeof(buf));
      _method->print_short_name(&namest);
      if (namest.count() < sizeof(buf)) {
        const char* name = namest.base();
        if (name[0] == ' ')  ++name;
        const char* endcn = strchr(name, ':');  // end of class name
        if (endcn == nullptr)  endcn = strchr(name, '(');
        if (endcn == nullptr)  endcn = name + strlen(name);
        while (endcn > name && endcn[-1] != '.' && endcn[-1] != '/')
          --endcn;
        st->print(" %s", endcn);
        printed = true;
      }
    }
    print_method_with_lineno(st, !printed);
    if(_reexecute == Reexecute_True)
      st->print(" reexecute");
  } else {
    st->print(" runtime stub");
  }
  if (caller() != nullptr)  caller()->dump_spec(st);
}


void JVMState::dump_on(outputStream* st) const {
  bool print_map = _map && !((uintptr_t)_map & 1) &&
                  ((caller() == nullptr) || (caller()->map() != _map));
  if (print_map) {
    if (_map->len() > _map->req()) {  // _map->has_exceptions()
      Node* ex = _map->in(_map->req());  // _map->next_exception()
      // skip the first one; it's already being printed
      while (ex != nullptr && ex->len() > ex->req()) {
        ex = ex->in(ex->req());  // ex->next_exception()
        ex->dump(1);
      }
    }
    _map->dump(Verbose ? 2 : 1);
  }
  if (caller() != nullptr) {
    caller()->dump_on(st);
  }
  st->print("JVMS depth=%d loc=%d stk=%d arg=%d mon=%d scalar=%d end=%d mondepth=%d sp=%d bci=%d reexecute=%s method=",
             depth(), locoff(), stkoff(), argoff(), monoff(), scloff(), endoff(), monitor_depth(), sp(), bci(), should_reexecute()?"true":"false");
  if (_method == nullptr) {
    st->print_cr("(none)");
  } else {
    _method->print_name(st);
    st->cr();
    if (bci() >= 0 && bci() < _method->code_size()) {
      st->print("    bc: ");
      _method->print_codes_on(bci(), bci()+1, st);
    }
  }
}

// Extra way to dump a jvms from the debugger,
// to avoid a bug with C++ member function calls.
void dump_jvms(JVMState* jvms) {
  jvms->dump();
}
#endif

//--------------------------clone_shallow--------------------------------------
JVMState* JVMState::clone_shallow(Compile* C) const {
  JVMState* n = has_method() ? new (C) JVMState(_method, _caller) : new (C) JVMState(0);
  n->set_bci(_bci);
  n->_reexecute = _reexecute;
  n->set_locoff(_locoff);
  n->set_stkoff(_stkoff);
  n->set_monoff(_monoff);
  n->set_scloff(_scloff);
  n->set_endoff(_endoff);
  n->set_sp(_sp);
  n->set_map(_map);
  return n;
}

//---------------------------clone_deep----------------------------------------
JVMState* JVMState::clone_deep(Compile* C) const {
  JVMState* n = clone_shallow(C);
  for (JVMState* p = n; p->_caller != nullptr; p = p->_caller) {
    p->_caller = p->_caller->clone_shallow(C);
  }
  assert(n->depth() == depth(), "sanity");
  assert(n->debug_depth() == debug_depth(), "sanity");
  return n;
}

/**
 * Reset map for all callers
 */
void JVMState::set_map_deep(SafePointNode* map) {
  for (JVMState* p = this; p != nullptr; p = p->_caller) {
    p->set_map(map);
  }
}

// unlike set_map(), this is two-way setting.
void JVMState::bind_map(SafePointNode* map) {
  set_map(map);
  _map->set_jvms(this);
}

// Adapt offsets in in-array after adding or removing an edge.
// Prerequisite is that the JVMState is used by only one node.
void JVMState::adapt_position(int delta) {
  for (JVMState* jvms = this; jvms != nullptr; jvms = jvms->caller()) {
    jvms->set_locoff(jvms->locoff() + delta);
    jvms->set_stkoff(jvms->stkoff() + delta);
    jvms->set_monoff(jvms->monoff() + delta);
    jvms->set_scloff(jvms->scloff() + delta);
    jvms->set_endoff(jvms->endoff() + delta);
  }
}

// Mirror the stack size calculation in the deopt code
// How much stack space would we need at this point in the program in
// case of deoptimization?
int JVMState::interpreter_frame_size() const {
  const JVMState* jvms = this;
  int size = 0;
  int callee_parameters = 0;
  int callee_locals = 0;
  int extra_args = method()->max_stack() - stk_size();

  while (jvms != nullptr) {
    int locks = jvms->nof_monitors();
    int temps = jvms->stk_size();
    bool is_top_frame = (jvms == this);
    ciMethod* method = jvms->method();

    int frame_size = BytesPerWord * Interpreter::size_activation(method->max_stack(),
                                                                 temps + callee_parameters,
                                                                 extra_args,
                                                                 locks,
                                                                 callee_parameters,
                                                                 callee_locals,
                                                                 is_top_frame);
    size += frame_size;

    callee_parameters = method->size_of_parameters();
    callee_locals = method->max_locals();
    extra_args = 0;
    jvms = jvms->caller();
  }
  return size + Deoptimization::last_frame_adjust(0, callee_locals) * BytesPerWord;
}

//=============================================================================
bool CallNode::cmp( const Node &n ) const
{ return _tf == ((CallNode&)n)._tf && _jvms == ((CallNode&)n)._jvms; }
#ifndef PRODUCT
void CallNode::dump_req(outputStream *st, DumpConfig* dc) const {
  // Dump the required inputs, enclosed in '(' and ')'
  uint i;                       // Exit value of loop
  for (i = 0; i < req(); i++) {    // For all required inputs
    if (i == TypeFunc::Parms) st->print("(");
    Node* p = in(i);
    if (p != nullptr) {
      p->dump_idx(false, st, dc);
      st->print(" ");
    } else {
      st->print("_ ");
    }
  }
  st->print(")");
}

void CallNode::dump_spec(outputStream *st) const {
  st->print(" ");
  if (tf() != nullptr)  tf()->dump_on(st);
  if (_cnt != COUNT_UNKNOWN)  st->print(" C=%f",_cnt);
  if (jvms() != nullptr)  jvms()->dump_spec(st);
}

void AllocateNode::dump_spec(outputStream* st) const {
  st->print(" ");
  if (tf() != nullptr) {
    tf()->dump_on(st);
  }
  if (_cnt != COUNT_UNKNOWN) {
    st->print(" C=%f", _cnt);
  }
  const Node* const klass_node = in(KlassNode);
  if (klass_node != nullptr) {
    const TypeKlassPtr* const klass_ptr = klass_node->bottom_type()->isa_klassptr();

    if (klass_ptr != nullptr && klass_ptr->klass_is_exact()) {
      st->print(" allocationKlass:");
      klass_ptr->exact_klass()->print_name_on(st);
    }
  }
  if (jvms() != nullptr) {
    jvms()->dump_spec(st);
  }
}
#endif

const Type *CallNode::bottom_type() const { return tf()->range_cc(); }
const Type* CallNode::Value(PhaseGVN* phase) const {
  if (in(0) == nullptr || phase->type(in(0)) == Type::TOP) {
    return Type::TOP;
  }
  return tf()->range_cc();
}

//------------------------------calling_convention-----------------------------
void CallNode::calling_convention(BasicType* sig_bt, VMRegPair *parm_regs, uint argcnt) const {
  if (_entry_point == StubRoutines::store_inline_type_fields_to_buf()) {
    // The call to that stub is a special case: its inputs are
    // multiple values returned from a call and so it should follow
    // the return convention.
    SharedRuntime::java_return_convention(sig_bt, parm_regs, argcnt);
    return;
  }
  // Use the standard compiler calling convention
  SharedRuntime::java_calling_convention(sig_bt, parm_regs, argcnt);
}


//------------------------------match------------------------------------------
// Construct projections for control, I/O, memory-fields, ..., and
// return result(s) along with their RegMask info
Node *CallNode::match(const ProjNode *proj, const Matcher *match, const RegMask* mask) {
  uint con = proj->_con;
  const TypeTuple* range_cc = tf()->range_cc();
  if (con >= TypeFunc::Parms) {
    if (tf()->returns_inline_type_as_fields()) {
      // The call returns multiple values (inline type fields): we
      // create one projection per returned value.
      assert(con <= TypeFunc::Parms+1 || InlineTypeReturnedAsFields, "only for multi value return");
      uint ideal_reg = range_cc->field_at(con)->ideal_reg();
      return new MachProjNode(this, con, mask[con-TypeFunc::Parms], ideal_reg);
    } else {
      if (con == TypeFunc::Parms) {
        uint ideal_reg = range_cc->field_at(TypeFunc::Parms)->ideal_reg();
        OptoRegPair regs = Opcode() == Op_CallLeafVector
          ? match->vector_return_value(ideal_reg)      // Calls into assembly vector routine
          : match->c_return_value(ideal_reg);
        RegMask rm = RegMask(regs.first());

        if (Opcode() == Op_CallLeafVector) {
          // If the return is in vector, compute appropriate regmask taking into account the whole range
          if(ideal_reg >= Op_VecA && ideal_reg <= Op_VecZ) {
            if(OptoReg::is_valid(regs.second())) {
              for (OptoReg::Name r = regs.first(); r <= regs.second(); r = OptoReg::add(r, 1)) {
                rm.Insert(r);
              }
            }
          }
        }

        if (OptoReg::is_valid(regs.second())) {
          rm.Insert(regs.second());
        }
        return new MachProjNode(this,con,rm,ideal_reg);
      } else {
        assert(con == TypeFunc::Parms+1, "only one return value");
        assert(range_cc->field_at(TypeFunc::Parms+1) == Type::HALF, "");
        return new MachProjNode(this,con, RegMask::Empty, (uint)OptoReg::Bad);
      }
    }
  }

  switch (con) {
  case TypeFunc::Control:
  case TypeFunc::I_O:
  case TypeFunc::Memory:
    return new MachProjNode(this,proj->_con,RegMask::Empty,MachProjNode::unmatched_proj);

  case TypeFunc::ReturnAdr:
  case TypeFunc::FramePtr:
  default:
    ShouldNotReachHere();
  }
  return nullptr;
}

// Do we Match on this edge index or not?  Match no edges
uint CallNode::match_edge(uint idx) const {
  return 0;
}

//
// Determine whether the call could modify the field of the specified
// instance at the specified offset.
//
bool CallNode::may_modify(const TypeOopPtr* t_oop, PhaseValues* phase) {
  assert((t_oop != nullptr), "sanity");
  if (is_call_to_arraycopystub() && strcmp(_name, "unsafe_arraycopy") != 0) {
    const TypeTuple* args = _tf->domain_sig();
    Node* dest = nullptr;
    // Stubs that can be called once an ArrayCopyNode is expanded have
    // different signatures. Look for the second pointer argument,
    // that is the destination of the copy.
    for (uint i = TypeFunc::Parms, j = 0; i < args->cnt(); i++) {
      if (args->field_at(i)->isa_ptr()) {
        j++;
        if (j == 2) {
          dest = in(i);
          break;
        }
      }
    }
    guarantee(dest != nullptr, "Call had only one ptr in, broken IR!");
    if (!dest->is_top() && may_modify_arraycopy_helper(phase->type(dest)->is_oopptr(), t_oop, phase)) {
      return true;
    }
    return false;
  }
  if (t_oop->is_known_instance()) {
    // The instance_id is set only for scalar-replaceable allocations which
    // are not passed as arguments according to Escape Analysis.
    return false;
  }
  if (t_oop->is_ptr_to_boxed_value()) {
    ciKlass* boxing_klass = t_oop->is_instptr()->instance_klass();
    if (is_CallStaticJava() && as_CallStaticJava()->is_boxing_method()) {
      // Skip unrelated boxing methods.
      Node* proj = proj_out_or_null(TypeFunc::Parms);
      if ((proj == nullptr) || (phase->type(proj)->is_instptr()->instance_klass() != boxing_klass)) {
        return false;
      }
    }
    if (is_CallJava() && as_CallJava()->method() != nullptr) {
      ciMethod* meth = as_CallJava()->method();
      if (meth->is_getter()) {
        return false;
      }
      // May modify (by reflection) if an boxing object is passed
      // as argument or returned.
      Node* proj = returns_pointer() ? proj_out_or_null(TypeFunc::Parms) : nullptr;
      if (proj != nullptr) {
        const TypeInstPtr* inst_t = phase->type(proj)->isa_instptr();
        if ((inst_t != nullptr) && (!inst_t->klass_is_exact() ||
                                   (inst_t->instance_klass() == boxing_klass))) {
          return true;
        }
      }
      const TypeTuple* d = tf()->domain_cc();
      for (uint i = TypeFunc::Parms; i < d->cnt(); i++) {
        const TypeInstPtr* inst_t = d->field_at(i)->isa_instptr();
        if ((inst_t != nullptr) && (!inst_t->klass_is_exact() ||
                                 (inst_t->instance_klass() == boxing_klass))) {
          return true;
        }
      }
      return false;
    }
  }
  return true;
}

// Does this call have a direct reference to n other than debug information?
bool CallNode::has_non_debug_use(Node* n) {
  const TypeTuple* d = tf()->domain_cc();
  for (uint i = TypeFunc::Parms; i < d->cnt(); i++) {
    if (in(i) == n) {
      return true;
    }
  }
  return false;
}

bool CallNode::has_debug_use(Node* n) {
  if (jvms() != nullptr) {
    for (uint i = jvms()->debug_start(); i < jvms()->debug_end(); i++) {
      if (in(i) == n) {
        return true;
      }
    }
  }
  return false;
}

// Returns the unique CheckCastPP of a call
// or 'this' if there are several CheckCastPP or unexpected uses
// or returns null if there is no one.
Node *CallNode::result_cast() {
  Node *cast = nullptr;

  Node *p = proj_out_or_null(TypeFunc::Parms);
  if (p == nullptr)
    return nullptr;

  for (DUIterator_Fast imax, i = p->fast_outs(imax); i < imax; i++) {
    Node *use = p->fast_out(i);
    if (use->is_CheckCastPP()) {
      if (cast != nullptr) {
        return this;  // more than 1 CheckCastPP
      }
      cast = use;
    } else if (!use->is_Initialize() &&
               !use->is_AddP() &&
               use->Opcode() != Op_MemBarStoreStore) {
      // Expected uses are restricted to a CheckCastPP, an Initialize
      // node, a MemBarStoreStore (clone) and AddP nodes. If we
      // encounter any other use (a Phi node can be seen in rare
      // cases) return this to prevent incorrect optimizations.
      return this;
    }
  }
  return cast;
}


<<<<<<< HEAD
CallProjections* CallNode::extract_projections(bool separate_io_proj, bool do_asserts) {
  uint max_res = TypeFunc::Parms-1;
  for (DUIterator_Fast imax, i = fast_outs(imax); i < imax; i++) {
    ProjNode *pn = fast_out(i)->as_Proj();
    max_res = MAX2(max_res, pn->_con);
  }

  assert(max_res < _tf->range_cc()->cnt(), "result out of bounds");

  uint projs_size = sizeof(CallProjections);
  if (max_res > TypeFunc::Parms) {
    projs_size += (max_res-TypeFunc::Parms)*sizeof(Node*);
  }
  char* projs_storage = resource_allocate_bytes(projs_size);
  CallProjections* projs = new(projs_storage)CallProjections(max_res - TypeFunc::Parms + 1);
=======
void CallNode::extract_projections(CallProjections* projs, bool separate_io_proj, bool do_asserts) const {
  projs->fallthrough_proj      = nullptr;
  projs->fallthrough_catchproj = nullptr;
  projs->fallthrough_ioproj    = nullptr;
  projs->catchall_ioproj       = nullptr;
  projs->catchall_catchproj    = nullptr;
  projs->fallthrough_memproj   = nullptr;
  projs->catchall_memproj      = nullptr;
  projs->resproj               = nullptr;
  projs->exobj                 = nullptr;
>>>>>>> 743c8212

  for (DUIterator_Fast imax, i = fast_outs(imax); i < imax; i++) {
    ProjNode *pn = fast_out(i)->as_Proj();
    if (pn->outcnt() == 0) continue;
    switch (pn->_con) {
    case TypeFunc::Control:
      {
        // For Control (fallthrough) and I_O (catch_all_index) we have CatchProj -> Catch -> Proj
        projs->fallthrough_proj = pn;
        const Node* cn = pn->unique_ctrl_out_or_null();
        if (cn != nullptr && cn->is_Catch()) {
          ProjNode *cpn = nullptr;
          for (DUIterator_Fast kmax, k = cn->fast_outs(kmax); k < kmax; k++) {
            cpn = cn->fast_out(k)->as_Proj();
            assert(cpn->is_CatchProj(), "must be a CatchProjNode");
            if (cpn->_con == CatchProjNode::fall_through_index)
              projs->fallthrough_catchproj = cpn;
            else {
              assert(cpn->_con == CatchProjNode::catch_all_index, "must be correct index.");
              projs->catchall_catchproj = cpn;
            }
          }
        }
        break;
      }
    case TypeFunc::I_O:
      if (pn->_is_io_use)
        projs->catchall_ioproj = pn;
      else
        projs->fallthrough_ioproj = pn;
      for (DUIterator j = pn->outs(); pn->has_out(j); j++) {
        Node* e = pn->out(j);
        if (e->Opcode() == Op_CreateEx && e->in(0)->is_CatchProj() && e->outcnt() > 0) {
          assert(projs->exobj == nullptr, "only one");
          projs->exobj = e;
        }
      }
      break;
    case TypeFunc::Memory:
      if (pn->_is_io_use)
        projs->catchall_memproj = pn;
      else
        projs->fallthrough_memproj = pn;
      break;
    case TypeFunc::Parms:
      projs->resproj[0] = pn;
      break;
    default:
      assert(pn->_con <= max_res, "unexpected projection from allocation node.");
      projs->resproj[pn->_con-TypeFunc::Parms] = pn;
      break;
    }
  }

  // The resproj may not exist because the result could be ignored
  // and the exception object may not exist if an exception handler
  // swallows the exception but all the other must exist and be found.
  do_asserts = do_asserts && !Compile::current()->inlining_incrementally();
  assert(!do_asserts || projs->fallthrough_proj      != nullptr, "must be found");
  assert(!do_asserts || projs->fallthrough_catchproj != nullptr, "must be found");
  assert(!do_asserts || projs->fallthrough_memproj   != nullptr, "must be found");
  assert(!do_asserts || projs->fallthrough_ioproj    != nullptr, "must be found");
  assert(!do_asserts || projs->catchall_catchproj    != nullptr, "must be found");
  if (separate_io_proj) {
    assert(!do_asserts || projs->catchall_memproj    != nullptr, "must be found");
    assert(!do_asserts || projs->catchall_ioproj     != nullptr, "must be found");
  }
  return projs;
}

Node* CallNode::Ideal(PhaseGVN* phase, bool can_reshape) {
#ifdef ASSERT
  // Validate attached generator
  CallGenerator* cg = generator();
  if (cg != nullptr) {
    assert((is_CallStaticJava()  && cg->is_mh_late_inline()) ||
           (is_CallDynamicJava() && cg->is_virtual_late_inline()), "mismatch");
  }
#endif // ASSERT
  return SafePointNode::Ideal(phase, can_reshape);
}

bool CallNode::is_call_to_arraycopystub() const {
  if (_name != nullptr && strstr(_name, "arraycopy") != nullptr) {
    return true;
  }
  return false;
}

//=============================================================================
uint CallJavaNode::size_of() const { return sizeof(*this); }
bool CallJavaNode::cmp( const Node &n ) const {
  CallJavaNode &call = (CallJavaNode&)n;
  return CallNode::cmp(call) && _method == call._method &&
         _override_symbolic_info == call._override_symbolic_info;
}

void CallJavaNode::copy_call_debug_info(PhaseIterGVN* phase, SafePointNode* sfpt) {
  // Copy debug information and adjust JVMState information
  uint old_dbg_start = sfpt->is_Call() ? sfpt->as_Call()->tf()->domain_sig()->cnt() : (uint)TypeFunc::Parms+1;
  uint new_dbg_start = tf()->domain_sig()->cnt();
  int jvms_adj  = new_dbg_start - old_dbg_start;
  assert (new_dbg_start == req(), "argument count mismatch");
  Compile* C = phase->C;

  // SafePointScalarObject node could be referenced several times in debug info.
  // Use Dict to record cloned nodes.
  Dict* sosn_map = new Dict(cmpkey,hashkey);
  for (uint i = old_dbg_start; i < sfpt->req(); i++) {
    Node* old_in = sfpt->in(i);
    // Clone old SafePointScalarObjectNodes, adjusting their field contents.
    if (old_in != nullptr && old_in->is_SafePointScalarObject()) {
      SafePointScalarObjectNode* old_sosn = old_in->as_SafePointScalarObject();
      bool new_node;
      Node* new_in = old_sosn->clone(sosn_map, new_node);
      if (new_node) { // New node?
        new_in->set_req(0, C->root()); // reset control edge
        new_in = phase->transform(new_in); // Register new node.
      }
      old_in = new_in;
    }
    add_req(old_in);
  }

  // JVMS may be shared so clone it before we modify it
  set_jvms(sfpt->jvms() != nullptr ? sfpt->jvms()->clone_deep(C) : nullptr);
  for (JVMState *jvms = this->jvms(); jvms != nullptr; jvms = jvms->caller()) {
    jvms->set_map(this);
    jvms->set_locoff(jvms->locoff()+jvms_adj);
    jvms->set_stkoff(jvms->stkoff()+jvms_adj);
    jvms->set_monoff(jvms->monoff()+jvms_adj);
    jvms->set_scloff(jvms->scloff()+jvms_adj);
    jvms->set_endoff(jvms->endoff()+jvms_adj);
  }
}

#ifdef ASSERT
bool CallJavaNode::validate_symbolic_info() const {
  if (method() == nullptr) {
    return true; // call into runtime or uncommon trap
  }
  Bytecodes::Code bc = jvms()->method()->java_code_at_bci(jvms()->bci());
  if (EnableValhalla && (bc == Bytecodes::_if_acmpeq || bc == Bytecodes::_if_acmpne)) {
    return true;
  }
  ciMethod* symbolic_info = jvms()->method()->get_method_at_bci(jvms()->bci());
  ciMethod* callee = method();
  if (symbolic_info->is_method_handle_intrinsic() && !callee->is_method_handle_intrinsic()) {
    assert(override_symbolic_info(), "should be set");
  }
  assert(ciMethod::is_consistent_info(symbolic_info, callee), "inconsistent info");
  return true;
}
#endif

#ifndef PRODUCT
void CallJavaNode::dump_spec(outputStream* st) const {
  if( _method ) _method->print_short_name(st);
  CallNode::dump_spec(st);
}

void CallJavaNode::dump_compact_spec(outputStream* st) const {
  if (_method) {
    _method->print_short_name(st);
  } else {
    st->print("<?>");
  }
}
#endif

void CallJavaNode::register_for_late_inline() {
  if (generator() != nullptr) {
    Compile::current()->prepend_late_inline(generator());
    set_generator(nullptr);
  } else {
    assert(false, "repeated inline attempt");
  }
}

//=============================================================================
uint CallStaticJavaNode::size_of() const { return sizeof(*this); }
bool CallStaticJavaNode::cmp( const Node &n ) const {
  CallStaticJavaNode &call = (CallStaticJavaNode&)n;
  return CallJavaNode::cmp(call);
}

Node* CallStaticJavaNode::Ideal(PhaseGVN* phase, bool can_reshape) {
  if (can_reshape && uncommon_trap_request() != 0) {
    PhaseIterGVN* igvn = phase->is_IterGVN();
    if (remove_unknown_flat_array_load(igvn, in(0), in(TypeFunc::Memory), in(TypeFunc::Parms))) {
      if (!in(0)->is_Region()) {
        igvn->replace_input_of(this, 0, phase->C->top());
      }
      return this;
    }
  }

  CallGenerator* cg = generator();
  if (can_reshape && cg != nullptr) {
    if (cg->is_mh_late_inline()) {
      assert(IncrementalInlineMH, "required");
      assert(cg->call_node() == this, "mismatch");
      assert(cg->method()->is_method_handle_intrinsic(), "required");

      // Check whether this MH handle call becomes a candidate for inlining.
      ciMethod* callee = cg->method();
      vmIntrinsics::ID iid = callee->intrinsic_id();
      if (iid == vmIntrinsics::_invokeBasic) {
        if (in(TypeFunc::Parms)->Opcode() == Op_ConP) {
          register_for_late_inline();
        }
      } else if (iid == vmIntrinsics::_linkToNative) {
        // never retry
      } else {
        assert(callee->has_member_arg(), "wrong type of call?");
        if (in(TypeFunc::Parms + callee->arg_size() - 1)->Opcode() == Op_ConP) {
          register_for_late_inline();
          phase->C->inc_number_of_mh_late_inlines();
        }
      }
    } else {
      assert(IncrementalInline, "required");
      assert(!cg->method()->is_method_handle_intrinsic(), "required");
      if (phase->C->print_inlining()) {
        phase->C->inline_printer()->record(cg->method(), cg->call_node()->jvms(), InliningResult::FAILURE,
          "static call node changed: trying again");
      }
      register_for_late_inline();
    }
  }
  return CallNode::Ideal(phase, can_reshape);
}

//----------------------------is_uncommon_trap----------------------------
// Returns true if this is an uncommon trap.
bool CallStaticJavaNode::is_uncommon_trap() const {
  return (_name != nullptr && !strcmp(_name, "uncommon_trap"));
}

//----------------------------uncommon_trap_request----------------------------
// If this is an uncommon trap, return the request code, else zero.
int CallStaticJavaNode::uncommon_trap_request() const {
  return is_uncommon_trap() ? extract_uncommon_trap_request(this) : 0;
}
int CallStaticJavaNode::extract_uncommon_trap_request(const Node* call) {
#ifndef PRODUCT
  if (!(call->req() > TypeFunc::Parms &&
        call->in(TypeFunc::Parms) != nullptr &&
        call->in(TypeFunc::Parms)->is_Con() &&
        call->in(TypeFunc::Parms)->bottom_type()->isa_int())) {
    assert(in_dump() != 0, "OK if dumping");
    tty->print("[bad uncommon trap]");
    return 0;
  }
#endif
  return call->in(TypeFunc::Parms)->bottom_type()->is_int()->get_con();
}

// Split if can cause the flat array branch of an array load with unknown type (see
// Parse::array_load) to end in an uncommon trap. In that case, the call to
// 'load_unknown_inline' is useless. Replace it with an uncommon trap with the same JVMState.
bool CallStaticJavaNode::remove_unknown_flat_array_load(PhaseIterGVN* igvn, Node* ctl, Node* mem, Node* unc_arg) {
  if (ctl == nullptr || ctl->is_top() || mem == nullptr || mem->is_top() || !mem->is_MergeMem()) {
    return false;
  }
  if (ctl->is_Region()) {
    bool res = false;
    for (uint i = 1; i < ctl->req(); i++) {
      MergeMemNode* mm = mem->clone()->as_MergeMem();
      for (MergeMemStream mms(mm); mms.next_non_empty(); ) {
        Node* m = mms.memory();
        if (m->is_Phi() && m->in(0) == ctl) {
          mms.set_memory(m->in(i));
        }
      }
      if (remove_unknown_flat_array_load(igvn, ctl->in(i), mm, unc_arg)) {
        res = true;
        if (!ctl->in(i)->is_Region()) {
          igvn->replace_input_of(ctl, i, igvn->C->top());
        }
      }
      igvn->remove_dead_node(mm);
    }
    return res;
  }
  // Verify the control flow is ok
  Node* call = ctl;
  MemBarNode* membar = nullptr;
  for (;;) {
    if (call == nullptr || call->is_top()) {
      return false;
    }
    if (call->is_Proj() || call->is_Catch() || call->is_MemBar()) {
      call = call->in(0);
    } else if (call->Opcode() == Op_CallStaticJava && !call->in(0)->is_top() &&
               call->as_Call()->entry_point() == OptoRuntime::load_unknown_inline_Java()) {
      assert(call->in(0)->is_Proj() && call->in(0)->in(0)->is_MemBar(), "missing membar");
      membar = call->in(0)->in(0)->as_MemBar();
      break;
    } else {
      return false;
    }
  }

  JVMState* jvms = call->jvms();
  if (igvn->C->too_many_traps(jvms->method(), jvms->bci(), Deoptimization::trap_request_reason(uncommon_trap_request()))) {
    return false;
  }

  Node* call_mem = call->in(TypeFunc::Memory);
  if (call_mem == nullptr || call_mem->is_top()) {
    return false;
  }
  if (!call_mem->is_MergeMem()) {
    call_mem = MergeMemNode::make(call_mem);
    igvn->register_new_node_with_optimizer(call_mem);
  }

  // Verify that there's no unexpected side effect
  for (MergeMemStream mms2(mem->as_MergeMem(), call_mem->as_MergeMem()); mms2.next_non_empty2(); ) {
    Node* m1 = mms2.is_empty() ? mms2.base_memory() : mms2.memory();
    Node* m2 = mms2.memory2();

    for (uint i = 0; i < 100; i++) {
      if (m1 == m2) {
        break;
      } else if (m1->is_Proj()) {
        m1 = m1->in(0);
      } else if (m1->is_MemBar()) {
        m1 = m1->in(TypeFunc::Memory);
      } else if (m1->Opcode() == Op_CallStaticJava &&
                 m1->as_Call()->entry_point() == OptoRuntime::load_unknown_inline_Java()) {
        if (m1 != call) {
          return false;
        }
        break;
      } else if (m1->is_MergeMem()) {
        MergeMemNode* mm = m1->as_MergeMem();
        int idx = mms2.alias_idx();
        if (idx == Compile::AliasIdxBot) {
          m1 = mm->base_memory();
        } else {
          m1 = mm->memory_at(idx);
        }
      } else {
        return false;
      }
    }
  }
  if (call_mem->outcnt() == 0) {
    igvn->remove_dead_node(call_mem);
  }

  // Remove membar preceding the call
  membar->remove(igvn);

  address call_addr = OptoRuntime::uncommon_trap_blob()->entry_point();
  CallNode* unc = new CallStaticJavaNode(OptoRuntime::uncommon_trap_Type(), call_addr, "uncommon_trap", nullptr);
  unc->init_req(TypeFunc::Control, call->in(0));
  unc->init_req(TypeFunc::I_O, call->in(TypeFunc::I_O));
  unc->init_req(TypeFunc::Memory, call->in(TypeFunc::Memory));
  unc->init_req(TypeFunc::FramePtr,  call->in(TypeFunc::FramePtr));
  unc->init_req(TypeFunc::ReturnAdr, call->in(TypeFunc::ReturnAdr));
  unc->init_req(TypeFunc::Parms+0, unc_arg);
  unc->set_cnt(PROB_UNLIKELY_MAG(4));
  unc->copy_call_debug_info(igvn, call->as_CallStaticJava());

  // Replace the call with an uncommon trap
  igvn->replace_input_of(call, 0, igvn->C->top());

  igvn->register_new_node_with_optimizer(unc);

  Node* ctrl = igvn->transform(new ProjNode(unc, TypeFunc::Control));
  Node* halt = igvn->transform(new HaltNode(ctrl, call->in(TypeFunc::FramePtr), "uncommon trap returned which should never happen"));
  igvn->add_input_to(igvn->C->root(), halt);

  return true;
}


#ifndef PRODUCT
void CallStaticJavaNode::dump_spec(outputStream *st) const {
  st->print("# Static ");
  if (_name != nullptr) {
    st->print("%s", _name);
    int trap_req = uncommon_trap_request();
    if (trap_req != 0) {
      char buf[100];
      st->print("(%s)",
                 Deoptimization::format_trap_request(buf, sizeof(buf),
                                                     trap_req));
    }
    st->print(" ");
  }
  CallJavaNode::dump_spec(st);
}

void CallStaticJavaNode::dump_compact_spec(outputStream* st) const {
  if (_method) {
    _method->print_short_name(st);
  } else if (_name) {
    st->print("%s", _name);
  } else {
    st->print("<?>");
  }
}
#endif

//=============================================================================
uint CallDynamicJavaNode::size_of() const { return sizeof(*this); }
bool CallDynamicJavaNode::cmp( const Node &n ) const {
  CallDynamicJavaNode &call = (CallDynamicJavaNode&)n;
  return CallJavaNode::cmp(call);
}

Node* CallDynamicJavaNode::Ideal(PhaseGVN* phase, bool can_reshape) {
  CallGenerator* cg = generator();
  if (can_reshape && cg != nullptr) {
    if (cg->is_virtual_late_inline()) {
      assert(IncrementalInlineVirtual, "required");
      assert(cg->call_node() == this, "mismatch");

      // Recover symbolic info for method resolution.
      ciMethod* caller = jvms()->method();
      ciBytecodeStream iter(caller);
      iter.force_bci(jvms()->bci());

      bool             not_used1;
      ciSignature*     not_used2;
      ciMethod*        orig_callee  = iter.get_method(not_used1, &not_used2);  // callee in the bytecode
      ciKlass*         holder       = iter.get_declared_method_holder();
      if (orig_callee->is_method_handle_intrinsic()) {
        assert(_override_symbolic_info, "required");
        orig_callee = method();
        holder = method()->holder();
      }

      ciInstanceKlass* klass = ciEnv::get_instance_klass_for_declared_method_holder(holder);

      Node* receiver_node = in(TypeFunc::Parms);
      const TypeOopPtr* receiver_type = phase->type(receiver_node)->isa_oopptr();

      int  not_used3;
      bool call_does_dispatch;
      ciMethod* callee = phase->C->optimize_virtual_call(caller, klass, holder, orig_callee, receiver_type, true /*is_virtual*/,
                                                         call_does_dispatch, not_used3);  // out-parameters
      if (!call_does_dispatch) {
        // Register for late inlining.
        cg->set_callee_method(callee);
        register_for_late_inline(); // MH late inlining prepends to the list, so do the same
      }
    } else {
      assert(IncrementalInline, "required");
      if (phase->C->print_inlining()) {
        phase->C->inline_printer()->record(cg->method(), cg->call_node()->jvms(), InliningResult::FAILURE,
          "dynamic call node changed: trying again");
      }
      register_for_late_inline();
    }
  }
  return CallNode::Ideal(phase, can_reshape);
}

#ifndef PRODUCT
void CallDynamicJavaNode::dump_spec(outputStream *st) const {
  st->print("# Dynamic ");
  CallJavaNode::dump_spec(st);
}
#endif

//=============================================================================
uint CallRuntimeNode::size_of() const { return sizeof(*this); }
bool CallRuntimeNode::cmp( const Node &n ) const {
  CallRuntimeNode &call = (CallRuntimeNode&)n;
  return CallNode::cmp(call) && !strcmp(_name,call._name);
}
#ifndef PRODUCT
void CallRuntimeNode::dump_spec(outputStream *st) const {
  st->print("# ");
  st->print("%s", _name);
  CallNode::dump_spec(st);
}
#endif
uint CallLeafVectorNode::size_of() const { return sizeof(*this); }
bool CallLeafVectorNode::cmp( const Node &n ) const {
  CallLeafVectorNode &call = (CallLeafVectorNode&)n;
  return CallLeafNode::cmp(call) && _num_bits == call._num_bits;
}

//------------------------------calling_convention-----------------------------
void CallRuntimeNode::calling_convention(BasicType* sig_bt, VMRegPair *parm_regs, uint argcnt) const {
  if (_entry_point == nullptr) {
    // The call to that stub is a special case: its inputs are
    // multiple values returned from a call and so it should follow
    // the return convention.
    SharedRuntime::java_return_convention(sig_bt, parm_regs, argcnt);
    return;
  }
  SharedRuntime::c_calling_convention(sig_bt, parm_regs, argcnt);
}

void CallLeafVectorNode::calling_convention( BasicType* sig_bt, VMRegPair *parm_regs, uint argcnt ) const {
#ifdef ASSERT
  assert(tf()->range_sig()->field_at(TypeFunc::Parms)->is_vect()->length_in_bytes() * BitsPerByte == _num_bits,
         "return vector size must match");
  const TypeTuple* d = tf()->domain_sig();
  for (uint i = TypeFunc::Parms; i < d->cnt(); i++) {
    Node* arg = in(i);
    assert(arg->bottom_type()->is_vect()->length_in_bytes() * BitsPerByte == _num_bits,
           "vector argument size must match");
  }
#endif

  SharedRuntime::vector_calling_convention(parm_regs, _num_bits, argcnt);
}

//=============================================================================
//------------------------------calling_convention-----------------------------


//=============================================================================
bool CallLeafPureNode::is_unused() const {
  return proj_out_or_null(TypeFunc::Parms) == nullptr;
}

bool CallLeafPureNode::is_dead() const {
  return proj_out_or_null(TypeFunc::Control) == nullptr;
}

/* We make a tuple of the global input state + TOP for the output values.
 * We use this to delete a pure function that is not used: by replacing the call with
 * such a tuple, we let output Proj's idealization pick the corresponding input of the
 * pure call, so jumping over it, and effectively, removing the call from the graph.
 * This avoids doing the graph surgery manually, but leaves that to IGVN
 * that is specialized for doing that right. We need also tuple components for output
 * values of the function to respect the return arity, and in case there is a projection
 * that would pick an output (which shouldn't happen at the moment).
 */
TupleNode* CallLeafPureNode::make_tuple_of_input_state_and_top_return_values(const Compile* C) const {
  // Transparently propagate input state but parameters
  TupleNode* tuple = TupleNode::make(
      tf()->range(),
      in(TypeFunc::Control),
      in(TypeFunc::I_O),
      in(TypeFunc::Memory),
      in(TypeFunc::FramePtr),
      in(TypeFunc::ReturnAdr));

  // And add TOPs for the return values
  for (uint i = TypeFunc::Parms; i < tf()->range()->cnt(); i++) {
    tuple->set_req(i, C->top());
  }

  return tuple;
}

Node* CallLeafPureNode::Ideal(PhaseGVN* phase, bool can_reshape) {
  if (is_dead()) {
    return nullptr;
  }

  // We need to wait until IGVN because during parsing, usages might still be missing
  // and we would remove the call immediately.
  if (can_reshape && is_unused()) {
    // The result is not used. We remove the call by replacing it with a tuple, that
    // is later disintegrated by the projections.
    return make_tuple_of_input_state_and_top_return_values(phase->C);
  }

  return CallRuntimeNode::Ideal(phase, can_reshape);
}

#ifndef PRODUCT
void CallLeafNode::dump_spec(outputStream *st) const {
  st->print("# ");
  st->print("%s", _name);
  CallNode::dump_spec(st);
}
#endif

uint CallLeafNoFPNode::match_edge(uint idx) const {
  // Null entry point is a special case for which the target is in a
  // register. Need to match that edge.
  return entry_point() == nullptr && idx == TypeFunc::Parms;
}

//=============================================================================

void SafePointNode::set_local(JVMState* jvms, uint idx, Node *c) {
  assert(verify_jvms(jvms), "jvms must match");
  int loc = jvms->locoff() + idx;
  if (in(loc)->is_top() && idx > 0 && !c->is_top() ) {
    // If current local idx is top then local idx - 1 could
    // be a long/double that needs to be killed since top could
    // represent the 2nd half of the long/double.
    uint ideal = in(loc -1)->ideal_reg();
    if (ideal == Op_RegD || ideal == Op_RegL) {
      // set other (low index) half to top
      set_req(loc - 1, in(loc));
    }
  }
  set_req(loc, c);
}

uint SafePointNode::size_of() const { return sizeof(*this); }
bool SafePointNode::cmp( const Node &n ) const {
  return (&n == this);          // Always fail except on self
}

//-------------------------set_next_exception----------------------------------
void SafePointNode::set_next_exception(SafePointNode* n) {
  assert(n == nullptr || n->Opcode() == Op_SafePoint, "correct value for next_exception");
  if (len() == req()) {
    if (n != nullptr)  add_prec(n);
  } else {
    set_prec(req(), n);
  }
}


//----------------------------next_exception-----------------------------------
SafePointNode* SafePointNode::next_exception() const {
  if (len() == req()) {
    return nullptr;
  } else {
    Node* n = in(req());
    assert(n == nullptr || n->Opcode() == Op_SafePoint, "no other uses of prec edges");
    return (SafePointNode*) n;
  }
}


//------------------------------Ideal------------------------------------------
// Skip over any collapsed Regions
Node *SafePointNode::Ideal(PhaseGVN *phase, bool can_reshape) {
  assert(_jvms == nullptr || ((uintptr_t)_jvms->map() & 1) || _jvms->map() == this, "inconsistent JVMState");
  if (remove_dead_region(phase, can_reshape)) {
    return this;
  }
  // Scalarize inline types in safepoint debug info.
  // Delay this until all inlining is over to avoid getting inconsistent debug info.
  if (phase->C->scalarize_in_safepoints() && can_reshape && jvms() != nullptr) {
    for (uint i = jvms()->debug_start(); i < jvms()->debug_end(); i++) {
      Node* n = in(i)->uncast();
      if (n->is_InlineType()) {
        n->as_InlineType()->make_scalar_in_safepoints(phase->is_IterGVN());
      }
    }
  }
  return nullptr;
}

//------------------------------Identity---------------------------------------
// Remove obviously duplicate safepoints
Node* SafePointNode::Identity(PhaseGVN* phase) {

  // If you have back to back safepoints, remove one
  if (in(TypeFunc::Control)->is_SafePoint()) {
    Node* out_c = unique_ctrl_out_or_null();
    // This can be the safepoint of an outer strip mined loop if the inner loop's backedge was removed. Replacing the
    // outer loop's safepoint could confuse removal of the outer loop.
    if (out_c != nullptr && !out_c->is_OuterStripMinedLoopEnd()) {
      return in(TypeFunc::Control);
    }
  }

  // Transforming long counted loops requires a safepoint node. Do not
  // eliminate a safepoint until loop opts are over.
  if (in(0)->is_Proj() && !phase->C->major_progress()) {
    Node *n0 = in(0)->in(0);
    // Check if he is a call projection (except Leaf Call)
    if( n0->is_Catch() ) {
      n0 = n0->in(0)->in(0);
      assert( n0->is_Call(), "expect a call here" );
    }
    if( n0->is_Call() && n0->as_Call()->guaranteed_safepoint() ) {
      // Don't remove a safepoint belonging to an OuterStripMinedLoopEndNode.
      // If the loop dies, they will be removed together.
      if (has_out_with(Op_OuterStripMinedLoopEnd)) {
        return this;
      }
      // Useless Safepoint, so remove it
      return in(TypeFunc::Control);
    }
  }

  return this;
}

//------------------------------Value------------------------------------------
const Type* SafePointNode::Value(PhaseGVN* phase) const {
  if (phase->type(in(0)) == Type::TOP) {
    return Type::TOP;
  }
  if (in(0) == this) {
    return Type::TOP; // Dead infinite loop
  }
  return Type::CONTROL;
}

#ifndef PRODUCT
void SafePointNode::dump_spec(outputStream *st) const {
  st->print(" SafePoint ");
  _replaced_nodes.dump(st);
}
#endif

const RegMask &SafePointNode::in_RegMask(uint idx) const {
  if( idx < TypeFunc::Parms ) return RegMask::Empty;
  // Values outside the domain represent debug info
  return *(Compile::current()->matcher()->idealreg2debugmask[in(idx)->ideal_reg()]);
}
const RegMask &SafePointNode::out_RegMask() const {
  return RegMask::Empty;
}


void SafePointNode::grow_stack(JVMState* jvms, uint grow_by) {
  assert((int)grow_by > 0, "sanity");
  int monoff = jvms->monoff();
  int scloff = jvms->scloff();
  int endoff = jvms->endoff();
  assert(endoff == (int)req(), "no other states or debug info after me");
  Node* top = Compile::current()->top();
  for (uint i = 0; i < grow_by; i++) {
    ins_req(monoff, top);
  }
  jvms->set_monoff(monoff + grow_by);
  jvms->set_scloff(scloff + grow_by);
  jvms->set_endoff(endoff + grow_by);
}

void SafePointNode::push_monitor(const FastLockNode *lock) {
  // Add a LockNode, which points to both the original BoxLockNode (the
  // stack space for the monitor) and the Object being locked.
  const int MonitorEdges = 2;
  assert(JVMState::logMonitorEdges == exact_log2(MonitorEdges), "correct MonitorEdges");
  assert(req() == jvms()->endoff(), "correct sizing");
  int nextmon = jvms()->scloff();
  ins_req(nextmon,   lock->box_node());
  ins_req(nextmon+1, lock->obj_node());
  jvms()->set_scloff(nextmon + MonitorEdges);
  jvms()->set_endoff(req());
}

void SafePointNode::pop_monitor() {
  // Delete last monitor from debug info
  DEBUG_ONLY(int num_before_pop = jvms()->nof_monitors());
  const int MonitorEdges = 2;
  assert(JVMState::logMonitorEdges == exact_log2(MonitorEdges), "correct MonitorEdges");
  int scloff = jvms()->scloff();
  int endoff = jvms()->endoff();
  int new_scloff = scloff - MonitorEdges;
  int new_endoff = endoff - MonitorEdges;
  jvms()->set_scloff(new_scloff);
  jvms()->set_endoff(new_endoff);
  while (scloff > new_scloff)  del_req_ordered(--scloff);
  assert(jvms()->nof_monitors() == num_before_pop-1, "");
}

Node *SafePointNode::peek_monitor_box() const {
  int mon = jvms()->nof_monitors() - 1;
  assert(mon >= 0, "must have a monitor");
  return monitor_box(jvms(), mon);
}

Node *SafePointNode::peek_monitor_obj() const {
  int mon = jvms()->nof_monitors() - 1;
  assert(mon >= 0, "must have a monitor");
  return monitor_obj(jvms(), mon);
}

Node* SafePointNode::peek_operand(uint off) const {
  assert(jvms()->sp() > 0, "must have an operand");
  assert(off < jvms()->sp(), "off is out-of-range");
  return stack(jvms(), jvms()->sp() - off - 1);
}

// Do we Match on this edge index or not?  Match no edges
uint SafePointNode::match_edge(uint idx) const {
  return (TypeFunc::Parms == idx);
}

void SafePointNode::disconnect_from_root(PhaseIterGVN *igvn) {
  assert(Opcode() == Op_SafePoint, "only value for safepoint in loops");
  int nb = igvn->C->root()->find_prec_edge(this);
  if (nb != -1) {
    igvn->delete_precedence_of(igvn->C->root(), nb);
  }
}

//==============  SafePointScalarObjectNode  ==============

SafePointScalarObjectNode::SafePointScalarObjectNode(const TypeOopPtr* tp, Node* alloc, uint first_index, uint depth, uint n_fields) :
  TypeNode(tp, 1), // 1 control input -- seems required.  Get from root.
  _first_index(first_index),
  _depth(depth),
  _n_fields(n_fields),
  _alloc(alloc)
{
#ifdef ASSERT
  if (alloc != nullptr && !alloc->is_Allocate() && !(alloc->Opcode() == Op_VectorBox)) {
    alloc->dump();
    assert(false, "unexpected call node");
  }
#endif
  init_class_id(Class_SafePointScalarObject);
}

// Do not allow value-numbering for SafePointScalarObject node.
uint SafePointScalarObjectNode::hash() const { return NO_HASH; }
bool SafePointScalarObjectNode::cmp( const Node &n ) const {
  return (&n == this); // Always fail except on self
}

uint SafePointScalarObjectNode::ideal_reg() const {
  return 0; // No matching to machine instruction
}

const RegMask &SafePointScalarObjectNode::in_RegMask(uint idx) const {
  return *(Compile::current()->matcher()->idealreg2debugmask[in(idx)->ideal_reg()]);
}

const RegMask &SafePointScalarObjectNode::out_RegMask() const {
  return RegMask::Empty;
}

uint SafePointScalarObjectNode::match_edge(uint idx) const {
  return 0;
}

SafePointScalarObjectNode*
SafePointScalarObjectNode::clone(Dict* sosn_map, bool& new_node) const {
  void* cached = (*sosn_map)[(void*)this];
  if (cached != nullptr) {
    new_node = false;
    return (SafePointScalarObjectNode*)cached;
  }
  new_node = true;
  SafePointScalarObjectNode* res = (SafePointScalarObjectNode*)Node::clone();
  sosn_map->Insert((void*)this, (void*)res);
  return res;
}


#ifndef PRODUCT
void SafePointScalarObjectNode::dump_spec(outputStream *st) const {
  st->print(" # fields@[%d..%d]", first_index(), first_index() + n_fields() - 1);
}
#endif

//==============  SafePointScalarMergeNode  ==============

SafePointScalarMergeNode::SafePointScalarMergeNode(const TypeOopPtr* tp, int merge_pointer_idx) :
  TypeNode(tp, 1), // 1 control input -- seems required.  Get from root.
  _merge_pointer_idx(merge_pointer_idx)
{
  init_class_id(Class_SafePointScalarMerge);
}

// Do not allow value-numbering for SafePointScalarMerge node.
uint SafePointScalarMergeNode::hash() const { return NO_HASH; }
bool SafePointScalarMergeNode::cmp( const Node &n ) const {
  return (&n == this); // Always fail except on self
}

uint SafePointScalarMergeNode::ideal_reg() const {
  return 0; // No matching to machine instruction
}

const RegMask &SafePointScalarMergeNode::in_RegMask(uint idx) const {
  return *(Compile::current()->matcher()->idealreg2debugmask[in(idx)->ideal_reg()]);
}

const RegMask &SafePointScalarMergeNode::out_RegMask() const {
  return RegMask::Empty;
}

uint SafePointScalarMergeNode::match_edge(uint idx) const {
  return 0;
}

SafePointScalarMergeNode*
SafePointScalarMergeNode::clone(Dict* sosn_map, bool& new_node) const {
  void* cached = (*sosn_map)[(void*)this];
  if (cached != nullptr) {
    new_node = false;
    return (SafePointScalarMergeNode*)cached;
  }
  new_node = true;
  SafePointScalarMergeNode* res = (SafePointScalarMergeNode*)Node::clone();
  sosn_map->Insert((void*)this, (void*)res);
  return res;
}

#ifndef PRODUCT
void SafePointScalarMergeNode::dump_spec(outputStream *st) const {
  st->print(" # merge_pointer_idx=%d, scalarized_objects=%d", _merge_pointer_idx, req()-1);
}
#endif

//=============================================================================
uint AllocateNode::size_of() const { return sizeof(*this); }

AllocateNode::AllocateNode(Compile* C, const TypeFunc *atype,
                           Node *ctrl, Node *mem, Node *abio,
                           Node *size, Node *klass_node,
                           Node* initial_test,
                           InlineTypeNode* inline_type_node)
  : CallNode(atype, nullptr, TypeRawPtr::BOTTOM)
{
  init_class_id(Class_Allocate);
  init_flags(Flag_is_macro);
  _is_scalar_replaceable = false;
  _is_non_escaping = false;
  _is_allocation_MemBar_redundant = false;
  _larval = false;
  Node *topnode = C->top();

  init_req( TypeFunc::Control  , ctrl );
  init_req( TypeFunc::I_O      , abio );
  init_req( TypeFunc::Memory   , mem );
  init_req( TypeFunc::ReturnAdr, topnode );
  init_req( TypeFunc::FramePtr , topnode );
  init_req( AllocSize          , size);
  init_req( KlassNode          , klass_node);
  init_req( InitialTest        , initial_test);
  init_req( ALength            , topnode);
  init_req( ValidLengthTest    , topnode);
  init_req( InlineType     , inline_type_node);
  // DefaultValue defaults to nullptr
  // RawDefaultValue defaults to nullptr
  C->add_macro_node(this);
}

void AllocateNode::compute_MemBar_redundancy(ciMethod* initializer)
{
  assert(initializer != nullptr &&
         (initializer->is_object_constructor() || initializer->is_class_initializer()),
         "unexpected initializer method");
  BCEscapeAnalyzer* analyzer = initializer->get_bcea();
  if (analyzer == nullptr) {
    return;
  }

  // Allocation node is first parameter in its initializer
  if (analyzer->is_arg_stack(0) || analyzer->is_arg_local(0)) {
    _is_allocation_MemBar_redundant = true;
  }
}

Node* AllocateNode::make_ideal_mark(PhaseGVN* phase, Node* control, Node* mem) {
  Node* mark_node = nullptr;
  if (UseCompactObjectHeaders || EnableValhalla) {
    Node* klass_node = in(AllocateNode::KlassNode);
    Node* proto_adr = phase->transform(new AddPNode(klass_node, klass_node, phase->MakeConX(in_bytes(Klass::prototype_header_offset()))));
    mark_node = LoadNode::make(*phase, control, mem, proto_adr, TypeRawPtr::BOTTOM, TypeX_X, TypeX_X->basic_type(), MemNode::unordered);
    if (EnableValhalla) {
      mark_node = phase->transform(mark_node);
      // Avoid returning a constant (old node) here because this method is used by LoadNode::Ideal
      mark_node = new OrXNode(mark_node, phase->MakeConX(_larval ? markWord::larval_bit_in_place : 0));
    }
    return mark_node;
  } else {
    return phase->MakeConX(markWord::prototype().value());
  }
}

// Retrieve the length from the AllocateArrayNode. Narrow the type with a
// CastII, if appropriate.  If we are not allowed to create new nodes, and
// a CastII is appropriate, return null.
Node *AllocateArrayNode::make_ideal_length(const TypeOopPtr* oop_type, PhaseValues* phase, bool allow_new_nodes) {
  Node *length = in(AllocateNode::ALength);
  assert(length != nullptr, "length is not null");

  const TypeInt* length_type = phase->find_int_type(length);
  const TypeAryPtr* ary_type = oop_type->isa_aryptr();

  if (ary_type != nullptr && length_type != nullptr) {
    const TypeInt* narrow_length_type = ary_type->narrow_size_type(length_type);
    if (narrow_length_type != length_type) {
      // Assert one of:
      //   - the narrow_length is 0
      //   - the narrow_length is not wider than length
      assert(narrow_length_type == TypeInt::ZERO ||
             (length_type->is_con() && narrow_length_type->is_con() &&
              (narrow_length_type->_hi <= length_type->_lo)) ||
             (narrow_length_type->_hi <= length_type->_hi &&
              narrow_length_type->_lo >= length_type->_lo),
             "narrow type must be narrower than length type");

      // Return null if new nodes are not allowed
      if (!allow_new_nodes) {
        return nullptr;
      }
      // Create a cast which is control dependent on the initialization to
      // propagate the fact that the array length must be positive.
      InitializeNode* init = initialization();
      if (init != nullptr) {
        length = new CastIINode(init->proj_out_or_null(TypeFunc::Control), length, narrow_length_type);
      }
    }
  }

  return length;
}

//=============================================================================
const TypeFunc* LockNode::_lock_type_Type = nullptr;

uint LockNode::size_of() const { return sizeof(*this); }

// Redundant lock elimination
//
// There are various patterns of locking where we release and
// immediately reacquire a lock in a piece of code where no operations
// occur in between that would be observable.  In those cases we can
// skip releasing and reacquiring the lock without violating any
// fairness requirements.  Doing this around a loop could cause a lock
// to be held for a very long time so we concentrate on non-looping
// control flow.  We also require that the operations are fully
// redundant meaning that we don't introduce new lock operations on
// some paths so to be able to eliminate it on others ala PRE.  This
// would probably require some more extensive graph manipulation to
// guarantee that the memory edges were all handled correctly.
//
// Assuming p is a simple predicate which can't trap in any way and s
// is a synchronized method consider this code:
//
//   s();
//   if (p)
//     s();
//   else
//     s();
//   s();
//
// 1. The unlocks of the first call to s can be eliminated if the
// locks inside the then and else branches are eliminated.
//
// 2. The unlocks of the then and else branches can be eliminated if
// the lock of the final call to s is eliminated.
//
// Either of these cases subsumes the simple case of sequential control flow
//
// Additionally we can eliminate versions without the else case:
//
//   s();
//   if (p)
//     s();
//   s();
//
// 3. In this case we eliminate the unlock of the first s, the lock
// and unlock in the then case and the lock in the final s.
//
// Note also that in all these cases the then/else pieces don't have
// to be trivial as long as they begin and end with synchronization
// operations.
//
//   s();
//   if (p)
//     s();
//     f();
//     s();
//   s();
//
// The code will work properly for this case, leaving in the unlock
// before the call to f and the relock after it.
//
// A potentially interesting case which isn't handled here is when the
// locking is partially redundant.
//
//   s();
//   if (p)
//     s();
//
// This could be eliminated putting unlocking on the else case and
// eliminating the first unlock and the lock in the then side.
// Alternatively the unlock could be moved out of the then side so it
// was after the merge and the first unlock and second lock
// eliminated.  This might require less manipulation of the memory
// state to get correct.
//
// Additionally we might allow work between a unlock and lock before
// giving up eliminating the locks.  The current code disallows any
// conditional control flow between these operations.  A formulation
// similar to partial redundancy elimination computing the
// availability of unlocking and the anticipatability of locking at a
// program point would allow detection of fully redundant locking with
// some amount of work in between.  I'm not sure how often I really
// think that would occur though.  Most of the cases I've seen
// indicate it's likely non-trivial work would occur in between.
// There may be other more complicated constructs where we could
// eliminate locking but I haven't seen any others appear as hot or
// interesting.
//
// Locking and unlocking have a canonical form in ideal that looks
// roughly like this:
//
//              <obj>
//                | \\------+
//                |  \       \
//                | BoxLock   \
//                |  |   |     \
//                |  |    \     \
//                |  |   FastLock
//                |  |   /
//                |  |  /
//                |  |  |
//
//               Lock
//                |
//            Proj #0
//                |
//            MembarAcquire
//                |
//            Proj #0
//
//            MembarRelease
//                |
//            Proj #0
//                |
//              Unlock
//                |
//            Proj #0
//
//
// This code proceeds by processing Lock nodes during PhaseIterGVN
// and searching back through its control for the proper code
// patterns.  Once it finds a set of lock and unlock operations to
// eliminate they are marked as eliminatable which causes the
// expansion of the Lock and Unlock macro nodes to make the operation a NOP
//
//=============================================================================

//
// Utility function to skip over uninteresting control nodes.  Nodes skipped are:
//   - copy regions.  (These may not have been optimized away yet.)
//   - eliminated locking nodes
//
static Node *next_control(Node *ctrl) {
  if (ctrl == nullptr)
    return nullptr;
  while (1) {
    if (ctrl->is_Region()) {
      RegionNode *r = ctrl->as_Region();
      Node *n = r->is_copy();
      if (n == nullptr)
        break;  // hit a region, return it
      else
        ctrl = n;
    } else if (ctrl->is_Proj()) {
      Node *in0 = ctrl->in(0);
      if (in0->is_AbstractLock() && in0->as_AbstractLock()->is_eliminated()) {
        ctrl = in0->in(0);
      } else {
        break;
      }
    } else {
      break; // found an interesting control
    }
  }
  return ctrl;
}
//
// Given a control, see if it's the control projection of an Unlock which
// operating on the same object as lock.
//
bool AbstractLockNode::find_matching_unlock(const Node* ctrl, LockNode* lock,
                                            GrowableArray<AbstractLockNode*> &lock_ops) {
  ProjNode *ctrl_proj = (ctrl->is_Proj()) ? ctrl->as_Proj() : nullptr;
  if (ctrl_proj != nullptr && ctrl_proj->_con == TypeFunc::Control) {
    Node *n = ctrl_proj->in(0);
    if (n != nullptr && n->is_Unlock()) {
      UnlockNode *unlock = n->as_Unlock();
      BarrierSetC2* bs = BarrierSet::barrier_set()->barrier_set_c2();
      Node* lock_obj = bs->step_over_gc_barrier(lock->obj_node());
      Node* unlock_obj = bs->step_over_gc_barrier(unlock->obj_node());
      if (lock_obj->eqv_uncast(unlock_obj) &&
          BoxLockNode::same_slot(lock->box_node(), unlock->box_node()) &&
          !unlock->is_eliminated()) {
        lock_ops.append(unlock);
        return true;
      }
    }
  }
  return false;
}

//
// Find the lock matching an unlock.  Returns null if a safepoint
// or complicated control is encountered first.
LockNode *AbstractLockNode::find_matching_lock(UnlockNode* unlock) {
  LockNode *lock_result = nullptr;
  // find the matching lock, or an intervening safepoint
  Node *ctrl = next_control(unlock->in(0));
  while (1) {
    assert(ctrl != nullptr, "invalid control graph");
    assert(!ctrl->is_Start(), "missing lock for unlock");
    if (ctrl->is_top()) break;  // dead control path
    if (ctrl->is_Proj()) ctrl = ctrl->in(0);
    if (ctrl->is_SafePoint()) {
        break;  // found a safepoint (may be the lock we are searching for)
    } else if (ctrl->is_Region()) {
      // Check for a simple diamond pattern.  Punt on anything more complicated
      if (ctrl->req() == 3 && ctrl->in(1) != nullptr && ctrl->in(2) != nullptr) {
        Node *in1 = next_control(ctrl->in(1));
        Node *in2 = next_control(ctrl->in(2));
        if (((in1->is_IfTrue() && in2->is_IfFalse()) ||
             (in2->is_IfTrue() && in1->is_IfFalse())) && (in1->in(0) == in2->in(0))) {
          ctrl = next_control(in1->in(0)->in(0));
        } else {
          break;
        }
      } else {
        break;
      }
    } else {
      ctrl = next_control(ctrl->in(0));  // keep searching
    }
  }
  if (ctrl->is_Lock()) {
    LockNode *lock = ctrl->as_Lock();
    BarrierSetC2* bs = BarrierSet::barrier_set()->barrier_set_c2();
    Node* lock_obj = bs->step_over_gc_barrier(lock->obj_node());
    Node* unlock_obj = bs->step_over_gc_barrier(unlock->obj_node());
    if (lock_obj->eqv_uncast(unlock_obj) &&
        BoxLockNode::same_slot(lock->box_node(), unlock->box_node())) {
      lock_result = lock;
    }
  }
  return lock_result;
}

// This code corresponds to case 3 above.

bool AbstractLockNode::find_lock_and_unlock_through_if(Node* node, LockNode* lock,
                                                       GrowableArray<AbstractLockNode*> &lock_ops) {
  Node* if_node = node->in(0);
  bool  if_true = node->is_IfTrue();

  if (if_node->is_If() && if_node->outcnt() == 2 && (if_true || node->is_IfFalse())) {
    Node *lock_ctrl = next_control(if_node->in(0));
    if (find_matching_unlock(lock_ctrl, lock, lock_ops)) {
      Node* lock1_node = nullptr;
      ProjNode* proj = if_node->as_If()->proj_out(!if_true);
      if (if_true) {
        if (proj->is_IfFalse() && proj->outcnt() == 1) {
          lock1_node = proj->unique_out();
        }
      } else {
        if (proj->is_IfTrue() && proj->outcnt() == 1) {
          lock1_node = proj->unique_out();
        }
      }
      if (lock1_node != nullptr && lock1_node->is_Lock()) {
        LockNode *lock1 = lock1_node->as_Lock();
        BarrierSetC2* bs = BarrierSet::barrier_set()->barrier_set_c2();
        Node* lock_obj = bs->step_over_gc_barrier(lock->obj_node());
        Node* lock1_obj = bs->step_over_gc_barrier(lock1->obj_node());
        if (lock_obj->eqv_uncast(lock1_obj) &&
            BoxLockNode::same_slot(lock->box_node(), lock1->box_node()) &&
            !lock1->is_eliminated()) {
          lock_ops.append(lock1);
          return true;
        }
      }
    }
  }

  lock_ops.trunc_to(0);
  return false;
}

bool AbstractLockNode::find_unlocks_for_region(const RegionNode* region, LockNode* lock,
                               GrowableArray<AbstractLockNode*> &lock_ops) {
  // check each control merging at this point for a matching unlock.
  // in(0) should be self edge so skip it.
  for (int i = 1; i < (int)region->req(); i++) {
    Node *in_node = next_control(region->in(i));
    if (in_node != nullptr) {
      if (find_matching_unlock(in_node, lock, lock_ops)) {
        // found a match so keep on checking.
        continue;
      } else if (find_lock_and_unlock_through_if(in_node, lock, lock_ops)) {
        continue;
      }

      // If we fall through to here then it was some kind of node we
      // don't understand or there wasn't a matching unlock, so give
      // up trying to merge locks.
      lock_ops.trunc_to(0);
      return false;
    }
  }
  return true;

}

// Check that all locks/unlocks associated with object come from balanced regions.
bool AbstractLockNode::is_balanced() {
  Node* obj = obj_node();
  for (uint j = 0; j < obj->outcnt(); j++) {
    Node* n = obj->raw_out(j);
    if (n->is_AbstractLock() &&
        n->as_AbstractLock()->obj_node()->eqv_uncast(obj)) {
      BoxLockNode* n_box = n->as_AbstractLock()->box_node()->as_BoxLock();
      if (n_box->is_unbalanced()) {
        return false;
      }
    }
  }
  return true;
}

const char* AbstractLockNode::_kind_names[] = {"Regular", "NonEscObj", "Coarsened", "Nested"};

const char * AbstractLockNode::kind_as_string() const {
  return _kind_names[_kind];
}

#ifndef PRODUCT
//
// Create a counter which counts the number of times this lock is acquired
//
void AbstractLockNode::create_lock_counter(JVMState* state) {
  _counter = OptoRuntime::new_named_counter(state, NamedCounter::LockCounter);
}

void AbstractLockNode::set_eliminated_lock_counter() {
  if (_counter) {
    // Update the counter to indicate that this lock was eliminated.
    // The counter update code will stay around even though the
    // optimizer will eliminate the lock operation itself.
    _counter->set_tag(NamedCounter::EliminatedLockCounter);
  }
}

void AbstractLockNode::dump_spec(outputStream* st) const {
  st->print("%s ", _kind_names[_kind]);
  CallNode::dump_spec(st);
}

void AbstractLockNode::dump_compact_spec(outputStream* st) const {
  st->print("%s", _kind_names[_kind]);
}
#endif

//=============================================================================
Node *LockNode::Ideal(PhaseGVN *phase, bool can_reshape) {

  // perform any generic optimizations first (returns 'this' or null)
  Node *result = SafePointNode::Ideal(phase, can_reshape);
  if (result != nullptr)  return result;
  // Don't bother trying to transform a dead node
  if (in(0) && in(0)->is_top())  return nullptr;

  // Now see if we can optimize away this lock.  We don't actually
  // remove the locking here, we simply set the _eliminate flag which
  // prevents macro expansion from expanding the lock.  Since we don't
  // modify the graph, the value returned from this function is the
  // one computed above.
  const Type* obj_type = phase->type(obj_node());
  if (can_reshape && EliminateLocks && !is_non_esc_obj() && !obj_type->is_inlinetypeptr()) {
    //
    // If we are locking an non-escaped object, the lock/unlock is unnecessary
    //
    ConnectionGraph *cgr = phase->C->congraph();
    if (cgr != nullptr && cgr->can_eliminate_lock(this)) {
      assert(!is_eliminated() || is_coarsened(), "sanity");
      // The lock could be marked eliminated by lock coarsening
      // code during first IGVN before EA. Replace coarsened flag
      // to eliminate all associated locks/unlocks.
#ifdef ASSERT
      this->log_lock_optimization(phase->C,"eliminate_lock_set_non_esc1");
#endif
      this->set_non_esc_obj();
      return result;
    }

    if (!phase->C->do_locks_coarsening()) {
      return result; // Compiling without locks coarsening
    }
    //
    // Try lock coarsening
    //
    PhaseIterGVN* iter = phase->is_IterGVN();
    if (iter != nullptr && !is_eliminated()) {

      GrowableArray<AbstractLockNode*>   lock_ops;

      Node *ctrl = next_control(in(0));

      // now search back for a matching Unlock
      if (find_matching_unlock(ctrl, this, lock_ops)) {
        // found an unlock directly preceding this lock.  This is the
        // case of single unlock directly control dependent on a
        // single lock which is the trivial version of case 1 or 2.
      } else if (ctrl->is_Region() ) {
        if (find_unlocks_for_region(ctrl->as_Region(), this, lock_ops)) {
        // found lock preceded by multiple unlocks along all paths
        // joining at this point which is case 3 in description above.
        }
      } else {
        // see if this lock comes from either half of an if and the
        // predecessors merges unlocks and the other half of the if
        // performs a lock.
        if (find_lock_and_unlock_through_if(ctrl, this, lock_ops)) {
          // found unlock splitting to an if with locks on both branches.
        }
      }

      if (lock_ops.length() > 0) {
        // add ourselves to the list of locks to be eliminated.
        lock_ops.append(this);

  #ifndef PRODUCT
        if (PrintEliminateLocks) {
          int locks = 0;
          int unlocks = 0;
          if (Verbose) {
            tty->print_cr("=== Locks coarsening ===");
            tty->print("Obj: ");
            obj_node()->dump();
          }
          for (int i = 0; i < lock_ops.length(); i++) {
            AbstractLockNode* lock = lock_ops.at(i);
            if (lock->Opcode() == Op_Lock)
              locks++;
            else
              unlocks++;
            if (Verbose) {
              tty->print("Box %d: ", i);
              box_node()->dump();
              tty->print(" %d: ", i);
              lock->dump();
            }
          }
          tty->print_cr("=== Coarsened %d unlocks and %d locks", unlocks, locks);
        }
  #endif

        // for each of the identified locks, mark them
        // as eliminatable
        for (int i = 0; i < lock_ops.length(); i++) {
          AbstractLockNode* lock = lock_ops.at(i);

          // Mark it eliminated by coarsening and update any counters
#ifdef ASSERT
          lock->log_lock_optimization(phase->C, "eliminate_lock_set_coarsened");
#endif
          lock->set_coarsened();
        }
        // Record this coarsened group.
        phase->C->add_coarsened_locks(lock_ops);
      } else if (ctrl->is_Region() &&
                 iter->_worklist.member(ctrl)) {
        // We weren't able to find any opportunities but the region this
        // lock is control dependent on hasn't been processed yet so put
        // this lock back on the worklist so we can check again once any
        // region simplification has occurred.
        iter->_worklist.push(this);
      }
    }
  }

  return result;
}

//=============================================================================
bool LockNode::is_nested_lock_region() {
  return is_nested_lock_region(nullptr);
}

// p is used for access to compilation log; no logging if null
bool LockNode::is_nested_lock_region(Compile * c) {
  BoxLockNode* box = box_node()->as_BoxLock();
  int stk_slot = box->stack_slot();
  if (stk_slot <= 0) {
#ifdef ASSERT
    this->log_lock_optimization(c, "eliminate_lock_INLR_1");
#endif
    return false; // External lock or it is not Box (Phi node).
  }

  // Ignore complex cases: merged locks or multiple locks.
  Node* obj = obj_node();
  LockNode* unique_lock = nullptr;
  Node* bad_lock = nullptr;
  if (!box->is_simple_lock_region(&unique_lock, obj, &bad_lock)) {
#ifdef ASSERT
    this->log_lock_optimization(c, "eliminate_lock_INLR_2a", bad_lock);
#endif
    return false;
  }
  if (unique_lock != this) {
#ifdef ASSERT
    this->log_lock_optimization(c, "eliminate_lock_INLR_2b", (unique_lock != nullptr ? unique_lock : bad_lock));
    if (PrintEliminateLocks && Verbose) {
      tty->print_cr("=============== unique_lock != this ============");
      tty->print(" this: ");
      this->dump();
      tty->print(" box: ");
      box->dump();
      tty->print(" obj: ");
      obj->dump();
      if (unique_lock != nullptr) {
        tty->print(" unique_lock: ");
        unique_lock->dump();
      }
      if (bad_lock != nullptr) {
        tty->print(" bad_lock: ");
        bad_lock->dump();
      }
      tty->print_cr("===============");
    }
#endif
    return false;
  }

  BarrierSetC2* bs = BarrierSet::barrier_set()->barrier_set_c2();
  obj = bs->step_over_gc_barrier(obj);
  // Look for external lock for the same object.
  SafePointNode* sfn = this->as_SafePoint();
  JVMState* youngest_jvms = sfn->jvms();
  int max_depth = youngest_jvms->depth();
  for (int depth = 1; depth <= max_depth; depth++) {
    JVMState* jvms = youngest_jvms->of_depth(depth);
    int num_mon  = jvms->nof_monitors();
    // Loop over monitors
    for (int idx = 0; idx < num_mon; idx++) {
      Node* obj_node = sfn->monitor_obj(jvms, idx);
      obj_node = bs->step_over_gc_barrier(obj_node);
      BoxLockNode* box_node = sfn->monitor_box(jvms, idx)->as_BoxLock();
      if ((box_node->stack_slot() < stk_slot) && obj_node->eqv_uncast(obj)) {
        box->set_nested();
        return true;
      }
    }
  }
#ifdef ASSERT
  this->log_lock_optimization(c, "eliminate_lock_INLR_3");
#endif
  return false;
}

//=============================================================================
uint UnlockNode::size_of() const { return sizeof(*this); }

//=============================================================================
Node *UnlockNode::Ideal(PhaseGVN *phase, bool can_reshape) {

  // perform any generic optimizations first (returns 'this' or null)
  Node *result = SafePointNode::Ideal(phase, can_reshape);
  if (result != nullptr)  return result;
  // Don't bother trying to transform a dead node
  if (in(0) && in(0)->is_top())  return nullptr;

  // Now see if we can optimize away this unlock.  We don't actually
  // remove the unlocking here, we simply set the _eliminate flag which
  // prevents macro expansion from expanding the unlock.  Since we don't
  // modify the graph, the value returned from this function is the
  // one computed above.
  // Escape state is defined after Parse phase.
  const Type* obj_type = phase->type(obj_node());
  if (can_reshape && EliminateLocks && !is_non_esc_obj() && !obj_type->is_inlinetypeptr()) {
    //
    // If we are unlocking an non-escaped object, the lock/unlock is unnecessary.
    //
    ConnectionGraph *cgr = phase->C->congraph();
    if (cgr != nullptr && cgr->can_eliminate_lock(this)) {
      assert(!is_eliminated() || is_coarsened(), "sanity");
      // The lock could be marked eliminated by lock coarsening
      // code during first IGVN before EA. Replace coarsened flag
      // to eliminate all associated locks/unlocks.
#ifdef ASSERT
      this->log_lock_optimization(phase->C, "eliminate_lock_set_non_esc2");
#endif
      this->set_non_esc_obj();
    }
  }
  return result;
}

void AbstractLockNode::log_lock_optimization(Compile *C, const char * tag, Node* bad_lock)  const {
  if (C == nullptr) {
    return;
  }
  CompileLog* log = C->log();
  if (log != nullptr) {
    Node* box = box_node();
    Node* obj = obj_node();
    int box_id = box != nullptr ? box->_idx : -1;
    int obj_id = obj != nullptr ? obj->_idx : -1;

    log->begin_head("%s compile_id='%d' lock_id='%d' class='%s' kind='%s' box_id='%d' obj_id='%d' bad_id='%d'",
          tag, C->compile_id(), this->_idx,
          is_Unlock() ? "unlock" : is_Lock() ? "lock" : "?",
          kind_as_string(), box_id, obj_id, (bad_lock != nullptr ? bad_lock->_idx : -1));
    log->stamp();
    log->end_head();
    JVMState* p = is_Unlock() ? (as_Unlock()->dbg_jvms()) : jvms();
    while (p != nullptr) {
      log->elem("jvms bci='%d' method='%d'", p->bci(), log->identify(p->method()));
      p = p->caller();
    }
    log->tail(tag);
  }
}

bool CallNode::may_modify_arraycopy_helper(const TypeOopPtr* dest_t, const TypeOopPtr* t_oop, PhaseValues* phase) {
  if (dest_t->is_known_instance() && t_oop->is_known_instance()) {
    return dest_t->instance_id() == t_oop->instance_id();
  }

  if (dest_t->isa_instptr() && !dest_t->is_instptr()->instance_klass()->equals(phase->C->env()->Object_klass())) {
    // clone
    if (t_oop->isa_aryptr()) {
      return false;
    }
    if (!t_oop->isa_instptr()) {
      return true;
    }
    if (dest_t->maybe_java_subtype_of(t_oop) || t_oop->maybe_java_subtype_of(dest_t)) {
      return true;
    }
    // unrelated
    return false;
  }

  if (dest_t->isa_aryptr()) {
    // arraycopy or array clone
    if (t_oop->isa_instptr()) {
      return false;
    }
    if (!t_oop->isa_aryptr()) {
      return true;
    }

    const Type* elem = dest_t->is_aryptr()->elem();
    if (elem == Type::BOTTOM) {
      // An array but we don't know what elements are
      return true;
    }

    dest_t = dest_t->is_aryptr()->with_field_offset(Type::OffsetBot)->add_offset(Type::OffsetBot)->is_oopptr();
    t_oop = t_oop->is_aryptr()->with_field_offset(Type::OffsetBot);
    uint dest_alias = phase->C->get_alias_index(dest_t);
    uint t_oop_alias = phase->C->get_alias_index(t_oop);

    return dest_alias == t_oop_alias;
  }

  return true;
}<|MERGE_RESOLUTION|>--- conflicted
+++ resolved
@@ -949,8 +949,7 @@
 }
 
 
-<<<<<<< HEAD
-CallProjections* CallNode::extract_projections(bool separate_io_proj, bool do_asserts) {
+CallProjections* CallNode::extract_projections(bool separate_io_proj, bool do_asserts) const {
   uint max_res = TypeFunc::Parms-1;
   for (DUIterator_Fast imax, i = fast_outs(imax); i < imax; i++) {
     ProjNode *pn = fast_out(i)->as_Proj();
@@ -965,18 +964,6 @@
   }
   char* projs_storage = resource_allocate_bytes(projs_size);
   CallProjections* projs = new(projs_storage)CallProjections(max_res - TypeFunc::Parms + 1);
-=======
-void CallNode::extract_projections(CallProjections* projs, bool separate_io_proj, bool do_asserts) const {
-  projs->fallthrough_proj      = nullptr;
-  projs->fallthrough_catchproj = nullptr;
-  projs->fallthrough_ioproj    = nullptr;
-  projs->catchall_ioproj       = nullptr;
-  projs->catchall_catchproj    = nullptr;
-  projs->fallthrough_memproj   = nullptr;
-  projs->catchall_memproj      = nullptr;
-  projs->resproj               = nullptr;
-  projs->exobj                 = nullptr;
->>>>>>> 743c8212
 
   for (DUIterator_Fast imax, i = fast_outs(imax); i < imax; i++) {
     ProjNode *pn = fast_out(i)->as_Proj();
@@ -1518,7 +1505,7 @@
 TupleNode* CallLeafPureNode::make_tuple_of_input_state_and_top_return_values(const Compile* C) const {
   // Transparently propagate input state but parameters
   TupleNode* tuple = TupleNode::make(
-      tf()->range(),
+      tf()->range_cc(),
       in(TypeFunc::Control),
       in(TypeFunc::I_O),
       in(TypeFunc::Memory),
@@ -1526,7 +1513,7 @@
       in(TypeFunc::ReturnAdr));
 
   // And add TOPs for the return values
-  for (uint i = TypeFunc::Parms; i < tf()->range()->cnt(); i++) {
+  for (uint i = TypeFunc::Parms; i < tf()->range_cc()->cnt(); i++) {
     tuple->set_req(i, C->top());
   }
 
