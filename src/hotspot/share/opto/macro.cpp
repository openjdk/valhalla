--- conflicted
+++ resolved
@@ -711,11 +711,7 @@
         for (DUIterator_Fast kmax, k = use->fast_outs(kmax);
                                    k < kmax && can_eliminate; k++) {
           Node* n = use->fast_out(k);
-<<<<<<< HEAD
           if ((n->is_Mem() && n->as_Mem()->is_mismatched_access()) || n->is_LoadFlat() || n->is_StoreFlat()) {
-=======
-          if (n->is_Mem() && n->as_Mem()->is_mismatched_access()) {
->>>>>>> c754e3e0
             DEBUG_ONLY(disq_node = n);
             NOT_PRODUCT(fail_eliminate = "Mismatched access");
             can_eliminate = false;
@@ -884,7 +880,6 @@
   }
 }
 
-<<<<<<< HEAD
 void PhaseMacroExpand::process_field_value_at_safepoint(const Type* field_type, Node* field_val, SafePointNode* sfpt, Unique_Node_List* value_worklist) {
   if (UseCompressedOops && field_type->isa_narrowoop()) {
     // Enable "DecodeN(EncodeP(Allocate)) --> Allocate" transformation
@@ -908,6 +903,7 @@
       value_worklist->push(field_val);
     }
   }
+  DEBUG_ONLY(verify_type_compatability(field_val->bottom_type(), field_type);)
   sfpt->add_req(field_val);
 }
 
@@ -1030,9 +1026,6 @@
   return true;
 }
 
-SafePointScalarObjectNode* PhaseMacroExpand::create_scalarized_object_description(AllocateNode* alloc, SafePointNode* sfpt,
-                                                                                  Unique_Node_List* value_worklist) {
-=======
 #ifdef ASSERT
   // Verify if a value can be written into a field.
   void verify_type_compatability(const Type* value_type, const Type* field_type) {
@@ -1068,8 +1061,8 @@
   }
 #endif
 
-SafePointScalarObjectNode* PhaseMacroExpand::create_scalarized_object_description(AllocateNode *alloc, SafePointNode* sfpt) {
->>>>>>> c754e3e0
+SafePointScalarObjectNode* PhaseMacroExpand::create_scalarized_object_description(AllocateNode* alloc, SafePointNode* sfpt,
+                                                                                  Unique_Node_List* value_worklist) {
   // Fields of scalar objs are referenced only at the end
   // of regular debuginfo at the last (youngest) JVMS.
   // Record relative start index.
@@ -1128,13 +1121,8 @@
     for (uint i = sfpt->req() - 1; i >= before_sfpt_req; i--) {
       sfpt->del_req(i);
     }
-<<<<<<< HEAD
     _igvn._worklist.push(sfpt);
     return nullptr;
-=======
-    DEBUG_ONLY(verify_type_compatability(field_val->bottom_type(), field_type);)
-    sfpt->add_req(field_val);
->>>>>>> c754e3e0
   }
 
   sfpt->jvms()->set_endoff(sfpt->req());
@@ -1330,25 +1318,18 @@
 #ifdef ASSERT
         if (init->number_of_projs(TypeFunc::Memory) > 0) {
           if (mem->is_MergeMem()) {
-<<<<<<< HEAD
-            assert(mem->in(TypeFunc::Memory) == _callprojs->fallthrough_memproj, "allocation memory projection");
-=======
-            assert(mem->as_MergeMem()->memory_at(Compile::AliasIdxRaw) == _callprojs.fallthrough_memproj, "allocation memory projection");
->>>>>>> c754e3e0
+            assert(mem->as_MergeMem()->memory_at(Compile::AliasIdxRaw) == _callprojs->fallthrough_memproj, "allocation memory projection");
           } else {
             assert(mem == _callprojs->fallthrough_memproj, "allocation memory projection");
           }
         }
-<<<<<<< HEAD
       } else if (use->Opcode() == Op_MemBarStoreStore) {
         // Inline type buffer allocations are followed by a membar
         assert(inline_alloc, "Unexpected MemBarStoreStore");
         use->as_MemBar()->remove(&_igvn);
-=======
 #endif
         init->replace_mem_projs_by(mem, &_igvn);
         assert(init->outcnt() == 0, "should only have had a control and some memory projections, and we removed them");
->>>>>>> c754e3e0
       } else  {
         assert(false, "only Initialize or AddP expected");
       }
