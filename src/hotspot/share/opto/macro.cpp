--- conflicted
+++ resolved
@@ -693,7 +693,6 @@
           assert(!res->is_Phi() || !res->as_Phi()->can_be_inline_type(), "Inline type allocations should not have safepoint uses");
           safepoints->append_if_missing(sfpt);
         }
-<<<<<<< HEAD
       } else if (use->is_InlineType() && use->as_InlineType()->get_oop() == res) {
         // Look at uses
         for (DUIterator_Fast kmax, k = use->fast_outs(kmax); k < kmax; k++) {
@@ -715,15 +714,12 @@
       } else if (use->Opcode() == Op_StoreX && use->in(MemNode::Address) == res) {
         // Store to mark word of inline type larval buffer
         assert(res_type->is_inlinetypeptr(), "Unexpected store to mark word");
-      } else if (res_type->is_inlinetypeptr() && use->Opcode() == Op_MemBarRelease) {
+      } else if (res_type->is_inlinetypeptr() && (use->Opcode() == Op_MemBarRelease || use->Opcode() == Op_MemBarStoreStore)) {
         // Inline type buffer allocations are followed by a membar
-      } else if (reduce_merge_precheck && (use->is_Phi() || use->is_EncodeP() || use->Opcode() == Op_MemBarRelease)) {
-=======
       } else if (reduce_merge_precheck &&
                  (use->is_Phi() || use->is_EncodeP() ||
                   use->Opcode() == Op_MemBarRelease ||
                   (UseStoreStoreForCtor && use->Opcode() == Op_MemBarStoreStore))) {
->>>>>>> 87e864bf
         // Nothing to do
       } else if (use->Opcode() != Op_CastP2X) { // CastP2X is used by card mark
         if (use->is_Phi()) {
@@ -1131,7 +1127,7 @@
         // Store to mark word of inline type larval buffer
         assert(inline_alloc, "Unexpected store to mark word");
         _igvn.replace_node(use, use->in(MemNode::Memory));
-      } else if (use->Opcode() == Op_MemBarRelease) {
+      } else if (use->Opcode() == Op_MemBarRelease || use->Opcode() == Op_MemBarStoreStore) {
         // Inline type buffer allocations are followed by a membar
         assert(inline_alloc, "Unexpected MemBarRelease");
         use->as_MemBar()->remove(&_igvn);
