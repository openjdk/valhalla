--- conflicted
+++ resolved
@@ -298,15 +298,9 @@
       }
       if (src_pos_t->is_con() && dest_pos_t->is_con()) {
         intptr_t off = ((src_pos_t->get_con() - dest_pos_t->get_con()) << shift) + offset;
-<<<<<<< HEAD
-        adr = _igvn.transform(new AddPNode(base, base, MakeConX(off)));
+        adr = _igvn.transform(new AddPNode(base, base, _igvn.MakeConX(off)));
         adr_type = _igvn.type(adr)->is_aryptr();
         assert(adr_type == _igvn.type(base)->is_aryptr()->add_field_offset_and_offset(off), "incorrect address type");
-=======
-        Node* base = ac->in(ArrayCopyNode::Src);
-        adr = _igvn.transform(new AddPNode(base, base, _igvn.MakeConX(off)));
-        adr_type = _igvn.type(base)->is_ptr()->add_offset(off);
->>>>>>> 71cac8ce
         if (ac->in(ArrayCopyNode::Src) == ac->in(ArrayCopyNode::Dest)) {
           // Don't emit a new load from src if src == dst but try to get the value from memory instead
           return value_from_mem(ac->in(TypeFunc::Memory), ctl, ft, ftype, adr_type, alloc);
@@ -323,12 +317,7 @@
 #endif
         diff = _igvn.transform(new LShiftXNode(diff, _igvn.intcon(shift)));
 
-<<<<<<< HEAD
-        Node* off = _igvn.transform(new AddXNode(MakeConX(offset), diff));
-=======
         Node* off = _igvn.transform(new AddXNode(_igvn.MakeConX(offset), diff));
-        Node* base = ac->in(ArrayCopyNode::Src);
->>>>>>> 71cac8ce
         adr = _igvn.transform(new AddPNode(base, base, off));
         // In the case of a flattened inline type array, each field has its
         // own slice so we need to extract the field being accessed from
@@ -635,12 +624,8 @@
     NOT_PRODUCT(fail_eliminate = "Allocation does not have unique CheckCastPP";)
     can_eliminate = false;
   } else {
-<<<<<<< HEAD
     worklist.push(res);
-    res_type = _igvn.type(res)->isa_oopptr();
-=======
     res_type = igvn->type(res)->isa_oopptr();
->>>>>>> 71cac8ce
     if (res_type == nullptr) {
       NOT_PRODUCT(fail_eliminate = "Neither instance or array allocation";)
       can_eliminate = false;
@@ -704,7 +689,6 @@
         } else if (!reduce_merge_precheck) {
           safepoints->append_if_missing(sfpt);
         }
-<<<<<<< HEAD
       } else if (use->is_InlineType() && use->as_InlineType()->get_oop() == res) {
         // Look at uses
         for (DUIterator_Fast kmax, k = use->fast_outs(kmax); k < kmax; k++) {
@@ -726,10 +710,8 @@
       } else if (use->Opcode() == Op_StoreX && use->in(MemNode::Address) == res) {
         // Store to mark word of inline type larval buffer
         assert(res_type->is_inlinetypeptr(), "Unexpected store to mark word");
-=======
       } else if (reduce_merge_precheck && (use->is_Phi() || use->is_EncodeP() || use->Opcode() == Op_MemBarRelease)) {
         // Nothing to do
->>>>>>> 71cac8ce
       } else if (use->Opcode() != Op_CastP2X) { // CastP2X is used by card mark
         if (use->is_Phi()) {
           if (use->outcnt() == 1 && use->unique_out()->Opcode() == Op_Return) {
@@ -827,7 +809,8 @@
   }
 }
 
-SafePointScalarObjectNode* PhaseMacroExpand::create_scalarized_object_description(AllocateNode *alloc, SafePointNode* sfpt) {
+SafePointScalarObjectNode* PhaseMacroExpand::create_scalarized_object_description(AllocateNode *alloc, SafePointNode* sfpt,
+                                                                                  Unique_Node_List* value_worklist) {
   // Fields of scalar objs are referenced only at the end
   // of regular debuginfo at the last (youngest) JVMS.
   // Record relative start index.
@@ -865,58 +848,6 @@
       }
     }
   }
-<<<<<<< HEAD
-  //
-  // Process the safepoint uses
-  //
-  assert(safepoints.length() == 0 || !res_type->is_inlinetypeptr(), "Inline type allocations should not have safepoint uses");
-  Unique_Node_List value_worklist;
-  while (safepoints.length() > 0) {
-    SafePointNode* sfpt = safepoints.pop();
-    Node* mem = sfpt->memory();
-    Node* ctl = sfpt->control();
-    assert(sfpt->jvms() != nullptr, "missed JVMS");
-    // Fields of scalar objs are referenced only at the end
-    // of regular debuginfo at the last (youngest) JVMS.
-    // Record relative start index.
-    uint first_ind = (sfpt->req() - sfpt->jvms()->scloff());
-    SafePointScalarObjectNode* sobj = new SafePointScalarObjectNode(res_type,
-#ifdef ASSERT
-                                                 alloc,
-#endif
-                                                 first_ind, nfields);
-    sobj->init_req(0, C->root());
-    transform_later(sobj);
-
-    // Scan object's fields adding an input to the safepoint for each field.
-    for (int j = 0; j < nfields; j++) {
-      intptr_t offset;
-      ciField* field = nullptr;
-      if (iklass != nullptr) {
-        field = iklass->nonstatic_field_at(j);
-        offset = field->offset_in_bytes();
-        ciType* elem_type = field->type();
-        basic_elem_type = field->layout_type();
-        assert(!field->is_flattened(), "flattened inline type fields should not have safepoint uses");
-
-        // The next code is taken from Parse::do_get_xxx().
-        if (is_reference_type(basic_elem_type)) {
-          if (!elem_type->is_loaded()) {
-            field_type = TypeInstPtr::BOTTOM;
-          } else if (field != nullptr && field->is_static_constant()) {
-            ciObject* con = field->constant_value().as_object();
-            // Do not "join" in the previous type; it doesn't add value,
-            // and may yield a vacuous result if the field is of interface type.
-            field_type = TypeOopPtr::make_from_constant(con)->isa_oopptr();
-            assert(field_type != nullptr, "field singleton type must be consistent");
-          } else {
-            field_type = TypeOopPtr::make_from_klass(elem_type->as_klass());
-          }
-          if (UseCompressedOops) {
-            field_type = field_type->make_narrowoop();
-            basic_elem_type = T_NARROWOOP;
-          }
-=======
 
   SafePointScalarObjectNode* sobj = new SafePointScalarObjectNode(res_type, alloc, first_ind, nfields);
   sobj->init_req(0, C->root());
@@ -931,6 +862,7 @@
       offset = field->offset_in_bytes();
       ciType* elem_type = field->type();
       basic_elem_type = field->layout_type();
+      assert(!field->is_flattened(), "flattened inline type fields should not have safepoint uses");
 
       // The next code is taken from Parse::do_get_xxx().
       if (is_reference_type(basic_elem_type)) {
@@ -942,7 +874,6 @@
           // and may yield a vacuous result if the field is of interface type.
           field_type = TypeOopPtr::make_from_constant(con)->isa_oopptr();
           assert(field_type != nullptr, "field singleton type must be consistent");
->>>>>>> 71cac8ce
         } else {
           field_type = TypeOopPtr::make_from_klass(elem_type->as_klass());
         }
@@ -957,23 +888,15 @@
       offset = array_base + j * (intptr_t)element_size;
     }
 
-<<<<<<< HEAD
-      Node* field_val = nullptr;
-      const TypeOopPtr* field_addr_type = res_type->add_offset(offset)->isa_oopptr();
-      if (res_type->is_flat()) {
-        ciInlineKlass* vk = res_type->is_aryptr()->elem()->inline_klass();
-        assert(vk->flatten_array(), "must be flattened");
-        field_val = inline_type_from_mem(mem, ctl, vk, field_addr_type->isa_aryptr(), 0, alloc);
-      } else {
-        field_val = value_from_mem(mem, ctl, basic_elem_type, field_type, field_addr_type, alloc);
-      }
-      if (field_val == nullptr) {
-        // We weren't able to find a value for this field,
-        // give up on eliminating this allocation.
-=======
-    const TypeOopPtr *field_addr_type = res_type->add_offset(offset)->isa_oopptr();
-
-    Node *field_val = value_from_mem(sfpt->memory(), sfpt->control(), basic_elem_type, field_type, field_addr_type, alloc);
+    Node* field_val = nullptr;
+    const TypeOopPtr* field_addr_type = res_type->add_offset(offset)->isa_oopptr();
+    if (res_type->is_flat()) {
+      ciInlineKlass* vk = res_type->is_aryptr()->elem()->inline_klass();
+      assert(vk->flatten_array(), "must be flattened");
+      field_val = inline_type_from_mem(sfpt->memory(), sfpt->control(), vk, field_addr_type->isa_aryptr(), 0, alloc);
+    } else {
+      field_val = value_from_mem(sfpt->memory(), sfpt->control(), basic_elem_type, field_type, field_addr_type, alloc);
+    }
 
     // We weren't able to find a value for this field,
     // give up on eliminating this allocation.
@@ -983,7 +906,6 @@
         sfpt->del_req(last--);
       }
       _igvn._worklist.push(sfpt);
->>>>>>> 71cac8ce
 
 #ifndef PRODUCT
       if (PrintEliminateAllocations) {
@@ -1001,22 +923,6 @@
         else
           res->dump();
       }
-<<<<<<< HEAD
-      if (UseCompressedOops && field_type->isa_narrowoop()) {
-        // Enable "DecodeN(EncodeP(Allocate)) --> Allocate" transformation
-        // to be able scalar replace the allocation.
-        if (field_val->is_EncodeP()) {
-          field_val = field_val->in(1);
-        } else if (!field_val->is_InlineType()) {
-          field_val = transform_later(new DecodeNNode(field_val, field_val->get_ptr_type()));
-        }
-      }
-      if (field_val->is_InlineType()) {
-        // Keep track of inline types to scalarize them later
-        value_worklist.push(field_val);
-      }
-      sfpt->add_req(field_val);
-=======
 #endif
 
       return nullptr;
@@ -1027,10 +933,13 @@
       // to be able scalar replace the allocation.
       if (field_val->is_EncodeP()) {
         field_val = field_val->in(1);
-      } else {
+      } else if (!field_val->is_InlineType()) {
         field_val = transform_later(new DecodeNNode(field_val, field_val->get_ptr_type()));
       }
->>>>>>> 71cac8ce
+    }
+    if (field_val->is_InlineType()) {
+      // Keep track of inline types to scalarize them later
+      value_worklist->push(field_val);
     }
     sfpt->add_req(field_val);
   }
@@ -1045,11 +954,17 @@
   GrowableArray <SafePointNode *> safepoints_done;
   Node* res = alloc->result_cast();
   assert(res == nullptr || res->is_CheckCastPP(), "unexpected AllocateNode result");
+  const TypeOopPtr* res_type = nullptr;
+  if (res != nullptr) { // Could be null when there are no users
+    res_type = _igvn.type(res)->isa_oopptr();
+  }
 
   // Process the safepoint uses
+  assert(safepoints.length() == 0 || !res_type->is_inlinetypeptr(), "Inline type allocations should not have safepoint uses");
+  Unique_Node_List value_worklist;
   while (safepoints.length() > 0) {
     SafePointNode* sfpt = safepoints.pop();
-    SafePointScalarObjectNode* sobj = create_scalarized_object_description(alloc, sfpt);
+    SafePointScalarObjectNode* sobj = create_scalarized_object_description(alloc, sfpt, &value_worklist);
 
     if (sobj == nullptr) {
       undo_previous_scalarizations(safepoints_done, alloc);
@@ -1065,7 +980,6 @@
     // keep it for rollback
     safepoints_done.append_if_missing(sfpt);
   }
-<<<<<<< HEAD
   // Scalarize inline types that were added to the safepoint.
   // Don't allow linking a constant oop (if available) for flat array elements
   // because Deoptimization::reassign_flat_array_elements needs field values.
@@ -1074,9 +988,6 @@
     InlineTypeNode* vt = value_worklist.at(i)->as_InlineType();
     vt->make_scalar_in_safepoints(&_igvn, allow_oop);
   }
-=======
-
->>>>>>> 71cac8ce
   return true;
 }
 
