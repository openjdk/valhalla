/*
 * Copyright (c) 2005, 2020, Oracle and/or its affiliates. All rights reserved.
 * DO NOT ALTER OR REMOVE COPYRIGHT NOTICES OR THIS FILE HEADER.
 *
 * This code is free software; you can redistribute it and/or modify it
 * under the terms of the GNU General Public License version 2 only, as
 * published by the Free Software Foundation.
 *
 * This code is distributed in the hope that it will be useful, but WITHOUT
 * ANY WARRANTY; without even the implied warranty of MERCHANTABILITY or
 * FITNESS FOR A PARTICULAR PURPOSE.  See the GNU General Public License
 * version 2 for more details (a copy is included in the LICENSE file that
 * accompanied this code).
 *
 * You should have received a copy of the GNU General Public License version
 * 2 along with this work; if not, write to the Free Software Foundation,
 * Inc., 51 Franklin St, Fifth Floor, Boston, MA 02110-1301 USA.
 *
 * Please contact Oracle, 500 Oracle Parkway, Redwood Shores, CA 94065 USA
 * or visit www.oracle.com if you need additional information or have any
 * questions.
 *
 */

#include "precompiled.hpp"
#include "ci/ciFlatArrayKlass.hpp"
#include "compiler/compileLog.hpp"
#include "gc/shared/collectedHeap.inline.hpp"
#include "libadt/vectset.hpp"
#include "memory/universe.hpp"
#include "opto/addnode.hpp"
#include "opto/arraycopynode.hpp"
#include "opto/callnode.hpp"
#include "opto/castnode.hpp"
#include "opto/cfgnode.hpp"
#include "opto/compile.hpp"
#include "opto/convertnode.hpp"
#include "opto/graphKit.hpp"
#include "opto/inlinetypenode.hpp"
#include "opto/intrinsicnode.hpp"
#include "opto/locknode.hpp"
#include "opto/loopnode.hpp"
#include "opto/macro.hpp"
#include "opto/memnode.hpp"
#include "opto/narrowptrnode.hpp"
#include "opto/node.hpp"
#include "opto/opaquenode.hpp"
#include "opto/phaseX.hpp"
#include "opto/rootnode.hpp"
#include "opto/runtime.hpp"
#include "opto/subnode.hpp"
#include "opto/subtypenode.hpp"
#include "opto/type.hpp"
#include "runtime/sharedRuntime.hpp"
#include "utilities/macros.hpp"
#include "utilities/powerOfTwo.hpp"
#if INCLUDE_G1GC
#include "gc/g1/g1ThreadLocalData.hpp"
#endif // INCLUDE_G1GC
#if INCLUDE_SHENANDOAHGC
#include "gc/shenandoah/c2/shenandoahBarrierSetC2.hpp"
#endif


//
// Replace any references to "oldref" in inputs to "use" with "newref".
// Returns the number of replacements made.
//
int PhaseMacroExpand::replace_input(Node *use, Node *oldref, Node *newref) {
  int nreplacements = 0;
  uint req = use->req();
  for (uint j = 0; j < use->len(); j++) {
    Node *uin = use->in(j);
    if (uin == oldref) {
      if (j < req)
        use->set_req(j, newref);
      else
        use->set_prec(j, newref);
      nreplacements++;
    } else if (j >= req && uin == NULL) {
      break;
    }
  }
  return nreplacements;
}

Node* PhaseMacroExpand::opt_bits_test(Node* ctrl, Node* region, int edge, Node* word, int mask, int bits, bool return_fast_path) {
  Node* cmp;
  if (mask != 0) {
    Node* and_node = transform_later(new AndXNode(word, MakeConX(mask)));
    cmp = transform_later(new CmpXNode(and_node, MakeConX(bits)));
  } else {
    cmp = word;
  }
  Node* bol = transform_later(new BoolNode(cmp, BoolTest::ne));
  IfNode* iff = new IfNode( ctrl, bol, PROB_MIN, COUNT_UNKNOWN );
  transform_later(iff);

  // Fast path taken.
  Node *fast_taken = transform_later(new IfFalseNode(iff));

  // Fast path not-taken, i.e. slow path
  Node *slow_taken = transform_later(new IfTrueNode(iff));

  if (return_fast_path) {
    region->init_req(edge, slow_taken); // Capture slow-control
    return fast_taken;
  } else {
    region->init_req(edge, fast_taken); // Capture fast-control
    return slow_taken;
  }
}

//--------------------copy_predefined_input_for_runtime_call--------------------
void PhaseMacroExpand::copy_predefined_input_for_runtime_call(Node * ctrl, CallNode* oldcall, CallNode* call) {
  // Set fixed predefined input arguments
  call->init_req( TypeFunc::Control, ctrl );
  call->init_req( TypeFunc::I_O    , oldcall->in( TypeFunc::I_O) );
  call->init_req( TypeFunc::Memory , oldcall->in( TypeFunc::Memory ) ); // ?????
  call->init_req( TypeFunc::ReturnAdr, oldcall->in( TypeFunc::ReturnAdr ) );
  call->init_req( TypeFunc::FramePtr, oldcall->in( TypeFunc::FramePtr ) );
}

//------------------------------make_slow_call---------------------------------
CallNode* PhaseMacroExpand::make_slow_call(CallNode *oldcall, const TypeFunc* slow_call_type,
                                           address slow_call, const char* leaf_name, Node* slow_path,
                                           Node* parm0, Node* parm1, Node* parm2) {

  // Slow-path call
 CallNode *call = leaf_name
   ? (CallNode*)new CallLeafNode      ( slow_call_type, slow_call, leaf_name, TypeRawPtr::BOTTOM )
   : (CallNode*)new CallStaticJavaNode( slow_call_type, slow_call, OptoRuntime::stub_name(slow_call), oldcall->jvms()->bci(), TypeRawPtr::BOTTOM );

  // Slow path call has no side-effects, uses few values
  copy_predefined_input_for_runtime_call(slow_path, oldcall, call );
  if (parm0 != NULL)  call->init_req(TypeFunc::Parms+0, parm0);
  if (parm1 != NULL)  call->init_req(TypeFunc::Parms+1, parm1);
  if (parm2 != NULL)  call->init_req(TypeFunc::Parms+2, parm2);
  call->copy_call_debug_info(&_igvn, oldcall);
  call->set_cnt(PROB_UNLIKELY_MAG(4));  // Same effect as RC_UNCOMMON.
  _igvn.replace_node(oldcall, call);
  transform_later(call);

  return call;
}

void PhaseMacroExpand::extract_call_projections(CallNode *call) {
  _fallthroughproj = NULL;
  _fallthroughcatchproj = NULL;
  _ioproj_fallthrough = NULL;
  _ioproj_catchall = NULL;
  _catchallcatchproj = NULL;
  _memproj_fallthrough = NULL;
  _memproj_catchall = NULL;
  _resproj = NULL;
  for (DUIterator_Fast imax, i = call->fast_outs(imax); i < imax; i++) {
    ProjNode *pn = call->fast_out(i)->as_Proj();
    switch (pn->_con) {
      case TypeFunc::Control:
      {
        // For Control (fallthrough) and I_O (catch_all_index) we have CatchProj -> Catch -> Proj
        _fallthroughproj = pn;
        DUIterator_Fast jmax, j = pn->fast_outs(jmax);
        const Node *cn = pn->fast_out(j);
        if (cn->is_Catch()) {
          ProjNode *cpn = NULL;
          for (DUIterator_Fast kmax, k = cn->fast_outs(kmax); k < kmax; k++) {
            cpn = cn->fast_out(k)->as_Proj();
            assert(cpn->is_CatchProj(), "must be a CatchProjNode");
            if (cpn->_con == CatchProjNode::fall_through_index)
              _fallthroughcatchproj = cpn;
            else {
              assert(cpn->_con == CatchProjNode::catch_all_index, "must be correct index.");
              _catchallcatchproj = cpn;
            }
          }
        }
        break;
      }
      case TypeFunc::I_O:
        if (pn->_is_io_use)
          _ioproj_catchall = pn;
        else
          _ioproj_fallthrough = pn;
        break;
      case TypeFunc::Memory:
        if (pn->_is_io_use)
          _memproj_catchall = pn;
        else
          _memproj_fallthrough = pn;
        break;
      case TypeFunc::Parms:
        _resproj = pn;
        break;
      default:
        assert(false, "unexpected projection from allocation node.");
    }
  }

}

void PhaseMacroExpand::eliminate_gc_barrier(Node* p2x) {
  BarrierSetC2 *bs = BarrierSet::barrier_set()->barrier_set_c2();
  bs->eliminate_gc_barrier(this, p2x);
}

// Search for a memory operation for the specified memory slice.
static Node *scan_mem_chain(Node *mem, int alias_idx, int offset, Node *start_mem, Node *alloc, PhaseGVN *phase) {
  Node *orig_mem = mem;
  Node *alloc_mem = alloc->in(TypeFunc::Memory);
  const TypeOopPtr *tinst = phase->C->get_adr_type(alias_idx)->isa_oopptr();
  while (true) {
    if (mem == alloc_mem || mem == start_mem ) {
      return mem;  // hit one of our sentinels
    } else if (mem->is_MergeMem()) {
      mem = mem->as_MergeMem()->memory_at(alias_idx);
    } else if (mem->is_Proj() && mem->as_Proj()->_con == TypeFunc::Memory) {
      Node *in = mem->in(0);
      // we can safely skip over safepoints, calls, locks and membars because we
      // already know that the object is safe to eliminate.
      if (in->is_Initialize() && in->as_Initialize()->allocation() == alloc) {
        return in;
      } else if (in->is_Call()) {
        CallNode *call = in->as_Call();
        if (call->may_modify(tinst, phase)) {
          assert(call->is_ArrayCopy(), "ArrayCopy is the only call node that doesn't make allocation escape");
          if (call->as_ArrayCopy()->modifies(offset, offset, phase, false)) {
            return in;
          }
        }
        mem = in->in(TypeFunc::Memory);
      } else if (in->is_MemBar()) {
        ArrayCopyNode* ac = NULL;
        if (ArrayCopyNode::may_modify(tinst, in->as_MemBar(), phase, ac)) {
          assert(ac != NULL && ac->is_clonebasic(), "Only basic clone is a non escaping clone");
          return ac;
        }
        mem = in->in(TypeFunc::Memory);
      } else {
        assert(false, "unexpected projection");
      }
    } else if (mem->is_Store()) {
      const TypePtr* atype = mem->as_Store()->adr_type();
      int adr_idx = phase->C->get_alias_index(atype);
      if (adr_idx == alias_idx) {
        assert(atype->isa_oopptr(), "address type must be oopptr");
        int adr_offset = atype->flattened_offset();
        uint adr_iid = atype->is_oopptr()->instance_id();
        // Array elements references have the same alias_idx
        // but different offset and different instance_id.
        if (adr_offset == offset && adr_iid == alloc->_idx)
          return mem;
      } else {
        assert(adr_idx == Compile::AliasIdxRaw, "address must match or be raw");
      }
      mem = mem->in(MemNode::Memory);
    } else if (mem->is_ClearArray()) {
      if (!ClearArrayNode::step_through(&mem, alloc->_idx, phase)) {
        // Can not bypass initialization of the instance
        // we are looking.
        debug_only(intptr_t offset;)
        assert(alloc == AllocateNode::Ideal_allocation(mem->in(3), phase, offset), "sanity");
        InitializeNode* init = alloc->as_Allocate()->initialization();
        // We are looking for stored value, return Initialize node
        // or memory edge from Allocate node.
        if (init != NULL)
          return init;
        else
          return alloc->in(TypeFunc::Memory); // It will produce zero value (see callers).
      }
      // Otherwise skip it (the call updated 'mem' value).
    } else if (mem->Opcode() == Op_SCMemProj) {
      mem = mem->in(0);
      Node* adr = NULL;
      if (mem->is_LoadStore()) {
        adr = mem->in(MemNode::Address);
      } else {
        assert(mem->Opcode() == Op_EncodeISOArray ||
               mem->Opcode() == Op_StrCompressedCopy, "sanity");
        adr = mem->in(3); // Destination array
      }
      const TypePtr* atype = adr->bottom_type()->is_ptr();
      int adr_idx = phase->C->get_alias_index(atype);
      if (adr_idx == alias_idx) {
        DEBUG_ONLY(mem->dump();)
        assert(false, "Object is not scalar replaceable if a LoadStore node accesses its field");
        return NULL;
      }
      mem = mem->in(MemNode::Memory);
    } else if (mem->Opcode() == Op_StrInflatedCopy) {
      Node* adr = mem->in(3); // Destination array
      const TypePtr* atype = adr->bottom_type()->is_ptr();
      int adr_idx = phase->C->get_alias_index(atype);
      if (adr_idx == alias_idx) {
        DEBUG_ONLY(mem->dump();)
        assert(false, "Object is not scalar replaceable if a StrInflatedCopy node accesses its field");
        return NULL;
      }
      mem = mem->in(MemNode::Memory);
    } else {
      return mem;
    }
    assert(mem != orig_mem, "dead memory loop");
  }
}

// Generate loads from source of the arraycopy for fields of
// destination needed at a deoptimization point
Node* PhaseMacroExpand::make_arraycopy_load(ArrayCopyNode* ac, intptr_t offset, Node* ctl, Node* mem, BasicType ft, const Type *ftype, AllocateNode *alloc) {
  BasicType bt = ft;
  const Type *type = ftype;
  if (ft == T_NARROWOOP) {
    bt = T_OBJECT;
    type = ftype->make_oopptr();
  }
  Node* res = NULL;
  if (ac->is_clonebasic()) {
    assert(ac->in(ArrayCopyNode::Src) != ac->in(ArrayCopyNode::Dest), "clone source equals destination");
    Node* base = ac->in(ArrayCopyNode::Src);
    Node* adr = _igvn.transform(new AddPNode(base, base, MakeConX(offset)));
    const TypePtr* adr_type = _igvn.type(base)->is_ptr()->add_offset(offset);
    MergeMemNode* mergemen = MergeMemNode::make(mem);
    BarrierSetC2* bs = BarrierSet::barrier_set()->barrier_set_c2();
    res = ArrayCopyNode::load(bs, &_igvn, ctl, mergemen, adr, adr_type, type, bt);
  } else {
    if (ac->modifies(offset, offset, &_igvn, true)) {
      assert(ac->in(ArrayCopyNode::Dest) == alloc->result_cast(), "arraycopy destination should be allocation's result");
      uint shift = exact_log2(type2aelembytes(bt));
      Node* src_pos = ac->in(ArrayCopyNode::SrcPos);
      Node* dest_pos = ac->in(ArrayCopyNode::DestPos);
      const TypeInt* src_pos_t = _igvn.type(src_pos)->is_int();
      const TypeInt* dest_pos_t = _igvn.type(dest_pos)->is_int();

      Node* adr = NULL;
      Node* base = ac->in(ArrayCopyNode::Src);
      const TypePtr* adr_type = _igvn.type(base)->is_ptr();
      assert(adr_type->isa_aryptr(), "only arrays here");
      if (src_pos_t->is_con() && dest_pos_t->is_con()) {
        intptr_t off = ((src_pos_t->get_con() - dest_pos_t->get_con()) << shift) + offset;
        adr = _igvn.transform(new AddPNode(base, base, MakeConX(off)));
        adr_type = _igvn.type(adr)->is_ptr();
        assert(adr_type == _igvn.type(base)->is_aryptr()->add_field_offset_and_offset(off), "incorrect address type");
        if (ac->in(ArrayCopyNode::Src) == ac->in(ArrayCopyNode::Dest)) {
          // Don't emit a new load from src if src == dst but try to get the value from memory instead
          return value_from_mem(ac->in(TypeFunc::Memory), ctl, ft, ftype, adr_type->isa_oopptr(), alloc);
        }
      } else {
        if (ac->in(ArrayCopyNode::Src) == ac->in(ArrayCopyNode::Dest)) {
          // Non constant offset in the array: we can't statically
          // determine the value
          return NULL;
        }
        Node* diff = _igvn.transform(new SubINode(ac->in(ArrayCopyNode::SrcPos), ac->in(ArrayCopyNode::DestPos)));
#ifdef _LP64
        diff = _igvn.transform(new ConvI2LNode(diff));
#endif
        diff = _igvn.transform(new LShiftXNode(diff, intcon(shift)));

        Node* off = _igvn.transform(new AddXNode(MakeConX(offset), diff));
        adr = _igvn.transform(new AddPNode(base, base, off));
        // In the case of a flattened inline type array, each field has its
        // own slice so we need to extract the field being accessed from
        // the address computation
        adr_type = adr_type->is_aryptr()->add_field_offset_and_offset(offset)->add_offset(Type::OffsetBot);
        adr = _igvn.transform(new CastPPNode(adr, adr_type));
      }
      MergeMemNode* mergemen = MergeMemNode::make(mem);
      BarrierSetC2* bs = BarrierSet::barrier_set()->barrier_set_c2();
      res = ArrayCopyNode::load(bs, &_igvn, ctl, mergemen, adr, adr_type, type, bt);
    }
  }
  if (res != NULL) {
    if (ftype->isa_narrowoop()) {
      // PhaseMacroExpand::scalar_replacement adds DecodeN nodes
      assert(res->isa_DecodeN(), "should be narrow oop");
      res = _igvn.transform(new EncodePNode(res, ftype));
    }
    return res;
  }
  return NULL;
}

//
// Given a Memory Phi, compute a value Phi containing the values from stores
// on the input paths.
// Note: this function is recursive, its depth is limited by the "level" argument
// Returns the computed Phi, or NULL if it cannot compute it.
Node *PhaseMacroExpand::value_from_mem_phi(Node *mem, BasicType ft, const Type *phi_type, const TypeOopPtr *adr_t, AllocateNode *alloc, Node_Stack *value_phis, int level) {
  assert(mem->is_Phi(), "sanity");
  int alias_idx = C->get_alias_index(adr_t);
  int offset = adr_t->flattened_offset();
  int instance_id = adr_t->instance_id();

  // Check if an appropriate value phi already exists.
  Node* region = mem->in(0);
  for (DUIterator_Fast kmax, k = region->fast_outs(kmax); k < kmax; k++) {
    Node* phi = region->fast_out(k);
    if (phi->is_Phi() && phi != mem &&
        phi->as_Phi()->is_same_inst_field(phi_type, (int)mem->_idx, instance_id, alias_idx, offset)) {
      return phi;
    }
  }
  // Check if an appropriate new value phi already exists.
  Node* new_phi = value_phis->find(mem->_idx);
  if (new_phi != NULL)
    return new_phi;

  if (level <= 0) {
    return NULL; // Give up: phi tree too deep
  }
  Node *start_mem = C->start()->proj_out_or_null(TypeFunc::Memory);
  Node *alloc_mem = alloc->in(TypeFunc::Memory);

  uint length = mem->req();
  GrowableArray <Node *> values(length, length, NULL);

  // create a new Phi for the value
  PhiNode *phi = new PhiNode(mem->in(0), phi_type, NULL, mem->_idx, instance_id, alias_idx, offset);
  transform_later(phi);
  value_phis->push(phi, mem->_idx);

  for (uint j = 1; j < length; j++) {
    Node *in = mem->in(j);
    if (in == NULL || in->is_top()) {
      values.at_put(j, in);
    } else  {
      Node *val = scan_mem_chain(in, alias_idx, offset, start_mem, alloc, &_igvn);
      if (val == start_mem || val == alloc_mem) {
        // hit a sentinel, return appropriate 0 value
        Node* default_value = alloc->in(AllocateNode::DefaultValue);
        if (default_value != NULL) {
          values.at_put(j, default_value);
        } else {
          assert(alloc->in(AllocateNode::RawDefaultValue) == NULL, "default value may not be null");
          values.at_put(j, _igvn.zerocon(ft));
        }
        continue;
      }
      if (val->is_Initialize()) {
        val = val->as_Initialize()->find_captured_store(offset, type2aelembytes(ft), &_igvn);
      }
      if (val == NULL) {
        return NULL;  // can't find a value on this path
      }
      if (val == mem) {
        values.at_put(j, mem);
      } else if (val->is_Store()) {
        Node* n = val->in(MemNode::ValueIn);
        BarrierSetC2* bs = BarrierSet::barrier_set()->barrier_set_c2();
        n = bs->step_over_gc_barrier(n);
        values.at_put(j, n);
      } else if(val->is_Proj() && val->in(0) == alloc) {
        Node* default_value = alloc->in(AllocateNode::DefaultValue);
        if (default_value != NULL) {
          values.at_put(j, default_value);
        } else {
          assert(alloc->in(AllocateNode::RawDefaultValue) == NULL, "default value may not be null");
          values.at_put(j, _igvn.zerocon(ft));
        }
      } else if (val->is_Phi()) {
        val = value_from_mem_phi(val, ft, phi_type, adr_t, alloc, value_phis, level-1);
        if (val == NULL) {
          return NULL;
        }
        values.at_put(j, val);
      } else if (val->Opcode() == Op_SCMemProj) {
        assert(val->in(0)->is_LoadStore() ||
               val->in(0)->Opcode() == Op_EncodeISOArray ||
               val->in(0)->Opcode() == Op_StrCompressedCopy, "sanity");
        assert(false, "Object is not scalar replaceable if a LoadStore node accesses its field");
        return NULL;
      } else if (val->is_ArrayCopy()) {
        Node* res = make_arraycopy_load(val->as_ArrayCopy(), offset, val->in(0), val->in(TypeFunc::Memory), ft, phi_type, alloc);
        if (res == NULL) {
          return NULL;
        }
        values.at_put(j, res);
      } else {
#ifdef ASSERT
        val->dump();
        assert(false, "unknown node on this path");
#endif
        return NULL;  // unknown node on this path
      }
    }
  }
  // Set Phi's inputs
  for (uint j = 1; j < length; j++) {
    if (values.at(j) == mem) {
      phi->init_req(j, phi);
    } else {
      phi->init_req(j, values.at(j));
    }
  }
  return phi;
}

// Search the last value stored into the object's field.
Node *PhaseMacroExpand::value_from_mem(Node *sfpt_mem, Node *sfpt_ctl, BasicType ft, const Type *ftype, const TypeOopPtr *adr_t, AllocateNode *alloc) {
  assert(adr_t->is_known_instance_field(), "instance required");
  int instance_id = adr_t->instance_id();
  assert((uint)instance_id == alloc->_idx, "wrong allocation");

  int alias_idx = C->get_alias_index(adr_t);
  int offset = adr_t->flattened_offset();
  Node *start_mem = C->start()->proj_out_or_null(TypeFunc::Memory);
  Node *alloc_mem = alloc->in(TypeFunc::Memory);
  VectorSet visited;

  bool done = sfpt_mem == alloc_mem;
  Node *mem = sfpt_mem;
  while (!done) {
    if (visited.test_set(mem->_idx)) {
      return NULL;  // found a loop, give up
    }
    mem = scan_mem_chain(mem, alias_idx, offset, start_mem, alloc, &_igvn);
    if (mem == start_mem || mem == alloc_mem) {
      done = true;  // hit a sentinel, return appropriate 0 value
    } else if (mem->is_Initialize()) {
      mem = mem->as_Initialize()->find_captured_store(offset, type2aelembytes(ft), &_igvn);
      if (mem == NULL) {
        done = true; // Something went wrong.
      } else if (mem->is_Store()) {
        const TypePtr* atype = mem->as_Store()->adr_type();
        assert(C->get_alias_index(atype) == Compile::AliasIdxRaw, "store is correct memory slice");
        done = true;
      }
    } else if (mem->is_Store()) {
      const TypeOopPtr* atype = mem->as_Store()->adr_type()->isa_oopptr();
      assert(atype != NULL, "address type must be oopptr");
      assert(C->get_alias_index(atype) == alias_idx &&
             atype->is_known_instance_field() && atype->flattened_offset() == offset &&
             atype->instance_id() == instance_id, "store is correct memory slice");
      done = true;
    } else if (mem->is_Phi()) {
      // try to find a phi's unique input
      Node *unique_input = NULL;
      Node *top = C->top();
      for (uint i = 1; i < mem->req(); i++) {
        Node *n = scan_mem_chain(mem->in(i), alias_idx, offset, start_mem, alloc, &_igvn);
        if (n == NULL || n == top || n == mem) {
          continue;
        } else if (unique_input == NULL) {
          unique_input = n;
        } else if (unique_input != n) {
          unique_input = top;
          break;
        }
      }
      if (unique_input != NULL && unique_input != top) {
        mem = unique_input;
      } else {
        done = true;
      }
    } else if (mem->is_ArrayCopy()) {
      done = true;
    } else {
      assert(false, "unexpected node");
    }
  }
  if (mem != NULL) {
    if (mem == start_mem || mem == alloc_mem) {
      // hit a sentinel, return appropriate 0 value
      Node* default_value = alloc->in(AllocateNode::DefaultValue);
      if (default_value != NULL) {
        return default_value;
      }
      assert(alloc->in(AllocateNode::RawDefaultValue) == NULL, "default value may not be null");
      return _igvn.zerocon(ft);
    } else if (mem->is_Store()) {
      Node* n = mem->in(MemNode::ValueIn);
      BarrierSetC2* bs = BarrierSet::barrier_set()->barrier_set_c2();
      n = bs->step_over_gc_barrier(n);
      return n;
    } else if (mem->is_Phi()) {
      // attempt to produce a Phi reflecting the values on the input paths of the Phi
      Node_Stack value_phis(8);
      Node* phi = value_from_mem_phi(mem, ft, ftype, adr_t, alloc, &value_phis, ValueSearchLimit);
      if (phi != NULL) {
        return phi;
      } else {
        // Kill all new Phis
        while(value_phis.is_nonempty()) {
          Node* n = value_phis.node();
          _igvn.replace_node(n, C->top());
          value_phis.pop();
        }
      }
    } else if (mem->is_ArrayCopy()) {
      Node* ctl = mem->in(0);
      Node* m = mem->in(TypeFunc::Memory);
      if (sfpt_ctl->is_Proj() && sfpt_ctl->as_Proj()->is_uncommon_trap_proj(Deoptimization::Reason_none)) {
        // pin the loads in the uncommon trap path
        ctl = sfpt_ctl;
        m = sfpt_mem;
      }
      return make_arraycopy_load(mem->as_ArrayCopy(), offset, ctl, m, ft, ftype, alloc);
    }
  }
  // Something went wrong.
  return NULL;
}

// Search the last value stored into the inline type's fields.
Node* PhaseMacroExpand::inline_type_from_mem(Node* mem, Node* ctl, ciInlineKlass* vk, const TypeAryPtr* adr_type, int offset, AllocateNode* alloc) {
  // Subtract the offset of the first field to account for the missing oop header
  offset -= vk->first_field_offset();
  // Create a new InlineTypeNode and retrieve the field values from memory
  InlineTypeNode* vt = InlineTypeNode::make_uninitialized(_igvn, vk)->as_InlineType();
  for (int i = 0; i < vk->nof_declared_nonstatic_fields(); ++i) {
    ciType* field_type = vt->field_type(i);
    int field_offset = offset + vt->field_offset(i);
    // Each inline type field has its own memory slice
    adr_type = adr_type->with_field_offset(field_offset);
    Node* value = NULL;
    if (vt->field_is_flattened(i)) {
      value = inline_type_from_mem(mem, ctl, field_type->as_inline_klass(), adr_type, field_offset, alloc);
    } else {
      const Type* ft = Type::get_const_type(field_type);
      BasicType bt = field_type->basic_type();
      if (UseCompressedOops && !is_java_primitive(bt)) {
        ft = ft->make_narrowoop();
        bt = T_NARROWOOP;
      }
      value = value_from_mem(mem, ctl, bt, ft, adr_type, alloc);
      if (value != NULL && ft->isa_narrowoop()) {
        assert(UseCompressedOops, "unexpected narrow oop");
        value = transform_later(new DecodeNNode(value, value->get_ptr_type()));
      }
    }
    if (value != NULL) {
      vt->set_field_value(i, value);
    } else {
      // We might have reached the TrackedInitializationLimit
      return NULL;
    }
  }
  return transform_later(vt);
}

// Check the possibility of scalar replacement.
bool PhaseMacroExpand::can_eliminate_allocation(AllocateNode *alloc, GrowableArray <SafePointNode *>& safepoints) {
  //  Scan the uses of the allocation to check for anything that would
  //  prevent us from eliminating it.
  NOT_PRODUCT( const char* fail_eliminate = NULL; )
  DEBUG_ONLY( Node* disq_node = NULL; )
  bool  can_eliminate = true;

  Node* res = alloc->result_cast();
  const TypeOopPtr* res_type = NULL;
  if (res == NULL) {
    // All users were eliminated.
  } else if (!res->is_CheckCastPP()) {
    NOT_PRODUCT(fail_eliminate = "Allocation does not have unique CheckCastPP";)
    can_eliminate = false;
  } else {
    res_type = _igvn.type(res)->isa_oopptr();
    if (res_type == NULL) {
      NOT_PRODUCT(fail_eliminate = "Neither instance or array allocation";)
      can_eliminate = false;
    } else if (res_type->isa_aryptr()) {
      int length = alloc->in(AllocateNode::ALength)->find_int_con(-1);
      if (length < 0) {
        NOT_PRODUCT(fail_eliminate = "Array's size is not constant";)
        can_eliminate = false;
      }
    }
  }

  if (can_eliminate && res != NULL) {
    for (DUIterator_Fast jmax, j = res->fast_outs(jmax);
                               j < jmax && can_eliminate; j++) {
      Node* use = res->fast_out(j);

      if (use->is_AddP()) {
        const TypePtr* addp_type = _igvn.type(use)->is_ptr();
        int offset = addp_type->offset();

        if (offset == Type::OffsetTop || offset == Type::OffsetBot) {
          NOT_PRODUCT(fail_eliminate = "Undefined field referrence";)
          can_eliminate = false;
          break;
        }
        for (DUIterator_Fast kmax, k = use->fast_outs(kmax);
                                   k < kmax && can_eliminate; k++) {
          Node* n = use->fast_out(k);
          if (!n->is_Store() && n->Opcode() != Op_CastP2X
              SHENANDOAHGC_ONLY(&& (!UseShenandoahGC || !ShenandoahBarrierSetC2::is_shenandoah_wb_pre_call(n))) ) {
            DEBUG_ONLY(disq_node = n;)
            if (n->is_Load() || n->is_LoadStore()) {
              NOT_PRODUCT(fail_eliminate = "Field load";)
            } else {
              NOT_PRODUCT(fail_eliminate = "Not store field reference";)
            }
            can_eliminate = false;
          }
        }
      } else if (use->is_ArrayCopy() &&
                 (use->as_ArrayCopy()->is_clonebasic() ||
                  use->as_ArrayCopy()->is_arraycopy_validated() ||
                  use->as_ArrayCopy()->is_copyof_validated() ||
                  use->as_ArrayCopy()->is_copyofrange_validated()) &&
                 use->in(ArrayCopyNode::Dest) == res) {
        // ok to eliminate
      } else if (use->is_SafePoint()) {
        SafePointNode* sfpt = use->as_SafePoint();
        if (sfpt->is_Call() && sfpt->as_Call()->has_non_debug_use(res)) {
          // Object is passed as argument.
          DEBUG_ONLY(disq_node = use;)
          NOT_PRODUCT(fail_eliminate = "Object is passed as argument";)
          can_eliminate = false;
        }
        Node* sfptMem = sfpt->memory();
        if (sfptMem == NULL || sfptMem->is_top()) {
          DEBUG_ONLY(disq_node = use;)
          NOT_PRODUCT(fail_eliminate = "NULL or TOP memory";)
          can_eliminate = false;
        } else {
          safepoints.append_if_missing(sfpt);
        }
      } else if (use->is_InlineType() && use->isa_InlineType()->get_oop() == res) {
        // ok to eliminate
      } else if (use->Opcode() == Op_StoreX && use->in(MemNode::Address) == res) {
        // store to mark work
      } else if (use->Opcode() != Op_CastP2X) { // CastP2X is used by card mark
        if (use->is_Phi()) {
          if (use->outcnt() == 1 && use->unique_out()->Opcode() == Op_Return) {
            NOT_PRODUCT(fail_eliminate = "Object is return value";)
          } else {
            NOT_PRODUCT(fail_eliminate = "Object is referenced by Phi";)
          }
          DEBUG_ONLY(disq_node = use;)
        } else {
          if (use->Opcode() == Op_Return) {
            NOT_PRODUCT(fail_eliminate = "Object is return value";)
          } else {
            NOT_PRODUCT(fail_eliminate = "Object is referenced by node";)
          }
          DEBUG_ONLY(disq_node = use;)
        }
        can_eliminate = false;
      } else {
        assert(use->Opcode() == Op_CastP2X, "should be");
        assert(!use->has_out_with(Op_OrL), "should have been removed because oop is never null");
      }
    }
  }

#ifndef PRODUCT
  if (PrintEliminateAllocations) {
    if (can_eliminate) {
      tty->print("Scalar ");
      if (res == NULL)
        alloc->dump();
      else
        res->dump();
    } else if (alloc->_is_scalar_replaceable) {
      tty->print("NotScalar (%s)", fail_eliminate);
      if (res == NULL)
        alloc->dump();
      else
        res->dump();
#ifdef ASSERT
      if (disq_node != NULL) {
          tty->print("  >>>> ");
          disq_node->dump();
      }
#endif /*ASSERT*/
    }
  }
#endif
  return can_eliminate;
}

// Do scalar replacement.
bool PhaseMacroExpand::scalar_replacement(AllocateNode *alloc, GrowableArray <SafePointNode *>& safepoints) {
  GrowableArray <SafePointNode *> safepoints_done;

  ciKlass* klass = NULL;
  ciInstanceKlass* iklass = NULL;
  int nfields = 0;
  int array_base = 0;
  int element_size = 0;
  BasicType basic_elem_type = T_ILLEGAL;
  ciType* elem_type = NULL;

  Node* res = alloc->result_cast();
  assert(res == NULL || res->is_CheckCastPP(), "unexpected AllocateNode result");
  const TypeOopPtr* res_type = NULL;
  if (res != NULL) { // Could be NULL when there are no users
    res_type = _igvn.type(res)->isa_oopptr();
  }

  if (res != NULL) {
    klass = res_type->klass();
    if (res_type->isa_instptr()) {
      // find the fields of the class which will be needed for safepoint debug information
      assert(klass->is_instance_klass(), "must be an instance klass.");
      iklass = klass->as_instance_klass();
      nfields = iklass->nof_nonstatic_fields();
    } else {
      // find the array's elements which will be needed for safepoint debug information
      nfields = alloc->in(AllocateNode::ALength)->find_int_con(-1);
      assert(klass->is_array_klass() && nfields >= 0, "must be an array klass.");
      elem_type = klass->as_array_klass()->element_type();
      basic_elem_type = elem_type->basic_type();
      if (elem_type->is_inlinetype() && !klass->is_flat_array_klass()) {
        assert(basic_elem_type == T_INLINE_TYPE, "unexpected element basic type");
        basic_elem_type = T_OBJECT;
      }
      array_base = arrayOopDesc::base_offset_in_bytes(basic_elem_type);
      element_size = type2aelembytes(basic_elem_type);
      if (klass->is_flat_array_klass()) {
        // Flattened inline type array
        element_size = klass->as_flat_array_klass()->element_byte_size();
      }
    }
  }
  //
  // Process the safepoint uses
  //
  Unique_Node_List value_worklist;
  while (safepoints.length() > 0) {
    SafePointNode* sfpt = safepoints.pop();
    Node* mem = sfpt->memory();
    Node* ctl = sfpt->control();
    assert(sfpt->jvms() != NULL, "missed JVMS");
    // Fields of scalar objs are referenced only at the end
    // of regular debuginfo at the last (youngest) JVMS.
    // Record relative start index.
    uint first_ind = (sfpt->req() - sfpt->jvms()->scloff());
    SafePointScalarObjectNode* sobj = new SafePointScalarObjectNode(res_type,
#ifdef ASSERT
                                                 alloc,
#endif
                                                 first_ind, nfields);
    sobj->init_req(0, C->root());
    transform_later(sobj);

    // Scan object's fields adding an input to the safepoint for each field.
    for (int j = 0; j < nfields; j++) {
      intptr_t offset;
      ciField* field = NULL;
      if (iklass != NULL) {
        field = iklass->nonstatic_field_at(j);
        offset = field->offset();
        elem_type = field->type();
        basic_elem_type = field->layout_type();
        assert(!field->is_flattened(), "flattened inline type fields should not have safepoint uses");
      } else {
        offset = array_base + j * (intptr_t)element_size;
      }

      const Type *field_type;
      // The next code is taken from Parse::do_get_xxx().
      if (is_reference_type(basic_elem_type)) {
        if (!elem_type->is_loaded()) {
          field_type = TypeInstPtr::BOTTOM;
        } else if (field != NULL && field->is_static_constant()) {
          // This can happen if the constant oop is non-perm.
          ciObject* con = field->constant_value().as_object();
          // Do not "join" in the previous type; it doesn't add value,
          // and may yield a vacuous result if the field is of interface type.
          field_type = TypeOopPtr::make_from_constant(con)->isa_oopptr();
          assert(field_type != NULL, "field singleton type must be consistent");
        } else {
          field_type = TypeOopPtr::make_from_klass(elem_type->as_klass());
        }
        if (UseCompressedOops) {
          field_type = field_type->make_narrowoop();
          basic_elem_type = T_NARROWOOP;
        }
      } else {
        field_type = Type::get_const_basic_type(basic_elem_type);
      }

      Node* field_val = NULL;
      const TypeOopPtr* field_addr_type = res_type->add_offset(offset)->isa_oopptr();
      if (klass->is_flat_array_klass()) {
        ciInlineKlass* vk = elem_type->as_inline_klass();
        assert(vk->flatten_array(), "must be flattened");
        field_val = inline_type_from_mem(mem, ctl, vk, field_addr_type->isa_aryptr(), 0, alloc);
      } else {
        field_val = value_from_mem(mem, ctl, basic_elem_type, field_type, field_addr_type, alloc);
      }
      if (field_val == NULL) {
        // We weren't able to find a value for this field,
        // give up on eliminating this allocation.

        // Remove any extra entries we added to the safepoint.
        uint last = sfpt->req() - 1;
        for (int k = 0;  k < j; k++) {
          sfpt->del_req(last--);
        }
        _igvn._worklist.push(sfpt);
        // rollback processed safepoints
        while (safepoints_done.length() > 0) {
          SafePointNode* sfpt_done = safepoints_done.pop();
          // remove any extra entries we added to the safepoint
          last = sfpt_done->req() - 1;
          for (int k = 0;  k < nfields; k++) {
            sfpt_done->del_req(last--);
          }
          JVMState *jvms = sfpt_done->jvms();
          jvms->set_endoff(sfpt_done->req());
          // Now make a pass over the debug information replacing any references
          // to SafePointScalarObjectNode with the allocated object.
          int start = jvms->debug_start();
          int end   = jvms->debug_end();
          for (int i = start; i < end; i++) {
            if (sfpt_done->in(i)->is_SafePointScalarObject()) {
              SafePointScalarObjectNode* scobj = sfpt_done->in(i)->as_SafePointScalarObject();
              if (scobj->first_index(jvms) == sfpt_done->req() &&
                  scobj->n_fields() == (uint)nfields) {
                assert(scobj->alloc() == alloc, "sanity");
                sfpt_done->set_req(i, res);
              }
            }
          }
          _igvn._worklist.push(sfpt_done);
        }
#ifndef PRODUCT
        if (PrintEliminateAllocations) {
          if (field != NULL) {
            tty->print("=== At SafePoint node %d can't find value of Field: ",
                       sfpt->_idx);
            field->print();
            int field_idx = C->get_alias_index(field_addr_type);
            tty->print(" (alias_idx=%d)", field_idx);
          } else { // Array's element
            tty->print("=== At SafePoint node %d can't find value of array element [%d]",
                       sfpt->_idx, j);
          }
          tty->print(", which prevents elimination of: ");
          if (res == NULL)
            alloc->dump();
          else
            res->dump();
        }
#endif
        return false;
      }
      if (field_val->is_InlineType()) {
        // Keep track of inline types to scalarize them later
        value_worklist.push(field_val);
      } else if (UseCompressedOops && field_type->isa_narrowoop()) {
        // Enable "DecodeN(EncodeP(Allocate)) --> Allocate" transformation
        // to be able scalar replace the allocation.
        if (field_val->is_EncodeP()) {
          field_val = field_val->in(1);
        } else {
          field_val = transform_later(new DecodeNNode(field_val, field_val->get_ptr_type()));
        }
      }
      sfpt->add_req(field_val);
    }
    JVMState *jvms = sfpt->jvms();
    jvms->set_endoff(sfpt->req());
    // Now make a pass over the debug information replacing any references
    // to the allocated object with "sobj"
    int start = jvms->debug_start();
    int end   = jvms->debug_end();
    sfpt->replace_edges_in_range(res, sobj, start, end);
    _igvn._worklist.push(sfpt);
    safepoints_done.append_if_missing(sfpt); // keep it for rollback
  }
  // Scalarize inline types that were added to the safepoint
  for (uint i = 0; i < value_worklist.size(); ++i) {
    Node* vt = value_worklist.at(i);
    vt->as_InlineType()->make_scalar_in_safepoints(&_igvn);
  }
  return true;
}

static void disconnect_projections(MultiNode* n, PhaseIterGVN& igvn) {
  Node* ctl_proj = n->proj_out_or_null(TypeFunc::Control);
  Node* mem_proj = n->proj_out_or_null(TypeFunc::Memory);
  if (ctl_proj != NULL) {
    igvn.replace_node(ctl_proj, n->in(0));
  }
  if (mem_proj != NULL) {
    igvn.replace_node(mem_proj, n->in(TypeFunc::Memory));
  }
}

// Process users of eliminated allocation.
void PhaseMacroExpand::process_users_of_allocation(CallNode *alloc, bool inline_alloc) {
  Node* res = alloc->result_cast();
  if (res != NULL) {
    for (DUIterator_Last jmin, j = res->last_outs(jmin); j >= jmin; ) {
      Node *use = res->last_out(j);
      uint oc1 = res->outcnt();

      if (use->is_AddP()) {
        for (DUIterator_Last kmin, k = use->last_outs(kmin); k >= kmin; ) {
          Node *n = use->last_out(k);
          uint oc2 = use->outcnt();
          if (n->is_Store()) {
            for (DUIterator_Fast pmax, p = n->fast_outs(pmax); p < pmax; p++) {
              MemBarNode* mb = n->fast_out(p)->isa_MemBar();
              if (mb != NULL && mb->req() <= MemBarNode::Precedent && mb->in(MemBarNode::Precedent) == n) {
                // MemBarVolatiles should have been removed by MemBarNode::Ideal() for non-inline allocations
                assert(inline_alloc, "MemBarVolatile should be eliminated for non-escaping object");
                mb->remove(&_igvn);
              }
            }
            _igvn.replace_node(n, n->in(MemNode::Memory));
          } else {
            eliminate_gc_barrier(n);
          }
          k -= (oc2 - use->outcnt());
        }
        _igvn.remove_dead_node(use);
      } else if (use->is_ArrayCopy()) {
        // Disconnect ArrayCopy node
        ArrayCopyNode* ac = use->as_ArrayCopy();
        if (ac->is_clonebasic()) {
          Node* membar_after = ac->proj_out(TypeFunc::Control)->unique_ctrl_out();
          disconnect_projections(ac, _igvn);
          assert(alloc->in(TypeFunc::Memory)->is_Proj() && alloc->in(TypeFunc::Memory)->in(0)->Opcode() == Op_MemBarCPUOrder, "mem barrier expected before allocation");
          Node* membar_before = alloc->in(TypeFunc::Memory)->in(0);
          disconnect_projections(membar_before->as_MemBar(), _igvn);
          if (membar_after->is_MemBar()) {
            disconnect_projections(membar_after->as_MemBar(), _igvn);
          }
        } else {
          assert(ac->is_arraycopy_validated() ||
                 ac->is_copyof_validated() ||
                 ac->is_copyofrange_validated(), "unsupported");
          CallProjections* callprojs = ac->extract_projections(true);

          _igvn.replace_node(callprojs->fallthrough_ioproj, ac->in(TypeFunc::I_O));
          _igvn.replace_node(callprojs->fallthrough_memproj, ac->in(TypeFunc::Memory));
          _igvn.replace_node(callprojs->fallthrough_catchproj, ac->in(TypeFunc::Control));

          // Set control to top. IGVN will remove the remaining projections
          ac->set_req(0, top());
          ac->replace_edge(res, top());

          // Disconnect src right away: it can help find new
          // opportunities for allocation elimination
          Node* src = ac->in(ArrayCopyNode::Src);
          ac->replace_edge(src, top());
          // src can be top at this point if src and dest of the
          // arraycopy were the same
          if (src->outcnt() == 0 && !src->is_top()) {
            _igvn.remove_dead_node(src);
          }
        }
        _igvn._worklist.push(ac);
      } else if (use->is_InlineType()) {
        assert(use->isa_InlineType()->get_oop() == res, "unexpected inline type use");
        _igvn.rehash_node_delayed(use);
        use->isa_InlineType()->set_oop(_igvn.zerocon(T_INLINE_TYPE));
      } else if (use->is_Store()) {
        _igvn.replace_node(use, use->in(MemNode::Memory));
      } else {
        eliminate_gc_barrier(use);
      }
      j -= (oc1 - res->outcnt());
    }
    assert(res->outcnt() == 0, "all uses of allocated objects must be deleted");
    _igvn.remove_dead_node(res);
  }

  //
  // Process other users of allocation's projections
  //
  if (_resproj != NULL && _resproj->outcnt() != 0) {
    // First disconnect stores captured by Initialize node.
    // If Initialize node is eliminated first in the following code,
    // it will kill such stores and DUIterator_Last will assert.
    for (DUIterator_Fast jmax, j = _resproj->fast_outs(jmax);  j < jmax; j++) {
      Node *use = _resproj->fast_out(j);
      if (use->is_AddP()) {
        // raw memory addresses used only by the initialization
        _igvn.replace_node(use, C->top());
        --j; --jmax;
      }
    }
    for (DUIterator_Last jmin, j = _resproj->last_outs(jmin); j >= jmin; ) {
      Node *use = _resproj->last_out(j);
      uint oc1 = _resproj->outcnt();
      if (use->is_Initialize()) {
        // Eliminate Initialize node.
        InitializeNode *init = use->as_Initialize();
        assert(init->outcnt() <= 2, "only a control and memory projection expected");
        Node *ctrl_proj = init->proj_out_or_null(TypeFunc::Control);
        if (ctrl_proj != NULL) {
          // Inline type buffer allocations are followed by a membar
          Node* membar_after = ctrl_proj->unique_ctrl_out();
          if (inline_alloc && membar_after->Opcode() == Op_MemBarCPUOrder) {
            membar_after->as_MemBar()->remove(&_igvn);
          }
          _igvn.replace_node(ctrl_proj, init->in(TypeFunc::Control));
#ifdef ASSERT
          Node* tmp = init->in(TypeFunc::Control);
          assert(tmp == _fallthroughcatchproj, "allocation control projection");
#endif
        }
        Node *mem_proj = init->proj_out_or_null(TypeFunc::Memory);
        if (mem_proj != NULL) {
          Node *mem = init->in(TypeFunc::Memory);
#ifdef ASSERT
          if (mem->is_MergeMem()) {
            assert(mem->in(TypeFunc::Memory) == _memproj_fallthrough, "allocation memory projection");
          } else {
            assert(mem == _memproj_fallthrough, "allocation memory projection");
          }
#endif
          _igvn.replace_node(mem_proj, mem);
        }
      } else if (use->Opcode() == Op_MemBarStoreStore) {
        // Inline type buffer allocations are followed by a membar
        assert(inline_alloc, "Unexpected MemBarStoreStore");
        use->as_MemBar()->remove(&_igvn);
      } else  {
        assert(false, "only Initialize or AddP expected");
      }
      j -= (oc1 - _resproj->outcnt());
    }
  }
  if (_fallthroughcatchproj != NULL) {
    _igvn.replace_node(_fallthroughcatchproj, alloc->in(TypeFunc::Control));
  }
  if (_memproj_fallthrough != NULL) {
    _igvn.replace_node(_memproj_fallthrough, alloc->in(TypeFunc::Memory));
  }
  if (_memproj_catchall != NULL) {
    _igvn.replace_node(_memproj_catchall, C->top());
  }
  if (_ioproj_fallthrough != NULL) {
    _igvn.replace_node(_ioproj_fallthrough, alloc->in(TypeFunc::I_O));
  }
  if (_ioproj_catchall != NULL) {
    _igvn.replace_node(_ioproj_catchall, C->top());
  }
  if (_catchallcatchproj != NULL) {
    _igvn.replace_node(_catchallcatchproj, C->top());
  }
}

bool PhaseMacroExpand::eliminate_allocate_node(AllocateNode *alloc) {
  // Don't do scalar replacement if the frame can be popped by JVMTI:
  // if reallocation fails during deoptimization we'll pop all
  // interpreter frames for this compiled frame and that won't play
  // nice with JVMTI popframe.
  if (!EliminateAllocations || JvmtiExport::can_pop_frame()) {
    return false;
  }
  Node* klass = alloc->in(AllocateNode::KlassNode);
  const TypeKlassPtr* tklass = _igvn.type(klass)->is_klassptr();

  // Attempt to eliminate inline type buffer allocations
  // regardless of usage and escape/replaceable status.
  bool inline_alloc = tklass->klass()->is_inlinetype();
  if (!alloc->_is_non_escaping && !inline_alloc) {
    return false;
  }
  // Eliminate boxing allocations which are not used
  // regardless of scalar replaceable status.
  Node* res = alloc->result_cast();
  bool boxing_alloc = (res == NULL) && C->eliminate_boxing() &&
                      tklass->klass()->is_instance_klass() &&
                      tklass->klass()->as_instance_klass()->is_box_klass();
  if (!alloc->_is_scalar_replaceable && !boxing_alloc && !inline_alloc) {
    return false;
  }

  extract_call_projections(alloc);

  GrowableArray <SafePointNode *> safepoints;
  if (!can_eliminate_allocation(alloc, safepoints)) {
    return false;
  }

  if (!alloc->_is_scalar_replaceable) {
    assert(res == NULL || inline_alloc, "sanity");
    // We can only eliminate allocation if all debug info references
    // are already replaced with SafePointScalarObject because
    // we can't search for a fields value without instance_id.
    if (safepoints.length() > 0) {
      assert(!inline_alloc, "Inline type allocations should not have safepoint uses");
      return false;
    }
  }

  if (!scalar_replacement(alloc, safepoints)) {
    return false;
  }

  CompileLog* log = C->log();
  if (log != NULL) {
    log->head("eliminate_allocation type='%d'",
              log->identify(tklass->klass()));
    JVMState* p = alloc->jvms();
    while (p != NULL) {
      log->elem("jvms bci='%d' method='%d'", p->bci(), log->identify(p->method()));
      p = p->caller();
    }
    log->tail("eliminate_allocation");
  }

  process_users_of_allocation(alloc, inline_alloc);

#ifndef PRODUCT
  if (PrintEliminateAllocations) {
    if (alloc->is_AllocateArray())
      tty->print_cr("++++ Eliminated: %d AllocateArray", alloc->_idx);
    else
      tty->print_cr("++++ Eliminated: %d Allocate", alloc->_idx);
  }
#endif

  return true;
}

bool PhaseMacroExpand::eliminate_boxing_node(CallStaticJavaNode *boxing) {
  // EA should remove all uses of non-escaping boxing node.
  if (!C->eliminate_boxing() || boxing->proj_out_or_null(TypeFunc::Parms) != NULL) {
    return false;
  }

  assert(boxing->result_cast() == NULL, "unexpected boxing node result");

  extract_call_projections(boxing);

  const TypeTuple* r = boxing->tf()->range_sig();
  assert(r->cnt() > TypeFunc::Parms, "sanity");
  const TypeInstPtr* t = r->field_at(TypeFunc::Parms)->isa_instptr();
  assert(t != NULL, "sanity");

  CompileLog* log = C->log();
  if (log != NULL) {
    log->head("eliminate_boxing type='%d'",
              log->identify(t->klass()));
    JVMState* p = boxing->jvms();
    while (p != NULL) {
      log->elem("jvms bci='%d' method='%d'", p->bci(), log->identify(p->method()));
      p = p->caller();
    }
    log->tail("eliminate_boxing");
  }

  process_users_of_allocation(boxing);

#ifndef PRODUCT
  if (PrintEliminateAllocations) {
    tty->print("++++ Eliminated: %d ", boxing->_idx);
    boxing->method()->print_short_name(tty);
    tty->cr();
  }
#endif

  return true;
}

//---------------------------set_eden_pointers-------------------------
void PhaseMacroExpand::set_eden_pointers(Node* &eden_top_adr, Node* &eden_end_adr) {
  if (UseTLAB) {                // Private allocation: load from TLS
    Node* thread = transform_later(new ThreadLocalNode());
    int tlab_top_offset = in_bytes(JavaThread::tlab_top_offset());
    int tlab_end_offset = in_bytes(JavaThread::tlab_end_offset());
    eden_top_adr = basic_plus_adr(top()/*not oop*/, thread, tlab_top_offset);
    eden_end_adr = basic_plus_adr(top()/*not oop*/, thread, tlab_end_offset);
  } else {                      // Shared allocation: load from globals
    CollectedHeap* ch = Universe::heap();
    address top_adr = (address)ch->top_addr();
    address end_adr = (address)ch->end_addr();
    eden_top_adr = makecon(TypeRawPtr::make(top_adr));
    eden_end_adr = basic_plus_adr(eden_top_adr, end_adr - top_adr);
  }
}


Node* PhaseMacroExpand::make_load(Node* ctl, Node* mem, Node* base, int offset, const Type* value_type, BasicType bt) {
  Node* adr = basic_plus_adr(base, offset);
  const TypePtr* adr_type = adr->bottom_type()->is_ptr();
  Node* value = LoadNode::make(_igvn, ctl, mem, adr, adr_type, value_type, bt, MemNode::unordered);
  transform_later(value);
  return value;
}


Node* PhaseMacroExpand::make_store(Node* ctl, Node* mem, Node* base, int offset, Node* value, BasicType bt) {
  Node* adr = basic_plus_adr(base, offset);
  mem = StoreNode::make(_igvn, ctl, mem, adr, NULL, value, bt, MemNode::unordered);
  transform_later(mem);
  return mem;
}

//=============================================================================
//
//                              A L L O C A T I O N
//
// Allocation attempts to be fast in the case of frequent small objects.
// It breaks down like this:
//
// 1) Size in doublewords is computed.  This is a constant for objects and
// variable for most arrays.  Doubleword units are used to avoid size
// overflow of huge doubleword arrays.  We need doublewords in the end for
// rounding.
//
// 2) Size is checked for being 'too large'.  Too-large allocations will go
// the slow path into the VM.  The slow path can throw any required
// exceptions, and does all the special checks for very large arrays.  The
// size test can constant-fold away for objects.  For objects with
// finalizers it constant-folds the otherway: you always go slow with
// finalizers.
//
// 3) If NOT using TLABs, this is the contended loop-back point.
// Load-Locked the heap top.  If using TLABs normal-load the heap top.
//
// 4) Check that heap top + size*8 < max.  If we fail go the slow ` route.
// NOTE: "top+size*8" cannot wrap the 4Gig line!  Here's why: for largish
// "size*8" we always enter the VM, where "largish" is a constant picked small
// enough that there's always space between the eden max and 4Gig (old space is
// there so it's quite large) and large enough that the cost of entering the VM
// is dwarfed by the cost to initialize the space.
//
// 5) If NOT using TLABs, Store-Conditional the adjusted heap top back
// down.  If contended, repeat at step 3.  If using TLABs normal-store
// adjusted heap top back down; there is no contention.
//
// 6) If !ZeroTLAB then Bulk-clear the object/array.  Fill in klass & mark
// fields.
//
// 7) Merge with the slow-path; cast the raw memory pointer to the correct
// oop flavor.
//
//=============================================================================
// FastAllocateSizeLimit value is in DOUBLEWORDS.
// Allocations bigger than this always go the slow route.
// This value must be small enough that allocation attempts that need to
// trigger exceptions go the slow route.  Also, it must be small enough so
// that heap_top + size_in_bytes does not wrap around the 4Gig limit.
//=============================================================================j//
// %%% Here is an old comment from parseHelper.cpp; is it outdated?
// The allocator will coalesce int->oop copies away.  See comment in
// coalesce.cpp about how this works.  It depends critically on the exact
// code shape produced here, so if you are changing this code shape
// make sure the GC info for the heap-top is correct in and around the
// slow-path call.
//

void PhaseMacroExpand::expand_allocate_common(
            AllocateNode* alloc, // allocation node to be expanded
            Node* length,  // array length for an array allocation
            const TypeFunc* slow_call_type, // Type of slow call
            address slow_call_address  // Address of slow call
    )
{
  Node* ctrl = alloc->in(TypeFunc::Control);
  Node* mem  = alloc->in(TypeFunc::Memory);
  Node* i_o  = alloc->in(TypeFunc::I_O);
  Node* size_in_bytes     = alloc->in(AllocateNode::AllocSize);
  Node* klass_node        = alloc->in(AllocateNode::KlassNode);
  Node* initial_slow_test = alloc->in(AllocateNode::InitialTest);
  assert(ctrl != NULL, "must have control");

  // We need a Region and corresponding Phi's to merge the slow-path and fast-path results.
  // they will not be used if "always_slow" is set
  enum { slow_result_path = 1, fast_result_path = 2 };
  Node *result_region = NULL;
  Node *result_phi_rawmem = NULL;
  Node *result_phi_rawoop = NULL;
  Node *result_phi_i_o = NULL;

  // The initial slow comparison is a size check, the comparison
  // we want to do is a BoolTest::gt
  bool expand_fast_path = true;
  int tv = _igvn.find_int_con(initial_slow_test, -1);
  if (tv >= 0) {
    // InitialTest has constant result
    //   0 - can fit in TLAB
    //   1 - always too big or negative
    assert(tv <= 1, "0 or 1 if a constant");
    expand_fast_path = (tv == 0);
    initial_slow_test = NULL;
  } else {
    initial_slow_test = BoolNode::make_predicate(initial_slow_test, &_igvn);
  }

  if (C->env()->dtrace_alloc_probes() ||
      (!UseTLAB && !Universe::heap()->supports_inline_contig_alloc())) {
    // Force slow-path allocation
    expand_fast_path = false;
    initial_slow_test = NULL;
  }

  bool allocation_has_use = (alloc->result_cast() != NULL);
  if (!allocation_has_use) {
    InitializeNode* init = alloc->initialization();
    if (init != NULL) {
      init->remove(&_igvn);
    }
    if (expand_fast_path && (initial_slow_test == NULL)) {
      // Remove allocation node and return.
      // Size is a non-negative constant -> no initial check needed -> directly to fast path.
      // Also, no usages -> empty fast path -> no fall out to slow path -> nothing left.
#ifndef PRODUCT
      if (PrintEliminateAllocations) {
        tty->print("NotUsed ");
        Node* res = alloc->proj_out_or_null(TypeFunc::Parms);
        if (res != NULL) {
          res->dump();
        } else {
          alloc->dump();
        }
      }
#endif
      yank_alloc_node(alloc);
      return;
    }
  }

  enum { too_big_or_final_path = 1, need_gc_path = 2 };
  Node *slow_region = NULL;
  Node *toobig_false = ctrl;

  // generate the initial test if necessary
  if (initial_slow_test != NULL ) {
    assert (expand_fast_path, "Only need test if there is a fast path");
    slow_region = new RegionNode(3);

    // Now make the initial failure test.  Usually a too-big test but
    // might be a TRUE for finalizers or a fancy class check for
    // newInstance0.
    IfNode* toobig_iff = new IfNode(ctrl, initial_slow_test, PROB_MIN, COUNT_UNKNOWN);
    transform_later(toobig_iff);
    // Plug the failing-too-big test into the slow-path region
    Node* toobig_true = new IfTrueNode(toobig_iff);
    transform_later(toobig_true);
    slow_region    ->init_req( too_big_or_final_path, toobig_true );
    toobig_false = new IfFalseNode(toobig_iff);
    transform_later(toobig_false);
  } else {
    // No initial test, just fall into next case
    assert(allocation_has_use || !expand_fast_path, "Should already have been handled");
    toobig_false = ctrl;
    debug_only(slow_region = NodeSentinel);
  }

  // If we are here there are several possibilities
  // - expand_fast_path is false - then only a slow path is expanded. That's it.
  // no_initial_check means a constant allocation.
  // - If check always evaluates to false -> expand_fast_path is false (see above)
  // - If check always evaluates to true -> directly into fast path (but may bailout to slowpath)
  // if !allocation_has_use the fast path is empty
  // if !allocation_has_use && no_initial_check
  // - Then there are no fastpath that can fall out to slowpath -> no allocation code at all.
  //   removed by yank_alloc_node above.

  Node *slow_mem = mem;  // save the current memory state for slow path
  // generate the fast allocation code unless we know that the initial test will always go slow
  if (expand_fast_path) {
    // Fast path modifies only raw memory.
    if (mem->is_MergeMem()) {
      mem = mem->as_MergeMem()->memory_at(Compile::AliasIdxRaw);
    }

    // allocate the Region and Phi nodes for the result
    result_region = new RegionNode(3);
    result_phi_rawmem = new PhiNode(result_region, Type::MEMORY, TypeRawPtr::BOTTOM);
    result_phi_i_o    = new PhiNode(result_region, Type::ABIO); // I/O is used for Prefetch

    // Grab regular I/O before optional prefetch may change it.
    // Slow-path does no I/O so just set it to the original I/O.
    result_phi_i_o->init_req(slow_result_path, i_o);

    // Name successful fast-path variables
    Node* fast_oop_ctrl;
    Node* fast_oop_rawmem;

    if (allocation_has_use) {
      Node* needgc_ctrl = NULL;
      result_phi_rawoop = new PhiNode(result_region, TypeRawPtr::BOTTOM);

      intx prefetch_lines = length != NULL ? AllocatePrefetchLines : AllocateInstancePrefetchLines;
      BarrierSetC2* bs = BarrierSet::barrier_set()->barrier_set_c2();
      Node* fast_oop = bs->obj_allocate(this, ctrl, mem, toobig_false, size_in_bytes, i_o, needgc_ctrl,
                                        fast_oop_ctrl, fast_oop_rawmem,
                                        prefetch_lines);

      if (initial_slow_test != NULL) {
        // This completes all paths into the slow merge point
        slow_region->init_req(need_gc_path, needgc_ctrl);
        transform_later(slow_region);
      } else {
        // No initial slow path needed!
        // Just fall from the need-GC path straight into the VM call.
        slow_region = needgc_ctrl;
      }

      InitializeNode* init = alloc->initialization();
      fast_oop_rawmem = initialize_object(alloc,
                                          fast_oop_ctrl, fast_oop_rawmem, fast_oop,
                                          klass_node, length, size_in_bytes);
      expand_initialize_membar(alloc, init, fast_oop_ctrl, fast_oop_rawmem);
      expand_dtrace_alloc_probe(alloc, fast_oop, fast_oop_ctrl, fast_oop_rawmem);

      result_phi_rawoop->init_req(fast_result_path, fast_oop);
    } else {
      assert (initial_slow_test != NULL, "sanity");
      fast_oop_ctrl   = toobig_false;
      fast_oop_rawmem = mem;
      transform_later(slow_region);
    }

    // Plug in the successful fast-path into the result merge point
    result_region    ->init_req(fast_result_path, fast_oop_ctrl);
    result_phi_i_o   ->init_req(fast_result_path, i_o);
    result_phi_rawmem->init_req(fast_result_path, fast_oop_rawmem);
  } else {
    slow_region = ctrl;
    result_phi_i_o = i_o; // Rename it to use in the following code.
  }

  // Generate slow-path call
  CallNode *call = new CallStaticJavaNode(slow_call_type, slow_call_address,
                               OptoRuntime::stub_name(slow_call_address),
                               alloc->jvms()->bci(),
                               TypePtr::BOTTOM);
  call->init_req(TypeFunc::Control,   slow_region);
  call->init_req(TypeFunc::I_O,       top());    // does no i/o
  call->init_req(TypeFunc::Memory,    slow_mem); // may gc ptrs
  call->init_req(TypeFunc::ReturnAdr, alloc->in(TypeFunc::ReturnAdr));
  call->init_req(TypeFunc::FramePtr,  alloc->in(TypeFunc::FramePtr));

  call->init_req(TypeFunc::Parms+0, klass_node);
  if (length != NULL) {
    call->init_req(TypeFunc::Parms+1, length);
  } else {
    // Let the runtime know if this is a larval allocation
    call->init_req(TypeFunc::Parms+1, _igvn.intcon(alloc->_larval));
  }

  // Copy debug information and adjust JVMState information, then replace
  // allocate node with the call
  call->copy_call_debug_info(&_igvn, alloc);
  if (expand_fast_path) {
    call->set_cnt(PROB_UNLIKELY_MAG(4));  // Same effect as RC_UNCOMMON.
  } else {
    // Hook i_o projection to avoid its elimination during allocation
    // replacement (when only a slow call is generated).
    call->set_req(TypeFunc::I_O, result_phi_i_o);
  }
  _igvn.replace_node(alloc, call);
  transform_later(call);

  // Identify the output projections from the allocate node and
  // adjust any references to them.
  // The control and io projections look like:
  //
  //        v---Proj(ctrl) <-----+   v---CatchProj(ctrl)
  //  Allocate                   Catch
  //        ^---Proj(io) <-------+   ^---CatchProj(io)
  //
  //  We are interested in the CatchProj nodes.
  //
  extract_call_projections(call);

  // An allocate node has separate memory projections for the uses on
  // the control and i_o paths. Replace the control memory projection with
  // result_phi_rawmem (unless we are only generating a slow call when
  // both memory projections are combined)
  if (expand_fast_path && _memproj_fallthrough != NULL) {
    _igvn.replace_in_uses(_memproj_fallthrough, result_phi_rawmem);
  }
  // Now change uses of _memproj_catchall to use _memproj_fallthrough and delete
  // _memproj_catchall so we end up with a call that has only 1 memory projection.
  if (_memproj_catchall != NULL) {
    if (_memproj_fallthrough == NULL) {
      _memproj_fallthrough = new ProjNode(call, TypeFunc::Memory);
      transform_later(_memproj_fallthrough);
    }
    _igvn.replace_in_uses(_memproj_catchall, _memproj_fallthrough);
    _igvn.remove_dead_node(_memproj_catchall);
  }

  // An allocate node has separate i_o projections for the uses on the control
  // and i_o paths. Always replace the control i_o projection with result i_o
  // otherwise incoming i_o become dead when only a slow call is generated
  // (it is different from memory projections where both projections are
  // combined in such case).
  if (_ioproj_fallthrough != NULL) {
    _igvn.replace_in_uses(_ioproj_fallthrough, result_phi_i_o);
  }
  // Now change uses of _ioproj_catchall to use _ioproj_fallthrough and delete
  // _ioproj_catchall so we end up with a call that has only 1 i_o projection.
  if (_ioproj_catchall != NULL) {
    if (_ioproj_fallthrough == NULL) {
      _ioproj_fallthrough = new ProjNode(call, TypeFunc::I_O);
      transform_later(_ioproj_fallthrough);
    }
    _igvn.replace_in_uses(_ioproj_catchall, _ioproj_fallthrough);
    _igvn.remove_dead_node(_ioproj_catchall);
  }

  // if we generated only a slow call, we are done
  if (!expand_fast_path) {
    // Now we can unhook i_o.
    if (result_phi_i_o->outcnt() > 1) {
      call->set_req(TypeFunc::I_O, top());
    } else {
      assert(result_phi_i_o->unique_ctrl_out() == call, "sanity");
      // Case of new array with negative size known during compilation.
      // AllocateArrayNode::Ideal() optimization disconnect unreachable
      // following code since call to runtime will throw exception.
      // As result there will be no users of i_o after the call.
      // Leave i_o attached to this call to avoid problems in preceding graph.
    }
    return;
  }

  if (_fallthroughcatchproj != NULL) {
    ctrl = _fallthroughcatchproj->clone();
    transform_later(ctrl);
    _igvn.replace_node(_fallthroughcatchproj, result_region);
  } else {
    ctrl = top();
  }
  Node *slow_result;
  if (_resproj == NULL) {
    // no uses of the allocation result
    slow_result = top();
  } else {
    slow_result = _resproj->clone();
    transform_later(slow_result);
    _igvn.replace_node(_resproj, result_phi_rawoop);
  }

  // Plug slow-path into result merge point
  result_region->init_req( slow_result_path, ctrl);
  transform_later(result_region);
  if (allocation_has_use) {
    result_phi_rawoop->init_req(slow_result_path, slow_result);
    transform_later(result_phi_rawoop);
  }
  result_phi_rawmem->init_req(slow_result_path, _memproj_fallthrough);
  transform_later(result_phi_rawmem);
  transform_later(result_phi_i_o);
  // This completes all paths into the result merge point
}

// Remove alloc node that has no uses.
void PhaseMacroExpand::yank_alloc_node(AllocateNode* alloc) {
  Node* ctrl = alloc->in(TypeFunc::Control);
  Node* mem  = alloc->in(TypeFunc::Memory);
  Node* i_o  = alloc->in(TypeFunc::I_O);

  extract_call_projections(alloc);
  if (_resproj != NULL) {
    for (DUIterator_Fast imax, i = _resproj->fast_outs(imax); i < imax; i++) {
      Node* use = _resproj->fast_out(i);
      use->isa_MemBar()->remove(&_igvn);
      --imax;
      --i; // back up iterator
    }
    assert(_resproj->outcnt() == 0, "all uses must be deleted");
    _igvn.remove_dead_node(_resproj);
  }
  if (_fallthroughcatchproj != NULL) {
    _igvn.replace_in_uses(_fallthroughcatchproj, ctrl);
    _igvn.remove_dead_node(_fallthroughcatchproj);
  }
  if (_catchallcatchproj != NULL) {
    _igvn.rehash_node_delayed(_catchallcatchproj);
    _catchallcatchproj->set_req(0, top());
  }
  if (_fallthroughproj != NULL) {
    Node* catchnode = _fallthroughproj->unique_ctrl_out();
    _igvn.remove_dead_node(catchnode);
    _igvn.remove_dead_node(_fallthroughproj);
  }
  if (_memproj_fallthrough != NULL) {
    _igvn.replace_in_uses(_memproj_fallthrough, mem);
    _igvn.remove_dead_node(_memproj_fallthrough);
  }
  if (_ioproj_fallthrough != NULL) {
    _igvn.replace_in_uses(_ioproj_fallthrough, i_o);
    _igvn.remove_dead_node(_ioproj_fallthrough);
  }
  if (_memproj_catchall != NULL) {
    _igvn.rehash_node_delayed(_memproj_catchall);
    _memproj_catchall->set_req(0, top());
  }
  if (_ioproj_catchall != NULL) {
    _igvn.rehash_node_delayed(_ioproj_catchall);
    _ioproj_catchall->set_req(0, top());
  }
#ifndef PRODUCT
  if (PrintEliminateAllocations) {
    if (alloc->is_AllocateArray()) {
      tty->print_cr("++++ Eliminated: %d AllocateArray", alloc->_idx);
    } else {
      tty->print_cr("++++ Eliminated: %d Allocate", alloc->_idx);
    }
  }
#endif
  _igvn.remove_dead_node(alloc);
}

void PhaseMacroExpand::expand_initialize_membar(AllocateNode* alloc, InitializeNode* init,
                                                Node*& fast_oop_ctrl, Node*& fast_oop_rawmem) {
  // If initialization is performed by an array copy, any required
  // MemBarStoreStore was already added. If the object does not
  // escape no need for a MemBarStoreStore. If the object does not
  // escape in its initializer and memory barrier (MemBarStoreStore or
  // stronger) is already added at exit of initializer, also no need
  // for a MemBarStoreStore. Otherwise we need a MemBarStoreStore
  // so that stores that initialize this object can't be reordered
  // with a subsequent store that makes this object accessible by
  // other threads.
  // Other threads include java threads and JVM internal threads
  // (for example concurrent GC threads). Current concurrent GC
  // implementation: G1 will not scan newly created object,
  // so it's safe to skip storestore barrier when allocation does
  // not escape.
  if (!alloc->does_not_escape_thread() &&
    !alloc->is_allocation_MemBar_redundant() &&
    (init == NULL || !init->is_complete_with_arraycopy())) {
    if (init == NULL || init->req() < InitializeNode::RawStores) {
      // No InitializeNode or no stores captured by zeroing
      // elimination. Simply add the MemBarStoreStore after object
      // initialization.
      MemBarNode* mb = MemBarNode::make(C, Op_MemBarStoreStore, Compile::AliasIdxBot);
      transform_later(mb);

      mb->init_req(TypeFunc::Memory, fast_oop_rawmem);
      mb->init_req(TypeFunc::Control, fast_oop_ctrl);
      fast_oop_ctrl = new ProjNode(mb, TypeFunc::Control);
      transform_later(fast_oop_ctrl);
      fast_oop_rawmem = new ProjNode(mb, TypeFunc::Memory);
      transform_later(fast_oop_rawmem);
    } else {
      // Add the MemBarStoreStore after the InitializeNode so that
      // all stores performing the initialization that were moved
      // before the InitializeNode happen before the storestore
      // barrier.

      Node* init_ctrl = init->proj_out_or_null(TypeFunc::Control);
      Node* init_mem = init->proj_out_or_null(TypeFunc::Memory);

      MemBarNode* mb = MemBarNode::make(C, Op_MemBarStoreStore, Compile::AliasIdxBot);
      transform_later(mb);

      Node* ctrl = new ProjNode(init, TypeFunc::Control);
      transform_later(ctrl);
      Node* mem = new ProjNode(init, TypeFunc::Memory);
      transform_later(mem);

      // The MemBarStoreStore depends on control and memory coming
      // from the InitializeNode
      mb->init_req(TypeFunc::Memory, mem);
      mb->init_req(TypeFunc::Control, ctrl);

      ctrl = new ProjNode(mb, TypeFunc::Control);
      transform_later(ctrl);
      mem = new ProjNode(mb, TypeFunc::Memory);
      transform_later(mem);

      // All nodes that depended on the InitializeNode for control
      // and memory must now depend on the MemBarNode that itself
      // depends on the InitializeNode
      if (init_ctrl != NULL) {
        _igvn.replace_node(init_ctrl, ctrl);
      }
      if (init_mem != NULL) {
        _igvn.replace_node(init_mem, mem);
      }
    }
  }
}

void PhaseMacroExpand::expand_dtrace_alloc_probe(AllocateNode* alloc, Node* oop,
                                                Node*& ctrl, Node*& rawmem) {
  if (C->env()->dtrace_extended_probes()) {
    // Slow-path call
    int size = TypeFunc::Parms + 2;
    CallLeafNode *call = new CallLeafNode(OptoRuntime::dtrace_object_alloc_Type(),
                                          CAST_FROM_FN_PTR(address, SharedRuntime::dtrace_object_alloc_base),
                                          "dtrace_object_alloc",
                                          TypeRawPtr::BOTTOM);

    // Get base of thread-local storage area
    Node* thread = new ThreadLocalNode();
    transform_later(thread);

    call->init_req(TypeFunc::Parms + 0, thread);
    call->init_req(TypeFunc::Parms + 1, oop);
    call->init_req(TypeFunc::Control, ctrl);
    call->init_req(TypeFunc::I_O    , top()); // does no i/o
    call->init_req(TypeFunc::Memory , ctrl);
    call->init_req(TypeFunc::ReturnAdr, alloc->in(TypeFunc::ReturnAdr));
    call->init_req(TypeFunc::FramePtr, alloc->in(TypeFunc::FramePtr));
    transform_later(call);
    ctrl = new ProjNode(call, TypeFunc::Control);
    transform_later(ctrl);
    rawmem = new ProjNode(call, TypeFunc::Memory);
    transform_later(rawmem);
  }
}

// Helper for PhaseMacroExpand::expand_allocate_common.
// Initializes the newly-allocated storage.
Node* PhaseMacroExpand::initialize_object(AllocateNode* alloc,
                                          Node* control, Node* rawmem, Node* object,
                                          Node* klass_node, Node* length,
                                          Node* size_in_bytes) {
  InitializeNode* init = alloc->initialization();
  // Store the klass & mark bits
  Node* mark_node = alloc->make_ideal_mark(&_igvn, control, rawmem);
  if (!mark_node->is_Con()) {
    transform_later(mark_node);
  }
  rawmem = make_store(control, rawmem, object, oopDesc::mark_offset_in_bytes(), mark_node, TypeX_X->basic_type());

  rawmem = make_store(control, rawmem, object, oopDesc::klass_offset_in_bytes(), klass_node, T_METADATA);
  int header_size = alloc->minimum_header_size();  // conservatively small

  // Array length
  if (length != NULL) {         // Arrays need length field
    rawmem = make_store(control, rawmem, object, arrayOopDesc::length_offset_in_bytes(), length, T_INT);
    // conservatively small header size:
    header_size = arrayOopDesc::base_offset_in_bytes(T_BYTE);
    ciKlass* k = _igvn.type(klass_node)->is_klassptr()->klass();
    if (k->is_array_klass())    // we know the exact header size in most cases:
      header_size = Klass::layout_helper_header_size(k->layout_helper());
  }

  // Clear the object body, if necessary.
  if (init == NULL) {
    // The init has somehow disappeared; be cautious and clear everything.
    //
    // This can happen if a node is allocated but an uncommon trap occurs
    // immediately.  In this case, the Initialize gets associated with the
    // trap, and may be placed in a different (outer) loop, if the Allocate
    // is in a loop.  If (this is rare) the inner loop gets unrolled, then
    // there can be two Allocates to one Initialize.  The answer in all these
    // edge cases is safety first.  It is always safe to clear immediately
    // within an Allocate, and then (maybe or maybe not) clear some more later.
    if (!(UseTLAB && ZeroTLAB)) {
      rawmem = ClearArrayNode::clear_memory(control, rawmem, object,
                                            alloc->in(AllocateNode::DefaultValue),
                                            alloc->in(AllocateNode::RawDefaultValue),
                                            header_size, size_in_bytes,
                                            &_igvn);
    }
  } else {
    if (!init->is_complete()) {
      // Try to win by zeroing only what the init does not store.
      // We can also try to do some peephole optimizations,
      // such as combining some adjacent subword stores.
      rawmem = init->complete_stores(control, rawmem, object,
                                     header_size, size_in_bytes, &_igvn);
    }
    // We have no more use for this link, since the AllocateNode goes away:
    init->set_req(InitializeNode::RawAddress, top());
    // (If we keep the link, it just confuses the register allocator,
    // who thinks he sees a real use of the address by the membar.)
  }

  return rawmem;
}

// Generate prefetch instructions for next allocations.
Node* PhaseMacroExpand::prefetch_allocation(Node* i_o, Node*& needgc_false,
                                        Node*& contended_phi_rawmem,
                                        Node* old_eden_top, Node* new_eden_top,
                                        intx lines) {
   enum { fall_in_path = 1, pf_path = 2 };
   if( UseTLAB && AllocatePrefetchStyle == 2 ) {
      // Generate prefetch allocation with watermark check.
      // As an allocation hits the watermark, we will prefetch starting
      // at a "distance" away from watermark.

      Node *pf_region = new RegionNode(3);
      Node *pf_phi_rawmem = new PhiNode( pf_region, Type::MEMORY,
                                                TypeRawPtr::BOTTOM );
      // I/O is used for Prefetch
      Node *pf_phi_abio = new PhiNode( pf_region, Type::ABIO );

      Node *thread = new ThreadLocalNode();
      transform_later(thread);

      Node *eden_pf_adr = new AddPNode( top()/*not oop*/, thread,
                   _igvn.MakeConX(in_bytes(JavaThread::tlab_pf_top_offset())) );
      transform_later(eden_pf_adr);

      Node *old_pf_wm = new LoadPNode(needgc_false,
                                   contended_phi_rawmem, eden_pf_adr,
                                   TypeRawPtr::BOTTOM, TypeRawPtr::BOTTOM,
                                   MemNode::unordered);
      transform_later(old_pf_wm);

      // check against new_eden_top
      Node *need_pf_cmp = new CmpPNode( new_eden_top, old_pf_wm );
      transform_later(need_pf_cmp);
      Node *need_pf_bol = new BoolNode( need_pf_cmp, BoolTest::ge );
      transform_later(need_pf_bol);
      IfNode *need_pf_iff = new IfNode( needgc_false, need_pf_bol,
                                       PROB_UNLIKELY_MAG(4), COUNT_UNKNOWN );
      transform_later(need_pf_iff);

      // true node, add prefetchdistance
      Node *need_pf_true = new IfTrueNode( need_pf_iff );
      transform_later(need_pf_true);

      Node *need_pf_false = new IfFalseNode( need_pf_iff );
      transform_later(need_pf_false);

      Node *new_pf_wmt = new AddPNode( top(), old_pf_wm,
                                    _igvn.MakeConX(AllocatePrefetchDistance) );
      transform_later(new_pf_wmt );
      new_pf_wmt->set_req(0, need_pf_true);

      Node *store_new_wmt = new StorePNode(need_pf_true,
                                       contended_phi_rawmem, eden_pf_adr,
                                       TypeRawPtr::BOTTOM, new_pf_wmt,
                                       MemNode::unordered);
      transform_later(store_new_wmt);

      // adding prefetches
      pf_phi_abio->init_req( fall_in_path, i_o );

      Node *prefetch_adr;
      Node *prefetch;
      uint step_size = AllocatePrefetchStepSize;
      uint distance = 0;

      for ( intx i = 0; i < lines; i++ ) {
        prefetch_adr = new AddPNode( old_pf_wm, new_pf_wmt,
                                            _igvn.MakeConX(distance) );
        transform_later(prefetch_adr);
        prefetch = new PrefetchAllocationNode( i_o, prefetch_adr );
        transform_later(prefetch);
        distance += step_size;
        i_o = prefetch;
      }
      pf_phi_abio->set_req( pf_path, i_o );

      pf_region->init_req( fall_in_path, need_pf_false );
      pf_region->init_req( pf_path, need_pf_true );

      pf_phi_rawmem->init_req( fall_in_path, contended_phi_rawmem );
      pf_phi_rawmem->init_req( pf_path, store_new_wmt );

      transform_later(pf_region);
      transform_later(pf_phi_rawmem);
      transform_later(pf_phi_abio);

      needgc_false = pf_region;
      contended_phi_rawmem = pf_phi_rawmem;
      i_o = pf_phi_abio;
   } else if( UseTLAB && AllocatePrefetchStyle == 3 ) {
      // Insert a prefetch instruction for each allocation.
      // This code is used to generate 1 prefetch instruction per cache line.

      // Generate several prefetch instructions.
      uint step_size = AllocatePrefetchStepSize;
      uint distance = AllocatePrefetchDistance;

      // Next cache address.
      Node *cache_adr = new AddPNode(old_eden_top, old_eden_top,
                                     _igvn.MakeConX(step_size + distance));
      transform_later(cache_adr);
      cache_adr = new CastP2XNode(needgc_false, cache_adr);
      transform_later(cache_adr);
      // Address is aligned to execute prefetch to the beginning of cache line size
      // (it is important when BIS instruction is used on SPARC as prefetch).
      Node* mask = _igvn.MakeConX(~(intptr_t)(step_size-1));
      cache_adr = new AndXNode(cache_adr, mask);
      transform_later(cache_adr);
      cache_adr = new CastX2PNode(cache_adr);
      transform_later(cache_adr);

      // Prefetch
      Node *prefetch = new PrefetchAllocationNode( contended_phi_rawmem, cache_adr );
      prefetch->set_req(0, needgc_false);
      transform_later(prefetch);
      contended_phi_rawmem = prefetch;
      Node *prefetch_adr;
      distance = step_size;
      for ( intx i = 1; i < lines; i++ ) {
        prefetch_adr = new AddPNode( cache_adr, cache_adr,
                                            _igvn.MakeConX(distance) );
        transform_later(prefetch_adr);
        prefetch = new PrefetchAllocationNode( contended_phi_rawmem, prefetch_adr );
        transform_later(prefetch);
        distance += step_size;
        contended_phi_rawmem = prefetch;
      }
   } else if( AllocatePrefetchStyle > 0 ) {
      // Insert a prefetch for each allocation only on the fast-path
      Node *prefetch_adr;
      Node *prefetch;
      // Generate several prefetch instructions.
      uint step_size = AllocatePrefetchStepSize;
      uint distance = AllocatePrefetchDistance;
      for ( intx i = 0; i < lines; i++ ) {
        prefetch_adr = new AddPNode( old_eden_top, new_eden_top,
                                            _igvn.MakeConX(distance) );
        transform_later(prefetch_adr);
        prefetch = new PrefetchAllocationNode( i_o, prefetch_adr );
        // Do not let it float too high, since if eden_top == eden_end,
        // both might be null.
        if( i == 0 ) { // Set control for first prefetch, next follows it
          prefetch->init_req(0, needgc_false);
        }
        transform_later(prefetch);
        distance += step_size;
        i_o = prefetch;
      }
   }
   return i_o;
}


void PhaseMacroExpand::expand_allocate(AllocateNode *alloc) {
  expand_allocate_common(alloc, NULL,
                         OptoRuntime::new_instance_Type(),
                         OptoRuntime::new_instance_Java());
}

void PhaseMacroExpand::expand_allocate_array(AllocateArrayNode *alloc) {
  Node* length = alloc->in(AllocateNode::ALength);
  InitializeNode* init = alloc->initialization();
  Node* klass_node = alloc->in(AllocateNode::KlassNode);
  ciKlass* k = _igvn.type(klass_node)->is_klassptr()->klass();
  address slow_call_address;  // Address of slow call
  if (init != NULL && init->is_complete_with_arraycopy() &&
      k->is_type_array_klass()) {
    // Don't zero type array during slow allocation in VM since
    // it will be initialized later by arraycopy in compiled code.
    slow_call_address = OptoRuntime::new_array_nozero_Java();
  } else {
    slow_call_address = OptoRuntime::new_array_Java();
  }
  expand_allocate_common(alloc, length,
                         OptoRuntime::new_array_Type(),
                         slow_call_address);
}

//-------------------mark_eliminated_box----------------------------------
//
// During EA obj may point to several objects but after few ideal graph
// transformations (CCP) it may point to only one non escaping object
// (but still using phi), corresponding locks and unlocks will be marked
// for elimination. Later obj could be replaced with a new node (new phi)
// and which does not have escape information. And later after some graph
// reshape other locks and unlocks (which were not marked for elimination
// before) are connected to this new obj (phi) but they still will not be
// marked for elimination since new obj has no escape information.
// Mark all associated (same box and obj) lock and unlock nodes for
// elimination if some of them marked already.
void PhaseMacroExpand::mark_eliminated_box(Node* oldbox, Node* obj) {
  if (oldbox->as_BoxLock()->is_eliminated())
    return; // This BoxLock node was processed already.

  // New implementation (EliminateNestedLocks) has separate BoxLock
  // node for each locked region so mark all associated locks/unlocks as
  // eliminated even if different objects are referenced in one locked region
  // (for example, OSR compilation of nested loop inside locked scope).
  if (EliminateNestedLocks ||
      oldbox->as_BoxLock()->is_simple_lock_region(NULL, obj)) {
    // Box is used only in one lock region. Mark this box as eliminated.
    _igvn.hash_delete(oldbox);
    oldbox->as_BoxLock()->set_eliminated(); // This changes box's hash value
     _igvn.hash_insert(oldbox);

    for (uint i = 0; i < oldbox->outcnt(); i++) {
      Node* u = oldbox->raw_out(i);
      if (u->is_AbstractLock() && !u->as_AbstractLock()->is_non_esc_obj()) {
        AbstractLockNode* alock = u->as_AbstractLock();
        // Check lock's box since box could be referenced by Lock's debug info.
        if (alock->box_node() == oldbox) {
          // Mark eliminated all related locks and unlocks.
#ifdef ASSERT
          alock->log_lock_optimization(C, "eliminate_lock_set_non_esc4");
#endif
          alock->set_non_esc_obj();
        }
      }
    }
    return;
  }

  // Create new "eliminated" BoxLock node and use it in monitor debug info
  // instead of oldbox for the same object.
  BoxLockNode* newbox = oldbox->clone()->as_BoxLock();

  // Note: BoxLock node is marked eliminated only here and it is used
  // to indicate that all associated lock and unlock nodes are marked
  // for elimination.
  newbox->set_eliminated();
  transform_later(newbox);

  // Replace old box node with new box for all users of the same object.
  for (uint i = 0; i < oldbox->outcnt();) {
    bool next_edge = true;

    Node* u = oldbox->raw_out(i);
    if (u->is_AbstractLock()) {
      AbstractLockNode* alock = u->as_AbstractLock();
      if (alock->box_node() == oldbox && alock->obj_node()->eqv_uncast(obj)) {
        // Replace Box and mark eliminated all related locks and unlocks.
#ifdef ASSERT
        alock->log_lock_optimization(C, "eliminate_lock_set_non_esc5");
#endif
        alock->set_non_esc_obj();
        _igvn.rehash_node_delayed(alock);
        alock->set_box_node(newbox);
        next_edge = false;
      }
    }
    if (u->is_FastLock() && u->as_FastLock()->obj_node()->eqv_uncast(obj)) {
      FastLockNode* flock = u->as_FastLock();
      assert(flock->box_node() == oldbox, "sanity");
      _igvn.rehash_node_delayed(flock);
      flock->set_box_node(newbox);
      next_edge = false;
    }

    // Replace old box in monitor debug info.
    if (u->is_SafePoint() && u->as_SafePoint()->jvms()) {
      SafePointNode* sfn = u->as_SafePoint();
      JVMState* youngest_jvms = sfn->jvms();
      int max_depth = youngest_jvms->depth();
      for (int depth = 1; depth <= max_depth; depth++) {
        JVMState* jvms = youngest_jvms->of_depth(depth);
        int num_mon  = jvms->nof_monitors();
        // Loop over monitors
        for (int idx = 0; idx < num_mon; idx++) {
          Node* obj_node = sfn->monitor_obj(jvms, idx);
          Node* box_node = sfn->monitor_box(jvms, idx);
          if (box_node == oldbox && obj_node->eqv_uncast(obj)) {
            int j = jvms->monitor_box_offset(idx);
            _igvn.replace_input_of(u, j, newbox);
            next_edge = false;
          }
        }
      }
    }
    if (next_edge) i++;
  }
}

//-----------------------mark_eliminated_locking_nodes-----------------------
void PhaseMacroExpand::mark_eliminated_locking_nodes(AbstractLockNode *alock) {
  if (EliminateNestedLocks) {
    if (alock->is_nested()) {
       assert(alock->box_node()->as_BoxLock()->is_eliminated(), "sanity");
       return;
    } else if (!alock->is_non_esc_obj()) { // Not eliminated or coarsened
      // Only Lock node has JVMState needed here.
      // Not that preceding claim is documented anywhere else.
      if (alock->jvms() != NULL) {
        if (alock->as_Lock()->is_nested_lock_region()) {
          // Mark eliminated related nested locks and unlocks.
          Node* obj = alock->obj_node();
          BoxLockNode* box_node = alock->box_node()->as_BoxLock();
          assert(!box_node->is_eliminated(), "should not be marked yet");
          // Note: BoxLock node is marked eliminated only here
          // and it is used to indicate that all associated lock
          // and unlock nodes are marked for elimination.
          box_node->set_eliminated(); // Box's hash is always NO_HASH here
          for (uint i = 0; i < box_node->outcnt(); i++) {
            Node* u = box_node->raw_out(i);
            if (u->is_AbstractLock()) {
              alock = u->as_AbstractLock();
              if (alock->box_node() == box_node) {
                // Verify that this Box is referenced only by related locks.
                assert(alock->obj_node()->eqv_uncast(obj), "");
                // Mark all related locks and unlocks.
#ifdef ASSERT
                alock->log_lock_optimization(C, "eliminate_lock_set_nested");
#endif
                alock->set_nested();
              }
            }
          }
        } else {
#ifdef ASSERT
          alock->log_lock_optimization(C, "eliminate_lock_NOT_nested_lock_region");
          if (C->log() != NULL)
            alock->as_Lock()->is_nested_lock_region(C); // rerun for debugging output
#endif
        }
      }
      return;
    }
    // Process locks for non escaping object
    assert(alock->is_non_esc_obj(), "");
  } // EliminateNestedLocks

  if (alock->is_non_esc_obj()) { // Lock is used for non escaping object
    // Look for all locks of this object and mark them and
    // corresponding BoxLock nodes as eliminated.
    Node* obj = alock->obj_node();
    for (uint j = 0; j < obj->outcnt(); j++) {
      Node* o = obj->raw_out(j);
      if (o->is_AbstractLock() &&
          o->as_AbstractLock()->obj_node()->eqv_uncast(obj)) {
        alock = o->as_AbstractLock();
        Node* box = alock->box_node();
        // Replace old box node with new eliminated box for all users
        // of the same object and mark related locks as eliminated.
        mark_eliminated_box(box, obj);
      }
    }
  }
}

// we have determined that this lock/unlock can be eliminated, we simply
// eliminate the node without expanding it.
//
// Note:  The membar's associated with the lock/unlock are currently not
//        eliminated.  This should be investigated as a future enhancement.
//
bool PhaseMacroExpand::eliminate_locking_node(AbstractLockNode *alock) {

  if (!alock->is_eliminated()) {
    return false;
  }
#ifdef ASSERT
  const Type* obj_type = _igvn.type(alock->obj_node());
  assert(!obj_type->isa_inlinetype() && !obj_type->is_inlinetypeptr(), "Eliminating lock on inline type");
  if (!alock->is_coarsened()) {
    // Check that new "eliminated" BoxLock node is created.
    BoxLockNode* oldbox = alock->box_node()->as_BoxLock();
    assert(oldbox->is_eliminated(), "should be done already");
  }
#endif

  alock->log_lock_optimization(C, "eliminate_lock");

#ifndef PRODUCT
  if (PrintEliminateLocks) {
    if (alock->is_Lock()) {
      tty->print_cr("++++ Eliminated: %d Lock", alock->_idx);
    } else {
      tty->print_cr("++++ Eliminated: %d Unlock", alock->_idx);
    }
  }
#endif

  Node* mem  = alock->in(TypeFunc::Memory);
  Node* ctrl = alock->in(TypeFunc::Control);
  guarantee(ctrl != NULL, "missing control projection, cannot replace_node() with NULL");

  extract_call_projections(alock);
  // There are 2 projections from the lock.  The lock node will
  // be deleted when its last use is subsumed below.
  assert(alock->outcnt() == 2 &&
         _fallthroughproj != NULL &&
         _memproj_fallthrough != NULL,
         "Unexpected projections from Lock/Unlock");

  Node* fallthroughproj = _fallthroughproj;
  Node* memproj_fallthrough = _memproj_fallthrough;

  // The memory projection from a lock/unlock is RawMem
  // The input to a Lock is merged memory, so extract its RawMem input
  // (unless the MergeMem has been optimized away.)
  if (alock->is_Lock()) {
    // Seach for MemBarAcquireLock node and delete it also.
    MemBarNode* membar = fallthroughproj->unique_ctrl_out()->as_MemBar();
    assert(membar != NULL && membar->Opcode() == Op_MemBarAcquireLock, "");
    Node* ctrlproj = membar->proj_out(TypeFunc::Control);
    Node* memproj = membar->proj_out(TypeFunc::Memory);
    _igvn.replace_node(ctrlproj, fallthroughproj);
    _igvn.replace_node(memproj, memproj_fallthrough);

    // Delete FastLock node also if this Lock node is unique user
    // (a loop peeling may clone a Lock node).
    Node* flock = alock->as_Lock()->fastlock_node();
    if (flock->outcnt() == 1) {
      assert(flock->unique_out() == alock, "sanity");
      _igvn.replace_node(flock, top());
    }
  }

  // Seach for MemBarReleaseLock node and delete it also.
  if (alock->is_Unlock() && ctrl->is_Proj() && ctrl->in(0)->is_MemBar()) {
    MemBarNode* membar = ctrl->in(0)->as_MemBar();
    assert(membar->Opcode() == Op_MemBarReleaseLock &&
           mem->is_Proj() && membar == mem->in(0), "");
    _igvn.replace_node(fallthroughproj, ctrl);
    _igvn.replace_node(memproj_fallthrough, mem);
    fallthroughproj = ctrl;
    memproj_fallthrough = mem;
    ctrl = membar->in(TypeFunc::Control);
    mem  = membar->in(TypeFunc::Memory);
  }

  _igvn.replace_node(fallthroughproj, ctrl);
  _igvn.replace_node(memproj_fallthrough, mem);
  return true;
}


//------------------------------expand_lock_node----------------------
void PhaseMacroExpand::expand_lock_node(LockNode *lock) {

  Node* ctrl = lock->in(TypeFunc::Control);
  Node* mem = lock->in(TypeFunc::Memory);
  Node* obj = lock->obj_node();
  Node* box = lock->box_node();
  Node* flock = lock->fastlock_node();

  assert(!box->as_BoxLock()->is_eliminated(), "sanity");

  // Make the merge point
  Node *region;
  Node *mem_phi;
  Node *slow_path;

  if (UseOptoBiasInlining) {
    /*
     *  See the full description in MacroAssembler::biased_locking_enter().
     *
     *  if( (mark_word & biased_lock_mask) == biased_lock_pattern ) {
     *    // The object is biased.
     *    proto_node = klass->prototype_header;
     *    o_node = thread | proto_node;
     *    x_node = o_node ^ mark_word;
     *    if( (x_node & ~age_mask) == 0 ) { // Biased to the current thread ?
     *      // Done.
     *    } else {
     *      if( (x_node & biased_lock_mask) != 0 ) {
     *        // The klass's prototype header is no longer biased.
     *        cas(&mark_word, mark_word, proto_node)
     *        goto cas_lock;
     *      } else {
     *        // The klass's prototype header is still biased.
     *        if( (x_node & epoch_mask) != 0 ) { // Expired epoch?
     *          old = mark_word;
     *          new = o_node;
     *        } else {
     *          // Different thread or anonymous biased.
     *          old = mark_word & (epoch_mask | age_mask | biased_lock_mask);
     *          new = thread | old;
     *        }
     *        // Try to rebias.
     *        if( cas(&mark_word, old, new) == 0 ) {
     *          // Done.
     *        } else {
     *          goto slow_path; // Failed.
     *        }
     *      }
     *    }
     *  } else {
     *    // The object is not biased.
     *    cas_lock:
     *    if( FastLock(obj) == 0 ) {
     *      // Done.
     *    } else {
     *      slow_path:
     *      OptoRuntime::complete_monitor_locking_Java(obj);
     *    }
     *  }
     */

    region  = new RegionNode(5);
    // create a Phi for the memory state
    mem_phi = new PhiNode( region, Type::MEMORY, TypeRawPtr::BOTTOM);

    Node* fast_lock_region  = new RegionNode(3);
    Node* fast_lock_mem_phi = new PhiNode( fast_lock_region, Type::MEMORY, TypeRawPtr::BOTTOM);

    // First, check mark word for the biased lock pattern.
    Node* mark_node = make_load(ctrl, mem, obj, oopDesc::mark_offset_in_bytes(), TypeX_X, TypeX_X->basic_type());

    // Get fast path - mark word has the biased lock pattern.
    ctrl = opt_bits_test(ctrl, fast_lock_region, 1, mark_node,
                         markWord::biased_lock_mask_in_place,
                         markWord::biased_lock_pattern, true);
    // fast_lock_region->in(1) is set to slow path.
    fast_lock_mem_phi->init_req(1, mem);

    // Now check that the lock is biased to the current thread and has
    // the same epoch and bias as Klass::_prototype_header.

    // Special-case a fresh allocation to avoid building nodes:
    Node* klass_node = AllocateNode::Ideal_klass(obj, &_igvn);
    if (klass_node == NULL) {
      Node* k_adr = basic_plus_adr(obj, oopDesc::klass_offset_in_bytes());
      klass_node = transform_later(LoadKlassNode::make(_igvn, NULL, mem, k_adr, _igvn.type(k_adr)->is_ptr()));
#ifdef _LP64
      if (UseCompressedClassPointers && klass_node->is_DecodeNKlass()) {
        assert(klass_node->in(1)->Opcode() == Op_LoadNKlass, "sanity");
        klass_node->in(1)->init_req(0, ctrl);
      } else
#endif
      klass_node->init_req(0, ctrl);
    }
    Node *proto_node = make_load(ctrl, mem, klass_node, in_bytes(Klass::prototype_header_offset()), TypeX_X, TypeX_X->basic_type());

    Node* thread = transform_later(new ThreadLocalNode());
    Node* cast_thread = transform_later(new CastP2XNode(ctrl, thread));
    Node* o_node = transform_later(new OrXNode(cast_thread, proto_node));
    Node* x_node = transform_later(new XorXNode(o_node, mark_node));

    // Get slow path - mark word does NOT match the value.
    STATIC_ASSERT(markWord::age_mask_in_place <= INT_MAX);
    Node* not_biased_ctrl =  opt_bits_test(ctrl, region, 3, x_node,
                                      (~(int)markWord::age_mask_in_place), 0);
    // region->in(3) is set to fast path - the object is biased to the current thread.
    mem_phi->init_req(3, mem);


    // Mark word does NOT match the value (thread | Klass::_prototype_header).


    // First, check biased pattern.
    // Get fast path - _prototype_header has the same biased lock pattern.
    ctrl =  opt_bits_test(not_biased_ctrl, fast_lock_region, 2, x_node,
                          markWord::biased_lock_mask_in_place, 0, true);

    not_biased_ctrl = fast_lock_region->in(2); // Slow path
    // fast_lock_region->in(2) - the prototype header is no longer biased
    // and we have to revoke the bias on this object.
    // We are going to try to reset the mark of this object to the prototype
    // value and fall through to the CAS-based locking scheme.
    Node* adr = basic_plus_adr(obj, oopDesc::mark_offset_in_bytes());
    Node* cas = new StoreXConditionalNode(not_biased_ctrl, mem, adr,
                                          proto_node, mark_node);
    transform_later(cas);
    Node* proj = transform_later(new SCMemProjNode(cas));
    fast_lock_mem_phi->init_req(2, proj);


    // Second, check epoch bits.
    Node* rebiased_region  = new RegionNode(3);
    Node* old_phi = new PhiNode( rebiased_region, TypeX_X);
    Node* new_phi = new PhiNode( rebiased_region, TypeX_X);

    // Get slow path - mark word does NOT match epoch bits.
    Node* epoch_ctrl =  opt_bits_test(ctrl, rebiased_region, 1, x_node,
                                      markWord::epoch_mask_in_place, 0);
    // The epoch of the current bias is not valid, attempt to rebias the object
    // toward the current thread.
    rebiased_region->init_req(2, epoch_ctrl);
    old_phi->init_req(2, mark_node);
    new_phi->init_req(2, o_node);

    // rebiased_region->in(1) is set to fast path.
    // The epoch of the current bias is still valid but we know
    // nothing about the owner; it might be set or it might be clear.
    Node* cmask   = MakeConX(markWord::biased_lock_mask_in_place |
                             markWord::age_mask_in_place |
                             markWord::epoch_mask_in_place);
    Node* old = transform_later(new AndXNode(mark_node, cmask));
    cast_thread = transform_later(new CastP2XNode(ctrl, thread));
    Node* new_mark = transform_later(new OrXNode(cast_thread, old));
    old_phi->init_req(1, old);
    new_phi->init_req(1, new_mark);

    transform_later(rebiased_region);
    transform_later(old_phi);
    transform_later(new_phi);

    // Try to acquire the bias of the object using an atomic operation.
    // If this fails we will go in to the runtime to revoke the object's bias.
    cas = new StoreXConditionalNode(rebiased_region, mem, adr, new_phi, old_phi);
    transform_later(cas);
    proj = transform_later(new SCMemProjNode(cas));

    // Get slow path - Failed to CAS.
    not_biased_ctrl = opt_bits_test(rebiased_region, region, 4, cas, 0, 0);
    mem_phi->init_req(4, proj);
    // region->in(4) is set to fast path - the object is rebiased to the current thread.

    // Failed to CAS.
    slow_path  = new RegionNode(3);
    Node *slow_mem = new PhiNode( slow_path, Type::MEMORY, TypeRawPtr::BOTTOM);

    slow_path->init_req(1, not_biased_ctrl); // Capture slow-control
    slow_mem->init_req(1, proj);

    // Call CAS-based locking scheme (FastLock node).

    transform_later(fast_lock_region);
    transform_later(fast_lock_mem_phi);

    // Get slow path - FastLock failed to lock the object.
    ctrl = opt_bits_test(fast_lock_region, region, 2, flock, 0, 0);
    mem_phi->init_req(2, fast_lock_mem_phi);
    // region->in(2) is set to fast path - the object is locked to the current thread.

    slow_path->init_req(2, ctrl); // Capture slow-control
    slow_mem->init_req(2, fast_lock_mem_phi);

    transform_later(slow_path);
    transform_later(slow_mem);
    // Reset lock's memory edge.
    lock->set_req(TypeFunc::Memory, slow_mem);

  } else {
    region  = new RegionNode(3);
    // create a Phi for the memory state
    mem_phi = new PhiNode( region, Type::MEMORY, TypeRawPtr::BOTTOM);

    // Optimize test; set region slot 2
    slow_path = opt_bits_test(ctrl, region, 2, flock, 0, 0);
    mem_phi->init_req(2, mem);
  }

  const TypeOopPtr* objptr = _igvn.type(obj)->make_oopptr();
  if (objptr->can_be_inline_type()) {
    // Deoptimize and re-execute if a value
    assert(EnableValhalla, "should only be used if inline types are enabled");
    Node* mark = make_load(slow_path, mem, obj, oopDesc::mark_offset_in_bytes(), TypeX_X, TypeX_X->basic_type());
    Node* value_mask = _igvn.MakeConX(markWord::always_locked_pattern);
    Node* is_value = _igvn.transform(new AndXNode(mark, value_mask));
    Node* cmp = _igvn.transform(new CmpXNode(is_value, value_mask));
    Node* bol = _igvn.transform(new BoolNode(cmp, BoolTest::eq));
    Node* unc_ctrl = generate_slow_guard(&slow_path, bol, NULL);

    int trap_request = Deoptimization::make_trap_request(Deoptimization::Reason_class_check, Deoptimization::Action_none);
    address call_addr = SharedRuntime::uncommon_trap_blob()->entry_point();
    const TypePtr* no_memory_effects = NULL;
    JVMState* jvms = lock->jvms();
    CallNode* unc = new CallStaticJavaNode(OptoRuntime::uncommon_trap_Type(), call_addr, "uncommon_trap",
                                           jvms->bci(), no_memory_effects);

    unc->init_req(TypeFunc::Control, unc_ctrl);
    unc->init_req(TypeFunc::I_O, lock->i_o());
    unc->init_req(TypeFunc::Memory, mem); // may gc ptrs
    unc->init_req(TypeFunc::FramePtr,  lock->in(TypeFunc::FramePtr));
    unc->init_req(TypeFunc::ReturnAdr, lock->in(TypeFunc::ReturnAdr));
    unc->init_req(TypeFunc::Parms+0, _igvn.intcon(trap_request));
    unc->set_cnt(PROB_UNLIKELY_MAG(4));
    unc->copy_call_debug_info(&_igvn, lock);

    assert(unc->peek_monitor_box() == box, "wrong monitor");
    assert(unc->peek_monitor_obj() == obj, "wrong monitor");

    // pop monitor and push obj back on stack: we trap before the monitorenter
    unc->pop_monitor();
    unc->grow_stack(unc->jvms(), 1);
    unc->set_stack(unc->jvms(), unc->jvms()->stk_size()-1, obj);

    _igvn.register_new_node_with_optimizer(unc);

    Node* ctrl = _igvn.transform(new ProjNode(unc, TypeFunc::Control));
    Node* halt = _igvn.transform(new HaltNode(ctrl, lock->in(TypeFunc::FramePtr), "monitor enter on value-type"));
    C->root()->add_req(halt);
  }

  // Make slow path call
  CallNode *call = make_slow_call((CallNode *) lock, OptoRuntime::complete_monitor_enter_Type(),
                                  OptoRuntime::complete_monitor_locking_Java(), NULL, slow_path,
                                  obj, box, NULL);

  extract_call_projections(call);

  // Slow path can only throw asynchronous exceptions, which are always
  // de-opted.  So the compiler thinks the slow-call can never throw an
  // exception.  If it DOES throw an exception we would need the debug
  // info removed first (since if it throws there is no monitor).
  assert ( _ioproj_fallthrough == NULL && _ioproj_catchall == NULL &&
           _memproj_catchall == NULL && _catchallcatchproj == NULL, "Unexpected projection from Lock");

  // Capture slow path
  // disconnect fall-through projection from call and create a new one
  // hook up users of fall-through projection to region
  Node *slow_ctrl = _fallthroughproj->clone();
  transform_later(slow_ctrl);
  _igvn.hash_delete(_fallthroughproj);
  _fallthroughproj->disconnect_inputs(NULL, C);
  region->init_req(1, slow_ctrl);
  // region inputs are now complete
  transform_later(region);
  _igvn.replace_node(_fallthroughproj, region);

  Node *memproj = transform_later(new ProjNode(call, TypeFunc::Memory));
  mem_phi->init_req(1, memproj );
  transform_later(mem_phi);
  _igvn.replace_node(_memproj_fallthrough, mem_phi);
}

//------------------------------expand_unlock_node----------------------
void PhaseMacroExpand::expand_unlock_node(UnlockNode *unlock) {

  Node* ctrl = unlock->in(TypeFunc::Control);
  Node* mem = unlock->in(TypeFunc::Memory);
  Node* obj = unlock->obj_node();
  Node* box = unlock->box_node();

  assert(!box->as_BoxLock()->is_eliminated(), "sanity");

  // No need for a null check on unlock

  // Make the merge point
  Node *region;
  Node *mem_phi;

  if (UseOptoBiasInlining) {
    // Check for biased locking unlock case, which is a no-op.
    // See the full description in MacroAssembler::biased_locking_exit().
    region  = new RegionNode(4);
    // create a Phi for the memory state
    mem_phi = new PhiNode( region, Type::MEMORY, TypeRawPtr::BOTTOM);
    mem_phi->init_req(3, mem);

    Node* mark_node = make_load(ctrl, mem, obj, oopDesc::mark_offset_in_bytes(), TypeX_X, TypeX_X->basic_type());
    ctrl = opt_bits_test(ctrl, region, 3, mark_node,
                         markWord::biased_lock_mask_in_place,
                         markWord::biased_lock_pattern);
  } else {
    region  = new RegionNode(3);
    // create a Phi for the memory state
    mem_phi = new PhiNode( region, Type::MEMORY, TypeRawPtr::BOTTOM);
  }

  FastUnlockNode *funlock = new FastUnlockNode( ctrl, obj, box );
  funlock = transform_later( funlock )->as_FastUnlock();
  // Optimize test; set region slot 2
  Node *slow_path = opt_bits_test(ctrl, region, 2, funlock, 0, 0);
  Node *thread = transform_later(new ThreadLocalNode());

  CallNode *call = make_slow_call((CallNode *) unlock, OptoRuntime::complete_monitor_exit_Type(),
                                  CAST_FROM_FN_PTR(address, SharedRuntime::complete_monitor_unlocking_C),
                                  "complete_monitor_unlocking_C", slow_path, obj, box, thread);

  extract_call_projections(call);

  assert ( _ioproj_fallthrough == NULL && _ioproj_catchall == NULL &&
           _memproj_catchall == NULL && _catchallcatchproj == NULL, "Unexpected projection from Lock");

  // No exceptions for unlocking
  // Capture slow path
  // disconnect fall-through projection from call and create a new one
  // hook up users of fall-through projection to region
  Node *slow_ctrl = _fallthroughproj->clone();
  transform_later(slow_ctrl);
  _igvn.hash_delete(_fallthroughproj);
  _fallthroughproj->disconnect_inputs(NULL, C);
  region->init_req(1, slow_ctrl);
  // region inputs are now complete
  transform_later(region);
  _igvn.replace_node(_fallthroughproj, region);

  Node *memproj = transform_later(new ProjNode(call, TypeFunc::Memory) );
  mem_phi->init_req(1, memproj );
  mem_phi->init_req(2, mem);
  transform_later(mem_phi);
  _igvn.replace_node(_memproj_fallthrough, mem_phi);
}

// An inline type might be returned from the call but we don't know its
// type. Either we get a buffered inline type (and nothing needs to be done)
// or one of the inlines being returned is the klass of the inline type
// and we need to allocate an inline type instance of that type and
// initialize it with other values being returned. In that case, we
// first try a fast path allocation and initialize the value with the
// inline klass's pack handler or we fall back to a runtime call.
void PhaseMacroExpand::expand_mh_intrinsic_return(CallStaticJavaNode* call) {
  assert(call->method()->is_method_handle_intrinsic(), "must be a method handle intrinsic call");
  Node* ret = call->proj_out_or_null(TypeFunc::Parms);
  if (ret == NULL) {
    return;
  }
  const TypeFunc* tf = call->_tf;
  const TypeTuple* domain = OptoRuntime::store_inline_type_fields_Type()->domain_cc();
  const TypeFunc* new_tf = TypeFunc::make(tf->domain_sig(), tf->domain_cc(), tf->range_sig(), domain);
  call->_tf = new_tf;
  // Make sure the change of type is applied before projections are processed by igvn
  _igvn.set_type(call, call->Value(&_igvn));
  _igvn.set_type(ret, ret->Value(&_igvn));

  // Before any new projection is added:
  CallProjections* projs = call->extract_projections(true, true);

  Node* ctl = new Node(1);
  Node* mem = new Node(1);
  Node* io = new Node(1);
  Node* ex_ctl = new Node(1);
  Node* ex_mem = new Node(1);
  Node* ex_io = new Node(1);
  Node* res = new Node(1);

  Node* cast = transform_later(new CastP2XNode(ctl, res));
  Node* mask = MakeConX(0x1);
  Node* masked = transform_later(new AndXNode(cast, mask));
  Node* cmp = transform_later(new CmpXNode(masked, mask));
  Node* bol = transform_later(new BoolNode(cmp, BoolTest::eq));
  IfNode* allocation_iff = new IfNode(ctl, bol, PROB_MAX, COUNT_UNKNOWN);
  transform_later(allocation_iff);
  Node* allocation_ctl = transform_later(new IfTrueNode(allocation_iff));
  Node* no_allocation_ctl = transform_later(new IfFalseNode(allocation_iff));

  Node* no_allocation_res = transform_later(new CheckCastPPNode(no_allocation_ctl, res, TypeInstPtr::BOTTOM));

  Node* mask2 = MakeConX(-2);
  Node* masked2 = transform_later(new AndXNode(cast, mask2));
  Node* rawklassptr = transform_later(new CastX2PNode(masked2));
  Node* klass_node = transform_later(new CheckCastPPNode(allocation_ctl, rawklassptr, TypeKlassPtr::OBJECT_OR_NULL));

  Node* slowpath_bol = NULL;
  Node* top_adr = NULL;
  Node* old_top = NULL;
  Node* new_top = NULL;
  if (UseTLAB) {
    Node* end_adr = NULL;
    set_eden_pointers(top_adr, end_adr);
    Node* end = make_load(ctl, mem, end_adr, 0, TypeRawPtr::BOTTOM, T_ADDRESS);
    old_top = new LoadPNode(ctl, mem, top_adr, TypeRawPtr::BOTTOM, TypeRawPtr::BOTTOM, MemNode::unordered);
    transform_later(old_top);
    Node* layout_val = make_load(NULL, mem, klass_node, in_bytes(Klass::layout_helper_offset()), TypeInt::INT, T_INT);
    Node* size_in_bytes = ConvI2X(layout_val);
    new_top = new AddPNode(top(), old_top, size_in_bytes);
    transform_later(new_top);
    Node* slowpath_cmp = new CmpPNode(new_top, end);
    transform_later(slowpath_cmp);
    slowpath_bol = new BoolNode(slowpath_cmp, BoolTest::ge);
    transform_later(slowpath_bol);
  } else {
    slowpath_bol = intcon(1);
    top_adr = top();
    old_top = top();
    new_top = top();
  }
  IfNode* slowpath_iff = new IfNode(allocation_ctl, slowpath_bol, PROB_UNLIKELY_MAG(4), COUNT_UNKNOWN);
  transform_later(slowpath_iff);

  Node* slowpath_true = new IfTrueNode(slowpath_iff);
  transform_later(slowpath_true);

  CallStaticJavaNode* slow_call = new CallStaticJavaNode(OptoRuntime::store_inline_type_fields_Type(),
                                                         StubRoutines::store_inline_type_fields_to_buf(),
                                                         "store_inline_type_fields",
                                                         call->jvms()->bci(),
                                                         TypePtr::BOTTOM);
  slow_call->init_req(TypeFunc::Control, slowpath_true);
  slow_call->init_req(TypeFunc::Memory, mem);
  slow_call->init_req(TypeFunc::I_O, io);
  slow_call->init_req(TypeFunc::FramePtr, call->in(TypeFunc::FramePtr));
  slow_call->init_req(TypeFunc::ReturnAdr, call->in(TypeFunc::ReturnAdr));
  slow_call->init_req(TypeFunc::Parms, res);

  Node* slow_ctl = transform_later(new ProjNode(slow_call, TypeFunc::Control));
  Node* slow_mem = transform_later(new ProjNode(slow_call, TypeFunc::Memory));
  Node* slow_io = transform_later(new ProjNode(slow_call, TypeFunc::I_O));
  Node* slow_res = transform_later(new ProjNode(slow_call, TypeFunc::Parms));
  Node* slow_catc = transform_later(new CatchNode(slow_ctl, slow_io, 2));
  Node* slow_norm = transform_later(new CatchProjNode(slow_catc, CatchProjNode::fall_through_index, CatchProjNode::no_handler_bci));
  Node* slow_excp = transform_later(new CatchProjNode(slow_catc, CatchProjNode::catch_all_index,    CatchProjNode::no_handler_bci));

  Node* ex_r = new RegionNode(3);
  Node* ex_mem_phi = new PhiNode(ex_r, Type::MEMORY, TypePtr::BOTTOM);
  Node* ex_io_phi = new PhiNode(ex_r, Type::ABIO);
  ex_r->init_req(1, slow_excp);
  ex_mem_phi->init_req(1, slow_mem);
  ex_io_phi->init_req(1, slow_io);
  ex_r->init_req(2, ex_ctl);
  ex_mem_phi->init_req(2, ex_mem);
  ex_io_phi->init_req(2, ex_io);

  transform_later(ex_r);
  transform_later(ex_mem_phi);
  transform_later(ex_io_phi);

  Node* slowpath_false = new IfFalseNode(slowpath_iff);
  transform_later(slowpath_false);
  Node* rawmem = new StorePNode(slowpath_false, mem, top_adr, TypeRawPtr::BOTTOM, new_top, MemNode::unordered);
  transform_later(rawmem);
  Node* mark_node = makecon(TypeRawPtr::make((address)markWord::always_locked_prototype().value()));
  rawmem = make_store(slowpath_false, rawmem, old_top, oopDesc::mark_offset_in_bytes(), mark_node, T_ADDRESS);
  rawmem = make_store(slowpath_false, rawmem, old_top, oopDesc::klass_offset_in_bytes(), klass_node, T_METADATA);
  if (UseCompressedClassPointers) {
    rawmem = make_store(slowpath_false, rawmem, old_top, oopDesc::klass_gap_offset_in_bytes(), intcon(0), T_INT);
  }
  Node* fixed_block  = make_load(slowpath_false, rawmem, klass_node, in_bytes(InstanceKlass::adr_inlineklass_fixed_block_offset()), TypeRawPtr::BOTTOM, T_ADDRESS);
  Node* pack_handler = make_load(slowpath_false, rawmem, fixed_block, in_bytes(InlineKlass::pack_handler_offset()), TypeRawPtr::BOTTOM, T_ADDRESS);

  CallLeafNoFPNode* handler_call = new CallLeafNoFPNode(OptoRuntime::pack_inline_type_Type(),
                                                        NULL,
                                                        "pack handler",
                                                        TypeRawPtr::BOTTOM);
  handler_call->init_req(TypeFunc::Control, slowpath_false);
  handler_call->init_req(TypeFunc::Memory, rawmem);
  handler_call->init_req(TypeFunc::I_O, top());
  handler_call->init_req(TypeFunc::FramePtr, call->in(TypeFunc::FramePtr));
  handler_call->init_req(TypeFunc::ReturnAdr, top());
  handler_call->init_req(TypeFunc::Parms, pack_handler);
  handler_call->init_req(TypeFunc::Parms+1, old_top);

  // We don't know how many values are returned. This assumes the
  // worst case, that all available registers are used.
  for (uint i = TypeFunc::Parms+1; i < domain->cnt(); i++) {
    if (domain->field_at(i) == Type::HALF) {
      slow_call->init_req(i, top());
      handler_call->init_req(i+1, top());
      continue;
    }
    Node* proj = transform_later(new ProjNode(call, i));
    slow_call->init_req(i, proj);
    handler_call->init_req(i+1, proj);
  }

  // We can safepoint at that new call
  slow_call->copy_call_debug_info(&_igvn, call);
  transform_later(slow_call);
  transform_later(handler_call);

  Node* handler_ctl = transform_later(new ProjNode(handler_call, TypeFunc::Control));
  rawmem = transform_later(new ProjNode(handler_call, TypeFunc::Memory));
  Node* slowpath_false_res = transform_later(new ProjNode(handler_call, TypeFunc::Parms));

  MergeMemNode* slowpath_false_mem = MergeMemNode::make(mem);
  slowpath_false_mem->set_memory_at(Compile::AliasIdxRaw, rawmem);
  transform_later(slowpath_false_mem);

  Node* r = new RegionNode(4);
  Node* mem_phi = new PhiNode(r, Type::MEMORY, TypePtr::BOTTOM);
  Node* io_phi = new PhiNode(r, Type::ABIO);
  Node* res_phi = new PhiNode(r, TypeInstPtr::BOTTOM);

  r->init_req(1, no_allocation_ctl);
  mem_phi->init_req(1, mem);
  io_phi->init_req(1, io);
  res_phi->init_req(1, no_allocation_res);
  r->init_req(2, slow_norm);
  mem_phi->init_req(2, slow_mem);
  io_phi->init_req(2, slow_io);
  res_phi->init_req(2, slow_res);
  r->init_req(3, handler_ctl);
  mem_phi->init_req(3, slowpath_false_mem);
  io_phi->init_req(3, io);
  res_phi->init_req(3, slowpath_false_res);

  transform_later(r);
  transform_later(mem_phi);
  transform_later(io_phi);
  transform_later(res_phi);

  assert(projs->nb_resproj == 1, "unexpected number of results");
  _igvn.replace_in_uses(projs->fallthrough_catchproj, r);
  _igvn.replace_in_uses(projs->fallthrough_memproj, mem_phi);
  _igvn.replace_in_uses(projs->fallthrough_ioproj, io_phi);
  _igvn.replace_in_uses(projs->resproj[0], res_phi);
  _igvn.replace_in_uses(projs->catchall_catchproj, ex_r);
  _igvn.replace_in_uses(projs->catchall_memproj, ex_mem_phi);
  _igvn.replace_in_uses(projs->catchall_ioproj, ex_io_phi);

  _igvn.replace_node(ctl, projs->fallthrough_catchproj);
  _igvn.replace_node(mem, projs->fallthrough_memproj);
  _igvn.replace_node(io, projs->fallthrough_ioproj);
  _igvn.replace_node(res, projs->resproj[0]);
  _igvn.replace_node(ex_ctl, projs->catchall_catchproj);
  _igvn.replace_node(ex_mem, projs->catchall_memproj);
  _igvn.replace_node(ex_io, projs->catchall_ioproj);
 }

void PhaseMacroExpand::expand_subtypecheck_node(SubTypeCheckNode *check) {
  assert(check->in(SubTypeCheckNode::Control) == NULL, "should be pinned");
  Node* bol = check->unique_out();
  Node* obj_or_subklass = check->in(SubTypeCheckNode::ObjOrSubKlass);
  Node* superklass = check->in(SubTypeCheckNode::SuperKlass);
  assert(bol->is_Bool() && bol->as_Bool()->_test._test == BoolTest::ne, "unexpected bool node");

  for (DUIterator_Last imin, i = bol->last_outs(imin); i >= imin; --i) {
    Node* iff = bol->last_out(i);
    assert(iff->is_If(), "where's the if?");

    if (iff->in(0)->is_top()) {
      _igvn.replace_input_of(iff, 1, C->top());
      continue;
    }

    Node* iftrue = iff->as_If()->proj_out(1);
    Node* iffalse = iff->as_If()->proj_out(0);
    Node* ctrl = iff->in(0);

    Node* subklass = NULL;
    if (_igvn.type(obj_or_subklass)->isa_klassptr()) {
      subklass = obj_or_subklass;
    } else {
      Node* k_adr = basic_plus_adr(obj_or_subklass, oopDesc::klass_offset_in_bytes());
      subklass = _igvn.transform(LoadKlassNode::make(_igvn, NULL, C->immutable_memory(), k_adr, TypeInstPtr::KLASS, TypeKlassPtr::OBJECT));
    }

    Node* not_subtype_ctrl = Phase::gen_subtype_check(subklass, superklass, &ctrl, NULL, _igvn);

    _igvn.replace_input_of(iff, 0, C->top());
    _igvn.replace_node(iftrue, not_subtype_ctrl);
    _igvn.replace_node(iffalse, ctrl);
  }
  _igvn.replace_node(check, C->top());
}

//---------------------------eliminate_macro_nodes----------------------
// Eliminate scalar replaced allocations and associated locks.
void PhaseMacroExpand::eliminate_macro_nodes() {
  if (C->macro_count() == 0)
    return;

  // First, attempt to eliminate locks
  int cnt = C->macro_count();
  for (int i=0; i < cnt; i++) {
    Node *n = C->macro_node(i);
    if (n->is_AbstractLock()) { // Lock and Unlock nodes
      // Before elimination mark all associated (same box and obj)
      // lock and unlock nodes.
      mark_eliminated_locking_nodes(n->as_AbstractLock());
    }
  }
  bool progress = true;
  while (progress) {
    progress = false;
    for (int i = C->macro_count(); i > 0; i--) {
      Node * n = C->macro_node(i-1);
      bool success = false;
      debug_only(int old_macro_count = C->macro_count(););
      if (n->is_AbstractLock()) {
        success = eliminate_locking_node(n->as_AbstractLock());
      }
      assert(success == (C->macro_count() < old_macro_count), "elimination reduces macro count");
      progress = progress || success;
    }
  }
  // Next, attempt to eliminate allocations
  _has_locks = false;
  progress = true;
  while (progress) {
    progress = false;
    for (int i = C->macro_count(); i > 0; i--) {
      Node * n = C->macro_node(i-1);
      bool success = false;
      debug_only(int old_macro_count = C->macro_count(););
      switch (n->class_id()) {
      case Node::Class_Allocate:
      case Node::Class_AllocateArray:
        success = eliminate_allocate_node(n->as_Allocate());
        break;
      case Node::Class_CallStaticJava: {
        CallStaticJavaNode* call = n->as_CallStaticJava();
        if (!call->method()->is_method_handle_intrinsic()) {
          success = eliminate_boxing_node(n->as_CallStaticJava());
        }
        break;
      }
      case Node::Class_Lock:
      case Node::Class_Unlock:
        assert(!n->as_AbstractLock()->is_eliminated(), "sanity");
        _has_locks = true;
        break;
      case Node::Class_ArrayCopy:
        break;
      case Node::Class_OuterStripMinedLoop:
        break;
      case Node::Class_SubTypeCheck:
        break;
      case Node::Class_Opaque1:
        break;
      default:
        assert(n->Opcode() == Op_LoopLimit ||
               n->Opcode() == Op_Opaque2   ||
               n->Opcode() == Op_Opaque3   ||
               BarrierSet::barrier_set()->barrier_set_c2()->is_gc_barrier_node(n),
               "unknown node type in macro list");
      }
      assert(success == (C->macro_count() < old_macro_count), "elimination reduces macro count");
      progress = progress || success;
    }
  }
}

//------------------------------expand_macro_nodes----------------------
//  Returns true if a failure occurred.
bool PhaseMacroExpand::expand_macro_nodes() {
  // Last attempt to eliminate macro nodes.
  eliminate_macro_nodes();

  // Eliminate Opaque and LoopLimit nodes. Do it after all loop optimizations.
  bool progress = true;
  while (progress) {
    progress = false;
    for (int i = C->macro_count(); i > 0; i--) {
      Node* n = C->macro_node(i-1);
      bool success = false;
      debug_only(int old_macro_count = C->macro_count(););
      if (n->Opcode() == Op_LoopLimit) {
        // Remove it from macro list and put on IGVN worklist to optimize.
        C->remove_macro_node(n);
        _igvn._worklist.push(n);
        success = true;
      } else if (n->Opcode() == Op_CallStaticJava) {
<<<<<<< HEAD
        CallStaticJavaNode* call = n->as_CallStaticJava();
        if (!call->method()->is_method_handle_intrinsic()) {
          // Remove it from macro list and put on IGVN worklist to optimize.
          C->remove_macro_node(n);
          _igvn._worklist.push(n);
          success = true;
        }
      } else if (n->Opcode() == Op_Opaque1 || n->Opcode() == Op_Opaque2) {
=======
        // Remove it from macro list and put on IGVN worklist to optimize.
        C->remove_macro_node(n);
        _igvn._worklist.push(n);
        success = true;
      } else if (n->is_Opaque1() || n->Opcode() == Op_Opaque2) {
>>>>>>> a764279d
        _igvn.replace_node(n, n->in(1));
        success = true;
#if INCLUDE_RTM_OPT
      } else if ((n->Opcode() == Op_Opaque3) && ((Opaque3Node*)n)->rtm_opt()) {
        assert(C->profile_rtm(), "should be used only in rtm deoptimization code");
        assert((n->outcnt() == 1) && n->unique_out()->is_Cmp(), "");
        Node* cmp = n->unique_out();
#ifdef ASSERT
        // Validate graph.
        assert((cmp->outcnt() == 1) && cmp->unique_out()->is_Bool(), "");
        BoolNode* bol = cmp->unique_out()->as_Bool();
        assert((bol->outcnt() == 1) && bol->unique_out()->is_If() &&
               (bol->_test._test == BoolTest::ne), "");
        IfNode* ifn = bol->unique_out()->as_If();
        assert((ifn->outcnt() == 2) &&
               ifn->proj_out(1)->is_uncommon_trap_proj(Deoptimization::Reason_rtm_state_change) != NULL, "");
#endif
        Node* repl = n->in(1);
        if (!_has_locks) {
          // Remove RTM state check if there are no locks in the code.
          // Replace input to compare the same value.
          repl = (cmp->in(1) == n) ? cmp->in(2) : cmp->in(1);
        }
        _igvn.replace_node(n, repl);
        success = true;
#endif
      } else if (n->Opcode() == Op_OuterStripMinedLoop) {
        n->as_OuterStripMinedLoop()->adjust_strip_mined_loop(&_igvn);
        C->remove_macro_node(n);
        success = true;
      }
      assert(!success || (C->macro_count() == (old_macro_count - 1)), "elimination must have deleted one node from macro list");
      progress = progress || success;
    }
  }

  // Clean up the graph so we're less likely to hit the maximum node
  // limit
  _igvn.set_delay_transform(false);
  _igvn.optimize();
  if (C->failing())  return true;
  _igvn.set_delay_transform(true);


  // Because we run IGVN after each expansion, some macro nodes may go
  // dead and be removed from the list as we iterate over it. Move
  // Allocate nodes (processed in a second pass) at the beginning of
  // the list and then iterate from the last element of the list until
  // an Allocate node is seen. This is robust to random deletion in
  // the list due to nodes going dead.
  C->sort_macro_nodes();

  // expand arraycopy "macro" nodes first
  // For ReduceBulkZeroing, we must first process all arraycopy nodes
  // before the allocate nodes are expanded.
  while (C->macro_count() > 0) {
    int macro_count = C->macro_count();
    Node * n = C->macro_node(macro_count-1);
    assert(n->is_macro(), "only macro nodes expected here");
    if (_igvn.type(n) == Type::TOP || (n->in(0) != NULL && n->in(0)->is_top())) {
      // node is unreachable, so don't try to expand it
      C->remove_macro_node(n);
      continue;
    }
    if (n->is_Allocate()) {
      break;
    }
    // Make sure expansion will not cause node limit to be exceeded.
    // Worst case is a macro node gets expanded into about 200 nodes.
    // Allow 50% more for optimization.
    if (C->check_node_count(300, "out of nodes before macro expansion")) {
      return true;
    }

    debug_only(int old_macro_count = C->macro_count(););
    switch (n->class_id()) {
    case Node::Class_Lock:
      expand_lock_node(n->as_Lock());
      assert(C->macro_count() == (old_macro_count - 1), "expansion must have deleted one node from macro list");
      break;
    case Node::Class_Unlock:
      expand_unlock_node(n->as_Unlock());
      assert(C->macro_count() == (old_macro_count - 1), "expansion must have deleted one node from macro list");
      break;
    case Node::Class_ArrayCopy:
      expand_arraycopy_node(n->as_ArrayCopy());
      assert(C->macro_count() == (old_macro_count - 1), "expansion must have deleted one node from macro list");
      break;
    case Node::Class_SubTypeCheck:
      expand_subtypecheck_node(n->as_SubTypeCheck());
      assert(C->macro_count() == (old_macro_count - 1), "expansion must have deleted one node from macro list");
      break;
    case Node::Class_CallStaticJava:
      expand_mh_intrinsic_return(n->as_CallStaticJava());
      C->remove_macro_node(n);
      assert(C->macro_count() == (old_macro_count - 1), "expansion must have deleted one node from macro list");
      break;
    default:
      assert(false, "unknown node type in macro list");
    }
    assert(C->macro_count() < macro_count, "must have deleted a node from macro list");
    if (C->failing())  return true;

    // Clean up the graph so we're less likely to hit the maximum node
    // limit
    _igvn.set_delay_transform(false);
    _igvn.optimize();
    if (C->failing())  return true;
    _igvn.set_delay_transform(true);
  }

  // All nodes except Allocate nodes are expanded now. There could be
  // new optimization opportunities (such as folding newly created
  // load from a just allocated object). Run IGVN.

  // expand "macro" nodes
  // nodes are removed from the macro list as they are processed
  while (C->macro_count() > 0) {
    int macro_count = C->macro_count();
    Node * n = C->macro_node(macro_count-1);
    assert(n->is_macro(), "only macro nodes expected here");
    if (_igvn.type(n) == Type::TOP || (n->in(0) != NULL && n->in(0)->is_top())) {
      // node is unreachable, so don't try to expand it
      C->remove_macro_node(n);
      continue;
    }
    // Make sure expansion will not cause node limit to be exceeded.
    // Worst case is a macro node gets expanded into about 200 nodes.
    // Allow 50% more for optimization.
    if (C->check_node_count(300, "out of nodes before macro expansion")) {
      return true;
    }
    switch (n->class_id()) {
    case Node::Class_Allocate:
      expand_allocate(n->as_Allocate());
      break;
    case Node::Class_AllocateArray:
      expand_allocate_array(n->as_AllocateArray());
      break;
    default:
      assert(false, "unknown node type in macro list");
    }
    assert(C->macro_count() < macro_count, "must have deleted a node from macro list");
    if (C->failing())  return true;

    // Clean up the graph so we're less likely to hit the maximum node
    // limit
    _igvn.set_delay_transform(false);
    _igvn.optimize();
    if (C->failing())  return true;
    _igvn.set_delay_transform(true);
  }

  _igvn.set_delay_transform(false);
  return false;
}<|MERGE_RESOLUTION|>--- conflicted
+++ resolved
@@ -2989,7 +2989,6 @@
         _igvn._worklist.push(n);
         success = true;
       } else if (n->Opcode() == Op_CallStaticJava) {
-<<<<<<< HEAD
         CallStaticJavaNode* call = n->as_CallStaticJava();
         if (!call->method()->is_method_handle_intrinsic()) {
           // Remove it from macro list and put on IGVN worklist to optimize.
@@ -2997,14 +2996,7 @@
           _igvn._worklist.push(n);
           success = true;
         }
-      } else if (n->Opcode() == Op_Opaque1 || n->Opcode() == Op_Opaque2) {
-=======
-        // Remove it from macro list and put on IGVN worklist to optimize.
-        C->remove_macro_node(n);
-        _igvn._worklist.push(n);
-        success = true;
       } else if (n->is_Opaque1() || n->Opcode() == Op_Opaque2) {
->>>>>>> a764279d
         _igvn.replace_node(n, n->in(1));
         success = true;
 #if INCLUDE_RTM_OPT
