/*
 * Copyright (c) 2005, 2022, Oracle and/or its affiliates. All rights reserved.
 * DO NOT ALTER OR REMOVE COPYRIGHT NOTICES OR THIS FILE HEADER.
 *
 * This code is free software; you can redistribute it and/or modify it
 * under the terms of the GNU General Public License version 2 only, as
 * published by the Free Software Foundation.
 *
 * This code is distributed in the hope that it will be useful, but WITHOUT
 * ANY WARRANTY; without even the implied warranty of MERCHANTABILITY or
 * FITNESS FOR A PARTICULAR PURPOSE.  See the GNU General Public License
 * version 2 for more details (a copy is included in the LICENSE file that
 * accompanied this code).
 *
 * You should have received a copy of the GNU General Public License version
 * 2 along with this work; if not, write to the Free Software Foundation,
 * Inc., 51 Franklin St, Fifth Floor, Boston, MA 02110-1301 USA.
 *
 * Please contact Oracle, 500 Oracle Parkway, Redwood Shores, CA 94065 USA
 * or visit www.oracle.com if you need additional information or have any
 * questions.
 *
 */

#include "precompiled.hpp"
#include "ci/ciFlatArrayKlass.hpp"
#include "compiler/compileLog.hpp"
#include "gc/shared/collectedHeap.inline.hpp"
#include "gc/shared/tlab_globals.hpp"
#include "libadt/vectset.hpp"
#include "memory/universe.hpp"
#include "opto/addnode.hpp"
#include "opto/arraycopynode.hpp"
#include "opto/callnode.hpp"
#include "opto/castnode.hpp"
#include "opto/cfgnode.hpp"
#include "opto/compile.hpp"
#include "opto/convertnode.hpp"
#include "opto/graphKit.hpp"
#include "opto/inlinetypenode.hpp"
#include "opto/intrinsicnode.hpp"
#include "opto/locknode.hpp"
#include "opto/loopnode.hpp"
#include "opto/macro.hpp"
#include "opto/memnode.hpp"
#include "opto/narrowptrnode.hpp"
#include "opto/node.hpp"
#include "opto/opaquenode.hpp"
#include "opto/phaseX.hpp"
#include "opto/rootnode.hpp"
#include "opto/runtime.hpp"
#include "opto/subnode.hpp"
#include "opto/subtypenode.hpp"
#include "opto/type.hpp"
#include "prims/jvmtiExport.hpp"
#include "runtime/continuation.hpp"
#include "runtime/sharedRuntime.hpp"
#include "runtime/stubRoutines.hpp"
#include "utilities/macros.hpp"
#include "utilities/powerOfTwo.hpp"
#if INCLUDE_G1GC
#include "gc/g1/g1ThreadLocalData.hpp"
#endif // INCLUDE_G1GC


//
// Replace any references to "oldref" in inputs to "use" with "newref".
// Returns the number of replacements made.
//
int PhaseMacroExpand::replace_input(Node *use, Node *oldref, Node *newref) {
  int nreplacements = 0;
  uint req = use->req();
  for (uint j = 0; j < use->len(); j++) {
    Node *uin = use->in(j);
    if (uin == oldref) {
      if (j < req)
        use->set_req(j, newref);
      else
        use->set_prec(j, newref);
      nreplacements++;
    } else if (j >= req && uin == NULL) {
      break;
    }
  }
  return nreplacements;
}

Node* PhaseMacroExpand::opt_bits_test(Node* ctrl, Node* region, int edge, Node* word, int mask, int bits, bool return_fast_path) {
  Node* cmp;
  if (mask != 0) {
    Node* and_node = transform_later(new AndXNode(word, MakeConX(mask)));
    cmp = transform_later(new CmpXNode(and_node, MakeConX(bits)));
  } else {
    cmp = word;
  }
  Node* bol = transform_later(new BoolNode(cmp, BoolTest::ne));
  IfNode* iff = new IfNode( ctrl, bol, PROB_MIN, COUNT_UNKNOWN );
  transform_later(iff);

  // Fast path taken.
  Node *fast_taken = transform_later(new IfFalseNode(iff));

  // Fast path not-taken, i.e. slow path
  Node *slow_taken = transform_later(new IfTrueNode(iff));

  if (return_fast_path) {
    region->init_req(edge, slow_taken); // Capture slow-control
    return fast_taken;
  } else {
    region->init_req(edge, fast_taken); // Capture fast-control
    return slow_taken;
  }
}

//--------------------copy_predefined_input_for_runtime_call--------------------
void PhaseMacroExpand::copy_predefined_input_for_runtime_call(Node * ctrl, CallNode* oldcall, CallNode* call) {
  // Set fixed predefined input arguments
  call->init_req( TypeFunc::Control, ctrl );
  call->init_req( TypeFunc::I_O    , oldcall->in( TypeFunc::I_O) );
  call->init_req( TypeFunc::Memory , oldcall->in( TypeFunc::Memory ) ); // ?????
  call->init_req( TypeFunc::ReturnAdr, oldcall->in( TypeFunc::ReturnAdr ) );
  call->init_req( TypeFunc::FramePtr, oldcall->in( TypeFunc::FramePtr ) );
}

//------------------------------make_slow_call---------------------------------
CallNode* PhaseMacroExpand::make_slow_call(CallNode *oldcall, const TypeFunc* slow_call_type,
                                           address slow_call, const char* leaf_name, Node* slow_path,
                                           Node* parm0, Node* parm1, Node* parm2) {

  // Slow-path call
 CallNode *call = leaf_name
   ? (CallNode*)new CallLeafNode      ( slow_call_type, slow_call, leaf_name, TypeRawPtr::BOTTOM )
   : (CallNode*)new CallStaticJavaNode( slow_call_type, slow_call, OptoRuntime::stub_name(slow_call), TypeRawPtr::BOTTOM );

  // Slow path call has no side-effects, uses few values
  copy_predefined_input_for_runtime_call(slow_path, oldcall, call );
  if (parm0 != NULL)  call->init_req(TypeFunc::Parms+0, parm0);
  if (parm1 != NULL)  call->init_req(TypeFunc::Parms+1, parm1);
  if (parm2 != NULL)  call->init_req(TypeFunc::Parms+2, parm2);
  call->copy_call_debug_info(&_igvn, oldcall);
  call->set_cnt(PROB_UNLIKELY_MAG(4));  // Same effect as RC_UNCOMMON.
  _igvn.replace_node(oldcall, call);
  transform_later(call);

  return call;
}

void PhaseMacroExpand::eliminate_gc_barrier(Node* p2x) {
  BarrierSetC2 *bs = BarrierSet::barrier_set()->barrier_set_c2();
  bs->eliminate_gc_barrier(&_igvn, p2x);
#ifndef PRODUCT
  if (PrintOptoStatistics) {
    Atomic::inc(&PhaseMacroExpand::_GC_barriers_removed_counter);
  }
#endif
}

// Search for a memory operation for the specified memory slice.
static Node *scan_mem_chain(Node *mem, int alias_idx, int offset, Node *start_mem, Node *alloc, PhaseGVN *phase) {
  Node *orig_mem = mem;
  Node *alloc_mem = alloc->in(TypeFunc::Memory);
  const TypeOopPtr *tinst = phase->C->get_adr_type(alias_idx)->isa_oopptr();
  while (true) {
    if (mem == alloc_mem || mem == start_mem ) {
      return mem;  // hit one of our sentinels
    } else if (mem->is_MergeMem()) {
      mem = mem->as_MergeMem()->memory_at(alias_idx);
    } else if (mem->is_Proj() && mem->as_Proj()->_con == TypeFunc::Memory) {
      Node *in = mem->in(0);
      // we can safely skip over safepoints, calls, locks and membars because we
      // already know that the object is safe to eliminate.
      if (in->is_Initialize() && in->as_Initialize()->allocation() == alloc) {
        return in;
      } else if (in->is_Call()) {
        CallNode *call = in->as_Call();
        if (call->may_modify(tinst, phase)) {
          assert(call->is_ArrayCopy(), "ArrayCopy is the only call node that doesn't make allocation escape");
          if (call->as_ArrayCopy()->modifies(offset, offset, phase, false)) {
            return in;
          }
        }
        mem = in->in(TypeFunc::Memory);
      } else if (in->is_MemBar()) {
        ArrayCopyNode* ac = NULL;
        if (ArrayCopyNode::may_modify(tinst, in->as_MemBar(), phase, ac)) {
          if (ac != NULL) {
            assert(ac->is_clonebasic(), "Only basic clone is a non escaping clone");
            return ac;
          }
        }
        mem = in->in(TypeFunc::Memory);
      } else {
#ifdef ASSERT
        in->dump();
        mem->dump();
        assert(false, "unexpected projection");
#endif
      }
    } else if (mem->is_Store()) {
      const TypePtr* atype = mem->as_Store()->adr_type();
      int adr_idx = phase->C->get_alias_index(atype);
      if (adr_idx == alias_idx) {
        assert(atype->isa_oopptr(), "address type must be oopptr");
        int adr_offset = atype->flattened_offset();
        uint adr_iid = atype->is_oopptr()->instance_id();
        // Array elements references have the same alias_idx
        // but different offset and different instance_id.
        if (adr_offset == offset && adr_iid == alloc->_idx) {
          return mem;
        }
      } else {
        assert(adr_idx == Compile::AliasIdxRaw, "address must match or be raw");
      }
      mem = mem->in(MemNode::Memory);
    } else if (mem->is_ClearArray()) {
      if (!ClearArrayNode::step_through(&mem, alloc->_idx, phase)) {
        // Can not bypass initialization of the instance
        // we are looking.
        debug_only(intptr_t offset;)
        assert(alloc == AllocateNode::Ideal_allocation(mem->in(3), phase, offset), "sanity");
        InitializeNode* init = alloc->as_Allocate()->initialization();
        // We are looking for stored value, return Initialize node
        // or memory edge from Allocate node.
        if (init != NULL) {
          return init;
        } else {
          return alloc->in(TypeFunc::Memory); // It will produce zero value (see callers).
        }
      }
      // Otherwise skip it (the call updated 'mem' value).
    } else if (mem->Opcode() == Op_SCMemProj) {
      mem = mem->in(0);
      Node* adr = NULL;
      if (mem->is_LoadStore()) {
        adr = mem->in(MemNode::Address);
      } else {
        assert(mem->Opcode() == Op_EncodeISOArray ||
               mem->Opcode() == Op_StrCompressedCopy, "sanity");
        adr = mem->in(3); // Destination array
      }
      const TypePtr* atype = adr->bottom_type()->is_ptr();
      int adr_idx = phase->C->get_alias_index(atype);
      if (adr_idx == alias_idx) {
        DEBUG_ONLY(mem->dump();)
        assert(false, "Object is not scalar replaceable if a LoadStore node accesses its field");
        return NULL;
      }
      mem = mem->in(MemNode::Memory);
    } else if (mem->Opcode() == Op_StrInflatedCopy) {
      Node* adr = mem->in(3); // Destination array
      const TypePtr* atype = adr->bottom_type()->is_ptr();
      int adr_idx = phase->C->get_alias_index(atype);
      if (adr_idx == alias_idx) {
        DEBUG_ONLY(mem->dump();)
        assert(false, "Object is not scalar replaceable if a StrInflatedCopy node accesses its field");
        return NULL;
      }
      mem = mem->in(MemNode::Memory);
    } else {
      return mem;
    }
    assert(mem != orig_mem, "dead memory loop");
  }
}

// Generate loads from source of the arraycopy for fields of
// destination needed at a deoptimization point
Node* PhaseMacroExpand::make_arraycopy_load(ArrayCopyNode* ac, intptr_t offset, Node* ctl, Node* mem, BasicType ft, const Type *ftype, AllocateNode *alloc) {
  BasicType bt = ft;
  const Type *type = ftype;
  if (ft == T_NARROWOOP) {
    bt = T_OBJECT;
    type = ftype->make_oopptr();
  }
  Node* res = NULL;
  if (ac->is_clonebasic()) {
    assert(ac->in(ArrayCopyNode::Src) != ac->in(ArrayCopyNode::Dest), "clone source equals destination");
    Node* base = ac->in(ArrayCopyNode::Src);
    Node* adr = _igvn.transform(new AddPNode(base, base, MakeConX(offset)));
    const TypePtr* adr_type = _igvn.type(base)->is_ptr()->add_offset(offset);
    MergeMemNode* mergemen = _igvn.transform(MergeMemNode::make(mem))->as_MergeMem();
    BarrierSetC2* bs = BarrierSet::barrier_set()->barrier_set_c2();
    res = ArrayCopyNode::load(bs, &_igvn, ctl, mergemen, adr, adr_type, type, bt);
  } else {
    if (ac->modifies(offset, offset, &_igvn, true)) {
      assert(ac->in(ArrayCopyNode::Dest) == alloc->result_cast(), "arraycopy destination should be allocation's result");
      uint shift = exact_log2(type2aelembytes(bt));
      Node* src_pos = ac->in(ArrayCopyNode::SrcPos);
      Node* dest_pos = ac->in(ArrayCopyNode::DestPos);
      const TypeInt* src_pos_t = _igvn.type(src_pos)->is_int();
      const TypeInt* dest_pos_t = _igvn.type(dest_pos)->is_int();

      Node* adr = NULL;
      Node* base = ac->in(ArrayCopyNode::Src);
      const TypeAryPtr* adr_type = _igvn.type(base)->is_aryptr();
      if (adr_type->is_aryptr()->is_flat()) {
        shift = adr_type->flat_log_elem_size();
      }
      if (src_pos_t->is_con() && dest_pos_t->is_con()) {
        intptr_t off = ((src_pos_t->get_con() - dest_pos_t->get_con()) << shift) + offset;
        adr = _igvn.transform(new AddPNode(base, base, MakeConX(off)));
        adr_type = _igvn.type(adr)->is_aryptr();
        assert(adr_type == _igvn.type(base)->is_aryptr()->add_field_offset_and_offset(off), "incorrect address type");
        if (ac->in(ArrayCopyNode::Src) == ac->in(ArrayCopyNode::Dest)) {
          // Don't emit a new load from src if src == dst but try to get the value from memory instead
          return value_from_mem(ac->in(TypeFunc::Memory), ctl, ft, ftype, adr_type, alloc);
        }
      } else {
        if (ac->in(ArrayCopyNode::Src) == ac->in(ArrayCopyNode::Dest)) {
          // Non constant offset in the array: we can't statically
          // determine the value
          return NULL;
        }
        Node* diff = _igvn.transform(new SubINode(ac->in(ArrayCopyNode::SrcPos), ac->in(ArrayCopyNode::DestPos)));
#ifdef _LP64
        diff = _igvn.transform(new ConvI2LNode(diff));
#endif
        diff = _igvn.transform(new LShiftXNode(diff, intcon(shift)));

        Node* off = _igvn.transform(new AddXNode(MakeConX(offset), diff));
        adr = _igvn.transform(new AddPNode(base, base, off));
        // In the case of a flattened inline type array, each field has its
        // own slice so we need to extract the field being accessed from
        // the address computation
        adr_type = adr_type->add_field_offset_and_offset(offset)->add_offset(Type::OffsetBot)->is_aryptr();
        adr = _igvn.transform(new CastPPNode(adr, adr_type));
      }
      MergeMemNode* mergemen = _igvn.transform(MergeMemNode::make(mem))->as_MergeMem();
      BarrierSetC2* bs = BarrierSet::barrier_set()->barrier_set_c2();
      res = ArrayCopyNode::load(bs, &_igvn, ctl, mergemen, adr, adr_type, type, bt);
    }
  }
  if (res != NULL) {
    if (ftype->isa_narrowoop()) {
      // PhaseMacroExpand::scalar_replacement adds DecodeN nodes
      assert(res->isa_DecodeN(), "should be narrow oop");
      res = _igvn.transform(new EncodePNode(res, ftype));
    }
    return res;
  }
  return NULL;
}

//
// Given a Memory Phi, compute a value Phi containing the values from stores
// on the input paths.
// Note: this function is recursive, its depth is limited by the "level" argument
// Returns the computed Phi, or NULL if it cannot compute it.
Node *PhaseMacroExpand::value_from_mem_phi(Node *mem, BasicType ft, const Type *phi_type, const TypeOopPtr *adr_t, AllocateNode *alloc, Node_Stack *value_phis, int level) {
  assert(mem->is_Phi(), "sanity");
  int alias_idx = C->get_alias_index(adr_t);
  int offset = adr_t->flattened_offset();
  int instance_id = adr_t->instance_id();

  // Check if an appropriate value phi already exists.
  Node* region = mem->in(0);
  for (DUIterator_Fast kmax, k = region->fast_outs(kmax); k < kmax; k++) {
    Node* phi = region->fast_out(k);
    if (phi->is_Phi() && phi != mem &&
        phi->as_Phi()->is_same_inst_field(phi_type, (int)mem->_idx, instance_id, alias_idx, offset)) {
      return phi;
    }
  }
  // Check if an appropriate new value phi already exists.
  Node* new_phi = value_phis->find(mem->_idx);
  if (new_phi != NULL)
    return new_phi;

  if (level <= 0) {
    return NULL; // Give up: phi tree too deep
  }
  Node *start_mem = C->start()->proj_out_or_null(TypeFunc::Memory);
  Node *alloc_mem = alloc->in(TypeFunc::Memory);

  uint length = mem->req();
  GrowableArray <Node *> values(length, length, NULL);

  // create a new Phi for the value
  PhiNode *phi = new PhiNode(mem->in(0), phi_type, NULL, mem->_idx, instance_id, alias_idx, offset);
  transform_later(phi);
  value_phis->push(phi, mem->_idx);

  for (uint j = 1; j < length; j++) {
    Node *in = mem->in(j);
    if (in == NULL || in->is_top()) {
      values.at_put(j, in);
    } else {
      Node *val = scan_mem_chain(in, alias_idx, offset, start_mem, alloc, &_igvn);
      if (val == start_mem || val == alloc_mem) {
        // hit a sentinel, return appropriate 0 value
        Node* default_value = alloc->in(AllocateNode::DefaultValue);
        if (default_value != NULL) {
          values.at_put(j, default_value);
        } else {
          assert(alloc->in(AllocateNode::RawDefaultValue) == NULL, "default value may not be null");
          values.at_put(j, _igvn.zerocon(ft));
        }
        continue;
      }
      if (val->is_Initialize()) {
        val = val->as_Initialize()->find_captured_store(offset, type2aelembytes(ft), &_igvn);
      }
      if (val == NULL) {
        return NULL;  // can't find a value on this path
      }
      if (val == mem) {
        values.at_put(j, mem);
      } else if (val->is_Store()) {
        Node* n = val->in(MemNode::ValueIn);
        BarrierSetC2* bs = BarrierSet::barrier_set()->barrier_set_c2();
        n = bs->step_over_gc_barrier(n);
        if (is_subword_type(ft)) {
          n = Compile::narrow_value(ft, n, phi_type, &_igvn, true);
        }
        values.at_put(j, n);
      } else if(val->is_Proj() && val->in(0) == alloc) {
        Node* default_value = alloc->in(AllocateNode::DefaultValue);
        if (default_value != NULL) {
          values.at_put(j, default_value);
        } else {
          assert(alloc->in(AllocateNode::RawDefaultValue) == NULL, "default value may not be null");
          values.at_put(j, _igvn.zerocon(ft));
        }
      } else if (val->is_Phi()) {
        val = value_from_mem_phi(val, ft, phi_type, adr_t, alloc, value_phis, level-1);
        if (val == NULL) {
          return NULL;
        }
        values.at_put(j, val);
      } else if (val->Opcode() == Op_SCMemProj) {
        assert(val->in(0)->is_LoadStore() ||
               val->in(0)->Opcode() == Op_EncodeISOArray ||
               val->in(0)->Opcode() == Op_StrCompressedCopy, "sanity");
        assert(false, "Object is not scalar replaceable if a LoadStore node accesses its field");
        return NULL;
      } else if (val->is_ArrayCopy()) {
        Node* res = make_arraycopy_load(val->as_ArrayCopy(), offset, val->in(0), val->in(TypeFunc::Memory), ft, phi_type, alloc);
        if (res == NULL) {
          return NULL;
        }
        values.at_put(j, res);
      } else {
        DEBUG_ONLY( val->dump(); )
        assert(false, "unknown node on this path");
        return NULL;  // unknown node on this path
      }
    }
  }
  // Set Phi's inputs
  for (uint j = 1; j < length; j++) {
    if (values.at(j) == mem) {
      phi->init_req(j, phi);
    } else {
      phi->init_req(j, values.at(j));
    }
  }
  return phi;
}

// Search the last value stored into the object's field.
Node *PhaseMacroExpand::value_from_mem(Node *sfpt_mem, Node *sfpt_ctl, BasicType ft, const Type *ftype, const TypeOopPtr *adr_t, AllocateNode *alloc) {
  assert(adr_t->is_known_instance_field(), "instance required");
  int instance_id = adr_t->instance_id();
  assert((uint)instance_id == alloc->_idx, "wrong allocation");

  int alias_idx = C->get_alias_index(adr_t);
  int offset = adr_t->flattened_offset();
  Node *start_mem = C->start()->proj_out_or_null(TypeFunc::Memory);
  Node *alloc_mem = alloc->in(TypeFunc::Memory);
  VectorSet visited;

  bool done = sfpt_mem == alloc_mem;
  Node *mem = sfpt_mem;
  while (!done) {
    if (visited.test_set(mem->_idx)) {
      return NULL;  // found a loop, give up
    }
    mem = scan_mem_chain(mem, alias_idx, offset, start_mem, alloc, &_igvn);
    if (mem == start_mem || mem == alloc_mem) {
      done = true;  // hit a sentinel, return appropriate 0 value
    } else if (mem->is_Initialize()) {
      mem = mem->as_Initialize()->find_captured_store(offset, type2aelembytes(ft), &_igvn);
      if (mem == NULL) {
        done = true; // Something went wrong.
      } else if (mem->is_Store()) {
        const TypePtr* atype = mem->as_Store()->adr_type();
        assert(C->get_alias_index(atype) == Compile::AliasIdxRaw, "store is correct memory slice");
        done = true;
      }
    } else if (mem->is_Store()) {
      const TypeOopPtr* atype = mem->as_Store()->adr_type()->isa_oopptr();
      assert(atype != NULL, "address type must be oopptr");
      assert(C->get_alias_index(atype) == alias_idx &&
             atype->is_known_instance_field() && atype->flattened_offset() == offset &&
             atype->instance_id() == instance_id, "store is correct memory slice");
      done = true;
    } else if (mem->is_Phi()) {
      // try to find a phi's unique input
      Node *unique_input = NULL;
      Node *top = C->top();
      for (uint i = 1; i < mem->req(); i++) {
        Node *n = scan_mem_chain(mem->in(i), alias_idx, offset, start_mem, alloc, &_igvn);
        if (n == NULL || n == top || n == mem) {
          continue;
        } else if (unique_input == NULL) {
          unique_input = n;
        } else if (unique_input != n) {
          unique_input = top;
          break;
        }
      }
      if (unique_input != NULL && unique_input != top) {
        mem = unique_input;
      } else {
        done = true;
      }
    } else if (mem->is_ArrayCopy()) {
      done = true;
    } else {
      DEBUG_ONLY( mem->dump(); )
      assert(false, "unexpected node");
    }
  }
  if (mem != NULL) {
    if (mem == start_mem || mem == alloc_mem) {
      // hit a sentinel, return appropriate 0 value
      Node* default_value = alloc->in(AllocateNode::DefaultValue);
      if (default_value != NULL) {
        return default_value;
      }
      assert(alloc->in(AllocateNode::RawDefaultValue) == NULL, "default value may not be null");
      return _igvn.zerocon(ft);
    } else if (mem->is_Store()) {
      Node* n = mem->in(MemNode::ValueIn);
      BarrierSetC2* bs = BarrierSet::barrier_set()->barrier_set_c2();
      n = bs->step_over_gc_barrier(n);
      return n;
    } else if (mem->is_Phi()) {
      // attempt to produce a Phi reflecting the values on the input paths of the Phi
      Node_Stack value_phis(8);
      Node* phi = value_from_mem_phi(mem, ft, ftype, adr_t, alloc, &value_phis, ValueSearchLimit);
      if (phi != NULL) {
        return phi;
      } else {
        // Kill all new Phis
        while(value_phis.is_nonempty()) {
          Node* n = value_phis.node();
          _igvn.replace_node(n, C->top());
          value_phis.pop();
        }
      }
    } else if (mem->is_ArrayCopy()) {
      Node* ctl = mem->in(0);
      Node* m = mem->in(TypeFunc::Memory);
      if (sfpt_ctl->is_Proj() && sfpt_ctl->as_Proj()->is_uncommon_trap_proj(Deoptimization::Reason_none)) {
        // pin the loads in the uncommon trap path
        ctl = sfpt_ctl;
        m = sfpt_mem;
      }
      return make_arraycopy_load(mem->as_ArrayCopy(), offset, ctl, m, ft, ftype, alloc);
    }
  }
  // Something went wrong.
  return NULL;
}

// Search the last value stored into the inline type's fields.
Node* PhaseMacroExpand::inline_type_from_mem(Node* mem, Node* ctl, ciInlineKlass* vk, const TypeAryPtr* adr_type, int offset, AllocateNode* alloc) {
  // Subtract the offset of the first field to account for the missing oop header
  offset -= vk->first_field_offset();
  // Create a new InlineTypeNode and retrieve the field values from memory
  InlineTypeNode* vt = InlineTypeNode::make_uninitialized(_igvn, vk);
  transform_later(vt);
  for (int i = 0; i < vk->nof_declared_nonstatic_fields(); ++i) {
    ciType* field_type = vt->field_type(i);
    int field_offset = offset + vt->field_offset(i);
    Node* value = NULL;
    if (vt->field_is_flattened(i)) {
      value = inline_type_from_mem(mem, ctl, field_type->as_inline_klass(), adr_type, field_offset, alloc);
    } else {
      const Type* ft = Type::get_const_type(field_type);
      BasicType bt = type2field[field_type->basic_type()];
      if (UseCompressedOops && !is_java_primitive(bt)) {
        ft = ft->make_narrowoop();
        bt = T_NARROWOOP;
      }
      // Each inline type field has its own memory slice
      adr_type = adr_type->with_field_offset(field_offset);
      value = value_from_mem(mem, ctl, bt, ft, adr_type, alloc);
      if (value != NULL && ft->isa_narrowoop()) {
        assert(UseCompressedOops, "unexpected narrow oop");
        if (value->is_EncodeP()) {
          value = value->in(1);
        } else {
          value = transform_later(new DecodeNNode(value, value->get_ptr_type()));
        }
      }
    }
    if (value != NULL) {
      vt->set_field_value(i, value);
    } else {
      // We might have reached the TrackedInitializationLimit
      return NULL;
    }
  }
  return vt;
}

// Check the possibility of scalar replacement.
bool PhaseMacroExpand::can_eliminate_allocation(AllocateNode *alloc, GrowableArray <SafePointNode *>& safepoints) {
  //  Scan the uses of the allocation to check for anything that would
  //  prevent us from eliminating it.
  NOT_PRODUCT( const char* fail_eliminate = NULL; )
  DEBUG_ONLY( Node* disq_node = NULL; )
  bool  can_eliminate = true;

  Unique_Node_List worklist;
  Node* res = alloc->result_cast();
  const TypeOopPtr* res_type = NULL;
  if (res == NULL) {
    // All users were eliminated.
  } else if (!res->is_CheckCastPP()) {
    NOT_PRODUCT(fail_eliminate = "Allocation does not have unique CheckCastPP";)
    can_eliminate = false;
  } else {
    worklist.push(res);
    res_type = _igvn.type(res)->isa_oopptr();
    if (res_type == NULL) {
      NOT_PRODUCT(fail_eliminate = "Neither instance or array allocation";)
      can_eliminate = false;
    } else if (res_type->isa_aryptr()) {
      int length = alloc->in(AllocateNode::ALength)->find_int_con(-1);
      if (length < 0) {
        NOT_PRODUCT(fail_eliminate = "Array's size is not constant";)
        can_eliminate = false;
      }
    }
  }

<<<<<<< HEAD
  while (can_eliminate && worklist.size() > 0) {
    res = worklist.pop();
    for (DUIterator_Fast jmax, j = res->fast_outs(jmax); j < jmax && can_eliminate; j++) {
=======
  if (can_eliminate && res != NULL) {
    BarrierSetC2 *bs = BarrierSet::barrier_set()->barrier_set_c2();
    for (DUIterator_Fast jmax, j = res->fast_outs(jmax);
                               j < jmax && can_eliminate; j++) {
>>>>>>> 175e3d3f
      Node* use = res->fast_out(j);

      if (use->is_AddP()) {
        const TypePtr* addp_type = _igvn.type(use)->is_ptr();
        int offset = addp_type->offset();

        if (offset == Type::OffsetTop || offset == Type::OffsetBot) {
          NOT_PRODUCT(fail_eliminate = "Undefined field reference";)
          can_eliminate = false;
          break;
        }
        for (DUIterator_Fast kmax, k = use->fast_outs(kmax);
                                   k < kmax && can_eliminate; k++) {
          Node* n = use->fast_out(k);
          if (!n->is_Store() && n->Opcode() != Op_CastP2X && !bs->is_gc_pre_barrier_node(n)) {
            DEBUG_ONLY(disq_node = n;)
            if (n->is_Load() || n->is_LoadStore()) {
              NOT_PRODUCT(fail_eliminate = "Field load";)
            } else {
              NOT_PRODUCT(fail_eliminate = "Not store field reference";)
            }
            can_eliminate = false;
          }
        }
      } else if (use->is_ArrayCopy() &&
                 (use->as_ArrayCopy()->is_clonebasic() ||
                  use->as_ArrayCopy()->is_arraycopy_validated() ||
                  use->as_ArrayCopy()->is_copyof_validated() ||
                  use->as_ArrayCopy()->is_copyofrange_validated()) &&
                 use->in(ArrayCopyNode::Dest) == res) {
        // ok to eliminate
      } else if (use->is_SafePoint()) {
        SafePointNode* sfpt = use->as_SafePoint();
        if (sfpt->is_Call() && sfpt->as_Call()->has_non_debug_use(res)) {
          // Object is passed as argument.
          DEBUG_ONLY(disq_node = use;)
          NOT_PRODUCT(fail_eliminate = "Object is passed as argument";)
          can_eliminate = false;
        }
        Node* sfptMem = sfpt->memory();
        if (sfptMem == NULL || sfptMem->is_top()) {
          DEBUG_ONLY(disq_node = use;)
          NOT_PRODUCT(fail_eliminate = "NULL or TOP memory";)
          can_eliminate = false;
        } else {
          safepoints.append_if_missing(sfpt);
        }
      } else if (use->is_InlineType() && use->as_InlineType()->get_oop() == res) {
        // Look at uses
        for (DUIterator_Fast kmax, k = use->fast_outs(kmax); k < kmax; k++) {
          Node* u = use->fast_out(k);
          if (u->is_InlineType()) {
            // Use in flat field can be eliminated
            InlineTypeNode* vt = u->as_InlineType();
            for (uint i = 0; i < vt->field_count(); ++i) {
              if (vt->field_value(i) == use && !vt->field_is_flattened(i)) {
                can_eliminate = false; // Use in non-flattened field
                break;
              }
            }
          } else {
            // Add other uses to the worklist to process individually
            worklist.push(u);
          }
        }
      } else if (use->Opcode() == Op_StoreX && use->in(MemNode::Address) == res) {
        // Store to mark word of inline type larval buffer
        assert(res_type->is_inlinetypeptr(), "Unexpected store to mark word");
      } else if (use->Opcode() != Op_CastP2X) { // CastP2X is used by card mark
        if (use->is_Phi()) {
          if (use->outcnt() == 1 && use->unique_out()->Opcode() == Op_Return) {
            NOT_PRODUCT(fail_eliminate = "Object is return value";)
          } else {
            NOT_PRODUCT(fail_eliminate = "Object is referenced by Phi";)
          }
          DEBUG_ONLY(disq_node = use;)
        } else {
          if (use->Opcode() == Op_Return) {
            NOT_PRODUCT(fail_eliminate = "Object is return value";)
          } else {
            NOT_PRODUCT(fail_eliminate = "Object is referenced by node";)
          }
          DEBUG_ONLY(disq_node = use;)
        }
        can_eliminate = false;
      } else {
        assert(use->Opcode() == Op_CastP2X, "should be");
        assert(!use->has_out_with(Op_OrL), "should have been removed because oop is never null");
      }
    }
  }

#ifndef PRODUCT
  if (PrintEliminateAllocations) {
    if (can_eliminate) {
      tty->print("Scalar ");
      if (res == NULL)
        alloc->dump();
      else
        res->dump();
    } else {
      tty->print("NotScalar (%s)", fail_eliminate);
      if (res == NULL)
        alloc->dump();
      else
        res->dump();
#ifdef ASSERT
      if (disq_node != NULL) {
          tty->print("  >>>> ");
          disq_node->dump();
      }
#endif /*ASSERT*/
    }
  }
#endif
  return can_eliminate;
}

// Do scalar replacement.
bool PhaseMacroExpand::scalar_replacement(AllocateNode *alloc, GrowableArray <SafePointNode *>& safepoints) {
  GrowableArray <SafePointNode *> safepoints_done;

  ciInstanceKlass* iklass = NULL;
  int nfields = 0;
  int array_base = 0;
  int element_size = 0;
  BasicType basic_elem_type = T_ILLEGAL;
  const Type* field_type = NULL;

  Node* res = alloc->result_cast();
  assert(res == NULL || res->is_CheckCastPP(), "unexpected AllocateNode result");
  const TypeOopPtr* res_type = NULL;
  if (res != NULL) { // Could be NULL when there are no users
    res_type = _igvn.type(res)->isa_oopptr();
  }

  if (res != NULL) {
    if (res_type->isa_instptr()) {
      // find the fields of the class which will be needed for safepoint debug information
      iklass = res_type->is_instptr()->instance_klass();
      nfields = iklass->nof_nonstatic_fields();
    } else {
      // find the array's elements which will be needed for safepoint debug information
      nfields = alloc->in(AllocateNode::ALength)->find_int_con(-1);
      assert(nfields >= 0, "must be an array klass.");
      basic_elem_type = res_type->is_aryptr()->elem()->array_element_basic_type();
      if (basic_elem_type == T_PRIMITIVE_OBJECT && !res_type->is_aryptr()->is_flat()) {
        basic_elem_type = T_OBJECT;
      }
      array_base = arrayOopDesc::base_offset_in_bytes(basic_elem_type);
      element_size = type2aelembytes(basic_elem_type);
      field_type = res_type->is_aryptr()->elem();
      if (res_type->is_aryptr()->is_flat()) {
        // Flattened inline type array
        element_size = res_type->is_aryptr()->flat_elem_size();
      }
    }
  }
  //
  // Process the safepoint uses
  //
  assert(safepoints.length() == 0 || !res_type->is_inlinetypeptr(), "Inline type allocations should not have safepoint uses");
  Unique_Node_List value_worklist;
  while (safepoints.length() > 0) {
    SafePointNode* sfpt = safepoints.pop();
    Node* mem = sfpt->memory();
    Node* ctl = sfpt->control();
    assert(sfpt->jvms() != NULL, "missed JVMS");
    // Fields of scalar objs are referenced only at the end
    // of regular debuginfo at the last (youngest) JVMS.
    // Record relative start index.
    uint first_ind = (sfpt->req() - sfpt->jvms()->scloff());
    SafePointScalarObjectNode* sobj = new SafePointScalarObjectNode(res_type,
#ifdef ASSERT
                                                 alloc,
#endif
                                                 first_ind, nfields);
    sobj->init_req(0, C->root());
    transform_later(sobj);

    // Scan object's fields adding an input to the safepoint for each field.
    for (int j = 0; j < nfields; j++) {
      intptr_t offset;
      ciField* field = NULL;
      if (iklass != NULL) {
        field = iklass->nonstatic_field_at(j);
        offset = field->offset();
        ciType* elem_type = field->type();
        basic_elem_type = field->layout_type();
        assert(!field->is_flattened(), "flattened inline type fields should not have safepoint uses");

        // The next code is taken from Parse::do_get_xxx().
        if (is_reference_type(basic_elem_type)) {
          if (!elem_type->is_loaded()) {
            field_type = TypeInstPtr::BOTTOM;
          } else if (field != NULL && field->is_static_constant()) {
            ciObject* con = field->constant_value().as_object();
            // Do not "join" in the previous type; it doesn't add value,
            // and may yield a vacuous result if the field is of interface type.
            field_type = TypeOopPtr::make_from_constant(con)->isa_oopptr();
            assert(field_type != NULL, "field singleton type must be consistent");
          } else {
            field_type = TypeOopPtr::make_from_klass(elem_type->as_klass());
          }
          if (UseCompressedOops) {
            field_type = field_type->make_narrowoop();
            basic_elem_type = T_NARROWOOP;
          }
        } else {
          field_type = Type::get_const_basic_type(basic_elem_type);
        }
      } else {
        offset = array_base + j * (intptr_t)element_size;
      }

      Node* field_val = NULL;
      const TypeOopPtr* field_addr_type = res_type->add_offset(offset)->isa_oopptr();
      if (res_type->isa_aryptr() && res_type->is_aryptr()->is_flat()) {
        ciInlineKlass* vk = res_type->is_aryptr()->elem()->inline_klass();
        assert(vk->flatten_array(), "must be flattened");
        field_val = inline_type_from_mem(mem, ctl, vk, field_addr_type->isa_aryptr(), 0, alloc);
      } else {
        field_val = value_from_mem(mem, ctl, basic_elem_type, field_type, field_addr_type, alloc);
      }
      if (field_val == NULL) {
        // We weren't able to find a value for this field,
        // give up on eliminating this allocation.

        // Remove any extra entries we added to the safepoint.
        uint last = sfpt->req() - 1;
        for (int k = 0;  k < j; k++) {
          sfpt->del_req(last--);
        }
        _igvn._worklist.push(sfpt);
        // rollback processed safepoints
        while (safepoints_done.length() > 0) {
          SafePointNode* sfpt_done = safepoints_done.pop();
          // remove any extra entries we added to the safepoint
          last = sfpt_done->req() - 1;
          for (int k = 0;  k < nfields; k++) {
            sfpt_done->del_req(last--);
          }
          JVMState *jvms = sfpt_done->jvms();
          jvms->set_endoff(sfpt_done->req());
          // Now make a pass over the debug information replacing any references
          // to SafePointScalarObjectNode with the allocated object.
          int start = jvms->debug_start();
          int end   = jvms->debug_end();
          for (int i = start; i < end; i++) {
            if (sfpt_done->in(i)->is_SafePointScalarObject()) {
              SafePointScalarObjectNode* scobj = sfpt_done->in(i)->as_SafePointScalarObject();
              if (scobj->first_index(jvms) == sfpt_done->req() &&
                  scobj->n_fields() == (uint)nfields) {
                assert(scobj->alloc() == alloc, "sanity");
                sfpt_done->set_req(i, res);
              }
            }
          }
          _igvn._worklist.push(sfpt_done);
        }
#ifndef PRODUCT
        if (PrintEliminateAllocations) {
          if (field != NULL) {
            tty->print("=== At SafePoint node %d can't find value of Field: ",
                       sfpt->_idx);
            field->print();
            int field_idx = C->get_alias_index(field_addr_type);
            tty->print(" (alias_idx=%d)", field_idx);
          } else { // Array's element
            tty->print("=== At SafePoint node %d can't find value of array element [%d]",
                       sfpt->_idx, j);
          }
          tty->print(", which prevents elimination of: ");
          if (res == NULL)
            alloc->dump();
          else
            res->dump();
        }
#endif
        return false;
      }
      if (UseCompressedOops && field_type->isa_narrowoop()) {
        // Enable "DecodeN(EncodeP(Allocate)) --> Allocate" transformation
        // to be able scalar replace the allocation.
        if (field_val->is_EncodeP()) {
          field_val = field_val->in(1);
        } else if (!field_val->is_InlineType()) {
          field_val = transform_later(new DecodeNNode(field_val, field_val->get_ptr_type()));
        }
      }
      if (field_val->is_InlineType()) {
        // Keep track of inline types to scalarize them later
        value_worklist.push(field_val);
      }
      sfpt->add_req(field_val);
    }
    JVMState *jvms = sfpt->jvms();
    jvms->set_endoff(sfpt->req());
    // Now make a pass over the debug information replacing any references
    // to the allocated object with "sobj"
    int start = jvms->debug_start();
    int end   = jvms->debug_end();
    sfpt->replace_edges_in_range(res, sobj, start, end, &_igvn);
    _igvn._worklist.push(sfpt);
    safepoints_done.append_if_missing(sfpt); // keep it for rollback
  }
  // Scalarize inline types that were added to the safepoint.
  // Don't allow linking a constant oop (if available) for flat array elements
  // because Deoptimization::reassign_flat_array_elements needs field values.
  bool allow_oop = res_type != NULL && (!res_type->isa_aryptr() || !res_type->is_aryptr()->is_flat());
  for (uint i = 0; i < value_worklist.size(); ++i) {
    InlineTypeNode* vt = value_worklist.at(i)->as_InlineType();
    vt->make_scalar_in_safepoints(&_igvn, allow_oop);
  }
  return true;
}

static void disconnect_projections(MultiNode* n, PhaseIterGVN& igvn) {
  Node* ctl_proj = n->proj_out_or_null(TypeFunc::Control);
  Node* mem_proj = n->proj_out_or_null(TypeFunc::Memory);
  if (ctl_proj != NULL) {
    igvn.replace_node(ctl_proj, n->in(0));
  }
  if (mem_proj != NULL) {
    igvn.replace_node(mem_proj, n->in(TypeFunc::Memory));
  }
}

// Process users of eliminated allocation.
void PhaseMacroExpand::process_users_of_allocation(CallNode *alloc, bool inline_alloc) {
  Unique_Node_List worklist;
  Node* res = alloc->result_cast();
  if (res != NULL) {
    worklist.push(res);
  }
  while (worklist.size() > 0) {
    res = worklist.pop();
    for (DUIterator_Last jmin, j = res->last_outs(jmin); j >= jmin; ) {
      Node *use = res->last_out(j);
      uint oc1 = res->outcnt();

      if (use->is_AddP()) {
        for (DUIterator_Last kmin, k = use->last_outs(kmin); k >= kmin; ) {
          Node *n = use->last_out(k);
          uint oc2 = use->outcnt();
          if (n->is_Store()) {
            for (DUIterator_Fast pmax, p = n->fast_outs(pmax); p < pmax; p++) {
              MemBarNode* mb = n->fast_out(p)->isa_MemBar();
              if (mb != NULL && mb->req() <= MemBarNode::Precedent && mb->in(MemBarNode::Precedent) == n) {
                // MemBarVolatiles should have been removed by MemBarNode::Ideal() for non-inline allocations
                assert(inline_alloc, "MemBarVolatile should be eliminated for non-escaping object");
                mb->remove(&_igvn);
              }
            }
            _igvn.replace_node(n, n->in(MemNode::Memory));
          } else {
            eliminate_gc_barrier(n);
          }
          k -= (oc2 - use->outcnt());
        }
        _igvn.remove_dead_node(use);
      } else if (use->is_ArrayCopy()) {
        // Disconnect ArrayCopy node
        ArrayCopyNode* ac = use->as_ArrayCopy();
        if (ac->is_clonebasic()) {
          Node* membar_after = ac->proj_out(TypeFunc::Control)->unique_ctrl_out();
          disconnect_projections(ac, _igvn);
          assert(alloc->in(TypeFunc::Memory)->is_Proj() && alloc->in(TypeFunc::Memory)->in(0)->Opcode() == Op_MemBarCPUOrder, "mem barrier expected before allocation");
          Node* membar_before = alloc->in(TypeFunc::Memory)->in(0);
          disconnect_projections(membar_before->as_MemBar(), _igvn);
          if (membar_after->is_MemBar()) {
            disconnect_projections(membar_after->as_MemBar(), _igvn);
          }
        } else {
          assert(ac->is_arraycopy_validated() ||
                 ac->is_copyof_validated() ||
                 ac->is_copyofrange_validated(), "unsupported");
          CallProjections* callprojs = ac->extract_projections(true);

          _igvn.replace_node(callprojs->fallthrough_ioproj, ac->in(TypeFunc::I_O));
          _igvn.replace_node(callprojs->fallthrough_memproj, ac->in(TypeFunc::Memory));
          _igvn.replace_node(callprojs->fallthrough_catchproj, ac->in(TypeFunc::Control));

          // Set control to top. IGVN will remove the remaining projections
          ac->set_req(0, top());
          ac->replace_edge(res, top(), &_igvn);

          // Disconnect src right away: it can help find new
          // opportunities for allocation elimination
          Node* src = ac->in(ArrayCopyNode::Src);
          ac->replace_edge(src, top(), &_igvn);
          // src can be top at this point if src and dest of the
          // arraycopy were the same
          if (src->outcnt() == 0 && !src->is_top()) {
            _igvn.remove_dead_node(src);
          }
        }
        _igvn._worklist.push(ac);
      } else if (use->is_InlineType()) {
        assert(use->as_InlineType()->get_oop() == res, "unexpected inline type ptr use");
        // Cut off oop input and remove known instance id from type
        _igvn.rehash_node_delayed(use);
        use->as_InlineType()->set_oop(_igvn.zerocon(T_PRIMITIVE_OBJECT));
        const TypeOopPtr* toop = _igvn.type(use)->is_oopptr()->cast_to_instance_id(TypeOopPtr::InstanceBot);
        _igvn.set_type(use, toop);
        use->as_InlineType()->set_type(toop);
        // Process users
        for (DUIterator_Fast kmax, k = use->fast_outs(kmax); k < kmax; k++) {
          Node* u = use->fast_out(k);
          if (!u->is_InlineType()) {
            worklist.push(u);
          }
        }
      } else if (use->Opcode() == Op_StoreX && use->in(MemNode::Address) == res) {
        // Store to mark word of inline type larval buffer
        assert(inline_alloc, "Unexpected store to mark word");
        _igvn.replace_node(use, use->in(MemNode::Memory));
      } else {
        eliminate_gc_barrier(use);
      }
      j -= (oc1 - res->outcnt());
    }
    assert(res->outcnt() == 0, "all uses of allocated objects must be deleted");
    _igvn.remove_dead_node(res);
  }

  //
  // Process other users of allocation's projections
  //
  if (_callprojs->resproj[0] != NULL && _callprojs->resproj[0]->outcnt() != 0) {
    // First disconnect stores captured by Initialize node.
    // If Initialize node is eliminated first in the following code,
    // it will kill such stores and DUIterator_Last will assert.
    for (DUIterator_Fast jmax, j = _callprojs->resproj[0]->fast_outs(jmax);  j < jmax; j++) {
      Node* use = _callprojs->resproj[0]->fast_out(j);
      if (use->is_AddP()) {
        // raw memory addresses used only by the initialization
        _igvn.replace_node(use, C->top());
        --j; --jmax;
      }
    }
    for (DUIterator_Last jmin, j = _callprojs->resproj[0]->last_outs(jmin); j >= jmin; ) {
      Node* use = _callprojs->resproj[0]->last_out(j);
      uint oc1 = _callprojs->resproj[0]->outcnt();
      if (use->is_Initialize()) {
        // Eliminate Initialize node.
        InitializeNode *init = use->as_Initialize();
        assert(init->outcnt() <= 2, "only a control and memory projection expected");
        Node *ctrl_proj = init->proj_out_or_null(TypeFunc::Control);
        if (ctrl_proj != NULL) {
          _igvn.replace_node(ctrl_proj, init->in(TypeFunc::Control));
#ifdef ASSERT
          // If the InitializeNode has no memory out, it will die, and tmp will become NULL
          Node* tmp = init->in(TypeFunc::Control);
          assert(tmp == NULL || tmp == _callprojs->fallthrough_catchproj, "allocation control projection");
#endif
        }
        Node *mem_proj = init->proj_out_or_null(TypeFunc::Memory);
        if (mem_proj != NULL) {
          Node *mem = init->in(TypeFunc::Memory);
#ifdef ASSERT
          if (mem->is_MergeMem()) {
            assert(mem->in(TypeFunc::Memory) == _callprojs->fallthrough_memproj, "allocation memory projection");
          } else {
            assert(mem == _callprojs->fallthrough_memproj, "allocation memory projection");
          }
#endif
          _igvn.replace_node(mem_proj, mem);
        }
      } else if (use->Opcode() == Op_MemBarStoreStore) {
        // Inline type buffer allocations are followed by a membar
        assert(inline_alloc, "Unexpected MemBarStoreStore");
        use->as_MemBar()->remove(&_igvn);
      } else  {
        assert(false, "only Initialize or AddP expected");
      }
      j -= (oc1 - _callprojs->resproj[0]->outcnt());
    }
  }
  if (_callprojs->fallthrough_catchproj != NULL) {
    _igvn.replace_node(_callprojs->fallthrough_catchproj, alloc->in(TypeFunc::Control));
  }
  if (_callprojs->fallthrough_memproj != NULL) {
    _igvn.replace_node(_callprojs->fallthrough_memproj, alloc->in(TypeFunc::Memory));
  }
  if (_callprojs->catchall_memproj != NULL) {
    _igvn.replace_node(_callprojs->catchall_memproj, C->top());
  }
  if (_callprojs->fallthrough_ioproj != NULL) {
    _igvn.replace_node(_callprojs->fallthrough_ioproj, alloc->in(TypeFunc::I_O));
  }
  if (_callprojs->catchall_ioproj != NULL) {
    _igvn.replace_node(_callprojs->catchall_ioproj, C->top());
  }
  if (_callprojs->catchall_catchproj != NULL) {
    _igvn.replace_node(_callprojs->catchall_catchproj, C->top());
  }
}

bool PhaseMacroExpand::eliminate_allocate_node(AllocateNode *alloc) {
  // If reallocation fails during deoptimization we'll pop all
  // interpreter frames for this compiled frame and that won't play
  // nice with JVMTI popframe.
  // We avoid this issue by eager reallocation when the popframe request
  // is received.
  if (!EliminateAllocations) {
    return false;
  }
  Node* klass = alloc->in(AllocateNode::KlassNode);
  const TypeKlassPtr* tklass = _igvn.type(klass)->is_klassptr();

  // Attempt to eliminate inline type buffer allocations
  // regardless of usage and escape/replaceable status.
  bool inline_alloc = tklass->isa_instklassptr() &&
                      tklass->is_instklassptr()->instance_klass()->is_inlinetype();
  if (!alloc->_is_non_escaping && !inline_alloc) {
    return false;
  }
  // Eliminate boxing allocations which are not used
  // regardless scalar replaceable status.
  Node* res = alloc->result_cast();
  bool boxing_alloc = (res == NULL) && C->eliminate_boxing() &&
                      tklass->isa_instklassptr() &&
                      tklass->is_instklassptr()->instance_klass()->is_box_klass();
  if (!alloc->_is_scalar_replaceable && (!boxing_alloc || (res != NULL))) {
    return false;
  }

  _callprojs = alloc->extract_projections(false /*separate_io_proj*/, false /*do_asserts*/);

  GrowableArray <SafePointNode *> safepoints;
  if (!can_eliminate_allocation(alloc, safepoints)) {
    return false;
  }

  if (!alloc->_is_scalar_replaceable) {
    assert(res == NULL || inline_alloc, "sanity");
    // We can only eliminate allocation if all debug info references
    // are already replaced with SafePointScalarObject because
    // we can't search for a fields value without instance_id.
    if (safepoints.length() > 0) {
      assert(!inline_alloc, "Inline type allocations should not have safepoint uses");
      return false;
    }
  }

  if (!scalar_replacement(alloc, safepoints)) {
    return false;
  }

  CompileLog* log = C->log();
  if (log != NULL) {
    log->head("eliminate_allocation type='%d'",
              log->identify(tklass->exact_klass()));
    JVMState* p = alloc->jvms();
    while (p != NULL) {
      log->elem("jvms bci='%d' method='%d'", p->bci(), log->identify(p->method()));
      p = p->caller();
    }
    log->tail("eliminate_allocation");
  }

  process_users_of_allocation(alloc, inline_alloc);

#ifndef PRODUCT
  if (PrintEliminateAllocations) {
    if (alloc->is_AllocateArray())
      tty->print_cr("++++ Eliminated: %d AllocateArray", alloc->_idx);
    else
      tty->print_cr("++++ Eliminated: %d Allocate", alloc->_idx);
  }
#endif

  return true;
}

bool PhaseMacroExpand::eliminate_boxing_node(CallStaticJavaNode *boxing) {
  // EA should remove all uses of non-escaping boxing node.
  if (!C->eliminate_boxing() || boxing->proj_out_or_null(TypeFunc::Parms) != NULL) {
    return false;
  }

  assert(boxing->result_cast() == NULL, "unexpected boxing node result");

  _callprojs = boxing->extract_projections(false /*separate_io_proj*/, false /*do_asserts*/);

  const TypeTuple* r = boxing->tf()->range_sig();
  assert(r->cnt() > TypeFunc::Parms, "sanity");
  const TypeInstPtr* t = r->field_at(TypeFunc::Parms)->isa_instptr();
  assert(t != NULL, "sanity");

  CompileLog* log = C->log();
  if (log != NULL) {
    log->head("eliminate_boxing type='%d'",
              log->identify(t->instance_klass()));
    JVMState* p = boxing->jvms();
    while (p != NULL) {
      log->elem("jvms bci='%d' method='%d'", p->bci(), log->identify(p->method()));
      p = p->caller();
    }
    log->tail("eliminate_boxing");
  }

  process_users_of_allocation(boxing);

#ifndef PRODUCT
  if (PrintEliminateAllocations) {
    tty->print("++++ Eliminated: %d ", boxing->_idx);
    boxing->method()->print_short_name(tty);
    tty->cr();
  }
#endif

  return true;
}


Node* PhaseMacroExpand::make_load(Node* ctl, Node* mem, Node* base, int offset, const Type* value_type, BasicType bt) {
  Node* adr = basic_plus_adr(base, offset);
  const TypePtr* adr_type = adr->bottom_type()->is_ptr();
  Node* value = LoadNode::make(_igvn, ctl, mem, adr, adr_type, value_type, bt, MemNode::unordered);
  transform_later(value);
  return value;
}


Node* PhaseMacroExpand::make_store(Node* ctl, Node* mem, Node* base, int offset, Node* value, BasicType bt) {
  Node* adr = basic_plus_adr(base, offset);
  mem = StoreNode::make(_igvn, ctl, mem, adr, NULL, value, bt, MemNode::unordered);
  transform_later(mem);
  return mem;
}

//=============================================================================
//
//                              A L L O C A T I O N
//
// Allocation attempts to be fast in the case of frequent small objects.
// It breaks down like this:
//
// 1) Size in doublewords is computed.  This is a constant for objects and
// variable for most arrays.  Doubleword units are used to avoid size
// overflow of huge doubleword arrays.  We need doublewords in the end for
// rounding.
//
// 2) Size is checked for being 'too large'.  Too-large allocations will go
// the slow path into the VM.  The slow path can throw any required
// exceptions, and does all the special checks for very large arrays.  The
// size test can constant-fold away for objects.  For objects with
// finalizers it constant-folds the otherway: you always go slow with
// finalizers.
//
// 3) If NOT using TLABs, this is the contended loop-back point.
// Load-Locked the heap top.  If using TLABs normal-load the heap top.
//
// 4) Check that heap top + size*8 < max.  If we fail go the slow ` route.
// NOTE: "top+size*8" cannot wrap the 4Gig line!  Here's why: for largish
// "size*8" we always enter the VM, where "largish" is a constant picked small
// enough that there's always space between the eden max and 4Gig (old space is
// there so it's quite large) and large enough that the cost of entering the VM
// is dwarfed by the cost to initialize the space.
//
// 5) If NOT using TLABs, Store-Conditional the adjusted heap top back
// down.  If contended, repeat at step 3.  If using TLABs normal-store
// adjusted heap top back down; there is no contention.
//
// 6) If !ZeroTLAB then Bulk-clear the object/array.  Fill in klass & mark
// fields.
//
// 7) Merge with the slow-path; cast the raw memory pointer to the correct
// oop flavor.
//
//=============================================================================
// FastAllocateSizeLimit value is in DOUBLEWORDS.
// Allocations bigger than this always go the slow route.
// This value must be small enough that allocation attempts that need to
// trigger exceptions go the slow route.  Also, it must be small enough so
// that heap_top + size_in_bytes does not wrap around the 4Gig limit.
//=============================================================================j//
// %%% Here is an old comment from parseHelper.cpp; is it outdated?
// The allocator will coalesce int->oop copies away.  See comment in
// coalesce.cpp about how this works.  It depends critically on the exact
// code shape produced here, so if you are changing this code shape
// make sure the GC info for the heap-top is correct in and around the
// slow-path call.
//

void PhaseMacroExpand::expand_allocate_common(
            AllocateNode* alloc, // allocation node to be expanded
            Node* length,  // array length for an array allocation
            const TypeFunc* slow_call_type, // Type of slow call
            address slow_call_address,  // Address of slow call
            Node* valid_length_test // whether length is valid or not
    )
{
  Node* ctrl = alloc->in(TypeFunc::Control);
  Node* mem  = alloc->in(TypeFunc::Memory);
  Node* i_o  = alloc->in(TypeFunc::I_O);
  Node* size_in_bytes     = alloc->in(AllocateNode::AllocSize);
  Node* klass_node        = alloc->in(AllocateNode::KlassNode);
  Node* initial_slow_test = alloc->in(AllocateNode::InitialTest);
  assert(ctrl != NULL, "must have control");

  // We need a Region and corresponding Phi's to merge the slow-path and fast-path results.
  // they will not be used if "always_slow" is set
  enum { slow_result_path = 1, fast_result_path = 2 };
  Node *result_region = NULL;
  Node *result_phi_rawmem = NULL;
  Node *result_phi_rawoop = NULL;
  Node *result_phi_i_o = NULL;

  // The initial slow comparison is a size check, the comparison
  // we want to do is a BoolTest::gt
  bool expand_fast_path = true;
  int tv = _igvn.find_int_con(initial_slow_test, -1);
  if (tv >= 0) {
    // InitialTest has constant result
    //   0 - can fit in TLAB
    //   1 - always too big or negative
    assert(tv <= 1, "0 or 1 if a constant");
    expand_fast_path = (tv == 0);
    initial_slow_test = NULL;
  } else {
    initial_slow_test = BoolNode::make_predicate(initial_slow_test, &_igvn);
  }

  if (!UseTLAB) {
    // Force slow-path allocation
    expand_fast_path = false;
    initial_slow_test = NULL;
  }

  bool allocation_has_use = (alloc->result_cast() != NULL);
  if (!allocation_has_use) {
    InitializeNode* init = alloc->initialization();
    if (init != NULL) {
      init->remove(&_igvn);
    }
    if (expand_fast_path && (initial_slow_test == NULL)) {
      // Remove allocation node and return.
      // Size is a non-negative constant -> no initial check needed -> directly to fast path.
      // Also, no usages -> empty fast path -> no fall out to slow path -> nothing left.
#ifndef PRODUCT
      if (PrintEliminateAllocations) {
        tty->print("NotUsed ");
        Node* res = alloc->proj_out_or_null(TypeFunc::Parms);
        if (res != NULL) {
          res->dump();
        } else {
          alloc->dump();
        }
      }
#endif
      yank_alloc_node(alloc);
      return;
    }
  }

  enum { too_big_or_final_path = 1, need_gc_path = 2 };
  Node *slow_region = NULL;
  Node *toobig_false = ctrl;

  // generate the initial test if necessary
  if (initial_slow_test != NULL ) {
    assert (expand_fast_path, "Only need test if there is a fast path");
    slow_region = new RegionNode(3);

    // Now make the initial failure test.  Usually a too-big test but
    // might be a TRUE for finalizers or a fancy class check for
    // newInstance0.
    IfNode* toobig_iff = new IfNode(ctrl, initial_slow_test, PROB_MIN, COUNT_UNKNOWN);
    transform_later(toobig_iff);
    // Plug the failing-too-big test into the slow-path region
    Node* toobig_true = new IfTrueNode(toobig_iff);
    transform_later(toobig_true);
    slow_region    ->init_req( too_big_or_final_path, toobig_true );
    toobig_false = new IfFalseNode(toobig_iff);
    transform_later(toobig_false);
  } else {
    // No initial test, just fall into next case
    assert(allocation_has_use || !expand_fast_path, "Should already have been handled");
    toobig_false = ctrl;
    debug_only(slow_region = NodeSentinel);
  }

  // If we are here there are several possibilities
  // - expand_fast_path is false - then only a slow path is expanded. That's it.
  // no_initial_check means a constant allocation.
  // - If check always evaluates to false -> expand_fast_path is false (see above)
  // - If check always evaluates to true -> directly into fast path (but may bailout to slowpath)
  // if !allocation_has_use the fast path is empty
  // if !allocation_has_use && no_initial_check
  // - Then there are no fastpath that can fall out to slowpath -> no allocation code at all.
  //   removed by yank_alloc_node above.

  Node *slow_mem = mem;  // save the current memory state for slow path
  // generate the fast allocation code unless we know that the initial test will always go slow
  if (expand_fast_path) {
    // Fast path modifies only raw memory.
    if (mem->is_MergeMem()) {
      mem = mem->as_MergeMem()->memory_at(Compile::AliasIdxRaw);
    }

    // allocate the Region and Phi nodes for the result
    result_region = new RegionNode(3);
    result_phi_rawmem = new PhiNode(result_region, Type::MEMORY, TypeRawPtr::BOTTOM);
    result_phi_i_o    = new PhiNode(result_region, Type::ABIO); // I/O is used for Prefetch

    // Grab regular I/O before optional prefetch may change it.
    // Slow-path does no I/O so just set it to the original I/O.
    result_phi_i_o->init_req(slow_result_path, i_o);

    // Name successful fast-path variables
    Node* fast_oop_ctrl;
    Node* fast_oop_rawmem;

    if (allocation_has_use) {
      Node* needgc_ctrl = NULL;
      result_phi_rawoop = new PhiNode(result_region, TypeRawPtr::BOTTOM);

      intx prefetch_lines = length != NULL ? AllocatePrefetchLines : AllocateInstancePrefetchLines;
      BarrierSetC2* bs = BarrierSet::barrier_set()->barrier_set_c2();
      Node* fast_oop = bs->obj_allocate(this, mem, toobig_false, size_in_bytes, i_o, needgc_ctrl,
                                        fast_oop_ctrl, fast_oop_rawmem,
                                        prefetch_lines);

      if (initial_slow_test != NULL) {
        // This completes all paths into the slow merge point
        slow_region->init_req(need_gc_path, needgc_ctrl);
        transform_later(slow_region);
      } else {
        // No initial slow path needed!
        // Just fall from the need-GC path straight into the VM call.
        slow_region = needgc_ctrl;
      }

      InitializeNode* init = alloc->initialization();
      fast_oop_rawmem = initialize_object(alloc,
                                          fast_oop_ctrl, fast_oop_rawmem, fast_oop,
                                          klass_node, length, size_in_bytes);
      expand_initialize_membar(alloc, init, fast_oop_ctrl, fast_oop_rawmem);
      expand_dtrace_alloc_probe(alloc, fast_oop, fast_oop_ctrl, fast_oop_rawmem);

      result_phi_rawoop->init_req(fast_result_path, fast_oop);
    } else {
      assert (initial_slow_test != NULL, "sanity");
      fast_oop_ctrl   = toobig_false;
      fast_oop_rawmem = mem;
      transform_later(slow_region);
    }

    // Plug in the successful fast-path into the result merge point
    result_region    ->init_req(fast_result_path, fast_oop_ctrl);
    result_phi_i_o   ->init_req(fast_result_path, i_o);
    result_phi_rawmem->init_req(fast_result_path, fast_oop_rawmem);
  } else {
    slow_region = ctrl;
    result_phi_i_o = i_o; // Rename it to use in the following code.
  }

  // Generate slow-path call
  CallNode *call = new CallStaticJavaNode(slow_call_type, slow_call_address,
                               OptoRuntime::stub_name(slow_call_address),
                               TypePtr::BOTTOM);
  call->init_req(TypeFunc::Control,   slow_region);
  call->init_req(TypeFunc::I_O,       top());    // does no i/o
  call->init_req(TypeFunc::Memory,    slow_mem); // may gc ptrs
  call->init_req(TypeFunc::ReturnAdr, alloc->in(TypeFunc::ReturnAdr));
  call->init_req(TypeFunc::FramePtr,  alloc->in(TypeFunc::FramePtr));

  call->init_req(TypeFunc::Parms+0, klass_node);
  if (length != NULL) {
    call->init_req(TypeFunc::Parms+1, length);
  } else {
    // Let the runtime know if this is a larval allocation
    call->init_req(TypeFunc::Parms+1, _igvn.intcon(alloc->_larval));
  }

  // Copy debug information and adjust JVMState information, then replace
  // allocate node with the call
  call->copy_call_debug_info(&_igvn, alloc);
  // For array allocations, copy the valid length check to the call node so Compile::final_graph_reshaping() can verify
  // that the call has the expected number of CatchProj nodes (in case the allocation always fails and the fallthrough
  // path dies).
  if (valid_length_test != NULL) {
    call->add_req(valid_length_test);
  }
  if (expand_fast_path) {
    call->set_cnt(PROB_UNLIKELY_MAG(4));  // Same effect as RC_UNCOMMON.
  } else {
    // Hook i_o projection to avoid its elimination during allocation
    // replacement (when only a slow call is generated).
    call->set_req(TypeFunc::I_O, result_phi_i_o);
  }
  _igvn.replace_node(alloc, call);
  transform_later(call);

  // Identify the output projections from the allocate node and
  // adjust any references to them.
  // The control and io projections look like:
  //
  //        v---Proj(ctrl) <-----+   v---CatchProj(ctrl)
  //  Allocate                   Catch
  //        ^---Proj(io) <-------+   ^---CatchProj(io)
  //
  //  We are interested in the CatchProj nodes.
  //
  _callprojs = call->extract_projections(false /*separate_io_proj*/, false /*do_asserts*/);

  // An allocate node has separate memory projections for the uses on
  // the control and i_o paths. Replace the control memory projection with
  // result_phi_rawmem (unless we are only generating a slow call when
  // both memory projections are combined)
  if (expand_fast_path && _callprojs->fallthrough_memproj != NULL) {
    _igvn.replace_in_uses(_callprojs->fallthrough_memproj, result_phi_rawmem);
  }
  // Now change uses of catchall_memproj to use fallthrough_memproj and delete
  // catchall_memproj so we end up with a call that has only 1 memory projection.
  if (_callprojs->catchall_memproj != NULL) {
    if (_callprojs->fallthrough_memproj == NULL) {
      _callprojs->fallthrough_memproj = new ProjNode(call, TypeFunc::Memory);
      transform_later(_callprojs->fallthrough_memproj);
    }
    _igvn.replace_in_uses(_callprojs->catchall_memproj, _callprojs->fallthrough_memproj);
    _igvn.remove_dead_node(_callprojs->catchall_memproj);
  }

  // An allocate node has separate i_o projections for the uses on the control
  // and i_o paths. Always replace the control i_o projection with result i_o
  // otherwise incoming i_o become dead when only a slow call is generated
  // (it is different from memory projections where both projections are
  // combined in such case).
  if (_callprojs->fallthrough_ioproj != NULL) {
    _igvn.replace_in_uses(_callprojs->fallthrough_ioproj, result_phi_i_o);
  }
  // Now change uses of catchall_ioproj to use fallthrough_ioproj and delete
  // catchall_ioproj so we end up with a call that has only 1 i_o projection.
  if (_callprojs->catchall_ioproj != NULL) {
    if (_callprojs->fallthrough_ioproj == NULL) {
      _callprojs->fallthrough_ioproj = new ProjNode(call, TypeFunc::I_O);
      transform_later(_callprojs->fallthrough_ioproj);
    }
    _igvn.replace_in_uses(_callprojs->catchall_ioproj, _callprojs->fallthrough_ioproj);
    _igvn.remove_dead_node(_callprojs->catchall_ioproj);
  }

  // if we generated only a slow call, we are done
  if (!expand_fast_path) {
    // Now we can unhook i_o.
    if (result_phi_i_o->outcnt() > 1) {
      call->set_req(TypeFunc::I_O, top());
    } else {
      assert(result_phi_i_o->unique_ctrl_out() == call, "sanity");
      // Case of new array with negative size known during compilation.
      // AllocateArrayNode::Ideal() optimization disconnect unreachable
      // following code since call to runtime will throw exception.
      // As result there will be no users of i_o after the call.
      // Leave i_o attached to this call to avoid problems in preceding graph.
    }
    return;
  }

  if (_callprojs->fallthrough_catchproj != NULL) {
    ctrl = _callprojs->fallthrough_catchproj->clone();
    transform_later(ctrl);
    _igvn.replace_node(_callprojs->fallthrough_catchproj, result_region);
  } else {
    ctrl = top();
  }
  Node *slow_result;
  if (_callprojs->resproj[0] == NULL) {
    // no uses of the allocation result
    slow_result = top();
  } else {
    slow_result = _callprojs->resproj[0]->clone();
    transform_later(slow_result);
    _igvn.replace_node(_callprojs->resproj[0], result_phi_rawoop);
  }

  // Plug slow-path into result merge point
  result_region->init_req( slow_result_path, ctrl);
  transform_later(result_region);
  if (allocation_has_use) {
    result_phi_rawoop->init_req(slow_result_path, slow_result);
    transform_later(result_phi_rawoop);
  }
  result_phi_rawmem->init_req(slow_result_path, _callprojs->fallthrough_memproj);
  transform_later(result_phi_rawmem);
  transform_later(result_phi_i_o);
  // This completes all paths into the result merge point
}

// Remove alloc node that has no uses.
void PhaseMacroExpand::yank_alloc_node(AllocateNode* alloc) {
  Node* ctrl = alloc->in(TypeFunc::Control);
  Node* mem  = alloc->in(TypeFunc::Memory);
  Node* i_o  = alloc->in(TypeFunc::I_O);

  _callprojs = alloc->extract_projections(false /*separate_io_proj*/, false /*do_asserts*/);
  if (_callprojs->resproj[0] != NULL) {
    for (DUIterator_Fast imax, i = _callprojs->resproj[0]->fast_outs(imax); i < imax; i++) {
      Node* use = _callprojs->resproj[0]->fast_out(i);
      use->isa_MemBar()->remove(&_igvn);
      --imax;
      --i; // back up iterator
    }
    assert(_callprojs->resproj[0]->outcnt() == 0, "all uses must be deleted");
    _igvn.remove_dead_node(_callprojs->resproj[0]);
  }
  if (_callprojs->fallthrough_catchproj != NULL) {
    _igvn.replace_in_uses(_callprojs->fallthrough_catchproj, ctrl);
    _igvn.remove_dead_node(_callprojs->fallthrough_catchproj);
  }
  if (_callprojs->catchall_catchproj != NULL) {
    _igvn.rehash_node_delayed(_callprojs->catchall_catchproj);
    _callprojs->catchall_catchproj->set_req(0, top());
  }
  if (_callprojs->fallthrough_proj != NULL) {
    Node* catchnode = _callprojs->fallthrough_proj->unique_ctrl_out();
    _igvn.remove_dead_node(catchnode);
    _igvn.remove_dead_node(_callprojs->fallthrough_proj);
  }
  if (_callprojs->fallthrough_memproj != NULL) {
    _igvn.replace_in_uses(_callprojs->fallthrough_memproj, mem);
    _igvn.remove_dead_node(_callprojs->fallthrough_memproj);
  }
  if (_callprojs->fallthrough_ioproj != NULL) {
    _igvn.replace_in_uses(_callprojs->fallthrough_ioproj, i_o);
    _igvn.remove_dead_node(_callprojs->fallthrough_ioproj);
  }
  if (_callprojs->catchall_memproj != NULL) {
    _igvn.rehash_node_delayed(_callprojs->catchall_memproj);
    _callprojs->catchall_memproj->set_req(0, top());
  }
  if (_callprojs->catchall_ioproj != NULL) {
    _igvn.rehash_node_delayed(_callprojs->catchall_ioproj);
    _callprojs->catchall_ioproj->set_req(0, top());
  }
#ifndef PRODUCT
  if (PrintEliminateAllocations) {
    if (alloc->is_AllocateArray()) {
      tty->print_cr("++++ Eliminated: %d AllocateArray", alloc->_idx);
    } else {
      tty->print_cr("++++ Eliminated: %d Allocate", alloc->_idx);
    }
  }
#endif
  _igvn.remove_dead_node(alloc);
}

void PhaseMacroExpand::expand_initialize_membar(AllocateNode* alloc, InitializeNode* init,
                                                Node*& fast_oop_ctrl, Node*& fast_oop_rawmem) {
  // If initialization is performed by an array copy, any required
  // MemBarStoreStore was already added. If the object does not
  // escape no need for a MemBarStoreStore. If the object does not
  // escape in its initializer and memory barrier (MemBarStoreStore or
  // stronger) is already added at exit of initializer, also no need
  // for a MemBarStoreStore. Otherwise we need a MemBarStoreStore
  // so that stores that initialize this object can't be reordered
  // with a subsequent store that makes this object accessible by
  // other threads.
  // Other threads include java threads and JVM internal threads
  // (for example concurrent GC threads). Current concurrent GC
  // implementation: G1 will not scan newly created object,
  // so it's safe to skip storestore barrier when allocation does
  // not escape.
  if (!alloc->does_not_escape_thread() &&
    !alloc->is_allocation_MemBar_redundant() &&
    (init == NULL || !init->is_complete_with_arraycopy())) {
    if (init == NULL || init->req() < InitializeNode::RawStores) {
      // No InitializeNode or no stores captured by zeroing
      // elimination. Simply add the MemBarStoreStore after object
      // initialization.
      MemBarNode* mb = MemBarNode::make(C, Op_MemBarStoreStore, Compile::AliasIdxBot);
      transform_later(mb);

      mb->init_req(TypeFunc::Memory, fast_oop_rawmem);
      mb->init_req(TypeFunc::Control, fast_oop_ctrl);
      fast_oop_ctrl = new ProjNode(mb, TypeFunc::Control);
      transform_later(fast_oop_ctrl);
      fast_oop_rawmem = new ProjNode(mb, TypeFunc::Memory);
      transform_later(fast_oop_rawmem);
    } else {
      // Add the MemBarStoreStore after the InitializeNode so that
      // all stores performing the initialization that were moved
      // before the InitializeNode happen before the storestore
      // barrier.

      Node* init_ctrl = init->proj_out_or_null(TypeFunc::Control);
      Node* init_mem = init->proj_out_or_null(TypeFunc::Memory);

      MemBarNode* mb = MemBarNode::make(C, Op_MemBarStoreStore, Compile::AliasIdxBot);
      transform_later(mb);

      Node* ctrl = new ProjNode(init, TypeFunc::Control);
      transform_later(ctrl);
      Node* mem = new ProjNode(init, TypeFunc::Memory);
      transform_later(mem);

      // The MemBarStoreStore depends on control and memory coming
      // from the InitializeNode
      mb->init_req(TypeFunc::Memory, mem);
      mb->init_req(TypeFunc::Control, ctrl);

      ctrl = new ProjNode(mb, TypeFunc::Control);
      transform_later(ctrl);
      mem = new ProjNode(mb, TypeFunc::Memory);
      transform_later(mem);

      // All nodes that depended on the InitializeNode for control
      // and memory must now depend on the MemBarNode that itself
      // depends on the InitializeNode
      if (init_ctrl != NULL) {
        _igvn.replace_node(init_ctrl, ctrl);
      }
      if (init_mem != NULL) {
        _igvn.replace_node(init_mem, mem);
      }
    }
  }
}

void PhaseMacroExpand::expand_dtrace_alloc_probe(AllocateNode* alloc, Node* oop,
                                                Node*& ctrl, Node*& rawmem) {
  if (C->env()->dtrace_alloc_probes()) {
    // Slow-path call
    int size = TypeFunc::Parms + 2;
    CallLeafNode *call = new CallLeafNode(OptoRuntime::dtrace_object_alloc_Type(),
                                          CAST_FROM_FN_PTR(address,
                                          static_cast<int (*)(JavaThread*, oopDesc*)>(SharedRuntime::dtrace_object_alloc)),
                                          "dtrace_object_alloc",
                                          TypeRawPtr::BOTTOM);

    // Get base of thread-local storage area
    Node* thread = new ThreadLocalNode();
    transform_later(thread);

    call->init_req(TypeFunc::Parms + 0, thread);
    call->init_req(TypeFunc::Parms + 1, oop);
    call->init_req(TypeFunc::Control, ctrl);
    call->init_req(TypeFunc::I_O    , top()); // does no i/o
    call->init_req(TypeFunc::Memory , rawmem);
    call->init_req(TypeFunc::ReturnAdr, alloc->in(TypeFunc::ReturnAdr));
    call->init_req(TypeFunc::FramePtr, alloc->in(TypeFunc::FramePtr));
    transform_later(call);
    ctrl = new ProjNode(call, TypeFunc::Control);
    transform_later(ctrl);
    rawmem = new ProjNode(call, TypeFunc::Memory);
    transform_later(rawmem);
  }
}

// Helper for PhaseMacroExpand::expand_allocate_common.
// Initializes the newly-allocated storage.
Node* PhaseMacroExpand::initialize_object(AllocateNode* alloc,
                                          Node* control, Node* rawmem, Node* object,
                                          Node* klass_node, Node* length,
                                          Node* size_in_bytes) {
  InitializeNode* init = alloc->initialization();
  // Store the klass & mark bits
  Node* mark_node = alloc->make_ideal_mark(&_igvn, control, rawmem);
  if (!mark_node->is_Con()) {
    transform_later(mark_node);
  }
  rawmem = make_store(control, rawmem, object, oopDesc::mark_offset_in_bytes(), mark_node, TypeX_X->basic_type());

  rawmem = make_store(control, rawmem, object, oopDesc::klass_offset_in_bytes(), klass_node, T_METADATA);
  int header_size = alloc->minimum_header_size();  // conservatively small

  // Array length
  if (length != NULL) {         // Arrays need length field
    rawmem = make_store(control, rawmem, object, arrayOopDesc::length_offset_in_bytes(), length, T_INT);
    // conservatively small header size:
    header_size = arrayOopDesc::base_offset_in_bytes(T_BYTE);
    if (_igvn.type(klass_node)->isa_aryklassptr()) {   // we know the exact header size in most cases:
      BasicType elem = _igvn.type(klass_node)->is_klassptr()->as_instance_type()->isa_aryptr()->elem()->array_element_basic_type();
      if (is_reference_type(elem, true)) {
        elem = T_OBJECT;
      }
      header_size = Klass::layout_helper_header_size(Klass::array_layout_helper(elem));
    }
  }

  // Clear the object body, if necessary.
  if (init == NULL) {
    // The init has somehow disappeared; be cautious and clear everything.
    //
    // This can happen if a node is allocated but an uncommon trap occurs
    // immediately.  In this case, the Initialize gets associated with the
    // trap, and may be placed in a different (outer) loop, if the Allocate
    // is in a loop.  If (this is rare) the inner loop gets unrolled, then
    // there can be two Allocates to one Initialize.  The answer in all these
    // edge cases is safety first.  It is always safe to clear immediately
    // within an Allocate, and then (maybe or maybe not) clear some more later.
    if (!(UseTLAB && ZeroTLAB)) {
      rawmem = ClearArrayNode::clear_memory(control, rawmem, object,
                                            alloc->in(AllocateNode::DefaultValue),
                                            alloc->in(AllocateNode::RawDefaultValue),
                                            header_size, size_in_bytes,
                                            &_igvn);
    }
  } else {
    if (!init->is_complete()) {
      // Try to win by zeroing only what the init does not store.
      // We can also try to do some peephole optimizations,
      // such as combining some adjacent subword stores.
      rawmem = init->complete_stores(control, rawmem, object,
                                     header_size, size_in_bytes, &_igvn);
    }
    // We have no more use for this link, since the AllocateNode goes away:
    init->set_req(InitializeNode::RawAddress, top());
    // (If we keep the link, it just confuses the register allocator,
    // who thinks he sees a real use of the address by the membar.)
  }

  return rawmem;
}

// Generate prefetch instructions for next allocations.
Node* PhaseMacroExpand::prefetch_allocation(Node* i_o, Node*& needgc_false,
                                        Node*& contended_phi_rawmem,
                                        Node* old_eden_top, Node* new_eden_top,
                                        intx lines) {
   enum { fall_in_path = 1, pf_path = 2 };
   if( UseTLAB && AllocatePrefetchStyle == 2 ) {
      // Generate prefetch allocation with watermark check.
      // As an allocation hits the watermark, we will prefetch starting
      // at a "distance" away from watermark.

      Node *pf_region = new RegionNode(3);
      Node *pf_phi_rawmem = new PhiNode( pf_region, Type::MEMORY,
                                                TypeRawPtr::BOTTOM );
      // I/O is used for Prefetch
      Node *pf_phi_abio = new PhiNode( pf_region, Type::ABIO );

      Node *thread = new ThreadLocalNode();
      transform_later(thread);

      Node *eden_pf_adr = new AddPNode( top()/*not oop*/, thread,
                   _igvn.MakeConX(in_bytes(JavaThread::tlab_pf_top_offset())) );
      transform_later(eden_pf_adr);

      Node *old_pf_wm = new LoadPNode(needgc_false,
                                   contended_phi_rawmem, eden_pf_adr,
                                   TypeRawPtr::BOTTOM, TypeRawPtr::BOTTOM,
                                   MemNode::unordered);
      transform_later(old_pf_wm);

      // check against new_eden_top
      Node *need_pf_cmp = new CmpPNode( new_eden_top, old_pf_wm );
      transform_later(need_pf_cmp);
      Node *need_pf_bol = new BoolNode( need_pf_cmp, BoolTest::ge );
      transform_later(need_pf_bol);
      IfNode *need_pf_iff = new IfNode( needgc_false, need_pf_bol,
                                       PROB_UNLIKELY_MAG(4), COUNT_UNKNOWN );
      transform_later(need_pf_iff);

      // true node, add prefetchdistance
      Node *need_pf_true = new IfTrueNode( need_pf_iff );
      transform_later(need_pf_true);

      Node *need_pf_false = new IfFalseNode( need_pf_iff );
      transform_later(need_pf_false);

      Node *new_pf_wmt = new AddPNode( top(), old_pf_wm,
                                    _igvn.MakeConX(AllocatePrefetchDistance) );
      transform_later(new_pf_wmt );
      new_pf_wmt->set_req(0, need_pf_true);

      Node *store_new_wmt = new StorePNode(need_pf_true,
                                       contended_phi_rawmem, eden_pf_adr,
                                       TypeRawPtr::BOTTOM, new_pf_wmt,
                                       MemNode::unordered);
      transform_later(store_new_wmt);

      // adding prefetches
      pf_phi_abio->init_req( fall_in_path, i_o );

      Node *prefetch_adr;
      Node *prefetch;
      uint step_size = AllocatePrefetchStepSize;
      uint distance = 0;

      for ( intx i = 0; i < lines; i++ ) {
        prefetch_adr = new AddPNode( old_pf_wm, new_pf_wmt,
                                            _igvn.MakeConX(distance) );
        transform_later(prefetch_adr);
        prefetch = new PrefetchAllocationNode( i_o, prefetch_adr );
        transform_later(prefetch);
        distance += step_size;
        i_o = prefetch;
      }
      pf_phi_abio->set_req( pf_path, i_o );

      pf_region->init_req( fall_in_path, need_pf_false );
      pf_region->init_req( pf_path, need_pf_true );

      pf_phi_rawmem->init_req( fall_in_path, contended_phi_rawmem );
      pf_phi_rawmem->init_req( pf_path, store_new_wmt );

      transform_later(pf_region);
      transform_later(pf_phi_rawmem);
      transform_later(pf_phi_abio);

      needgc_false = pf_region;
      contended_phi_rawmem = pf_phi_rawmem;
      i_o = pf_phi_abio;
   } else if( UseTLAB && AllocatePrefetchStyle == 3 ) {
      // Insert a prefetch instruction for each allocation.
      // This code is used to generate 1 prefetch instruction per cache line.

      // Generate several prefetch instructions.
      uint step_size = AllocatePrefetchStepSize;
      uint distance = AllocatePrefetchDistance;

      // Next cache address.
      Node *cache_adr = new AddPNode(old_eden_top, old_eden_top,
                                     _igvn.MakeConX(step_size + distance));
      transform_later(cache_adr);
      cache_adr = new CastP2XNode(needgc_false, cache_adr);
      transform_later(cache_adr);
      // Address is aligned to execute prefetch to the beginning of cache line size
      // (it is important when BIS instruction is used on SPARC as prefetch).
      Node* mask = _igvn.MakeConX(~(intptr_t)(step_size-1));
      cache_adr = new AndXNode(cache_adr, mask);
      transform_later(cache_adr);
      cache_adr = new CastX2PNode(cache_adr);
      transform_later(cache_adr);

      // Prefetch
      Node *prefetch = new PrefetchAllocationNode( contended_phi_rawmem, cache_adr );
      prefetch->set_req(0, needgc_false);
      transform_later(prefetch);
      contended_phi_rawmem = prefetch;
      Node *prefetch_adr;
      distance = step_size;
      for ( intx i = 1; i < lines; i++ ) {
        prefetch_adr = new AddPNode( cache_adr, cache_adr,
                                            _igvn.MakeConX(distance) );
        transform_later(prefetch_adr);
        prefetch = new PrefetchAllocationNode( contended_phi_rawmem, prefetch_adr );
        transform_later(prefetch);
        distance += step_size;
        contended_phi_rawmem = prefetch;
      }
   } else if( AllocatePrefetchStyle > 0 ) {
      // Insert a prefetch for each allocation only on the fast-path
      Node *prefetch_adr;
      Node *prefetch;
      // Generate several prefetch instructions.
      uint step_size = AllocatePrefetchStepSize;
      uint distance = AllocatePrefetchDistance;
      for ( intx i = 0; i < lines; i++ ) {
        prefetch_adr = new AddPNode( old_eden_top, new_eden_top,
                                            _igvn.MakeConX(distance) );
        transform_later(prefetch_adr);
        prefetch = new PrefetchAllocationNode( i_o, prefetch_adr );
        // Do not let it float too high, since if eden_top == eden_end,
        // both might be null.
        if( i == 0 ) { // Set control for first prefetch, next follows it
          prefetch->init_req(0, needgc_false);
        }
        transform_later(prefetch);
        distance += step_size;
        i_o = prefetch;
      }
   }
   return i_o;
}


void PhaseMacroExpand::expand_allocate(AllocateNode *alloc) {
  expand_allocate_common(alloc, NULL,
                         OptoRuntime::new_instance_Type(),
                         OptoRuntime::new_instance_Java(), NULL);
}

void PhaseMacroExpand::expand_allocate_array(AllocateArrayNode *alloc) {
  Node* length = alloc->in(AllocateNode::ALength);
  Node* valid_length_test = alloc->in(AllocateNode::ValidLengthTest);
  InitializeNode* init = alloc->initialization();
  Node* klass_node = alloc->in(AllocateNode::KlassNode);
  const TypeAryKlassPtr* ary_klass_t = _igvn.type(klass_node)->isa_aryklassptr();
  address slow_call_address;  // Address of slow call
  if (init != NULL && init->is_complete_with_arraycopy() &&
      ary_klass_t && ary_klass_t->elem()->isa_klassptr() == NULL) {
    // Don't zero type array during slow allocation in VM since
    // it will be initialized later by arraycopy in compiled code.
    slow_call_address = OptoRuntime::new_array_nozero_Java();
  } else {
    slow_call_address = OptoRuntime::new_array_Java();
  }
  expand_allocate_common(alloc, length,
                         OptoRuntime::new_array_Type(),
                         slow_call_address, valid_length_test);
}

//-------------------mark_eliminated_box----------------------------------
//
// During EA obj may point to several objects but after few ideal graph
// transformations (CCP) it may point to only one non escaping object
// (but still using phi), corresponding locks and unlocks will be marked
// for elimination. Later obj could be replaced with a new node (new phi)
// and which does not have escape information. And later after some graph
// reshape other locks and unlocks (which were not marked for elimination
// before) are connected to this new obj (phi) but they still will not be
// marked for elimination since new obj has no escape information.
// Mark all associated (same box and obj) lock and unlock nodes for
// elimination if some of them marked already.
void PhaseMacroExpand::mark_eliminated_box(Node* oldbox, Node* obj) {
  if (oldbox->as_BoxLock()->is_eliminated()) {
    return; // This BoxLock node was processed already.
  }
  // New implementation (EliminateNestedLocks) has separate BoxLock
  // node for each locked region so mark all associated locks/unlocks as
  // eliminated even if different objects are referenced in one locked region
  // (for example, OSR compilation of nested loop inside locked scope).
  if (EliminateNestedLocks ||
      oldbox->as_BoxLock()->is_simple_lock_region(NULL, obj, NULL)) {
    // Box is used only in one lock region. Mark this box as eliminated.
    _igvn.hash_delete(oldbox);
    oldbox->as_BoxLock()->set_eliminated(); // This changes box's hash value
     _igvn.hash_insert(oldbox);

    for (uint i = 0; i < oldbox->outcnt(); i++) {
      Node* u = oldbox->raw_out(i);
      if (u->is_AbstractLock() && !u->as_AbstractLock()->is_non_esc_obj()) {
        AbstractLockNode* alock = u->as_AbstractLock();
        // Check lock's box since box could be referenced by Lock's debug info.
        if (alock->box_node() == oldbox) {
          // Mark eliminated all related locks and unlocks.
#ifdef ASSERT
          alock->log_lock_optimization(C, "eliminate_lock_set_non_esc4");
#endif
          alock->set_non_esc_obj();
        }
      }
    }
    return;
  }

  // Create new "eliminated" BoxLock node and use it in monitor debug info
  // instead of oldbox for the same object.
  BoxLockNode* newbox = oldbox->clone()->as_BoxLock();

  // Note: BoxLock node is marked eliminated only here and it is used
  // to indicate that all associated lock and unlock nodes are marked
  // for elimination.
  newbox->set_eliminated();
  transform_later(newbox);

  // Replace old box node with new box for all users of the same object.
  for (uint i = 0; i < oldbox->outcnt();) {
    bool next_edge = true;

    Node* u = oldbox->raw_out(i);
    if (u->is_AbstractLock()) {
      AbstractLockNode* alock = u->as_AbstractLock();
      if (alock->box_node() == oldbox && alock->obj_node()->eqv_uncast(obj)) {
        // Replace Box and mark eliminated all related locks and unlocks.
#ifdef ASSERT
        alock->log_lock_optimization(C, "eliminate_lock_set_non_esc5");
#endif
        alock->set_non_esc_obj();
        _igvn.rehash_node_delayed(alock);
        alock->set_box_node(newbox);
        next_edge = false;
      }
    }
    if (u->is_FastLock() && u->as_FastLock()->obj_node()->eqv_uncast(obj)) {
      FastLockNode* flock = u->as_FastLock();
      assert(flock->box_node() == oldbox, "sanity");
      _igvn.rehash_node_delayed(flock);
      flock->set_box_node(newbox);
      next_edge = false;
    }

    // Replace old box in monitor debug info.
    if (u->is_SafePoint() && u->as_SafePoint()->jvms()) {
      SafePointNode* sfn = u->as_SafePoint();
      JVMState* youngest_jvms = sfn->jvms();
      int max_depth = youngest_jvms->depth();
      for (int depth = 1; depth <= max_depth; depth++) {
        JVMState* jvms = youngest_jvms->of_depth(depth);
        int num_mon  = jvms->nof_monitors();
        // Loop over monitors
        for (int idx = 0; idx < num_mon; idx++) {
          Node* obj_node = sfn->monitor_obj(jvms, idx);
          Node* box_node = sfn->monitor_box(jvms, idx);
          if (box_node == oldbox && obj_node->eqv_uncast(obj)) {
            int j = jvms->monitor_box_offset(idx);
            _igvn.replace_input_of(u, j, newbox);
            next_edge = false;
          }
        }
      }
    }
    if (next_edge) i++;
  }
}

//-----------------------mark_eliminated_locking_nodes-----------------------
void PhaseMacroExpand::mark_eliminated_locking_nodes(AbstractLockNode *alock) {
  if (EliminateNestedLocks) {
    if (alock->is_nested()) {
       assert(alock->box_node()->as_BoxLock()->is_eliminated(), "sanity");
       return;
    } else if (!alock->is_non_esc_obj()) { // Not eliminated or coarsened
      // Only Lock node has JVMState needed here.
      // Not that preceding claim is documented anywhere else.
      if (alock->jvms() != NULL) {
        if (alock->as_Lock()->is_nested_lock_region()) {
          // Mark eliminated related nested locks and unlocks.
          Node* obj = alock->obj_node();
          BoxLockNode* box_node = alock->box_node()->as_BoxLock();
          assert(!box_node->is_eliminated(), "should not be marked yet");
          // Note: BoxLock node is marked eliminated only here
          // and it is used to indicate that all associated lock
          // and unlock nodes are marked for elimination.
          box_node->set_eliminated(); // Box's hash is always NO_HASH here
          for (uint i = 0; i < box_node->outcnt(); i++) {
            Node* u = box_node->raw_out(i);
            if (u->is_AbstractLock()) {
              alock = u->as_AbstractLock();
              if (alock->box_node() == box_node) {
                // Verify that this Box is referenced only by related locks.
                assert(alock->obj_node()->eqv_uncast(obj), "");
                // Mark all related locks and unlocks.
#ifdef ASSERT
                alock->log_lock_optimization(C, "eliminate_lock_set_nested");
#endif
                alock->set_nested();
              }
            }
          }
        } else {
#ifdef ASSERT
          alock->log_lock_optimization(C, "eliminate_lock_NOT_nested_lock_region");
          if (C->log() != NULL)
            alock->as_Lock()->is_nested_lock_region(C); // rerun for debugging output
#endif
        }
      }
      return;
    }
    // Process locks for non escaping object
    assert(alock->is_non_esc_obj(), "");
  } // EliminateNestedLocks

  if (alock->is_non_esc_obj()) { // Lock is used for non escaping object
    // Look for all locks of this object and mark them and
    // corresponding BoxLock nodes as eliminated.
    Node* obj = alock->obj_node();
    for (uint j = 0; j < obj->outcnt(); j++) {
      Node* o = obj->raw_out(j);
      if (o->is_AbstractLock() &&
          o->as_AbstractLock()->obj_node()->eqv_uncast(obj)) {
        alock = o->as_AbstractLock();
        Node* box = alock->box_node();
        // Replace old box node with new eliminated box for all users
        // of the same object and mark related locks as eliminated.
        mark_eliminated_box(box, obj);
      }
    }
  }
}

void PhaseMacroExpand::inline_type_guard(Node** ctrl, LockNode* lock) {
  Node* obj = lock->obj_node();
  const TypePtr* obj_type = _igvn.type(obj)->make_ptr();
  if (!obj_type->can_be_inline_type()) {
    return;
  }
  Node* mark = make_load(*ctrl, lock->memory(), obj, oopDesc::mark_offset_in_bytes(), TypeX_X, TypeX_X->basic_type());
  Node* value_mask = _igvn.MakeConX(markWord::inline_type_pattern);
  Node* is_value = _igvn.transform(new AndXNode(mark, value_mask));
  Node* cmp = _igvn.transform(new CmpXNode(is_value, value_mask));
  Node* bol = _igvn.transform(new BoolNode(cmp, BoolTest::eq));
  Node* unc_ctrl = generate_slow_guard(ctrl, bol, NULL);

  int trap_request = Deoptimization::make_trap_request(Deoptimization::Reason_class_check, Deoptimization::Action_none);
  address call_addr = SharedRuntime::uncommon_trap_blob()->entry_point();
  const TypePtr* no_memory_effects = NULL;
  CallNode* unc = new CallStaticJavaNode(OptoRuntime::uncommon_trap_Type(), call_addr, "uncommon_trap",
                                         no_memory_effects);
  unc->init_req(TypeFunc::Control, unc_ctrl);
  unc->init_req(TypeFunc::I_O, lock->i_o());
  unc->init_req(TypeFunc::Memory, lock->memory());
  unc->init_req(TypeFunc::FramePtr,  lock->in(TypeFunc::FramePtr));
  unc->init_req(TypeFunc::ReturnAdr, lock->in(TypeFunc::ReturnAdr));
  unc->init_req(TypeFunc::Parms+0, _igvn.intcon(trap_request));
  unc->set_cnt(PROB_UNLIKELY_MAG(4));
  unc->copy_call_debug_info(&_igvn, lock);

  assert(unc->peek_monitor_box() == lock->box_node(), "wrong monitor");
  assert((obj_type->is_inlinetypeptr() && unc->peek_monitor_obj()->is_SafePointScalarObject()) ||
         (obj->is_InlineType() && obj->in(1) == unc->peek_monitor_obj()) ||
         (obj == unc->peek_monitor_obj()), "wrong monitor");

  // pop monitor and push obj back on stack: we trap before the monitorenter
  unc->pop_monitor();
  unc->grow_stack(unc->jvms(), 1);
  unc->set_stack(unc->jvms(), unc->jvms()->stk_size()-1, obj);
  _igvn.register_new_node_with_optimizer(unc);

  unc_ctrl = _igvn.transform(new ProjNode(unc, TypeFunc::Control));
  Node* halt = _igvn.transform(new HaltNode(unc_ctrl, lock->in(TypeFunc::FramePtr), "monitor enter on inline type"));
  _igvn.add_input_to(C->root(), halt);
}

// we have determined that this lock/unlock can be eliminated, we simply
// eliminate the node without expanding it.
//
// Note:  The membar's associated with the lock/unlock are currently not
//        eliminated.  This should be investigated as a future enhancement.
//
bool PhaseMacroExpand::eliminate_locking_node(AbstractLockNode *alock) {

  if (!alock->is_eliminated()) {
    return false;
  }
#ifdef ASSERT
  if (!alock->is_coarsened()) {
    // Check that new "eliminated" BoxLock node is created.
    BoxLockNode* oldbox = alock->box_node()->as_BoxLock();
    assert(oldbox->is_eliminated(), "should be done already");
  }
#endif

  alock->log_lock_optimization(C, "eliminate_lock");

#ifndef PRODUCT
  if (PrintEliminateLocks) {
    tty->print_cr("++++ Eliminated: %d %s '%s'", alock->_idx, (alock->is_Lock() ? "Lock" : "Unlock"), alock->kind_as_string());
  }
#endif

  Node* mem  = alock->in(TypeFunc::Memory);
  Node* ctrl = alock->in(TypeFunc::Control);
  guarantee(ctrl != NULL, "missing control projection, cannot replace_node() with NULL");

  _callprojs = alock->extract_projections(false /*separate_io_proj*/, false /*do_asserts*/);
  // There are 2 projections from the lock.  The lock node will
  // be deleted when its last use is subsumed below.
  assert(alock->outcnt() == 2 &&
         _callprojs->fallthrough_proj != NULL &&
         _callprojs->fallthrough_memproj != NULL,
         "Unexpected projections from Lock/Unlock");

  Node* fallthroughproj = _callprojs->fallthrough_proj;
  Node* memproj_fallthrough = _callprojs->fallthrough_memproj;

  // The memory projection from a lock/unlock is RawMem
  // The input to a Lock is merged memory, so extract its RawMem input
  // (unless the MergeMem has been optimized away.)
  if (alock->is_Lock()) {
    // Deoptimize and re-execute if object is an inline type
    inline_type_guard(&ctrl, alock->as_Lock());

    // Search for MemBarAcquireLock node and delete it also.
    MemBarNode* membar = fallthroughproj->unique_ctrl_out()->as_MemBar();
    assert(membar != NULL && membar->Opcode() == Op_MemBarAcquireLock, "");
    Node* ctrlproj = membar->proj_out(TypeFunc::Control);
    Node* memproj = membar->proj_out(TypeFunc::Memory);
    _igvn.replace_node(ctrlproj, fallthroughproj);
    _igvn.replace_node(memproj, memproj_fallthrough);

    // Delete FastLock node also if this Lock node is unique user
    // (a loop peeling may clone a Lock node).
    Node* flock = alock->as_Lock()->fastlock_node();
    if (flock->outcnt() == 1) {
      assert(flock->unique_out() == alock, "sanity");
      _igvn.replace_node(flock, top());
    }
  }

  // Search for MemBarReleaseLock node and delete it also.
  if (alock->is_Unlock() && ctrl->is_Proj() && ctrl->in(0)->is_MemBar()) {
    MemBarNode* membar = ctrl->in(0)->as_MemBar();
    assert(membar->Opcode() == Op_MemBarReleaseLock &&
           mem->is_Proj() && membar == mem->in(0), "");
    _igvn.replace_node(fallthroughproj, ctrl);
    _igvn.replace_node(memproj_fallthrough, mem);
    fallthroughproj = ctrl;
    memproj_fallthrough = mem;
    ctrl = membar->in(TypeFunc::Control);
    mem  = membar->in(TypeFunc::Memory);
  }

  _igvn.replace_node(fallthroughproj, ctrl);
  _igvn.replace_node(memproj_fallthrough, mem);
  return true;
}


//------------------------------expand_lock_node----------------------
void PhaseMacroExpand::expand_lock_node(LockNode *lock) {

  Node* ctrl = lock->in(TypeFunc::Control);
  Node* mem = lock->in(TypeFunc::Memory);
  Node* obj = lock->obj_node();
  Node* box = lock->box_node();
  Node* flock = lock->fastlock_node();

  assert(!box->as_BoxLock()->is_eliminated(), "sanity");

  // Make the merge point
  Node *region;
  Node *mem_phi;
  Node *slow_path;

  region  = new RegionNode(3);
  // create a Phi for the memory state
  mem_phi = new PhiNode( region, Type::MEMORY, TypeRawPtr::BOTTOM);

  // Optimize test; set region slot 2
  slow_path = opt_bits_test(ctrl, region, 2, flock, 0, 0);
  mem_phi->init_req(2, mem);

  // Deoptimize and re-execute if object is an inline type
  inline_type_guard(&slow_path, lock);

  // Make slow path call
  CallNode *call = make_slow_call((CallNode *) lock, OptoRuntime::complete_monitor_enter_Type(),
                                  OptoRuntime::complete_monitor_locking_Java(), NULL, slow_path,
                                  obj, box, NULL);

  _callprojs = call->extract_projections(false /*separate_io_proj*/, false /*do_asserts*/);

  // Slow path can only throw asynchronous exceptions, which are always
  // de-opted.  So the compiler thinks the slow-call can never throw an
  // exception.  If it DOES throw an exception we would need the debug
  // info removed first (since if it throws there is no monitor).
  assert(_callprojs->fallthrough_ioproj == NULL && _callprojs->catchall_ioproj == NULL &&
         _callprojs->catchall_memproj == NULL && _callprojs->catchall_catchproj == NULL, "Unexpected projection from Lock");

  // Capture slow path
  // disconnect fall-through projection from call and create a new one
  // hook up users of fall-through projection to region
  Node *slow_ctrl = _callprojs->fallthrough_proj->clone();
  transform_later(slow_ctrl);
  _igvn.hash_delete(_callprojs->fallthrough_proj);
  _callprojs->fallthrough_proj->disconnect_inputs(C);
  region->init_req(1, slow_ctrl);
  // region inputs are now complete
  transform_later(region);
  _igvn.replace_node(_callprojs->fallthrough_proj, region);

  Node *memproj = transform_later(new ProjNode(call, TypeFunc::Memory));

  mem_phi->init_req(1, memproj);

  transform_later(mem_phi);

  _igvn.replace_node(_callprojs->fallthrough_memproj, mem_phi);
}

//------------------------------expand_unlock_node----------------------
void PhaseMacroExpand::expand_unlock_node(UnlockNode *unlock) {

  Node* ctrl = unlock->in(TypeFunc::Control);
  Node* mem = unlock->in(TypeFunc::Memory);
  Node* obj = unlock->obj_node();
  Node* box = unlock->box_node();

  assert(!box->as_BoxLock()->is_eliminated(), "sanity");

  // No need for a null check on unlock

  // Make the merge point
  Node *region;
  Node *mem_phi;

  region  = new RegionNode(3);
  // create a Phi for the memory state
  mem_phi = new PhiNode( region, Type::MEMORY, TypeRawPtr::BOTTOM);

  FastUnlockNode *funlock = new FastUnlockNode( ctrl, obj, box );
  funlock = transform_later( funlock )->as_FastUnlock();
  // Optimize test; set region slot 2
  Node *slow_path = opt_bits_test(ctrl, region, 2, funlock, 0, 0);
  Node *thread = transform_later(new ThreadLocalNode());

  CallNode *call = make_slow_call((CallNode *) unlock, OptoRuntime::complete_monitor_exit_Type(),
                                  CAST_FROM_FN_PTR(address, SharedRuntime::complete_monitor_unlocking_C),
                                  "complete_monitor_unlocking_C", slow_path, obj, box, thread);

  _callprojs = call->extract_projections(false /*separate_io_proj*/, false /*do_asserts*/);
  assert(_callprojs->fallthrough_ioproj == NULL && _callprojs->catchall_ioproj == NULL &&
         _callprojs->catchall_memproj == NULL && _callprojs->catchall_catchproj == NULL, "Unexpected projection from Lock");

  // No exceptions for unlocking
  // Capture slow path
  // disconnect fall-through projection from call and create a new one
  // hook up users of fall-through projection to region
  Node *slow_ctrl = _callprojs->fallthrough_proj->clone();
  transform_later(slow_ctrl);
  _igvn.hash_delete(_callprojs->fallthrough_proj);
  _callprojs->fallthrough_proj->disconnect_inputs(C);
  region->init_req(1, slow_ctrl);
  // region inputs are now complete
  transform_later(region);
  _igvn.replace_node(_callprojs->fallthrough_proj, region);

  Node *memproj = transform_later(new ProjNode(call, TypeFunc::Memory) );
  mem_phi->init_req(1, memproj );
  mem_phi->init_req(2, mem);
  transform_later(mem_phi);

  _igvn.replace_node(_callprojs->fallthrough_memproj, mem_phi);
}

// An inline type might be returned from the call but we don't know its
// type. Either we get a buffered inline type (and nothing needs to be done)
// or one of the inlines being returned is the klass of the inline type
// and we need to allocate an inline type instance of that type and
// initialize it with other values being returned. In that case, we
// first try a fast path allocation and initialize the value with the
// inline klass's pack handler or we fall back to a runtime call.
void PhaseMacroExpand::expand_mh_intrinsic_return(CallStaticJavaNode* call) {
  assert(call->method()->is_method_handle_intrinsic(), "must be a method handle intrinsic call");
  Node* ret = call->proj_out_or_null(TypeFunc::Parms);
  if (ret == NULL) {
    return;
  }
  const TypeFunc* tf = call->_tf;
  const TypeTuple* domain = OptoRuntime::store_inline_type_fields_Type()->domain_cc();
  const TypeFunc* new_tf = TypeFunc::make(tf->domain_sig(), tf->domain_cc(), tf->range_sig(), domain);
  call->_tf = new_tf;
  // Make sure the change of type is applied before projections are processed by igvn
  _igvn.set_type(call, call->Value(&_igvn));
  _igvn.set_type(ret, ret->Value(&_igvn));

  // Before any new projection is added:
  CallProjections* projs = call->extract_projections(true, true);

  // Create temporary hook nodes that will be replaced below.
  // Add an input to prevent hook nodes from being dead.
  Node* ctl = new Node(call);
  Node* mem = new Node(ctl);
  Node* io = new Node(ctl);
  Node* ex_ctl = new Node(ctl);
  Node* ex_mem = new Node(ctl);
  Node* ex_io = new Node(ctl);
  Node* res = new Node(ctl);

  // Allocate a new buffered inline type only if a new one is not returned
  Node* cast = transform_later(new CastP2XNode(ctl, res));
  Node* mask = MakeConX(0x1);
  Node* masked = transform_later(new AndXNode(cast, mask));
  Node* cmp = transform_later(new CmpXNode(masked, mask));
  Node* bol = transform_later(new BoolNode(cmp, BoolTest::eq));
  IfNode* allocation_iff = new IfNode(ctl, bol, PROB_MAX, COUNT_UNKNOWN);
  transform_later(allocation_iff);
  Node* allocation_ctl = transform_later(new IfTrueNode(allocation_iff));
  Node* no_allocation_ctl = transform_later(new IfFalseNode(allocation_iff));
  Node* no_allocation_res = transform_later(new CheckCastPPNode(no_allocation_ctl, res, TypeInstPtr::BOTTOM));

  // Try to allocate a new buffered inline instance either from TLAB or eden space
  Node* needgc_ctrl = NULL; // needgc means slowcase, i.e. allocation failed
  CallLeafNoFPNode* handler_call;
  const bool alloc_in_place = UseTLAB;
  if (alloc_in_place) {
    Node* fast_oop_ctrl = NULL;
    Node* fast_oop_rawmem = NULL;
    Node* mask2 = MakeConX(-2);
    Node* masked2 = transform_later(new AndXNode(cast, mask2));
    Node* rawklassptr = transform_later(new CastX2PNode(masked2));
    Node* klass_node = transform_later(new CheckCastPPNode(allocation_ctl, rawklassptr, TypeInstKlassPtr::OBJECT_OR_NULL));
    Node* layout_val = make_load(NULL, mem, klass_node, in_bytes(Klass::layout_helper_offset()), TypeInt::INT, T_INT);
    Node* size_in_bytes = ConvI2X(layout_val);
    BarrierSetC2* bs = BarrierSet::barrier_set()->barrier_set_c2();
    Node* fast_oop = bs->obj_allocate(this, mem, allocation_ctl, size_in_bytes, io, needgc_ctrl,
                                      fast_oop_ctrl, fast_oop_rawmem,
                                      AllocateInstancePrefetchLines);
    // Allocation succeed, initialize buffered inline instance header firstly,
    // and then initialize its fields with an inline class specific handler
    Node* mark_node = makecon(TypeRawPtr::make((address)markWord::inline_type_prototype().value()));
    fast_oop_rawmem = make_store(fast_oop_ctrl, fast_oop_rawmem, fast_oop, oopDesc::mark_offset_in_bytes(), mark_node, T_ADDRESS);
    fast_oop_rawmem = make_store(fast_oop_ctrl, fast_oop_rawmem, fast_oop, oopDesc::klass_offset_in_bytes(), klass_node, T_METADATA);
    if (UseCompressedClassPointers) {
      fast_oop_rawmem = make_store(fast_oop_ctrl, fast_oop_rawmem, fast_oop, oopDesc::klass_gap_offset_in_bytes(), intcon(0), T_INT);
    }
    Node* fixed_block  = make_load(fast_oop_ctrl, fast_oop_rawmem, klass_node, in_bytes(InstanceKlass::adr_inlineklass_fixed_block_offset()), TypeRawPtr::BOTTOM, T_ADDRESS);
    Node* pack_handler = make_load(fast_oop_ctrl, fast_oop_rawmem, fixed_block, in_bytes(InlineKlass::pack_handler_offset()), TypeRawPtr::BOTTOM, T_ADDRESS);
    handler_call = new CallLeafNoFPNode(OptoRuntime::pack_inline_type_Type(),
                                        NULL,
                                        "pack handler",
                                        TypeRawPtr::BOTTOM);
    handler_call->init_req(TypeFunc::Control, fast_oop_ctrl);
    handler_call->init_req(TypeFunc::Memory, fast_oop_rawmem);
    handler_call->init_req(TypeFunc::I_O, top());
    handler_call->init_req(TypeFunc::FramePtr, call->in(TypeFunc::FramePtr));
    handler_call->init_req(TypeFunc::ReturnAdr, top());
    handler_call->init_req(TypeFunc::Parms, pack_handler);
    handler_call->init_req(TypeFunc::Parms+1, fast_oop);
  } else {
    needgc_ctrl = allocation_ctl;
  }

  // Allocation failed, fall back to a runtime call
  CallStaticJavaNode* slow_call = new CallStaticJavaNode(OptoRuntime::store_inline_type_fields_Type(),
                                                         StubRoutines::store_inline_type_fields_to_buf(),
                                                         "store_inline_type_fields",
                                                         TypePtr::BOTTOM);
  slow_call->init_req(TypeFunc::Control, needgc_ctrl);
  slow_call->init_req(TypeFunc::Memory, mem);
  slow_call->init_req(TypeFunc::I_O, io);
  slow_call->init_req(TypeFunc::FramePtr, call->in(TypeFunc::FramePtr));
  slow_call->init_req(TypeFunc::ReturnAdr, call->in(TypeFunc::ReturnAdr));
  slow_call->init_req(TypeFunc::Parms, res);

  Node* slow_ctl = transform_later(new ProjNode(slow_call, TypeFunc::Control));
  Node* slow_mem = transform_later(new ProjNode(slow_call, TypeFunc::Memory));
  Node* slow_io = transform_later(new ProjNode(slow_call, TypeFunc::I_O));
  Node* slow_res = transform_later(new ProjNode(slow_call, TypeFunc::Parms));
  Node* slow_catc = transform_later(new CatchNode(slow_ctl, slow_io, 2));
  Node* slow_norm = transform_later(new CatchProjNode(slow_catc, CatchProjNode::fall_through_index, CatchProjNode::no_handler_bci));
  Node* slow_excp = transform_later(new CatchProjNode(slow_catc, CatchProjNode::catch_all_index,    CatchProjNode::no_handler_bci));

  Node* ex_r = new RegionNode(3);
  Node* ex_mem_phi = new PhiNode(ex_r, Type::MEMORY, TypePtr::BOTTOM);
  Node* ex_io_phi = new PhiNode(ex_r, Type::ABIO);
  ex_r->init_req(1, slow_excp);
  ex_mem_phi->init_req(1, slow_mem);
  ex_io_phi->init_req(1, slow_io);
  ex_r->init_req(2, ex_ctl);
  ex_mem_phi->init_req(2, ex_mem);
  ex_io_phi->init_req(2, ex_io);
  transform_later(ex_r);
  transform_later(ex_mem_phi);
  transform_later(ex_io_phi);

  // We don't know how many values are returned. This assumes the
  // worst case, that all available registers are used.
  for (uint i = TypeFunc::Parms+1; i < domain->cnt(); i++) {
    if (domain->field_at(i) == Type::HALF) {
      slow_call->init_req(i, top());
      if (alloc_in_place) {
        handler_call->init_req(i+1, top());
      }
      continue;
    }
    Node* proj = transform_later(new ProjNode(call, i));
    slow_call->init_req(i, proj);
    if (alloc_in_place) {
      handler_call->init_req(i+1, proj);
    }
  }
  // We can safepoint at that new call
  slow_call->copy_call_debug_info(&_igvn, call);
  transform_later(slow_call);
  if (alloc_in_place) {
    transform_later(handler_call);
  }

  Node* fast_ctl = NULL;
  Node* fast_res = NULL;
  MergeMemNode* fast_mem = NULL;
  if (alloc_in_place) {
    fast_ctl = transform_later(new ProjNode(handler_call, TypeFunc::Control));
    Node* rawmem = transform_later(new ProjNode(handler_call, TypeFunc::Memory));
    fast_res = transform_later(new ProjNode(handler_call, TypeFunc::Parms));
    fast_mem = MergeMemNode::make(mem);
    fast_mem->set_memory_at(Compile::AliasIdxRaw, rawmem);
    transform_later(fast_mem);
  }

  Node* r = new RegionNode(alloc_in_place ? 4 : 3);
  Node* mem_phi = new PhiNode(r, Type::MEMORY, TypePtr::BOTTOM);
  Node* io_phi = new PhiNode(r, Type::ABIO);
  Node* res_phi = new PhiNode(r, TypeInstPtr::BOTTOM);
  r->init_req(1, no_allocation_ctl);
  mem_phi->init_req(1, mem);
  io_phi->init_req(1, io);
  res_phi->init_req(1, no_allocation_res);
  r->init_req(2, slow_norm);
  mem_phi->init_req(2, slow_mem);
  io_phi->init_req(2, slow_io);
  res_phi->init_req(2, slow_res);
  if (alloc_in_place) {
    r->init_req(3, fast_ctl);
    mem_phi->init_req(3, fast_mem);
    io_phi->init_req(3, io);
    res_phi->init_req(3, fast_res);
  }
  transform_later(r);
  transform_later(mem_phi);
  transform_later(io_phi);
  transform_later(res_phi);

  // Do not let stores that initialize this buffer be reordered with a subsequent
  // store that would make this buffer accessible by other threads.
  MemBarNode* mb = MemBarNode::make(C, Op_MemBarStoreStore, Compile::AliasIdxBot);
  transform_later(mb);
  mb->init_req(TypeFunc::Memory, mem_phi);
  mb->init_req(TypeFunc::Control, r);
  r = new ProjNode(mb, TypeFunc::Control);
  transform_later(r);
  mem_phi = new ProjNode(mb, TypeFunc::Memory);
  transform_later(mem_phi);

  assert(projs->nb_resproj == 1, "unexpected number of results");
  _igvn.replace_in_uses(projs->fallthrough_catchproj, r);
  _igvn.replace_in_uses(projs->fallthrough_memproj, mem_phi);
  _igvn.replace_in_uses(projs->fallthrough_ioproj, io_phi);
  _igvn.replace_in_uses(projs->resproj[0], res_phi);
  _igvn.replace_in_uses(projs->catchall_catchproj, ex_r);
  _igvn.replace_in_uses(projs->catchall_memproj, ex_mem_phi);
  _igvn.replace_in_uses(projs->catchall_ioproj, ex_io_phi);
  // The CatchNode should not use the ex_io_phi. Re-connect it to the catchall_ioproj.
  Node* cn = projs->fallthrough_catchproj->in(0);
  _igvn.replace_input_of(cn, 1, projs->catchall_ioproj);

  _igvn.replace_node(ctl, projs->fallthrough_catchproj);
  _igvn.replace_node(mem, projs->fallthrough_memproj);
  _igvn.replace_node(io, projs->fallthrough_ioproj);
  _igvn.replace_node(res, projs->resproj[0]);
  _igvn.replace_node(ex_ctl, projs->catchall_catchproj);
  _igvn.replace_node(ex_mem, projs->catchall_memproj);
  _igvn.replace_node(ex_io, projs->catchall_ioproj);
 }

void PhaseMacroExpand::expand_subtypecheck_node(SubTypeCheckNode *check) {
  assert(check->in(SubTypeCheckNode::Control) == NULL, "should be pinned");
  Node* bol = check->unique_out();
  Node* obj_or_subklass = check->in(SubTypeCheckNode::ObjOrSubKlass);
  Node* superklass = check->in(SubTypeCheckNode::SuperKlass);
  assert(bol->is_Bool() && bol->as_Bool()->_test._test == BoolTest::ne, "unexpected bool node");

  for (DUIterator_Last imin, i = bol->last_outs(imin); i >= imin; --i) {
    Node* iff = bol->last_out(i);
    assert(iff->is_If(), "where's the if?");

    if (iff->in(0)->is_top()) {
      _igvn.replace_input_of(iff, 1, C->top());
      continue;
    }

    Node* iftrue = iff->as_If()->proj_out(1);
    Node* iffalse = iff->as_If()->proj_out(0);
    Node* ctrl = iff->in(0);

    Node* subklass = NULL;
    if (_igvn.type(obj_or_subklass)->isa_klassptr()) {
      subklass = obj_or_subklass;
    } else {
      Node* k_adr = basic_plus_adr(obj_or_subklass, oopDesc::klass_offset_in_bytes());
      subklass = _igvn.transform(LoadKlassNode::make(_igvn, NULL, C->immutable_memory(), k_adr, TypeInstPtr::KLASS, TypeInstKlassPtr::OBJECT));
    }

    Node* not_subtype_ctrl = Phase::gen_subtype_check(subklass, superklass, &ctrl, NULL, _igvn);

    _igvn.replace_input_of(iff, 0, C->top());
    _igvn.replace_node(iftrue, not_subtype_ctrl);
    _igvn.replace_node(iffalse, ctrl);
  }
  _igvn.replace_node(check, C->top());
}

// FlatArrayCheckNode (array1 array2 ...) is expanded into:
//
// long mark = array1.mark | array2.mark | ...;
// long locked_bit = markWord::unlocked_value & array1.mark & array2.mark & ...;
// if (locked_bit == 0) {
//   // One array is locked, load prototype header from the klass
//   mark = array1.klass.proto | array2.klass.proto | ...
// }
// if ((mark & markWord::flat_array_bit_in_place) == 0) {
//    ...
// }
void PhaseMacroExpand::expand_flatarraycheck_node(FlatArrayCheckNode* check) {
  bool array_inputs = _igvn.type(check->in(FlatArrayCheckNode::ArrayOrKlass))->isa_oopptr() != NULL;
  if (UseArrayMarkWordCheck && array_inputs) {
    Node* mark = MakeConX(0);
    Node* locked_bit = MakeConX(markWord::unlocked_value);
    Node* mem = check->in(FlatArrayCheckNode::Memory);
    for (uint i = FlatArrayCheckNode::ArrayOrKlass; i < check->req(); ++i) {
      Node* ary = check->in(i);
      const TypeOopPtr* t = _igvn.type(ary)->isa_oopptr();
      assert(t != NULL, "Mixing array and klass inputs");
      assert(!t->is_flat() && !t->is_not_flat(), "Should have been optimized out");
      Node* mark_adr = basic_plus_adr(ary, oopDesc::mark_offset_in_bytes());
      Node* mark_load = _igvn.transform(LoadNode::make(_igvn, NULL, mem, mark_adr, mark_adr->bottom_type()->is_ptr(), TypeX_X, TypeX_X->basic_type(), MemNode::unordered));
      mark = _igvn.transform(new OrXNode(mark, mark_load));
      locked_bit = _igvn.transform(new AndXNode(locked_bit, mark_load));
    }
    assert(!mark->is_Con(), "Should have been optimized out");
    Node* cmp = _igvn.transform(new CmpXNode(locked_bit, MakeConX(0)));
    Node* is_unlocked = _igvn.transform(new BoolNode(cmp, BoolTest::ne));

    // BoolNode might be shared, replace each if user
    Node* old_bol = check->unique_out();
    assert(old_bol->is_Bool() && old_bol->as_Bool()->_test._test == BoolTest::ne, "unexpected condition");
    for (DUIterator_Last imin, i = old_bol->last_outs(imin); i >= imin; --i) {
      IfNode* old_iff = old_bol->last_out(i)->as_If();
      Node* ctrl = old_iff->in(0);
      RegionNode* region = new RegionNode(3);
      Node* mark_phi = new PhiNode(region, TypeX_X);

      // Check if array is unlocked
      IfNode* iff = _igvn.transform(new IfNode(ctrl, is_unlocked, PROB_MAX, COUNT_UNKNOWN))->as_If();

      // Unlocked: Use bits from mark word
      region->init_req(1, _igvn.transform(new IfTrueNode(iff)));
      mark_phi->init_req(1, mark);

      // Locked: Load prototype header from klass
      ctrl = _igvn.transform(new IfFalseNode(iff));
      Node* proto = MakeConX(0);
      for (uint i = FlatArrayCheckNode::ArrayOrKlass; i < check->req(); ++i) {
        Node* ary = check->in(i);
        // Make loads control dependent to make sure they are only executed if array is locked
        Node* klass_adr = basic_plus_adr(ary, oopDesc::klass_offset_in_bytes());
        Node* klass = _igvn.transform(LoadKlassNode::make(_igvn, ctrl, C->immutable_memory(), klass_adr, TypeInstPtr::KLASS, TypeInstKlassPtr::OBJECT));
        Node* proto_adr = basic_plus_adr(klass, in_bytes(Klass::prototype_header_offset()));
        Node* proto_load = _igvn.transform(LoadNode::make(_igvn, ctrl, C->immutable_memory(), proto_adr, proto_adr->bottom_type()->is_ptr(), TypeX_X, TypeX_X->basic_type(), MemNode::unordered));
        proto = _igvn.transform(new OrXNode(proto, proto_load));
      }
      region->init_req(2, ctrl);
      mark_phi->init_req(2, proto);

      // Check if flat array bits are set
      Node* mask = MakeConX(markWord::flat_array_bit_in_place);
      Node* masked = _igvn.transform(new AndXNode(_igvn.transform(mark_phi), mask));
      cmp = _igvn.transform(new CmpXNode(masked, MakeConX(0)));
      Node* is_not_flat = _igvn.transform(new BoolNode(cmp, BoolTest::eq));

      ctrl = _igvn.transform(region);
      iff = _igvn.transform(new IfNode(ctrl, is_not_flat, PROB_MAX, COUNT_UNKNOWN))->as_If();
      _igvn.replace_node(old_iff, iff);
    }
    _igvn.replace_node(check, C->top());
  } else {
    // Fall back to layout helper check
    Node* lhs = intcon(0);
    for (uint i = FlatArrayCheckNode::ArrayOrKlass; i < check->req(); ++i) {
      Node* array_or_klass = check->in(i);
      Node* klass = NULL;
      const TypePtr* t = _igvn.type(array_or_klass)->is_ptr();
      assert(!t->is_flat() && !t->is_not_flat(), "Should have been optimized out");
      if (t->isa_oopptr() != NULL) {
        Node* klass_adr = basic_plus_adr(array_or_klass, oopDesc::klass_offset_in_bytes());
        klass = transform_later(LoadKlassNode::make(_igvn, NULL, C->immutable_memory(), klass_adr, TypeInstPtr::KLASS, TypeInstKlassPtr::OBJECT));
      } else {
        assert(t->isa_aryklassptr(), "Unexpected input type");
        klass = array_or_klass;
      }
      Node* lh_addr = basic_plus_adr(klass, in_bytes(Klass::layout_helper_offset()));
      Node* lh_val = _igvn.transform(LoadNode::make(_igvn, NULL, C->immutable_memory(), lh_addr, lh_addr->bottom_type()->is_ptr(), TypeInt::INT, T_INT, MemNode::unordered));
      lhs = _igvn.transform(new OrINode(lhs, lh_val));
    }
    Node* masked = transform_later(new AndINode(lhs, intcon(Klass::_lh_array_tag_flat_value_bit_inplace)));
    Node* cmp = transform_later(new CmpINode(masked, intcon(0)));
    Node* bol = transform_later(new BoolNode(cmp, BoolTest::eq));
    Node* old_bol = check->unique_out();
    _igvn.replace_node(old_bol, bol);
    _igvn.replace_node(check, C->top());
  }
}

//---------------------------eliminate_macro_nodes----------------------
// Eliminate scalar replaced allocations and associated locks.
void PhaseMacroExpand::eliminate_macro_nodes() {
  if (C->macro_count() == 0)
    return;
  NOT_PRODUCT(int membar_before = count_MemBar(C);)

  // Before elimination may re-mark (change to Nested or NonEscObj)
  // all associated (same box and obj) lock and unlock nodes.
  int cnt = C->macro_count();
  for (int i=0; i < cnt; i++) {
    Node *n = C->macro_node(i);
    if (n->is_AbstractLock()) { // Lock and Unlock nodes
      mark_eliminated_locking_nodes(n->as_AbstractLock());
    }
  }
  // Re-marking may break consistency of Coarsened locks.
  if (!C->coarsened_locks_consistent()) {
    return; // recompile without Coarsened locks if broken
  }

  // First, attempt to eliminate locks
  bool progress = true;
  while (progress) {
    progress = false;
    for (int i = C->macro_count(); i > 0; i = MIN2(i - 1, C->macro_count())) { // more than 1 element can be eliminated at once
      Node* n = C->macro_node(i - 1);
      bool success = false;
      DEBUG_ONLY(int old_macro_count = C->macro_count();)
      if (n->is_AbstractLock()) {
        success = eliminate_locking_node(n->as_AbstractLock());
#ifndef PRODUCT
        if (success && PrintOptoStatistics) {
          Atomic::inc(&PhaseMacroExpand::_monitor_objects_removed_counter);
        }
#endif
      }
      assert(success == (C->macro_count() < old_macro_count), "elimination reduces macro count");
      progress = progress || success;
    }
  }
  // Next, attempt to eliminate allocations
  _has_locks = false;
  progress = true;
  while (progress) {
    progress = false;
    for (int i = C->macro_count(); i > 0; i = MIN2(i - 1, C->macro_count())) { // more than 1 element can be eliminated at once
      Node* n = C->macro_node(i - 1);
      bool success = false;
      DEBUG_ONLY(int old_macro_count = C->macro_count();)
      switch (n->class_id()) {
      case Node::Class_Allocate:
      case Node::Class_AllocateArray:
        success = eliminate_allocate_node(n->as_Allocate());
#ifndef PRODUCT
        if (success && PrintOptoStatistics) {
          Atomic::inc(&PhaseMacroExpand::_objs_scalar_replaced_counter);
        }
#endif
        break;
      case Node::Class_CallStaticJava: {
        CallStaticJavaNode* call = n->as_CallStaticJava();
        if (!call->method()->is_method_handle_intrinsic()) {
          success = eliminate_boxing_node(n->as_CallStaticJava());
        }
        break;
      }
      case Node::Class_Lock:
      case Node::Class_Unlock:
        assert(!n->as_AbstractLock()->is_eliminated(), "sanity");
        _has_locks = true;
        break;
      case Node::Class_ArrayCopy:
        break;
      case Node::Class_OuterStripMinedLoop:
        break;
      case Node::Class_SubTypeCheck:
        break;
      case Node::Class_Opaque1:
        break;
      case Node::Class_FlatArrayCheck:
        break;
      default:
        assert(n->Opcode() == Op_LoopLimit ||
               n->Opcode() == Op_Opaque3   ||
               n->Opcode() == Op_Opaque4   ||
               BarrierSet::barrier_set()->barrier_set_c2()->is_gc_barrier_node(n),
               "unknown node type in macro list");
      }
      assert(success == (C->macro_count() < old_macro_count), "elimination reduces macro count");
      progress = progress || success;
    }
  }
#ifndef PRODUCT
  if (PrintOptoStatistics) {
    int membar_after = count_MemBar(C);
    Atomic::add(&PhaseMacroExpand::_memory_barriers_removed_counter, membar_before - membar_after);
  }
#endif
}

//------------------------------expand_macro_nodes----------------------
//  Returns true if a failure occurred.
bool PhaseMacroExpand::expand_macro_nodes() {
  // Last attempt to eliminate macro nodes.
  eliminate_macro_nodes();
  if (C->failing())  return true;

  // Eliminate Opaque and LoopLimit nodes. Do it after all loop optimizations.
  bool progress = true;
  while (progress) {
    progress = false;
    for (int i = C->macro_count(); i > 0; i--) {
      Node* n = C->macro_node(i-1);
      bool success = false;
      DEBUG_ONLY(int old_macro_count = C->macro_count();)
      if (n->Opcode() == Op_LoopLimit) {
        // Remove it from macro list and put on IGVN worklist to optimize.
        C->remove_macro_node(n);
        _igvn._worklist.push(n);
        success = true;
      } else if (n->Opcode() == Op_CallStaticJava) {
<<<<<<< HEAD
        CallStaticJavaNode* call = n->as_CallStaticJava();
        if (!call->method()->is_method_handle_intrinsic()) {
          // Remove it from macro list and put on IGVN worklist to optimize.
          C->remove_macro_node(n);
          _igvn._worklist.push(n);
          success = true;
        }
      } else if (n->is_Opaque1() || n->Opcode() == Op_Opaque2) {
=======
        // Remove it from macro list and put on IGVN worklist to optimize.
        C->remove_macro_node(n);
        _igvn._worklist.push(n);
        success = true;
      } else if (n->is_Opaque1()) {
>>>>>>> 175e3d3f
        _igvn.replace_node(n, n->in(1));
        success = true;
#if INCLUDE_RTM_OPT
      } else if ((n->Opcode() == Op_Opaque3) && ((Opaque3Node*)n)->rtm_opt()) {
        assert(C->profile_rtm(), "should be used only in rtm deoptimization code");
        assert((n->outcnt() == 1) && n->unique_out()->is_Cmp(), "");
        Node* cmp = n->unique_out();
#ifdef ASSERT
        // Validate graph.
        assert((cmp->outcnt() == 1) && cmp->unique_out()->is_Bool(), "");
        BoolNode* bol = cmp->unique_out()->as_Bool();
        assert((bol->outcnt() == 1) && bol->unique_out()->is_If() &&
               (bol->_test._test == BoolTest::ne), "");
        IfNode* ifn = bol->unique_out()->as_If();
        assert((ifn->outcnt() == 2) &&
               ifn->proj_out(1)->is_uncommon_trap_proj(Deoptimization::Reason_rtm_state_change) != NULL, "");
#endif
        Node* repl = n->in(1);
        if (!_has_locks) {
          // Remove RTM state check if there are no locks in the code.
          // Replace input to compare the same value.
          repl = (cmp->in(1) == n) ? cmp->in(2) : cmp->in(1);
        }
        _igvn.replace_node(n, repl);
        success = true;
#endif
      } else if (n->Opcode() == Op_Opaque4) {
        // With Opaque4 nodes, the expectation is that the test of input 1
        // is always equal to the constant value of input 2. So we can
        // remove the Opaque4 and replace it by input 2. In debug builds,
        // leave the non constant test in instead to sanity check that it
        // never fails (if it does, that subgraph was constructed so, at
        // runtime, a Halt node is executed).
#ifdef ASSERT
        _igvn.replace_node(n, n->in(1));
#else
        _igvn.replace_node(n, n->in(2));
#endif
        success = true;
      } else if (n->Opcode() == Op_OuterStripMinedLoop) {
        n->as_OuterStripMinedLoop()->adjust_strip_mined_loop(&_igvn);
        C->remove_macro_node(n);
        success = true;
      }
      assert(!success || (C->macro_count() == (old_macro_count - 1)), "elimination must have deleted one node from macro list");
      progress = progress || success;
    }
  }

  // Clean up the graph so we're less likely to hit the maximum node
  // limit
  _igvn.set_delay_transform(false);
  _igvn.optimize();
  if (C->failing())  return true;
  _igvn.set_delay_transform(true);


  // Because we run IGVN after each expansion, some macro nodes may go
  // dead and be removed from the list as we iterate over it. Move
  // Allocate nodes (processed in a second pass) at the beginning of
  // the list and then iterate from the last element of the list until
  // an Allocate node is seen. This is robust to random deletion in
  // the list due to nodes going dead.
  C->sort_macro_nodes();

  // expand arraycopy "macro" nodes first
  // For ReduceBulkZeroing, we must first process all arraycopy nodes
  // before the allocate nodes are expanded.
  while (C->macro_count() > 0) {
    int macro_count = C->macro_count();
    Node * n = C->macro_node(macro_count-1);
    assert(n->is_macro(), "only macro nodes expected here");
    if (_igvn.type(n) == Type::TOP || (n->in(0) != NULL && n->in(0)->is_top())) {
      // node is unreachable, so don't try to expand it
      C->remove_macro_node(n);
      continue;
    }
    if (n->is_Allocate()) {
      break;
    }
    // Make sure expansion will not cause node limit to be exceeded.
    // Worst case is a macro node gets expanded into about 200 nodes.
    // Allow 50% more for optimization.
    if (C->check_node_count(300, "out of nodes before macro expansion")) {
      return true;
    }

    DEBUG_ONLY(int old_macro_count = C->macro_count();)
    switch (n->class_id()) {
    case Node::Class_Lock:
      expand_lock_node(n->as_Lock());
      break;
    case Node::Class_Unlock:
      expand_unlock_node(n->as_Unlock());
      break;
    case Node::Class_ArrayCopy:
      expand_arraycopy_node(n->as_ArrayCopy());
      break;
    case Node::Class_SubTypeCheck:
      expand_subtypecheck_node(n->as_SubTypeCheck());
      break;
    case Node::Class_CallStaticJava:
      expand_mh_intrinsic_return(n->as_CallStaticJava());
      C->remove_macro_node(n);
      break;
    case Node::Class_FlatArrayCheck:
      expand_flatarraycheck_node(n->as_FlatArrayCheck());
      break;
    default:
      assert(false, "unknown node type in macro list");
    }
    assert(C->macro_count() == (old_macro_count - 1), "expansion must have deleted one node from macro list");
    if (C->failing())  return true;

    // Clean up the graph so we're less likely to hit the maximum node
    // limit
    _igvn.set_delay_transform(false);
    _igvn.optimize();
    if (C->failing())  return true;
    _igvn.set_delay_transform(true);
  }

  // All nodes except Allocate nodes are expanded now. There could be
  // new optimization opportunities (such as folding newly created
  // load from a just allocated object). Run IGVN.

  // expand "macro" nodes
  // nodes are removed from the macro list as they are processed
  while (C->macro_count() > 0) {
    int macro_count = C->macro_count();
    Node * n = C->macro_node(macro_count-1);
    assert(n->is_macro(), "only macro nodes expected here");
    if (_igvn.type(n) == Type::TOP || (n->in(0) != NULL && n->in(0)->is_top())) {
      // node is unreachable, so don't try to expand it
      C->remove_macro_node(n);
      continue;
    }
    // Make sure expansion will not cause node limit to be exceeded.
    // Worst case is a macro node gets expanded into about 200 nodes.
    // Allow 50% more for optimization.
    if (C->check_node_count(300, "out of nodes before macro expansion")) {
      return true;
    }
    switch (n->class_id()) {
    case Node::Class_Allocate:
      expand_allocate(n->as_Allocate());
      break;
    case Node::Class_AllocateArray:
      expand_allocate_array(n->as_AllocateArray());
      break;
    default:
      assert(false, "unknown node type in macro list");
    }
    assert(C->macro_count() < macro_count, "must have deleted a node from macro list");
    if (C->failing())  return true;

    // Clean up the graph so we're less likely to hit the maximum node
    // limit
    _igvn.set_delay_transform(false);
    _igvn.optimize();
    if (C->failing())  return true;
    _igvn.set_delay_transform(true);
  }

  _igvn.set_delay_transform(false);
  return false;
}

#ifndef PRODUCT
int PhaseMacroExpand::_objs_scalar_replaced_counter = 0;
int PhaseMacroExpand::_monitor_objects_removed_counter = 0;
int PhaseMacroExpand::_GC_barriers_removed_counter = 0;
int PhaseMacroExpand::_memory_barriers_removed_counter = 0;

void PhaseMacroExpand::print_statistics() {
  tty->print("Objects scalar replaced = %d, ", Atomic::load(&_objs_scalar_replaced_counter));
  tty->print("Monitor objects removed = %d, ", Atomic::load(&_monitor_objects_removed_counter));
  tty->print("GC barriers removed = %d, ", Atomic::load(&_GC_barriers_removed_counter));
  tty->print_cr("Memory barriers removed = %d", Atomic::load(&_memory_barriers_removed_counter));
}

int PhaseMacroExpand::count_MemBar(Compile *C) {
  if (!PrintOptoStatistics) {
    return 0;
  }
  Unique_Node_List ideal_nodes;
  int total = 0;
  ideal_nodes.map(C->live_nodes(), NULL);
  ideal_nodes.push(C->root());
  for (uint next = 0; next < ideal_nodes.size(); ++next) {
    Node* n = ideal_nodes.at(next);
    if (n->is_MemBar()) {
      total++;
    }
    for (DUIterator_Fast imax, i = n->fast_outs(imax); i < imax; i++) {
      Node* m = n->fast_out(i);
      ideal_nodes.push(m);
    }
  }
  return total;
}
#endif<|MERGE_RESOLUTION|>--- conflicted
+++ resolved
@@ -637,16 +637,10 @@
     }
   }
 
-<<<<<<< HEAD
   while (can_eliminate && worklist.size() > 0) {
+    BarrierSetC2 *bs = BarrierSet::barrier_set()->barrier_set_c2();
     res = worklist.pop();
     for (DUIterator_Fast jmax, j = res->fast_outs(jmax); j < jmax && can_eliminate; j++) {
-=======
-  if (can_eliminate && res != NULL) {
-    BarrierSetC2 *bs = BarrierSet::barrier_set()->barrier_set_c2();
-    for (DUIterator_Fast jmax, j = res->fast_outs(jmax);
-                               j < jmax && can_eliminate; j++) {
->>>>>>> 175e3d3f
       Node* use = res->fast_out(j);
 
       if (use->is_AddP()) {
@@ -2930,7 +2924,6 @@
         _igvn._worklist.push(n);
         success = true;
       } else if (n->Opcode() == Op_CallStaticJava) {
-<<<<<<< HEAD
         CallStaticJavaNode* call = n->as_CallStaticJava();
         if (!call->method()->is_method_handle_intrinsic()) {
           // Remove it from macro list and put on IGVN worklist to optimize.
@@ -2938,14 +2931,7 @@
           _igvn._worklist.push(n);
           success = true;
         }
-      } else if (n->is_Opaque1() || n->Opcode() == Op_Opaque2) {
-=======
-        // Remove it from macro list and put on IGVN worklist to optimize.
-        C->remove_macro_node(n);
-        _igvn._worklist.push(n);
-        success = true;
       } else if (n->is_Opaque1()) {
->>>>>>> 175e3d3f
         _igvn.replace_node(n, n->in(1));
         success = true;
 #if INCLUDE_RTM_OPT
