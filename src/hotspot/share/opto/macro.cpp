/*
 * Copyright (c) 2005, 2020, Oracle and/or its affiliates. All rights reserved.
 * DO NOT ALTER OR REMOVE COPYRIGHT NOTICES OR THIS FILE HEADER.
 *
 * This code is free software; you can redistribute it and/or modify it
 * under the terms of the GNU General Public License version 2 only, as
 * published by the Free Software Foundation.
 *
 * This code is distributed in the hope that it will be useful, but WITHOUT
 * ANY WARRANTY; without even the implied warranty of MERCHANTABILITY or
 * FITNESS FOR A PARTICULAR PURPOSE.  See the GNU General Public License
 * version 2 for more details (a copy is included in the LICENSE file that
 * accompanied this code).
 *
 * You should have received a copy of the GNU General Public License version
 * 2 along with this work; if not, write to the Free Software Foundation,
 * Inc., 51 Franklin St, Fifth Floor, Boston, MA 02110-1301 USA.
 *
 * Please contact Oracle, 500 Oracle Parkway, Redwood Shores, CA 94065 USA
 * or visit www.oracle.com if you need additional information or have any
 * questions.
 *
 */

#include "precompiled.hpp"
#include "ci/ciFlatArrayKlass.hpp"
#include "compiler/compileLog.hpp"
#include "gc/shared/collectedHeap.inline.hpp"
#include "libadt/vectset.hpp"
#include "memory/universe.hpp"
#include "opto/addnode.hpp"
#include "opto/arraycopynode.hpp"
#include "opto/callnode.hpp"
#include "opto/castnode.hpp"
#include "opto/cfgnode.hpp"
#include "opto/compile.hpp"
#include "opto/convertnode.hpp"
#include "opto/graphKit.hpp"
#include "opto/inlinetypenode.hpp"
#include "opto/intrinsicnode.hpp"
#include "opto/locknode.hpp"
#include "opto/loopnode.hpp"
#include "opto/macro.hpp"
#include "opto/memnode.hpp"
#include "opto/narrowptrnode.hpp"
#include "opto/node.hpp"
#include "opto/opaquenode.hpp"
#include "opto/phaseX.hpp"
#include "opto/rootnode.hpp"
#include "opto/runtime.hpp"
#include "opto/subnode.hpp"
#include "opto/subtypenode.hpp"
#include "opto/type.hpp"
#include "runtime/sharedRuntime.hpp"
#include "utilities/macros.hpp"
#include "utilities/powerOfTwo.hpp"
#if INCLUDE_G1GC
#include "gc/g1/g1ThreadLocalData.hpp"
#endif // INCLUDE_G1GC
#if INCLUDE_SHENANDOAHGC
#include "gc/shenandoah/c2/shenandoahBarrierSetC2.hpp"
#endif


//
// Replace any references to "oldref" in inputs to "use" with "newref".
// Returns the number of replacements made.
//
int PhaseMacroExpand::replace_input(Node *use, Node *oldref, Node *newref) {
  int nreplacements = 0;
  uint req = use->req();
  for (uint j = 0; j < use->len(); j++) {
    Node *uin = use->in(j);
    if (uin == oldref) {
      if (j < req)
        use->set_req(j, newref);
      else
        use->set_prec(j, newref);
      nreplacements++;
    } else if (j >= req && uin == NULL) {
      break;
    }
  }
  return nreplacements;
}

<<<<<<< HEAD
=======
void PhaseMacroExpand::migrate_outs(Node *old, Node *target) {
  assert(old != NULL, "sanity");
  for (DUIterator_Fast imax, i = old->fast_outs(imax); i < imax; i++) {
    Node* use = old->fast_out(i);
    _igvn.rehash_node_delayed(use);
    imax -= replace_input(use, old, target);
    // back up iterator
    --i;
  }
  assert(old->outcnt() == 0, "all uses must be deleted");
}

>>>>>>> d735f919
Node* PhaseMacroExpand::opt_bits_test(Node* ctrl, Node* region, int edge, Node* word, int mask, int bits, bool return_fast_path) {
  Node* cmp;
  if (mask != 0) {
    Node* and_node = transform_later(new AndXNode(word, MakeConX(mask)));
    cmp = transform_later(new CmpXNode(and_node, MakeConX(bits)));
  } else {
    cmp = word;
  }
  Node* bol = transform_later(new BoolNode(cmp, BoolTest::ne));
  IfNode* iff = new IfNode( ctrl, bol, PROB_MIN, COUNT_UNKNOWN );
  transform_later(iff);

  // Fast path taken.
  Node *fast_taken = transform_later(new IfFalseNode(iff));

  // Fast path not-taken, i.e. slow path
  Node *slow_taken = transform_later(new IfTrueNode(iff));

  if (return_fast_path) {
    region->init_req(edge, slow_taken); // Capture slow-control
    return fast_taken;
  } else {
    region->init_req(edge, fast_taken); // Capture fast-control
    return slow_taken;
  }
}

//--------------------copy_predefined_input_for_runtime_call--------------------
void PhaseMacroExpand::copy_predefined_input_for_runtime_call(Node * ctrl, CallNode* oldcall, CallNode* call) {
  // Set fixed predefined input arguments
  call->init_req( TypeFunc::Control, ctrl );
  call->init_req( TypeFunc::I_O    , oldcall->in( TypeFunc::I_O) );
  call->init_req( TypeFunc::Memory , oldcall->in( TypeFunc::Memory ) ); // ?????
  call->init_req( TypeFunc::ReturnAdr, oldcall->in( TypeFunc::ReturnAdr ) );
  call->init_req( TypeFunc::FramePtr, oldcall->in( TypeFunc::FramePtr ) );
}

//------------------------------make_slow_call---------------------------------
CallNode* PhaseMacroExpand::make_slow_call(CallNode *oldcall, const TypeFunc* slow_call_type,
                                           address slow_call, const char* leaf_name, Node* slow_path,
                                           Node* parm0, Node* parm1, Node* parm2) {

  // Slow-path call
 CallNode *call = leaf_name
   ? (CallNode*)new CallLeafNode      ( slow_call_type, slow_call, leaf_name, TypeRawPtr::BOTTOM )
   : (CallNode*)new CallStaticJavaNode( slow_call_type, slow_call, OptoRuntime::stub_name(slow_call), oldcall->jvms()->bci(), TypeRawPtr::BOTTOM );

  // Slow path call has no side-effects, uses few values
  copy_predefined_input_for_runtime_call(slow_path, oldcall, call );
  if (parm0 != NULL)  call->init_req(TypeFunc::Parms+0, parm0);
  if (parm1 != NULL)  call->init_req(TypeFunc::Parms+1, parm1);
  if (parm2 != NULL)  call->init_req(TypeFunc::Parms+2, parm2);
  call->copy_call_debug_info(&_igvn, oldcall);
  call->set_cnt(PROB_UNLIKELY_MAG(4));  // Same effect as RC_UNCOMMON.
  _igvn.replace_node(oldcall, call);
  transform_later(call);

  return call;
}

void PhaseMacroExpand::extract_call_projections(CallNode *call) {
  _fallthroughproj = NULL;
  _fallthroughcatchproj = NULL;
  _ioproj_fallthrough = NULL;
  _ioproj_catchall = NULL;
  _catchallcatchproj = NULL;
  _memproj_fallthrough = NULL;
  _memproj_catchall = NULL;
  _resproj = NULL;
  for (DUIterator_Fast imax, i = call->fast_outs(imax); i < imax; i++) {
    ProjNode *pn = call->fast_out(i)->as_Proj();
    switch (pn->_con) {
      case TypeFunc::Control:
      {
        // For Control (fallthrough) and I_O (catch_all_index) we have CatchProj -> Catch -> Proj
        _fallthroughproj = pn;
        DUIterator_Fast jmax, j = pn->fast_outs(jmax);
        const Node *cn = pn->fast_out(j);
        if (cn->is_Catch()) {
          ProjNode *cpn = NULL;
          for (DUIterator_Fast kmax, k = cn->fast_outs(kmax); k < kmax; k++) {
            cpn = cn->fast_out(k)->as_Proj();
            assert(cpn->is_CatchProj(), "must be a CatchProjNode");
            if (cpn->_con == CatchProjNode::fall_through_index)
              _fallthroughcatchproj = cpn;
            else {
              assert(cpn->_con == CatchProjNode::catch_all_index, "must be correct index.");
              _catchallcatchproj = cpn;
            }
          }
        }
        break;
      }
      case TypeFunc::I_O:
        if (pn->_is_io_use)
          _ioproj_catchall = pn;
        else
          _ioproj_fallthrough = pn;
        break;
      case TypeFunc::Memory:
        if (pn->_is_io_use)
          _memproj_catchall = pn;
        else
          _memproj_fallthrough = pn;
        break;
      case TypeFunc::Parms:
        _resproj = pn;
        break;
      default:
        assert(false, "unexpected projection from allocation node.");
    }
  }

}

void PhaseMacroExpand::eliminate_gc_barrier(Node* p2x) {
  BarrierSetC2 *bs = BarrierSet::barrier_set()->barrier_set_c2();
  bs->eliminate_gc_barrier(&_igvn, p2x);
}

// Search for a memory operation for the specified memory slice.
static Node *scan_mem_chain(Node *mem, int alias_idx, int offset, Node *start_mem, Node *alloc, PhaseGVN *phase) {
  Node *orig_mem = mem;
  Node *alloc_mem = alloc->in(TypeFunc::Memory);
  const TypeOopPtr *tinst = phase->C->get_adr_type(alias_idx)->isa_oopptr();
  while (true) {
    if (mem == alloc_mem || mem == start_mem ) {
      return mem;  // hit one of our sentinels
    } else if (mem->is_MergeMem()) {
      mem = mem->as_MergeMem()->memory_at(alias_idx);
    } else if (mem->is_Proj() && mem->as_Proj()->_con == TypeFunc::Memory) {
      Node *in = mem->in(0);
      // we can safely skip over safepoints, calls, locks and membars because we
      // already know that the object is safe to eliminate.
      if (in->is_Initialize() && in->as_Initialize()->allocation() == alloc) {
        return in;
      } else if (in->is_Call()) {
        CallNode *call = in->as_Call();
        if (call->may_modify(tinst, phase)) {
          assert(call->is_ArrayCopy(), "ArrayCopy is the only call node that doesn't make allocation escape");
          if (call->as_ArrayCopy()->modifies(offset, offset, phase, false)) {
            return in;
          }
        }
        mem = in->in(TypeFunc::Memory);
      } else if (in->is_MemBar()) {
        ArrayCopyNode* ac = NULL;
        if (ArrayCopyNode::may_modify(tinst, in->as_MemBar(), phase, ac)) {
          assert(ac != NULL && ac->is_clonebasic(), "Only basic clone is a non escaping clone");
          return ac;
        }
        mem = in->in(TypeFunc::Memory);
      } else {
        assert(false, "unexpected projection");
      }
    } else if (mem->is_Store()) {
      const TypePtr* atype = mem->as_Store()->adr_type();
      int adr_idx = phase->C->get_alias_index(atype);
      if (adr_idx == alias_idx) {
        assert(atype->isa_oopptr(), "address type must be oopptr");
        int adr_offset = atype->flattened_offset();
        uint adr_iid = atype->is_oopptr()->instance_id();
        // Array elements references have the same alias_idx
        // but different offset and different instance_id.
        if (adr_offset == offset && adr_iid == alloc->_idx)
          return mem;
      } else {
        assert(adr_idx == Compile::AliasIdxRaw, "address must match or be raw");
      }
      mem = mem->in(MemNode::Memory);
    } else if (mem->is_ClearArray()) {
      if (!ClearArrayNode::step_through(&mem, alloc->_idx, phase)) {
        // Can not bypass initialization of the instance
        // we are looking.
        debug_only(intptr_t offset;)
        assert(alloc == AllocateNode::Ideal_allocation(mem->in(3), phase, offset), "sanity");
        InitializeNode* init = alloc->as_Allocate()->initialization();
        // We are looking for stored value, return Initialize node
        // or memory edge from Allocate node.
        if (init != NULL)
          return init;
        else
          return alloc->in(TypeFunc::Memory); // It will produce zero value (see callers).
      }
      // Otherwise skip it (the call updated 'mem' value).
    } else if (mem->Opcode() == Op_SCMemProj) {
      mem = mem->in(0);
      Node* adr = NULL;
      if (mem->is_LoadStore()) {
        adr = mem->in(MemNode::Address);
      } else {
        assert(mem->Opcode() == Op_EncodeISOArray ||
               mem->Opcode() == Op_StrCompressedCopy, "sanity");
        adr = mem->in(3); // Destination array
      }
      const TypePtr* atype = adr->bottom_type()->is_ptr();
      int adr_idx = phase->C->get_alias_index(atype);
      if (adr_idx == alias_idx) {
        DEBUG_ONLY(mem->dump();)
        assert(false, "Object is not scalar replaceable if a LoadStore node accesses its field");
        return NULL;
      }
      mem = mem->in(MemNode::Memory);
    } else if (mem->Opcode() == Op_StrInflatedCopy) {
      Node* adr = mem->in(3); // Destination array
      const TypePtr* atype = adr->bottom_type()->is_ptr();
      int adr_idx = phase->C->get_alias_index(atype);
      if (adr_idx == alias_idx) {
        DEBUG_ONLY(mem->dump();)
        assert(false, "Object is not scalar replaceable if a StrInflatedCopy node accesses its field");
        return NULL;
      }
      mem = mem->in(MemNode::Memory);
    } else {
      return mem;
    }
    assert(mem != orig_mem, "dead memory loop");
  }
}

// Generate loads from source of the arraycopy for fields of
// destination needed at a deoptimization point
Node* PhaseMacroExpand::make_arraycopy_load(ArrayCopyNode* ac, intptr_t offset, Node* ctl, Node* mem, BasicType ft, const Type *ftype, AllocateNode *alloc) {
  BasicType bt = ft;
  const Type *type = ftype;
  if (ft == T_NARROWOOP) {
    bt = T_OBJECT;
    type = ftype->make_oopptr();
  }
  Node* res = NULL;
  if (ac->is_clonebasic()) {
    assert(ac->in(ArrayCopyNode::Src) != ac->in(ArrayCopyNode::Dest), "clone source equals destination");
    Node* base = ac->in(ArrayCopyNode::Src);
    Node* adr = _igvn.transform(new AddPNode(base, base, MakeConX(offset)));
    const TypePtr* adr_type = _igvn.type(base)->is_ptr()->add_offset(offset);
    MergeMemNode* mergemen = MergeMemNode::make(mem);
    BarrierSetC2* bs = BarrierSet::barrier_set()->barrier_set_c2();
    res = ArrayCopyNode::load(bs, &_igvn, ctl, mergemen, adr, adr_type, type, bt);
  } else {
    if (ac->modifies(offset, offset, &_igvn, true)) {
      assert(ac->in(ArrayCopyNode::Dest) == alloc->result_cast(), "arraycopy destination should be allocation's result");
      uint shift = exact_log2(type2aelembytes(bt));
      Node* src_pos = ac->in(ArrayCopyNode::SrcPos);
      Node* dest_pos = ac->in(ArrayCopyNode::DestPos);
      const TypeInt* src_pos_t = _igvn.type(src_pos)->is_int();
      const TypeInt* dest_pos_t = _igvn.type(dest_pos)->is_int();

      Node* adr = NULL;
      Node* base = ac->in(ArrayCopyNode::Src);
      const TypePtr* adr_type = _igvn.type(base)->is_ptr();
      assert(adr_type->isa_aryptr(), "only arrays here");
      if (adr_type->is_aryptr()->is_flat()) {
        ciFlatArrayKlass* vak = adr_type->is_aryptr()->klass()->as_flat_array_klass();
        shift = vak->log2_element_size();
      }
      if (src_pos_t->is_con() && dest_pos_t->is_con()) {
        intptr_t off = ((src_pos_t->get_con() - dest_pos_t->get_con()) << shift) + offset;
        adr = _igvn.transform(new AddPNode(base, base, MakeConX(off)));
        adr_type = _igvn.type(adr)->is_ptr();
        assert(adr_type == _igvn.type(base)->is_aryptr()->add_field_offset_and_offset(off), "incorrect address type");
        if (ac->in(ArrayCopyNode::Src) == ac->in(ArrayCopyNode::Dest)) {
          // Don't emit a new load from src if src == dst but try to get the value from memory instead
          return value_from_mem(ac->in(TypeFunc::Memory), ctl, ft, ftype, adr_type->isa_oopptr(), alloc);
        }
      } else {
        if (ac->in(ArrayCopyNode::Src) == ac->in(ArrayCopyNode::Dest)) {
          // Non constant offset in the array: we can't statically
          // determine the value
          return NULL;
        }
        Node* diff = _igvn.transform(new SubINode(ac->in(ArrayCopyNode::SrcPos), ac->in(ArrayCopyNode::DestPos)));
#ifdef _LP64
        diff = _igvn.transform(new ConvI2LNode(diff));
#endif
        diff = _igvn.transform(new LShiftXNode(diff, intcon(shift)));

        Node* off = _igvn.transform(new AddXNode(MakeConX(offset), diff));
        adr = _igvn.transform(new AddPNode(base, base, off));
        // In the case of a flattened inline type array, each field has its
        // own slice so we need to extract the field being accessed from
        // the address computation
        adr_type = adr_type->is_aryptr()->add_field_offset_and_offset(offset)->add_offset(Type::OffsetBot);
        adr = _igvn.transform(new CastPPNode(adr, adr_type));
      }
      MergeMemNode* mergemen = MergeMemNode::make(mem);
      BarrierSetC2* bs = BarrierSet::barrier_set()->barrier_set_c2();
      res = ArrayCopyNode::load(bs, &_igvn, ctl, mergemen, adr, adr_type, type, bt);
    }
  }
  if (res != NULL) {
    if (ftype->isa_narrowoop()) {
      // PhaseMacroExpand::scalar_replacement adds DecodeN nodes
      assert(res->isa_DecodeN(), "should be narrow oop");
      res = _igvn.transform(new EncodePNode(res, ftype));
    }
    return res;
  }
  return NULL;
}

//
// Given a Memory Phi, compute a value Phi containing the values from stores
// on the input paths.
// Note: this function is recursive, its depth is limited by the "level" argument
// Returns the computed Phi, or NULL if it cannot compute it.
Node *PhaseMacroExpand::value_from_mem_phi(Node *mem, BasicType ft, const Type *phi_type, const TypeOopPtr *adr_t, AllocateNode *alloc, Node_Stack *value_phis, int level) {
  assert(mem->is_Phi(), "sanity");
  int alias_idx = C->get_alias_index(adr_t);
  int offset = adr_t->flattened_offset();
  int instance_id = adr_t->instance_id();

  // Check if an appropriate value phi already exists.
  Node* region = mem->in(0);
  for (DUIterator_Fast kmax, k = region->fast_outs(kmax); k < kmax; k++) {
    Node* phi = region->fast_out(k);
    if (phi->is_Phi() && phi != mem &&
        phi->as_Phi()->is_same_inst_field(phi_type, (int)mem->_idx, instance_id, alias_idx, offset)) {
      return phi;
    }
  }
  // Check if an appropriate new value phi already exists.
  Node* new_phi = value_phis->find(mem->_idx);
  if (new_phi != NULL)
    return new_phi;

  if (level <= 0) {
    return NULL; // Give up: phi tree too deep
  }
  Node *start_mem = C->start()->proj_out_or_null(TypeFunc::Memory);
  Node *alloc_mem = alloc->in(TypeFunc::Memory);

  uint length = mem->req();
  GrowableArray <Node *> values(length, length, NULL);

  // create a new Phi for the value
  PhiNode *phi = new PhiNode(mem->in(0), phi_type, NULL, mem->_idx, instance_id, alias_idx, offset);
  transform_later(phi);
  value_phis->push(phi, mem->_idx);

  for (uint j = 1; j < length; j++) {
    Node *in = mem->in(j);
    if (in == NULL || in->is_top()) {
      values.at_put(j, in);
    } else  {
      Node *val = scan_mem_chain(in, alias_idx, offset, start_mem, alloc, &_igvn);
      if (val == start_mem || val == alloc_mem) {
        // hit a sentinel, return appropriate 0 value
        Node* default_value = alloc->in(AllocateNode::DefaultValue);
        if (default_value != NULL) {
          values.at_put(j, default_value);
        } else {
          assert(alloc->in(AllocateNode::RawDefaultValue) == NULL, "default value may not be null");
          values.at_put(j, _igvn.zerocon(ft));
        }
        continue;
      }
      if (val->is_Initialize()) {
        val = val->as_Initialize()->find_captured_store(offset, type2aelembytes(ft), &_igvn);
      }
      if (val == NULL) {
        return NULL;  // can't find a value on this path
      }
      if (val == mem) {
        values.at_put(j, mem);
      } else if (val->is_Store()) {
        Node* n = val->in(MemNode::ValueIn);
        BarrierSetC2* bs = BarrierSet::barrier_set()->barrier_set_c2();
        n = bs->step_over_gc_barrier(n);
        values.at_put(j, n);
      } else if(val->is_Proj() && val->in(0) == alloc) {
        Node* default_value = alloc->in(AllocateNode::DefaultValue);
        if (default_value != NULL) {
          values.at_put(j, default_value);
        } else {
          assert(alloc->in(AllocateNode::RawDefaultValue) == NULL, "default value may not be null");
          values.at_put(j, _igvn.zerocon(ft));
        }
      } else if (val->is_Phi()) {
        val = value_from_mem_phi(val, ft, phi_type, adr_t, alloc, value_phis, level-1);
        if (val == NULL) {
          return NULL;
        }
        values.at_put(j, val);
      } else if (val->Opcode() == Op_SCMemProj) {
        assert(val->in(0)->is_LoadStore() ||
               val->in(0)->Opcode() == Op_EncodeISOArray ||
               val->in(0)->Opcode() == Op_StrCompressedCopy, "sanity");
        assert(false, "Object is not scalar replaceable if a LoadStore node accesses its field");
        return NULL;
      } else if (val->is_ArrayCopy()) {
        Node* res = make_arraycopy_load(val->as_ArrayCopy(), offset, val->in(0), val->in(TypeFunc::Memory), ft, phi_type, alloc);
        if (res == NULL) {
          return NULL;
        }
        values.at_put(j, res);
      } else {
#ifdef ASSERT
        val->dump();
        assert(false, "unknown node on this path");
#endif
        return NULL;  // unknown node on this path
      }
    }
  }
  // Set Phi's inputs
  for (uint j = 1; j < length; j++) {
    if (values.at(j) == mem) {
      phi->init_req(j, phi);
    } else {
      phi->init_req(j, values.at(j));
    }
  }
  return phi;
}

// Search the last value stored into the object's field.
Node *PhaseMacroExpand::value_from_mem(Node *sfpt_mem, Node *sfpt_ctl, BasicType ft, const Type *ftype, const TypeOopPtr *adr_t, AllocateNode *alloc) {
  assert(adr_t->is_known_instance_field(), "instance required");
  int instance_id = adr_t->instance_id();
  assert((uint)instance_id == alloc->_idx, "wrong allocation");

  int alias_idx = C->get_alias_index(adr_t);
  int offset = adr_t->flattened_offset();
  Node *start_mem = C->start()->proj_out_or_null(TypeFunc::Memory);
  Node *alloc_mem = alloc->in(TypeFunc::Memory);
  VectorSet visited;

  bool done = sfpt_mem == alloc_mem;
  Node *mem = sfpt_mem;
  while (!done) {
    if (visited.test_set(mem->_idx)) {
      return NULL;  // found a loop, give up
    }
    mem = scan_mem_chain(mem, alias_idx, offset, start_mem, alloc, &_igvn);
    if (mem == start_mem || mem == alloc_mem) {
      done = true;  // hit a sentinel, return appropriate 0 value
    } else if (mem->is_Initialize()) {
      mem = mem->as_Initialize()->find_captured_store(offset, type2aelembytes(ft), &_igvn);
      if (mem == NULL) {
        done = true; // Something went wrong.
      } else if (mem->is_Store()) {
        const TypePtr* atype = mem->as_Store()->adr_type();
        assert(C->get_alias_index(atype) == Compile::AliasIdxRaw, "store is correct memory slice");
        done = true;
      }
    } else if (mem->is_Store()) {
      const TypeOopPtr* atype = mem->as_Store()->adr_type()->isa_oopptr();
      assert(atype != NULL, "address type must be oopptr");
      assert(C->get_alias_index(atype) == alias_idx &&
             atype->is_known_instance_field() && atype->flattened_offset() == offset &&
             atype->instance_id() == instance_id, "store is correct memory slice");
      done = true;
    } else if (mem->is_Phi()) {
      // try to find a phi's unique input
      Node *unique_input = NULL;
      Node *top = C->top();
      for (uint i = 1; i < mem->req(); i++) {
        Node *n = scan_mem_chain(mem->in(i), alias_idx, offset, start_mem, alloc, &_igvn);
        if (n == NULL || n == top || n == mem) {
          continue;
        } else if (unique_input == NULL) {
          unique_input = n;
        } else if (unique_input != n) {
          unique_input = top;
          break;
        }
      }
      if (unique_input != NULL && unique_input != top) {
        mem = unique_input;
      } else {
        done = true;
      }
    } else if (mem->is_ArrayCopy()) {
      done = true;
    } else {
      assert(false, "unexpected node");
    }
  }
  if (mem != NULL) {
    if (mem == start_mem || mem == alloc_mem) {
      // hit a sentinel, return appropriate 0 value
      Node* default_value = alloc->in(AllocateNode::DefaultValue);
      if (default_value != NULL) {
        return default_value;
      }
      assert(alloc->in(AllocateNode::RawDefaultValue) == NULL, "default value may not be null");
      return _igvn.zerocon(ft);
    } else if (mem->is_Store()) {
      Node* n = mem->in(MemNode::ValueIn);
      BarrierSetC2* bs = BarrierSet::barrier_set()->barrier_set_c2();
      n = bs->step_over_gc_barrier(n);
      return n;
    } else if (mem->is_Phi()) {
      // attempt to produce a Phi reflecting the values on the input paths of the Phi
      Node_Stack value_phis(8);
      Node* phi = value_from_mem_phi(mem, ft, ftype, adr_t, alloc, &value_phis, ValueSearchLimit);
      if (phi != NULL) {
        return phi;
      } else {
        // Kill all new Phis
        while(value_phis.is_nonempty()) {
          Node* n = value_phis.node();
          _igvn.replace_node(n, C->top());
          value_phis.pop();
        }
      }
    } else if (mem->is_ArrayCopy()) {
      Node* ctl = mem->in(0);
      Node* m = mem->in(TypeFunc::Memory);
      if (sfpt_ctl->is_Proj() && sfpt_ctl->as_Proj()->is_uncommon_trap_proj(Deoptimization::Reason_none)) {
        // pin the loads in the uncommon trap path
        ctl = sfpt_ctl;
        m = sfpt_mem;
      }
      return make_arraycopy_load(mem->as_ArrayCopy(), offset, ctl, m, ft, ftype, alloc);
    }
  }
  // Something went wrong.
  return NULL;
}

// Search the last value stored into the inline type's fields.
Node* PhaseMacroExpand::inline_type_from_mem(Node* mem, Node* ctl, ciInlineKlass* vk, const TypeAryPtr* adr_type, int offset, AllocateNode* alloc) {
  // Subtract the offset of the first field to account for the missing oop header
  offset -= vk->first_field_offset();
  // Create a new InlineTypeNode and retrieve the field values from memory
  InlineTypeNode* vt = InlineTypeNode::make_uninitialized(_igvn, vk)->as_InlineType();
  for (int i = 0; i < vk->nof_declared_nonstatic_fields(); ++i) {
    ciType* field_type = vt->field_type(i);
    int field_offset = offset + vt->field_offset(i);
    Node* value = NULL;
    if (vt->field_is_flattened(i)) {
      value = inline_type_from_mem(mem, ctl, field_type->as_inline_klass(), adr_type, field_offset, alloc);
    } else {
      const Type* ft = Type::get_const_type(field_type);
      BasicType bt = field_type->basic_type();
      if (UseCompressedOops && !is_java_primitive(bt)) {
        ft = ft->make_narrowoop();
        bt = T_NARROWOOP;
      }
      // Each inline type field has its own memory slice
      adr_type = adr_type->with_field_offset(field_offset);
      value = value_from_mem(mem, ctl, bt, ft, adr_type, alloc);
      if (value != NULL && ft->isa_narrowoop()) {
        assert(UseCompressedOops, "unexpected narrow oop");
        value = transform_later(new DecodeNNode(value, value->get_ptr_type()));
      }
    }
    if (value != NULL) {
      vt->set_field_value(i, value);
    } else {
      // We might have reached the TrackedInitializationLimit
      return NULL;
    }
  }
  return transform_later(vt);
}

// Check the possibility of scalar replacement.
bool PhaseMacroExpand::can_eliminate_allocation(AllocateNode *alloc, GrowableArray <SafePointNode *>& safepoints) {
  //  Scan the uses of the allocation to check for anything that would
  //  prevent us from eliminating it.
  NOT_PRODUCT( const char* fail_eliminate = NULL; )
  DEBUG_ONLY( Node* disq_node = NULL; )
  bool  can_eliminate = true;

  Node* res = alloc->result_cast();
  const TypeOopPtr* res_type = NULL;
  if (res == NULL) {
    // All users were eliminated.
  } else if (!res->is_CheckCastPP()) {
    NOT_PRODUCT(fail_eliminate = "Allocation does not have unique CheckCastPP";)
    can_eliminate = false;
  } else {
    res_type = _igvn.type(res)->isa_oopptr();
    if (res_type == NULL) {
      NOT_PRODUCT(fail_eliminate = "Neither instance or array allocation";)
      can_eliminate = false;
    } else if (res_type->isa_aryptr()) {
      int length = alloc->in(AllocateNode::ALength)->find_int_con(-1);
      if (length < 0) {
        NOT_PRODUCT(fail_eliminate = "Array's size is not constant";)
        can_eliminate = false;
      }
    }
  }

  if (can_eliminate && res != NULL) {
    for (DUIterator_Fast jmax, j = res->fast_outs(jmax);
                               j < jmax && can_eliminate; j++) {
      Node* use = res->fast_out(j);

      if (use->is_AddP()) {
        const TypePtr* addp_type = _igvn.type(use)->is_ptr();
        int offset = addp_type->offset();

        if (offset == Type::OffsetTop || offset == Type::OffsetBot) {
          NOT_PRODUCT(fail_eliminate = "Undefined field referrence";)
          can_eliminate = false;
          break;
        }
        for (DUIterator_Fast kmax, k = use->fast_outs(kmax);
                                   k < kmax && can_eliminate; k++) {
          Node* n = use->fast_out(k);
          if (!n->is_Store() && n->Opcode() != Op_CastP2X
              SHENANDOAHGC_ONLY(&& (!UseShenandoahGC || !ShenandoahBarrierSetC2::is_shenandoah_wb_pre_call(n))) ) {
            DEBUG_ONLY(disq_node = n;)
            if (n->is_Load() || n->is_LoadStore()) {
              NOT_PRODUCT(fail_eliminate = "Field load";)
            } else {
              NOT_PRODUCT(fail_eliminate = "Not store field reference";)
            }
            can_eliminate = false;
          }
        }
      } else if (use->is_ArrayCopy() &&
                 (use->as_ArrayCopy()->is_clonebasic() ||
                  use->as_ArrayCopy()->is_arraycopy_validated() ||
                  use->as_ArrayCopy()->is_copyof_validated() ||
                  use->as_ArrayCopy()->is_copyofrange_validated()) &&
                 use->in(ArrayCopyNode::Dest) == res) {
        // ok to eliminate
      } else if (use->is_SafePoint()) {
        SafePointNode* sfpt = use->as_SafePoint();
        if (sfpt->is_Call() && sfpt->as_Call()->has_non_debug_use(res)) {
          // Object is passed as argument.
          DEBUG_ONLY(disq_node = use;)
          NOT_PRODUCT(fail_eliminate = "Object is passed as argument";)
          can_eliminate = false;
        }
        Node* sfptMem = sfpt->memory();
        if (sfptMem == NULL || sfptMem->is_top()) {
          DEBUG_ONLY(disq_node = use;)
          NOT_PRODUCT(fail_eliminate = "NULL or TOP memory";)
          can_eliminate = false;
        } else {
          safepoints.append_if_missing(sfpt);
        }
      } else if (use->is_InlineType() && use->isa_InlineType()->get_oop() == res) {
        // ok to eliminate
      } else if (use->Opcode() == Op_StoreX && use->in(MemNode::Address) == res) {
        // Store to mark word of inline type larval buffer
        assert(res_type->is_inlinetypeptr(), "Unexpected store to mark word");
      } else if (use->Opcode() != Op_CastP2X) { // CastP2X is used by card mark
        if (use->is_Phi()) {
          if (use->outcnt() == 1 && use->unique_out()->Opcode() == Op_Return) {
            NOT_PRODUCT(fail_eliminate = "Object is return value";)
          } else {
            NOT_PRODUCT(fail_eliminate = "Object is referenced by Phi";)
          }
          DEBUG_ONLY(disq_node = use;)
        } else {
          if (use->Opcode() == Op_Return) {
            NOT_PRODUCT(fail_eliminate = "Object is return value";)
          } else {
            NOT_PRODUCT(fail_eliminate = "Object is referenced by node";)
          }
          DEBUG_ONLY(disq_node = use;)
        }
        can_eliminate = false;
      } else {
        assert(use->Opcode() == Op_CastP2X, "should be");
        assert(!use->has_out_with(Op_OrL), "should have been removed because oop is never null");
      }
    }
  }

#ifndef PRODUCT
  if (PrintEliminateAllocations) {
    if (can_eliminate) {
      tty->print("Scalar ");
      if (res == NULL)
        alloc->dump();
      else
        res->dump();
    } else if (alloc->_is_scalar_replaceable) {
      tty->print("NotScalar (%s)", fail_eliminate);
      if (res == NULL)
        alloc->dump();
      else
        res->dump();
#ifdef ASSERT
      if (disq_node != NULL) {
          tty->print("  >>>> ");
          disq_node->dump();
      }
#endif /*ASSERT*/
    }
  }
#endif
  return can_eliminate;
}

// Do scalar replacement.
bool PhaseMacroExpand::scalar_replacement(AllocateNode *alloc, GrowableArray <SafePointNode *>& safepoints) {
  GrowableArray <SafePointNode *> safepoints_done;

  ciKlass* klass = NULL;
  ciInstanceKlass* iklass = NULL;
  int nfields = 0;
  int array_base = 0;
  int element_size = 0;
  BasicType basic_elem_type = T_ILLEGAL;
  ciType* elem_type = NULL;

  Node* res = alloc->result_cast();
  assert(res == NULL || res->is_CheckCastPP(), "unexpected AllocateNode result");
  const TypeOopPtr* res_type = NULL;
  if (res != NULL) { // Could be NULL when there are no users
    res_type = _igvn.type(res)->isa_oopptr();
  }

  if (res != NULL) {
    klass = res_type->klass();
    if (res_type->isa_instptr()) {
      // find the fields of the class which will be needed for safepoint debug information
      assert(klass->is_instance_klass(), "must be an instance klass.");
      iklass = klass->as_instance_klass();
      nfields = iklass->nof_nonstatic_fields();
    } else {
      // find the array's elements which will be needed for safepoint debug information
      nfields = alloc->in(AllocateNode::ALength)->find_int_con(-1);
      assert(klass->is_array_klass() && nfields >= 0, "must be an array klass.");
      elem_type = klass->as_array_klass()->element_type();
      basic_elem_type = elem_type->basic_type();
      if (elem_type->is_inlinetype() && !klass->is_flat_array_klass()) {
        assert(basic_elem_type == T_INLINE_TYPE, "unexpected element basic type");
        basic_elem_type = T_OBJECT;
      }
      array_base = arrayOopDesc::base_offset_in_bytes(basic_elem_type);
      element_size = type2aelembytes(basic_elem_type);
      if (klass->is_flat_array_klass()) {
        // Flattened inline type array
        element_size = klass->as_flat_array_klass()->element_byte_size();
      }
    }
  }
  //
  // Process the safepoint uses
  //
  Unique_Node_List value_worklist;
  while (safepoints.length() > 0) {
    SafePointNode* sfpt = safepoints.pop();
    Node* mem = sfpt->memory();
    Node* ctl = sfpt->control();
    assert(sfpt->jvms() != NULL, "missed JVMS");
    // Fields of scalar objs are referenced only at the end
    // of regular debuginfo at the last (youngest) JVMS.
    // Record relative start index.
    uint first_ind = (sfpt->req() - sfpt->jvms()->scloff());
    SafePointScalarObjectNode* sobj = new SafePointScalarObjectNode(res_type,
#ifdef ASSERT
                                                 alloc,
#endif
                                                 first_ind, nfields);
    sobj->init_req(0, C->root());
    transform_later(sobj);

    // Scan object's fields adding an input to the safepoint for each field.
    for (int j = 0; j < nfields; j++) {
      intptr_t offset;
      ciField* field = NULL;
      if (iklass != NULL) {
        field = iklass->nonstatic_field_at(j);
        offset = field->offset();
        elem_type = field->type();
        basic_elem_type = field->layout_type();
        assert(!field->is_flattened(), "flattened inline type fields should not have safepoint uses");
      } else {
        offset = array_base + j * (intptr_t)element_size;
      }

      const Type *field_type;
      // The next code is taken from Parse::do_get_xxx().
      if (is_reference_type(basic_elem_type)) {
        if (!elem_type->is_loaded()) {
          field_type = TypeInstPtr::BOTTOM;
        } else if (field != NULL && field->is_static_constant()) {
          // This can happen if the constant oop is non-perm.
          ciObject* con = field->constant_value().as_object();
          // Do not "join" in the previous type; it doesn't add value,
          // and may yield a vacuous result if the field is of interface type.
          field_type = TypeOopPtr::make_from_constant(con)->isa_oopptr();
          assert(field_type != NULL, "field singleton type must be consistent");
        } else {
          field_type = TypeOopPtr::make_from_klass(elem_type->as_klass());
        }
        if (UseCompressedOops) {
          field_type = field_type->make_narrowoop();
          basic_elem_type = T_NARROWOOP;
        }
      } else {
        field_type = Type::get_const_basic_type(basic_elem_type);
      }

      Node* field_val = NULL;
      const TypeOopPtr* field_addr_type = res_type->add_offset(offset)->isa_oopptr();
      if (klass->is_flat_array_klass()) {
        ciInlineKlass* vk = elem_type->as_inline_klass();
        assert(vk->flatten_array(), "must be flattened");
        field_val = inline_type_from_mem(mem, ctl, vk, field_addr_type->isa_aryptr(), 0, alloc);
      } else {
        field_val = value_from_mem(mem, ctl, basic_elem_type, field_type, field_addr_type, alloc);
      }
      if (field_val == NULL) {
        // We weren't able to find a value for this field,
        // give up on eliminating this allocation.

        // Remove any extra entries we added to the safepoint.
        uint last = sfpt->req() - 1;
        for (int k = 0;  k < j; k++) {
          sfpt->del_req(last--);
        }
        _igvn._worklist.push(sfpt);
        // rollback processed safepoints
        while (safepoints_done.length() > 0) {
          SafePointNode* sfpt_done = safepoints_done.pop();
          // remove any extra entries we added to the safepoint
          last = sfpt_done->req() - 1;
          for (int k = 0;  k < nfields; k++) {
            sfpt_done->del_req(last--);
          }
          JVMState *jvms = sfpt_done->jvms();
          jvms->set_endoff(sfpt_done->req());
          // Now make a pass over the debug information replacing any references
          // to SafePointScalarObjectNode with the allocated object.
          int start = jvms->debug_start();
          int end   = jvms->debug_end();
          for (int i = start; i < end; i++) {
            if (sfpt_done->in(i)->is_SafePointScalarObject()) {
              SafePointScalarObjectNode* scobj = sfpt_done->in(i)->as_SafePointScalarObject();
              if (scobj->first_index(jvms) == sfpt_done->req() &&
                  scobj->n_fields() == (uint)nfields) {
                assert(scobj->alloc() == alloc, "sanity");
                sfpt_done->set_req(i, res);
              }
            }
          }
          _igvn._worklist.push(sfpt_done);
        }
#ifndef PRODUCT
        if (PrintEliminateAllocations) {
          if (field != NULL) {
            tty->print("=== At SafePoint node %d can't find value of Field: ",
                       sfpt->_idx);
            field->print();
            int field_idx = C->get_alias_index(field_addr_type);
            tty->print(" (alias_idx=%d)", field_idx);
          } else { // Array's element
            tty->print("=== At SafePoint node %d can't find value of array element [%d]",
                       sfpt->_idx, j);
          }
          tty->print(", which prevents elimination of: ");
          if (res == NULL)
            alloc->dump();
          else
            res->dump();
        }
#endif
        return false;
      }
      if (field_val->is_InlineType()) {
        // Keep track of inline types to scalarize them later
        value_worklist.push(field_val);
      } else if (UseCompressedOops && field_type->isa_narrowoop()) {
        // Enable "DecodeN(EncodeP(Allocate)) --> Allocate" transformation
        // to be able scalar replace the allocation.
        if (field_val->is_EncodeP()) {
          field_val = field_val->in(1);
        } else {
          field_val = transform_later(new DecodeNNode(field_val, field_val->get_ptr_type()));
        }
      }
      sfpt->add_req(field_val);
    }
    JVMState *jvms = sfpt->jvms();
    jvms->set_endoff(sfpt->req());
    // Now make a pass over the debug information replacing any references
    // to the allocated object with "sobj"
    int start = jvms->debug_start();
    int end   = jvms->debug_end();
    sfpt->replace_edges_in_range(res, sobj, start, end);
    _igvn._worklist.push(sfpt);
    safepoints_done.append_if_missing(sfpt); // keep it for rollback
  }
  // Scalarize inline types that were added to the safepoint.
  // Don't allow linking a constant oop (if available) for flat array elements
  // because Deoptimization::reassign_flat_array_elements needs field values.
  bool allow_oop = (klass == NULL) || !klass->is_flat_array_klass();
  for (uint i = 0; i < value_worklist.size(); ++i) {
    Node* vt = value_worklist.at(i);
    vt->as_InlineType()->make_scalar_in_safepoints(&_igvn, allow_oop);
  }
  return true;
}

static void disconnect_projections(MultiNode* n, PhaseIterGVN& igvn) {
  Node* ctl_proj = n->proj_out_or_null(TypeFunc::Control);
  Node* mem_proj = n->proj_out_or_null(TypeFunc::Memory);
  if (ctl_proj != NULL) {
    igvn.replace_node(ctl_proj, n->in(0));
  }
  if (mem_proj != NULL) {
    igvn.replace_node(mem_proj, n->in(TypeFunc::Memory));
  }
}

// Process users of eliminated allocation.
void PhaseMacroExpand::process_users_of_allocation(CallNode *alloc, bool inline_alloc) {
  Node* res = alloc->result_cast();
  if (res != NULL) {
    for (DUIterator_Last jmin, j = res->last_outs(jmin); j >= jmin; ) {
      Node *use = res->last_out(j);
      uint oc1 = res->outcnt();

      if (use->is_AddP()) {
        for (DUIterator_Last kmin, k = use->last_outs(kmin); k >= kmin; ) {
          Node *n = use->last_out(k);
          uint oc2 = use->outcnt();
          if (n->is_Store()) {
            for (DUIterator_Fast pmax, p = n->fast_outs(pmax); p < pmax; p++) {
              MemBarNode* mb = n->fast_out(p)->isa_MemBar();
              if (mb != NULL && mb->req() <= MemBarNode::Precedent && mb->in(MemBarNode::Precedent) == n) {
                // MemBarVolatiles should have been removed by MemBarNode::Ideal() for non-inline allocations
                assert(inline_alloc, "MemBarVolatile should be eliminated for non-escaping object");
                mb->remove(&_igvn);
              }
            }
            _igvn.replace_node(n, n->in(MemNode::Memory));
          } else {
            eliminate_gc_barrier(n);
          }
          k -= (oc2 - use->outcnt());
        }
        _igvn.remove_dead_node(use);
      } else if (use->is_ArrayCopy()) {
        // Disconnect ArrayCopy node
        ArrayCopyNode* ac = use->as_ArrayCopy();
        if (ac->is_clonebasic()) {
          Node* membar_after = ac->proj_out(TypeFunc::Control)->unique_ctrl_out();
          disconnect_projections(ac, _igvn);
          assert(alloc->in(TypeFunc::Memory)->is_Proj() && alloc->in(TypeFunc::Memory)->in(0)->Opcode() == Op_MemBarCPUOrder, "mem barrier expected before allocation");
          Node* membar_before = alloc->in(TypeFunc::Memory)->in(0);
          disconnect_projections(membar_before->as_MemBar(), _igvn);
          if (membar_after->is_MemBar()) {
            disconnect_projections(membar_after->as_MemBar(), _igvn);
          }
        } else {
          assert(ac->is_arraycopy_validated() ||
                 ac->is_copyof_validated() ||
                 ac->is_copyofrange_validated(), "unsupported");
          CallProjections* callprojs = ac->extract_projections(true);

          _igvn.replace_node(callprojs->fallthrough_ioproj, ac->in(TypeFunc::I_O));
          _igvn.replace_node(callprojs->fallthrough_memproj, ac->in(TypeFunc::Memory));
          _igvn.replace_node(callprojs->fallthrough_catchproj, ac->in(TypeFunc::Control));

          // Set control to top. IGVN will remove the remaining projections
          ac->set_req(0, top());
          ac->replace_edge(res, top());

          // Disconnect src right away: it can help find new
          // opportunities for allocation elimination
          Node* src = ac->in(ArrayCopyNode::Src);
          ac->replace_edge(src, top());
          // src can be top at this point if src and dest of the
          // arraycopy were the same
          if (src->outcnt() == 0 && !src->is_top()) {
            _igvn.remove_dead_node(src);
          }
        }
        _igvn._worklist.push(ac);
      } else if (use->is_InlineType()) {
        assert(use->isa_InlineType()->get_oop() == res, "unexpected inline type use");
        _igvn.rehash_node_delayed(use);
        use->isa_InlineType()->set_oop(_igvn.zerocon(T_INLINE_TYPE));
      } else if (use->Opcode() == Op_StoreX && use->in(MemNode::Address) == res) {
        // Store to mark word of inline type larval buffer
        assert(inline_alloc, "Unexpected store to mark word");
        _igvn.replace_node(use, use->in(MemNode::Memory));
      } else {
        eliminate_gc_barrier(use);
      }
      j -= (oc1 - res->outcnt());
    }
    assert(res->outcnt() == 0, "all uses of allocated objects must be deleted");
    _igvn.remove_dead_node(res);
  }

  //
  // Process other users of allocation's projections
  //
  if (_resproj != NULL && _resproj->outcnt() != 0) {
    // First disconnect stores captured by Initialize node.
    // If Initialize node is eliminated first in the following code,
    // it will kill such stores and DUIterator_Last will assert.
    for (DUIterator_Fast jmax, j = _resproj->fast_outs(jmax);  j < jmax; j++) {
      Node *use = _resproj->fast_out(j);
      if (use->is_AddP()) {
        // raw memory addresses used only by the initialization
        _igvn.replace_node(use, C->top());
        --j; --jmax;
      }
    }
    for (DUIterator_Last jmin, j = _resproj->last_outs(jmin); j >= jmin; ) {
      Node *use = _resproj->last_out(j);
      uint oc1 = _resproj->outcnt();
      if (use->is_Initialize()) {
        // Eliminate Initialize node.
        InitializeNode *init = use->as_Initialize();
        assert(init->outcnt() <= 2, "only a control and memory projection expected");
        Node *ctrl_proj = init->proj_out_or_null(TypeFunc::Control);
        if (ctrl_proj != NULL) {
          // Inline type buffer allocations are followed by a membar
          Node* membar_after = ctrl_proj->unique_ctrl_out();
          if (inline_alloc && membar_after->Opcode() == Op_MemBarCPUOrder) {
            membar_after->as_MemBar()->remove(&_igvn);
          }
          _igvn.replace_node(ctrl_proj, init->in(TypeFunc::Control));
#ifdef ASSERT
          Node* tmp = init->in(TypeFunc::Control);
          assert(tmp == _fallthroughcatchproj, "allocation control projection");
#endif
        }
        Node *mem_proj = init->proj_out_or_null(TypeFunc::Memory);
        if (mem_proj != NULL) {
          Node *mem = init->in(TypeFunc::Memory);
#ifdef ASSERT
          if (mem->is_MergeMem()) {
            assert(mem->in(TypeFunc::Memory) == _memproj_fallthrough, "allocation memory projection");
          } else {
            assert(mem == _memproj_fallthrough, "allocation memory projection");
          }
#endif
          _igvn.replace_node(mem_proj, mem);
        }
      } else if (use->Opcode() == Op_MemBarStoreStore) {
        // Inline type buffer allocations are followed by a membar
        assert(inline_alloc, "Unexpected MemBarStoreStore");
        use->as_MemBar()->remove(&_igvn);
      } else  {
        assert(false, "only Initialize or AddP expected");
      }
      j -= (oc1 - _resproj->outcnt());
    }
  }
  if (_fallthroughcatchproj != NULL) {
    _igvn.replace_node(_fallthroughcatchproj, alloc->in(TypeFunc::Control));
  }
  if (_memproj_fallthrough != NULL) {
    _igvn.replace_node(_memproj_fallthrough, alloc->in(TypeFunc::Memory));
  }
  if (_memproj_catchall != NULL) {
    _igvn.replace_node(_memproj_catchall, C->top());
  }
  if (_ioproj_fallthrough != NULL) {
    _igvn.replace_node(_ioproj_fallthrough, alloc->in(TypeFunc::I_O));
  }
  if (_ioproj_catchall != NULL) {
    _igvn.replace_node(_ioproj_catchall, C->top());
  }
  if (_catchallcatchproj != NULL) {
    _igvn.replace_node(_catchallcatchproj, C->top());
  }
}

bool PhaseMacroExpand::eliminate_allocate_node(AllocateNode *alloc) {
  // If reallocation fails during deoptimization we'll pop all
  // interpreter frames for this compiled frame and that won't play
  // nice with JVMTI popframe.
<<<<<<< HEAD
  if (!EliminateAllocations || JvmtiExport::can_pop_frame()) {
=======
  // We avoid this issue by eager reallocation when the popframe request
  // is received.
  if (!EliminateAllocations || !alloc->_is_non_escaping) {
>>>>>>> d735f919
    return false;
  }
  Node* klass = alloc->in(AllocateNode::KlassNode);
  const TypeKlassPtr* tklass = _igvn.type(klass)->is_klassptr();

  // Attempt to eliminate inline type buffer allocations
  // regardless of usage and escape/replaceable status.
  bool inline_alloc = tklass->klass()->is_inlinetype();
  if (!alloc->_is_non_escaping && !inline_alloc) {
    return false;
  }
  // Eliminate boxing allocations which are not used
  // regardless of scalar replaceable status.
  Node* res = alloc->result_cast();
  bool boxing_alloc = (res == NULL) && C->eliminate_boxing() &&
                      tklass->klass()->is_instance_klass() &&
                      tklass->klass()->as_instance_klass()->is_box_klass();
  if (!alloc->_is_scalar_replaceable && !boxing_alloc && !inline_alloc) {
    return false;
  }

  extract_call_projections(alloc);

  GrowableArray <SafePointNode *> safepoints;
  if (!can_eliminate_allocation(alloc, safepoints)) {
    return false;
  }

  if (!alloc->_is_scalar_replaceable) {
    assert(res == NULL || inline_alloc, "sanity");
    // We can only eliminate allocation if all debug info references
    // are already replaced with SafePointScalarObject because
    // we can't search for a fields value without instance_id.
    if (safepoints.length() > 0) {
      assert(!inline_alloc, "Inline type allocations should not have safepoint uses");
      return false;
    }
  }

  if (!scalar_replacement(alloc, safepoints)) {
    return false;
  }

  CompileLog* log = C->log();
  if (log != NULL) {
    log->head("eliminate_allocation type='%d'",
              log->identify(tklass->klass()));
    JVMState* p = alloc->jvms();
    while (p != NULL) {
      log->elem("jvms bci='%d' method='%d'", p->bci(), log->identify(p->method()));
      p = p->caller();
    }
    log->tail("eliminate_allocation");
  }

  process_users_of_allocation(alloc, inline_alloc);

#ifndef PRODUCT
  if (PrintEliminateAllocations) {
    if (alloc->is_AllocateArray())
      tty->print_cr("++++ Eliminated: %d AllocateArray", alloc->_idx);
    else
      tty->print_cr("++++ Eliminated: %d Allocate", alloc->_idx);
  }
#endif

  return true;
}

bool PhaseMacroExpand::eliminate_boxing_node(CallStaticJavaNode *boxing) {
  // EA should remove all uses of non-escaping boxing node.
  if (!C->eliminate_boxing() || boxing->proj_out_or_null(TypeFunc::Parms) != NULL) {
    return false;
  }

  assert(boxing->result_cast() == NULL, "unexpected boxing node result");

  extract_call_projections(boxing);

  const TypeTuple* r = boxing->tf()->range_sig();
  assert(r->cnt() > TypeFunc::Parms, "sanity");
  const TypeInstPtr* t = r->field_at(TypeFunc::Parms)->isa_instptr();
  assert(t != NULL, "sanity");

  CompileLog* log = C->log();
  if (log != NULL) {
    log->head("eliminate_boxing type='%d'",
              log->identify(t->klass()));
    JVMState* p = boxing->jvms();
    while (p != NULL) {
      log->elem("jvms bci='%d' method='%d'", p->bci(), log->identify(p->method()));
      p = p->caller();
    }
    log->tail("eliminate_boxing");
  }

  process_users_of_allocation(boxing);

#ifndef PRODUCT
  if (PrintEliminateAllocations) {
    tty->print("++++ Eliminated: %d ", boxing->_idx);
    boxing->method()->print_short_name(tty);
    tty->cr();
  }
#endif

  return true;
}

//---------------------------set_eden_pointers-------------------------
void PhaseMacroExpand::set_eden_pointers(Node* &eden_top_adr, Node* &eden_end_adr) {
  if (UseTLAB) {                // Private allocation: load from TLS
    Node* thread = transform_later(new ThreadLocalNode());
    int tlab_top_offset = in_bytes(JavaThread::tlab_top_offset());
    int tlab_end_offset = in_bytes(JavaThread::tlab_end_offset());
    eden_top_adr = basic_plus_adr(top()/*not oop*/, thread, tlab_top_offset);
    eden_end_adr = basic_plus_adr(top()/*not oop*/, thread, tlab_end_offset);
  } else {                      // Shared allocation: load from globals
    CollectedHeap* ch = Universe::heap();
    address top_adr = (address)ch->top_addr();
    address end_adr = (address)ch->end_addr();
    eden_top_adr = makecon(TypeRawPtr::make(top_adr));
    eden_end_adr = basic_plus_adr(eden_top_adr, end_adr - top_adr);
  }
}


Node* PhaseMacroExpand::make_load(Node* ctl, Node* mem, Node* base, int offset, const Type* value_type, BasicType bt) {
  Node* adr = basic_plus_adr(base, offset);
  const TypePtr* adr_type = adr->bottom_type()->is_ptr();
  Node* value = LoadNode::make(_igvn, ctl, mem, adr, adr_type, value_type, bt, MemNode::unordered);
  transform_later(value);
  return value;
}


Node* PhaseMacroExpand::make_store(Node* ctl, Node* mem, Node* base, int offset, Node* value, BasicType bt) {
  Node* adr = basic_plus_adr(base, offset);
  mem = StoreNode::make(_igvn, ctl, mem, adr, NULL, value, bt, MemNode::unordered);
  transform_later(mem);
  return mem;
}

//=============================================================================
//
//                              A L L O C A T I O N
//
// Allocation attempts to be fast in the case of frequent small objects.
// It breaks down like this:
//
// 1) Size in doublewords is computed.  This is a constant for objects and
// variable for most arrays.  Doubleword units are used to avoid size
// overflow of huge doubleword arrays.  We need doublewords in the end for
// rounding.
//
// 2) Size is checked for being 'too large'.  Too-large allocations will go
// the slow path into the VM.  The slow path can throw any required
// exceptions, and does all the special checks for very large arrays.  The
// size test can constant-fold away for objects.  For objects with
// finalizers it constant-folds the otherway: you always go slow with
// finalizers.
//
// 3) If NOT using TLABs, this is the contended loop-back point.
// Load-Locked the heap top.  If using TLABs normal-load the heap top.
//
// 4) Check that heap top + size*8 < max.  If we fail go the slow ` route.
// NOTE: "top+size*8" cannot wrap the 4Gig line!  Here's why: for largish
// "size*8" we always enter the VM, where "largish" is a constant picked small
// enough that there's always space between the eden max and 4Gig (old space is
// there so it's quite large) and large enough that the cost of entering the VM
// is dwarfed by the cost to initialize the space.
//
// 5) If NOT using TLABs, Store-Conditional the adjusted heap top back
// down.  If contended, repeat at step 3.  If using TLABs normal-store
// adjusted heap top back down; there is no contention.
//
// 6) If !ZeroTLAB then Bulk-clear the object/array.  Fill in klass & mark
// fields.
//
// 7) Merge with the slow-path; cast the raw memory pointer to the correct
// oop flavor.
//
//=============================================================================
// FastAllocateSizeLimit value is in DOUBLEWORDS.
// Allocations bigger than this always go the slow route.
// This value must be small enough that allocation attempts that need to
// trigger exceptions go the slow route.  Also, it must be small enough so
// that heap_top + size_in_bytes does not wrap around the 4Gig limit.
//=============================================================================j//
// %%% Here is an old comment from parseHelper.cpp; is it outdated?
// The allocator will coalesce int->oop copies away.  See comment in
// coalesce.cpp about how this works.  It depends critically on the exact
// code shape produced here, so if you are changing this code shape
// make sure the GC info for the heap-top is correct in and around the
// slow-path call.
//

void PhaseMacroExpand::expand_allocate_common(
            AllocateNode* alloc, // allocation node to be expanded
            Node* length,  // array length for an array allocation
            const TypeFunc* slow_call_type, // Type of slow call
            address slow_call_address  // Address of slow call
    )
{
  Node* ctrl = alloc->in(TypeFunc::Control);
  Node* mem  = alloc->in(TypeFunc::Memory);
  Node* i_o  = alloc->in(TypeFunc::I_O);
  Node* size_in_bytes     = alloc->in(AllocateNode::AllocSize);
  Node* klass_node        = alloc->in(AllocateNode::KlassNode);
  Node* initial_slow_test = alloc->in(AllocateNode::InitialTest);
  assert(ctrl != NULL, "must have control");

  // We need a Region and corresponding Phi's to merge the slow-path and fast-path results.
  // they will not be used if "always_slow" is set
  enum { slow_result_path = 1, fast_result_path = 2 };
  Node *result_region = NULL;
  Node *result_phi_rawmem = NULL;
  Node *result_phi_rawoop = NULL;
  Node *result_phi_i_o = NULL;

  // The initial slow comparison is a size check, the comparison
  // we want to do is a BoolTest::gt
  bool expand_fast_path = true;
  int tv = _igvn.find_int_con(initial_slow_test, -1);
  if (tv >= 0) {
    // InitialTest has constant result
    //   0 - can fit in TLAB
    //   1 - always too big or negative
    assert(tv <= 1, "0 or 1 if a constant");
    expand_fast_path = (tv == 0);
    initial_slow_test = NULL;
  } else {
    initial_slow_test = BoolNode::make_predicate(initial_slow_test, &_igvn);
  }

  if (C->env()->dtrace_alloc_probes() ||
      (!UseTLAB && !Universe::heap()->supports_inline_contig_alloc())) {
    // Force slow-path allocation
    expand_fast_path = false;
    initial_slow_test = NULL;
  }

  bool allocation_has_use = (alloc->result_cast() != NULL);
  if (!allocation_has_use) {
    InitializeNode* init = alloc->initialization();
    if (init != NULL) {
      init->remove(&_igvn);
    }
    if (expand_fast_path && (initial_slow_test == NULL)) {
      // Remove allocation node and return.
      // Size is a non-negative constant -> no initial check needed -> directly to fast path.
      // Also, no usages -> empty fast path -> no fall out to slow path -> nothing left.
#ifndef PRODUCT
      if (PrintEliminateAllocations) {
        tty->print("NotUsed ");
        Node* res = alloc->proj_out_or_null(TypeFunc::Parms);
        if (res != NULL) {
          res->dump();
        } else {
          alloc->dump();
        }
      }
#endif
      yank_alloc_node(alloc);
      return;
    }
  }

  enum { too_big_or_final_path = 1, need_gc_path = 2 };
  Node *slow_region = NULL;
  Node *toobig_false = ctrl;

  // generate the initial test if necessary
  if (initial_slow_test != NULL ) {
    assert (expand_fast_path, "Only need test if there is a fast path");
    slow_region = new RegionNode(3);

    // Now make the initial failure test.  Usually a too-big test but
    // might be a TRUE for finalizers or a fancy class check for
    // newInstance0.
    IfNode* toobig_iff = new IfNode(ctrl, initial_slow_test, PROB_MIN, COUNT_UNKNOWN);
    transform_later(toobig_iff);
    // Plug the failing-too-big test into the slow-path region
    Node* toobig_true = new IfTrueNode(toobig_iff);
    transform_later(toobig_true);
    slow_region    ->init_req( too_big_or_final_path, toobig_true );
    toobig_false = new IfFalseNode(toobig_iff);
    transform_later(toobig_false);
  } else {
    // No initial test, just fall into next case
    assert(allocation_has_use || !expand_fast_path, "Should already have been handled");
    toobig_false = ctrl;
    debug_only(slow_region = NodeSentinel);
  }

  // If we are here there are several possibilities
  // - expand_fast_path is false - then only a slow path is expanded. That's it.
  // no_initial_check means a constant allocation.
  // - If check always evaluates to false -> expand_fast_path is false (see above)
  // - If check always evaluates to true -> directly into fast path (but may bailout to slowpath)
  // if !allocation_has_use the fast path is empty
  // if !allocation_has_use && no_initial_check
  // - Then there are no fastpath that can fall out to slowpath -> no allocation code at all.
  //   removed by yank_alloc_node above.

  Node *slow_mem = mem;  // save the current memory state for slow path
  // generate the fast allocation code unless we know that the initial test will always go slow
  if (expand_fast_path) {
    // Fast path modifies only raw memory.
    if (mem->is_MergeMem()) {
      mem = mem->as_MergeMem()->memory_at(Compile::AliasIdxRaw);
    }

    // allocate the Region and Phi nodes for the result
    result_region = new RegionNode(3);
    result_phi_rawmem = new PhiNode(result_region, Type::MEMORY, TypeRawPtr::BOTTOM);
    result_phi_i_o    = new PhiNode(result_region, Type::ABIO); // I/O is used for Prefetch

    // Grab regular I/O before optional prefetch may change it.
    // Slow-path does no I/O so just set it to the original I/O.
    result_phi_i_o->init_req(slow_result_path, i_o);

    // Name successful fast-path variables
    Node* fast_oop_ctrl;
    Node* fast_oop_rawmem;

    if (allocation_has_use) {
      Node* needgc_ctrl = NULL;
      result_phi_rawoop = new PhiNode(result_region, TypeRawPtr::BOTTOM);

      intx prefetch_lines = length != NULL ? AllocatePrefetchLines : AllocateInstancePrefetchLines;
      BarrierSetC2* bs = BarrierSet::barrier_set()->barrier_set_c2();
      Node* fast_oop = bs->obj_allocate(this, ctrl, mem, toobig_false, size_in_bytes, i_o, needgc_ctrl,
                                        fast_oop_ctrl, fast_oop_rawmem,
                                        prefetch_lines);

      if (initial_slow_test != NULL) {
        // This completes all paths into the slow merge point
        slow_region->init_req(need_gc_path, needgc_ctrl);
        transform_later(slow_region);
      } else {
        // No initial slow path needed!
        // Just fall from the need-GC path straight into the VM call.
        slow_region = needgc_ctrl;
      }

      InitializeNode* init = alloc->initialization();
      fast_oop_rawmem = initialize_object(alloc,
                                          fast_oop_ctrl, fast_oop_rawmem, fast_oop,
                                          klass_node, length, size_in_bytes);
      expand_initialize_membar(alloc, init, fast_oop_ctrl, fast_oop_rawmem);
      expand_dtrace_alloc_probe(alloc, fast_oop, fast_oop_ctrl, fast_oop_rawmem);

      result_phi_rawoop->init_req(fast_result_path, fast_oop);
    } else {
      assert (initial_slow_test != NULL, "sanity");
      fast_oop_ctrl   = toobig_false;
      fast_oop_rawmem = mem;
      transform_later(slow_region);
    }

    // Plug in the successful fast-path into the result merge point
    result_region    ->init_req(fast_result_path, fast_oop_ctrl);
    result_phi_i_o   ->init_req(fast_result_path, i_o);
    result_phi_rawmem->init_req(fast_result_path, fast_oop_rawmem);
  } else {
    slow_region = ctrl;
    result_phi_i_o = i_o; // Rename it to use in the following code.
  }

  // Generate slow-path call
  CallNode *call = new CallStaticJavaNode(slow_call_type, slow_call_address,
                               OptoRuntime::stub_name(slow_call_address),
                               alloc->jvms()->bci(),
                               TypePtr::BOTTOM);
  call->init_req(TypeFunc::Control,   slow_region);
  call->init_req(TypeFunc::I_O,       top());    // does no i/o
  call->init_req(TypeFunc::Memory,    slow_mem); // may gc ptrs
  call->init_req(TypeFunc::ReturnAdr, alloc->in(TypeFunc::ReturnAdr));
  call->init_req(TypeFunc::FramePtr,  alloc->in(TypeFunc::FramePtr));

  call->init_req(TypeFunc::Parms+0, klass_node);
  if (length != NULL) {
    call->init_req(TypeFunc::Parms+1, length);
  } else {
    // Let the runtime know if this is a larval allocation
    call->init_req(TypeFunc::Parms+1, _igvn.intcon(alloc->_larval));
  }

  // Copy debug information and adjust JVMState information, then replace
  // allocate node with the call
  call->copy_call_debug_info(&_igvn, alloc);
  if (expand_fast_path) {
    call->set_cnt(PROB_UNLIKELY_MAG(4));  // Same effect as RC_UNCOMMON.
  } else {
    // Hook i_o projection to avoid its elimination during allocation
    // replacement (when only a slow call is generated).
    call->set_req(TypeFunc::I_O, result_phi_i_o);
  }
  _igvn.replace_node(alloc, call);
  transform_later(call);

  // Identify the output projections from the allocate node and
  // adjust any references to them.
  // The control and io projections look like:
  //
  //        v---Proj(ctrl) <-----+   v---CatchProj(ctrl)
  //  Allocate                   Catch
  //        ^---Proj(io) <-------+   ^---CatchProj(io)
  //
  //  We are interested in the CatchProj nodes.
  //
  extract_call_projections(call);

  // An allocate node has separate memory projections for the uses on
  // the control and i_o paths. Replace the control memory projection with
  // result_phi_rawmem (unless we are only generating a slow call when
  // both memory projections are combined)
  if (expand_fast_path && _memproj_fallthrough != NULL) {
    _igvn.replace_in_uses(_memproj_fallthrough, result_phi_rawmem);
  }
  // Now change uses of _memproj_catchall to use _memproj_fallthrough and delete
  // _memproj_catchall so we end up with a call that has only 1 memory projection.
  if (_memproj_catchall != NULL) {
    if (_memproj_fallthrough == NULL) {
      _memproj_fallthrough = new ProjNode(call, TypeFunc::Memory);
      transform_later(_memproj_fallthrough);
    }
    _igvn.replace_in_uses(_memproj_catchall, _memproj_fallthrough);
    _igvn.remove_dead_node(_memproj_catchall);
  }

  // An allocate node has separate i_o projections for the uses on the control
  // and i_o paths. Always replace the control i_o projection with result i_o
  // otherwise incoming i_o become dead when only a slow call is generated
  // (it is different from memory projections where both projections are
  // combined in such case).
  if (_ioproj_fallthrough != NULL) {
    _igvn.replace_in_uses(_ioproj_fallthrough, result_phi_i_o);
  }
  // Now change uses of _ioproj_catchall to use _ioproj_fallthrough and delete
  // _ioproj_catchall so we end up with a call that has only 1 i_o projection.
  if (_ioproj_catchall != NULL) {
    if (_ioproj_fallthrough == NULL) {
      _ioproj_fallthrough = new ProjNode(call, TypeFunc::I_O);
      transform_later(_ioproj_fallthrough);
    }
    _igvn.replace_in_uses(_ioproj_catchall, _ioproj_fallthrough);
    _igvn.remove_dead_node(_ioproj_catchall);
  }

  // if we generated only a slow call, we are done
  if (!expand_fast_path) {
    // Now we can unhook i_o.
    if (result_phi_i_o->outcnt() > 1) {
      call->set_req(TypeFunc::I_O, top());
    } else {
      assert(result_phi_i_o->unique_ctrl_out() == call, "sanity");
      // Case of new array with negative size known during compilation.
      // AllocateArrayNode::Ideal() optimization disconnect unreachable
      // following code since call to runtime will throw exception.
      // As result there will be no users of i_o after the call.
      // Leave i_o attached to this call to avoid problems in preceding graph.
    }
    return;
  }

  if (_fallthroughcatchproj != NULL) {
    ctrl = _fallthroughcatchproj->clone();
    transform_later(ctrl);
    _igvn.replace_node(_fallthroughcatchproj, result_region);
  } else {
    ctrl = top();
  }
  Node *slow_result;
  if (_resproj == NULL) {
    // no uses of the allocation result
    slow_result = top();
  } else {
    slow_result = _resproj->clone();
    transform_later(slow_result);
    _igvn.replace_node(_resproj, result_phi_rawoop);
  }

  // Plug slow-path into result merge point
  result_region->init_req( slow_result_path, ctrl);
  transform_later(result_region);
  if (allocation_has_use) {
    result_phi_rawoop->init_req(slow_result_path, slow_result);
    transform_later(result_phi_rawoop);
  }
  result_phi_rawmem->init_req(slow_result_path, _memproj_fallthrough);
  transform_later(result_phi_rawmem);
  transform_later(result_phi_i_o);
  // This completes all paths into the result merge point
}

// Remove alloc node that has no uses.
void PhaseMacroExpand::yank_alloc_node(AllocateNode* alloc) {
  Node* ctrl = alloc->in(TypeFunc::Control);
  Node* mem  = alloc->in(TypeFunc::Memory);
  Node* i_o  = alloc->in(TypeFunc::I_O);

  extract_call_projections(alloc);
  if (_resproj != NULL) {
    for (DUIterator_Fast imax, i = _resproj->fast_outs(imax); i < imax; i++) {
      Node* use = _resproj->fast_out(i);
      use->isa_MemBar()->remove(&_igvn);
      --imax;
      --i; // back up iterator
    }
    assert(_resproj->outcnt() == 0, "all uses must be deleted");
    _igvn.remove_dead_node(_resproj);
  }
  if (_fallthroughcatchproj != NULL) {
    _igvn.replace_in_uses(_fallthroughcatchproj, ctrl);
    _igvn.remove_dead_node(_fallthroughcatchproj);
  }
  if (_catchallcatchproj != NULL) {
    _igvn.rehash_node_delayed(_catchallcatchproj);
    _catchallcatchproj->set_req(0, top());
  }
  if (_fallthroughproj != NULL) {
    Node* catchnode = _fallthroughproj->unique_ctrl_out();
    _igvn.remove_dead_node(catchnode);
    _igvn.remove_dead_node(_fallthroughproj);
  }
  if (_memproj_fallthrough != NULL) {
    _igvn.replace_in_uses(_memproj_fallthrough, mem);
    _igvn.remove_dead_node(_memproj_fallthrough);
  }
  if (_ioproj_fallthrough != NULL) {
    _igvn.replace_in_uses(_ioproj_fallthrough, i_o);
    _igvn.remove_dead_node(_ioproj_fallthrough);
  }
  if (_memproj_catchall != NULL) {
    _igvn.rehash_node_delayed(_memproj_catchall);
    _memproj_catchall->set_req(0, top());
  }
  if (_ioproj_catchall != NULL) {
    _igvn.rehash_node_delayed(_ioproj_catchall);
    _ioproj_catchall->set_req(0, top());
  }
#ifndef PRODUCT
  if (PrintEliminateAllocations) {
    if (alloc->is_AllocateArray()) {
      tty->print_cr("++++ Eliminated: %d AllocateArray", alloc->_idx);
    } else {
      tty->print_cr("++++ Eliminated: %d Allocate", alloc->_idx);
    }
  }
#endif
  _igvn.remove_dead_node(alloc);
}

void PhaseMacroExpand::expand_initialize_membar(AllocateNode* alloc, InitializeNode* init,
                                                Node*& fast_oop_ctrl, Node*& fast_oop_rawmem) {
  // If initialization is performed by an array copy, any required
  // MemBarStoreStore was already added. If the object does not
  // escape no need for a MemBarStoreStore. If the object does not
  // escape in its initializer and memory barrier (MemBarStoreStore or
  // stronger) is already added at exit of initializer, also no need
  // for a MemBarStoreStore. Otherwise we need a MemBarStoreStore
  // so that stores that initialize this object can't be reordered
  // with a subsequent store that makes this object accessible by
  // other threads.
  // Other threads include java threads and JVM internal threads
  // (for example concurrent GC threads). Current concurrent GC
  // implementation: G1 will not scan newly created object,
  // so it's safe to skip storestore barrier when allocation does
  // not escape.
  if (!alloc->does_not_escape_thread() &&
    !alloc->is_allocation_MemBar_redundant() &&
    (init == NULL || !init->is_complete_with_arraycopy())) {
    if (init == NULL || init->req() < InitializeNode::RawStores) {
      // No InitializeNode or no stores captured by zeroing
      // elimination. Simply add the MemBarStoreStore after object
      // initialization.
      MemBarNode* mb = MemBarNode::make(C, Op_MemBarStoreStore, Compile::AliasIdxBot);
      transform_later(mb);

      mb->init_req(TypeFunc::Memory, fast_oop_rawmem);
      mb->init_req(TypeFunc::Control, fast_oop_ctrl);
      fast_oop_ctrl = new ProjNode(mb, TypeFunc::Control);
      transform_later(fast_oop_ctrl);
      fast_oop_rawmem = new ProjNode(mb, TypeFunc::Memory);
      transform_later(fast_oop_rawmem);
    } else {
      // Add the MemBarStoreStore after the InitializeNode so that
      // all stores performing the initialization that were moved
      // before the InitializeNode happen before the storestore
      // barrier.

      Node* init_ctrl = init->proj_out_or_null(TypeFunc::Control);
      Node* init_mem = init->proj_out_or_null(TypeFunc::Memory);

      MemBarNode* mb = MemBarNode::make(C, Op_MemBarStoreStore, Compile::AliasIdxBot);
      transform_later(mb);

      Node* ctrl = new ProjNode(init, TypeFunc::Control);
      transform_later(ctrl);
      Node* mem = new ProjNode(init, TypeFunc::Memory);
      transform_later(mem);

      // The MemBarStoreStore depends on control and memory coming
      // from the InitializeNode
      mb->init_req(TypeFunc::Memory, mem);
      mb->init_req(TypeFunc::Control, ctrl);

      ctrl = new ProjNode(mb, TypeFunc::Control);
      transform_later(ctrl);
      mem = new ProjNode(mb, TypeFunc::Memory);
      transform_later(mem);

      // All nodes that depended on the InitializeNode for control
      // and memory must now depend on the MemBarNode that itself
      // depends on the InitializeNode
      if (init_ctrl != NULL) {
        _igvn.replace_node(init_ctrl, ctrl);
      }
      if (init_mem != NULL) {
        _igvn.replace_node(init_mem, mem);
      }
    }
  }
}

void PhaseMacroExpand::expand_dtrace_alloc_probe(AllocateNode* alloc, Node* oop,
                                                Node*& ctrl, Node*& rawmem) {
  if (C->env()->dtrace_extended_probes()) {
    // Slow-path call
    int size = TypeFunc::Parms + 2;
    CallLeafNode *call = new CallLeafNode(OptoRuntime::dtrace_object_alloc_Type(),
                                          CAST_FROM_FN_PTR(address, SharedRuntime::dtrace_object_alloc_base),
                                          "dtrace_object_alloc",
                                          TypeRawPtr::BOTTOM);

    // Get base of thread-local storage area
    Node* thread = new ThreadLocalNode();
    transform_later(thread);

    call->init_req(TypeFunc::Parms + 0, thread);
    call->init_req(TypeFunc::Parms + 1, oop);
    call->init_req(TypeFunc::Control, ctrl);
    call->init_req(TypeFunc::I_O    , top()); // does no i/o
    call->init_req(TypeFunc::Memory , ctrl);
    call->init_req(TypeFunc::ReturnAdr, alloc->in(TypeFunc::ReturnAdr));
    call->init_req(TypeFunc::FramePtr, alloc->in(TypeFunc::FramePtr));
    transform_later(call);
    ctrl = new ProjNode(call, TypeFunc::Control);
    transform_later(ctrl);
    rawmem = new ProjNode(call, TypeFunc::Memory);
    transform_later(rawmem);
  }
}

// Helper for PhaseMacroExpand::expand_allocate_common.
// Initializes the newly-allocated storage.
Node* PhaseMacroExpand::initialize_object(AllocateNode* alloc,
                                          Node* control, Node* rawmem, Node* object,
                                          Node* klass_node, Node* length,
                                          Node* size_in_bytes) {
  InitializeNode* init = alloc->initialization();
  // Store the klass & mark bits
  Node* mark_node = alloc->make_ideal_mark(&_igvn, control, rawmem);
  if (!mark_node->is_Con()) {
    transform_later(mark_node);
  }
  rawmem = make_store(control, rawmem, object, oopDesc::mark_offset_in_bytes(), mark_node, TypeX_X->basic_type());

  rawmem = make_store(control, rawmem, object, oopDesc::klass_offset_in_bytes(), klass_node, T_METADATA);
  int header_size = alloc->minimum_header_size();  // conservatively small

  // Array length
  if (length != NULL) {         // Arrays need length field
    rawmem = make_store(control, rawmem, object, arrayOopDesc::length_offset_in_bytes(), length, T_INT);
    // conservatively small header size:
    header_size = arrayOopDesc::base_offset_in_bytes(T_BYTE);
    ciKlass* k = _igvn.type(klass_node)->is_klassptr()->klass();
    if (k->is_array_klass())    // we know the exact header size in most cases:
      header_size = Klass::layout_helper_header_size(k->layout_helper());
  }

  // Clear the object body, if necessary.
  if (init == NULL) {
    // The init has somehow disappeared; be cautious and clear everything.
    //
    // This can happen if a node is allocated but an uncommon trap occurs
    // immediately.  In this case, the Initialize gets associated with the
    // trap, and may be placed in a different (outer) loop, if the Allocate
    // is in a loop.  If (this is rare) the inner loop gets unrolled, then
    // there can be two Allocates to one Initialize.  The answer in all these
    // edge cases is safety first.  It is always safe to clear immediately
    // within an Allocate, and then (maybe or maybe not) clear some more later.
    if (!(UseTLAB && ZeroTLAB)) {
      rawmem = ClearArrayNode::clear_memory(control, rawmem, object,
                                            alloc->in(AllocateNode::DefaultValue),
                                            alloc->in(AllocateNode::RawDefaultValue),
                                            header_size, size_in_bytes,
                                            &_igvn);
    }
  } else {
    if (!init->is_complete()) {
      // Try to win by zeroing only what the init does not store.
      // We can also try to do some peephole optimizations,
      // such as combining some adjacent subword stores.
      rawmem = init->complete_stores(control, rawmem, object,
                                     header_size, size_in_bytes, &_igvn);
    }
    // We have no more use for this link, since the AllocateNode goes away:
    init->set_req(InitializeNode::RawAddress, top());
    // (If we keep the link, it just confuses the register allocator,
    // who thinks he sees a real use of the address by the membar.)
  }

  return rawmem;
}

// Generate prefetch instructions for next allocations.
Node* PhaseMacroExpand::prefetch_allocation(Node* i_o, Node*& needgc_false,
                                        Node*& contended_phi_rawmem,
                                        Node* old_eden_top, Node* new_eden_top,
                                        intx lines) {
   enum { fall_in_path = 1, pf_path = 2 };
   if( UseTLAB && AllocatePrefetchStyle == 2 ) {
      // Generate prefetch allocation with watermark check.
      // As an allocation hits the watermark, we will prefetch starting
      // at a "distance" away from watermark.

      Node *pf_region = new RegionNode(3);
      Node *pf_phi_rawmem = new PhiNode( pf_region, Type::MEMORY,
                                                TypeRawPtr::BOTTOM );
      // I/O is used for Prefetch
      Node *pf_phi_abio = new PhiNode( pf_region, Type::ABIO );

      Node *thread = new ThreadLocalNode();
      transform_later(thread);

      Node *eden_pf_adr = new AddPNode( top()/*not oop*/, thread,
                   _igvn.MakeConX(in_bytes(JavaThread::tlab_pf_top_offset())) );
      transform_later(eden_pf_adr);

      Node *old_pf_wm = new LoadPNode(needgc_false,
                                   contended_phi_rawmem, eden_pf_adr,
                                   TypeRawPtr::BOTTOM, TypeRawPtr::BOTTOM,
                                   MemNode::unordered);
      transform_later(old_pf_wm);

      // check against new_eden_top
      Node *need_pf_cmp = new CmpPNode( new_eden_top, old_pf_wm );
      transform_later(need_pf_cmp);
      Node *need_pf_bol = new BoolNode( need_pf_cmp, BoolTest::ge );
      transform_later(need_pf_bol);
      IfNode *need_pf_iff = new IfNode( needgc_false, need_pf_bol,
                                       PROB_UNLIKELY_MAG(4), COUNT_UNKNOWN );
      transform_later(need_pf_iff);

      // true node, add prefetchdistance
      Node *need_pf_true = new IfTrueNode( need_pf_iff );
      transform_later(need_pf_true);

      Node *need_pf_false = new IfFalseNode( need_pf_iff );
      transform_later(need_pf_false);

      Node *new_pf_wmt = new AddPNode( top(), old_pf_wm,
                                    _igvn.MakeConX(AllocatePrefetchDistance) );
      transform_later(new_pf_wmt );
      new_pf_wmt->set_req(0, need_pf_true);

      Node *store_new_wmt = new StorePNode(need_pf_true,
                                       contended_phi_rawmem, eden_pf_adr,
                                       TypeRawPtr::BOTTOM, new_pf_wmt,
                                       MemNode::unordered);
      transform_later(store_new_wmt);

      // adding prefetches
      pf_phi_abio->init_req( fall_in_path, i_o );

      Node *prefetch_adr;
      Node *prefetch;
      uint step_size = AllocatePrefetchStepSize;
      uint distance = 0;

      for ( intx i = 0; i < lines; i++ ) {
        prefetch_adr = new AddPNode( old_pf_wm, new_pf_wmt,
                                            _igvn.MakeConX(distance) );
        transform_later(prefetch_adr);
        prefetch = new PrefetchAllocationNode( i_o, prefetch_adr );
        transform_later(prefetch);
        distance += step_size;
        i_o = prefetch;
      }
      pf_phi_abio->set_req( pf_path, i_o );

      pf_region->init_req( fall_in_path, need_pf_false );
      pf_region->init_req( pf_path, need_pf_true );

      pf_phi_rawmem->init_req( fall_in_path, contended_phi_rawmem );
      pf_phi_rawmem->init_req( pf_path, store_new_wmt );

      transform_later(pf_region);
      transform_later(pf_phi_rawmem);
      transform_later(pf_phi_abio);

      needgc_false = pf_region;
      contended_phi_rawmem = pf_phi_rawmem;
      i_o = pf_phi_abio;
   } else if( UseTLAB && AllocatePrefetchStyle == 3 ) {
      // Insert a prefetch instruction for each allocation.
      // This code is used to generate 1 prefetch instruction per cache line.

      // Generate several prefetch instructions.
      uint step_size = AllocatePrefetchStepSize;
      uint distance = AllocatePrefetchDistance;

      // Next cache address.
      Node *cache_adr = new AddPNode(old_eden_top, old_eden_top,
                                     _igvn.MakeConX(step_size + distance));
      transform_later(cache_adr);
      cache_adr = new CastP2XNode(needgc_false, cache_adr);
      transform_later(cache_adr);
      // Address is aligned to execute prefetch to the beginning of cache line size
      // (it is important when BIS instruction is used on SPARC as prefetch).
      Node* mask = _igvn.MakeConX(~(intptr_t)(step_size-1));
      cache_adr = new AndXNode(cache_adr, mask);
      transform_later(cache_adr);
      cache_adr = new CastX2PNode(cache_adr);
      transform_later(cache_adr);

      // Prefetch
      Node *prefetch = new PrefetchAllocationNode( contended_phi_rawmem, cache_adr );
      prefetch->set_req(0, needgc_false);
      transform_later(prefetch);
      contended_phi_rawmem = prefetch;
      Node *prefetch_adr;
      distance = step_size;
      for ( intx i = 1; i < lines; i++ ) {
        prefetch_adr = new AddPNode( cache_adr, cache_adr,
                                            _igvn.MakeConX(distance) );
        transform_later(prefetch_adr);
        prefetch = new PrefetchAllocationNode( contended_phi_rawmem, prefetch_adr );
        transform_later(prefetch);
        distance += step_size;
        contended_phi_rawmem = prefetch;
      }
   } else if( AllocatePrefetchStyle > 0 ) {
      // Insert a prefetch for each allocation only on the fast-path
      Node *prefetch_adr;
      Node *prefetch;
      // Generate several prefetch instructions.
      uint step_size = AllocatePrefetchStepSize;
      uint distance = AllocatePrefetchDistance;
      for ( intx i = 0; i < lines; i++ ) {
        prefetch_adr = new AddPNode( old_eden_top, new_eden_top,
                                            _igvn.MakeConX(distance) );
        transform_later(prefetch_adr);
        prefetch = new PrefetchAllocationNode( i_o, prefetch_adr );
        // Do not let it float too high, since if eden_top == eden_end,
        // both might be null.
        if( i == 0 ) { // Set control for first prefetch, next follows it
          prefetch->init_req(0, needgc_false);
        }
        transform_later(prefetch);
        distance += step_size;
        i_o = prefetch;
      }
   }
   return i_o;
}


void PhaseMacroExpand::expand_allocate(AllocateNode *alloc) {
  expand_allocate_common(alloc, NULL,
                         OptoRuntime::new_instance_Type(),
                         OptoRuntime::new_instance_Java());
}

void PhaseMacroExpand::expand_allocate_array(AllocateArrayNode *alloc) {
  Node* length = alloc->in(AllocateNode::ALength);
  InitializeNode* init = alloc->initialization();
  Node* klass_node = alloc->in(AllocateNode::KlassNode);
  ciKlass* k = _igvn.type(klass_node)->is_klassptr()->klass();
  address slow_call_address;  // Address of slow call
  if (init != NULL && init->is_complete_with_arraycopy() &&
      k->is_type_array_klass()) {
    // Don't zero type array during slow allocation in VM since
    // it will be initialized later by arraycopy in compiled code.
    slow_call_address = OptoRuntime::new_array_nozero_Java();
  } else {
    slow_call_address = OptoRuntime::new_array_Java();
  }
  expand_allocate_common(alloc, length,
                         OptoRuntime::new_array_Type(),
                         slow_call_address);
}

//-------------------mark_eliminated_box----------------------------------
//
// During EA obj may point to several objects but after few ideal graph
// transformations (CCP) it may point to only one non escaping object
// (but still using phi), corresponding locks and unlocks will be marked
// for elimination. Later obj could be replaced with a new node (new phi)
// and which does not have escape information. And later after some graph
// reshape other locks and unlocks (which were not marked for elimination
// before) are connected to this new obj (phi) but they still will not be
// marked for elimination since new obj has no escape information.
// Mark all associated (same box and obj) lock and unlock nodes for
// elimination if some of them marked already.
void PhaseMacroExpand::mark_eliminated_box(Node* oldbox, Node* obj) {
  if (oldbox->as_BoxLock()->is_eliminated())
    return; // This BoxLock node was processed already.

  // New implementation (EliminateNestedLocks) has separate BoxLock
  // node for each locked region so mark all associated locks/unlocks as
  // eliminated even if different objects are referenced in one locked region
  // (for example, OSR compilation of nested loop inside locked scope).
  if (EliminateNestedLocks ||
      oldbox->as_BoxLock()->is_simple_lock_region(NULL, obj)) {
    // Box is used only in one lock region. Mark this box as eliminated.
    _igvn.hash_delete(oldbox);
    oldbox->as_BoxLock()->set_eliminated(); // This changes box's hash value
     _igvn.hash_insert(oldbox);

    for (uint i = 0; i < oldbox->outcnt(); i++) {
      Node* u = oldbox->raw_out(i);
      if (u->is_AbstractLock() && !u->as_AbstractLock()->is_non_esc_obj()) {
        AbstractLockNode* alock = u->as_AbstractLock();
        // Check lock's box since box could be referenced by Lock's debug info.
        if (alock->box_node() == oldbox) {
          // Mark eliminated all related locks and unlocks.
#ifdef ASSERT
          alock->log_lock_optimization(C, "eliminate_lock_set_non_esc4");
#endif
          alock->set_non_esc_obj();
        }
      }
    }
    return;
  }

  // Create new "eliminated" BoxLock node and use it in monitor debug info
  // instead of oldbox for the same object.
  BoxLockNode* newbox = oldbox->clone()->as_BoxLock();

  // Note: BoxLock node is marked eliminated only here and it is used
  // to indicate that all associated lock and unlock nodes are marked
  // for elimination.
  newbox->set_eliminated();
  transform_later(newbox);

  // Replace old box node with new box for all users of the same object.
  for (uint i = 0; i < oldbox->outcnt();) {
    bool next_edge = true;

    Node* u = oldbox->raw_out(i);
    if (u->is_AbstractLock()) {
      AbstractLockNode* alock = u->as_AbstractLock();
      if (alock->box_node() == oldbox && alock->obj_node()->eqv_uncast(obj)) {
        // Replace Box and mark eliminated all related locks and unlocks.
#ifdef ASSERT
        alock->log_lock_optimization(C, "eliminate_lock_set_non_esc5");
#endif
        alock->set_non_esc_obj();
        _igvn.rehash_node_delayed(alock);
        alock->set_box_node(newbox);
        next_edge = false;
      }
    }
    if (u->is_FastLock() && u->as_FastLock()->obj_node()->eqv_uncast(obj)) {
      FastLockNode* flock = u->as_FastLock();
      assert(flock->box_node() == oldbox, "sanity");
      _igvn.rehash_node_delayed(flock);
      flock->set_box_node(newbox);
      next_edge = false;
    }

    // Replace old box in monitor debug info.
    if (u->is_SafePoint() && u->as_SafePoint()->jvms()) {
      SafePointNode* sfn = u->as_SafePoint();
      JVMState* youngest_jvms = sfn->jvms();
      int max_depth = youngest_jvms->depth();
      for (int depth = 1; depth <= max_depth; depth++) {
        JVMState* jvms = youngest_jvms->of_depth(depth);
        int num_mon  = jvms->nof_monitors();
        // Loop over monitors
        for (int idx = 0; idx < num_mon; idx++) {
          Node* obj_node = sfn->monitor_obj(jvms, idx);
          Node* box_node = sfn->monitor_box(jvms, idx);
          if (box_node == oldbox && obj_node->eqv_uncast(obj)) {
            int j = jvms->monitor_box_offset(idx);
            _igvn.replace_input_of(u, j, newbox);
            next_edge = false;
          }
        }
      }
    }
    if (next_edge) i++;
  }
}

//-----------------------mark_eliminated_locking_nodes-----------------------
void PhaseMacroExpand::mark_eliminated_locking_nodes(AbstractLockNode *alock) {
  if (EliminateNestedLocks) {
    if (alock->is_nested()) {
       assert(alock->box_node()->as_BoxLock()->is_eliminated(), "sanity");
       return;
    } else if (!alock->is_non_esc_obj()) { // Not eliminated or coarsened
      // Only Lock node has JVMState needed here.
      // Not that preceding claim is documented anywhere else.
      if (alock->jvms() != NULL) {
        if (alock->as_Lock()->is_nested_lock_region()) {
          // Mark eliminated related nested locks and unlocks.
          Node* obj = alock->obj_node();
          BoxLockNode* box_node = alock->box_node()->as_BoxLock();
          assert(!box_node->is_eliminated(), "should not be marked yet");
          // Note: BoxLock node is marked eliminated only here
          // and it is used to indicate that all associated lock
          // and unlock nodes are marked for elimination.
          box_node->set_eliminated(); // Box's hash is always NO_HASH here
          for (uint i = 0; i < box_node->outcnt(); i++) {
            Node* u = box_node->raw_out(i);
            if (u->is_AbstractLock()) {
              alock = u->as_AbstractLock();
              if (alock->box_node() == box_node) {
                // Verify that this Box is referenced only by related locks.
                assert(alock->obj_node()->eqv_uncast(obj), "");
                // Mark all related locks and unlocks.
#ifdef ASSERT
                alock->log_lock_optimization(C, "eliminate_lock_set_nested");
#endif
                alock->set_nested();
              }
            }
          }
        } else {
#ifdef ASSERT
          alock->log_lock_optimization(C, "eliminate_lock_NOT_nested_lock_region");
          if (C->log() != NULL)
            alock->as_Lock()->is_nested_lock_region(C); // rerun for debugging output
#endif
        }
      }
      return;
    }
    // Process locks for non escaping object
    assert(alock->is_non_esc_obj(), "");
  } // EliminateNestedLocks

  if (alock->is_non_esc_obj()) { // Lock is used for non escaping object
    // Look for all locks of this object and mark them and
    // corresponding BoxLock nodes as eliminated.
    Node* obj = alock->obj_node();
    for (uint j = 0; j < obj->outcnt(); j++) {
      Node* o = obj->raw_out(j);
      if (o->is_AbstractLock() &&
          o->as_AbstractLock()->obj_node()->eqv_uncast(obj)) {
        alock = o->as_AbstractLock();
        Node* box = alock->box_node();
        // Replace old box node with new eliminated box for all users
        // of the same object and mark related locks as eliminated.
        mark_eliminated_box(box, obj);
      }
    }
  }
}

// we have determined that this lock/unlock can be eliminated, we simply
// eliminate the node without expanding it.
//
// Note:  The membar's associated with the lock/unlock are currently not
//        eliminated.  This should be investigated as a future enhancement.
//
bool PhaseMacroExpand::eliminate_locking_node(AbstractLockNode *alock) {

  if (!alock->is_eliminated()) {
    return false;
  }
#ifdef ASSERT
  const Type* obj_type = _igvn.type(alock->obj_node());
  assert(!obj_type->isa_inlinetype() && !obj_type->is_inlinetypeptr(), "Eliminating lock on inline type");
  if (!alock->is_coarsened()) {
    // Check that new "eliminated" BoxLock node is created.
    BoxLockNode* oldbox = alock->box_node()->as_BoxLock();
    assert(oldbox->is_eliminated(), "should be done already");
  }
#endif

  alock->log_lock_optimization(C, "eliminate_lock");

#ifndef PRODUCT
  if (PrintEliminateLocks) {
    if (alock->is_Lock()) {
      tty->print_cr("++++ Eliminated: %d Lock", alock->_idx);
    } else {
      tty->print_cr("++++ Eliminated: %d Unlock", alock->_idx);
    }
  }
#endif

  Node* mem  = alock->in(TypeFunc::Memory);
  Node* ctrl = alock->in(TypeFunc::Control);
  guarantee(ctrl != NULL, "missing control projection, cannot replace_node() with NULL");

  extract_call_projections(alock);
  // There are 2 projections from the lock.  The lock node will
  // be deleted when its last use is subsumed below.
  assert(alock->outcnt() == 2 &&
         _fallthroughproj != NULL &&
         _memproj_fallthrough != NULL,
         "Unexpected projections from Lock/Unlock");

  Node* fallthroughproj = _fallthroughproj;
  Node* memproj_fallthrough = _memproj_fallthrough;

  // The memory projection from a lock/unlock is RawMem
  // The input to a Lock is merged memory, so extract its RawMem input
  // (unless the MergeMem has been optimized away.)
  if (alock->is_Lock()) {
    // Seach for MemBarAcquireLock node and delete it also.
    MemBarNode* membar = fallthroughproj->unique_ctrl_out()->as_MemBar();
    assert(membar != NULL && membar->Opcode() == Op_MemBarAcquireLock, "");
    Node* ctrlproj = membar->proj_out(TypeFunc::Control);
    Node* memproj = membar->proj_out(TypeFunc::Memory);
    _igvn.replace_node(ctrlproj, fallthroughproj);
    _igvn.replace_node(memproj, memproj_fallthrough);

    // Delete FastLock node also if this Lock node is unique user
    // (a loop peeling may clone a Lock node).
    Node* flock = alock->as_Lock()->fastlock_node();
    if (flock->outcnt() == 1) {
      assert(flock->unique_out() == alock, "sanity");
      _igvn.replace_node(flock, top());
    }
  }

  // Seach for MemBarReleaseLock node and delete it also.
  if (alock->is_Unlock() && ctrl->is_Proj() && ctrl->in(0)->is_MemBar()) {
    MemBarNode* membar = ctrl->in(0)->as_MemBar();
    assert(membar->Opcode() == Op_MemBarReleaseLock &&
           mem->is_Proj() && membar == mem->in(0), "");
    _igvn.replace_node(fallthroughproj, ctrl);
    _igvn.replace_node(memproj_fallthrough, mem);
    fallthroughproj = ctrl;
    memproj_fallthrough = mem;
    ctrl = membar->in(TypeFunc::Control);
    mem  = membar->in(TypeFunc::Memory);
  }

  _igvn.replace_node(fallthroughproj, ctrl);
  _igvn.replace_node(memproj_fallthrough, mem);
  return true;
}


//------------------------------expand_lock_node----------------------
void PhaseMacroExpand::expand_lock_node(LockNode *lock) {

  Node* ctrl = lock->in(TypeFunc::Control);
  Node* mem = lock->in(TypeFunc::Memory);
  Node* obj = lock->obj_node();
  Node* box = lock->box_node();
  Node* flock = lock->fastlock_node();

  assert(!box->as_BoxLock()->is_eliminated(), "sanity");

  // Make the merge point
  Node *region;
  Node *mem_phi;
  Node *slow_path;

  if (UseOptoBiasInlining) {
    /*
     *  See the full description in MacroAssembler::biased_locking_enter().
     *
     *  if( (mark_word & biased_lock_mask) == biased_lock_pattern ) {
     *    // The object is biased.
     *    proto_node = klass->prototype_header;
     *    o_node = thread | proto_node;
     *    x_node = o_node ^ mark_word;
     *    if( (x_node & ~age_mask) == 0 ) { // Biased to the current thread ?
     *      // Done.
     *    } else {
     *      if( (x_node & biased_lock_mask) != 0 ) {
     *        // The klass's prototype header is no longer biased.
     *        cas(&mark_word, mark_word, proto_node)
     *        goto cas_lock;
     *      } else {
     *        // The klass's prototype header is still biased.
     *        if( (x_node & epoch_mask) != 0 ) { // Expired epoch?
     *          old = mark_word;
     *          new = o_node;
     *        } else {
     *          // Different thread or anonymous biased.
     *          old = mark_word & (epoch_mask | age_mask | biased_lock_mask);
     *          new = thread | old;
     *        }
     *        // Try to rebias.
     *        if( cas(&mark_word, old, new) == 0 ) {
     *          // Done.
     *        } else {
     *          goto slow_path; // Failed.
     *        }
     *      }
     *    }
     *  } else {
     *    // The object is not biased.
     *    cas_lock:
     *    if( FastLock(obj) == 0 ) {
     *      // Done.
     *    } else {
     *      slow_path:
     *      OptoRuntime::complete_monitor_locking_Java(obj);
     *    }
     *  }
     */

    region  = new RegionNode(5);
    // create a Phi for the memory state
    mem_phi = new PhiNode( region, Type::MEMORY, TypeRawPtr::BOTTOM);

    Node* fast_lock_region  = new RegionNode(3);
    Node* fast_lock_mem_phi = new PhiNode( fast_lock_region, Type::MEMORY, TypeRawPtr::BOTTOM);

    // First, check mark word for the biased lock pattern.
    Node* mark_node = make_load(ctrl, mem, obj, oopDesc::mark_offset_in_bytes(), TypeX_X, TypeX_X->basic_type());

    // Get fast path - mark word has the biased lock pattern.
    ctrl = opt_bits_test(ctrl, fast_lock_region, 1, mark_node,
                         markWord::biased_lock_mask_in_place,
                         markWord::biased_lock_pattern, true);
    // fast_lock_region->in(1) is set to slow path.
    fast_lock_mem_phi->init_req(1, mem);

    // Now check that the lock is biased to the current thread and has
    // the same epoch and bias as Klass::_prototype_header.

    // Special-case a fresh allocation to avoid building nodes:
    Node* klass_node = AllocateNode::Ideal_klass(obj, &_igvn);
    if (klass_node == NULL) {
      Node* k_adr = basic_plus_adr(obj, oopDesc::klass_offset_in_bytes());
      klass_node = transform_later(LoadKlassNode::make(_igvn, NULL, mem, k_adr, _igvn.type(k_adr)->is_ptr()));
#ifdef _LP64
      if (UseCompressedClassPointers && klass_node->is_DecodeNKlass()) {
        assert(klass_node->in(1)->Opcode() == Op_LoadNKlass, "sanity");
        klass_node->in(1)->init_req(0, ctrl);
      } else
#endif
      klass_node->init_req(0, ctrl);
    }
    Node *proto_node = make_load(ctrl, mem, klass_node, in_bytes(Klass::prototype_header_offset()), TypeX_X, TypeX_X->basic_type());

    Node* thread = transform_later(new ThreadLocalNode());
    Node* cast_thread = transform_later(new CastP2XNode(ctrl, thread));
    Node* o_node = transform_later(new OrXNode(cast_thread, proto_node));
    Node* x_node = transform_later(new XorXNode(o_node, mark_node));

    // Get slow path - mark word does NOT match the value.
    STATIC_ASSERT(markWord::age_mask_in_place <= INT_MAX);
    Node* not_biased_ctrl =  opt_bits_test(ctrl, region, 3, x_node,
                                      (~(int)markWord::age_mask_in_place), 0);
    // region->in(3) is set to fast path - the object is biased to the current thread.
    mem_phi->init_req(3, mem);


    // Mark word does NOT match the value (thread | Klass::_prototype_header).


    // First, check biased pattern.
    // Get fast path - _prototype_header has the same biased lock pattern.
    ctrl =  opt_bits_test(not_biased_ctrl, fast_lock_region, 2, x_node,
                          markWord::biased_lock_mask_in_place, 0, true);

    not_biased_ctrl = fast_lock_region->in(2); // Slow path
    // fast_lock_region->in(2) - the prototype header is no longer biased
    // and we have to revoke the bias on this object.
    // We are going to try to reset the mark of this object to the prototype
    // value and fall through to the CAS-based locking scheme.
    Node* adr = basic_plus_adr(obj, oopDesc::mark_offset_in_bytes());
    Node* cas = new StoreXConditionalNode(not_biased_ctrl, mem, adr,
                                          proto_node, mark_node);
    transform_later(cas);
    Node* proj = transform_later(new SCMemProjNode(cas));
    fast_lock_mem_phi->init_req(2, proj);


    // Second, check epoch bits.
    Node* rebiased_region  = new RegionNode(3);
    Node* old_phi = new PhiNode( rebiased_region, TypeX_X);
    Node* new_phi = new PhiNode( rebiased_region, TypeX_X);

    // Get slow path - mark word does NOT match epoch bits.
    Node* epoch_ctrl =  opt_bits_test(ctrl, rebiased_region, 1, x_node,
                                      markWord::epoch_mask_in_place, 0);
    // The epoch of the current bias is not valid, attempt to rebias the object
    // toward the current thread.
    rebiased_region->init_req(2, epoch_ctrl);
    old_phi->init_req(2, mark_node);
    new_phi->init_req(2, o_node);

    // rebiased_region->in(1) is set to fast path.
    // The epoch of the current bias is still valid but we know
    // nothing about the owner; it might be set or it might be clear.
    Node* cmask   = MakeConX(markWord::biased_lock_mask_in_place |
                             markWord::age_mask_in_place |
                             markWord::epoch_mask_in_place);
    Node* old = transform_later(new AndXNode(mark_node, cmask));
    cast_thread = transform_later(new CastP2XNode(ctrl, thread));
    Node* new_mark = transform_later(new OrXNode(cast_thread, old));
    old_phi->init_req(1, old);
    new_phi->init_req(1, new_mark);

    transform_later(rebiased_region);
    transform_later(old_phi);
    transform_later(new_phi);

    // Try to acquire the bias of the object using an atomic operation.
    // If this fails we will go in to the runtime to revoke the object's bias.
    cas = new StoreXConditionalNode(rebiased_region, mem, adr, new_phi, old_phi);
    transform_later(cas);
    proj = transform_later(new SCMemProjNode(cas));

    // Get slow path - Failed to CAS.
    not_biased_ctrl = opt_bits_test(rebiased_region, region, 4, cas, 0, 0);
    mem_phi->init_req(4, proj);
    // region->in(4) is set to fast path - the object is rebiased to the current thread.

    // Failed to CAS.
    slow_path  = new RegionNode(3);
    Node *slow_mem = new PhiNode( slow_path, Type::MEMORY, TypeRawPtr::BOTTOM);

    slow_path->init_req(1, not_biased_ctrl); // Capture slow-control
    slow_mem->init_req(1, proj);

    // Call CAS-based locking scheme (FastLock node).

    transform_later(fast_lock_region);
    transform_later(fast_lock_mem_phi);

    // Get slow path - FastLock failed to lock the object.
    ctrl = opt_bits_test(fast_lock_region, region, 2, flock, 0, 0);
    mem_phi->init_req(2, fast_lock_mem_phi);
    // region->in(2) is set to fast path - the object is locked to the current thread.

    slow_path->init_req(2, ctrl); // Capture slow-control
    slow_mem->init_req(2, fast_lock_mem_phi);

    transform_later(slow_path);
    transform_later(slow_mem);
    // Reset lock's memory edge.
    lock->set_req(TypeFunc::Memory, slow_mem);

  } else {
    region  = new RegionNode(3);
    // create a Phi for the memory state
    mem_phi = new PhiNode( region, Type::MEMORY, TypeRawPtr::BOTTOM);

    // Optimize test; set region slot 2
    slow_path = opt_bits_test(ctrl, region, 2, flock, 0, 0);
    mem_phi->init_req(2, mem);
  }

  const TypeOopPtr* objptr = _igvn.type(obj)->make_oopptr();
  if (objptr->can_be_inline_type()) {
    // Deoptimize and re-execute if a value
    assert(EnableValhalla, "should only be used if inline types are enabled");
    Node* mark = make_load(slow_path, mem, obj, oopDesc::mark_offset_in_bytes(), TypeX_X, TypeX_X->basic_type());
    Node* value_mask = _igvn.MakeConX(markWord::inline_type_pattern);
    Node* is_value = _igvn.transform(new AndXNode(mark, value_mask));
    Node* cmp = _igvn.transform(new CmpXNode(is_value, value_mask));
    Node* bol = _igvn.transform(new BoolNode(cmp, BoolTest::eq));
    Node* unc_ctrl = generate_slow_guard(&slow_path, bol, NULL);

    int trap_request = Deoptimization::make_trap_request(Deoptimization::Reason_class_check, Deoptimization::Action_none);
    address call_addr = SharedRuntime::uncommon_trap_blob()->entry_point();
    const TypePtr* no_memory_effects = NULL;
    JVMState* jvms = lock->jvms();
    CallNode* unc = new CallStaticJavaNode(OptoRuntime::uncommon_trap_Type(), call_addr, "uncommon_trap",
                                           jvms->bci(), no_memory_effects);

    unc->init_req(TypeFunc::Control, unc_ctrl);
    unc->init_req(TypeFunc::I_O, lock->i_o());
    unc->init_req(TypeFunc::Memory, mem); // may gc ptrs
    unc->init_req(TypeFunc::FramePtr,  lock->in(TypeFunc::FramePtr));
    unc->init_req(TypeFunc::ReturnAdr, lock->in(TypeFunc::ReturnAdr));
    unc->init_req(TypeFunc::Parms+0, _igvn.intcon(trap_request));
    unc->set_cnt(PROB_UNLIKELY_MAG(4));
    unc->copy_call_debug_info(&_igvn, lock);

    assert(unc->peek_monitor_box() == box, "wrong monitor");
    assert(unc->peek_monitor_obj() == obj, "wrong monitor");

    // pop monitor and push obj back on stack: we trap before the monitorenter
    unc->pop_monitor();
    unc->grow_stack(unc->jvms(), 1);
    unc->set_stack(unc->jvms(), unc->jvms()->stk_size()-1, obj);

    _igvn.register_new_node_with_optimizer(unc);

    Node* ctrl = _igvn.transform(new ProjNode(unc, TypeFunc::Control));
    Node* halt = _igvn.transform(new HaltNode(ctrl, lock->in(TypeFunc::FramePtr), "monitor enter on value-type"));
    C->root()->add_req(halt);
  }

  // Make slow path call
  CallNode *call = make_slow_call((CallNode *) lock, OptoRuntime::complete_monitor_enter_Type(),
                                  OptoRuntime::complete_monitor_locking_Java(), NULL, slow_path,
                                  obj, box, NULL);

  extract_call_projections(call);

  // Slow path can only throw asynchronous exceptions, which are always
  // de-opted.  So the compiler thinks the slow-call can never throw an
  // exception.  If it DOES throw an exception we would need the debug
  // info removed first (since if it throws there is no monitor).
  assert ( _ioproj_fallthrough == NULL && _ioproj_catchall == NULL &&
           _memproj_catchall == NULL && _catchallcatchproj == NULL, "Unexpected projection from Lock");

  // Capture slow path
  // disconnect fall-through projection from call and create a new one
  // hook up users of fall-through projection to region
  Node *slow_ctrl = _fallthroughproj->clone();
  transform_later(slow_ctrl);
  _igvn.hash_delete(_fallthroughproj);
  _fallthroughproj->disconnect_inputs(C);
  region->init_req(1, slow_ctrl);
  // region inputs are now complete
  transform_later(region);
  _igvn.replace_node(_fallthroughproj, region);

  Node *memproj = transform_later(new ProjNode(call, TypeFunc::Memory));
  mem_phi->init_req(1, memproj );
  transform_later(mem_phi);
  _igvn.replace_node(_memproj_fallthrough, mem_phi);
}

//------------------------------expand_unlock_node----------------------
void PhaseMacroExpand::expand_unlock_node(UnlockNode *unlock) {

  Node* ctrl = unlock->in(TypeFunc::Control);
  Node* mem = unlock->in(TypeFunc::Memory);
  Node* obj = unlock->obj_node();
  Node* box = unlock->box_node();

  assert(!box->as_BoxLock()->is_eliminated(), "sanity");

  // No need for a null check on unlock

  // Make the merge point
  Node *region;
  Node *mem_phi;

  if (UseOptoBiasInlining) {
    // Check for biased locking unlock case, which is a no-op.
    // See the full description in MacroAssembler::biased_locking_exit().
    region  = new RegionNode(4);
    // create a Phi for the memory state
    mem_phi = new PhiNode( region, Type::MEMORY, TypeRawPtr::BOTTOM);
    mem_phi->init_req(3, mem);

    Node* mark_node = make_load(ctrl, mem, obj, oopDesc::mark_offset_in_bytes(), TypeX_X, TypeX_X->basic_type());
    ctrl = opt_bits_test(ctrl, region, 3, mark_node,
                         markWord::biased_lock_mask_in_place,
                         markWord::biased_lock_pattern);
  } else {
    region  = new RegionNode(3);
    // create a Phi for the memory state
    mem_phi = new PhiNode( region, Type::MEMORY, TypeRawPtr::BOTTOM);
  }

  FastUnlockNode *funlock = new FastUnlockNode( ctrl, obj, box );
  funlock = transform_later( funlock )->as_FastUnlock();
  // Optimize test; set region slot 2
  Node *slow_path = opt_bits_test(ctrl, region, 2, funlock, 0, 0);
  Node *thread = transform_later(new ThreadLocalNode());

  CallNode *call = make_slow_call((CallNode *) unlock, OptoRuntime::complete_monitor_exit_Type(),
                                  CAST_FROM_FN_PTR(address, SharedRuntime::complete_monitor_unlocking_C),
                                  "complete_monitor_unlocking_C", slow_path, obj, box, thread);

  extract_call_projections(call);

  assert ( _ioproj_fallthrough == NULL && _ioproj_catchall == NULL &&
           _memproj_catchall == NULL && _catchallcatchproj == NULL, "Unexpected projection from Lock");

  // No exceptions for unlocking
  // Capture slow path
  // disconnect fall-through projection from call and create a new one
  // hook up users of fall-through projection to region
  Node *slow_ctrl = _fallthroughproj->clone();
  transform_later(slow_ctrl);
  _igvn.hash_delete(_fallthroughproj);
  _fallthroughproj->disconnect_inputs(C);
  region->init_req(1, slow_ctrl);
  // region inputs are now complete
  transform_later(region);
  _igvn.replace_node(_fallthroughproj, region);

  Node *memproj = transform_later(new ProjNode(call, TypeFunc::Memory) );
  mem_phi->init_req(1, memproj );
  mem_phi->init_req(2, mem);
  transform_later(mem_phi);
  _igvn.replace_node(_memproj_fallthrough, mem_phi);
}

// An inline type might be returned from the call but we don't know its
// type. Either we get a buffered inline type (and nothing needs to be done)
// or one of the inlines being returned is the klass of the inline type
// and we need to allocate an inline type instance of that type and
// initialize it with other values being returned. In that case, we
// first try a fast path allocation and initialize the value with the
// inline klass's pack handler or we fall back to a runtime call.
void PhaseMacroExpand::expand_mh_intrinsic_return(CallStaticJavaNode* call) {
  assert(call->method()->is_method_handle_intrinsic(), "must be a method handle intrinsic call");
  Node* ret = call->proj_out_or_null(TypeFunc::Parms);
  if (ret == NULL) {
    return;
  }
  const TypeFunc* tf = call->_tf;
  const TypeTuple* domain = OptoRuntime::store_inline_type_fields_Type()->domain_cc();
  const TypeFunc* new_tf = TypeFunc::make(tf->domain_sig(), tf->domain_cc(), tf->range_sig(), domain);
  call->_tf = new_tf;
  // Make sure the change of type is applied before projections are processed by igvn
  _igvn.set_type(call, call->Value(&_igvn));
  _igvn.set_type(ret, ret->Value(&_igvn));

  // Before any new projection is added:
  CallProjections* projs = call->extract_projections(true, true);

  Node* ctl = new Node(1);
  Node* mem = new Node(1);
  Node* io = new Node(1);
  Node* ex_ctl = new Node(1);
  Node* ex_mem = new Node(1);
  Node* ex_io = new Node(1);
  Node* res = new Node(1);

  Node* cast = transform_later(new CastP2XNode(ctl, res));
  Node* mask = MakeConX(0x1);
  Node* masked = transform_later(new AndXNode(cast, mask));
  Node* cmp = transform_later(new CmpXNode(masked, mask));
  Node* bol = transform_later(new BoolNode(cmp, BoolTest::eq));
  IfNode* allocation_iff = new IfNode(ctl, bol, PROB_MAX, COUNT_UNKNOWN);
  transform_later(allocation_iff);
  Node* allocation_ctl = transform_later(new IfTrueNode(allocation_iff));
  Node* no_allocation_ctl = transform_later(new IfFalseNode(allocation_iff));

  Node* no_allocation_res = transform_later(new CheckCastPPNode(no_allocation_ctl, res, TypeInstPtr::BOTTOM));

  Node* mask2 = MakeConX(-2);
  Node* masked2 = transform_later(new AndXNode(cast, mask2));
  Node* rawklassptr = transform_later(new CastX2PNode(masked2));
  Node* klass_node = transform_later(new CheckCastPPNode(allocation_ctl, rawklassptr, TypeKlassPtr::OBJECT_OR_NULL));

  Node* slowpath_bol = NULL;
  Node* top_adr = NULL;
  Node* old_top = NULL;
  Node* new_top = NULL;
  if (UseTLAB) {
    Node* end_adr = NULL;
    set_eden_pointers(top_adr, end_adr);
    Node* end = make_load(ctl, mem, end_adr, 0, TypeRawPtr::BOTTOM, T_ADDRESS);
    old_top = new LoadPNode(ctl, mem, top_adr, TypeRawPtr::BOTTOM, TypeRawPtr::BOTTOM, MemNode::unordered);
    transform_later(old_top);
    Node* layout_val = make_load(NULL, mem, klass_node, in_bytes(Klass::layout_helper_offset()), TypeInt::INT, T_INT);
    Node* size_in_bytes = ConvI2X(layout_val);
    new_top = new AddPNode(top(), old_top, size_in_bytes);
    transform_later(new_top);
    Node* slowpath_cmp = new CmpPNode(new_top, end);
    transform_later(slowpath_cmp);
    slowpath_bol = new BoolNode(slowpath_cmp, BoolTest::ge);
    transform_later(slowpath_bol);
  } else {
    slowpath_bol = intcon(1);
    top_adr = top();
    old_top = top();
    new_top = top();
  }
  IfNode* slowpath_iff = new IfNode(allocation_ctl, slowpath_bol, PROB_UNLIKELY_MAG(4), COUNT_UNKNOWN);
  transform_later(slowpath_iff);

  Node* slowpath_true = new IfTrueNode(slowpath_iff);
  transform_later(slowpath_true);

  CallStaticJavaNode* slow_call = new CallStaticJavaNode(OptoRuntime::store_inline_type_fields_Type(),
                                                         StubRoutines::store_inline_type_fields_to_buf(),
                                                         "store_inline_type_fields",
                                                         call->jvms()->bci(),
                                                         TypePtr::BOTTOM);
  slow_call->init_req(TypeFunc::Control, slowpath_true);
  slow_call->init_req(TypeFunc::Memory, mem);
  slow_call->init_req(TypeFunc::I_O, io);
  slow_call->init_req(TypeFunc::FramePtr, call->in(TypeFunc::FramePtr));
  slow_call->init_req(TypeFunc::ReturnAdr, call->in(TypeFunc::ReturnAdr));
  slow_call->init_req(TypeFunc::Parms, res);

  Node* slow_ctl = transform_later(new ProjNode(slow_call, TypeFunc::Control));
  Node* slow_mem = transform_later(new ProjNode(slow_call, TypeFunc::Memory));
  Node* slow_io = transform_later(new ProjNode(slow_call, TypeFunc::I_O));
  Node* slow_res = transform_later(new ProjNode(slow_call, TypeFunc::Parms));
  Node* slow_catc = transform_later(new CatchNode(slow_ctl, slow_io, 2));
  Node* slow_norm = transform_later(new CatchProjNode(slow_catc, CatchProjNode::fall_through_index, CatchProjNode::no_handler_bci));
  Node* slow_excp = transform_later(new CatchProjNode(slow_catc, CatchProjNode::catch_all_index,    CatchProjNode::no_handler_bci));

  Node* ex_r = new RegionNode(3);
  Node* ex_mem_phi = new PhiNode(ex_r, Type::MEMORY, TypePtr::BOTTOM);
  Node* ex_io_phi = new PhiNode(ex_r, Type::ABIO);
  ex_r->init_req(1, slow_excp);
  ex_mem_phi->init_req(1, slow_mem);
  ex_io_phi->init_req(1, slow_io);
  ex_r->init_req(2, ex_ctl);
  ex_mem_phi->init_req(2, ex_mem);
  ex_io_phi->init_req(2, ex_io);

  transform_later(ex_r);
  transform_later(ex_mem_phi);
  transform_later(ex_io_phi);

  Node* slowpath_false = new IfFalseNode(slowpath_iff);
  transform_later(slowpath_false);
  Node* rawmem = new StorePNode(slowpath_false, mem, top_adr, TypeRawPtr::BOTTOM, new_top, MemNode::unordered);
  transform_later(rawmem);
  Node* mark_node = makecon(TypeRawPtr::make((address)markWord::inline_type_prototype().value()));
  rawmem = make_store(slowpath_false, rawmem, old_top, oopDesc::mark_offset_in_bytes(), mark_node, T_ADDRESS);
  rawmem = make_store(slowpath_false, rawmem, old_top, oopDesc::klass_offset_in_bytes(), klass_node, T_METADATA);
  if (UseCompressedClassPointers) {
    rawmem = make_store(slowpath_false, rawmem, old_top, oopDesc::klass_gap_offset_in_bytes(), intcon(0), T_INT);
  }
  Node* fixed_block  = make_load(slowpath_false, rawmem, klass_node, in_bytes(InstanceKlass::adr_inlineklass_fixed_block_offset()), TypeRawPtr::BOTTOM, T_ADDRESS);
  Node* pack_handler = make_load(slowpath_false, rawmem, fixed_block, in_bytes(InlineKlass::pack_handler_offset()), TypeRawPtr::BOTTOM, T_ADDRESS);

  CallLeafNoFPNode* handler_call = new CallLeafNoFPNode(OptoRuntime::pack_inline_type_Type(),
                                                        NULL,
                                                        "pack handler",
                                                        TypeRawPtr::BOTTOM);
  handler_call->init_req(TypeFunc::Control, slowpath_false);
  handler_call->init_req(TypeFunc::Memory, rawmem);
  handler_call->init_req(TypeFunc::I_O, top());
  handler_call->init_req(TypeFunc::FramePtr, call->in(TypeFunc::FramePtr));
  handler_call->init_req(TypeFunc::ReturnAdr, top());
  handler_call->init_req(TypeFunc::Parms, pack_handler);
  handler_call->init_req(TypeFunc::Parms+1, old_top);

  // We don't know how many values are returned. This assumes the
  // worst case, that all available registers are used.
  for (uint i = TypeFunc::Parms+1; i < domain->cnt(); i++) {
    if (domain->field_at(i) == Type::HALF) {
      slow_call->init_req(i, top());
      handler_call->init_req(i+1, top());
      continue;
    }
    Node* proj = transform_later(new ProjNode(call, i));
    slow_call->init_req(i, proj);
    handler_call->init_req(i+1, proj);
  }

  // We can safepoint at that new call
  slow_call->copy_call_debug_info(&_igvn, call);
  transform_later(slow_call);
  transform_later(handler_call);

  Node* handler_ctl = transform_later(new ProjNode(handler_call, TypeFunc::Control));
  rawmem = transform_later(new ProjNode(handler_call, TypeFunc::Memory));
  Node* slowpath_false_res = transform_later(new ProjNode(handler_call, TypeFunc::Parms));

  MergeMemNode* slowpath_false_mem = MergeMemNode::make(mem);
  slowpath_false_mem->set_memory_at(Compile::AliasIdxRaw, rawmem);
  transform_later(slowpath_false_mem);

  Node* r = new RegionNode(4);
  Node* mem_phi = new PhiNode(r, Type::MEMORY, TypePtr::BOTTOM);
  Node* io_phi = new PhiNode(r, Type::ABIO);
  Node* res_phi = new PhiNode(r, TypeInstPtr::BOTTOM);

  r->init_req(1, no_allocation_ctl);
  mem_phi->init_req(1, mem);
  io_phi->init_req(1, io);
  res_phi->init_req(1, no_allocation_res);
  r->init_req(2, slow_norm);
  mem_phi->init_req(2, slow_mem);
  io_phi->init_req(2, slow_io);
  res_phi->init_req(2, slow_res);
  r->init_req(3, handler_ctl);
  mem_phi->init_req(3, slowpath_false_mem);
  io_phi->init_req(3, io);
  res_phi->init_req(3, slowpath_false_res);

  transform_later(r);
  transform_later(mem_phi);
  transform_later(io_phi);
  transform_later(res_phi);

  assert(projs->nb_resproj == 1, "unexpected number of results");
  _igvn.replace_in_uses(projs->fallthrough_catchproj, r);
  _igvn.replace_in_uses(projs->fallthrough_memproj, mem_phi);
  _igvn.replace_in_uses(projs->fallthrough_ioproj, io_phi);
  _igvn.replace_in_uses(projs->resproj[0], res_phi);
  _igvn.replace_in_uses(projs->catchall_catchproj, ex_r);
  _igvn.replace_in_uses(projs->catchall_memproj, ex_mem_phi);
  _igvn.replace_in_uses(projs->catchall_ioproj, ex_io_phi);

  _igvn.replace_node(ctl, projs->fallthrough_catchproj);
  _igvn.replace_node(mem, projs->fallthrough_memproj);
  _igvn.replace_node(io, projs->fallthrough_ioproj);
  _igvn.replace_node(res, projs->resproj[0]);
  _igvn.replace_node(ex_ctl, projs->catchall_catchproj);
  _igvn.replace_node(ex_mem, projs->catchall_memproj);
  _igvn.replace_node(ex_io, projs->catchall_ioproj);
 }

void PhaseMacroExpand::expand_subtypecheck_node(SubTypeCheckNode *check) {
  assert(check->in(SubTypeCheckNode::Control) == NULL, "should be pinned");
  Node* bol = check->unique_out();
  Node* obj_or_subklass = check->in(SubTypeCheckNode::ObjOrSubKlass);
  Node* superklass = check->in(SubTypeCheckNode::SuperKlass);
  assert(bol->is_Bool() && bol->as_Bool()->_test._test == BoolTest::ne, "unexpected bool node");

  for (DUIterator_Last imin, i = bol->last_outs(imin); i >= imin; --i) {
    Node* iff = bol->last_out(i);
    assert(iff->is_If(), "where's the if?");

    if (iff->in(0)->is_top()) {
      _igvn.replace_input_of(iff, 1, C->top());
      continue;
    }

    Node* iftrue = iff->as_If()->proj_out(1);
    Node* iffalse = iff->as_If()->proj_out(0);
    Node* ctrl = iff->in(0);

    Node* subklass = NULL;
    if (_igvn.type(obj_or_subklass)->isa_klassptr()) {
      subklass = obj_or_subklass;
    } else {
      Node* k_adr = basic_plus_adr(obj_or_subklass, oopDesc::klass_offset_in_bytes());
      subklass = _igvn.transform(LoadKlassNode::make(_igvn, NULL, C->immutable_memory(), k_adr, TypeInstPtr::KLASS, TypeKlassPtr::OBJECT));
    }

    Node* not_subtype_ctrl = Phase::gen_subtype_check(subklass, superklass, &ctrl, NULL, _igvn);

    _igvn.replace_input_of(iff, 0, C->top());
    _igvn.replace_node(iftrue, not_subtype_ctrl);
    _igvn.replace_node(iffalse, ctrl);
  }
  _igvn.replace_node(check, C->top());
}

//---------------------------eliminate_macro_nodes----------------------
// Eliminate scalar replaced allocations and associated locks.
void PhaseMacroExpand::eliminate_macro_nodes() {
  if (C->macro_count() == 0)
    return;

  // First, attempt to eliminate locks
  int cnt = C->macro_count();
  for (int i=0; i < cnt; i++) {
    Node *n = C->macro_node(i);
    if (n->is_AbstractLock()) { // Lock and Unlock nodes
      // Before elimination mark all associated (same box and obj)
      // lock and unlock nodes.
      mark_eliminated_locking_nodes(n->as_AbstractLock());
    }
  }
  bool progress = true;
  while (progress) {
    progress = false;
    for (int i = C->macro_count(); i > 0; i--) {
      Node * n = C->macro_node(i-1);
      bool success = false;
      debug_only(int old_macro_count = C->macro_count(););
      if (n->is_AbstractLock()) {
        success = eliminate_locking_node(n->as_AbstractLock());
      }
      assert(success == (C->macro_count() < old_macro_count), "elimination reduces macro count");
      progress = progress || success;
    }
  }
  // Next, attempt to eliminate allocations
  _has_locks = false;
  progress = true;
  while (progress) {
    progress = false;
    for (int i = C->macro_count(); i > 0; i--) {
      Node * n = C->macro_node(i-1);
      bool success = false;
      debug_only(int old_macro_count = C->macro_count(););
      switch (n->class_id()) {
      case Node::Class_Allocate:
      case Node::Class_AllocateArray:
        success = eliminate_allocate_node(n->as_Allocate());
        break;
      case Node::Class_CallStaticJava: {
        CallStaticJavaNode* call = n->as_CallStaticJava();
        if (!call->method()->is_method_handle_intrinsic()) {
          success = eliminate_boxing_node(n->as_CallStaticJava());
        }
        break;
      }
      case Node::Class_Lock:
      case Node::Class_Unlock:
        assert(!n->as_AbstractLock()->is_eliminated(), "sanity");
        _has_locks = true;
        break;
      case Node::Class_ArrayCopy:
        break;
      case Node::Class_OuterStripMinedLoop:
        break;
      case Node::Class_SubTypeCheck:
        break;
      case Node::Class_Opaque1:
        break;
      default:
        assert(n->Opcode() == Op_LoopLimit ||
               n->Opcode() == Op_Opaque2   ||
               n->Opcode() == Op_Opaque3   ||
               BarrierSet::barrier_set()->barrier_set_c2()->is_gc_barrier_node(n),
               "unknown node type in macro list");
      }
      assert(success == (C->macro_count() < old_macro_count), "elimination reduces macro count");
      progress = progress || success;
    }
  }
}

//------------------------------expand_macro_nodes----------------------
//  Returns true if a failure occurred.
bool PhaseMacroExpand::expand_macro_nodes() {
  // Last attempt to eliminate macro nodes.
  eliminate_macro_nodes();

  // Eliminate Opaque and LoopLimit nodes. Do it after all loop optimizations.
  bool progress = true;
  while (progress) {
    progress = false;
    for (int i = C->macro_count(); i > 0; i--) {
      Node* n = C->macro_node(i-1);
      bool success = false;
      debug_only(int old_macro_count = C->macro_count(););
      if (n->Opcode() == Op_LoopLimit) {
        // Remove it from macro list and put on IGVN worklist to optimize.
        C->remove_macro_node(n);
        _igvn._worklist.push(n);
        success = true;
      } else if (n->Opcode() == Op_CallStaticJava) {
        CallStaticJavaNode* call = n->as_CallStaticJava();
        if (!call->method()->is_method_handle_intrinsic()) {
          // Remove it from macro list and put on IGVN worklist to optimize.
          C->remove_macro_node(n);
          _igvn._worklist.push(n);
          success = true;
        }
      } else if (n->is_Opaque1() || n->Opcode() == Op_Opaque2) {
        _igvn.replace_node(n, n->in(1));
        success = true;
#if INCLUDE_RTM_OPT
      } else if ((n->Opcode() == Op_Opaque3) && ((Opaque3Node*)n)->rtm_opt()) {
        assert(C->profile_rtm(), "should be used only in rtm deoptimization code");
        assert((n->outcnt() == 1) && n->unique_out()->is_Cmp(), "");
        Node* cmp = n->unique_out();
#ifdef ASSERT
        // Validate graph.
        assert((cmp->outcnt() == 1) && cmp->unique_out()->is_Bool(), "");
        BoolNode* bol = cmp->unique_out()->as_Bool();
        assert((bol->outcnt() == 1) && bol->unique_out()->is_If() &&
               (bol->_test._test == BoolTest::ne), "");
        IfNode* ifn = bol->unique_out()->as_If();
        assert((ifn->outcnt() == 2) &&
               ifn->proj_out(1)->is_uncommon_trap_proj(Deoptimization::Reason_rtm_state_change) != NULL, "");
#endif
        Node* repl = n->in(1);
        if (!_has_locks) {
          // Remove RTM state check if there are no locks in the code.
          // Replace input to compare the same value.
          repl = (cmp->in(1) == n) ? cmp->in(2) : cmp->in(1);
        }
        _igvn.replace_node(n, repl);
        success = true;
#endif
      } else if (n->Opcode() == Op_OuterStripMinedLoop) {
        n->as_OuterStripMinedLoop()->adjust_strip_mined_loop(&_igvn);
        C->remove_macro_node(n);
        success = true;
      }
      assert(!success || (C->macro_count() == (old_macro_count - 1)), "elimination must have deleted one node from macro list");
      progress = progress || success;
    }
  }

  // Clean up the graph so we're less likely to hit the maximum node
  // limit
  _igvn.set_delay_transform(false);
  _igvn.optimize();
  if (C->failing())  return true;
  _igvn.set_delay_transform(true);


  // Because we run IGVN after each expansion, some macro nodes may go
  // dead and be removed from the list as we iterate over it. Move
  // Allocate nodes (processed in a second pass) at the beginning of
  // the list and then iterate from the last element of the list until
  // an Allocate node is seen. This is robust to random deletion in
  // the list due to nodes going dead.
  C->sort_macro_nodes();

  // expand arraycopy "macro" nodes first
  // For ReduceBulkZeroing, we must first process all arraycopy nodes
  // before the allocate nodes are expanded.
  while (C->macro_count() > 0) {
    int macro_count = C->macro_count();
    Node * n = C->macro_node(macro_count-1);
    assert(n->is_macro(), "only macro nodes expected here");
    if (_igvn.type(n) == Type::TOP || (n->in(0) != NULL && n->in(0)->is_top())) {
      // node is unreachable, so don't try to expand it
      C->remove_macro_node(n);
      continue;
    }
    if (n->is_Allocate()) {
      break;
    }
    // Make sure expansion will not cause node limit to be exceeded.
    // Worst case is a macro node gets expanded into about 200 nodes.
    // Allow 50% more for optimization.
    if (C->check_node_count(300, "out of nodes before macro expansion")) {
      return true;
    }

    debug_only(int old_macro_count = C->macro_count(););
    switch (n->class_id()) {
    case Node::Class_Lock:
      expand_lock_node(n->as_Lock());
      assert(C->macro_count() == (old_macro_count - 1), "expansion must have deleted one node from macro list");
      break;
    case Node::Class_Unlock:
      expand_unlock_node(n->as_Unlock());
      assert(C->macro_count() == (old_macro_count - 1), "expansion must have deleted one node from macro list");
      break;
    case Node::Class_ArrayCopy:
      expand_arraycopy_node(n->as_ArrayCopy());
      assert(C->macro_count() == (old_macro_count - 1), "expansion must have deleted one node from macro list");
      break;
    case Node::Class_SubTypeCheck:
      expand_subtypecheck_node(n->as_SubTypeCheck());
      assert(C->macro_count() == (old_macro_count - 1), "expansion must have deleted one node from macro list");
      break;
    case Node::Class_CallStaticJava:
      expand_mh_intrinsic_return(n->as_CallStaticJava());
      C->remove_macro_node(n);
      assert(C->macro_count() == (old_macro_count - 1), "expansion must have deleted one node from macro list");
      break;
    default:
      assert(false, "unknown node type in macro list");
    }
    assert(C->macro_count() < macro_count, "must have deleted a node from macro list");
    if (C->failing())  return true;

    // Clean up the graph so we're less likely to hit the maximum node
    // limit
    _igvn.set_delay_transform(false);
    _igvn.optimize();
    if (C->failing())  return true;
    _igvn.set_delay_transform(true);
  }

  // All nodes except Allocate nodes are expanded now. There could be
  // new optimization opportunities (such as folding newly created
  // load from a just allocated object). Run IGVN.

  // expand "macro" nodes
  // nodes are removed from the macro list as they are processed
  while (C->macro_count() > 0) {
    int macro_count = C->macro_count();
    Node * n = C->macro_node(macro_count-1);
    assert(n->is_macro(), "only macro nodes expected here");
    if (_igvn.type(n) == Type::TOP || (n->in(0) != NULL && n->in(0)->is_top())) {
      // node is unreachable, so don't try to expand it
      C->remove_macro_node(n);
      continue;
    }
    // Make sure expansion will not cause node limit to be exceeded.
    // Worst case is a macro node gets expanded into about 200 nodes.
    // Allow 50% more for optimization.
    if (C->check_node_count(300, "out of nodes before macro expansion")) {
      return true;
    }
    switch (n->class_id()) {
    case Node::Class_Allocate:
      expand_allocate(n->as_Allocate());
      break;
    case Node::Class_AllocateArray:
      expand_allocate_array(n->as_AllocateArray());
      break;
    default:
      assert(false, "unknown node type in macro list");
    }
    assert(C->macro_count() < macro_count, "must have deleted a node from macro list");
    if (C->failing())  return true;

    // Clean up the graph so we're less likely to hit the maximum node
    // limit
    _igvn.set_delay_transform(false);
    _igvn.optimize();
    if (C->failing())  return true;
    _igvn.set_delay_transform(true);
  }

  _igvn.set_delay_transform(false);
  return false;
}<|MERGE_RESOLUTION|>--- conflicted
+++ resolved
@@ -84,21 +84,6 @@
   return nreplacements;
 }
 
-<<<<<<< HEAD
-=======
-void PhaseMacroExpand::migrate_outs(Node *old, Node *target) {
-  assert(old != NULL, "sanity");
-  for (DUIterator_Fast imax, i = old->fast_outs(imax); i < imax; i++) {
-    Node* use = old->fast_out(i);
-    _igvn.rehash_node_delayed(use);
-    imax -= replace_input(use, old, target);
-    // back up iterator
-    --i;
-  }
-  assert(old->outcnt() == 0, "all uses must be deleted");
-}
-
->>>>>>> d735f919
 Node* PhaseMacroExpand::opt_bits_test(Node* ctrl, Node* region, int edge, Node* word, int mask, int bits, bool return_fast_path) {
   Node* cmp;
   if (mask != 0) {
@@ -1169,13 +1154,9 @@
   // If reallocation fails during deoptimization we'll pop all
   // interpreter frames for this compiled frame and that won't play
   // nice with JVMTI popframe.
-<<<<<<< HEAD
-  if (!EliminateAllocations || JvmtiExport::can_pop_frame()) {
-=======
   // We avoid this issue by eager reallocation when the popframe request
   // is received.
-  if (!EliminateAllocations || !alloc->_is_non_escaping) {
->>>>>>> d735f919
+  if (!EliminateAllocations) {
     return false;
   }
   Node* klass = alloc->in(AllocateNode::KlassNode);
