--- conflicted
+++ resolved
@@ -1101,6 +1101,8 @@
       // with value 1 which sets the null marker to true to indicate that the object is always non-null. This input is checked
       // later in PhaseOutput::filLocArray() for inline types.
       sfpt->add_req(_igvn.intcon(1));
+      // Bookkeeping larval state of value object across de-optimization.
+      sfpt->add_req(_igvn.intcon(alloc && alloc->_larval ? 1 : 0));
     }
   }
 
@@ -1108,102 +1110,10 @@
   sobj->init_req(0, C->root());
   transform_later(sobj);
 
-<<<<<<< HEAD
-  if (iklass && iklass->is_inlinetype()) {
-    // Value object has two additional inputs before the non-static fields
-    sfpt->add_req(_igvn.intcon(1));
-    sfpt->add_req(_igvn.intcon(alloc->_larval ? 1 : 0));
-  }
-
-  // Scan object's fields adding an input to the safepoint for each field.
-  for (int j = 0; j < nfields; j++) {
-    intptr_t offset;
-    ciField* field = nullptr;
-    if (iklass != nullptr) {
-      field = iklass->nonstatic_field_at(j);
-      offset = field->offset_in_bytes();
-      ciType* elem_type = field->type();
-      basic_elem_type = field->layout_type();
-      assert(!field->is_flat(), "flat inline type fields should not have safepoint uses");
-
-      ciField* flat_field = iklass->get_non_flat_field_by_offset(offset);
-      if (flat_field != nullptr && flat_field->is_flat() && !flat_field->is_null_free()) {
-        // TODO 8353432 Add support for nullable, flat fields in non-value class holders
-        // Below code only iterates over the flat representation and therefore misses to
-        // add null markers like we do in InlineTypeNode::add_fields_to_safepoint for value
-        // class holders.
-        return nullptr;
-      }
-
-      // The next code is taken from Parse::do_get_xxx().
-      if (is_reference_type(basic_elem_type)) {
-        if (!elem_type->is_loaded()) {
-          field_type = TypeInstPtr::BOTTOM;
-        } else if (field != nullptr && field->is_static_constant()) {
-          ciObject* con = field->constant_value().as_object();
-          // Do not "join" in the previous type; it doesn't add value,
-          // and may yield a vacuous result if the field is of interface type.
-          field_type = TypeOopPtr::make_from_constant(con)->isa_oopptr();
-          assert(field_type != nullptr, "field singleton type must be consistent");
-        } else {
-          field_type = TypeOopPtr::make_from_klass(elem_type->as_klass());
-        }
-        if (UseCompressedOops) {
-          field_type = field_type->make_narrowoop();
-          basic_elem_type = T_NARROWOOP;
-        }
-      } else {
-        field_type = Type::get_const_basic_type(basic_elem_type);
-      }
-    } else {
-      offset = array_base + j * (intptr_t)element_size;
-    }
-
-    Node* field_val = nullptr;
-    const TypeOopPtr* field_addr_type = res_type->add_offset(offset)->isa_oopptr();
-    if (res_type->is_flat()) {
-      ciInlineKlass* inline_klass = res_type->is_aryptr()->elem()->inline_klass();
-      assert(inline_klass->flat_in_array(), "must be flat in array");
-      field_val = inline_type_from_mem(sfpt->memory(), sfpt->control(), inline_klass, field_addr_type->isa_aryptr(), 0, alloc);
-    } else {
-      field_val = value_from_mem(sfpt->memory(), sfpt->control(), basic_elem_type, field_type, field_addr_type, alloc);
-    }
-
-    // We weren't able to find a value for this field,
-    // give up on eliminating this allocation.
-    if (field_val == nullptr) {
-      uint last = sfpt->req() - 1;
-      for (int k = 0;  k < j; k++) {
-        sfpt->del_req(last--);
-      }
-      _igvn._worklist.push(sfpt);
-
-#ifndef PRODUCT
-      if (PrintEliminateAllocations) {
-        if (field != nullptr) {
-          tty->print("=== At SafePoint node %d can't find value of field: ", sfpt->_idx);
-          field->print();
-          int field_idx = C->get_alias_index(field_addr_type);
-          tty->print(" (alias_idx=%d)", field_idx);
-        } else { // Array's element
-          tty->print("=== At SafePoint node %d can't find value of array element [%d]", sfpt->_idx, j);
-        }
-        tty->print(", which prevents elimination of: ");
-        if (res == nullptr)
-          alloc->dump();
-        else
-          res->dump();
-      }
-#endif
-
-      return nullptr;
-    }
-=======
   if (res == nullptr) {
     sfpt->jvms()->set_endoff(sfpt->req());
     return sobj;
   }
->>>>>>> a07dfe93
 
   bool success;
   if (iklass == nullptr) {
